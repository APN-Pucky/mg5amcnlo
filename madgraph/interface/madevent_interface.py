################################################################################
#
# Copyright (c) 2011 The MadGraph Development team and Contributors
#
# This file is a part of the MadGraph 5 project, an application which 
# automatically generates Feynman diagrams and matrix elements for arbitrary
# high-energy processes in the Standard Model and beyond.
#
# It is subject to the MadGraph license which should accompany this 
# distribution.
#
# For more information, please visit: http://madgraph.phys.ucl.ac.be
#
################################################################################
"""A user friendly command line interface to access MadGraph features.
   Uses the cmd package for command interpretation and tab completion.
"""
from __future__ import division

import atexit
import cmath
import glob
import logging
import math
import optparse
import os
import pydoc
import random
import re
import signal
import shutil
import stat
import subprocess
import sys
import traceback
import time

try:
    import readline
    GNU_SPLITTING = ('GNU' in readline.__doc__)
except:
    GNU_SPLITTING = True

root_path = os.path.split(os.path.dirname(os.path.realpath( __file__ )))[0]
root_path = os.path.split(root_path)[0]
sys.path.insert(0, os.path.join(root_path,'bin'))

# usefull shortcut
pjoin = os.path.join
# Special logger for the Cmd Interface
logger = logging.getLogger('madevent.stdout') # -> stdout
logger_stderr = logging.getLogger('madevent.stderr') # ->stderr
 
try:
    # import from madgraph directory
    import madgraph.interface.extended_cmd as cmd
    import madgraph.interface.common_run_interface as common_run
    import madgraph.iolibs.files as files
    import madgraph.iolibs.save_load_object as save_load_object
    import madgraph.various.banner as banner_mod
    import madgraph.various.cluster as cluster
    import madgraph.various.gen_crossxhtml as gen_crossxhtml
    import madgraph.various.sum_html as sum_html
    import madgraph.various.misc as misc
    import madgraph.various.combine_runs as combine_runs

    import models.check_param_card as check_param_card    
    from madgraph import InvalidCmd, MadGraph5Error, MG5DIR
    MADEVENT = False
except ImportError, error:
    if __debug__:
        print error
    # import from madevent directory
    import internal.extended_cmd as cmd
    import internal.common_run_interface as common_run
    import internal.banner as banner_mod
    import internal.misc as misc    
    from internal import InvalidCmd, MadGraph5Error
    import internal.files as files
    import internal.gen_crossxhtml as gen_crossxhtml
    import internal.save_load_object as save_load_object
    import internal.cluster as cluster
    import internal.check_param_card as check_param_card
    import internal.sum_html as sum_html
    import internal.combine_runs as combine_runs
    MADEVENT = True

class MadEventError(Exception):
    pass

class ZeroResult(MadEventError):
    pass

#===============================================================================
# CmdExtended
#===============================================================================
class CmdExtended(common_run.CommonRunCmd):
    """Particularisation of the cmd command for MadEvent"""

    #suggested list of command
    next_possibility = {
        'start': [],
    }
    
    debug_output = 'ME5_debug'
    error_debug = 'Please report this bug on https://bugs.launchpad.net/madgraph5\n'
    error_debug += 'More information is found in \'%(debug)s\'.\n' 
    error_debug += 'Please attach this file to your report.'

    config_debug = 'If you need help with this issue please contact us on https://answers.launchpad.net/madgraph5\n'


    keyboard_stop_msg = """stopping all operation
            in order to quit madevent please enter exit"""
    
    # Define the Error
    InvalidCmd = InvalidCmd
    ConfigurationError = MadGraph5Error

    def __init__(self, me_dir, options, *arg, **opt):
        """Init history and line continuation"""
        
        # Tag allowing/forbiding question
        self.force = False
        
        # If possible, build an info line with current version number 
        # and date, from the VERSION text file
        info = misc.get_pkg_info()
        info_line = ""
        if info and info.has_key('version') and  info.has_key('date'):
            len_version = len(info['version'])
            len_date = len(info['date'])
            if len_version + len_date < 30:
                info_line = "#*         VERSION %s %s %s         *\n" % \
                            (info['version'],
                            (30 - len_version - len_date) * ' ',
                            info['date'])
        else:
            version = open(pjoin(root_path,'MGMEVersion.txt')).readline().strip()
            info_line = "#*         VERSION %s %s                *\n" % \
                            (version, (24 - len(version)) * ' ')    

        # Create a header for the history file.
        # Remember to fill in time at writeout time!
        self.history_header = \
        '#************************************************************\n' + \
        '#*                    MadGraph/MadEvent 5                   *\n' + \
        '#*                                                          *\n' + \
        "#*                *                       *                 *\n" + \
        "#*                  *        * *        *                   *\n" + \
        "#*                    * * * * 5 * * * *                     *\n" + \
        "#*                  *        * *        *                   *\n" + \
        "#*                *                       *                 *\n" + \
        "#*                                                          *\n" + \
        "#*                                                          *\n" + \
        info_line + \
        "#*                                                          *\n" + \
        "#*    The MadGraph Development Team - Please visit us at    *\n" + \
        "#*    https://server06.fynu.ucl.ac.be/projects/madgraph     *\n" + \
        '#*                                                          *\n' + \
        '#************************************************************\n' + \
        '#*                                                          *\n' + \
        '#*               Command File for MadEvent                  *\n' + \
        '#*                                                          *\n' + \
        '#*     run as ./bin/madevent.py filename                    *\n' + \
        '#*                                                          *\n' + \
        '#************************************************************\n'
        
        if info_line:
            info_line = info_line[1:]

        logger.info(\
        "************************************************************\n" + \
        "*                                                          *\n" + \
        "*           W E L C O M E  to  M A D G R A P H  5          *\n" + \
        "*                      M A D E V E N T                     *\n" + \
        "*                                                          *\n" + \
        "*                 *                       *                *\n" + \
        "*                   *        * *        *                  *\n" + \
        "*                     * * * * 5 * * * *                    *\n" + \
        "*                   *        * *        *                  *\n" + \
        "*                 *                       *                *\n" + \
        "*                                                          *\n" + \
        info_line + \
        "*                                                          *\n" + \
        "*    The MadGraph Development Team - Please visit us at    *\n" + \
        "*    https://server06.fynu.ucl.ac.be/projects/madgraph     *\n" + \
        "*                                                          *\n" + \
        "*               Type 'help' for in-line help.              *\n" + \
        "*                                                          *\n" + \
        "************************************************************")
        super(CmdExtended, self).__init__(me_dir, options, *arg, **opt)
        
    def get_history_header(self):
        """return the history header""" 
        return self.history_header % misc.get_time_info()
    
    def stop_on_keyboard_stop(self):
        """action to perform to close nicely on a keyboard interupt"""
        try:
            if hasattr(self, 'cluster'):
                logger.info('rm jobs on queue')
                self.cluster.remove()
            if hasattr(self, 'results'):
                self.update_status('Stop by the user', level=None, makehtml=False, error=True)
                self.add_error_log_in_html(KeyboardInterrupt)
        except:
            pass
    
    def postcmd(self, stop, line):
        """ Update the status of  the run for finishing interactive command """
        
        stop = super(CmdExtended, self).postcmd(stop, line)   
        # relaxing the tag forbidding question
        self.force = False
        
        if not self.use_rawinput:
            return stop
        
        if self.results and not self.results.current:
            return stop
        
        arg = line.split()
        if  len(arg) == 0:
            return stop
        if isinstance(self.results.status, str) and self.results.status.startswith('Error'):
            return stop
        if isinstance(self.results.status, str) and self.results.status == 'Stop by the user':
            self.update_status('%s Stop by the user' % arg[0], level=None, error=True)
            return stop        
        elif not self.results.status:
            return stop
        elif str(arg[0]) in ['exit','quit','EOF']:
            return stop
        
        try:
            self.update_status('Command \'%s\' done.<br> Waiting for instruction.' % arg[0], 
                               level=None, error=True)
        except Exception:
            misc.sprint('update_status fails')
            pass
        
    
    def nice_user_error(self, error, line):
        """If a ME run is currently running add a link in the html output"""

        self.add_error_log_in_html()
        cmd.Cmd.nice_user_error(self, error, line)            
        
    def nice_config_error(self, error, line):
        """If a ME run is currently running add a link in the html output"""

        self.add_error_log_in_html()
        cmd.Cmd.nice_config_error(self, error, line)
        
        
        try:
            debug_file = open(self.debug_output, 'a')
            debug_file.write(open(pjoin(self.me_dir,'Cards','proc_card_mg5.dat')))
            debug_file.close()
        except:
            pass 
            

    def nice_error_handling(self, error, line):
        """If a ME run is currently running add a link in the html output"""

        if isinstance(error, ZeroResult):
            self.add_error_log_in_html(error)
            logger.warning('Zero result detected: %s' % error)
            # create a banner if needed
            try:
                if not self.banner:
                    self.banner = banner_mod.Banner()
                if 'slha' not in self.banner:
                    self.banner.add(pjoin(self.me_dir,'Cards','param_card.dat'))
                if 'mgruncard' not in self.banner:
                    self.banner.add(pjoin(self.me_dir,'Cards','run_card.dat'))
                if 'mg5proccard' not in self.banner:
                    proc_card = pjoin(self.me_dir,'Cards','proc_card_mg5.dat')
                    if os.path.exists(proc_card):
                        self.banner.add(proc_card)
                
                out_dir = pjoin(self.me_dir, 'Events', self.run_name)
                if not os.path.isdir(out_dir):
                    os.mkdir(out_dir)
                output_path = pjoin(out_dir, '%s_%s_banner.txt' % \
                                                  (self.run_name, self.run_tag))
                self.banner.write(output_path)
            except Exception:
                if __debug__:
                    raise
                else:
                    pass
        else:
            self.add_error_log_in_html()            
            cmd.Cmd.nice_error_handling(self, error, line)
            try:
                debug_file = open(self.debug_output, 'a')
                debug_file.write(open(pjoin(self.me_dir,'Cards','proc_card_mg5.dat')))
                debug_file.close()
            except:
                pass
        
        
#===============================================================================
# HelpToCmd
#===============================================================================
class HelpToCmd(object):
    """ The Series of help routine for the MadEventCmd"""
    
    def help_banner_run(self):
        logger.info("syntax: banner_run Path|RUN [--run_options]")
        logger.info("-- Reproduce a run following a given banner")
        logger.info("   One of the following argument is require:")
        logger.info("   Path should be the path of a valid banner.")
        logger.info("   RUN should be the name of a run of the current directory")
        self.run_options_help([('-f','answer all question by default'),
                               ('--name=X', 'Define the name associated with the new run')]) 
    
    def help_open(self):
        logger.info("syntax: open FILE  ")
        logger.info("-- open a file with the appropriate editor.")
        logger.info('   If FILE belongs to index.html, param_card.dat, run_card.dat')
        logger.info('   the path to the last created/used directory is used')
        logger.info('   The program used to open those files can be chosen in the')
        logger.info('   configuration file ./input/mg5_configuration.txt')   
        
        
    def run_options_help(self, data):
        if data:
            logger.info('-- local options:')
            for name, info in data:
                logger.info('      %s : %s' % (name, info))
        
        logger.info("-- session options:")
        logger.info("      Note that those options will be kept for the current session")      
        logger.info("      --cluster : Submit to the  cluster. Current cluster: %s" % self.options['cluster_type'])
        logger.info("      --multicore : Run in multi-core configuration")
        logger.info("      --nb_core=X : limit the number of core to use to X.")
        

    def help_generate_events(self):
        logger.info("syntax: generate_events [run_name] [options])")
        logger.info("-- Launch the full chain of script for the generation of events")
        logger.info("   Including possible plotting, shower and detector resolution.")
        logger.info("   Those steps are performed if the related program are installed")
        logger.info("   and if the related card are present in the Cards directory.")
        self.run_options_help([('-f', 'Use default for all questions.'),
                               ('--laststep=', 'argument might be parton/pythia/pgs/delphes and indicate the last level to be run.')])

    
    def help_add_time_of_flight(self):
        logger.info("syntax: add_time_of_flight [run_name|path_to_file] [--treshold=]")
        logger.info('-- Add in the lhe files the information')
        logger.info('   of how long it takes to a particle to decay.')
        logger.info('   threshold option allows to change the minimal value required to')
        logger.info('   a non zero value for the particle (default:1e-12s)')

    def help_calculate_decay_widths(self):
        
        if self.ninitial != 1:
            logger.warning("This command is only valid for processes of type A > B C.")
            logger.warning("This command can not be run in current context.")
            logger.warning("")
        
        logger.info("syntax: calculate_decay_widths [run_name] [options])")
        logger.info("-- Calculate decay widths and enter widths and BRs in param_card")
        logger.info("   for a series of processes of type A > B C ...")
        self.run_options_help([('-f', 'Use default for all questions.'),
                               ('--accuracy=', 'accuracy (for each partial decay width).'\
                                + ' Default is 0.01.')])

    def help_multi_run(self):
        logger.info("syntax: multi_run NB_RUN [run_name] [--run_options])")
        logger.info("-- Launch the full chain of script for the generation of events")
        logger.info("   NB_RUN times. This chains includes possible plotting, shower")
        logger.info(" and detector resolution.")
        self.run_options_help([('-f', 'Use default for all questions.'),
                               ('--laststep=', 'argument might be parton/pythia/pgs/delphes and indicate the last level to be run.')])

    def help_survey(self):
        logger.info("syntax: survey [run_name] [--run_options])")
        logger.info("-- evaluate the different channel associate to the process")
        self.run_options_help([("--" + key,value[-1]) for (key,value) in \
                               self._survey_options.items()])
     
    def help_launch(self):
        """exec generate_events for 2>N and calculate_width for 1>N"""
        logger.info("syntax: launch [run_name] [options])")
        logger.info("    --alias for either generate_events/calculate_decay_widths")
        logger.info("      depending of the number of particles in the initial state.")
        
        if self.ninitial == 1:
            logger.info("For this directory this is equivalent to calculate_decay_widths")
            self.help_calculate_decay_widths()
        else:
            logger.info("For this directory this is equivalent to $generate_events")
            self.help_generate_events()
                 
    def help_refine(self):
        logger.info("syntax: refine require_precision [max_channel] [--run_options]")
        logger.info("-- refine the LAST run to achieve a given precision.")
        logger.info("   require_precision: can be either the targeted number of events")
        logger.info('                      or the required relative error')
        logger.info('   max_channel:[5] maximal number of channel per job')
        self.run_options_help([])
        
    def help_combine_events(self):
        """ """
        logger.info("syntax: combine_events [run_name] [--tag=tag_name] [--run_options]")
        logger.info("-- Combine the last run in order to write the number of events")
        logger.info("   asked in the run_card.")
        self.run_options_help([])
        
    def help_compute_widths(self):
        logger.info("syntax: compute_widths Particle [Particles] [Param_card] [--output=PATH]")
        logger.info("-- Compute the widths (ONLY 1->2) for the particles specified.")
        logger.info("   By default, this takes the current param_card and overwrites it.")       

    def help_store_events(self):
        """ """
        logger.info("syntax: store_events [--run_options]")
        logger.info("-- Write physically the events in the files.")
        logger.info("   should be launch after \'combine_events\'")
        self.run_options_help([])

    def help_create_gridpack(self):
        """ """
        logger.info("syntax: create_gridpack [--run_options]")
        logger.info("-- create the gridpack. ")
        logger.info("   should be launch after \'store_events\'")
        self.run_options_help([])

    def help_import(self):
        """ """
        logger.info("syntax: import command PATH")
        logger.info("-- Execute the command present in the file")
        self.run_options_help([])
        
    def help_remove(self):
        logger.info("syntax: remove RUN [all|parton|pythia|pgs|delphes|banner] [-f] [--tag=]")
        logger.info("-- Remove all the files linked to previous run RUN")
        logger.info("   if RUN is 'all', then all run will be cleaned.")
        logger.info("   The optional argument precise which part should be cleaned.")
        logger.info("   By default we clean all the related files but the banners.")
        logger.info("   the optional '-f' allows to by-pass all security question")
        logger.info("   The banner can be remove only if all files are removed first.")

#===============================================================================
# CheckValidForCmd
#===============================================================================
class CheckValidForCmd(object):
    """ The Series of check routine for the MadEventCmd"""

    def check_banner_run(self, args):
        """check the validity of line"""
        
        if len(args) == 0:
            self.help_banner_run()
            raise self.InvalidCmd('banner_run reauires at least one argument.')
        
        tag = [a[6:] for a in args if a.startswith('--tag=')]
        
        
        if os.path.exists(args[0]):
            type ='banner'
            format = self.detect_card_type(args[0])
            if format != 'banner':
                raise self.InvalidCmd('The file is not a valid banner.')
        elif tag:
            args[0] = pjoin(self.me_dir,'Events', args[0], '%s_%s_banner.txt' % \
                                    (args[0], tag))                  
            if not os.path.exists(args[0]):
                raise self.InvalidCmd('No banner associates to this name and tag.')
        else:
            name = args[0]
            type = 'run'
            banners = glob.glob(pjoin(self.me_dir,'Events', args[0], '*_banner.txt'))
            if not banners:
                raise self.InvalidCmd('No banner associates to this name.')    
            elif len(banners) == 1:
                args[0] = banners[0]
            else:
                #list the tag and propose those to the user
                tags = [os.path.basename(p)[len(args[0])+1:-11] for p in banners]
                tag = self.ask('which tag do you want to use?', tags[0], tags)
                args[0] = pjoin(self.me_dir,'Events', args[0], '%s_%s_banner.txt' % \
                                    (args[0], tag))                
                        
        run_name = [arg[7:] for arg in args if arg.startswith('--name=')]
        if run_name:
            try:
                self.exec_cmd('remove %s all banner -f' % run_name)
            except Exception:
                pass
            self.set_run_name(args[0], tag=None, level='parton', reload_card=True)
        elif type == 'banner':
            self.set_run_name(self.find_available_run_name(self.me_dir))
        elif type == 'run':
            if not self.results[name].is_empty():
                run_name = self.find_available_run_name(self.me_dir)
                logger.info('Run %s is not empty so will use run_name: %s' % \
                                                               (name, run_name))
                self.set_run_name(run_name)
            else:
                try:
                    self.exec_cmd('remove %s all banner -f' % run_name)
                except Exception:
                    pass
                self.set_run_name(name)
            
    def check_history(self, args):
        """check the validity of line"""
        
        if len(args) > 1:
            self.help_history()
            raise self.InvalidCmd('\"history\" command takes at most one argument')
        
        if not len(args):
            return
        elif args[0] != 'clean':
                dirpath = os.path.dirname(args[0])
                if dirpath and not os.path.exists(dirpath) or \
                       os.path.isdir(args[0]):
                    raise self.InvalidCmd("invalid path %s " % dirpath)
                
    def check_save(self, args):
        """ check the validity of the line"""
        
        if len(args) == 0:
            args.append('options')
        
        if args[0] not in self._save_opts:
            raise self.InvalidCmd('wrong \"save\" format')
        
        if args[0] != 'options' and len(args) != 2:
            self.help_save()
            raise self.InvalidCmd('wrong \"save\" format')
        elif args[0] != 'options' and len(args) == 2:
            basename = os.path.dirname(args[1])
            if not os.path.exists(basename):
                raise self.InvalidCmd('%s is not a valid path, please retry' % \
                                                                        args[1])
        
        if args[0] == 'options':
            has_path = None
            for arg in args[1:]:
                if arg in ['--auto', '--all']:
                    continue
                elif arg.startswith('--'):
                    raise self.InvalidCmd('unknow command for \'save options\'')
                else:
                    basename = os.path.dirname(arg)
                    if not os.path.exists(basename):
                        raise self.InvalidCmd('%s is not a valid path, please retry' % \
                                                                        arg)
                    elif has_path:
                        raise self.InvalidCmd('only one path is allowed')
                    else:
                        args.remove(arg)
                        args.insert(1, arg)
                        has_path = True
            if not has_path:
                if '--auto' in arg and self.options['mg5_path']:
                    args.insert(1, pjoin(self.options['mg5_path'],'input','mg5_configuration.txt'))  
                else:
                    args.insert(1, pjoin(self.me_dir,'Cards','me5_configuration.txt'))  
    
    
    def check_survey(self, args, cmd='survey'):
        """check that the argument for survey are valid"""
        
        
        self.opts = dict([(key,value[1]) for (key,value) in \
                          self._survey_options.items()])

        # Treat any arguments starting with '--'
        while args and args[-1].startswith('--'):
            arg = args.pop(-1)
            try:
                for opt,value in self._survey_options.items():
                    if arg.startswith('--%s=' % opt):
                        exec('self.opts[\'%s\'] = %s(arg.split(\'=\')[-1])' % \
                             (opt, value[0]))
                        arg = ""
                if arg != "": raise Exception
            except Exception:
                self.help_survey()
                raise self.InvalidCmd('invalid %s argument'% arg)

        if len(args) > 1:
            self.help_survey()
            raise self.InvalidCmd('Too many argument for %s command' % cmd)
        elif not args:
            # No run name assigned -> assigned one automaticaly 
            self.set_run_name(self.find_available_run_name(self.me_dir))
        else:
            self.set_run_name(args[0], None,'parton', True)
            args.pop(0)
            
        return True

    def check_generate_events(self, args):
        """check that the argument for generate_events are valid"""
        
        run = None
        if args and args[-1].startswith('--laststep='):
            run = args[-1].split('=')[-1]
            if run not in ['auto','parton', 'pythia', 'pgs', 'delphes']:
                self.help_generate_events()
                raise self.InvalidCmd('invalid %s argument'% args[-1])
            if run != 'parton' and not self.options['pythia-pgs_path']:                
                raise self.InvalidCmd('''pythia-pgs not install. Please install this package first. 
                To do so type: \'install pythia-pgs\' in the mg5 interface''')
            if run == 'delphes' and not self.options['delphes_path']:
                raise self.InvalidCmd('''delphes not install. Please install this package first. 
                To do so type: \'install Delphes\' in the mg5 interface''')
            del args[-1]
                                
        if len(args) > 1:
            self.help_generate_events()
            raise self.InvalidCmd('Too many argument for generate_events command: %s' % cmd)
                    
        return run

    def check_add_time_of_flight(self, args):
        """check that the argument are correct"""
        
        
        if len(args) >2:
            self.help_time_of_flight()
            raise self.InvalidCmd('Too many arguments')
        
        # check if the threshold is define. and keep it's value
        if args and args[-1].startswith('--threshold='):
            try:
                threshold = float(args[-1].split('=')[1])
            except ValueError:
                raise self.InvalidCmd('threshold options require a number.')
            args.remove(args[-1])
        else:
            threshold = 1e-12
            
        if len(args) == 1 and  os.path.exists(args[0]): 
                event_path = args[0]
        else:
            if len(args) and self.run_name != args[0]:
                self.set_run_name(args.pop(0))
            elif not self.run_name:            
                self.help_add_secondary_vertex()
                raise self.InvalidCmd('Need a run_name to process')            
            event_path = pjoin(self.me_dir, 'Events', self.run_name, 'unweighted_events.lhe.gz')
            if not os.path.exists(event_path):
                event_path = event_path[:-3]
                if not os.path.exists(event_path):    
                    raise self.InvalidCmd('No unweighted events associate to this run.')


        
        #reformat the data
        args[:] = [event_path, threshold]

    def check_calculate_decay_widths(self, args):
        """check that the argument for calculate_decay_widths are valid"""
        
        if self.ninitial != 1:
            raise self.InvalidCmd('Can only calculate decay widths for decay processes A > B C ...')

        accuracy = 0.01
        run = None
        if args and args[-1].startswith('--accuracy='):
            try:
                accuracy = float(args[-1].split('=')[-1])
            except Exception:
                raise self.InvalidCmd('Argument error in calculate_decay_widths command')
            del args[-1]
        if len(args) > 1:
            self.help_calculate_decay_widths()
            raise self.InvalidCmd('Too many argument for calculate_decay_widths command: %s' % cmd)
                    
        return accuracy



    def check_multi_run(self, args):
        """check that the argument for survey are valid"""

        run = None
        
        if not len(args):
            self.help_multi_run()
            raise self.InvalidCmd("""multi_run command requires at least one argument for
            the number of times that it call generate_events command""")
            
        if args[-1].startswith('--laststep='):
            run = args[-1].split('=')[-1]
            if run not in ['parton', 'pythia', 'pgs', 'delphes']:
                self.help_multi_run()
                raise self.InvalidCmd('invalid %s argument'% args[-1])
            if run != 'parton' and not self.options['pythia-pgs_path']:                
                raise self.InvalidCmd('''pythia-pgs not install. Please install this package first. 
                To do so type: \'install pythia-pgs\' in the mg5 interface''')
            if run == 'delphes' and not self.options['delphes_path']:
                raise self.InvalidCmd('''delphes not install. Please install this package first. 
                To do so type: \'install Delphes\' in the mg5 interface''')
            del args[-1]
            

        elif not args[0].isdigit():
            self.help_multi_run()
            raise self.InvalidCmd("The first argument of multi_run should be a integer.")
        nb_run = args.pop(0)
        self.check_survey(args, cmd='multi_run')
        args.insert(0, int(nb_run))
        
        return run

    def check_refine(self, args):
        """check that the argument for survey are valid"""

        # if last argument is not a number -> it's the run_name (Not allow anymore)
        try:
            float(args[-1])
        except ValueError:
            self.help_refine()
            raise self.InvalidCmd('Not valid arguments')
        except IndexError:
            self.help_refine()
            raise self.InvalidCmd('require_precision argument is require for refine cmd')

    
        if not self.run_name:
            if self.results.lastrun:
                self.set_run_name(self.results.lastrun)
            else:
                raise self.InvalidCmd('No run_name currently define. Unable to run refine')

        if len(args) > 2:
            self.help_refine()
            raise self.InvalidCmd('Too many argument for refine command')
        else:
            try:
                [float(arg) for arg in args]
            except ValueError:         
                self.help_refine()    
                raise self.InvalidCmd('refine arguments are suppose to be number')
            
        return True
    
    def check_compute_widths(self, args):
        """check that the model is loadable and check that the format is of the
        type: PART PATH --output=PATH -f
        return the model.
        """
        
        # Check that MG5 directory is present .
        if MADEVENT and not self.options['mg5_path']:
            raise self.InvalidCmd, '''The automatic computations of widths requires that MG5 is installed on the system.
            You can install it and set his path in ./Cards/me5_configuration.txt'''
        elif MADEVENT:
            sys.path.append(self.options['mg5_path'])
        try:
            import models.model_reader as model_reader
            import models.import_ufo as import_ufo
        except ImportError:
            raise self.ConfigurationError, '''Can\'t load MG5.
            The variable mg5_path should not be correctly configure.'''
        
        ufo_path = pjoin(self.me_dir,'bin','internal', 'ufomodel')
        # Import model
        if not MADEVENT:
            modelname = self.find_model_name()
            restrict_file = None
            if os.path.exists(pjoin(ufo_path, 'restrict_default.dat')):
                restrict_file = pjoin(ufo_path, 'restrict_default.dat')
            model = import_ufo.import_model(modelname, decay=True, 
                        restrict_file=restrict_file)
            
            
        else:
            model = import_ufo.import_model(pjoin(self.me_dir,'bin','internal', 'ufomodel'),
                                        decay=True)
            
        if not hasattr(model.get('particles')[0], 'partial_widths'):
            raise self.InvalidCmd, 'The UFO model does not include partial widths information. Impossible to compute widths automatically'
            
        # check if the name are passed to default MG5
        if '-modelname' in open(pjoin(self.me_dir,'Cards','proc_card_mg5.dat')).read():
            model.pass_particles_name_in_mg_default()        
        model = model_reader.ModelReader(model)
        particles_name = dict([(p.get('name'), p.get('pdg_code'))
                                               for p in model.get('particles')])
        
        output = {'model': model, 'model':model, 'force': False, 'output': None, 
                  'input':None, 'particles': set()}
        for arg in args:
            if arg.startswith('--output='):
                output_path = arg.split('=',1)[1]
                if not os.path.exists(output_path):
                    raise self.InvalidCmd, 'Invalid Path for the output. Please retry.'
                if not os.path.isfile(output_path):
                    output_path = pjoin(output_path, 'param_card.dat')
                output['output'] = output_path
            elif arg == '-f':
                output['force'] = True
            elif os.path.isfile(arg):
                type = self.detect_card_type(arg)
                if type != 'param_card.dat':
                    raise self.InvalidCmd , '%s is not a valid param_card.' % arg
                output['input'] = arg
            elif arg in particles_name:
                # should be a particles
                output['particles'].add(particles_name[arg])
            elif arg.isdigit() and int(arg) in particles_name.values():
                output['particles'].add(eval(arg))
            else:
                self.help_compute_widths()
                raise self.InvalidCmd, '%s is not a valid argument for compute_widths' % arg

        if not output['particles']:
            raise self.InvalidCmd, '''This routines requires at least one particle in order to compute
            the related width'''
            
        if output['output'] is None:
            output['output'] = output['input']

        return output
    
    def check_combine_events(self, arg):
        """ Check the argument for the combine events command """
        
        tag = [a for a in arg if a.startswith('--tag=')]
        if tag: 
            arg.remove(tag[0])
            tag = tag[0][6:]
        elif not self.run_tag:
            tag = 'tag_1'
        else:
            tag = self.run_tag
        self.run_tag = tag
     
        if len(arg) > 1:
            self.help_combine_events()
            raise self.InvalidCmd('Too many argument for combine_events command')
        
        if len(arg) == 1:
            self.set_run_name(arg[0], self.run_tag, 'parton', True)
        
        if not self.run_name:
            if not self.results.lastrun:
                raise self.InvalidCmd('No run_name currently define. Unable to run combine')
            else:
                self.set_run_name(self.results.lastrun)
        
        return True
    
    def check_pythia(self, args):
        """Check the argument for pythia command
        syntax: pythia [NAME] 
        Note that other option are already remove at this point
        """
        
        mode = None
        laststep = [arg for arg in args if arg.startswith('--laststep=')]
        if laststep and len(laststep)==1:
            mode = laststep[0].split('=')[-1]
            if mode not in ['auto', 'pythia', 'pgs', 'delphes']:
                self.help_pythia()
                raise self.InvalidCmd('invalid %s argument'% args[-1])     
        elif laststep:
            raise self.InvalidCmd('only one laststep argument is allowed')
     
        # If not pythia-pgs path
        if not self.options['pythia-pgs_path']:
            logger.info('Retry to read configuration file to find pythia-pgs path')
            self.set_configuration()
            
        if not self.options['pythia-pgs_path'] or not \
            os.path.exists(pjoin(self.options['pythia-pgs_path'],'src')):
            error_msg = 'No pythia-pgs path correctly set.'
            error_msg += 'Please use the set command to define the path and retry.'
            error_msg += 'You can also define it in the configuration file.'
            raise self.InvalidCmd(error_msg)
     
     
     
        tag = [a for a in args if a.startswith('--tag=')]
        if tag: 
            args.remove(tag[0])
            tag = tag[0][6:]
        
        if len(args) == 0 and not self.run_name:
            if self.results.lastrun:
                args.insert(0, self.results.lastrun)
            else:
                raise self.InvalidCmd('No run name currently define. Please add this information.')             
        
        if len(args) >= 1:
            if args[0] != self.run_name and\
             not os.path.exists(pjoin(self.me_dir,'Events',args[0], 'unweighted_events.lhe.gz')):
                raise self.InvalidCmd('No events file corresponding to %s run. '% args[0])
            self.set_run_name(args[0], tag, 'pythia')
        else:
            if tag:
                self.run_card['run_tag'] = tag
            self.set_run_name(self.run_name, tag, 'pythia')

        if  not os.path.exists(pjoin(self.me_dir,'Events',self.run_name,'unweighted_events.lhe.gz')):
            raise self.InvalidCmd('No events file corresponding to %s run. '% self.run_name)

        input_file = pjoin(self.me_dir,'Events',self.run_name, 'unweighted_events.lhe')
        output_file = pjoin(self.me_dir, 'Events', 'unweighted_events.lhe')
        os.system('gunzip -c %s > %s' % (input_file, output_file))
        
        args.append(mode)
    
    def check_remove(self, args):
        """Check that the remove command is valid"""

        tmp_args = args[:]

        tag = [a[6:] for a in tmp_args if a.startswith('--tag=')]
        if tag:
            tag = tag[0]
            tmp_args.remove('--tag=%s' % tag)


        if len(tmp_args) == 0:
            self.help_remove()
            raise self.InvalidCmd('clean command require the name of the run to clean')
        elif len(tmp_args) == 1:
            return tmp_args[0], tag, ['all']
        else:
            for arg in tmp_args[1:]:
                if arg not in self._clean_mode:
                    self.help_remove()
                    raise self.InvalidCmd('%s is not a valid options for clean command'\
                                              % arg)
            return tmp_args[0], tag, tmp_args[1:]

    def check_plot(self, args):
        """Check the argument for the plot command
        plot run_name modes"""

        madir = self.options['madanalysis_path']
        td = self.options['td_path']
        
        if not madir or not td:
            logger.info('Retry to read configuration file to find madanalysis/td')
            self.set_configuration()

        madir = self.options['madanalysis_path']
        td = self.options['td_path']        
        
        if not madir:
            error_msg = 'No Madanalysis path correctly set.'
            error_msg += 'Please use the set command to define the path and retry.'
            error_msg += 'You can also define it in the configuration file.'
            raise self.InvalidCmd(error_msg)  
        if not  td:
            error_msg = 'No path to td directory correctly set.'
            error_msg += 'Please use the set command to define the path and retry.'
            error_msg += 'You can also define it in the configuration file.'
            raise self.InvalidCmd(error_msg)  
                     
        if len(args) == 0:
            if not hasattr(self, 'run_name') or not self.run_name:
                self.help_plot()
                raise self.InvalidCmd('No run name currently define. Please add this information.')             
            args.append('all')
            return

        
        if args[0] not in self._plot_mode:
            self.set_run_name(args[0], level='plot')
            del args[0]
            if len(args) == 0:
                args.append('all')
        elif not self.run_name:
            self.help_plot()
            raise self.InvalidCmd('No run name currently define. Please add this information.')                             
        
        for arg in args:
            if arg not in self._plot_mode and arg != self.run_name:
                 self.help_plot()
                 raise self.InvalidCmd('unknown options %s' % arg)        
    
    
    def check_pgs(self, arg):
        """Check the argument for pythia command
        syntax: pgs [NAME] 
        Note that other option are already remove at this point
        """
        
        # If not pythia-pgs path
        if not self.options['pythia-pgs_path']:
            logger.info('Retry to read configuration file to find pythia-pgs path')
            self.set_configuration()
      
        if not self.options['pythia-pgs_path'] or not \
            os.path.exists(pjoin(self.options['pythia-pgs_path'],'src')):
            error_msg = 'No pythia-pgs path correctly set.'
            error_msg += 'Please use the set command to define the path and retry.'
            error_msg += 'You can also define it in the configuration file.'
            raise self.InvalidCmd(error_msg)          
        
        tag = [a for a in arg if a.startswith('--tag=')]
        if tag: 
            arg.remove(tag[0])
            tag = tag[0][6:]
        
        
        if len(arg) == 0 and not self.run_name:
            if self.results.lastrun:
                arg.insert(0, self.results.lastrun)
            else:
                raise self.InvalidCmd('No run name currently define. Please add this information.')             
        
        if len(arg) == 1 and self.run_name == arg[0]:
            arg.pop(0)
        
        if not len(arg) and \
           not os.path.exists(pjoin(self.me_dir,'Events','pythia_events.hep')):
            self.help_pgs()
            raise self.InvalidCmd('''No file file pythia_events.hep currently available
            Please specify a valid run_name''')
        
        lock = None                    
        if len(arg) == 1:
            prev_tag = self.set_run_name(arg[0], tag, 'pgs')
            if  not os.path.exists(pjoin(self.me_dir,'Events',self.run_name,'%s_pythia_events.hep.gz' % prev_tag)):
                raise self.InvalidCmd('No events file corresponding to %s run with tag %s. '% (self.run_name, prev_tag))
            else:
                input_file = pjoin(self.me_dir,'Events', self.run_name, '%s_pythia_events.hep.gz' % prev_tag)
                output_file = pjoin(self.me_dir, 'Events', 'pythia_events.hep')
                lock = cluster.asyncrone_launch('gunzip',stdout=open(output_file,'w'), 
                                                    argument=['-c', input_file])

        else:
            if tag: 
                self.run_card['run_tag'] = tag
            self.set_run_name(self.run_name, tag, 'pgs')
        
        return lock

    def check_delphes(self, arg):
        """Check the argument for pythia command
        syntax: delphes [NAME] 
        Note that other option are already remove at this point
        """
        
        # If not pythia-pgs path
        if not self.options['delphes_path']:
            logger.info('Retry to read configuration file to find delphes path')
            self.set_configuration()
      
        if not self.options['delphes_path']:
            error_msg = 'No delphes path correctly set.'
            error_msg += 'Please use the set command to define the path and retry.'
            error_msg += 'You can also define it in the configuration file.'
            raise self.InvalidCmd(error_msg)  

        tag = [a for a in arg if a.startswith('--tag=')]
        if tag: 
            arg.remove(tag[0])
            tag = tag[0][6:]
            
                  
        if len(arg) == 0 and not self.run_name:
            if self.results.lastrun:
                arg.insert(0, self.results.lastrun)
            else:
                raise self.InvalidCmd('No run name currently define. Please add this information.')             
        
        if len(arg) == 1 and self.run_name == arg[0]:
            arg.pop(0)
        
        if not len(arg) and \
           not os.path.exists(pjoin(self.me_dir,'Events','pythia_events.hep')):
            self.help_pgs()
            raise self.InvalidCmd('''No file file pythia_events.hep currently available
            Please specify a valid run_name''')
        
        lock = None                
        if len(arg) == 1:
            prev_tag = self.set_run_name(arg[0], tag, 'delphes')
            if  not os.path.exists(pjoin(self.me_dir,'Events',self.run_name, '%s_pythia_events.hep.gz' % prev_tag)):
                raise self.InvalidCmd('No events file corresponding to %s run with tag %s.:%s '\
                    % (self.run_name, prev_tag, 
                       pjoin(self.me_dir,'Events',self.run_name, '%s_pythia_events.hep.gz' % prev_tag)))
            else:
                input_file = pjoin(self.me_dir,'Events', self.run_name, '%s_pythia_events.hep.gz' % prev_tag)
                output_file = pjoin(self.me_dir, 'Events', 'pythia_events.hep')
                lock = cluster.asyncrone_launch('gunzip',stdout=open(output_file,'w'), 
                                                    argument=['-c', input_file])
        else:
            if tag:
                self.run_card['run_tag'] = tag
            self.set_run_name(self.run_name, tag, 'delphes')
            
        return lock               

    def check_display(self, args):
        """check the validity of line
        syntax: display XXXXX
        """
            
        if len(args) < 1 or args[0] not in self._display_opts:
            self.help_display()
            raise self.InvalidCmd
        
        if args[0] == 'variable' and len(args) !=2:
            raise self.InvalidCmd('variable need a variable name')





    def check_import(self, args):
        """check the validity of line"""
         
        if not args:
            self.help_import()
            raise self.InvalidCmd('wrong \"import\" format')
        
        if args[0] != 'command':
            args.insert(0,'command')
        
        
        if not len(args) == 2 or not os.path.exists(args[1]):
            raise self.InvalidCmd('PATH is mandatory for import command\n')
        

#===============================================================================
# CompleteForCmd
#===============================================================================
class CompleteForCmd(CheckValidForCmd):
    """ The Series of help routine for the MadGraphCmd"""
    
    
    def complete_add_time_of_flight(self, text, line, begidx, endidx):
        "Complete command"
       
        args = self.split_arg(line[0:begidx], error=False)

        if len(args) == 1:
            #return valid run_name
            data = glob.glob(pjoin(self.me_dir, 'Events', '*','unweighted_events.lhe.gz'))
            data = [n.rsplit('/',2)[1] for n in data]
            return  self.list_completion(text, data + ['--threshold='], line)
        elif args[-1].endswith(os.path.sep):
            return self.path_completion(text,
                                        os.path.join('.',*[a for a in args \
                                                    if a.endswith(os.path.sep)]))
        else:
            return self.list_completion(text, ['--threshold='], line)
    
    def complete_banner_run(self, text, line, begidx, endidx):
       "Complete the banner run command"
       try:
  
        
        args = self.split_arg(line[0:begidx], error=False)
        
        if args[-1].endswith(os.path.sep):
            return self.path_completion(text,
                                        os.path.join('.',*[a for a in args \
                                                    if a.endswith(os.path.sep)]))        
        
        
        if len(args) > 1:
            # only options are possible
            tags = glob.glob(pjoin(self.me_dir, 'Events' , args[1],'%s_*_banner.txt' % args[1]))
            tags = ['%s' % os.path.basename(t)[len(args[1])+1:-11] for t in tags]

            if args[-1] != '--tag=':
                tags = ['--tag=%s' % t for t in tags]
            else:
                return self.list_completion(text, tags)
            return self.list_completion(text, tags +['--name=','-f'], line)
        
        # First argument
        possibilites = {} 

        comp = self.path_completion(text, os.path.join('.',*[a for a in args \
                                                    if a.endswith(os.path.sep)]))
        if os.path.sep in line:
            return comp
        else:
            possibilites['Path from ./'] = comp

        run_list =  glob.glob(pjoin(self.me_dir, 'Events', '*','*_banner.txt'))
        run_list = [n.rsplit('/',2)[1] for n in run_list]
        possibilites['RUN Name'] = self.list_completion(text, run_list)
        
        return self.deal_multiple_categories(possibilites)
    
        
       except Exception, error:
           print error
    def complete_history(self, text, line, begidx, endidx):
        "Complete the history command"

        args = self.split_arg(line[0:begidx], error=False)

        # Directory continuation
        if args[-1].endswith(os.path.sep):
            return self.path_completion(text,
                                        os.path.join('.',*[a for a in args \
                                                    if a.endswith(os.path.sep)]))

        if len(args) == 1:
            return self.path_completion(text)
        
    def complete_open(self, text, line, begidx, endidx): 
        """ complete the open command """

        args = self.split_arg(line[0:begidx])
        
        # Directory continuation
        if os.path.sep in args[-1] + text:
            return self.path_completion(text,
                                    os.path.join('.',*[a for a in args if \
                                                      a.endswith(os.path.sep)]))

        possibility = []
        if self.me_dir:
            path = self.me_dir
            possibility = ['index.html']
            if os.path.isfile(os.path.join(path,'README')):
                possibility.append('README')
            if os.path.isdir(os.path.join(path,'Cards')):
                possibility += [f for f in os.listdir(os.path.join(path,'Cards')) 
                                    if f.endswith('.dat')]
            if os.path.isdir(os.path.join(path,'HTML')):
                possibility += [f for f in os.listdir(os.path.join(path,'HTML')) 
                                  if f.endswith('.html') and 'default' not in f]
        else:
            possibility.extend(['./','../'])
        if os.path.exists('ME5_debug'):
            possibility.append('ME5_debug')
        if os.path.exists('MG5_debug'):
            possibility.append('MG5_debug')
        return self.list_completion(text, possibility)
    
    def complete_set(self, text, line, begidx, endidx):
        "Complete the set command"

        args = self.split_arg(line[0:begidx])

        # Format
        if len(args) == 1:
            return self.list_completion(text, self._set_options + self.options.keys() )

        if len(args) == 2:
            if args[1] == 'stdout_level':
                return self.list_completion(text, ['DEBUG','INFO','WARNING','ERROR','CRITICAL'])
            else:
                first_set = ['None','True','False']
                # directory names
                second_set = [name for name in self.path_completion(text, '.', only_dirs = True)]
                return self.list_completion(text, first_set + second_set)
        elif len(args) >2 and args[-1].endswith(os.path.sep):
                return self.path_completion(text,
                        os.path.join('.',*[a for a in args if a.endswith(os.path.sep)]),
                        only_dirs = True) 
    
    def complete_survey(self, text, line, begidx, endidx):
        """ Complete the survey command """
        
        if line.endswith('nb_core=') and not text:
            import multiprocessing
            max = multiprocessing.cpu_count()
            return [str(i) for i in range(2,max+1)]
            
        return  self.list_completion(text, self._run_options, line)
    
    complete_refine = complete_survey
    complete_combine_events = complete_survey
    complite_store = complete_survey
    complete_generate_events = complete_survey
    complete_create_gridpack = complete_survey
    
    def complete_generate_events(self, text, line, begidx, endidx):
        """ Complete the generate events"""
        
        if line.endswith('nb_core=') and not text:
            import multiprocessing
            max = multiprocessing.cpu_count()
            return [str(i) for i in range(2,max+1)]
        if line.endswith('laststep=') and not text:
            return ['parton','pythia','pgs','delphes']
        elif '--laststep=' in line.split()[-1] and line and line[-1] != ' ':
            return self.list_completion(text,['parton','pythia','pgs','delphes'],line)
        
        opts = self._run_options + self._generate_options
        return  self.list_completion(text, opts, line)

    def complete_launch(self, *args, **opts):

        if self.ninitial == 1:
            return self.complete_calculate_decay_widths(*args, **opts)
        else:
            return self.complete_generate_events(*args, **opts)


    def complete_calculate_decay_widths(self, text, line, begidx, endidx):
        """ Complete the calculate_decay_widths command"""
        
        if line.endswith('nb_core=') and not text:
            import multiprocessing
            max = multiprocessing.cpu_count()
            return [str(i) for i in range(2,max+1)]
        
        opts = self._run_options + self._calculate_decay_options
        return  self.list_completion(text, opts, line)

    def complete_multi_run(self, text, line, begidx, endidx):
        """complete multi run command"""
        
        args = self.split_arg(line[0:begidx], error=False)
        if len(args) == 1:
            data = [str(i) for i in range(0,20)]
            return  self.list_completion(text, data, line)
        
        if line.endswith('run=') and not text:
            return ['parton','pythia','pgs','delphes']
        elif '--laststep=' in line.split()[-1] and line and line[-1] != ' ':
            return self.list_completion(text,['parton','pythia','pgs','delphes'],line)
        
        opts = self._run_options + self._generate_options
        return  self.list_completion(text, opts, line)
        
        
        
        if line.endswith('nb_core=') and not text:
            import multiprocessing
            max = multiprocessing.cpu_count()
            return [str(i) for i in range(2,max+1)]
        opts = self._run_options + self._generate_options
        return  self.list_completion(text, opts, line)
    
    def complete_plot(self, text, line, begidx, endidx):
        """ Complete the plot command """
        
        args = self.split_arg(line[0:begidx], error=False)
        if len(args) > 1:
            return self.list_completion(text, self._plot_mode)
        else:
            return self.list_completion(text, self._plot_mode + self.results.keys())
        
    def complete_remove(self, text, line, begidx, endidx):
        """Complete the remove command """
     
        args = self.split_arg(line[0:begidx], error=False)
        if len(args) > 1 and (text.startswith('--t')):
            run = args[1]
            tags = ['--tag=%s' % tag['tag'] for tag in self.results[run]]
            return self.list_completion(text, tags)
        elif len(args) > 1 and '--' == args[-1]:
            run = args[1]
            tags = ['tag=%s' % tag['tag'] for tag in self.results[run]]
            return self.list_completion(text, tags)
        elif len(args) > 1 and '--tag=' == args[-1]:
            run = args[1]
            tags = [tag['tag'] for tag in self.results[run]]
            return self.list_completion(text, tags)
        elif len(args) > 1:
            return self.list_completion(text, self._clean_mode + ['-f','--tag='])
        else:
            data = glob.glob(pjoin(self.me_dir, 'Events','*','*_banner.txt'))
            data = [n.rsplit('/',2)[1] for n in data]
            return self.list_completion(text, ['all'] + data)
         
        
    def complete_pythia(self,text, line, begidx, endidx):
        "Complete the pythia command"
        args = self.split_arg(line[0:begidx], error=False)

        if len(args) == 1:
            #return valid run_name
            data = glob.glob(pjoin(self.me_dir, 'Events', '*','unweighted_events.lhe.gz'))
            data = [n.rsplit('/',2)[1] for n in data]
            tmp1 =  self.list_completion(text, data)
            if not self.run_name:
                return tmp1
            else:
                tmp2 = self.list_completion(text, self._run_options + ['-f', 
                                                '--no_default', '--tag='], line)
                return tmp1 + tmp2
        elif line[-1] != '=':
            return self.list_completion(text, self._run_options + ['-f', 
                                                 '--no_default','--tag='], line)

    def complete_pgs(self,text, line, begidx, endidx):
        "Complete the pythia command"
        args = self.split_arg(line[0:begidx], error=False) 
        if len(args) == 1:
            #return valid run_name
            data = glob.glob(pjoin(self.me_dir, 'Events', '*', '*_pythia_events.hep.gz'))
            data = [n.rsplit('/',2)[1] for n in data]
            tmp1 =  self.list_completion(text, data)
            if not self.run_name:
                return tmp1
            else:
                tmp2 = self.list_completion(text, self._run_options + ['-f', 
                                                '--tag=' ,'--no_default'], line)
                return tmp1 + tmp2        
        else:
            return self.list_completion(text, self._run_options + ['-f', 
                                                 '--tag=','--no_default'], line)

    complete_delphes = complete_pgs        




#===============================================================================
# MadEventCmd
#===============================================================================
class MadEventCmd(CmdExtended, HelpToCmd, CompleteForCmd, common_run.CommonRunCmd):
    """The command line processor of MadGraph"""    
    
    # Truth values
    true = ['T','.true.',True,'true']
    # Options and formats available
    _run_options = ['--cluster','--multicore','--nb_core=','--nb_core=2', '-c', '-m']
    _generate_options = ['-f', '--laststep=parton', '--laststep=pythia', '--laststep=pgs', '--laststep=delphes']
    _calculate_decay_options = ['-f', '--accuracy=0.']
    _set_options = ['stdout_level','fortran_compiler','timeout']
    _plot_mode = ['all', 'parton','pythia','pgs','delphes','channel', 'banner']
    _clean_mode = _plot_mode
    _display_opts = ['run_name', 'options', 'variable']
    # survey options, dict from name to type, default value, and help text
    _survey_options = {'points':('int', 1000,'Number of points for first iteration'),
                       'iterations':('int', 5, 'Number of iterations'),
                       'accuracy':('float', 0.1, 'Required accuracy'),
                       'gridpack':('str', '.false.', 'Gridpack generation')}
    # Variables to store object information
    true = ['T','.true.',True,'true', 1, '1']
    web = False
    prompt = 'MGME5>'
    cluster_mode = 0
    queue  = 'madgraph'
    nb_core = None
    
    next_possibility = {
        'start': ['generate_events [OPTIONS]', 'multi_run [OPTIONS]',
                  'calculate_decay_widths [OPTIONS]',
                  'help generate_events'],
        'generate_events': ['generate_events [OPTIONS]', 'multi_run [OPTIONS]', 'pythia', 'pgs','delphes'],
        'calculate_decay_widths': ['calculate_decay_widths [OPTIONS]',
                                   'generate_events [OPTIONS]'],
        'multi_run': ['generate_events [OPTIONS]', 'multi_run [OPTIONS]'],
        'survey': ['refine'],
        'refine': ['combine_events'],
        'combine_events': ['store'],
        'store': ['pythia'],
        'pythia': ['pgs', 'delphes'],
        'pgs': ['generate_events [OPTIONS]', 'multi_run [OPTIONS]'],
        'delphes' : ['generate_events [OPTIONS]', 'multi_run [OPTIONS]']
    }
    
    
    ############################################################################
    def __init__(self, me_dir = None, options={}, *completekey, **stdin):
        """ add information to the cmd """

        CmdExtended.__init__(self, me_dir, options, *completekey, **stdin)
        #common_run.CommonRunCmd.__init__(self, me_dir, options)
        

        self.mode = 'madevent'
        self.nb_refine=0
        if self.web:
            os.system('touch %s' % pjoin(self.me_dir,'Online'))

        
        # load the current status of the directory
        if os.path.exists(pjoin(self.me_dir,'HTML','results.pkl')):
            self.results = save_load_object.load_from_file(pjoin(self.me_dir,'HTML','results.pkl'))
            self.results.resetall(self.me_dir)
        else:
            model = self.find_model_name()
            process = self.process # define in find_model_name
            self.results = gen_crossxhtml.AllResults(model, process, self.me_dir)
        self.results.def_web_mode(self.web)
        
        self.configured = 0 # time for reading the card
        self._options = {} # for compatibility with extended_cmd
    
    def pass_in_web_mode(self):
        """configure web data"""
        self.web = True
        self.results.def_web_mode(True)
        self.force = True

    ############################################################################            
    def check_output_type(self, path):
        """ Check that the output path is a valid madevent directory """
        
        bin_path = os.path.join(path,'bin')
        if os.path.isfile(os.path.join(bin_path,'generate_events')):
            return True
        else: 
            return False
            
    ############################################################################
    def do_add_time_of_flight(self, line):

        args = self.split_arg(line)
        #check the validity of the arguments and reformat args
        self.check_add_time_of_flight(args)
        
        event_path, threshold = args
        #gunzip the file
        if event_path.endswith('.gz'):
            need_zip = True
            subprocess.call(['gunzip', event_path])
            event_path = event_path[:-3]
        else:
            need_zip = False
            
        import random
        try:
            import madgraph.various.lhe_parser as lhe_parser
        except:
            import internal.lhe_parser as lhe_parser
    
        lhe = lhe_parser.EventFile(event_path)
        output = open('%s_2vertex.lhe' % event_path, 'w')
        #write the banner to the output file
        output.write(lhe.banner)

        # get the associate param_card
        begin_param = lhe.banner.find('<slha>')
        end_param = lhe.banner.find('</slha>')
        param_card = lhe.banner[begin_param+6:end_param].split('\n')
        param_card = check_param_card.ParamCard(param_card)

        cst = 6.58211915e-25
        # Loop over all events
        for event in lhe:
            for particle in event:
                id = particle.pid
                width = param_card['decay'].get((abs(id),)).value
                if width:
                    vtim = random.expovariate(width/cst)
                    if vtim > threshold:
                        particle.vtim = vtim
            #write this modify event
            output.write(str(event))
        output.write('</LesHouchesEvents>\n')
        output.close()
        
        files.mv('%s_2vertex.lhe' % event_path, event_path)
        
        if need_zip:
            subprocess.call(['gzip', event_path])
        
    ############################################################################
    def do_banner_run(self, line): 
        """Make a run from the banner file"""
        
        args = self.split_arg(line)
        #check the validity of the arguments
        self.check_banner_run(args)    
                     
        # Remove previous cards
        for name in ['delphes_trigger.dat', 'delphes_card.dat',
                     'pgs_card.dat', 'pythia_card.dat']:
            try:
                os.remove(pjoin(self.me_dir, 'Cards', name))
            except Exception:
                pass
            
        banner_mod.split_banner(args[0], self.me_dir, proc_card=False)
        
        # Check if we want to modify the run
        if not self.force:
            ans = self.ask('Do you want to modify the Cards?', 'n', ['y','n'])
            if ans == 'n':
                self.force = True
        
        # Call Generate events
        self.exec_cmd('generate_events %s %s' % (self.run_name, self.force and '-f' or ''))
 
 
 
    ############################################################################
    def do_display(self, line, output=sys.stdout):
        """Display current internal status"""

        args = self.split_arg(line)
        #check the validity of the arguments
        self.check_display(args)

        if args[0] == 'run_name':
            #return valid run_name
            data = glob.glob(pjoin(self.me_dir, 'Events', '*','*_banner.txt'))
            data = [n.rsplit('/',2)[1:] for n in data]
            
            if data:
                out = {}
                for name, tag in data:
                    tag = tag[len(name)+1:-11]
                    if name in out:
                        out[name].append(tag)
                    else:
                        out[name] = [tag]
                print 'the runs available are:'
                for run_name, tags in out.items():
                    print '  run: %s' % run_name
                    print '       tags: ', 
                    print ', '.join(tags)
            else:
                print 'No run detected.'
                
        elif  args[0] == 'options':
            outstr = "                              Run Options    \n"
            outstr += "                              -----------    \n"
            for key, default in self.options_madgraph.items():
                value = self.options[key]
                if value == default:
                    outstr += "  %25s \t:\t%s\n" % (key,value)
                else:
                    outstr += "  %25s \t:\t%s (user set)\n" % (key,value)
            outstr += "\n"
            outstr += "                         MadEvent Options    \n"
            outstr += "                         ----------------    \n"
            for key, default in self.options_madevent.items():
                value = self.options[key]
                if value == default:
                    outstr += "  %25s \t:\t%s\n" % (key,value)
                else:
                    outstr += "  %25s \t:\t%s (user set)\n" % (key,value)  
            outstr += "\n"                 
            outstr += "                      Configuration Options    \n"
            outstr += "                      ---------------------    \n"
            for key, default in self.options_configuration.items():
                value = self.options[key]
                if value == default:
                    outstr += "  %25s \t:\t%s\n" % (key,value)
                else:
                    outstr += "  %25s \t:\t%s (user set)\n" % (key,value)
            output.write(outstr)
        else:
            super(MadEventCmd, self).do_display(line, output)
 
    def do_save(self, line, check=True, to_keep={}):
        """Not in help: Save information to file"""  

        args = self.split_arg(line)
        # Check argument validity
        if check:
            self.check_save(args)
        
        if args[0] == 'options':
            # First look at options which should be put in MG5DIR/input
            to_define = {}
            for key, default in self.options_configuration.items():
                if self.options[key] != self.options_configuration[key]:
                    to_define[key] = self.options[key]

            if not '--auto' in args:
                for key, default in self.options_madevent.items():
                    if self.options[key] != self.options_madevent[key]:
                        to_define[key] = self.options[key]
            
            if '--all' in args:
                for key, default in self.options_madgraph.items():
                    if self.options[key] != self.options_madgraph[key]:
                        to_define[key] = self.options[key]
            elif not '--auto' in args:
                for key, default in self.options_madgraph.items():
                    if self.options[key] != self.options_madgraph[key]:
                        logger.info('The option %s is modified [%s] but will not be written in the configuration files.' \
                                    % (key,self.options_madgraph[key]) )
                        logger.info('If you want to make this value the default for future session, you can run \'save options --all\'')
            if len(args) >1 and not args[1].startswith('--'):
                filepath = args[1]
            else:
                filepath = pjoin(self.me_dir, 'Cards', 'me5_configuration.txt')
            basefile = pjoin(self.me_dir, 'Cards', 'me5_configuration.txt')
            basedir = self.me_dir
            
            if to_keep:
                to_define = to_keep
            self.write_configuration(filepath, basefile, basedir, to_define)
  
    ############################################################################
    def do_import(self, line):
        """Advanced commands: Import command files"""

        args = self.split_arg(line)
        # Check argument's validity
        self.check_import(args)
        
        # Execute the card
        self.import_command_file(args[1])  

 
    def post_set(self, stop, line):
        """Check if we need to save this in the option file"""
        try:
            args = self.split_arg(line)
            # Check the validity of the arguments
            self.check_set(args)
            
            if args[0] in self.options_configuration and '--no_save' not in args:
                self.exec_cmd('save options --auto')
            elif args[0] in self.options_madevent:
                logger.info('This option will be the default in any output that you are going to create in this session.')
                logger.info('In order to keep this changes permanent please run \'save options\'')
            return stop
        except self.InvalidCmd:
            return stop

    ############################################################################
    def do_generate_events(self, line):
        """Main commands: launch the full chain """


        
        
        args = self.split_arg(line)
        # Check argument's validity
        mode = self.check_generate_events(args)
        self.ask_run_configuration(mode)
        if not args:
            # No run name assigned -> assigned one automaticaly 
            self.set_run_name(self.find_available_run_name(self.me_dir), None, 'parton')
        else:
            self.set_run_name(args[0], None, 'parton', True)
            args.pop(0)
            
        if self.run_card['gridpack'] in self.true:        
            # Running gridpack warmup
            gridpack_opts=[('accuracy', 0.01),
                           ('points', 2000),
                           ('iterations',8),
                           ('gridpack','.true.')]
            logger.info('Generating gridpack with run name %s' % self.run_name)
            self.exec_cmd('survey  %s %s' % \
                          (self.run_name,
                           " ".join(['--' + opt + '=' + str(val) for (opt,val) \
                                     in gridpack_opts])),
                          postcmd=False)
            self.exec_cmd('combine_events', postcmd=False)
            self.exec_cmd('store_events', postcmd=False)
            self.exec_cmd('create_gridpack', postcmd=False)
        else:
            # Regular run mode
            logger.info('Generating %s events with run name %s' %
                        (self.run_card['nevents'], self.run_name))
        
            self.exec_cmd('survey  %s %s' % (self.run_name,' '.join(args)),
                          postcmd=False)
            if not float(self.results.current['cross']):
                # Zero cross-section. Try to guess why
                text = '''Survey return zero cross section. 
   Typical reasons are the following:
   1) A massive s-channel particle has a width set to zero.
   2) The pdf are zero for at least one of the initial state particles
      or you are using maxjetflavor=4 for initial state b:s.
   3) The cuts are too strong.
   Please check/correct your param_card and/or your run_card.'''
                logger_stderr.critical(text)
                raise ZeroResult('See https://cp3.irmp.ucl.ac.be/projects/madgraph/wiki/FAQ-General-14')
            nb_event = self.run_card['nevents']
            self.exec_cmd('refine %s' % nb_event, postcmd=False)
            self.exec_cmd('refine %s' % nb_event, postcmd=False)
            self.exec_cmd('combine_events', postcmd=False)
            self.print_results_in_shell(self.results.current)
            self.create_plot('parton')
            self.exec_cmd('store_events', postcmd=False)
            self.exec_cmd('decay_events -from_cards', postcmd=False)
            self.exec_cmd('pythia --no_default', postcmd=False, printcmd=False)
            # pythia launches pgs/delphes if needed
            self.store_result()
            
    
    def do_launch(self, line, *args, **opt):
        """Main commands:exec generate_events for 2>N and calculate_width for 1>N"""
        if self.ninitial == 1:
            self.do_calculate_decay_widths(line, *args, **opt)
        else:
            self.do_generate_events(line, *args, **opt)
            
    def print_results_in_shell(self, data):
        """Have a nice results prints in the shell,
        data should be of type: gen_crossxhtml.OneTagResults"""
        if not data:
            return
        logger.info("  === Results Summary for run: %s tag: %s ===\n" % (data['run_name'],data['tag']))
        if self.ninitial == 1:
            logger.info("     Width :   %.4g +- %.4g GeV" % (data['cross'], data['error']))
        else:
            logger.info("     Cross-section :   %.4g +- %.4g pb" % (data['cross'], data['error']))
        logger.info("     Nb of events :  %s" % data['nb_event'] )
        if data['cross_pythia'] and data['nb_event_pythia']:
            if self.ninitial == 1:
                logger.info("     Matched Width :   %.4g +- %.4g GeV" % (data['cross_pythia'], data['error_pythia']))
            else:
                logger.info("     Matched Cross-section :   %.4g +- %.4g pb" % (data['cross_pythia'], data['error_pythia']))            
            logger.info("     Nb of events after Matching :  %s" % data['nb_event_pythia'])
        logger.info(" " )
    
    ############################################################################      
    def do_calculate_decay_widths(self, line):
        """Main commands:launch decay width calculation and automatic inclusion of
        calculated widths and BRs in the param_card."""

        
        args = self.split_arg(line)
        # Check argument's validity
        accuracy = self.check_calculate_decay_widths(args)
        self.ask_run_configuration('parton')
        if not args:
            # No run name assigned -> assigned one automaticaly 
            self.set_run_name(self.find_available_run_name(self.me_dir))
        else:
            self.set_run_name(args[0], reload_card=True)
            args.pop(0)
        
        # Running gridpack warmup
        opts=[('accuracy', accuracy), # default 0.01
              ('points', 1000),
              ('iterations',9)]

        logger.info('Calculating decay widths with run name %s' % self.run_name)
        
        self.exec_cmd('survey  %s %s' % \
                      (self.run_name,
                       " ".join(['--' + opt + '=' + str(val) for (opt,val) \
                                 in opts])),
                      postcmd=False)
        self.exec_cmd('combine_events', postcmd=False)
        self.exec_cmd('store_events', postcmd=False)
        
        self.collect_decay_widths()
        self.update_status('calculate_decay_widths done', 
                                                 level='parton', makehtml=False)   

    
    ############################################################################
    def collect_decay_widths(self):
        """ Collect the decay widths and calculate BRs for all particles, and put 
        in param_card form. 
        """
        
        particle_dict = {} # store the results
        run_name = self.run_name

        # Looping over the Subprocesses
        for P_path in SubProcesses.get_subP(self.me_dir):
            ids = SubProcesses.get_subP_ids(P_path)
            # due to grouping we need to compute the ratio factor for the 
            # ungroup resutls (that we need here). Note that initial particles
            # grouping are not at the same stage as final particle grouping
            nb_output = len(ids) / (len(set([p[0] for p in ids])))
            results = open(pjoin(P_path, run_name + '_results.dat')).read().split('\n')[0]
            result = float(results.strip().split(' ')[0])
            for particles in ids:
                try:
                    particle_dict[particles[0]].append([particles[1:], result/nb_output])
                except KeyError:
                    particle_dict[particles[0]] = [[particles[1:], result/nb_output]]
    
        self.update_width_in_param_card(particle_dict,
                        initial = pjoin(self.me_dir, 'Cards', 'param_card.dat'),
                        output=pjoin(self.me_dir, 'Events', run_name, "param_card.dat"))
    
    @staticmethod
    def update_width_in_param_card(decay_info, initial, output=None):
        # Open the param_card.dat and insert the calculated decays and BRs
        
        if not output:
            output = initial
        
        param_card_file = open(initial)
        param_card = param_card_file.read().split('\n')
        param_card_file.close()

        decay_lines = []
        line_number = 0
        # Read and remove all decays from the param_card                     
        while line_number < len(param_card):
            line = param_card[line_number]
            if line.lower().startswith('decay'):
                # Read decay if particle in decay_info 
                # DECAY  6   1.455100e+00                                    
                line = param_card.pop(line_number)
                line = line.split()
                particle = 0
                if int(line[1]) not in decay_info:
                    try: # If formatting is wrong, don't want this particle
                        particle = int(line[1])
                        width = float(line[2])
                    except Exception:
                        particle = 0
                # Read BRs for this decay
                line = param_card[line_number]
                while line.startswith('#') or line.startswith(' '):
                    line = param_card.pop(line_number)
                    if not particle or line.startswith('#'):
                        line=param_card[line_number]
                        continue
                    #    6.668201e-01   3    5  2  -1
                    line = line.split()
                    try: # Remove BR if formatting is wrong
                        partial_width = float(line[0])*width
                        decay_products = [int(p) for p in line[2:2+int(line[1])]]
                    except Exception:
                        line=param_card[line_number]
                        continue
                    try:
                        decay_info[particle].append([decay_products, partial_width])
                    except KeyError:
                        decay_info[particle] = [[decay_products, partial_width]]
                    line=param_card[line_number]
                if particle and particle not in decay_info:
                    # No decays given, only total width       
                    decay_info[particle] = [[[], width]]
            else: # Not decay                              
                line_number += 1
        # Clean out possible remaining comments at the end of the card
        while not param_card[-1] or param_card[-1].startswith('#'):
            param_card.pop(-1)

        # Append calculated and read decays to the param_card                                   
        param_card.append("#\n#*************************")
        param_card.append("#      Decay widths      *")
        param_card.append("#*************************")
        for key in sorted(decay_info.keys()):
            width = sum([r for p,r in decay_info[key]])
            param_card.append("#\n#      PDG        Width")
            param_card.append("DECAY  %i   %e" % (key, width.real))
            if not width:
                continue
            if decay_info[key][0][0]:
                param_card.append("#  BR             NDA  ID1    ID2   ...")
                brs = [[(val[1]/width).real, val[0]] for val in decay_info[key] if val[1]]
                for val in sorted(brs, reverse=True):
                    param_card.append("   %e   %i    %s # %s" % 
                                      (val[0].real, len(val[1]),
                                       "  ".join([str(v) for v in val[1]]),
                                       val[0] * width
                                       ))
        decay_table = open(output, 'w')
        decay_table.write("\n".join(param_card) + "\n")
        logger.info("Results written to %s" %  output)

    ############################################################################
    def do_multi_run(self, line):
        
        args = self.split_arg(line)
        # Check argument's validity
        mode = self.check_multi_run(args)
        nb_run = args.pop(0)
        if nb_run == 1:
            logger.warn("'multi_run 1' command is not optimal. Think of using generate_events instead")
        self.ask_run_configuration(mode)
        main_name = self.run_name


        
        
        
        crossoversig = 0
        inv_sq_err = 0
        nb_event = 0
        for i in range(nb_run):
            self.nb_refine = 0
            self.exec_cmd('generate_events %s_%s -f' % (main_name, i), postcmd=False)
            # Update collected value
            nb_event += int(self.results[self.run_name][-1]['nb_event'])  
            self.results.add_detail('nb_event', nb_event , run=main_name)            
            cross = self.results[self.run_name][-1]['cross']
            error = self.results[self.run_name][-1]['error'] + 1e-99
            crossoversig+=cross/error**2
            inv_sq_err+=1.0/error**2
            self.results[main_name][-1]['cross'] = crossoversig/inv_sq_err
            self.results[main_name][-1]['error'] = math.sqrt(1.0/inv_sq_err)
        self.results.def_current(main_name)
        self.run_name = main_name
        self.update_status("Merging LHE files", level='parton')
        try:
            os.mkdir(pjoin(self.me_dir,'Events', self.run_name))
        except Exception:
            pass
        os.system('%(bin)s/merge.pl %(event)s/%(name)s_*/unweighted_events.lhe.gz %(event)s/%(name)s/unweighted_events.lhe.gz %(event)s/%(name)s_banner.txt' 
                  % {'bin': self.dirbin, 'event': pjoin(self.me_dir,'Events'),
                     'name': self.run_name})

        eradir = self.options['exrootanalysis_path']
        if eradir and misc.is_executable(pjoin(eradir,'ExRootLHEFConverter')):
            self.update_status("Create Root file", level='parton')
            os.system('gunzip %s/%s/unweighted_events.lhe.gz' % 
                                  (pjoin(self.me_dir,'Events'), self.run_name))
            self.create_root_file('%s/unweighted_events.lhe' % self.run_name,
                                  '%s/unweighted_events.root' % self.run_name)
            
        
        self.create_plot('parton', '%s/%s/unweighted_events.lhe' %
                         (pjoin(self.me_dir, 'Events'),self.run_name),
                         pjoin(self.me_dir, 'HTML',self.run_name, 'plots_parton.html')
                         )
        
        os.system('gzip -f %s/%s/unweighted_events.lhe' % 
                                  (pjoin(self.me_dir, 'Events'), self.run_name))

        self.update_status('', level='parton')
        self.print_results_in_shell(self.results.current)   
        

    ############################################################################      
    def do_treatcards(self, line):
        """Advanced commands: create .inc files from param_card.dat/run_card.dat"""

        args = self.split_arg(line)
        mode,  opt  = self.check_treatcards(args)
        
        #check if no 'Auto' are present in the file
        self.check_param_card(pjoin(self.me_dir, 'Cards','param_card.dat'))
        
        
        if mode in ['run', 'all']:
            if not hasattr(self, 'run_card'):
                run_card = banner_mod.RunCard(opt['run_card'])
            else:
                run_card = self.run_card
            run_card.write_include_file(pjoin(opt['output_dir'],'run_card.inc'))
        
        if mode in ['param', 'all']:
            model = self.find_model_name()
            if model == 'mssm' or model.startswith('mssm-'):
                if not '--param_card=' in line:
                    param_card = pjoin(self.me_dir, 'Cards','param_card.dat')
                    mg5_param = pjoin(self.me_dir, 'Source', 'MODEL', 'MG5_param.dat')
                    check_param_card.convert_to_mg5card(param_card, mg5_param)
                    check_param_card.check_valid_param_card(mg5_param)
                    opt['param_card'] = pjoin(self.me_dir, 'Source', 'MODEL', 'MG5_param.dat')            
            
            logger.debug('write compile file for card: %s' % opt['param_card']) 
            param_card = check_param_card.ParamCard(opt['param_card'])
            outfile = pjoin(opt['output_dir'], 'param_card.inc')
            ident_card = pjoin(self.me_dir,'Cards','ident_card.dat')
            if os.path.isfile(pjoin(self.me_dir,'bin','internal','ufomodel','restrict_default.dat')):
                default = pjoin(self.me_dir,'bin','internal','ufomodel','restrict_default.dat')
            elif os.path.isfile(pjoin(self.me_dir,'bin','internal','ufomodel','param_card.dat')):
                default = pjoin(self.me_dir,'bin','internal','ufomodel','param_card.dat')
            elif not os.path.exists(pjoin(self.me_dir,'bin','internal','ufomodel')):
                fsock = open(pjoin(self.me_dir,'Source','param_card.inc'),'w')
                fsock.write(' ')
                fsock.close()
                return
            else:
                subprocess.call(['python', 'write_param_card.py'], 
                             cwd=pjoin(self.me_dir,'bin','internal','ufomodel'))
                default = pjoin(self.me_dir,'bin','internal','ufomodel','param_card.dat')
            param_card.write_inc_file(outfile, ident_card, default)
         
    ############################################################################      
    def do_survey(self, line):
        """Advanced commands: launch survey for the current process """
        
          
        args = self.split_arg(line)
        # Check argument's validity
        self.check_survey(args)
        # initialize / remove lhapdf mode

        if os.path.exists(pjoin(self.me_dir,'error')):
            os.remove(pjoin(self.me_dir,'error'))
                        
        self.configure_directory()
        # Save original random number
        self.random_orig = self.random
        logger.info("Using random number seed offset = %s" % self.random)
        # Update random number
        self.update_random()
        self.save_random()
        self.update_status('Running Survey', level=None)
        if self.cluster_mode:
            logger.info('Creating Jobs')

        logger.info('Working on SubProcesses')
        self.total_jobs = 0
        subproc = [l.strip() for l in open(pjoin(self.me_dir,'SubProcesses', 
                                                                 'subproc.mg'))]
        
        P_zero_result = [] # check the number of times where they are no phase-space
        for nb_proc,subdir in enumerate(subproc):
            subdir = subdir.strip()
            Pdir = pjoin(self.me_dir, 'SubProcesses',subdir)
            logger.info('    %s ' % subdir)
            # clean previous run
            for match in glob.glob(pjoin(Pdir, '*ajob*')):
                if os.path.basename(match)[:4] in ['ajob', 'wait', 'run.', 'done']:
                    os.remove(match)
            for match in glob.glob(pjoin(Pdir, 'G*')):
                if os.path.exists(pjoin(match,'results.dat')):
                    os.remove(pjoin(match, 'results.dat'))
            
            #compile gensym
            misc.compile(['gensym'], cwd=Pdir)
            if not os.path.exists(pjoin(Pdir, 'gensym')):
                raise MadEventError, 'Error make gensym not successful'

            # Launch gensym
            p = misc.Popen(['./gensym'], stdin=subprocess.PIPE,
                                 stdout=subprocess.PIPE, 
                                 stderr=subprocess.STDOUT, cwd=Pdir)
            sym_input = "%(points)d %(iterations)d %(accuracy)f \n" % self.opts
            (stdout, stderr) = p.communicate(sym_input)
            if os.path.exists(pjoin(self.me_dir,'error')):
                files.mv(pjoin(self.me_dir,'error'), pjoin(Pdir,'ajob.no_ps.log'))
                P_zero_result.append(subdir)
                continue
            
            if not os.path.exists(pjoin(Pdir, 'ajob1')) or p.returncode:
                logger.critical(stdout)
                raise MadEventError, 'Error gensym run not successful'


            misc.compile(['madevent'], cwd=Pdir)
            
            alljobs = glob.glob(pjoin(Pdir,'ajob*'))
            self.total_jobs += len(alljobs)
            for i, job in enumerate(alljobs):
                job = os.path.basename(job)
                self.launch_job('%s' % job, cwd=Pdir, remaining=(len(alljobs)-i-1), 
                                                    run_type='survey on %s (%s/%s)' % (subdir,nb_proc+1,len(subproc)))
                if os.path.exists(pjoin(self.me_dir,'error')):
                    self.monitor(html=True)
                    raise MadEventError, 'Error detected Stop running: %s' % \
                                         open(pjoin(self.me_dir,'error')).read()
                                         
        # Check if all or only some fails
        if P_zero_result:
            if len(P_zero_result) == len(subproc):
                raise ZeroResult, '%s' % \
                    open(pjoin(Pdir,'ajob.no_ps.log')).read()
            else:
                logger.warning(''' %s SubProcesses doesn\'t have available phase-space.
            Please check mass spectrum.''' % ','.join(P_zero_result))
                
        
        self.monitor(run_type='All jobs submitted for survey', html=True)
        cross, error = sum_html.make_all_html_results(self)
        self.results.add_detail('cross', cross)
        self.results.add_detail('error', error) 
        self.update_status('End survey', 'parton', makehtml=False)

    ############################################################################      
    def do_refine(self, line):
        """Advanced commands: launch survey for the current process """
        devnull = open(os.devnull, 'w')  
        self.nb_refine += 1
        args = self.split_arg(line)
        # Check argument's validity
        self.check_refine(args)
        
        precision = args[0]
        if len(args) == 2:
            max_process = args[1]
        else:
            max_process = 5

        # initialize / remove lhapdf mode
        self.configure_directory()

        # Update random number
        self.update_random()
        self.save_random()

        if self.cluster_mode:
            logger.info('Creating Jobs')
        self.update_status('Refine results to %s' % precision, level=None)
        
        self.total_jobs = 0
        subproc = [l.strip() for l in open(pjoin(self.me_dir,'SubProcesses', 
                                                                 'subproc.mg'))]
        for nb_proc,subdir in enumerate(subproc):
            subdir = subdir.strip()
            Pdir = pjoin(self.me_dir, 'SubProcesses',subdir)
            bindir = pjoin(os.path.relpath(self.dirbin, Pdir))
                           
            logger.info('    %s ' % subdir)
            # clean previous run
            for match in glob.glob(pjoin(Pdir, '*ajob*')):
                if os.path.basename(match)[:4] in ['ajob', 'wait', 'run.', 'done']:
                    os.remove(match)
            
            proc = misc.Popen([pjoin(bindir, 'gen_ximprove')],
                                    stdout=devnull,
                                    stdin=subprocess.PIPE,
                                    cwd=Pdir)
            proc.communicate('%s %s T\n' % (precision, max_process))

            if os.path.exists(pjoin(Pdir, 'ajob1')):
                misc.compile(['madevent'], cwd=Pdir)
                alljobs = glob.glob(pjoin(Pdir,'ajob*'))
                
                #remove associated results.dat (ensure to not mix with all data)
                Gre = re.compile("\s*j=(G[\d\.\w]+)")
                for job in alljobs:
                    Gdirs = Gre.findall(open(job).read())
                    for Gdir in Gdirs:
                        if os.path.exists(pjoin(Pdir, Gdir, 'results.dat')):
                            os.remove(pjoin(Pdir, Gdir,'results.dat'))
                
                nb_tot = len(alljobs)            
                self.total_jobs += nb_tot
                for i, job in enumerate(alljobs):
                    job = os.path.basename(job)
                    self.launch_job('%s' % job, cwd=Pdir, remaining=(nb_tot-i-1), 
                             run_type='Refine number %s on %s (%s/%s)' % 
                             (self.nb_refine, subdir, nb_proc+1, len(subproc)))
        self.monitor(run_type='All job submitted for refine number %s' % self.nb_refine, 
                     html=True)
        
        self.update_status("Combining runs", level='parton')
        try:
            os.remove(pjoin(Pdir, 'combine_runs.log'))
        except Exception:
            pass
        
        bindir = pjoin(os.path.relpath(self.dirbin, pjoin(self.me_dir,'SubProcesses')))

        combine_runs.CombineRuns(self.me_dir)
        
        cross, error = sum_html.make_all_html_results(self)
        self.results.add_detail('cross', cross)
        self.results.add_detail('error', error)   

        self.update_status('finish refine', 'parton', makehtml=False)
        devnull.close()
        
    ############################################################################ 
    def do_combine_events(self, line):
        """Advanced commands: Launch combine events"""

        args = self.split_arg(line)
        # Check argument's validity
        self.check_combine_events(args)

        self.update_status('Combining Events', level='parton')
        try:
            os.remove(pjoin(self.me_dir,'SubProcesses', 'combine.log'))
        except Exception:
            pass
        self.cluster.launch_and_wait('../bin/internal/run_combine', 
                                        cwd=pjoin(self.me_dir,'SubProcesses'),
                                        stdout=pjoin(self.me_dir,'SubProcesses', 'combine.log'))
        
        output = misc.mult_try_open(pjoin(self.me_dir,'SubProcesses','combine.log')).read()
        # Store the number of unweighted events for the results object
        pat = re.compile(r'''\s*Unweighting\s*selected\s*(\d+)\s*events''')
        try:      
            nb_event = pat.search(output).groups()[0]
        except AttributeError:
            time.sleep(10)
            try:
                nb_event = pat.search(output).groups()[0]
            except AttributeError:
                logger.warning('Fail to read the number of unweighted events in the combine.log file')
                nb_event = 0
                
        self.results.add_detail('nb_event', nb_event)
        
        
        # Define The Banner
        tag = self.run_card['run_tag']
        # Update the banner with the pythia card
        if not self.banner:
            self.banner = banner_mod.recover_banner(self.results, 'parton')
        self.banner.load_basic(self.me_dir)
        # Add cross-section/event information
        self.banner.add_generation_info(self.results.current['cross'], nb_event)
        if not hasattr(self, 'random_orig'): self.random_orig = 0
        self.banner.change_seed(self.random_orig)
        if not os.path.exists(pjoin(self.me_dir, 'Events', self.run_name)):
            os.mkdir(pjoin(self.me_dir, 'Events', self.run_name))
        self.banner.write(pjoin(self.me_dir, 'Events', self.run_name, 
                                     '%s_%s_banner.txt' % (self.run_name, tag)))
        
        misc.call(['%s/put_banner' % self.dirbin, 'events.lhe',
                   str(self.random_orig)],
                            cwd=pjoin(self.me_dir, 'Events'))
        misc.call(['%s/put_banner'% self.dirbin, 'unweighted_events.lhe',
                   str(self.random_orig)],
                            cwd=pjoin(self.me_dir, 'Events'))
        
        eradir = self.options['exrootanalysis_path']
        madir = self.options['madanalysis_path']
        td = self.options['td_path']
        if eradir and misc.is_executable(pjoin(eradir,'ExRootLHEFConverter'))  and\
           os.path.exists(pjoin(self.me_dir, 'Events', 'unweighted_events.lhe')):
                if not os.path.exists(pjoin(self.me_dir, 'Events', self.run_name)):
                    os.mkdir(pjoin(self.me_dir, 'Events', self.run_name))
                self.create_root_file(output='%s/unweighted_events.root' % \
                                                                  self.run_name)
    
    ############################################################################                                                                                                           
    def do_compute_widths(self, line):
        """Require MG5 directory: Compute automatically the widths of a set 
        of particles"""

        warning_text = """Be carefull automatic computation of the width is 
ONLY valid if all three (or more) body decay are negligeable. In doubt use a 
calculator."""
        
        logger.warning(warning_text)
        logger.info('In a future version of MG5 those mode will also be taken into account')
      
        args = self.split_arg(line)
        # check the argument and return those in a dictionary format
        args = self.check_compute_widths(args)
        
        if args['input']:
            files.cp(args['input'], pjoin(self.me_dir, 'Cards'))
        elif not args['force']: 
            self.ask_edit_cards(['param_card.dat'], plot=False)
        
        model = args['model']
        self.compute_widths(model, args)
    
    @staticmethod
    def compute_widths(model, args):
        
        data = model.set_parameters_and_couplings(args['input'])
        
        # find UFO particles linked to the require names. 
        decay_info = {}        
        for pid in args['particles']:
            particle = model.get_particle(pid)
            decay_info[pid] = []
            mass = abs(eval(str(particle.get('mass')), data).real)
            data = model.set_parameters_and_couplings(args['input'], scale= mass)
            for mode, expr in particle.partial_widths.items():
                tmp_mass = mass    
                for p in mode:
                    tmp_mass -= abs(eval(str(p.mass), data))
                if tmp_mass <=0:
                    continue
                
                decay_to = [p.get('pdg_code') for p in mode]
                value = eval(expr,{'cmath':cmath},data).real
                if -1e-10 < value < 0:
                    value = 0
                if -1e-5 < value < 0:
                    logger.warning('Partial width for %s > %s negative: %s automatically set to zero' %
                                   (particle.get('name'), ' '.join([p.get('name') for p in mode]), value))
                    value = 0
                elif value < 0:
                    raise Exception, 'Partial width for %s > %s negative: %s' % \
                                   (particle.get('name'), ' '.join([p.get('name') for p in mode]), value)
                decay_info[particle.get('pdg_code')].append([decay_to, value])
                          
        MadEventCmd.update_width_in_param_card(decay_info, args['input'], args['output'])
        
    ############################################################################ 
    def do_store_events(self, line):
        """Advanced commands: Launch store events"""

        args = self.split_arg(line)
        # Check argument's validity
        self.check_combine_events(args)
        self.update_status('Storing parton level results', level='parton')

        run = self.run_name
        tag = self.run_card['run_tag']
        devnull = open(os.devnull, 'w')

        if not os.path.exists(pjoin(self.me_dir, 'Events', run)):
            os.mkdir(pjoin(self.me_dir, 'Events', run))
        if not os.path.exists(pjoin(self.me_dir, 'HTML', run)):
            os.mkdir(pjoin(self.me_dir, 'HTML', run))    
        
        # 1) Store overall process information
        input = pjoin(self.me_dir, 'SubProcesses', 'results.dat')
        output = pjoin(self.me_dir, 'SubProcesses', '%s_results.dat' % run)
        files.cp(input, output) 

        # 2) Treat the files present in the P directory
        for P_path in SubProcesses.get_subP(self.me_dir):
            G_dir = [G for G in os.listdir(P_path) if G.startswith('G') and 
                                                os.path.isdir(pjoin(P_path,G))]
            for G in G_dir:
                G_path = pjoin(P_path,G)
                # Remove events file (if present)
                if os.path.exists(pjoin(G_path, 'events.lhe')):
                    os.remove(pjoin(G_path, 'events.lhe'))
                # Store results.dat
                if os.path.exists(pjoin(G_path, 'results.dat')):
                    input = pjoin(G_path, 'results.dat')
                    output = pjoin(G_path, '%s_results.dat' % run)
                    files.cp(input, output) 
                # Store log
                if os.path.exists(pjoin(G_path, 'log.txt')):
                    input = pjoin(G_path, 'log.txt')
                    output = pjoin(G_path, '%s_log.txt' % run)
                    files.mv(input, output) 
                # Grid
                for name in ['ftn26']:
                    if os.path.exists(pjoin(G_path, name)):
                        if os.path.exists(pjoin(G_path, '%s_%s.gz'%(run,name))):
                            os.remove(pjoin(G_path, '%s_%s.gz'%(run,name)))
                        input = pjoin(G_path, name)
                        output = pjoin(G_path, '%s_%s' % (run,name))
                        files.mv(input, output) 
                        misc.call(['gzip', output], stdout=devnull, 
                                        stderr=devnull, cwd=G_path)
                # Delete ftn25 to ensure reproducible runs
                if os.path.exists(pjoin(G_path, 'ftn25')):
                    os.remove(pjoin(G_path, 'ftn25'))

        # 3) Update the index.html
        misc.call(['%s/gen_cardhtml-pl' % self.dirbin],
                            cwd=pjoin(self.me_dir))
        
        # 4) Move the Files present in Events directory
        E_path = pjoin(self.me_dir, 'Events')
        O_path = pjoin(self.me_dir, 'Events', run)
        # The events file
        for name in ['events.lhe', 'unweighted_events.lhe']:
            if os.path.exists(pjoin(E_path, name)):
                if os.path.exists(pjoin(O_path, '%s.gz' % name)):
                    os.remove(pjoin(O_path, '%s.gz' % name))
                input = pjoin(E_path, name)
                output = pjoin(O_path, name)
                files.mv(input, output) 
                misc.call(['gzip', output], stdout=devnull, stderr=devnull, 
                                                                     cwd=O_path) 
        self.update_status('End Parton', level='parton', makehtml=False)
        devnull.close()

    ############################################################################ 
    def do_create_gridpack(self, line):
        """Advanced commands: Create gridpack from present run"""

        self.update_status('Creating gridpack', level='parton')
        args = self.split_arg(line)
        self.check_combine_events(args)
        if not self.run_tag: self.run_tag = 'tag_1'
        os.system("sed -i.bak \"s/ *.false.*=.*GridRun/  .true.  =  GridRun/g\" %s/Cards/grid_card.dat" \
                  % self.me_dir)
        misc.call(['./bin/internal/restore_data', self.run_name],
                        cwd=self.me_dir)
        misc.call(['./bin/internal/store4grid',
                         self.run_name, self.run_tag],
                        cwd=self.me_dir)
        misc.call(['./bin/internal/clean'], cwd=self.me_dir)
        misc.call(['./bin/internal/make_gridpack'], cwd=self.me_dir)
        files.mv(pjoin(self.me_dir, 'gridpack.tar.gz'), 
                pjoin(self.me_dir, '%s_gridpack.tar.gz' % self.run_name))
        os.system("sed -i.bak \"s/\s*.true.*=.*GridRun/  .false.  =  GridRun/g\" %s/Cards/grid_card.dat" \
                  % self.me_dir)
        self.update_status('gridpack created', level='gridpack')
        
    ############################################################################      
    def do_pythia(self, line):
        """launch pythia"""
        
        # Check argument's validity
        args = self.split_arg(line)
        if '--no_default' in args:
            if not os.path.exists(pjoin(self.me_dir, 'Cards', 'pythia_card.dat')):
                return
            no_default = True
            args.remove('--no_default')
        else:
            no_default = False
                                    
        self.check_pythia(args)        
        # the args are modify and the last arg is always the mode 
        if not no_default:
            self.ask_pythia_run_configuration(args[-1])

        # Update the banner with the pythia card
        if not self.banner:
            self.banner = banner_mod.recover_banner(self.results, 'pythia')
                     
        # initialize / remove lhapdf mode        
        self.configure_directory()

        pythia_src = pjoin(self.options['pythia-pgs_path'],'src')
        
        self.update_status('Running Pythia', 'pythia')
        try:
            os.remove(pjoin(self.me_dir,'Events','pythia.done'))
        except Exception:
            pass
        
        ## LAUNCHING PYTHIA
        tag = self.run_tag
        pythia_log = pjoin(self.me_dir, 'Events', self.run_name , '%s_pythia.log' % tag)
        self.cluster.launch_and_wait('../bin/internal/run_pythia', 
                        argument= [pythia_src], stdout= pythia_log,
                        stderr=subprocess.STDOUT,
                        cwd=pjoin(self.me_dir,'Events'))

        if not os.path.exists(pjoin(self.me_dir,'Events','pythia.done')):
            logger.warning('Fail to produce pythia output. More info in \n     %s' % pythia_log)
            return
        else:
            os.remove(pjoin(self.me_dir,'Events','pythia.done'))
        
        self.to_store.append('pythia')
        
        # Find the matched cross-section
        if int(self.run_card['ickkw']):
            # read the line from the bottom of the file
            pythia_log = misc.BackRead(pjoin(self.me_dir,'Events', self.run_name, 
                                                         '%s_pythia.log' % tag))
            pythiare = re.compile("\s*I\s+0 All included subprocesses\s+I\s+(?P<generated>\d+)\s+(?P<tried>\d+)\s+I\s+(?P<xsec>[\d\.D\-+]+)\s+I")            
            for line in pythia_log:
                info = pythiare.search(line)
                if not info:
                    continue
                try:
                    # Pythia cross section in mb, we want pb
                    sigma_m = float(info.group('xsec').replace('D','E')) *1e9
                    Nacc = int(info.group('generated'))
                    Ntry = int(info.group('tried'))
                except ValueError:
                    # xsec is not float - this should not happen
                    self.results.add_detail('cross_pythia', 0)
                    self.results.add_detail('nb_event_pythia', 0)
                    self.results.add_detail('error_pythia', 0)
                else:
                    self.results.add_detail('cross_pythia', sigma_m)
                    self.results.add_detail('nb_event_pythia', Nacc)
                    #compute pythia error
                    error = self.results[self.run_name].return_tag(self.run_tag)['error']                    
                    error_m = math.sqrt((error * Nacc/Ntry)**2 + sigma_m**2 *(1-Nacc/Ntry)/Nacc)
                    # works both for fixed number of generated events and fixed accepted events
                    self.results.add_detail('error_pythia', error_m)
                break                 

            pythia_log.close()
        
        pydir = pjoin(self.options['pythia-pgs_path'], 'src')
        eradir = self.options['exrootanalysis_path']
        madir = self.options['madanalysis_path']
        td = self.options['td_path']
        
        
        self.banner.add(pjoin(self.me_dir, 'Cards','pythia_card.dat'))
        banner_path = pjoin(self.me_dir, 'Events', self.run_name, '%s_%s_banner.txt' % (self.run_name, tag))
        self.banner.write(banner_path)
        
        # Creating LHE file
        self.run_hep2lhe(banner_path)
        if int(self.run_card['ickkw']):
            misc.call(['gzip','-f','beforeveto.tree'], 
                                                cwd=pjoin(self.me_dir,'Events'))
            files.mv(pjoin(self.me_dir,'Events','beforeveto.tree.gz'), 
                     pjoin(self.me_dir,'Events',self.run_name, tag+'_pythia_beforeveto.tree.gz'))

        # Plot for pythia
        self.create_plot('Pythia')

        if os.path.exists(pjoin(self.me_dir,'Events','pythia_events.lhe')):
            shutil.move(pjoin(self.me_dir,'Events','pythia_events.lhe'),
            pjoin(self.me_dir,'Events', self.run_name,'%s_pythia_events.lhe' % tag))
            os.system('gzip -f %s' % pjoin(self.me_dir,'Events', self.run_name,
                                        '%s_pythia_events.lhe' % tag))      

        
        self.update_status('finish', level='pythia', makehtml=False)
        self.exec_cmd('pgs --no_default', postcmd=False, printcmd=False)
        if self.options['delphes_path']:
            self.exec_cmd('delphes --no_default', postcmd=False, printcmd=False)
        self.print_results_in_shell(self.results.current)
    
    def get_available_tag(self):
        """create automatically a tag"""
        
        used_tags = [r['tag'] for r in self.results[self.run_name]]
        i=0
        while 1:
            i+=1
            if 'tag_%s' %i not in used_tags:
                return 'tag_%s' % i
   
    
    
    ################################################################################
    def do_remove(self, line):
        """Remove one/all run or only part of it"""

        args = self.split_arg(line)
        run, tag, mode = self.check_remove(args)
        if 'banner' in mode:
            mode.append('all')
        
        
        if run == 'all':
            # Check first if they are not a run with a name run.
            if os.path.exists(pjoin(self.me_dir, 'Events', 'all')):
                logger.warning('A run with name all exists. So we will not supress all processes.')
            else:
                for match in glob.glob(pjoin(self.me_dir, 'Events','*','*_banner.txt')):
                    run = match.rsplit(os.path.sep,2)[1]
                    try:
                        self.exec_cmd('remove %s %s' % (run, ' '.join(args[1:]) ) )
                    except self.InvalidCmd, error:
                        logger.info(error)
                        pass # run already clear
                return
            
        # Check that run exists
        if not os.path.exists(pjoin(self.me_dir, 'Events', run)):
            raise self.InvalidCmd('No run \'%s\' detected' % run)

        try:
            self.resuls.def_current(run)
            self.update_status(' Cleaning %s' % run, level=None)
        except Exception:
            misc.sprint('fail to update results or html status')
            pass # Just ensure that html never makes crash this function


        # Found the file to delete
        
        to_delete = glob.glob(pjoin(self.me_dir, 'Events', run, '*'))
        to_delete += glob.glob(pjoin(self.me_dir, 'HTML', run, '*'))
        # forbid the banner to be removed
        to_delete = [os.path.basename(f) for f in to_delete if 'banner' not in f]
        if tag:
            to_delete = [f for f in to_delete if tag in f]
            if 'parton' in mode or 'all' in mode:
                try:
                    if self.results[run][0]['tag'] != tag:
                        raise Exception, 'dummy'
                except Exception:
                    pass
                else:
                    nb_rm = len(to_delete)
                    if os.path.exists(pjoin(self.me_dir, 'Events', run, 'events.lhe.gz')):
                        to_delete.append('events.lhe.gz')
                    if os.path.exists(pjoin(self.me_dir, 'Events', run, 'unweighted_events.lhe.gz')):
                        to_delete.append('unweighted_events.lhe.gz')
                    if os.path.exists(pjoin(self.me_dir, 'HTML', run,'plots_parton.html')):
                        to_delete.append(pjoin(self.me_dir, 'HTML', run,'plots_parton.html'))                       
                    if nb_rm != len(to_delete):
                        logger.warning('Be carefull that partonic information are on the point to be removed.')
        if 'all' in mode:
            pass # delete everything
        else:
            if 'pythia' not in mode:
                to_delete = [f for f in to_delete if 'pythia' not in f]
            if 'pgs' not in mode:
                to_delete = [f for f in to_delete if 'pgs' not in f]
            if 'delphes' not in mode:
                to_delete = [f for f in to_delete if 'delphes' not in f]
            if 'parton' not in mode:
                to_delete = [f for f in to_delete if 'delphes' in f 
                                                      or 'pgs' in f 
                                                      or 'pythia' in f]
        if not self.force and len(to_delete):
            question = 'Do you want to delete the following files?\n     %s' % \
                               '\n    '.join(to_delete)
            ans = self.ask(question, 'y', choices=['y','n'])
        else:
            ans = 'y'
        
        if ans == 'y':
            for file2rm in to_delete:
                if os.path.exists(pjoin(self.me_dir, 'Events', run, file2rm)):
                    try:
                        os.remove(pjoin(self.me_dir, 'Events', run, file2rm))
                    except Exception:
                        shutil.rmtree(pjoin(self.me_dir, 'Events', run, file2rm))
                else:
                    try:
                        os.remove(pjoin(self.me_dir, 'HTML', run, file2rm))
                    except Exception:
                        shutil.rmtree(pjoin(self.me_dir, 'HTML', run, file2rm))



        # Remove file in SubProcess directory
        if 'all' in mode or 'channel' in mode:
            try:
                if tag and self.results[run][0]['tag'] != tag:
                    raise Exception, 'dummy'
            except Exception:
                pass
            else:
                to_delete = glob.glob(pjoin(self.me_dir, 'SubProcesses', '%s*' % run))
                to_delete += glob.glob(pjoin(self.me_dir, 'SubProcesses', '*','%s*' % run))
                to_delete += glob.glob(pjoin(self.me_dir, 'SubProcesses', '*','*','%s*' % run))

                if self.force or len(to_delete) == 0:
                    ans = 'y'
                else:
                    question = 'Do you want to delete the following files?\n     %s' % \
                               '\n    '.join(to_delete)
                    ans = self.ask(question, 'y', choices=['y','n'])

                if ans == 'y':
                    for file2rm in to_delete:
                        os.remove(file2rm)
                        
        if 'banner' in mode:
            to_delete = glob.glob(pjoin(self.me_dir, 'Events', run, '*'))
            if tag:
                # remove banner
                try:
                    os.remove(pjoin(self.me_dir, 'Events',run,'%s_%s_banner.txt' % (run,tag)))
                except Exception:
                    logger.warning('fail to remove the banner')
                # remove the run from the html output
                if run in self.results:
                    self.results.delete_run(run, tag)
                    return
            elif any(['banner' not in os.path.basename(p) for p in to_delete]):
                if to_delete:
                    raise MadGraph5Error, '''Some output still exists for this run. 
                Please remove those output first. Do for example: 
                remove %s all banner
                ''' % run
            else:
                shutil.rmtree(pjoin(self.me_dir, 'Events',run))
                if run in self.results:
                    self.results.delete_run(run)
                    return
        else:
            logger.info('''The banner is not removed. In order to remove it run:
    remove %s all banner %s''' % (run, tag and '--tag=%s ' % tag or '')) 

        # update database.
        self.results.clean(mode, run, tag)
        self.update_status('', level='all')



    ################################################################################
    def do_plot(self, line):
        """Create the plot for a given run"""

        # Since in principle, all plot are already done automaticaly
        self.store_result()
        args = self.split_arg(line)
        # Check argument's validity
        self.check_plot(args)
        logger.info('plot for run %s' % self.run_name)
        
        self.ask_edit_cards([], args, plot=True)
                
        if any([arg in ['all','parton'] for arg in args]):
            filename = pjoin(self.me_dir, 'Events', self.run_name, 'unweighted_events.lhe')
            if os.path.exists(filename+'.gz'):
                os.system('gunzip -f %s' % (filename+'.gz') )
            if  os.path.exists(filename):
                shutil.move(filename, pjoin(self.me_dir, 'Events', 'unweighted_events.lhe'))
                self.create_plot('parton')
                shutil.move(pjoin(self.me_dir, 'Events', 'unweighted_events.lhe'), filename)
                os.system('gzip -f %s' % filename)
            else:
                logger.info('No valid files for partonic plot') 
                
        if any([arg in ['all','pythia'] for arg in args]):
            filename = pjoin(self.me_dir, 'Events' ,self.run_name,
                                          '%s_pythia_events.lhe' % self.run_tag)
            if os.path.exists(filename+'.gz'):
                os.system('gunzip -f %s' % (filename+'.gz') )
            if  os.path.exists(filename):
                shutil.move(filename, pjoin(self.me_dir, 'Events','pythia_events.lhe'))
                self.create_plot('Pythia')
                shutil.move(pjoin(self.me_dir, 'Events','pythia_events.lhe'), filename)
                os.system('gzip -f %s' % filename)                
            else:
                logger.info('No valid files for pythia plot')
                
                    
        if any([arg in ['all','pgs'] for arg in args]):
            filename = pjoin(self.me_dir, 'Events', self.run_name, 
                                            '%s_pgs_events.lhco' % self.run_tag)
            if os.path.exists(filename+'.gz'):
                os.system('gunzip -f %s' % (filename+'.gz') )
            if  os.path.exists(filename):
                self.create_plot('PGS')
                os.system('gzip -f %s' % filename)                
            else:
                logger.info('No valid files for pgs plot')
                
        if any([arg in ['all','delphes'] for arg in args]):
            filename = pjoin(self.me_dir, 'Events', self.run_name, 
                                        '%s_delphes_events.lhco' % self.run_tag)
            if os.path.exists(filename+'.gz'):
                os.system('gunzip -f %s' % (filename+'.gz') )
            if  os.path.exists(filename):
                #shutil.move(filename, pjoin(self.me_dir, 'Events','delphes_events.lhco'))
                self.create_plot('Delphes')
                #shutil.move(pjoin(self.me_dir, 'Events','delphes_events.lhco'), filename)
                os.system('gzip -f %s' % filename)                
            else:
                logger.info('No valid files for delphes plot')

                
    
    def store_result(self):
        """ tar the pythia results. This is done when we are quite sure that 
        the pythia output will not be use anymore """


        if not self.run_name:
            return
        
        self.results.save()
        
        if not self.to_store:
            return 
        
        tag = self.run_card['run_tag']
        if 'pythia' in self.to_store:
            self.update_status('Storing Pythia files of Previous run', level='pythia', error=True)
            os.system('mv -f %(path)s/pythia_events.hep %(path)s/%(name)s/%(tag)s_pythia_events.hep' % 
                  {'name': self.run_name, 'path' : pjoin(self.me_dir,'Events'),
                   'tag':tag})
            os.system('gzip -f %s/%s_pythia_events.hep' % ( 
                                pjoin(self.me_dir,'Events',self.run_name), tag))
            self.to_store.remove('pythia')
            self.update_status('Done', level='pythia',makehtml=False,error=True)
        
        self.to_store = []
            
    def launch_job(self,exe, cwd=None, stdout=None, argument = [], remaining=0, 
                    run_type='', mode=None, **opt):
        """ """
        argument = [str(arg) for arg in argument]
        if mode is None:
            mode = self.cluster_mode
        
        # ensure that exe is executable
        if os.path.exists(exe) and not os.access(exe, os.X_OK):
            os.system('chmod +x %s ' % exe)

        elif (cwd and os.path.exists(pjoin(cwd, exe))) and not \
                                            os.access(pjoin(cwd, exe), os.X_OK):
            os.system('chmod +x %s ' % pjoin(cwd, exe))
                    
        if mode == 0:
            self.update_status((remaining, 1, 
                                self.total_jobs - remaining -1, run_type), level=None, force=False)
            start = time.time()
            #os.system('cd %s; ./%s' % (cwd,exe))
            status = misc.call(['./'+exe] + argument, cwd=cwd, 
                                                           stdout=stdout, **opt)
            logger.info('%s run in %f s' % (exe, time.time() -start))
            if status:
                raise MadGraph5Error, '%s didn\'t stop properly. Stop all computation' % exe


        elif mode == 1:
            # For condor cluster, create the input/output files
            if 'ajob' in exe: 
                input_files = ['madevent','input_app.txt','symfact.dat','iproc.dat',
                               pjoin(self.me_dir, 'SubProcesses','randinit')]
                output_files = []

                #Find the correct PDF input file
                input_files.append(self.get_pdf_input_filename())
                        
                #Find the correct ajob
                Gre = re.compile("\s*j=(G[\d\.\w]+)")
                Ire = re
                try : 
                    fsock = open(exe)
                except Exception:
                    fsock = open(pjoin(cwd,exe))
                text = fsock.read()
                output_files = Gre.findall(text)
                if not output_files:
                    Ire = re.compile("for i in ([\d\.\s]*) ; do")
                    data = Ire.findall(text)
                    data = ' '.join(data).split()
                    for nb in data:
                        output_files.append('G%s' % nb)
                else:
                    for G in output_files:
                        if os.path.isdir(pjoin(cwd,G)):
                            input_files.append(G)
                
                #submitting
                self.cluster.submit2(exe, stdout=stdout, cwd=cwd, 
                             input_files=input_files, output_files=output_files)
            
            else:
                self.cluster.submit(exe, stdout=stdout, cwd=cwd)

        elif mode == 2:
            self.cluster.submit(exe, stdout=stdout, cwd=cwd)
            
            
    ############################################################################
    def find_madevent_mode(self):
        """Find if Madevent is in Group mode or not"""
        
        # The strategy is too look in the files Source/run_configs.inc
        # if we found: ChanPerJob=3 then it's a group mode.
        file_path = pjoin(self.me_dir, 'Source', 'run_config.inc')
        text = open(file_path).read()
        if re.search(r'''s*parameter\s+\(ChanPerJob=2\)''', text, re.I+re.M):
            return 'group'
        else:
            return 'v4'
    
    ############################################################################
    def monitor(self, run_type='monitor', mode=None, html=False):
        """ monitor the progress of running job """
        
        starttime = time.time()
        if mode is None:
            mode = self.cluster_mode
        if mode > 0:
            if html:
                update_status = lambda idle, run, finish: \
                    self.update_status((idle, run, finish, run_type), level=None,
                                       force=False, starttime=starttime)
            else:
                update_status = lambda idle, run, finish: None
            try:    
                self.cluster.wait(self.me_dir, update_status)            
            except Exception, error:
                logger.info(error)
                if not self.force:
                    ans = self.ask('Cluster Error detected. Do you want to clean the queue?',
                             default = 'y', choices=['y','n'])
                else:
                    ans = 'y'
                if ans:
                    self.cluster.remove()
                raise
            except KeyboardInterrupt, error:
                self.cluster.remove()
                raise                            
        
        

    ############################################################################   
    def configure_directory(self):
        """ All action require before any type of run """   


        # Basic check
        assert os.path.exists(pjoin(self.me_dir,'SubProcesses'))
        
        #see when the last file was modified
        time_mod = max([os.path.getctime(pjoin(self.me_dir,'Cards','run_card.dat')),
                        os.path.getctime(pjoin(self.me_dir,'Cards','param_card.dat'))])
        
        if self.configured > time_mod and hasattr(self, 'random'):
            return
        else:
            self.configured = time.time()
        self.update_status('compile directory', level=None, update_results=True)
        if self.options['automatic_html_opening']:
            misc.open_file(os.path.join(self.me_dir, 'crossx.html'))
            self.options['automatic_html_opening'] = False
            #open only once the web page
        # Change current working directory
        self.launching_dir = os.getcwd()
        
        # Check if we need the MSSM special treatment
        model = self.find_model_name()
        if model == 'mssm' or model.startswith('mssm-'):
            param_card = pjoin(self.me_dir, 'Cards','param_card.dat')
            mg5_param = pjoin(self.me_dir, 'Source', 'MODEL', 'MG5_param.dat')
            check_param_card.convert_to_mg5card(param_card, mg5_param)
            check_param_card.check_valid_param_card(mg5_param)
        
        # limit the number of event to 100k
        self.check_nb_events()

        # set environment variable for lhapdf.
        if self.run_card['pdlabel'] == "lhapdf":
            os.environ['lhapdf'] = 'True'
        elif 'lhapdf' in os.environ.keys():
            del os.environ['lhapdf']
        self.pdffile = None
            
        # set random number
        if self.run_card['iseed'] != '0':
            self.random = int(self.run_card['iseed'])
            self.run_card['iseed'] = '0'
            # Reset seed in run_card to 0, to ensure that following runs
            # will be statistically independent
            text = open(pjoin(self.me_dir, 'Cards','run_card.dat')).read()
            (t,n) = re.subn(r'\d+\s*= iseed','0 = iseed',text)
            open(pjoin(self.me_dir, 'Cards','run_card.dat'),'w').write(t)
        elif os.path.exists(pjoin(self.me_dir,'SubProcesses','randinit')):
            for line in open(pjoin(self.me_dir,'SubProcesses','randinit')):
                data = line.split('=')
                assert len(data) ==2
                self.random = int(data[1])
                break
        else:
            self.random = random.randint(1, 30107)
                                                               
        if self.run_card['ickkw'] == '2':
            logger.info('Running with CKKW matching')
            self.treat_CKKW_matching()
            
        # create param_card.inc and run_card.inc
        self.do_treatcards('')
        
        # Compile
        for name in ['../bin/internal/gen_ximprove', 'all', 
                     '../bin/internal/combine_events']:
            misc.compile(arg=[name], cwd=os.path.join(self.me_dir, 'Source'))
        
        
    ############################################################################
    ##  HELPING ROUTINE
    ############################################################################
    @staticmethod
    def check_dir(path, default=''):
        """check if the directory exists. if so return the path otherwise the 
        default"""
         
        if os.path.isdir(path):
            return path
        else:
            return default
        
    ############################################################################
    def set_run_name(self, name, tag=None, level='parton', reload_card=False):
        """define the run name, the run_tag, the banner and the results."""
        
        # when are we force to change the tag new_run:previous run requiring changes
        upgrade_tag = {'parton': ['parton','pythia','pgs','delphes'],
                       'pythia': ['pythia','pgs','delphes'],
                       'pgs': ['pgs'],
                       'delphes':['delphes'],
                       'plot':[]}
        
        

        if name == self.run_name:        
            if reload_card:
                run_card = pjoin(self.me_dir, 'Cards','run_card.dat')
                self.run_card = banner_mod.RunCard(run_card)

            #check if we need to change the tag
            if tag:
                self.run_card['run_tag'] = tag
                self.run_tag = tag
                self.results.add_run(self.run_name, self.run_card)
            else:
                for tag in upgrade_tag[level]:
                    if getattr(self.results[self.run_name][-1], tag):
                        tag = self.get_available_tag()
                        self.run_card['run_tag'] = tag
                        self.run_tag = tag
                        self.results.add_run(self.run_name, self.run_card)                        
                        break
            return # Nothing to do anymore
        
        # save/clean previous run
        if self.run_name:
            self.store_result()
        # store new name
        self.run_name = name
        
        # Read run_card
        run_card = pjoin(self.me_dir, 'Cards','run_card.dat')
        self.run_card = banner_mod.RunCard(run_card)

        new_tag = False
        # First call for this run -> set the banner
        self.banner = banner_mod.recover_banner(self.results, level)
        if tag:
            self.run_card['run_tag'] = tag
            new_tag = True
        elif not self.run_name in self.results and level =='parton':
            pass # No results yet, so current tag is fine
        elif not self.run_name in self.results:
            #This is only for case when you want to trick the interface
            logger.warning('Trying to run data on unknown run.')
            self.results.add_run(name, self.run_card)
            self.results.update('add run %s' % name, 'all', makehtml=False)
        else:
            for tag in upgrade_tag[level]:
                
                if getattr(self.results[self.run_name][-1], tag):
                    # LEVEL is already define in the last tag -> need to switch tag
                    tag = self.get_available_tag()
                    self.run_card['run_tag'] = tag
                    new_tag = True
                    break
            if not new_tag:
                # We can add the results to the current run
                tag = self.results[self.run_name][-1]['tag']
                self.run_card['run_tag'] = tag # ensure that run_tag is correct                
             
                    
        if name in self.results and not new_tag:
            self.results.def_current(self.run_name)
        else:
            self.results.add_run(self.run_name, self.run_card)

        self.run_tag = self.run_card['run_tag']

        # Return the tag of the previous run having the required data for this
        # tag/run to working wel.
        if level == 'parton':
            return
        elif level == 'pythia':
            return self.results[self.run_name][0]['tag']
        else:
            for i in range(-1,-len(self.results[self.run_name])-1,-1):
                tagRun = self.results[self.run_name][i]
                if tagRun.pythia:
                    return tagRun['tag']
            
            
        
        
        
        
        

    ############################################################################
    def find_model_name(self):
        """ return the model name """
        if hasattr(self, 'model_name'):
            return self.model_name
        
        model = 'sm'
        proc = []
        for line in open(os.path.join(self.me_dir,'Cards','proc_card_mg5.dat')):
            line = line.split('#')[0]
            #line = line.split('=')[0]
            if line.startswith('import') and 'model' in line:
                model = line.split()[2]   
                proc = []
            elif line.startswith('generate'):
                proc.append(line.split(None,1)[1])
            elif line.startswith('add process'):
                proc.append(line.split(None,2)[2])
       
        self.model = model
        self.process = proc 
        return model
    
    
    ############################################################################
    def check_nb_events(self):
        """Find the number of event in the run_card, and check that this is not 
        too large"""

        
        nb_event = int(self.run_card['nevents'])
        if nb_event > 1000000:
            logger.warning("Attempting to generate more than 1M events")
            logger.warning("Limiting number to 1M. Use multi_run for larger statistics.")
            path = pjoin(self.me_dir, 'Cards', 'run_card.dat')
            os.system(r"""perl -p -i.bak -e "s/\d+\s*=\s*nevents/1000000 = nevents/" %s""" \
                                                                         % path)
            self.run_card['nevents'] = 1000000

        return

  
    ############################################################################    
    def update_random(self):
        """ change random number"""
        
        self.random += 3
        if self.random > 30081*30081: # can't use too big random number
            raise MadGraph5Error,\
                  'Random seed too large ' + str(self.random) + ' > 30081*30081'

    ############################################################################
    def save_random(self):
        """save random number in appropirate file"""
        
        fsock = open(pjoin(self.me_dir, 'SubProcesses','randinit'),'w')
        fsock.writelines('r=%s\n' % self.random)

    def do_quit(self, line):
        """Not in help: exit """
  
        try:
            os.remove(pjoin(self.me_dir,'RunWeb'))
        except Exception:
            pass
        try:
            self.store_result()
        except Exception:
            # If nothing runs they they are no result to update
            pass
        
        try:
            self.update_status('', level=None)
        except Exception, error:        
            pass
        devnull = open(os.devnull, 'w')
        try:
            misc.call(['./bin/internal/gen_cardhtml-pl'], cwd=self.me_dir,
                        stdout=devnull, stderr=devnull)
        except Exception:
            pass
        devnull.close()

        return super(MadEventCmd, self).do_quit(line)
    
    # Aliases
    do_EOF = do_quit
    do_exit = do_quit
        
    ############################################################################
    def treat_ckkw_matching(self):
        """check for ckkw"""
        
        lpp1 = self.run_card['lpp1']
        lpp2 = self.run_card['lpp2']
        e1 = self.run_card['ebeam1']
        e2 = self.run_card['ebeam2']
        pd = self.run_card['pdlabel']
        lha = self.run_card['lhaid']
        xq = self.run_card['xqcut']
        translation = {'e1': e1, 'e2':e2, 'pd':pd, 
                       'lha':lha, 'xq':xq}

        if lpp1 or lpp2:
            # Remove ':s from pd          
            if pd.startswith("'"):
                pd = pd[1:]
            if pd.endswith("'"):
                pd = pd[:-1]                

            if xq >2 or xq ==2:
                xq = 2
            
            # find data file
            if pd == "lhapdf":
                issudfile = 'lib/issudgrid-%(e1)s-%(e2)s-%(pd)s-%(lha)s-%(xq)s.dat.gz'
            else:
                issudfile = 'lib/issudgrid-%(e1)s-%(e2)s-%(pd)s-%(xq)s.dat.gz'
            if self.web:
                issudfile = pjoin(self.webbin, issudfile % translation)
            else:
                issudfile = pjoin(self.me_dir, issudfile % translation)
            
            logger.info('Sudakov grid file: %s' % issudfile)
            
            # check that filepath exists
            if os.path.exists(issudfile):
                path = pjoin(self.me_dir, 'lib', 'issudgrid.dat')
                os.system('gunzip -fc %s > %s' % (issudfile, path))
            else:
                msg = 'No sudakov grid file for parameter choice. Start to generate it. This might take a while'
                logger.info(msg)
                self.update_status('GENERATE SUDAKOF GRID', level='parton')
                
                for i in range(-2,6):
                    self.cluster.submit('%s/gensudgrid ' % self.dirbin, 
                                    arguments = [i],
                                    cwd=self.me_dir, 
                                    stdout=open(pjoin(self.me_dir, 'gensudgrid%s.log' % i,'w')))
                self.monitor()
                for i in range(-2,6):
                    path = pjoin(self.me_dir, 'lib', 'issudgrid.dat')
                    os.system('cat %s/gensudgrid%s.log >> %s' % (self.me_dir, path))
                    os.system('gzip -fc %s > %s' % (path, issudfile))
                                     
    ############################################################################
    def create_root_file(self, input='unweighted_events.lhe', 
                                              output='unweighted_events.root' ):
        """create the LHE root file """
        self.update_status('Creating root files', level='parton')

        eradir = self.options['exrootanalysis_path']
        try:
            misc.call(['%s/ExRootLHEFConverter' % eradir, 
                             input, output],
                            cwd=pjoin(self.me_dir, 'Events'))
        except Exception:
            logger.warning('fail to produce Root output [problem with ExRootAnalysis]')
<<<<<<< HEAD
=======
    ############################################################################
    def create_plot(self, mode='parton', event_path=None, output=None):
        """create the plot""" 

        madir = self.options['madanalysis_path']
        tag = self.run_card['run_tag']  
        td = self.options['td_path']

        if not madir or not td or \
            not os.path.exists(pjoin(self.me_dir, 'Cards', 'plot_card.dat')):
            return False

        if int(self.run_card['ickkw']) and mode == 'Pythia':
            self.update_status('Create matching plots for Pythia', level='pythia')
            # recover old data if none newly created
            if not os.path.exists(pjoin(self.me_dir,'Events','events.tree')):
                misc.call(['gunzip', '-c', pjoin(self.me_dir,'Events', 
                      self.run_name, '%s_pythia_events.tree.gz' % tag)],
                      stdout=open(pjoin(self.me_dir,'Events','events.tree'),'w')
                          )
                files.mv(pjoin(self.me_dir,'Events',self.run_name, tag+'_pythia_xsecs.tree'),
                     pjoin(self.me_dir,'Events','xsecs.tree'))
                
            # Generate the matching plots
            devnull = open(os.devnull, 'w')
            misc.call([self.dirbin+'/create_matching_plots.sh', 
                       self.run_name, tag, madir],
                            stdout = devnull,
                            cwd=pjoin(self.me_dir,'Events'))
            devnull.close()
            #Clean output
            misc.call(['gzip','-f','events.tree'], 
                                                cwd=pjoin(self.me_dir,'Events'))          
            files.mv(pjoin(self.me_dir,'Events','events.tree.gz'), 
                     pjoin(self.me_dir,'Events',self.run_name, tag + '_pythia_events.tree.gz'))
            files.mv(pjoin(self.me_dir,'Events','xsecs.tree'), 
                     pjoin(self.me_dir,'Events',self.run_name, tag+'_pythia_xsecs.tree'))
                        


          
        if not event_path:
            if mode == 'parton':
                event_path = pjoin(self.me_dir, 'Events','unweighted_events.lhe')
                output = pjoin(self.me_dir, 'HTML',self.run_name, 'plots_parton.html')
            elif mode == 'Pythia':
                event_path = pjoin(self.me_dir, 'Events','pythia_events.lhe')
                output = pjoin(self.me_dir, 'HTML',self.run_name, 
                              'plots_pythia_%s.html' % tag)                                   
            elif mode == 'PGS':
                event_path = pjoin(self.me_dir, 'Events', 'pgs_events.lhco')
                output = pjoin(self.me_dir, 'HTML',self.run_name, 
                              'plots_pgs_%s.html' % tag)  
            elif mode == 'Delphes':
                event_path = pjoin(self.me_dir, 'Events', self.run_name,'%s_delphes_events.lhco' % tag)
                output = pjoin(self.me_dir, 'HTML',self.run_name, 
                              'plots_delphes_%s.html' % tag) 
            else:
                raise self.InvalidCmd, 'Invalid mode %s' % mode

            
            
        if not os.path.exists(event_path):
            if os.path.exists(event_path+'.gz'):
                os.system('gzip -f %s.gz ' % event_path)
            else:
                raise self.InvalidCmd, 'Events file %s does not exits' % event_path
        
        self.update_status('Creating Plots for %s level' % mode, level = mode.lower())
               
        plot_dir = pjoin(self.me_dir, 'HTML', self.run_name,'plots_%s_%s' % (mode.lower(),tag))
                
        if not os.path.isdir(plot_dir):
            os.makedirs(plot_dir) 
        
        files.ln(pjoin(self.me_dir, 'Cards','plot_card.dat'), plot_dir, 'ma_card.dat')
                
        try:
            proc = misc.Popen([os.path.join(madir, 'plot_events')],
                            stdout = open(pjoin(plot_dir, 'plot.log'),'w'),
                            stderr = subprocess.STDOUT,
                            stdin=subprocess.PIPE,
                            cwd=plot_dir)
            proc.communicate('%s\n' % event_path)
            del proc
            #proc.wait()
            misc.call(['%s/plot' % self.dirbin, madir, td],
                            stdout = open(pjoin(plot_dir, 'plot.log'),'a'),
                            stderr = subprocess.STDOUT,
                            cwd=plot_dir)
>>>>>>> 6e2732b7
    

    ############################################################################
    def ask_run_configuration(self, mode=None):
        """Ask the question when launching generate_events/multi_run"""
        
        available_mode = ['0', '1']

        if self.options['pythia-pgs_path']:
            available_mode.append('2')
            available_mode.append('3')

            if self.options['delphes_path']:
                available_mode.append('4')

        name = {'0': 'auto', '1': 'parton', '2':'pythia', '3':'pgs', '4':'delphes'}
        options = []
        for opt in available_mode:
            value = int(opt)
            tag = name[opt]
            options += [opt, tag]
            if value:
                options.append(10+value)
                options.append('%s+madspin' % tag)
            
        question = """Which programs do you want to run?
  0 / auto    : running existing card
  1 / parton  :  Madevent\n"""
        if '2' in available_mode:
            question += """  2 / pythia  : MadEvent + Pythia.
  3 / pgs     : MadEvent + Pythia + PGS.\n"""
        if '4' in available_mode:
            question += """  4 / delphes :  MadEvent + Pythia + Delphes.\n"""
        
        question += '+10 / +madspin: adding MadSpin [before Pythia if asked]'
        
        if not self.force:
            if not mode:
                mode = self.ask(question, '0', options)
        elif not mode:
            mode = 'auto'
            
        if mode.isdigit():
            value =  int(mode)
            if value > 10:
                # Running MadSpin
                mode = str(value-10)
                mode = name[mode] + '+madspin'
            else:
                mode = name[mode]
        
        auto = False
        if mode == 'auto':
            auto = True
            if not os.path.exists(pjoin(self.me_dir, 'Cards', 'pythia_card.dat')):
                mode = 'parton'
            elif os.path.exists(pjoin(self.me_dir, 'Cards', 'pgs_card.dat')):
                mode = 'pgs'
            elif os.path.exists(pjoin(self.me_dir, 'Cards', 'delphes_card.dat')):
                mode = 'delphes'
            else: 
                mode = 'pythia'    
            if os.path.exists(pjoin(self.me_dir, 'Cards', 'madspin_card.dat')):
                mode += '+madspin'         
        logger.info('Will run in mode %s' % mode)
                                                                     

        # Now that we know in which mode we are check that all the card
        #exists (copy default if needed)

        cards = ['param_card.dat', 'run_card.dat']
        if mode.endswith('+madspin'):
            mode = mode[:-8]
            cards.append('madspin_card.dat')
        if mode in ['pythia', 'pgs', 'delphes']:
            cards.append('pythia_card.dat')
        if mode == 'pgs':
            cards.append('pgs_card.dat')
        elif mode == 'delphes':
            cards.append('delphes_card.dat')
            delphes3 = True
            if os.path.exists(pjoin(self.options['delphes_path'], 'data')):
                delphes3 = False
                cards.append('delphes_trigger.dat')
        self.keep_cards(cards)
        if self.force:
            self.check_param_card(pjoin(self.me_dir,'Cards','param_card.dat' ))
            return

        if auto:
            self.ask_edit_cards(cards, mode='auto')
        else:
            self.ask_edit_cards(cards)
        return
    
    ############################################################################
    def ask_pythia_run_configuration(self, mode=None):
        """Ask the question when launching pythia"""
        
        available_mode = ['0', '1', '2']
        if self.options['delphes_path']:
                available_mode.append('3')
        name = {'0': 'auto', '1': 'pythia', '2':'pgs', '3':'delphes'}
        options = available_mode + [name[val] for val in available_mode]
        question = """Which programs do you want to run?
    0 / auto    : running existing card
    1 / pythia  : Pythia 
    2 / pgs     : Pythia + PGS\n"""
        if '3' in available_mode:
            question += """    3 / delphes  : Pythia + Delphes.\n"""

        if not self.force:
            if not mode:
                mode = self.ask(question, '0', options)
        elif not mode:
            mode = 'auto'
            
        if mode.isdigit():
            mode = name[mode]
             
        auto = False
        if mode == 'auto':
            auto = True
            if os.path.exists(pjoin(self.me_dir, 'Cards', 'pgs_card.dat')):
                mode = 'pgs'
            elif os.path.exists(pjoin(self.me_dir, 'Cards', 'delphes_card.dat')):
                mode = 'delphes'
            else: 
                mode = 'pythia'
        logger.info('Will run in mode %s' % mode)
                                               
        # Now that we know in which mode we are check that all the card
        #exists (copy default if needed) remove pointless one
        cards = ['pythia_card.dat']
        if mode == 'pgs':
            cards.append('pgs_card.dat')
        if mode == 'delphes':
            cards.append('delphes_card.dat')
            delphes3 = True
            if os.path.exists(pjoin(self.options['delphes_path'], 'data')):
                delphes3 = False
                cards.append('delphes_trigger.dat')
        self.keep_cards(cards)
        
        if self.force:
            return mode
        
        if auto:
            self.ask_edit_cards(cards, mode='auto')
        else:
            self.ask_edit_cards(cards)
        
        return mode
                
  
            
    def check_param_card(self, path):
        """Check that all the width are define in the param_card.
        If some width are set on 'Auto', call the computation tools."""
        
        pattern = re.compile(r'''decay\s+(\+?\-?\d+)\s+auto''',re.I)
        text = open(path).read()
        pdg = pattern.findall(text)
        if pdg:
            logger.info('Computing the width set on auto in the param_card.dat')
            self.do_compute_widths('%s %s' % (' '.join(pdg), path))

#===============================================================================
# MadEventCmd
#===============================================================================
class MadEventCmdShell(MadEventCmd, cmd.CmdShell):
    """The command line processor of MadGraph"""  



#===============================================================================
# HELPING FUNCTION For Subprocesses
#===============================================================================
class SubProcesses(object):

    name_to_pdg = {}

    @classmethod
    def clean(cls):
        cls.name_to_pdg = {}
    
    @staticmethod
    def get_subP(me_dir):
        """return the list of Subprocesses"""
        
        out = []
        for line in open(pjoin(me_dir,'SubProcesses', 'subproc.mg')):
            if not line:
                continue
            name = line.strip()
            if os.path.exists(pjoin(me_dir, 'SubProcesses', name)):
                out.append(pjoin(me_dir, 'SubProcesses', name))
        
        return out
        


    @staticmethod
    def get_subP_info(path):
        """ return the list of processes with their name"""

        nb_sub = 0
        names = {}
        old_main = ''

        if not os.path.exists(os.path.join(path,'processes.dat')):
            return SubProcesses.get_subP_info_v4(path)

        for line in open(os.path.join(path,'processes.dat')):
            main = line[:8].strip()
            if main == 'mirror':
                main = old_main
            if line[8:].strip() == 'none':
                continue
            else:
                main = int(main)
                old_main = main

            sub_proccess = line[8:]
            nb_sub += sub_proccess.count(',') + 1
            if main in names:
                names[main] += [sub_proccess.split(',')]
            else:
                names[main]= [sub_proccess.split(',')]

        return names

    @staticmethod
    def get_subP_info_v4(path):
        """ return the list of processes with their name in case without grouping """

        nb_sub = 0
        names = {'':[[]]}
        path = os.path.join(path, 'auto_dsig.f')
        found = 0
        for line in open(path):
            if line.startswith('C     Process:'):
                found += 1
                names[''][0].append(line[15:])
            elif found >1:
                break
        return names


    @staticmethod
    def get_subP_ids(path):
        """return the pdg codes of the particles present in the Subprocesses"""

        all_ids = []
        for line in open(pjoin(path, 'leshouche.inc')):
            if not 'IDUP' in line:
                continue
            particles = re.search("/([\d,-]+)/", line)
            all_ids.append([int(p) for p in particles.group(1).split(',')])
        return all_ids
    
    
#===============================================================================                                                                              
class GridPackCmd(MadEventCmd):
    """The command for the gridpack --Those are not suppose to be use interactively--"""

    def __init__(self, me_dir = None, nb_event=0, seed=0, *completekey, **stdin):
        """Initialize the command and directly run"""

        # Initialize properly
        
        MadEventCmd.__init__(self, me_dir, *completekey, **stdin)
        self.run_mode = 0
        self.random = seed
        self.random_orig = self.random
        self.options['automatic_html_opening'] = False
        # Now it's time to run!
        if me_dir and nb_event and seed:
            self.launch(nb_event, seed)
        else:
            raise MadGraph5Error,\
                  'Gridpack run failed: ' + str(me_dir) + str(nb_event) + \
                  str(seed)

    def launch(self, nb_event, seed):
        """ launch the generation for the grid """

        # 1) Restore the default data
        logger.info('generate %s events' % nb_event)
        self.set_run_name('GridRun_%s' % seed)
        self.update_status('restoring default data', level=None)
        misc.call([pjoin(self.me_dir,'bin','internal','restore_data'),
                         'default'],
            cwd=self.me_dir)

        # 2) Run the refine for the grid
        self.update_status('Generating Events', level=None)
        #misc.call([pjoin(self.me_dir,'bin','refine4grid'),
        #                str(nb_event), '0', 'Madevent','1','GridRun_%s' % seed],
        #                cwd=self.me_dir)
        self.refine4grid(nb_event)

        # 3) Combine the events/pythia/...
        self.exec_cmd('combine_events')
        self.exec_cmd('store_events')
        self.print_results_in_shell(self.results.current)

    def refine4grid(self, nb_event):
        """Special refine for gridpack run."""
        self.nb_refine += 1
        
        precision = nb_event

        # initialize / remove lhapdf mode
        # self.configure_directory() # All this has been done before
        self.cluster_mode = 0 # force single machine

        # Store seed in randinit file, to be read by ranmar.f
        self.save_random()
        
        self.update_status('Refine results to %s' % precision, level=None)
        logger.info("Using random number seed offset = %s" % self.random)
        
        self.total_jobs = 0
        subproc = [P for P in os.listdir(pjoin(self.me_dir,'SubProcesses')) if 
                   P.startswith('P') and os.path.isdir(pjoin(self.me_dir,'SubProcesses', P))]
        devnull = open(os.devnull, 'w')
        for nb_proc,subdir in enumerate(subproc):
            subdir = subdir.strip()
            Pdir = pjoin(self.me_dir, 'SubProcesses',subdir)
            bindir = pjoin(os.path.relpath(self.dirbin, Pdir))
                           
            logger.info('    %s ' % subdir)
            # clean previous run
            for match in glob.glob(pjoin(Pdir, '*ajob*')):
                if os.path.basename(match)[:4] in ['ajob', 'wait', 'run.', 'done']:
                    os.remove(pjoin(Pdir, match))
            

            logfile = pjoin(Pdir, 'gen_ximprove.log')
            proc = misc.Popen([pjoin(bindir, 'gen_ximprove')],
                                    stdin=subprocess.PIPE,
                                    stdout=open(logfile,'w'),
                                    cwd=Pdir)
            proc.communicate('%s 1 F\n' % (precision))

            if os.path.exists(pjoin(Pdir, 'ajob1')):
                alljobs = glob.glob(pjoin(Pdir,'ajob*'))
                nb_tot = len(alljobs)            
                self.total_jobs += nb_tot
                for i, job in enumerate(alljobs):
                    job = os.path.basename(job)
                    self.launch_job('%s' % job, cwd=Pdir, remaining=(nb_tot-i-1), 
                             run_type='Refine number %s on %s (%s/%s)' %
                             (self.nb_refine, subdir, nb_proc+1, len(subproc)))
                    if os.path.exists(pjoin(self.me_dir,'error')):
                        self.monitor(html=True)
                        raise MadEventError, \
                            'Error detected in dir %s: %s' % \
                            (Pdir, open(pjoin(self.me_dir,'error')).read())
        self.monitor(run_type='All job submitted for refine number %s' % 
                                                                 self.nb_refine)
        
        self.update_status("Combining runs", level='parton')
        try:
            os.remove(pjoin(Pdir, 'combine_runs.log'))
        except Exception:
            pass
        
        bindir = pjoin(os.path.relpath(self.dirbin, pjoin(self.me_dir,'SubProcesses')))
        combine_runs.CombineRuns(self.me_dir)
        
        #update html output
        cross, error = sum_html.make_all_html_results(self)
        self.results.add_detail('cross', cross)
        self.results.add_detail('error', error)
        
        
        self.update_status('finish refine', 'parton', makehtml=False)
        devnull.close()



AskforEditCard = common_run.AskforEditCard

<|MERGE_RESOLUTION|>--- conflicted
+++ resolved
@@ -3285,8 +3285,7 @@
                             cwd=pjoin(self.me_dir, 'Events'))
         except Exception:
             logger.warning('fail to produce Root output [problem with ExRootAnalysis]')
-<<<<<<< HEAD
-=======
+
     ############################################################################
     def create_plot(self, mode='parton', event_path=None, output=None):
         """create the plot""" 
@@ -3377,8 +3376,39 @@
                             stdout = open(pjoin(plot_dir, 'plot.log'),'a'),
                             stderr = subprocess.STDOUT,
                             cwd=plot_dir)
->>>>>>> 6e2732b7
-    
+    
+            misc.call(['%s/plot_page-pl' % self.dirbin, 
+                                os.path.basename(plot_dir),
+                                mode],
+                            stdout = open(pjoin(plot_dir, 'plot.log'),'a'),
+                            stderr = subprocess.STDOUT,
+                            cwd=pjoin(self.me_dir, 'HTML', self.run_name))
+            shutil.move(pjoin(self.me_dir, 'HTML',self.run_name ,'plots.html'),
+                                                                         output)
+
+        except OSError, error:
+            logger.error('fail to create plot: %s. Please check that MadAnalysis is correctly installed.' % error)
+        
+        self.update_status('End Plots for %s level' % mode, level = mode.lower(),
+                                                                 makehtml=False)
+        
+        return True   
+
+    
+    def clean_pointless_card(self, mode):
+        """ Clean the pointless card """
+
+        if mode == 'parton':
+            if os.path.exists(pjoin(self.me_dir,'Cards','pythia_card.dat')):
+                os.remove(pjoin(self.me_dir,'Cards','pythia_card.dat'))
+        elif mode in ['parton', 'pythia', 'delphes']:
+            if os.path.exists(pjoin(self.me_dir,'Cards','pgs_card.dat')):
+                    os.remove(pjoin(self.me_dir,'Cards','pgs_card.dat'))
+        elif mode in ['pythia', 'pgs']:
+            if os.path.exists(pjoin(self.me_dir,'Cards','delphes_card.dat')):
+                    os.remove(pjoin(self.me_dir,'Cards','delphes_card.dat'))
+            if os.path.exists(pjoin(self.me_dir,'Cards','delphes_trigger.dat')):
+                    os.remove(pjoin(self.me_dir,'Cards','delphes_trigger.dat'))
 
     ############################################################################
     def ask_run_configuration(self, mode=None):

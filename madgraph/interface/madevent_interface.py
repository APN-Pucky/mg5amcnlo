################################################################################
#
# Copyright (c) 2011 The MadGraph5_aMC@NLO Development team and Contributors
#
# This file is a part of the MadGraph5_aMC@NLO project, an application which 
# automatically generates Feynman diagrams and matrix elements for arbitrary
# high-energy processes in the Standard Model and beyond.
#
# It is subject to the MadGraph5_aMC@NLO license which should accompany this 
# distribution.
#
# For more information, visit madgraph.phys.ucl.ac.be and amcatnlo.web.cern.ch
#
################################################################################
"""A user friendly command line interface to access MadGraph5_aMC@NLO features.
   Uses the cmd package for command interpretation and tab completion.
"""
from __future__ import division

import atexit
import cmath
import glob
import logging
import math
import optparse
import os
import pydoc
import random
import re
import signal
import shutil
import stat
import subprocess
import sys
import traceback
import time
import tarfile
import StringIO
import shutil
import xml.dom.minidom as minidom

try:
    import readline
    GNU_SPLITTING = ('GNU' in readline.__doc__)
except:
    GNU_SPLITTING = True

root_path = os.path.split(os.path.dirname(os.path.realpath( __file__ )))[0]
root_path = os.path.split(root_path)[0]
sys.path.insert(0, os.path.join(root_path,'bin'))

# usefull shortcut
pjoin = os.path.join
# Special logger for the Cmd Interface
logger = logging.getLogger('madevent.stdout') # -> stdout
logger_stderr = logging.getLogger('madevent.stderr') # ->stderr
 
try:
    import madgraph

    
except ImportError: 
    # import from madevent directory
    MADEVENT = True
    import internal.extended_cmd as cmd
    import internal.common_run_interface as common_run
    import internal.banner as banner_mod
    import internal.misc as misc    
    from internal import InvalidCmd, MadGraph5Error, ReadWrite
    import internal.files as files
    import internal.gen_crossxhtml as gen_crossxhtml
    import internal.gen_ximprove as gen_ximprove
    import internal.save_load_object as save_load_object
    import internal.cluster as cluster
    import internal.check_param_card as check_param_card
    import internal.sum_html as sum_html
    import internal.combine_runs as combine_runs
    import internal.lhe_parser as lhe_parser
else:
    # import from madgraph directory
    MADEVENT = False
    import madgraph.interface.extended_cmd as cmd
    import madgraph.interface.common_run_interface as common_run
    import madgraph.iolibs.files as files
    import madgraph.iolibs.save_load_object as save_load_object
    import madgraph.madevent.gen_crossxhtml as gen_crossxhtml
    import madgraph.madevent.gen_ximprove as gen_ximprove
    import madgraph.madevent.sum_html as sum_html
    import madgraph.various.banner as banner_mod
    import madgraph.various.cluster as cluster
    import madgraph.various.misc as misc
    import madgraph.madevent.combine_runs as combine_runs
    import madgraph.various.lhe_parser as lhe_parser

    import models.check_param_card as check_param_card    
    from madgraph import InvalidCmd, MadGraph5Error, MG5DIR, ReadWrite




class MadEventError(Exception):
    pass

class ZeroResult(MadEventError):
    pass

class SysCalcError(InvalidCmd): pass

MadEventAlreadyRunning = common_run.MadEventAlreadyRunning

#===============================================================================
# CmdExtended
#===============================================================================
class CmdExtended(common_run.CommonRunCmd):
    """Particularisation of the cmd command for MadEvent"""

    #suggested list of command
    next_possibility = {
        'start': [],
    }
    
    debug_output = 'ME5_debug'
    error_debug = 'Please report this bug on https://bugs.launchpad.net/mg5amcnlo\n'
    error_debug += 'More information is found in \'%(debug)s\'.\n' 
    error_debug += 'Please attach this file to your report.'

    config_debug = 'If you need help with this issue please contact us on https://answers.launchpad.net/mg5amcnlo\n'


    keyboard_stop_msg = """stopping all operation
            in order to quit MadGraph5_aMC@NLO please enter exit"""
    
    # Define the Error
    InvalidCmd = InvalidCmd
    ConfigurationError = MadGraph5Error

    def __init__(self, me_dir, options, *arg, **opt):
        """Init history and line continuation"""
        
        # Tag allowing/forbiding question
        self.force = False
        
        # If possible, build an info line with current version number 
        # and date, from the VERSION text file
        info = misc.get_pkg_info()
        info_line = ""
        if info and info.has_key('version') and  info.has_key('date'):
            len_version = len(info['version'])
            len_date = len(info['date'])
            if len_version + len_date < 30:
                info_line = "#*         VERSION %s %s %s         *\n" % \
                            (info['version'],
                            (30 - len_version - len_date) * ' ',
                            info['date'])
        else:
            version = open(pjoin(root_path,'MGMEVersion.txt')).readline().strip()
            info_line = "#*         VERSION %s %s                *\n" % \
                            (version, (24 - len(version)) * ' ')    

        # Create a header for the history file.
        # Remember to fill in time at writeout time!
        self.history_header = \
        '#************************************************************\n' + \
        '#*               MadGraph5_aMC@NLO/MadEvent                 *\n' + \
        '#*                                                          *\n' + \
        "#*                *                       *                 *\n" + \
        "#*                  *        * *        *                   *\n" + \
        "#*                    * * * * 5 * * * *                     *\n" + \
        "#*                  *        * *        *                   *\n" + \
        "#*                *                       *                 *\n" + \
        "#*                                                          *\n" + \
        "#*                                                          *\n" + \
        info_line + \
        "#*                                                          *\n" + \
        "#*    The MadGraph5_aMC@NLO Development Team - Find us at   *\n" + \
        "#*    https://server06.fynu.ucl.ac.be/projects/madgraph     *\n" + \
        '#*                                                          *\n' + \
        '#************************************************************\n' + \
        '#*                                                          *\n' + \
        '#*               Command File for MadEvent                  *\n' + \
        '#*                                                          *\n' + \
        '#*     run as ./bin/madevent.py filename                    *\n' + \
        '#*                                                          *\n' + \
        '#************************************************************\n'
        
        if info_line:
            info_line = info_line[1:]

        logger.info(\
        "************************************************************\n" + \
        "*                                                          *\n" + \
        "*                      W E L C O M E to                    *\n" + \
        "*             M A D G R A P H 5 _ a M C @ N L O            *\n" + \
        "*                      M A D E V E N T                     *\n" + \
        "*                                                          *\n" + \
        "*                 *                       *                *\n" + \
        "*                   *        * *        *                  *\n" + \
        "*                     * * * * 5 * * * *                    *\n" + \
        "*                   *        * *        *                  *\n" + \
        "*                 *                       *                *\n" + \
        "*                                                          *\n" + \
        info_line + \
        "*                                                          *\n" + \
        "*    The MadGraph5_aMC@NLO Development Team - Find us at   *\n" + \
        "*    https://server06.fynu.ucl.ac.be/projects/madgraph     *\n" + \
        "*                                                          *\n" + \
        "*               Type 'help' for in-line help.              *\n" + \
        "*                                                          *\n" + \
        "************************************************************")
        super(CmdExtended, self).__init__(me_dir, options, *arg, **opt)
        
    def get_history_header(self):
        """return the history header""" 
        return self.history_header % misc.get_time_info()
    
    def stop_on_keyboard_stop(self):
        """action to perform to close nicely on a keyboard interupt"""
        try:
            if hasattr(self, 'cluster'):
                logger.info('rm jobs on queue')
                self.cluster.remove()
            if hasattr(self, 'results'):
                self.update_status('Stop by the user', level=None, makehtml=False, error=True)
                self.add_error_log_in_html(KeyboardInterrupt)
        except:
            pass
    
    def postcmd(self, stop, line):
        """ Update the status of  the run for finishing interactive command """
        
        stop = super(CmdExtended, self).postcmd(stop, line)   
        # relaxing the tag forbidding question
        self.force = False
        
        if not self.use_rawinput:
            return stop
        
        if self.results and not self.results.current:
            return stop
        
        arg = line.split()
        if  len(arg) == 0:
            return stop
        if isinstance(self.results.status, str) and self.results.status.startswith('Error'):
            return stop
        if isinstance(self.results.status, str) and self.results.status == 'Stop by the user':
            self.update_status('%s Stop by the user' % arg[0], level=None, error=True)
            return stop        
        elif not self.results.status:
            return stop
        elif str(arg[0]) in ['exit','quit','EOF']:
            return stop
        
        try:
            self.update_status('Command \'%s\' done.<br> Waiting for instruction.' % arg[0], 
                               level=None, error=True)
        except Exception:
            misc.sprint('update_status fails')
            pass
        
    
    def nice_user_error(self, error, line):
        """If a ME run is currently running add a link in the html output"""

        self.add_error_log_in_html()
        cmd.Cmd.nice_user_error(self, error, line)            
        
    def nice_config_error(self, error, line):
        """If a ME run is currently running add a link in the html output"""

        self.add_error_log_in_html()
        cmd.Cmd.nice_config_error(self, error, line)
        
        
        try:
            debug_file = open(self.debug_output, 'a')
            debug_file.write(open(pjoin(self.me_dir,'Cards','proc_card_mg5.dat')))
            debug_file.close()
        except:
            pass 
            

    def nice_error_handling(self, error, line):
        """If a ME run is currently running add a link in the html output"""

        if isinstance(error, ZeroResult):
            self.add_error_log_in_html(error)
            logger.warning('Zero result detected: %s' % error)
            # create a banner if needed
            try:
                if not self.banner:
                    self.banner = banner_mod.Banner()
                if 'slha' not in self.banner:
                    self.banner.add(pjoin(self.me_dir,'Cards','param_card.dat'))
                if 'mgruncard' not in self.banner:
                    self.banner.add(pjoin(self.me_dir,'Cards','run_card.dat'))
                if 'mg5proccard' not in self.banner:
                    proc_card = pjoin(self.me_dir,'Cards','proc_card_mg5.dat')
                    if os.path.exists(proc_card):
                        self.banner.add(proc_card)
                
                out_dir = pjoin(self.me_dir, 'Events', self.run_name)
                if not os.path.isdir(out_dir):
                    os.mkdir(out_dir)
                output_path = pjoin(out_dir, '%s_%s_banner.txt' % \
                                                  (self.run_name, self.run_tag))
                self.banner.write(output_path)
            except Exception:
                if __debug__:
                    raise
                else:
                    pass
        else:
            self.add_error_log_in_html()            
            cmd.Cmd.nice_error_handling(self, error, line)
            try:
                debug_file = open(self.debug_output, 'a')
                debug_file.write(open(pjoin(self.me_dir,'Cards','proc_card_mg5.dat')))
                debug_file.close()
            except:
                pass
        
        
#===============================================================================
# HelpToCmd
#===============================================================================
class HelpToCmd(object):
    """ The Series of help routine for the MadEventCmd"""
    
    def help_banner_run(self):
        logger.info("syntax: banner_run Path|RUN [--run_options]")
        logger.info("-- Reproduce a run following a given banner")
        logger.info("   One of the following argument is require:")
        logger.info("   Path should be the path of a valid banner.")
        logger.info("   RUN should be the name of a run of the current directory")
        self.run_options_help([('-f','answer all question by default'),
                               ('--name=X', 'Define the name associated with the new run')]) 
    
    def help_open(self):
        logger.info("syntax: open FILE  ")
        logger.info("-- open a file with the appropriate editor.")
        logger.info('   If FILE belongs to index.html, param_card.dat, run_card.dat')
        logger.info('   the path to the last created/used directory is used')
        logger.info('   The program used to open those files can be chosen in the')
        logger.info('   configuration file ./input/mg5_configuration.txt')   
        
        
    def run_options_help(self, data):
        if data:
            logger.info('-- local options:')
            for name, info in data:
                logger.info('      %s : %s' % (name, info))
        
        logger.info("-- session options:")
        logger.info("      Note that those options will be kept for the current session")      
        logger.info("      --cluster : Submit to the  cluster. Current cluster: %s" % self.options['cluster_type'])
        logger.info("      --multicore : Run in multi-core configuration")
        logger.info("      --nb_core=X : limit the number of core to use to X.")
        

    def help_generate_events(self):
        logger.info("syntax: generate_events [run_name] [options]",)
        logger.info("-- Launch the full chain of script for the generation of events")
        logger.info("   Including possible plotting, shower and detector resolution.")
        logger.info("   Those steps are performed if the related program are installed")
        logger.info("   and if the related card are present in the Cards directory.")
        self.run_options_help([('-f', 'Use default for all questions.'),
                               ('--laststep=', 'argument might be parton/pythia/pgs/delphes and indicate the last level to be run.'),
                               ('-M', 'in order to add MadSpin'),
                               ('-R', 'in order to add the reweighting module')])

    def help_initMadLoop(self):
        logger.info("syntax: initMadLoop [options]",'$MG:color:GREEN')
        logger.info(
"""-- Command only useful when MadEvent simulates loop-induced processes. This command compiles and run
   the MadLoop output for the matrix element computation so as to initialize the filter for analytically
   zero helicity configurations and loop topologies. If you suspect that a change you made in the model
   parameters can have affected these filters, this command allows you to automatically refresh them. """)
        logger.info("   The available options are:",'$MG:color:BLUE')
        logger.info("     -f          : Bypass the edition of MadLoopParams.dat.",'$MG:color:BLUE')
        logger.info("     -r          : Refresh of the existing filters (erasing them if already present).",'$MG:color:BLUE')
        logger.info("     --nPS=<int> : Specify how many phase-space points should be tried to set up the filters.",'$MG:color:BLUE')
        
    def help_add_time_of_flight(self):
        logger.info("syntax: add_time_of_flight [run_name|path_to_file] [--threshold=]")
        logger.info('-- Add in the lhe files the information')
        logger.info('   of how long it takes to a particle to decay.')
        logger.info('   threshold option allows to change the minimal value required to')
        logger.info('   a non zero value for the particle (default:1e-12s)')

    def help_calculate_decay_widths(self):
        
        if self.ninitial != 1:
            logger.warning("This command is only valid for processes of type A > B C.")
            logger.warning("This command can not be run in current context.")
            logger.warning("")
        
        logger.info("syntax: calculate_decay_widths [run_name] [options])")
        logger.info("-- Calculate decay widths and enter widths and BRs in param_card")
        logger.info("   for a series of processes of type A > B C ...")
        self.run_options_help([('-f', 'Use default for all questions.'),
                               ('--accuracy=', 'accuracy (for each partial decay width).'\
                                + ' Default is 0.01.')])

    def help_multi_run(self):
        logger.info("syntax: multi_run NB_RUN [run_name] [--run_options])")
        logger.info("-- Launch the full chain of script for the generation of events")
        logger.info("   NB_RUN times. This chains includes possible plotting, shower")
        logger.info(" and detector resolution.")
        self.run_options_help([('-f', 'Use default for all questions.'),
                               ('--laststep=', 'argument might be parton/pythia/pgs/delphes and indicate the last level to be run.')])

    def help_survey(self):
        logger.info("syntax: survey [run_name] [--run_options])")
        logger.info("-- evaluate the different channel associate to the process")
        self.run_options_help([("--" + key,value[-1]) for (key,value) in \
                               self._survey_options.items()])
     
    def help_launch(self):
        """exec generate_events for 2>N and calculate_width for 1>N"""
        logger.info("syntax: launch [run_name] [options])")
        logger.info("    --alias for either generate_events/calculate_decay_widths")
        logger.info("      depending of the number of particles in the initial state.")
        
        if self.ninitial == 1:
            logger.info("For this directory this is equivalent to calculate_decay_widths")
            self.help_calculate_decay_widths()
        else:
            logger.info("For this directory this is equivalent to $generate_events")
            self.help_generate_events()
                 
    def help_refine(self):
        logger.info("syntax: refine require_precision [max_channel] [--run_options]")
        logger.info("-- refine the LAST run to achieve a given precision.")
        logger.info("   require_precision: can be either the targeted number of events")
        logger.info('                      or the required relative error')
        logger.info('   max_channel:[5] maximal number of channel per job')
        self.run_options_help([])
        
    def help_combine_events(self):
        """ """
        logger.info("syntax: combine_events [run_name] [--tag=tag_name] [--run_options]")
        logger.info("-- Combine the last run in order to write the number of events")
        logger.info("   asked in the run_card.")
        self.run_options_help([])
        
    def help_store_events(self):
        """ """
        logger.info("syntax: store_events [--run_options]")
        logger.info("-- Write physically the events in the files.")
        logger.info("   should be launch after \'combine_events\'")
        self.run_options_help([])

    def help_create_gridpack(self):
        """ """
        logger.info("syntax: create_gridpack [--run_options]")
        logger.info("-- create the gridpack. ")
        logger.info("   should be launch after \'store_events\'")
        self.run_options_help([])

    def help_import(self):
        """ """
        logger.info("syntax: import command PATH")
        logger.info("-- Execute the command present in the file")
        self.run_options_help([])
        
    def help_syscalc(self):
        logger.info("syntax: syscalc [RUN] [%s] [-f | --tag=]" % '|'.join(self._plot_mode))
        logger.info("-- calculate systematics information for the RUN (current run by default)")
        logger.info("     at different stages of the event generation for scale/pdf/...")

    def help_remove(self):
        logger.info("syntax: remove RUN [all|parton|pythia|pgs|delphes|banner] [-f] [--tag=]")
        logger.info("-- Remove all the files linked to previous run RUN")
        logger.info("   if RUN is 'all', then all run will be cleaned.")
        logger.info("   The optional argument precise which part should be cleaned.")
        logger.info("   By default we clean all the related files but the banners.")
        logger.info("   the optional '-f' allows to by-pass all security question")
        logger.info("   The banner can be remove only if all files are removed first.")



#===============================================================================
# CheckValidForCmd
#===============================================================================
class CheckValidForCmd(object):
    """ The Series of check routine for the MadEventCmd"""

    def check_banner_run(self, args):
        """check the validity of line"""
        
        if len(args) == 0:
            self.help_banner_run()
            raise self.InvalidCmd('banner_run requires at least one argument.')
        
        tag = [a[6:] for a in args if a.startswith('--tag=')]
        
        
        if os.path.exists(args[0]):
            type ='banner'
            format = self.detect_card_type(args[0])
            if format != 'banner':
                raise self.InvalidCmd('The file is not a valid banner.')
        elif tag:
            args[0] = pjoin(self.me_dir,'Events', args[0], '%s_%s_banner.txt' % \
                                    (args[0], tag))                  
            if not os.path.exists(args[0]):
                raise self.InvalidCmd('No banner associates to this name and tag.')
        else:
            name = args[0]
            type = 'run'
            banners = misc.glob('*_banner.txt', pjoin(self.me_dir,'Events', args[0]))
            if not banners:
                raise self.InvalidCmd('No banner associates to this name.')    
            elif len(banners) == 1:
                args[0] = banners[0]
            else:
                #list the tag and propose those to the user
                tags = [os.path.basename(p)[len(args[0])+1:-11] for p in banners]
                tag = self.ask('which tag do you want to use?', tags[0], tags)
                args[0] = pjoin(self.me_dir,'Events', args[0], '%s_%s_banner.txt' % \
                                    (args[0], tag))                
                        
        run_name = [arg[7:] for arg in args if arg.startswith('--name=')]
        if run_name:
            try:
                self.exec_cmd('remove %s all banner -f' % run_name)
            except Exception:
                pass
            self.set_run_name(args[0], tag=None, level='parton', reload_card=True)
        elif type == 'banner':
            self.set_run_name(self.find_available_run_name(self.me_dir))
        elif type == 'run':
            if not self.results[name].is_empty():
                run_name = self.find_available_run_name(self.me_dir)
                logger.info('Run %s is not empty so will use run_name: %s' % \
                                                               (name, run_name))
                self.set_run_name(run_name)
            else:
                try:
                    self.exec_cmd('remove %s all banner -f' % run_name)
                except Exception:
                    pass
                self.set_run_name(name)
            
    def check_history(self, args):
        """check the validity of line"""
        
        if len(args) > 1:
            self.help_history()
            raise self.InvalidCmd('\"history\" command takes at most one argument')
        
        if not len(args):
            return
        elif args[0] != 'clean':
                dirpath = os.path.dirname(args[0])
                if dirpath and not os.path.exists(dirpath) or \
                       os.path.isdir(args[0]):
                    raise self.InvalidCmd("invalid path %s " % dirpath)
                
    def check_save(self, args):
        """ check the validity of the line"""
        
        if len(args) == 0:
            args.append('options')

        if args[0] not in self._save_opts:
            raise self.InvalidCmd('wrong \"save\" format')
        
        if args[0] != 'options' and len(args) != 2:
            self.help_save()
            raise self.InvalidCmd('wrong \"save\" format')
        elif args[0] != 'options' and len(args) == 2:
            basename = os.path.dirname(args[1])
            if not os.path.exists(basename):
                raise self.InvalidCmd('%s is not a valid path, please retry' % \
                                                                        args[1])
        
        if args[0] == 'options':
            has_path = None
            for arg in args[1:]:
                if arg in ['--auto', '--all']:
                    continue
                elif arg.startswith('--'):
                    raise self.InvalidCmd('unknow command for \'save options\'')
                else:
                    basename = os.path.dirname(arg)
                    if not os.path.exists(basename):
                        raise self.InvalidCmd('%s is not a valid path, please retry' % \
                                                                        arg)
                    elif has_path:
                        raise self.InvalidCmd('only one path is allowed')
                    else:
                        args.remove(arg)
                        args.insert(1, arg)
                        has_path = True
            if not has_path:
                if '--auto' in arg and self.options['mg5_path']:
                    args.insert(1, pjoin(self.options['mg5_path'],'input','mg5_configuration.txt'))  
                else:
                    args.insert(1, pjoin(self.me_dir,'Cards','me5_configuration.txt'))  

    def check_set(self, args):
        """ check the validity of the line"""

        if len(args) < 2:
            self.help_set()
            raise self.InvalidCmd('set needs an option and an argument')

        if args[0] not in self._set_options + self.options.keys():
            self.help_set()
            raise self.InvalidCmd('Possible options for set are %s' % \
                                  self._set_options)
        
        if args[0] in ['stdout_level']:
            if args[1] not in ['DEBUG','INFO','WARNING','ERROR','CRITICAL'] \
                                                       and not args[1].isdigit():
                raise self.InvalidCmd('output_level needs ' + \
                                      'a valid level')  
                
        if args[0] in ['timeout']:
            if not args[1].isdigit():
                raise self.InvalidCmd('timeout values should be a integer')   
            
    def check_open(self, args):
        """ check the validity of the line """
        
        if len(args) != 1:
            self.help_open()
            raise self.InvalidCmd('OPEN command requires exactly one argument')

        if args[0].startswith('./'):
            if not os.path.isfile(args[0]):
                raise self.InvalidCmd('%s: not such file' % args[0])
            return True

        # if special : create the path.
        if not self.me_dir:
            if not os.path.isfile(args[0]):
                self.help_open()
                raise self.InvalidCmd('No MadEvent path defined. Unable to associate this name to a file')
            else:
                return True
            
        path = self.me_dir
        if os.path.isfile(os.path.join(path,args[0])):
            args[0] = os.path.join(path,args[0])
        elif os.path.isfile(os.path.join(path,'Cards',args[0])):
            args[0] = os.path.join(path,'Cards',args[0])
        elif os.path.isfile(os.path.join(path,'HTML',args[0])):
            args[0] = os.path.join(path,'HTML',args[0])
        # special for card with _default define: copy the default and open it
        elif '_card.dat' in args[0]:   
            name = args[0].replace('_card.dat','_card_default.dat')
            if os.path.isfile(os.path.join(path,'Cards', name)):
                files.cp(os.path.join(path,'Cards', name), os.path.join(path,'Cards', args[0]))
                args[0] = os.path.join(path,'Cards', args[0])
            else:
                raise self.InvalidCmd('No default path for this file')
        elif not os.path.isfile(args[0]):
            raise self.InvalidCmd('No default path for this file') 
   
    def check_initMadLoop(self, args):
        """ check initMadLoop command arguments are valid."""
        
        opt = {'refresh': False, 'nPS': None, 'force': False}
        
        for arg in args:
            if arg in ['-r','--refresh']:
                opt['refresh'] = True
            if arg in ['-f','--force']:
                opt['force'] = True
            elif arg.startswith('--nPS='):
                n_attempts = arg.split('=')[1]
                try:
                    opt['nPS'] = int(n_attempts)
                except ValueError:
                    raise InvalidCmd("The number of attempts specified "+
                                      "'%s' is not a valid integer."%n_attempts)
        
        return opt
        
    def check_treatcards(self, args):
        """check that treatcards arguments are valid
           [param|run|all] [--output_dir=] [--param_card=] [--run_card=]
        """
        
        opt = {'output_dir':pjoin(self.me_dir,'Source'),
               'param_card':pjoin(self.me_dir,'Cards','param_card.dat'),
               'run_card':pjoin(self.me_dir,'Cards','run_card.dat'),
               'forbid_MadLoopInit': False}
        mode = 'all'
        for arg in args:
            if arg.startswith('--') and '=' in arg:
                key,value =arg[2:].split('=',1)
                if not key in opt:
                    self.help_treatcards()
                    raise self.InvalidCmd('Invalid option for treatcards command:%s ' \
                                          % key)
                if key in ['param_card', 'run_card']:
                    if os.path.isfile(value):
                        card_name = self.detect_card_type(value)
                        if card_name != key:
                            raise self.InvalidCmd('Format for input file detected as %s while expecting %s' 
                                                  % (card_name, key))
                        opt[key] = value
                    elif os.path.isfile(pjoin(self.me_dir,value)):
                        card_name = self.detect_card_type(pjoin(self.me_dir,value))
                        if card_name != key:
                            raise self.InvalidCmd('Format for input file detected as %s while expecting %s' 
                                                  % (card_name, key))                        
                        opt[key] = value
                    else:
                        raise self.InvalidCmd('No such file: %s ' % value)
                elif key in ['output_dir']:
                    if os.path.isdir(value):
                        opt[key] = value
                    elif os.path.isdir(pjoin(self.me_dir,value)):
                        opt[key] = pjoin(self.me_dir, value)
                    else:
                        raise self.InvalidCmd('No such directory: %s' % value)
            elif arg in ['loop','param','run','all']:
                mode = arg
            elif arg == '--no_MadLoopInit':
                opt['forbid_MadLoopInit'] = True
            else:
                self.help_treatcards()
                raise self.InvalidCmd('Unvalid argument %s' % arg)
                        
        return mode, opt 
    
    
    def check_survey(self, args, cmd='survey'):
        """check that the argument for survey are valid"""
        
        
        self.opts = dict([(key,value[1]) for (key,value) in \
                          self._survey_options.items()])

        # Treat any arguments starting with '--'
        while args and args[-1].startswith('--'):
            arg = args.pop(-1)
            try:
                for opt,value in self._survey_options.items():
                    if arg.startswith('--%s=' % opt):
                        exec('self.opts[\'%s\'] = %s(arg.split(\'=\')[-1])' % \
                             (opt, value[0]))
                        arg = ""
                if arg != "": raise Exception
            except Exception:
                self.help_survey()
                raise self.InvalidCmd('invalid %s argument'% arg)

        if len(args) > 1:
            self.help_survey()
            raise self.InvalidCmd('Too many argument for %s command' % cmd)
        elif not args:
            # No run name assigned -> assigned one automaticaly 
            self.set_run_name(self.find_available_run_name(self.me_dir))
        else:
            self.set_run_name(args[0], None,'parton', True)
            args.pop(0)
            
        return True

    def check_generate_events(self, args):
        """check that the argument for generate_events are valid"""
        
        run = None
        if args and args[-1].startswith('--laststep='):
            run = args[-1].split('=')[-1]
            if run not in ['auto','parton', 'pythia', 'pgs', 'delphes']:
                self.help_generate_events()
                raise self.InvalidCmd('invalid %s argument'% args[-1])
            if run != 'parton' and not self.options['pythia-pgs_path']:                
                raise self.InvalidCmd('''pythia-pgs not install. Please install this package first. 
                To do so type: \'install pythia-pgs\' in the mg5 interface''')
            if run == 'delphes' and not self.options['delphes_path']:
                raise self.InvalidCmd('''delphes not install. Please install this package first. 
                To do so type: \'install Delphes\' in the mg5 interface''')
            del args[-1]

                                
        #if len(args) > 1:
        #    self.help_generate_events()
        #    raise self.InvalidCmd('Too many argument for generate_events command: %s' % cmd)
                    
        return run

    def check_add_time_of_flight(self, args):
        """check that the argument are correct"""
        
        
        if len(args) >2:
            self.help_time_of_flight()
            raise self.InvalidCmd('Too many arguments')
        
        # check if the threshold is define. and keep it's value
        if args and args[-1].startswith('--threshold='):
            try:
                threshold = float(args[-1].split('=')[1])
            except ValueError:
                raise self.InvalidCmd('threshold options require a number.')
            args.remove(args[-1])
        else:
            threshold = 1e-12
            
        if len(args) == 1 and  os.path.exists(args[0]): 
                event_path = args[0]
        else:
            if len(args) and self.run_name != args[0]:
                self.set_run_name(args.pop(0))
            elif not self.run_name:            
                self.help_add_time_of_flight()
                raise self.InvalidCmd('Need a run_name to process')            
            event_path = pjoin(self.me_dir, 'Events', self.run_name, 'unweighted_events.lhe.gz')
            if not os.path.exists(event_path):
                event_path = event_path[:-3]
                if not os.path.exists(event_path):    
                    raise self.InvalidCmd('No unweighted events associate to this run.')


        
        #reformat the data
        args[:] = [event_path, threshold]

    def check_calculate_decay_widths(self, args):
        """check that the argument for calculate_decay_widths are valid"""
        
        if self.ninitial != 1:
            raise self.InvalidCmd('Can only calculate decay widths for decay processes A > B C ...')

        accuracy = 0.01
        run = None
        if args and args[-1].startswith('--accuracy='):
            try:
                accuracy = float(args[-1].split('=')[-1])
            except Exception:
                raise self.InvalidCmd('Argument error in calculate_decay_widths command')
            del args[-1]
        if len(args) > 1:
            self.help_calculate_decay_widths()
            raise self.InvalidCmd('Too many argument for calculate_decay_widths command: %s' % cmd)
                    
        return accuracy



    def check_multi_run(self, args):
        """check that the argument for survey are valid"""

        run = None
        
        if not len(args):
            self.help_multi_run()
            raise self.InvalidCmd("""multi_run command requires at least one argument for
            the number of times that it call generate_events command""")
            
        if args[-1].startswith('--laststep='):
            run = args[-1].split('=')[-1]
            if run not in ['parton', 'pythia', 'pgs', 'delphes']:
                self.help_multi_run()
                raise self.InvalidCmd('invalid %s argument'% args[-1])
            if run != 'parton' and not self.options['pythia-pgs_path']:                
                raise self.InvalidCmd('''pythia-pgs not install. Please install this package first. 
                To do so type: \'install pythia-pgs\' in the mg5 interface''')
            if run == 'delphes' and not self.options['delphes_path']:
                raise self.InvalidCmd('''delphes not install. Please install this package first. 
                To do so type: \'install Delphes\' in the mg5 interface''')
            del args[-1]
            

        elif not args[0].isdigit():
            self.help_multi_run()
            raise self.InvalidCmd("The first argument of multi_run should be a integer.")
        #pass nb run to an integer
        nb_run = args.pop(0)
        args.insert(0, int(nb_run))
         

        return run

    def check_refine(self, args):
        """check that the argument for survey are valid"""

        # if last argument is not a number -> it's the run_name (Not allow anymore)
        try:
            float(args[-1])
        except ValueError:
            self.help_refine()
            raise self.InvalidCmd('Not valid arguments')
        except IndexError:
            self.help_refine()
            raise self.InvalidCmd('require_precision argument is require for refine cmd')

    
        if not self.run_name:
            if self.results.lastrun:
                self.set_run_name(self.results.lastrun)
            else:
                raise self.InvalidCmd('No run_name currently define. Unable to run refine')

        if len(args) > 2:
            self.help_refine()
            raise self.InvalidCmd('Too many argument for refine command')
        else:
            try:
                [float(arg) for arg in args]
            except ValueError:         
                self.help_refine()    
                raise self.InvalidCmd('refine arguments are suppose to be number')
            
        return True
        
    def check_combine_events(self, arg):
        """ Check the argument for the combine events command """
        
        tag = [a for a in arg if a.startswith('--tag=')]
        if tag: 
            arg.remove(tag[0])
            tag = tag[0][6:]
        elif not self.run_tag:
            tag = 'tag_1'
        else:
            tag = self.run_tag
        self.run_tag = tag
     
        if len(arg) > 1:
            self.help_combine_events()
            raise self.InvalidCmd('Too many argument for combine_events command')
        
        if len(arg) == 1:
            self.set_run_name(arg[0], self.run_tag, 'parton', True)
        
        if not self.run_name:
            if not self.results.lastrun:
                raise self.InvalidCmd('No run_name currently define. Unable to run combine')
            else:
                self.set_run_name(self.results.lastrun)
        
        return True
    
    def check_pythia(self, args):
        """Check the argument for pythia command
<<<<<<< HEAD
        syntax: pythia [NAME] 
        Note that other option are already removed at this point
=======
        syntax is  "pythia [NAME]" 
        Note that other option are already remove at this point
>>>>>>> e93d2438
        """
        
        mode = None
        laststep = [arg for arg in args if arg.startswith('--laststep=')]
        if laststep and len(laststep)==1:
            mode = laststep[0].split('=')[-1]
            if mode not in ['auto', 'pythia', 'pgs', 'delphes']:
                self.help_pythia()
                raise self.InvalidCmd('invalid %s argument'% args[-1])     
        elif laststep:
            raise self.InvalidCmd('only one laststep argument is allowed')
     
        # If not pythia-pgs path
        if not self.options['pythia-pgs_path']:
            logger.info('Retry to read configuration file to find pythia-pgs path')
            self.set_configuration()
            
        if not self.options['pythia-pgs_path'] or not \
            os.path.exists(pjoin(self.options['pythia-pgs_path'],'src')):
            error_msg = 'No valid pythia-pgs path set.\n'
            error_msg += 'Please use the set command to define the path and retry.\n'
            error_msg += 'You can also define it in the configuration file.\n'
            raise self.InvalidCmd(error_msg)
     
     
     
        tag = [a for a in args if a.startswith('--tag=')]
        if tag: 
            args.remove(tag[0])
            tag = tag[0][6:]

        if len(args) == 0 and not self.run_name:
            if self.results.lastrun:
                args.insert(0, self.results.lastrun)
            else:
                raise self.InvalidCmd('No run name currently define. Please add this information.')             
        
        if len(args) >= 1:
            if args[0] != self.run_name and\
             not os.path.exists(pjoin(self.me_dir,'Events',args[0], 'unweighted_events.lhe.gz')):
                raise self.InvalidCmd('No events file corresponding to %s run. '% args[0])
            self.set_run_name(args[0], tag, 'pythia')
        else:
            if tag:
                self.run_card['run_tag'] = tag
            self.set_run_name(self.run_name, tag, 'pythia')

        input_file = pjoin(self.me_dir,'Events',self.run_name, 'unweighted_events.lhe')
        output_file = pjoin(self.me_dir, 'Events', 'unweighted_events.lhe')
        if  not os.path.exists('%s.gz' % input_file):
            if not os.path.exists(input_file):
                raise self.InvalidCmd('No events file corresponding to %s run. '% self.run_name)
            files.ln(input_file, os.path.dirname(output_file))
        else:
            misc.gunzip(input_file, keep=True, stdout=output_file)
        
        args.append(mode)
    
    def check_pythia8(self, args):
        """Check the argument for pythia command
        syntax: pythia8 [NAME] 
        Note that other option are already removed at this point
        """
        
        mode = None
        laststep = [arg for arg in args if arg.startswith('--laststep=')]
        if laststep and len(laststep)==1:
            mode = laststep[0].split('=')[-1]
            if mode not in ['auto', 'pythia', 'delphes']:
                self.help_pythia8()
                raise self.InvalidCmd('invalid %s argument'% args[-1])     
        elif laststep:
            raise self.InvalidCmd('only one laststep argument is allowed')
     
        # If not pythia-pgs path
        if not self.options['pythia8_path']:
            logger.info('Retry reading configuration file to find pythia8 path')
            self.set_configuration()
            
        if not self.options['pythia8_path'] or not \
            os.path.exists(pjoin(self.options['pythia8_path'],'bin','pythia8-config')):
            error_msg = 'No valid pythia8 path set.\n'
            error_msg += 'Please use the set command to define the path and retry.\n'
            error_msg += 'You can also define it in the configuration file.\n'
            error_msg += 'Finally, it can be installed automatically using the'
            error_msg += ' install command.\n'
            raise self.InvalidCmd(error_msg)

        tag = [a for a in args if a.startswith('--tag=')]
        if tag: 
            args.remove(tag[0])
            tag = tag[0][6:]

        if len(args) == 0 and not self.run_name:
            if self.results.lastrun:
                args.insert(0, self.results.lastrun)
            else:
                raise self.InvalidCmd('No run name currently define. '+
                                                 'Please add this information.')             
        
        if len(args) >= 1:
            if args[0] != self.run_name and\
             not os.path.exists(pjoin(self.me_dir,'Events',args[0], 
                                                  'unweighted_events.lhe.gz')):
                raise self.InvalidCmd('No events file corresponding to %s run. '
                                                                      % args[0])
            # Here pythia is just the level keyword, so it shouldn't be changed to pythia8
            self.set_run_name(args[0], tag, 'pythia')
        else:
            if tag:
                self.run_card['run_tag'] = tag
            # Here pythia is just the level keyword, so it shouldn't be changed to pythia8
            self.set_run_name(self.run_name, tag, 'pythia')

        input_file = pjoin(self.me_dir,'Events',self.run_name, 'unweighted_events.lhe')
        #output_file = pjoin(self.me_dir, 'Events', 'unweighted_events.lhe.gz')
        if not os.path.exists('%s.gz'%input_file):
            if not os.path.exists(input_file):
                misc.gzip(input_file, keep=True, stdout=output_file)
            raise self.InvalidCmd('No event file corresponding to %s run. '
                                                                % self.run_name)
        
        args.append(mode)
    
    def check_remove(self, args):
        """Check that the remove command is valid"""

        tmp_args = args[:]

        tag = [a[6:] for a in tmp_args if a.startswith('--tag=')]
        if tag:
            tag = tag[0]
            tmp_args.remove('--tag=%s' % tag)


        if len(tmp_args) == 0:
            self.help_remove()
            raise self.InvalidCmd('clean command require the name of the run to clean')
        elif len(tmp_args) == 1:
            return tmp_args[0], tag, ['all']
        else:
            for arg in tmp_args[1:]:
                if arg not in self._clean_mode:
                    self.help_remove()
                    raise self.InvalidCmd('%s is not a valid options for clean command'\
                                              % arg)
            return tmp_args[0], tag, tmp_args[1:]

    def check_plot(self, args):
        """Check the argument for the plot command
        plot run_name modes"""

        madir = self.options['madanalysis_path']
        td = self.options['td_path']
        
        if not madir or not td:
            logger.info('Retry to read configuration file to find madanalysis/td')
            self.set_configuration()

        madir = self.options['madanalysis_path']
        td = self.options['td_path']        
        
        if not madir:
            error_msg = 'No valid MadAnalysis path set.\n'
            error_msg += 'Please use the set command to define the path and retry.\n'
            error_msg += 'You can also define it in the configuration file.\n'
            raise self.InvalidCmd(error_msg)  
        if not  td:
            error_msg = 'No valid td path set.\n'
            error_msg += 'Please use the set command to define the path and retry.\n'
            error_msg += 'You can also define it in the configuration file.\n'
            raise self.InvalidCmd(error_msg)  
                     
        if len(args) == 0:
            if not hasattr(self, 'run_name') or not self.run_name:
                self.help_plot()
                raise self.InvalidCmd('No run name currently define. Please add this information.')             
            args.append('all')
            return

        
        if args[0] not in self._plot_mode:
            self.set_run_name(args[0], level='plot')
            del args[0]
            if len(args) == 0:
                args.append('all')
        elif not self.run_name:
            self.help_plot()
            raise self.InvalidCmd('No run name currently define. Please add this information.')                             
        
        for arg in args:
            if arg not in self._plot_mode and arg != self.run_name:
                 self.help_plot()
                 raise self.InvalidCmd('unknown options %s' % arg)        
    
    def check_syscalc(self, args):
        """Check the argument for the syscalc command
        syscalc run_name modes"""

        scdir = self.options['syscalc_path']
        
        if not scdir:
            logger.info('Retry to read configuration file to find SysCalc')
            self.set_configuration()

        scdir = self.options['syscalc_path']
        
        if not scdir:
            error_msg = 'No valid SysCalc path set.\n'
            error_msg += 'Please use the set command to define the path and retry.\n'
            error_msg += 'You can also define it in the configuration file.\n'
            error_msg += 'Please note that you need to compile SysCalc first.'
            raise self.InvalidCmd(error_msg)  
                     
        if len(args) == 0:
            if not hasattr(self, 'run_name') or not self.run_name:
                self.help_syscalc()
                raise self.InvalidCmd('No run name currently defined. Please add this information.')             
            args.append('all')
            return

        #deal options
        tag = [a for a in args if a.startswith('--tag=')]
        if tag: 
            args.remove(tag[0])
            tag = tag[0][6:]
        
        if args[0] not in self._syscalc_mode:
            self.set_run_name(args[0], tag=tag, level='syscalc')
            del args[0]
            if len(args) == 0:
                args.append('all')
        elif not self.run_name:
            self.help_syscalc()
            raise self.InvalidCmd('No run name currently defined. Please add this information.')                             
        elif tag and tag != self.run_tag:
            self.set_run_name(self.run_name, tag=tag, level='syscalc')
            
        for arg in args:
            if arg not in self._syscalc_mode and arg != self.run_name:
                 self.help_syscalc()
                 raise self.InvalidCmd('unknown options %s' % arg)        

        if self.run_card['use_syst'] not in self.true:
            raise self.InvalidCmd('Run %s does not include ' % self.run_name + \
                                  'systematics information needed for syscalc.')
        
    
    def check_pgs(self, arg, no_default=False):
        """Check the argument for pythia command
        syntax is  "pgs [NAME]" 
        Note that other option are already remove at this point
        """
        
        # If not pythia-pgs path
        if not self.options['pythia-pgs_path']:
            logger.info('Retry to read configuration file to find pythia-pgs path')
            self.set_configuration()
      
        if not self.options['pythia-pgs_path'] or not \
            os.path.exists(pjoin(self.options['pythia-pgs_path'],'src')):
            error_msg = 'No valid pythia-pgs path set.\n'
            error_msg += 'Please use the set command to define the path and retry.\n'
            error_msg += 'You can also define it in the configuration file.\n'
            raise self.InvalidCmd(error_msg)          
        
        tag = [a for a in arg if a.startswith('--tag=')]
        if tag: 
            arg.remove(tag[0])
            tag = tag[0][6:]
        
        
        if len(arg) == 0 and not self.run_name:
            if self.results.lastrun:
                arg.insert(0, self.results.lastrun)
            else:
                raise self.InvalidCmd('No run name currently define. Please add this information.')             
        
        if len(arg) == 1 and self.run_name == arg[0]:
            arg.pop(0)
        
        if not len(arg) and \
           not os.path.exists(pjoin(self.me_dir,'Events','pythia_events.hep')):
            if not no_default:
                self.help_pgs()
            raise self.InvalidCmd('''No file file pythia_events.hep currently available
            Please specify a valid run_name''')
        
        lock = None                    
        if len(arg) == 1:
            prev_tag = self.set_run_name(arg[0], tag, 'pgs')
            if  not os.path.exists(pjoin(self.me_dir,'Events',self.run_name,'%s_pythia_events.hep.gz' % prev_tag)):
                raise self.InvalidCmd('No events file corresponding to %s run with tag %s. '% (self.run_name, prev_tag))
            else:
                input_file = pjoin(self.me_dir,'Events', self.run_name, '%s_pythia_events.hep.gz' % prev_tag)
                output_file = pjoin(self.me_dir, 'Events', 'pythia_events.hep')
                lock = cluster.asyncrone_launch('gunzip',stdout=open(output_file,'w'), 
                                                    argument=['-c', input_file])

        else:
            if tag: 
                self.run_card['run_tag'] = tag
            self.set_run_name(self.run_name, tag, 'pgs')
        
        return lock

<<<<<<< HEAD
=======
    def check_delphes(self, arg):
        """Check the argument for pythia command
        syntax is "delphes [NAME]" 
        Note that other option are already remove at this point
        """
        
        # If not pythia-pgs path
        if not self.options['delphes_path']:
            logger.info('Retry to read configuration file to find delphes path')
            self.set_configuration()
      
        if not self.options['delphes_path']:
            error_msg = 'No valid Delphes path set.\n'
            error_msg += 'Please use the set command to define the path and retry.\n'
            error_msg += 'You can also define it in the configuration file.\n'
            raise self.InvalidCmd(error_msg)  

        tag = [a for a in arg if a.startswith('--tag=')]
        if tag: 
            arg.remove(tag[0])
            tag = tag[0][6:]
            
                  
        if len(arg) == 0 and not self.run_name:
            if self.results.lastrun:
                arg.insert(0, self.results.lastrun)
            else:
                raise self.InvalidCmd('No run name currently define. Please add this information.')             
        
        if len(arg) == 1 and self.run_name == arg[0]:
            arg.pop(0)
        
        if not len(arg) and \
           not os.path.exists(pjoin(self.me_dir,'Events','pythia_events.hep')):
            self.help_pgs()
            raise self.InvalidCmd('''No file file pythia_events.hep currently available
            Please specify a valid run_name''')
        
        lock = None                
        if len(arg) == 1:
            prev_tag = self.set_run_name(arg[0], tag, 'delphes')
            if  not os.path.exists(pjoin(self.me_dir,'Events',self.run_name, '%s_pythia_events.hep.gz' % prev_tag)):
                raise self.InvalidCmd('No events file corresponding to %s run with tag %s.:%s '\
                    % (self.run_name, prev_tag, 
                       pjoin(self.me_dir,'Events',self.run_name, '%s_pythia_events.hep.gz' % prev_tag)))
            else:
                input_file = pjoin(self.me_dir,'Events', self.run_name, '%s_pythia_events.hep.gz' % prev_tag)
                output_file = pjoin(self.me_dir, 'Events', 'pythia_events.hep')
                lock = cluster.asyncrone_launch('gunzip',stdout=open(output_file,'w'), 
                                                    argument=['-c', input_file])
        else:
            if tag:
                self.run_card['run_tag'] = tag
            self.set_run_name(self.run_name, tag, 'delphes')
            
        return lock               

>>>>>>> e93d2438
    def check_display(self, args):
        """check the validity of line
        syntax is "display XXXXX"
        """
            
        if len(args) < 1 or args[0] not in self._display_opts:
            self.help_display()
            raise self.InvalidCmd
        
        if args[0] == 'variable' and len(args) !=2:
            raise self.InvalidCmd('variable need a variable name')





    def check_import(self, args):
        """check the validity of line"""
         
        if not args:
            self.help_import()
            raise self.InvalidCmd('wrong \"import\" format')
        
        if args[0] != 'command':
            args.insert(0,'command')
        
        
        if not len(args) == 2 or not os.path.exists(args[1]):
            raise self.InvalidCmd('PATH is mandatory for import command\n')
        

#===============================================================================
# CompleteForCmd
#===============================================================================
class CompleteForCmd(CheckValidForCmd):
    """ The Series of help routine for the MadGraphCmd"""
    
    
    def complete_add_time_of_flight(self, text, line, begidx, endidx):
        "Complete command"
       
        args = self.split_arg(line[0:begidx], error=False)

        if len(args) == 1:
            #return valid run_name
            data = misc.glob(pjoin('*','unweighted_events.lhe.gz'), pjoin(self.me_dir, 'Events'))
            data = [n.rsplit('/',2)[1] for n in data]
            return  self.list_completion(text, data + ['--threshold='], line)
        elif args[-1].endswith(os.path.sep):
            return self.path_completion(text,
                                        os.path.join('.',*[a for a in args \
                                                    if a.endswith(os.path.sep)]))
        else:
            return self.list_completion(text, ['--threshold='], line)
    
    def complete_banner_run(self, text, line, begidx, endidx):
       "Complete the banner run command"
       try:
  
        
        args = self.split_arg(line[0:begidx], error=False)
        
        if args[-1].endswith(os.path.sep):
            return self.path_completion(text,
                                        os.path.join('.',*[a for a in args \
                                                    if a.endswith(os.path.sep)]))        
        
        
        if len(args) > 1:
            # only options are possible
            tags = misc.glob('%s_*_banner.txt' % args[1], pjoin(self.me_dir, 'Events' , args[1]))
            tags = ['%s' % os.path.basename(t)[len(args[1])+1:-11] for t in tags]

            if args[-1] != '--tag=':
                tags = ['--tag=%s' % t for t in tags]
            else:
                return self.list_completion(text, tags)
            return self.list_completion(text, tags +['--name=','-f'], line)
        
        # First argument
        possibilites = {} 

        comp = self.path_completion(text, os.path.join('.',*[a for a in args \
                                                    if a.endswith(os.path.sep)]))
        if os.path.sep in line:
            return comp
        else:
            possibilites['Path from ./'] = comp

        run_list =  misc.glob(pjoin('*','*_banner.txt'), pjoin(self.me_dir, 'Events'))
        run_list = [n.rsplit('/',2)[1] for n in run_list]
        possibilites['RUN Name'] = self.list_completion(text, run_list)
        
        return self.deal_multiple_categories(possibilites)
    
        
       except Exception, error:
           print error


    def complete_history(self, text, line, begidx, endidx):
        "Complete the history command"

        args = self.split_arg(line[0:begidx], error=False)

        # Directory continuation
        if args[-1].endswith(os.path.sep):
            return self.path_completion(text,
                                        os.path.join('.',*[a for a in args \
                                                    if a.endswith(os.path.sep)]))

        if len(args) == 1:
            return self.path_completion(text)
        
    def complete_open(self, text, line, begidx, endidx): 
        """ complete the open command """

        args = self.split_arg(line[0:begidx])
        
        # Directory continuation
        if os.path.sep in args[-1] + text:
            return self.path_completion(text,
                                    os.path.join('.',*[a for a in args if \
                                                      a.endswith(os.path.sep)]))

        possibility = []
        if self.me_dir:
            path = self.me_dir
            possibility = ['index.html']
            if os.path.isfile(os.path.join(path,'README')):
                possibility.append('README')
            if os.path.isdir(os.path.join(path,'Cards')):
                possibility += [f for f in os.listdir(os.path.join(path,'Cards')) 
                                    if f.endswith('.dat')]
            if os.path.isdir(os.path.join(path,'HTML')):
                possibility += [f for f in os.listdir(os.path.join(path,'HTML')) 
                                  if f.endswith('.html') and 'default' not in f]
        else:
            possibility.extend(['./','../'])
        if os.path.exists('ME5_debug'):
            possibility.append('ME5_debug')
        if os.path.exists('MG5_debug'):
            possibility.append('MG5_debug')
        return self.list_completion(text, possibility)
    
    def complete_set(self, text, line, begidx, endidx):
        "Complete the set command"

        args = self.split_arg(line[0:begidx])

        # Format
        if len(args) == 1:
            return self.list_completion(text, self._set_options + self.options.keys() )

        if len(args) == 2:
            if args[1] == 'stdout_level':
                return self.list_completion(text, ['DEBUG','INFO','WARNING','ERROR','CRITICAL'])
            else:
                first_set = ['None','True','False']
                # directory names
                second_set = [name for name in self.path_completion(text, '.', only_dirs = True)]
                return self.list_completion(text, first_set + second_set)
        elif len(args) >2 and args[-1].endswith(os.path.sep):
                return self.path_completion(text,
                        os.path.join('.',*[a for a in args if a.endswith(os.path.sep)]),
                        only_dirs = True) 
    
    def complete_survey(self, text, line, begidx, endidx):
        """ Complete the survey command """
        
        if line.endswith('nb_core=') and not text:
            import multiprocessing
            max = multiprocessing.cpu_count()
            return [str(i) for i in range(2,max+1)]
            
        return  self.list_completion(text, self._run_options, line)
    
    complete_refine = complete_survey
    complete_combine_events = complete_survey
    complite_store = complete_survey
    complete_generate_events = complete_survey
    complete_create_gridpack = complete_survey
    
    def complete_generate_events(self, text, line, begidx, endidx):
        """ Complete the generate events"""
        
        if line.endswith('nb_core=') and not text:
            import multiprocessing
            max = multiprocessing.cpu_count()
            return [str(i) for i in range(2,max+1)]
        if line.endswith('laststep=') and not text:
            return ['parton','pythia','pgs','delphes']
        elif '--laststep=' in line.split()[-1] and line and line[-1] != ' ':
            return self.list_completion(text,['parton','pythia','pgs','delphes'],line)
        
        opts = self._run_options + self._generate_options
        return  self.list_completion(text, opts, line)


    def complete_initMadLoop(self, text, line, begidx, endidx):
        "Complete the initMadLoop command"
       
        numbers = [str(i) for i in range(10)]
        opts    = ['-f','-r','--nPS=']
       
        args = self.split_arg(line[0:begidx], error=False)
        if len(line) >=6 and line[begidx-6:begidx]=='--nPS=':
            return self.list_completion(text, numbers, line)
        else:
            return self.list_completion(text, [opt for opt in opts if not opt in
                                                                    line], line)

    def complete_launch(self, *args, **opts):

        if self.ninitial == 1:
            return self.complete_calculate_decay_widths(*args, **opts)
        else:
            return self.complete_generate_events(*args, **opts)

    def complete_calculate_decay_widths(self, text, line, begidx, endidx):
        """ Complete the calculate_decay_widths command"""
        
        if line.endswith('nb_core=') and not text:
            import multiprocessing
            max = multiprocessing.cpu_count()
            return [str(i) for i in range(2,max+1)]
        
        opts = self._run_options + self._calculate_decay_options
        return  self.list_completion(text, opts, line)
    
    def complete_display(self, text, line, begidx, endidx):
        """ Complete the display command"""    
        
        args = self.split_arg(line[0:begidx], error=False)
        if len(args) >= 2 and args[1] =='results':
            start = line.find('results')
            return self.complete_print_results(text, 'print_results '+line[start+7:], begidx+2+start, endidx+2+start)
        return super(CompleteForCmd, self).complete_display(text, line, begidx, endidx)

    def complete_multi_run(self, text, line, begidx, endidx):
        """complete multi run command"""
        
        args = self.split_arg(line[0:begidx], error=False)
        if len(args) == 1:
            data = [str(i) for i in range(0,20)]
            return  self.list_completion(text, data, line)
        
        if line.endswith('run=') and not text:
            return ['parton','pythia','pgs','delphes']
        elif '--laststep=' in line.split()[-1] and line and line[-1] != ' ':
            return self.list_completion(text,['parton','pythia','pgs','delphes'],line)
        
        opts = self._run_options + self._generate_options
        return  self.list_completion(text, opts, line)
        
        
        
        if line.endswith('nb_core=') and not text:
            import multiprocessing
            max = multiprocessing.cpu_count()
            return [str(i) for i in range(2,max+1)]
        opts = self._run_options + self._generate_options
        return  self.list_completion(text, opts, line)
    
    def complete_plot(self, text, line, begidx, endidx):
        """ Complete the plot command """
        
        args = self.split_arg(line[0:begidx], error=False)
        if len(args) > 1:
            return self.list_completion(text, self._plot_mode)
        else:
            return self.list_completion(text, self._plot_mode + self.results.keys())
        
    def complete_syscalc(self, text, line, begidx, endidx):
        """ Complete the syscalc command """
        
        output = {}
        args = self.split_arg(line[0:begidx], error=False)
                
        if len(args) <=1:
            output['RUN_NAME'] = self.list_completion(self.results.keys())
        output['MODE'] =  self.list_completion(text, self._syscalc_mode)
        output['options'] = ['-f']
        if len(args) > 1 and (text.startswith('--t')):
            run = args[1]
            if run in self.results:
                tags = ['--tag=%s' % tag['tag'] for tag in self.results[run]]
                output['options'] += tags
        
        return self.deal_multiple_categories(output)
        
    def complete_remove(self, text, line, begidx, endidx):
        """Complete the remove command """
     
        args = self.split_arg(line[0:begidx], error=False)
        if len(args) > 1 and (text.startswith('--t')):
            run = args[1]
            tags = ['--tag=%s' % tag['tag'] for tag in self.results[run]]
            return self.list_completion(text, tags)
        elif len(args) > 1 and '--' == args[-1]:
            run = args[1]
            tags = ['tag=%s' % tag['tag'] for tag in self.results[run]]
            return self.list_completion(text, tags)
        elif len(args) > 1 and '--tag=' == args[-1]:
            run = args[1]
            tags = [tag['tag'] for tag in self.results[run]]
            return self.list_completion(text, tags)
        elif len(args) > 1:
            return self.list_completion(text, self._clean_mode + ['-f','--tag='])
        else:
            data = misc.glob(pjoin('*','*_banner.txt'), pjoin(self.me_dir, 'Events'))
            data = [n.rsplit('/',2)[1] for n in data]
            return self.list_completion(text, ['all'] + data)
         
    
    def complete_shower(self,text, line, begidx, endidx):
        "Complete the shower command"
        args = self.split_arg(line[0:begidx], error=False)
        if len(args) == 1:
            return self.list_completion(text, self._interfaced_showers)
        elif len(args)>1 and args[1] in self._interfaced_showers:
            return eval("self.complete_%s(text,'%s',%d,%d)"%
              (args[1],line.replace(args[0]+' ',''),begidx-len(args[0])-1,
                                                         endidx-len(args[0])-1))

    def complete_pythia8(self,text, line, begidx, endidx):
        "Complete the pythia8 command"
        args = self.split_arg(line[0:begidx], error=False)

        if len(args) == 1:
            #return valid run_name
            data = glob.glob(pjoin(self.me_dir, 'Events', '*','unweighted_events.lhe.gz'))
            data = [n.rsplit('/',2)[1] for n in data]
            tmp1 =  self.list_completion(text, data)
            if not self.run_name:
                return tmp1
            else:
                tmp2 = self.list_completion(text, self._run_options + ['-f', 
                                                '--no_default', '--tag='], line)
                return tmp1 + tmp2
        elif line[-1] != '=':
            return self.list_completion(text, self._run_options + ['-f', 
                                                 '--no_default','--tag='], line)
    
    def complete_pythia(self,text, line, begidx, endidx):
        "Complete the pythia command"     
        args = self.split_arg(line[0:begidx], error=False)

        if len(args) == 1:
            #return valid run_name
            data = misc.glob(pjoin('*','unweighted_events.lhe.gz'), pjoin(self.me_dir, 'Events'))
            data = [n.rsplit('/',2)[1] for n in data]
            tmp1 =  self.list_completion(text, data)
            if not self.run_name:
                return tmp1
            else:
                tmp2 = self.list_completion(text, self._run_options + ['-f', 
                                                '--no_default', '--tag='], line)
                return tmp1 + tmp2
        elif line[-1] != '=':
            return self.list_completion(text, self._run_options + ['-f', 
                                                 '--no_default','--tag='], line)

    def complete_pgs(self,text, line, begidx, endidx):
        "Complete the pythia command"
        args = self.split_arg(line[0:begidx], error=False) 
        if len(args) == 1:
            #return valid run_name
            data = misc.glob(pjoin('*', '*_pythia_events.hep.gz'), pjoin(self.me_dir, 'Events'))
            data = [n.rsplit('/',2)[1] for n in data]
            tmp1 =  self.list_completion(text, data)
            if not self.run_name:
                return tmp1
            else:
                tmp2 = self.list_completion(text, self._run_options + ['-f', 
                                                '--tag=' ,'--no_default'], line)
                return tmp1 + tmp2        
        else:
            return self.list_completion(text, self._run_options + ['-f', 
                                                 '--tag=','--no_default'], line)

    complete_delphes = complete_pgs        





#===============================================================================
# MadEventCmd
#===============================================================================
class MadEventCmd(CompleteForCmd, CmdExtended, HelpToCmd, common_run.CommonRunCmd):

    """The command line processor of MadGraph"""    
    
    # Truth values
    true = ['T','.true.',True,'true']
    # Options and formats available
    _run_options = ['--cluster','--multicore','--nb_core=','--nb_core=2', '-c', '-m']
    _generate_options = ['-f', '--laststep=parton', '--laststep=pythia', '--laststep=pgs', '--laststep=delphes']
    _calculate_decay_options = ['-f', '--accuracy=0.']
    _interfaced_showers = ['pythia','pythia8']
    _set_options = ['stdout_level','fortran_compiler','timeout']
    _plot_mode = ['all', 'parton','pythia','pgs','delphes','channel', 'banner']
    _syscalc_mode = ['all', 'parton','pythia']
    _clean_mode = _plot_mode
    _display_opts = ['run_name', 'options', 'variable', 'results']
    _save_opts = ['options']
    _initMadLoop_opts = ['-f','-r','--nPS=']
    # survey options, dict from name to type, default value, and help text
    _survey_options = {'points':('int', 1000,'Number of points for first iteration'),
                       'iterations':('int', 5, 'Number of iterations'),
                       'accuracy':('float', 0.1, 'Required accuracy'),
                       'gridpack':('str', '.false.', 'Gridpack generation')}
    # Variables to store object information
    true = ['T','.true.',True,'true', 1, '1']
    web = False
    cluster_mode = 0
    queue  = 'madgraph'
    nb_core = None
    
    next_possibility = {
        'start': ['generate_events [OPTIONS]', 'multi_run [OPTIONS]',
                  'calculate_decay_widths [OPTIONS]',
                  'help generate_events'],
        'generate_events': ['generate_events [OPTIONS]', 'multi_run [OPTIONS]', 'pythia', 'pgs','delphes'],
        'calculate_decay_widths': ['calculate_decay_widths [OPTIONS]',
                                   'generate_events [OPTIONS]'],
        'multi_run': ['generate_events [OPTIONS]', 'multi_run [OPTIONS]'],
        'survey': ['refine'],
        'refine': ['combine_events'],
        'combine_events': ['store'],
        'store': ['pythia'],
        'pythia': ['pgs', 'delphes'],
        'pgs': ['generate_events [OPTIONS]', 'multi_run [OPTIONS]'],
        'delphes' : ['generate_events [OPTIONS]', 'multi_run [OPTIONS]']
    }
    
    ############################################################################
    def __init__(self, me_dir = None, options={}, *completekey, **stdin):
        """ add information to the cmd """

        CmdExtended.__init__(self, me_dir, options, *completekey, **stdin)
        #common_run.CommonRunCmd.__init__(self, me_dir, options)

        self.mode = 'madevent'
        self.nb_refine=0
        if self.web:
            os.system('touch %s' % pjoin(self.me_dir,'Online'))

<<<<<<< HEAD
        
        # load the current status of the directory
        if os.path.exists(pjoin(self.me_dir,'HTML','results.pkl')):
            try:
                self.results = save_load_object.load_from_file(pjoin(self.me_dir,'HTML','results.pkl'))
            except Exception:
                #the pickle fail -> need to recreate the library
                model = self.find_model_name()
                process = self.process # define in find_model_name
                self.results = gen_crossxhtml.AllResults(model, process, self.me_dir)
                self.results.resetall(self.me_dir)
            else:
                try:                                
                    self.results.resetall(self.me_dir)
                except Exception, error:
                    logger.debug(error)
                    # Maybe the format was updated -> try fresh
                    model = self.find_model_name()
                    process = self.process # define in find_model_name
                    self.results = gen_crossxhtml.AllResults(model, process, self.me_dir)
                    self.results.resetall(self.me_dir)                    
        else:
            model = self.find_model_name()
            process = self.process # define in find_model_name
            self.results = gen_crossxhtml.AllResults(model, process, self.me_dir)
            self.results.resetall(self.me_dir)
=======
        self.load_results_db()        
>>>>>>> e93d2438
        self.results.def_web_mode(self.web)
        
        self.prompt = "%s>"%os.path.basename(pjoin(self.me_dir))
        self.configured = 0 # time for reading the card
        self._options = {} # for compatibility with extended_cmd
        
    
    def pass_in_web_mode(self):
        """configure web data"""
        self.web = True
        self.results.def_web_mode(True)
        self.force = True
        if os.environ['MADGRAPH_BASE']:
            self.options['mg5_path'] = pjoin(os.environ['MADGRAPH_BASE'],'MG5')

    ############################################################################            
    def check_output_type(self, path):
        """ Check that the output path is a valid madevent directory """
        
        bin_path = os.path.join(path,'bin')
        if os.path.isfile(os.path.join(bin_path,'generate_events')):
            return True
        else: 
            return False

    ############################################################################
    def set_configuration(self, amcatnlo=False, final=True, **opt):
        """assign all configuration variable from file 
            loop over the different config file if config_file not define """
        
        super(MadEventCmd,self).set_configuration(amcatnlo=amcatnlo, 
                                                            final=final, **opt)

        if not final:
            return self.options # the return is usefull for unittest


        # Treat each expected input
        # delphes/pythia/... path
        # ONLY the ONE LINKED TO Madevent ONLY!!!
        for key in (k for k in self.options if k.endswith('path')):
            path = self.options[key]
            if path is None or key.startswith("cluster"):
                continue
            if not os.path.isdir(path):
                path = pjoin(self.me_dir, self.options[key])
            if os.path.isdir(path):
                self.options[key] = None
                if key == "pythia-pgs_path":
                    if not os.path.exists(pjoin(path, 'src','pythia')):
                        logger.info("No valid pythia-pgs path found")
                        continue
                elif key == "delphes_path":
                    if not os.path.exists(pjoin(path, 'Delphes')) and not\
                                     os.path.exists(pjoin(path, 'DelphesSTDHEP')):
                        logger.info("No valid Delphes path found")
                        continue
                elif key == "madanalysis_path":
                    if not os.path.exists(pjoin(path, 'plot_events')):
                        logger.info("No valid MadAnalysis path found")
                        continue
                elif key == "td_path":
                    if not os.path.exists(pjoin(path, 'td')):
                        logger.info("No valid td path found")
                        continue
                elif key == "syscalc_path":
                    if not os.path.exists(pjoin(path, 'sys_calc')):
                        logger.info("No valid SysCalc path found")
                        continue
                # No else since the next line reinitialize the option to the 
                #previous value anyway
                self.options[key] = os.path.realpath(path)
                continue
            else:
                self.options[key] = None
                
                          
        return self.options

    ############################################################################
    def do_add_time_of_flight(self, line):

        args = self.split_arg(line)
        #check the validity of the arguments and reformat args
        self.check_add_time_of_flight(args)
        
        event_path, threshold = args
        #gunzip the file
        if event_path.endswith('.gz'):
            need_zip = True
            misc.gunzip(event_path)
            event_path = event_path[:-3]
        else:
            need_zip = False
            
        import random
        try:
            import madgraph.various.lhe_parser as lhe_parser
        except:
            import internal.lhe_parser as lhe_parser 
            
        logger.info('Add time of flight information on file %s' % event_path)
        lhe = lhe_parser.EventFile(event_path)
        output = open('%s_2vertex.lhe' % event_path, 'w')
        #write the banner to the output file
        output.write(lhe.banner)

        # get the associate param_card
        begin_param = lhe.banner.find('<slha>')
        end_param = lhe.banner.find('</slha>')
        param_card = lhe.banner[begin_param+6:end_param].split('\n')
        param_card = check_param_card.ParamCard(param_card)

        cst = 6.58211915e-25 # hbar in GeV s
        c = 299792458000 # speed of light in mm/s
        # Loop over all events
        for event in lhe:
            for particle in event:
                id = particle.pid
                width = param_card['decay'].get((abs(id),)).value
                if width:
                    vtim = c * random.expovariate(width/cst)
                    if vtim > threshold:
                        particle.vtim = vtim
            #write this modify event
            output.write(str(event))
        output.write('</LesHouchesEvents>\n')
        output.close()
        
        files.mv('%s_2vertex.lhe' % event_path, event_path)
        
        if need_zip:
            misc.gzip(event_path)
        
    ############################################################################
    def do_banner_run(self, line): 
        """Make a run from the banner file"""
        
        args = self.split_arg(line)
        #check the validity of the arguments
        self.check_banner_run(args)    
                     
        # Remove previous cards
        for name in ['delphes_trigger.dat', 'delphes_card.dat',
                     'pgs_card.dat', 'pythia_card.dat', 'madspin_card.dat',
                     'reweight_card.dat']:
            try:
                os.remove(pjoin(self.me_dir, 'Cards', name))
            except Exception:
                pass
            
        banner_mod.split_banner(args[0], self.me_dir, proc_card=False)
        
        # Check if we want to modify the run
        if not self.force:
            ans = self.ask('Do you want to modify the Cards?', 'n', ['y','n'])
            if ans == 'n':
                self.force = True
        
        # Call Generate events
        self.exec_cmd('generate_events %s %s' % (self.run_name, self.force and '-f' or ''))
 
 
 
    ############################################################################
    def do_display(self, line, output=sys.stdout):
        """Display current internal status"""

        args = self.split_arg(line)
        #check the validity of the arguments
        self.check_display(args)

        if args[0] == 'run_name':
            #return valid run_name
            data = misc.glob(pjoin('*','*_banner.txt'), pjoin(self.me_dir, 'Events'))
            data = [n.rsplit('/',2)[1:] for n in data]
            
            if data:
                out = {}
                for name, tag in data:
                    tag = tag[len(name)+1:-11]
                    if name in out:
                        out[name].append(tag)
                    else:
                        out[name] = [tag]
                print 'the runs available are:'
                for run_name, tags in out.items():
                    print '  run: %s' % run_name
                    print '       tags: ', 
                    print ', '.join(tags)
            else:
                print 'No run detected.'
                
        elif  args[0] == 'options':
            outstr = "                              Run Options    \n"
            outstr += "                              -----------    \n"
            for key, default in self.options_madgraph.items():
                value = self.options[key]
                if value == default:
                    outstr += "  %25s \t:\t%s\n" % (key,value)
                else:
                    outstr += "  %25s \t:\t%s (user set)\n" % (key,value)
            outstr += "\n"
            outstr += "                         MadEvent Options    \n"
            outstr += "                         ----------------    \n"
            for key, default in self.options_madevent.items():
                if key in self.options:
                    value = self.options[key]
                else:
                    default = ''
                if value == default:
                    outstr += "  %25s \t:\t%s\n" % (key,value)
                else:
                    outstr += "  %25s \t:\t%s (user set)\n" % (key,value)  
            outstr += "\n"                 
            outstr += "                      Configuration Options    \n"
            outstr += "                      ---------------------    \n"
            for key, default in self.options_configuration.items():
                value = self.options[key]
                if value == default:
                    outstr += "  %25s \t:\t%s\n" % (key,value)
                else:
                    outstr += "  %25s \t:\t%s (user set)\n" % (key,value)
            output.write(outstr)
        elif  args[0] == 'results':
            self.do_print_results(' '.join(args[1:]))
        else:
            super(MadEventCmd, self).do_display(line, output)
 
    def do_save(self, line, check=True, to_keep={}):
        """Not in help: Save information to file"""  

        args = self.split_arg(line)
        # Check argument validity
        if check:
            self.check_save(args)
        
        if args[0] == 'options':
            # First look at options which should be put in MG5DIR/input
            to_define = {}
            for key, default in self.options_configuration.items():
                if self.options[key] != self.options_configuration[key]:
                    to_define[key] = self.options[key]

            if not '--auto' in args:
                for key, default in self.options_madevent.items():
                    if self.options[key] != self.options_madevent[key]:
                        to_define[key] = self.options[key]
            
            if '--all' in args:
                for key, default in self.options_madgraph.items():
                    if self.options[key] != self.options_madgraph[key]:
                        to_define[key] = self.options[key]
            elif not '--auto' in args:
                for key, default in self.options_madgraph.items():
                    if self.options[key] != self.options_madgraph[key]:
                        logger.info('The option %s is modified [%s] but will not be written in the configuration files.' \
                                    % (key,self.options_madgraph[key]) )
                        logger.info('If you want to make this value the default for future session, you can run \'save options --all\'')
            if len(args) >1 and not args[1].startswith('--'):
                filepath = args[1]
            else:
                filepath = pjoin(self.me_dir, 'Cards', 'me5_configuration.txt')
            basefile = pjoin(self.me_dir, 'Cards', 'me5_configuration.txt')
            basedir = self.me_dir
            
            if to_keep:
                to_define = to_keep
            self.write_configuration(filepath, basefile, basedir, to_define)
  
 


    def do_edit_cards(self, line):
        """Advanced commands: Basic edition of the cards"""
        args = self.split_arg(line)
        # Check argument's validity
        mode = self.check_generate_events(args)
        self.ask_run_configuration(mode)
        
        return

    ############################################################################

    ############################################################################
    def do_generate_events(self, line):
        """Main Commands: launch the full chain """
        
        self.banner = None
        args = self.split_arg(line)
        # Check argument's validity
        mode = self.check_generate_events(args)
        self.ask_run_configuration(mode, args)
        if not args:
            # No run name assigned -> assigned one automaticaly 
            self.set_run_name(self.find_available_run_name(self.me_dir), None, 'parton')
        else:
            self.set_run_name(args[0], None, 'parton', True)
            args.pop(0)

        if self.proc_characteristics['loop_induced'] and self.options['run_mode']==0:
            # Also the single core mode is not supported for loop-induced.
            # We therefore emulate it with multi-core mode with one core
            logger.warning(
"""Single-core mode not supported for loop-induced processes.
Beware that MG5aMC now changes your runtime options to a multi-core mode with only one active core.""")
            self.do_set('run_mode 2')
            self.do_set('nb_core 1')

        if self.run_card['gridpack'] in self.true:        
            # Running gridpack warmup
            gridpack_opts=[('accuracy', 0.01),
                           ('points', 2000),
                           ('iterations',8),
                           ('gridpack','.true.')]
            logger.info('Generating gridpack with run name %s' % self.run_name)
            self.exec_cmd('survey  %s %s' % \
                          (self.run_name,
                           " ".join(['--' + opt + '=' + str(val) for (opt,val) \
                                     in gridpack_opts])),
                          postcmd=False)
            self.exec_cmd('combine_events', postcmd=False)
            self.exec_cmd('store_events', postcmd=False)
            self.exec_cmd('decay_events -from_cards', postcmd=False)
            self.exec_cmd('create_gridpack', postcmd=False)
        else:
            # Regular run mode
            logger.info('Generating %s events with run name %s' %
                        (self.run_card['nevents'], self.run_name))
        
            self.exec_cmd('survey  %s %s' % (self.run_name,' '.join(args)),
                          postcmd=False)
            nb_event = self.run_card['nevents']
            self.exec_cmd('refine %s' % nb_event, postcmd=False)
            if not float(self.results.current['cross']):
                # Zero cross-section. Try to guess why
                text = '''Survey return zero cross section. 
   Typical reasons are the following:
   1) A massive s-channel particle has a width set to zero.
   2) The pdf are zero for at least one of the initial state particles
      or you are using maxjetflavor=4 for initial state b:s.
   3) The cuts are too strong.
   Please check/correct your param_card and/or your run_card.'''
                logger_stderr.critical(text)
                raise ZeroResult('See https://cp3.irmp.ucl.ac.be/projects/madgraph/wiki/FAQ-General-14')

            self.exec_cmd('refine %s' % nb_event, postcmd=False)
            
            self.exec_cmd('combine_events', postcmd=False)
            self.print_results_in_shell(self.results.current)

            
            self.run_syscalc('parton')
            self.create_plot('parton')            
            self.exec_cmd('store_events', postcmd=False)            
            self.exec_cmd('reweight -from_cards', postcmd=False)            
            self.exec_cmd('decay_events -from_cards', postcmd=False)
            if self.run_card['time_of_flight']>=0:
                self.exec_cmd("add_time_of_flight --threshold=%s" % self.run_card['time_of_flight'] ,postcmd=False)
            
            self.exec_cmd('shower --no_default', postcmd=False, printcmd=False)            
            
            # shower launches pgs/delphes if needed    
            self.store_result()
            
            if self.param_card_iterator:
                param_card_iterator = self.param_card_iterator
                self.param_card_iterator = []
                with misc.TMP_variable(self, 'allow_notification_center', False):
                    param_card_iterator.store_entry(self.run_name, self.results.current['cross'])
                    #check if the param_card defines a scan.
                    orig_name = self.run_name
                    for card in param_card_iterator:
                        card.write(pjoin(self.me_dir,'Cards','param_card.dat'))
                        next_name = param_card_iterator.get_next_name(self.run_name)
                        self.exec_cmd("generate_events -f %s" % next_name,
                                      precmd=True, postcmd=True,errorhandling=False)
                        param_card_iterator.store_entry(self.run_name, self.results.current['cross'])
                    param_card_iterator.write(pjoin(self.me_dir,'Cards','param_card.dat'))
                    name = misc.get_scan_name(orig_name, self.run_name)
                    path = pjoin(self.me_dir, 'Events','scan_%s.txt' % name)
                    logger.info("write all cross-section results in %s" % path ,'$MG:color:BLACK')
                    param_card_iterator.write_summary(path)

            
            if self.allow_notification_center:    
                misc.apple_notify('Run %s finished' % os.path.basename(self.me_dir), 
                              '%s: %s +- %s ' % (self.results.current['run_name'], 
                                                 self.results.current['cross'],
                                                 self.results.current['error']))
    
    def do_initMadLoop(self,line):
        """Compile and run MadLoop for a certain number of PS point so as to 
        initialize MadLoop (setup the zero helicity and loop filter.)"""
        
        args = line.split()
        # Check argument's validity
        options = self.check_initMadLoop(args)
        
        if not options['force']:
            self.ask_edit_cards(['MadLoopParams.dat'], mode='fixed', plot=False)
            self.exec_cmd('treatcards loop --no_MadLoopInit')

        if options['refresh']:
            for filter in misc.glob('*Filter*', 
                       pjoin(self.me_dir,'SubProcesses','MadLoop5_resources')):
                logger.debug("Resetting filter '%s'."%os.path.basename(filter))
                os.remove(filter)

        MLCard = banner_mod.MadLoopParam(pjoin(self.me_dir,
                                                   'Cards','MadLoopParams.dat'))
        if options['nPS'] is None:
            options['nPS'] = MLCard['CheckCycle']+2
        elif options['nPS'] < MLCard['CheckCycle']+2:
            new_n_PS = MLCard['CheckCycle']+2
            logger.debug('Hard-setting user-defined n_PS (%d) to %d, because '\
              %(options['nPS'],new_n_PS)+"of the 'CheckCycle' value (%d) "%MLCard['CheckCycle']+\
                                             "specified in the ML param card.")
            options['nPS'] = new_n_PS

        MadLoopInitializer.init_MadLoop(self.me_dir,n_PS=options['nPS'],
                   subproc_prefix='PV', MG_options=self.options, interface=self)

    def do_launch(self, line, *args, **opt):
        """Main Commands: exec generate_events for 2>N and calculate_width for 1>N"""
        if self.ninitial == 1:
            logger.info("Note that since 2.3. The launch for 1>N pass in event generation\n"+
                           "    To have the previous behavior use the calculate_decay_widths function")
            self.do_calculate_decay_widths(line, *args, **opt)
        else:
            self.do_generate_events(line, *args, **opt)
            
    def print_results_in_shell(self, data):
        """Have a nice results prints in the shell,
        data should be of type: gen_crossxhtml.OneTagResults"""

        if not data:
            return

        if data['run_statistics']:
            globalstat = sum_html.RunStatistics()
            
            logger.info(" " )
            logger.debug(" === Run statistics summary ===")
            for key, value in data['run_statistics'].items():
                globalstat.aggregate_statistics(value)
                level = 5
                if value.has_warning():
                    level = 10
                logger.log(level, value.nice_output(str('/'.join([key[0],'G%s'%key[1]]))).\
                  replace(' statistics',''))
            logger.info(" " )
            logger.debug(globalstat.nice_output('combined', no_warning=True))
            if globalstat.has_warning():
                logger.warning(globalstat.get_warning_text())
            logger.info(" ")

            
        logger.info("  === Results Summary for run: %s tag: %s ===\n" % (data['run_name'],data['tag']))
        
        total_time = int(sum(_['cumulative_timing'] for _ in data['run_statistics'].values()))
        if total_time > 0:
            logger.info("     Cumulative sequential time for this run: %s"%misc.format_time(total_time))
        
        if self.ninitial == 1:
            logger.info("     Width :   %.4g +- %.4g GeV" % (data['cross'], data['error']))
        else:
            logger.info("     Cross-section :   %.4g +- %.4g pb" % (data['cross'], data['error']))
        logger.info("     Nb of events :  %s" % data['nb_event'] )

        if data['run_mode']=='madevent':
            if data['cross_pythia'] and data['nb_event_pythia']:
                if self.ninitial == 1:
                    logger.info("     Matched width :   %.4g +- %.4g GeV" % (data['cross_pythia'], data['error_pythia']))
                else:
                    logger.info("     Matched cross-section :   %.4g +- %.4g pb" % (data['cross_pythia'], data['error_pythia']))            
                    logger.info("     Nb of events after matching/merging :  %d" % int(data['nb_event_pythia']))
                if self.run_card['use_syst'] in self.true and \
                   (int(self.run_card['ickkw'])==1 or self.run_card['ktdurham']>0.0
                                                    or self.run_card['ptlund']>0.0):
                    logger.info("     Notice that because SysCalc is turned on, the merging did not veto events but modified their weights instead.\n"+\
                                "     The resulting hepmc/stdhep file should therefore be use with those weights.")
                else:
                    logger.info("     Nb of events after merging :  %s" % data['nb_event_pythia'])

        logger.info(" " )

    def print_results_in_file(self, data, path, mode='w', format='full'):
        """Have a nice results prints in the shell,
        data should be of type: gen_crossxhtml.OneTagResults"""
        if not data:
            return
        
        fsock = open(path, mode)
        
        if data['run_statistics']:
            logger.debug(" === Run statistics summary ===")
            for key, value in data['run_statistics'].items():
                logger.debug(value.nice_output(str('/'.join([key[0],'G%s'%key[1]]))).\
                  replace(' statistics',''))
            logger.info(" " )

        if format == "full":
            fsock.write("  === Results Summary for run: %s tag: %s  process: %s ===\n" % \
                        (data['run_name'],data['tag'], os.path.basename(self.me_dir)))
            
            if self.ninitial == 1:
                fsock.write("     Width :   %.4g +- %.4g GeV\n" % (data['cross'], data['error']))
            else:
                fsock.write("     Cross-section :   %.4g +- %.4g pb\n" % (data['cross'], data['error']))
            fsock.write("     Nb of events :  %s\n" % data['nb_event'] )
            if data['cross_pythia'] and data['nb_event_pythia']:
                if self.ninitial == 1:
                    fsock.write("     Matched Width :   %.4g +- %.4g GeV\n" % (data['cross_pythia'], data['error_pythia']))
                else:
                    fsock.write("     Matched Cross-section :   %.4g +- %.4g pb\n" % (data['cross_pythia'], data['error_pythia']))            
                fsock.write("     Nb of events after Matching :  %s\n" % data['nb_event_pythia'])
            fsock.write(" \n" )
        elif format == "short":
            if mode == "w":
                fsock.write("# run_name tag cross error Nb_event cross_after_matching nb_event_after matching\n")
                
            if data['cross_pythia'] and data['nb_event_pythia']:
                text = "%(run_name)s %(tag)s %(cross)s %(error)s %(nb_event)s %(cross_pythia)s %(nb_event_pythia)s\n"
            else:
                text = "%(run_name)s %(tag)s %(cross)s %(error)s %(nb_event)s\n"
            fsock.write(text % data)
                
    ############################################################################      
    def do_calculate_decay_widths(self, line):
        """Main Commands: launch decay width calculation and automatic inclusion of
        calculated widths and BRs in the param_card."""

        args = self.split_arg(line)
        # Check argument's validity
        accuracy = self.check_calculate_decay_widths(args)
        self.ask_run_configuration('parton')
        self.banner = None
        if not args:
            # No run name assigned -> assigned one automaticaly 
            self.set_run_name(self.find_available_run_name(self.me_dir))
        else:
            self.set_run_name(args[0], reload_card=True)
            args.pop(0)

        self.configure_directory()
        
        # Running gridpack warmup
        opts=[('accuracy', accuracy), # default 0.01
              ('points', 1000),
              ('iterations',9)]

        logger.info('Calculating decay widths with run name %s' % self.run_name)
        
        self.exec_cmd('survey  %s %s' % \
                      (self.run_name,
                       " ".join(['--' + opt + '=' + str(val) for (opt,val) \
                                 in opts])),
                      postcmd=False)
        self.refine_mode = "old" # specify how to combine event
        self.exec_cmd('combine_events', postcmd=False)
        self.exec_cmd('store_events', postcmd=False)
        
        self.collect_decay_widths()
        self.print_results_in_shell(self.results.current)
        self.update_status('calculate_decay_widths done', 
                                                 level='parton', makehtml=False)   

    
    ############################################################################
    def collect_decay_widths(self):
        """ Collect the decay widths and calculate BRs for all particles, and put 
        in param_card form. 
        """
        
        particle_dict = {} # store the results
        run_name = self.run_name

        # Looping over the Subprocesses
        for P_path in SubProcesses.get_subP(self.me_dir):
            ids = SubProcesses.get_subP_ids(P_path)
            # due to grouping we need to compute the ratio factor for the 
            # ungroup resutls (that we need here). Note that initial particles
            # grouping are not at the same stage as final particle grouping
            nb_output = len(ids) / (len(set([p[0] for p in ids])))
            results = open(pjoin(P_path, run_name + '_results.dat')).read().split('\n')[0]
            result = float(results.strip().split(' ')[0])
            for particles in ids:
                try:
                    particle_dict[particles[0]].append([particles[1:], result/nb_output])
                except KeyError:
                    particle_dict[particles[0]] = [[particles[1:], result/nb_output]]
    
        self.update_width_in_param_card(particle_dict,
                        initial = pjoin(self.me_dir, 'Cards', 'param_card.dat'),
                        output=pjoin(self.me_dir, 'Events', run_name, "param_card.dat"))
    
    @staticmethod
    def update_width_in_param_card(decay_info, initial=None, output=None):
        # Open the param_card.dat and insert the calculated decays and BRs
        
        if not output:
            output = initial
        
        param_card_file = open(initial)
        param_card = param_card_file.read().split('\n')
        param_card_file.close()

        decay_lines = []
        line_number = 0
        # Read and remove all decays from the param_card                     
        while line_number < len(param_card):
            line = param_card[line_number]
            if line.lower().startswith('decay'):
                # Read decay if particle in decay_info 
                # DECAY  6   1.455100e+00                                    
                line = param_card.pop(line_number)
                line = line.split()
                particle = 0
                if int(line[1]) not in decay_info:
                    try: # If formatting is wrong, don't want this particle
                        particle = int(line[1])
                        width = float(line[2])
                    except Exception:
                        particle = 0
                # Read BRs for this decay
                line = param_card[line_number]
                while line.startswith('#') or line.startswith(' '):
                    line = param_card.pop(line_number)
                    if not particle or line.startswith('#'):
                        line=param_card[line_number]
                        continue
                    #    6.668201e-01   3    5  2  -1
                    line = line.split()
                    try: # Remove BR if formatting is wrong
                        partial_width = float(line[0])*width
                        decay_products = [int(p) for p in line[2:2+int(line[1])]]
                    except Exception:
                        line=param_card[line_number]
                        continue
                    try:
                        decay_info[particle].append([decay_products, partial_width])
                    except KeyError:
                        decay_info[particle] = [[decay_products, partial_width]]
                    if line_number == len(param_card):
                        break
                    line=param_card[line_number]
                if particle and particle not in decay_info:
                    # No decays given, only total width       
                    decay_info[particle] = [[[], width]]
            else: # Not decay
                line_number += 1
        # Clean out possible remaining comments at the end of the card
        while not param_card[-1] or param_card[-1].startswith('#'):
            param_card.pop(-1)

        # Append calculated and read decays to the param_card   
        param_card.append("#\n#*************************")
        param_card.append("#      Decay widths      *")
        param_card.append("#*************************")
        for key in sorted(decay_info.keys()):
            width = sum([r for p,r in decay_info[key]])
            param_card.append("#\n#      PDG        Width")
            param_card.append("DECAY  %i   %e" % (key, width.real))
            if not width:
                continue
            if decay_info[key][0][0]:
                param_card.append("#  BR             NDA  ID1    ID2   ...")
                brs = [[(val[1]/width).real, val[0]] for val in decay_info[key] if val[1]]
                for val in sorted(brs, reverse=True):
                    param_card.append("   %e   %i    %s # %s" % 
                                      (val[0].real, len(val[1]),
                                       "  ".join([str(v) for v in val[1]]),
                                       val[0] * width
                                       ))
        decay_table = open(output, 'w')
        decay_table.write("\n".join(param_card) + "\n")
        decay_table.close()
        logger.info("Results written to %s" %  output)


    ############################################################################
    def do_multi_run(self, line):
        
        args = self.split_arg(line)
        # Check argument's validity
        mode = self.check_multi_run(args)
        nb_run = args.pop(0)
        if nb_run == 1:
            logger.warn("'multi_run 1' command is not optimal. Think of using generate_events instead")
        self.ask_run_configuration(mode)

        self.check_survey(args, cmd='multi_run')
        main_name = self.run_name
        # check if the param_card requires a scan over parameter.
        path=pjoin(self.me_dir, 'Cards', 'param_card.dat')
        self.check_param_card(path, run=False)
        #store it locally to avoid relaunch
        param_card_iterator, self.param_card_iterator = self.param_card_iterator, []
        
        crossoversig = 0
        inv_sq_err = 0
        nb_event = 0
        for i in range(nb_run):
            self.nb_refine = 0
            self.exec_cmd('generate_events %s_%s -f' % (main_name, i), postcmd=False)
            # Update collected value
            nb_event += int(self.results[self.run_name][-1]['nb_event'])  
            self.results.add_detail('nb_event', nb_event , run=main_name)            
            cross = self.results[self.run_name][-1]['cross']
            error = self.results[self.run_name][-1]['error'] + 1e-99
            crossoversig+=cross/error**2
            inv_sq_err+=1.0/error**2
            self.results[main_name][-1]['cross'] = crossoversig/inv_sq_err
            self.results[main_name][-1]['error'] = math.sqrt(1.0/inv_sq_err)
        self.results.def_current(main_name)
        self.run_name = main_name
        self.update_status("Merging LHE files", level='parton')
        try:
            os.mkdir(pjoin(self.me_dir,'Events', self.run_name))
        except Exception:
            pass
        os.system('%(bin)s/merge.pl %(event)s/%(name)s_*/unweighted_events.lhe.gz %(event)s/%(name)s/unweighted_events.lhe.gz %(event)s/%(name)s_banner.txt' 
                  % {'bin': self.dirbin, 'event': pjoin(self.me_dir,'Events'),
                     'name': self.run_name})

        eradir = self.options['exrootanalysis_path']
        if eradir and misc.is_executable(pjoin(eradir,'ExRootLHEFConverter')):
            self.update_status("Create Root file", level='parton')
            misc.gunzip('%s/%s/unweighted_events.lhe.gz' % 
                                  (pjoin(self.me_dir,'Events'), self.run_name))

            self.create_root_file('%s/unweighted_events.lhe' % self.run_name,
                                  '%s/unweighted_events.root' % self.run_name)
            
        path = pjoin(self.me_dir, "Events", self.run_name, "unweighted_events.lhe")        
        self.create_plot('parton', path,
                         pjoin(self.me_dir, 'HTML',self.run_name, 'plots_parton.html')
                         )
        

        if not os.path.exists('%s.gz' % path):        
            misc.gzip(path)

        self.update_status('', level='parton')
        self.print_results_in_shell(self.results.current)   
        
        if param_card_iterator:

            param_card_iterator.store_entry(self.run_name, self.results.current['cross'])
            #check if the param_card defines a scan.
            orig_name=self.run_name
            for card in param_card_iterator:
                card.write(pjoin(self.me_dir,'Cards','param_card.dat'))
                self.exec_cmd("multi_run %s -f " % nb_run ,precmd=True, postcmd=True,errorhandling=False)
                param_card_iterator.store_entry(self.run_name, self.results.current['cross'])
            param_card_iterator.write(pjoin(self.me_dir,'Cards','param_card.dat'))
            scan_name = misc.get_scan_name(orig_name, self.run_name)
            path = pjoin(self.me_dir, 'Events','scan_%s.txt' % scan_name)
            logger.info("write all cross-section results in %s" % path, '$MG:color:BLACK')
            param_card_iterator.write_summary(path)
    

    ############################################################################      
    def do_treatcards(self, line, mode=None, opt=None):
        """Advanced commands: create .inc files from param_card.dat/run_card.dat"""

        if not mode and not opt:
            args = self.split_arg(line)
            mode,  opt  = self.check_treatcards(args)
            
        # To decide whether to refresh MadLoop's helicity filters, it is necessary
        # to check if the model parameters where modified or not, before doing
        # anything else.        
        need_MadLoopFilterUpdate = False
        # Just to record what triggered the reinitialization of MadLoop for a 
        # nice debug message.
        type_of_change           = ''
        if not opt['forbid_MadLoopInit'] and self.proc_characteristics['loop_induced'] \
                                                    and mode in ['loop', 'all']:
            paramDat = pjoin(self.me_dir, 'Cards','param_card.dat')
            paramInc = pjoin(opt['output_dir'], 'param_card.inc')
            if (not os.path.isfile(paramDat)) or (not os.path.isfile(paramInc)) or \
               (os.path.getmtime(paramDat)-os.path.getmtime(paramInc)) > 0.0:
                need_MadLoopFilterUpdate = True
                type_of_change           = 'model'
            
            ML_in = pjoin(self.me_dir, 'Cards', 'MadLoopParams.dat')
            ML_out = pjoin(self.me_dir,"SubProcesses",
                                      "MadLoop5_resources", "MadLoopParams.dat")         
            if (not os.path.isfile(ML_in)) or (not os.path.isfile(ML_out)) or \
                (os.path.getmtime(ML_in)-os.path.getmtime(ML_out)) > 0.0:
                need_MadLoopFilterUpdate = True
                type_of_change           = 'MadLoop'

        #check if no 'Auto' are present in the file
        self.check_param_card(pjoin(self.me_dir, 'Cards','param_card.dat'))
        
        if mode in ['param', 'all']:
            model = self.find_model_name()
            tmp_model = os.path.basename(model)
            if tmp_model == 'mssm' or tmp_model.startswith('mssm-'):
                if not '--param_card=' in line:
                    param_card = pjoin(self.me_dir, 'Cards','param_card.dat')
                    mg5_param = pjoin(self.me_dir, 'Source', 'MODEL', 'MG5_param.dat')
                    check_param_card.convert_to_mg5card(param_card, mg5_param)
                    check_param_card.check_valid_param_card(mg5_param)
                    opt['param_card'] = pjoin(self.me_dir, 'Source', 'MODEL', 'MG5_param.dat')
            else:
                check_param_card.check_valid_param_card(opt['param_card'])            
            
            logger.debug('write compile file for card: %s' % opt['param_card']) 
            param_card = check_param_card.ParamCard(opt['param_card'])
            outfile = pjoin(opt['output_dir'], 'param_card.inc')
            ident_card = pjoin(self.me_dir,'Cards','ident_card.dat')
            if os.path.isfile(pjoin(self.me_dir,'bin','internal','ufomodel','restrict_default.dat')):
                default = pjoin(self.me_dir,'bin','internal','ufomodel','restrict_default.dat')
            elif os.path.isfile(pjoin(self.me_dir,'bin','internal','ufomodel','param_card.dat')):
                default = pjoin(self.me_dir,'bin','internal','ufomodel','param_card.dat')
            elif not os.path.exists(pjoin(self.me_dir,'bin','internal','ufomodel')):
                fsock = open(pjoin(self.me_dir,'Source','param_card.inc'),'w')
                fsock.write(' ')
                fsock.close()
                if mode == 'all':
                    self.do_treatcards('', 'run', opt)
                return
            else:
                devnull = open(os.devnull,'w')
                subprocess.call([sys.executable, 'write_param_card.py'],
                             cwd=pjoin(self.me_dir,'bin','internal','ufomodel'),
                             stdout=devnull)
                devnull.close()
                default = pjoin(self.me_dir,'bin','internal','ufomodel','param_card.dat')

            need_mp = self.proc_characteristics['loop_induced']                
            param_card.write_inc_file(outfile, ident_card, default, need_mp=need_mp)
      
      
        if mode in ['run', 'all']:
            if not hasattr(self, 'run_card'):
                run_card = banner_mod.RunCard(opt['run_card'])
            else:
                run_card = self.run_card
            if self.ninitial == 1:
                run_card['lpp1'] =  0
                run_card['lpp2'] =  0
                run_card['ebeam1'] = 0
                run_card['ebeam2'] = 0
            
            run_card.write_include_file(pjoin(opt['output_dir'],'run_card.inc'))
        

        if self.proc_characteristics['loop_induced'] and mode in ['loop', 'all']:
            self.MadLoopparam = banner_mod.MadLoopParam(pjoin(self.me_dir, 
                                                  'Cards', 'MadLoopParams.dat'))
            # The writing out of MadLoop filter is potentially dangerous
            # when running in multi-core with a central disk. So it is turned
            # off here. If these filters were not initialized then they will 
            # have to be re-computed at the beginning of each run.
            if 'WriteOutFilters' in self.MadLoopparam.user_set and \
                                       self.MadLoopparam.get('WriteOutFilters'):
                logger.info(
"""You chose to have MadLoop writing out filters. 
Beware that this can be dangerous for local multicore runs.""")
            self.MadLoopparam.set('WriteOutFilters',False, changeifuserset=False)
            
            # The conservative settings below for 'CTModeInit' and 'ZeroThres'
            # help adress issues for processes like g g > h z, and g g > h g
            # where there are some helicity configuration heavily suppressed 
            # (by several orders of magnitude) so that the helicity filter 
            # needs high numerical accuracy to correctly handle this spread in
            # magnitude. Also, because one cannot use the Born as a reference
            # scale, it is better to force quadruple precision *for the 
            # initialization points only*. This avoids numerical accuracy issues
            # when setting up the helicity filters and does not significantly
            # slow down the run.
#            self.MadLoopparam.set('CTModeInit',4, changeifuserset=False)
            # Consequently, we can allow for a finer threshold for vanishing
            # helicity configuration
#            self.MadLoopparam.set('ZeroThres',1.0e-11, changeifuserset=False)

#           It is a bit superficial to use the level 2 which tries to numerically
#           map matching helicities (because of CP symmetry typically) together.
#           It is useless in the context of MC over helicities and it can 
#           potentially make the helicity double checking fail.
            self.MadLoopparam.set('HelicityFilterLevel',1, changeifuserset=False)

#           To be on the safe side however, we ask for 4 consecutive matching
#           helicity filters.
            self.MadLoopparam.set('CheckCycle',4, changeifuserset=False)
            
            # For now it is tricky to have eahc channel performing the helicity
            # double check. What we will end up doing is probably some kind
            # of new initialization round at the beginning of each launch
            # command, to reset the filters.    
            self.MadLoopparam.set('DoubleCheckHelicityFilter',False,
                                                             changeifuserset=False)
          
            # Thanks to TIR recycling, TIR is typically much faster for Loop-induced
            # processes, so that we place OPP last.
            if not hasattr(self, 'run_card'):
                run_card = banner_mod.RunCard(opt['run_card'])
            else:
                run_card = self.run_card
            if run_card['nhel'] == 0:
                if 'MLReductionLib' in self.MadLoopparam.user_set and \
                    (self.MadLoopparam.get('MLReductionLib').startswith('1') or
                     self.MadLoopparam.get('MLReductionLib').startswith('6')):
                    logger.warning(
    """You chose to set the preferred reduction technique in MadLoop to be OPP (see parameter MLReductionLib).
    Beware that this can bring significant slowdown; the optimal choice --when not MC over helicity-- being to first start with TIR reduction.""")
                # We do not include GOLEM for now since it cannot recycle TIR coefs yet.
<<<<<<< HEAD
                self.MadLoopparam.set('MLReductionLib','2|3|1', changeifuserset=False)
=======
                self.MadLoopparam.set('MLReductionLib','2|6|1', ifnotdefault=False)
>>>>>>> e93d2438
            else:
                if 'MLReductionLib' in self.MadLoopparam.user_set and \
                    not (self.MadLoopparam.get('MLReductionLib').startswith('1') or
                         self.MadLoopparam.get('MLReductionLib').startswith('6')):
                    logger.warning(
    """You chose to set the preferred reduction technique in MadLoop to be different than OPP (see parameter MLReductionLib).
    Beware that this can bring significant slowdown; the optimal choice --when MC over helicity-- being to first start with OPP reduction.""")
<<<<<<< HEAD
                self.MadLoopparam.set('MLReductionLib','1|2|3|4', changeifuserset=False)
=======
                self.MadLoopparam.set('MLReductionLib','6|1|2', ifnotdefault=False)
>>>>>>> e93d2438

            # Also TIR cache will only work when NRotations_DP=0 (but only matters
            # when not MC-ing over helicities) so it will be hard-reset by MadLoop
            # to zero when not MC-ing over helicities, unless the parameter
            # Force_ML_Helicity_Sum is set to True in the matrix<i>.f codes.
            if run_card['nhel'] == 0:
                if ('NRotations_DP' in self.MadLoopparam.user_set and \
                                     self.MadLoopparam.get('NRotations_DP')!=0) or \
                   ('NRotations_QP' in self.MadLoopparam.user_set and \
                                         self.MadLoopparam.get('NRotations_QP')!=0):
                    logger.warning(
    """You chose to also use a lorentz rotation for stability tests (see parameter NRotations_[DP|QP]).
    Beware that, for optimization purposes, MadEvent uses manual TIR cache clearing which is not compatible
    with the lorentz rotation stability test. The number of these rotations to be used will be reset to 
    zero by MadLoop. You can avoid this by changing the parameter 'FORCE_ML_HELICITY_SUM' int he matrix<i>.f
    files to be .TRUE. so that the sum over helicity configurations is performed within MadLoop (in which case
    the helicity of final state particles cannot be speicfied in the LHE file.""")
                self.MadLoopparam.set('NRotations_DP',0,changeifuserset=False)
                self.MadLoopparam.set('NRotations_QP',0,changeifuserset=False)
            else:
                # When MC-ing over helicities, the manual TIR cache clearing is
                # not necessary, so that one can use the lorentz check
                # Using NRotations_DP=1 slows down the code by close to 100%
                # but it is typicaly safer.
                # self.MadLoopparam.set('NRotations_DP',0,changeifuserset=False)
                # Revert to the above to be slightly less robust but twice faster.
                self.MadLoopparam.set('NRotations_DP',1,changeifuserset=False)
                self.MadLoopparam.set('NRotations_QP',0,changeifuserset=False)                
            
            # Finally, the stability tests are slightly less reliable for process
            # with less or equal than 4 final state particles because the 
            # accessible kinematic is very limited (i.e. lorentz rotations don't
            # shuffle invariants numerics much). In these cases, we therefore
            # increase the required accuracy to 10^-7.
            # This is important for getting g g > z z [QCD] working with a
            # ptheavy cut as low as 1 GeV.  
            if self.proc_characteristics['nexternal']<=4:
                if ('MLStabThres' in self.MadLoopparam.user_set and \
                                   self.MadLoopparam.get('MLStabThres')>1.0e-7):
                    logger.warning(
    """You chose to increase the default value of the MadLoop parameter 'MLStabThres' above 1.0e-7.
    Stability tests can be less reliable on the limited kinematic of processes with less or equal
    than four external legs, so this is not recommended (especially not for g g > z z).""")
                self.MadLoopparam.set('MLStabThres',1.0e-7,changeifuserset=False)
            else:
                self.MadLoopparam.set('MLStabThres',1.0e-4,changeifuserset=False)            

            #write the output file
            self.MadLoopparam.write(pjoin(self.me_dir,"SubProcesses","MadLoop5_resources",
                                          "MadLoopParams.dat"))
            
        if self.proc_characteristics['loop_induced'] and mode in ['loop', 'all']:
            # Now Update MadLoop filters if necessary (if modifications were made to
            # the model parameters).
            if need_MadLoopFilterUpdate:
                logger.debug('Changes to the %s parameters'%type_of_change+\
                  ' have been detected. Madevent will then now reinitialize'+\
                                                            ' MadLoop filters.')
                self.exec_cmd('initMadLoop -r -f')
            # The need_MadLoopInit condition is just there so as to avoid useless
            # printout if there is not initialization to be performed. But even
            # without it, and because we call 'initMadLoop' without the '-r' option
            # no time would be wasted anyway, since the existing filters would not
            # be overwritten.
            elif not opt['forbid_MadLoopInit'] and \
                                   MadLoopInitializer.need_MadLoopInit(self.me_dir):
                self.exec_cmd('initMadLoop -f')
         
    ############################################################################      
    def do_survey(self, line):
        """Advanced commands: launch survey for the current process """
        
          
        args = self.split_arg(line)
        # Check argument's validity
        self.check_survey(args)
        # initialize / remove lhapdf mode

        if os.path.exists(pjoin(self.me_dir,'error')):
            os.remove(pjoin(self.me_dir,'error'))
                        
        self.configure_directory()
        # Save original random number
        self.random_orig = self.random
        logger.info("Using random number seed offset = %s" % self.random)
        # Update random number
        self.update_random()
        self.save_random()
        self.update_status('Running Survey', level=None)
        if self.cluster_mode:
            logger.info('Creating Jobs')

        self.total_jobs = 0
        subproc = [l.strip() for l in open(pjoin(self.me_dir,
                                                 'SubProcesses', 'subproc.mg'))]

        P_zero_result = [] # check the number of times where they are no phase-space

        # File for the loop (for loop induced)
        if os.path.exists(pjoin(self.me_dir,'SubProcesses', 
                 'MadLoop5_resources')) and cluster.need_transfer(self.options):
            tf=tarfile.open(pjoin(self.me_dir, 'SubProcesses', 
                         'MadLoop5_resources.tar.gz'), 'w:gz', dereference=True)
            tf.add(pjoin(self.me_dir,'SubProcesses','MadLoop5_resources'),
                                                   arcname='MadLoop5_resources')
            tf.close()

        logger.info('Working on SubProcesses')
        ajobcreator = gen_ximprove.gensym(self)

        #check difficult PS case
        if float(self.run_card['mmjj']) > 0.01 * (float(self.run_card['ebeam1'])+float(self.run_card['ebeam2'])):
            self.pass_in_difficult_integration_mode()
        
        jobs, P_zero_result = ajobcreator.launch()
        
        # Check if all or only some fails
        if P_zero_result:
            if len(P_zero_result) == len(subproc):
                Pdir = pjoin(self.me_dir, 'SubProcesses',subproc[0].strip())
                raise ZeroResult, '%s' % \
                    open(pjoin(Pdir,'ajob.no_ps.log')).read()
            else:
                logger.warning(''' %s SubProcesses doesn\'t have available phase-space.
            Please check mass spectrum.''' % ','.join(P_zero_result))
                
        
        self.monitor(run_type='All jobs submitted for survey', html=True)
        if not self.history or 'survey' in self.history[-1] or self.ninitial ==1  or \
           self.run_card['gridpack']:
            #will be done during the refine (more precisely in gen_ximprove)
            cross, error = sum_html.make_all_html_results(self)
            self.results.add_detail('cross', cross)
            self.results.add_detail('error', error)  
            self.exec_cmd("print_results %s" % self.run_name,
                           errorhandling=False, printcmd=False, precmd=False, postcmd=False)      
        
        self.results.add_detail('run_statistics', dict(ajobcreator.run_statistics))
        self.update_status('End survey', 'parton', makehtml=False)

    ############################################################################
    def pass_in_difficult_integration_mode(self):
        """be more secure for the integration to not miss it due to strong cut"""
        
        # improve survey options if default
        if self.opts['points'] == self._survey_options['points'][1]:
            self.opts['points'] = 2 * self._survey_options['points'][1]
        if self.opts['iterations'] == self._survey_options['iterations'][1]:
            self.opts['iterations'] = 1 + self._survey_options['iterations'][1]
        if self.opts['accuracy'] == self._survey_options['accuracy'][1]:
            self.opts['accuracy'] = self._survey_options['accuracy'][1]/2  
        
        # Modify run_config.inc in order to improve the refine
        #conf_path = pjoin(self.me_dir, 'Source','run_config.inc')
        #files.cp(conf_path, conf_path + '.bk')
        #
        #text = open(conf_path).read()
        #text = re.sub('''\(min_events = \d+\)''', '''(min_events = 7500 )''', text)
        #text = re.sub('''\(max_events = \d+\)''', '''(max_events = 20000 )''', text)
        #fsock = open(conf_path, 'w')
        #fsock.write(text)
        #fsock.close()
        
        # Compile
        for name in ['../bin/internal/gen_ximprove', 'all', 
                     '../bin/internal/combine_events']:
            self.compile(arg=[name], cwd=os.path.join(self.me_dir, 'Source'))
        
        
    ############################################################################      
    def do_refine(self, line):
        """Advanced commands: launch survey for the current process """
        devnull = open(os.devnull, 'w')  
        self.nb_refine += 1
        args = self.split_arg(line)
        # Check argument's validity
        self.check_refine(args)
        
        refine_opt = {'err_goal': args[0], 'split_channels': True}   
        precision = args[0]
        if len(args) == 2:
            refine_opt['max_process']= args[1]


        # initialize / remove lhapdf mode
        self.configure_directory()

        # Update random number
        self.update_random()
        self.save_random()

        if self.cluster_mode:
            logger.info('Creating Jobs')
        self.update_status('Refine results to %s' % precision, level=None)
        
        self.total_jobs = 0
        subproc = [l.strip() for l in open(pjoin(self.me_dir,'SubProcesses', 
                                                                 'subproc.mg'))]
    
        # cleanning the previous job
        for nb_proc,subdir in enumerate(subproc):
            subdir = subdir.strip()
            Pdir = pjoin(self.me_dir, 'SubProcesses', subdir)
            for match in misc.glob('*ajob*', Pdir):
                if os.path.basename(match)[:4] in ['ajob', 'wait', 'run.', 'done']:
                    os.remove(match)

        x_improve = gen_ximprove.gen_ximprove(self, refine_opt)
        # Load the run statistics from the survey
        survey_statistics = dict(self.results.get_detail('run_statistics'))
        # Printout survey statistics
        if __debug__ and survey_statistics:
            globalstat = sum_html.RunStatistics()
            logger.debug(" === Survey statistics summary ===")
            for key, value in survey_statistics.items():
                globalstat.aggregate_statistics(value)
                level = 5
                if value.has_warning():
                    level = 10
                logger.log(level, 
                  value.nice_output(str('/'.join([key[0],'G%s'%key[1]]))).
                                                      replace(' statistics',''))
            logger.debug(globalstat.nice_output('combined', no_warning=True))
                        
        if survey_statistics:
            x_improve.run_statistics = survey_statistics
        
        x_improve.launch() # create the ajob for the refinment.
        if not self.history or 'refine' not in self.history[-1]:
            cross, error = x_improve.update_html() #update html results for survey
            if  cross == 0:
                return
            logger.info("Current estimate of cross-section: %s +- %s" % (cross, error))
        

        if isinstance(x_improve, gen_ximprove.gen_ximprove_v4):
            # Non splitted mode is based on writting ajob so need to track them
            # Splitted mode handle the cluster submition internally.
            for nb_proc,subdir in enumerate(subproc):
                subdir = subdir.strip()
                Pdir = pjoin(self.me_dir, 'SubProcesses',subdir)
                bindir = pjoin(os.path.relpath(self.dirbin, Pdir))
                               
                logger.info('    %s ' % subdir)
    
                if os.path.exists(pjoin(Pdir, 'ajob1')):
                    self.compile(['madevent'], cwd=Pdir)
                    
                    alljobs = misc.glob('ajob*', Pdir)
                    
                    #remove associated results.dat (ensure to not mix with all data)
                    Gre = re.compile("\s*j=(G[\d\.\w]+)")
                    for job in alljobs:
                        Gdirs = Gre.findall(open(job).read())
                        for Gdir in Gdirs:
                            if os.path.exists(pjoin(Pdir, Gdir, 'results.dat')):
                                os.remove(pjoin(Pdir, Gdir,'results.dat'))
                    
                    nb_tot = len(alljobs)            
                    self.total_jobs += nb_tot
                    for i, job in enumerate(alljobs):
                        job = os.path.basename(job)
                        self.launch_job('%s' % job, cwd=Pdir, remaining=(nb_tot-i-1), 
                                 run_type='Refine number %s on %s (%s/%s)' % 
                                 (self.nb_refine, subdir, nb_proc+1, len(subproc)))

        self.monitor(run_type='All job submitted for refine number %s' % self.nb_refine, 
                     html=True)
        
        self.update_status("Combining runs", level='parton')
        try:
            os.remove(pjoin(Pdir, 'combine_runs.log'))
        except Exception:
            pass
        
        if isinstance(x_improve, gen_ximprove.gen_ximprove_v4):
            # the merge of the events.lhe is handle in the x_improve class
            # for splitted runs. (and partly in store_events).        
            combine_runs.CombineRuns(self.me_dir)
            self.refine_mode = "old"
        else:
            self.refine_mode = "new"
            
        cross, error = sum_html.make_all_html_results(self)
        self.results.add_detail('cross', cross)
        self.results.add_detail('error', error)

        self.results.add_detail('run_statistics', 
                                dict(self.results.get_detail('run_statistics')))

        self.update_status('finish refine', 'parton', makehtml=False)
        devnull.close()
    
    ############################################################################ 
    def do_combine_iteration(self, line):
        """Not in help: Combine a given iteration combine_iteration Pdir Gdir S|R step
            S is for survey 
            R is for refine
            step is the iteration number (not very critical)""" 

        self.set_run_name("tmp")
        self.configure_directory(html_opening=False)
        Pdir, Gdir, mode, step = self.split_arg(line)
        if Gdir.startswith("G"):
            Gdir = Gdir[1:]
        if "SubProcesses" not in Pdir:
            Pdir = pjoin(self.me_dir, "SubProcesses", Pdir)
        if mode == "S":
            self.opts = dict([(key,value[1]) for (key,value) in \
                          self._survey_options.items()])
            gensym = gen_ximprove.gensym(self)
            gensym.combine_iteration(Pdir, Gdir, int(step))
        elif mode == "R":
            refine = gen_ximprove.gen_ximprove_share(self)
            refine.combine_iteration(Pdir, Gdir, int(step))             
        
            

      
    ############################################################################ 
    def do_combine_events(self, line):
        """Advanced commands: Launch combine events"""

        args = self.split_arg(line)
        # Check argument's validity
        self.check_combine_events(args)

        self.update_status('Combining Events', level='parton')

        
        if self.run_card['gridpack']: #not hasattr(self, "refine_mode") or self.refine_mode == "old":
            try:
                os.remove(pjoin(self.me_dir,'SubProcesses', 'combine.log'))
            except Exception:
                pass

            tmpcluster = cluster.MultiCore(nb_core=1)
            tmpcluster.launch_and_wait('../bin/internal/run_combine', 
                                       args=[self.run_name],
                                       cwd=pjoin(self.me_dir,'SubProcesses'),
                                       stdout=pjoin(self.me_dir,'SubProcesses', 'combine.log'),
                                       required_output=[pjoin(self.me_dir,'SubProcesses', 'combine.log')])

            #self.cluster.launch_and_wait('../bin/internal/run_combine', 
            #                                cwd=pjoin(self.me_dir,'SubProcesses'),
            #                                stdout=pjoin(self.me_dir,'SubProcesses', 'combine.log'),
            #                                required_output=[pjoin(self.me_dir,'SubProcesses', 'combine.log')])
            
            output = misc.mult_try_open(pjoin(self.me_dir,'SubProcesses','combine.log')).read()
            # Store the number of unweighted events for the results object
            pat = re.compile(r'''\s*Unweighting\s*selected\s*(\d+)\s*events''')
            try:      
                nb_event = pat.search(output).groups()[0]
            except AttributeError:
                time.sleep(10)
                output = misc.mult_try_open(pjoin(self.me_dir,'SubProcesses','combine.log')).read()
                try:
                    nb_event = pat.search(output).groups()[0]
                except AttributeError:
                    logger.warning('Fail to read the number of unweighted events in the combine.log file')
                    nb_event = 0

            self.results.add_detail('nb_event', nb_event)
            
            
            # Define The Banner
            tag = self.run_card['run_tag']
            
            # Update the banner with the pythia card
            if not self.banner:
                self.banner = banner_mod.recover_banner(self.results, 'parton')
            self.banner.load_basic(self.me_dir)
            # Add cross-section/event information
            self.banner.add_generation_info(self.results.current['cross'], nb_event)
            if not hasattr(self, 'random_orig'): self.random_orig = 0
            self.banner.change_seed(self.random_orig)
            if not os.path.exists(pjoin(self.me_dir, 'Events', self.run_name)):
                os.mkdir(pjoin(self.me_dir, 'Events', self.run_name))
            self.banner.write(pjoin(self.me_dir, 'Events', self.run_name, 
                                         '%s_%s_banner.txt' % (self.run_name, tag)))
            
            
            self.banner.add_to_file(pjoin(self.me_dir,'Events', 'events.lhe'),
                                    out=pjoin(self.me_dir,'Events', self.run_name, 'events.lhe'))
            self.banner.add_to_file(pjoin(self.me_dir,'Events', 'unweighted_events.lhe'),        
                                    out=pjoin(self.me_dir,'Events', self.run_name, 'unweighted_events.lhe'))        

                    
        else:
            # Define The Banner
            tag = self.run_card['run_tag']
            # Update the banner with the pythia card
            if not self.banner:
                self.banner = banner_mod.recover_banner(self.results, 'parton')
            self.banner.load_basic(self.me_dir)
            # Add cross-section/event information
            self.banner.add_generation_info(self.results.current['cross'], self.run_card['nevents'])
            if not hasattr(self, 'random_orig'): self.random_orig = 0
            self.banner.change_seed(self.random_orig)
            if not os.path.exists(pjoin(self.me_dir, 'Events', self.run_name)):
                os.mkdir(pjoin(self.me_dir, 'Events', self.run_name))
            self.banner.write(pjoin(self.me_dir, 'Events', self.run_name, 
                                    '%s_%s_banner.txt' % (self.run_name, tag)))
            
            
            AllEvent = lhe_parser.MultiEventFile()
            AllEvent.banner = self.banner
            
            for Gdir,mfactor in self.get_Gdir():
                if os.path.exists(pjoin(Gdir, 'events.lhe')):
                    result = sum_html.OneResult('')
                    result.read_results(pjoin(Gdir, 'results.dat'))
                    AllEvent.add(pjoin(Gdir, 'events.lhe'), 
                                 result.get('xsec'),
                                 result.get('xerru'),
                                 result.get('axsec')
                                 )
                    
            get_wgt = lambda event: event.wgt
            
            
            nb_event = AllEvent.unweight(pjoin(self.me_dir, "Events", self.run_name, "unweighted_events.lhe.gz"),
                              get_wgt, trunc_error=1e-2, event_target=self.run_card['nevents'],
                              log_level=logging.DEBUG, normalization=self.run_card['event_norm'])
            
            self.results.add_detail('nb_event', nb_event)
        
        self.to_store.append('event')
        eradir = self.options['exrootanalysis_path']
        madir = self.options['madanalysis_path']
        td = self.options['td_path']
        if eradir and misc.is_executable(pjoin(eradir,'ExRootLHEFConverter'))  and\
           os.path.exists(pjoin(self.me_dir, 'Events', 'unweighted_events.lhe')):
                if not os.path.exists(pjoin(self.me_dir, 'Events', self.run_name)):
                    os.mkdir(pjoin(self.me_dir, 'Events', self.run_name))
                self.create_root_file(output='%s/unweighted_events.root' % \
                                                                  self.run_name)
    
    ############################################################################ 
    def do_store_events(self, line):
        """Advanced commands: Launch store events"""

        args = self.split_arg(line)
        # Check argument's validity
        self.check_combine_events(args)
        self.update_status('Storing parton level results', level='parton')

        run = self.run_name
        tag = self.run_card['run_tag']
        devnull = open(os.devnull, 'w')

        if not os.path.exists(pjoin(self.me_dir, 'Events', run)):
            os.mkdir(pjoin(self.me_dir, 'Events', run))
        if not os.path.exists(pjoin(self.me_dir, 'HTML', run)):
            os.mkdir(pjoin(self.me_dir, 'HTML', run))    
        
        # 1) Store overall process information
        input = pjoin(self.me_dir, 'SubProcesses', 'results.dat')
        output = pjoin(self.me_dir, 'SubProcesses', '%s_results.dat' % run)
        files.cp(input, output) 


        # 2) Treat the files present in the P directory
        # Ensure that the number of events is different of 0 
        if self.results.current['nb_event'] == 0:
            logger.warning("No event detected. No cleaning performed! This should allow to run:\n" +
                           "    cd Subprocesses; ../bin/internal/combine_events\n"+
                           "  to have your events if those one are missing.")
        else:
            for P_path in SubProcesses.get_subP(self.me_dir):
                G_dir = [G for G in os.listdir(P_path) if G.startswith('G') and 
                                                    os.path.isdir(pjoin(P_path,G))]
                for G in G_dir:
                    G_path = pjoin(P_path,G)
                    try:
                        # Remove events file (if present)
                        if os.path.exists(pjoin(G_path, 'events.lhe')):
                            os.remove(pjoin(G_path, 'events.lhe'))
                    except Exception:
                        continue
                    try:
                        # Store results.dat
                        if os.path.exists(pjoin(G_path, 'results.dat')):
                            input = pjoin(G_path, 'results.dat')
                            output = pjoin(G_path, '%s_results.dat' % run)
                            files.cp(input, output) 
                    except Exception:
                        continue                    
                    # Store log
                    try:
                        if os.path.exists(pjoin(G_path, 'log.txt')):
                            input = pjoin(G_path, 'log.txt')
                            output = pjoin(G_path, '%s_log.txt' % run)
                            files.mv(input, output) 
                    except Exception:
                        continue
                    try:   
                        # Grid
                        for name in ['ftn26']:
                            if os.path.exists(pjoin(G_path, name)):
                                if os.path.exists(pjoin(G_path, '%s_%s.gz'%(run,name))):
                                    os.remove(pjoin(G_path, '%s_%s.gz'%(run,name)))
                                input = pjoin(G_path, name)
                                output = pjoin(G_path, '%s_%s' % (run,name))
                                files.mv(input, output)
                                misc.gzip(pjoin(G_path, output), error=None) 
                    except Exception:
                        continue
                    # Delete ftn25 to ensure reproducible runs
                    if os.path.exists(pjoin(G_path, 'ftn25')):
                        os.remove(pjoin(G_path, 'ftn25'))

        # 3) Update the index.html
        misc.call(['%s/gen_cardhtml-pl' % self.dirbin],
                            cwd=pjoin(self.me_dir))
        
        
        # 4) Move the Files present in Events directory
        E_path = pjoin(self.me_dir, 'Events')
        O_path = pjoin(self.me_dir, 'Events', run)
        
        # The events file
        for name in ['events.lhe', 'unweighted_events.lhe']:
            finput = pjoin(E_path, name)
            foutput = pjoin(O_path, name)
            if os.path.exists(finput):
                logger.debug("File %s exists BAAAAD. Not move anymore!" % pjoin(E_path, name))
            if os.path.exists(foutput):
                misc.gzip(foutput, stdout="%s.gz" % foutput, error=False)
        #        if os.path.exists(pjoin(O_path, '%s.gz' % name)):
        #            os.remove(pjoin(O_path, '%s.gz' % name))
        #        input = pjoin(E_path, name)
        ##        output = pjoin(O_path, name)
              

        self.update_status('End Parton', level='parton', makehtml=False)
        devnull.close()
    
        
    ############################################################################ 
    def do_create_gridpack(self, line):
        """Advanced commands: Create gridpack from present run"""

        self.update_status('Creating gridpack', level='parton')
        # compile gen_ximprove
        misc.compile(['../bin/internal/gen_ximprove'], cwd=pjoin(self.me_dir, "Source"))
        args = self.split_arg(line)
        self.check_combine_events(args)
        if not self.run_tag: self.run_tag = 'tag_1'
        os.system("sed -i.bak \"s/ *.false.*=.*GridRun/  .true.  =  GridRun/g\" %s/Cards/grid_card.dat" \
                  % self.me_dir)
        misc.call(['./bin/internal/restore_data', self.run_name],
                        cwd=self.me_dir)
        misc.call(['./bin/internal/store4grid',
                         self.run_name, self.run_tag],
                        cwd=self.me_dir)
        misc.call(['./bin/internal/clean'], cwd=self.me_dir)
        misc.call(['./bin/internal/make_gridpack'], cwd=self.me_dir)
        files.mv(pjoin(self.me_dir, 'gridpack.tar.gz'), 
                pjoin(self.me_dir, '%s_gridpack.tar.gz' % self.run_name))
        os.system("sed -i.bak \"s/\s*.true.*=.*GridRun/  .false.  =  GridRun/g\" %s/Cards/grid_card.dat" \
                  % self.me_dir)
        self.update_status('gridpack created', level='gridpack')
        
    ############################################################################      
    def do_shower(self, line):
        """launch the shower"""

        args = self.split_arg(line)
        if len(args)>1 and args[0] in self._interfaced_showers:
            chosen_showers = [args.pop(0)]
        else:
            chosen_showers = list(self._interfaced_showers)

        # If '--no_default' was specified in the arguments, then only one 
        # shower will be run, depending on which card is present.
        for shower in chosen_showers:
            self.exec_cmd('%s %s'%(shower,' '.join(args)), 
                                                  postcmd=False, printcmd=False)

    def do_pythia8(self, line):
        """launch pythia8"""

        # Check argument's validity
        args = self.split_arg(line)
        if '--no_default' in args:
            if not os.path.exists(pjoin(self.me_dir, 'Cards', 'pythia8_card.dat')):
                return
            no_default = True
            args.remove('--no_default')
        else:
            no_default = False
            
        if not self.run_name:
            self.check_pythia8(args)
            self.configure_directory(html_opening =False)
        else:
            # initialize / remove lhapdf mode        
            self.configure_directory(html_opening =False)
            self.check_pythia8(args)        

        # the args are modify and the last arg is always the mode 
        if not no_default:
            self.ask_pythia_run_configuration(args[-1], pythia_version=8)

        if self.options['automatic_html_opening']:
            misc.open_file(os.path.join(self.me_dir, 'crossx.html'))
            self.options['automatic_html_opening'] = False

        if self.run_card['event_norm'] not in ['unit','average']:
            logger.critical("Pythia8 do not support normalisation to the sum.\n"+\
                             "     The normalisation of the hpmc output file will be wrong.\n"+\
                             "     Please use 'event_norm = average' in the run_card to avoid this problem.")

        # Update the banner with the pythia card
        if not self.banner or len(self.banner) <=1:
            # Here the level keyword 'pythia' must not be changed to 'pythia8'.
            self.banner = banner_mod.recover_banner(self.results, 'pythia')
        
        if not self.options['mg5amc_py8_interface_path'] or not \
             os.path.exists(pjoin(self.options['mg5amc_py8_interface_path'],
                                                       'MG5aMC_PY8_interface')):
            raise self.InvalidCmd(
"""The MG5aMC_PY8_interface tool cannot be found, so that MadEvent cannot steer Pythia8 shower.
Please install this tool with the following MG5_aMC command:
  MG5_aMC> install mg5amc_py8_interface_path""")
        else:
            pythia_main = pjoin(self.options['mg5amc_py8_interface_path'],
                                                         'MG5aMC_PY8_interface')
            warnings = misc.mg5amc_py8_interface_consistency_warning(self.options)
            if warnings:
                logger.warning(warnings)

        self.results.add_detail('run_mode', 'madevent')

        # Again here 'pythia' is just a keyword for the simulation level.
        self.update_status('Running Pythia8 [arXiv:1410.3012]', 'pythia8')
        
        tag = self.run_tag        
        # Now write Pythia8 card
        # Start by reading, starting from the default one so that the 'user_set'
        # tag are correctly set.
        PY8_Card = banner_mod.PY8Card(pjoin(self.me_dir, 'Cards', 
                                                    'pythia8_card_default.dat'))
        PY8_Card.read(pjoin(self.me_dir, 'Cards', 'pythia8_card.dat'),
                                                                  setter='user')
        ########################################################################
        ### Special setup of the Hidden parameters in the card for each MG type 
        #   of run
        # Here we force the Beams:LHEF to have the correct value
        
        run_type = 'default'
        merged_run_types = ['MLM','CKKW']
        if int(self.run_card['ickkw'])==1:
            run_type = 'MLM'
        elif int(self.run_card['ickkw'])==2 or \
                   self.run_card['ktdurham']>0.0 or self.run_card['ptlund']>0.0:
            run_type = 'CKKW'

        PY8_Card.subruns[0].systemSet('Beams:LHEF',"unweighted_events.lhe.gz")

        HepMC_event_output = pjoin(self.me_dir,'Events', self.run_name,
                                                  '%s_pythia8_events.hepmc'%tag)
        if PY8_Card['HEPMCoutput:file']=='_MG5aMC_auto_set_':
            PY8_Card.MadGraphSet('HEPMCoutput:file','%s_pythia8_events.hepmc'%tag)
        elif PY8_Card['HEPMCoutput:file'] in ['','/dev/null']:
            open(HepMC_event_output,'w').write('HepMC output of Pythia8 disabled!')
            HepMC_event_output = None
        else:
            HepMC_event_output = pjoin(self.me_dir,'Events', self.run_name,
                                                   PY8_Card['HEPMCoutput:file'])
        
        # We specify by hand all necessary parameters, so that there is no
        # need to read parameters from the Banner.
        PY8_Card.MadGraphSet('JetMatching:setMad',False)
        if run_type=='MLM':
            # MadGraphSet sets the corresponding value (in system mode)
            # only if it is not already user_set.
            if PY8_Card['JetMatching:qCut']==-1.0:
                PY8_Card.MadGraphSet('JetMatching:qCut',1.5*self.run_card['xqcut'])
                
            if PY8_Card['JetMatching:qCut']<(1.5*self.run_card['xqcut']):
                logger.error(
    'The MLM merging qCut parameter you chose (%f) is less than'%PY8_Card['JetMatching:qCut']+
    '1.5*xqcut, with xqcut your run_card parameter (=%f).\n'%self.run_card['xqcut']+
    'It would be better/safer to use a larger qCut or a smaller xqcut.')
               
            # Automatically set qWeed to xqcut if not defined by the user.
            if PY8_Card['SysCalc:qWeed']==-1.0:
                PY8_Card.MadGraphSet('SysCalc:qWeed',self.run_card['xqcut'])

            if PY8_Card['SysCalc:qCutList']=='auto':
                if self.run_card['use_syst']:
                    if self.run_card['sys_matchscale']=='auto':
                        PY8_Card.MadGraphSet('SysCalc:qCutList',\
                         ','.join('%.4f'%(factor*PY8_Card['JetMatching:qCut']) for \
                         factor in [0.5,0.75,1.5,2.0] if \
                        factor*PY8_Card['JetMatching:qCut']>1.5*self.run_card['xqcut']))
                    else:
                        PY8_Card.MadGraphSet('SysCalc:qCutList',
                                 ','.join(self.run_card['sys_matchscale'].split()))

            for scale in PY8_Card['SysCalc:qCutList'].split(','):
                if re.match('^\s*$',scale): continue
                if 'auto' in scale.lower(): break
                sc = float(scale.strip())
                if sc<(1.5*self.run_card['xqcut']):
                    logger.error(
        'One of the MLM merging qCut parameter you chose (%f) in the variation list'%sc+\
        " (either via 'SysCalc:qCutList' in the PY8 shower card or "+\
        "'sys_matchscale' in the run_card) is less than 1.5*xqcut, where xqcut is"+
        ' the run_card parameter (=%f)\n'%self.run_card['xqcut']+
        'It would be better/safer to use a larger qCut or a smaller xqcut.')
                
            # Specific MLM settings
            # PY8 should not implement the MLM veto since the driver should do it
            # if merging scale variation is turned on
            if self.run_card['use_syst']:
                PY8_Card.MadGraphSet('JetMatching:doVeto',False)

            PY8_Card.MadGraphSet('JetMatching:merge',True)
            PY8_Card.MadGraphSet('JetMatching:scheme',1)
            # Use the parameter maxjetflavor for JetMatching:nQmatch which specifies
            # up to which parton must be matched.Merging:nQuarksMerge
            PY8_Card.MadGraphSet('JetMatching:nQmatch',self.run_card['maxjetflavor'])
            # It is not really meaningful to use the same cuts at the ME and shower level.
            # PY8_Card.MadGraphSet('JetMatching:coneRadius',self.run_card['drjj'])
            # PY8_Card.MadGraphSet('JetMatching:etaJetMax',self.run_card['etaj'])
            if not hasattr(self,'proc_characteristic'):
                self.proc_characteristic = self.get_characteristics()
            nJetMax = self.proc_characteristic['max_n_matched_jets']
            if PY8_Card['JetMatching:nJetMax'.lower()] == -1 and\
                         'JetMatching:nJetMax'.lower() not in PY8_Card.user_set:
                logger.info("No user-defined value for Pythia8 parameter "+
            "'JetMatching:nJetMax'. Setting it automatically to %d."%nJetMax)
                PY8_Card.MadGraphSet('JetMatching:nJetMax',nJetMax)
        # We use the positivity of 'ktdurham' cut as a CKKWl marker.
        elif run_type=='CKKW':
            CKKW_cut = None
            # Specific CKKW settings
            if self.run_card['ptlund']<=0.0 and self.run_card['ktdurham']>0.0:
                PY8_Card.subruns[0].MadGraphSet('Merging:doKTMerging',True)
                PY8_Card.subruns[0].MadGraphSet('Merging:Dparameter',
                                                    self.run_card['dparameter'])
                CKKW_cut = 'ktdurham'
            elif self.run_card['ptlund']>0.0 and self.run_card['ktdurham']<=0.0:
                PY8_Card.subruns[0].MadGraphSet('Merging:doPTLundMerging',True)
                CKKW_cut = 'ptlund'                
            else:
                raise InvalidCmd("*Either* the 'ptlund' or 'ktdurham' cut in "+\
                  " the run_card must be turned on to activate CKKW(L) merging"+
                  " with Pythia8, but *both* cuts cannot be turned on at the same time."+
                  "\n ptlund=%f, ktdurham=%f."%(self.run_card['ptlund'],self.run_card['ktdurham']))

            
            # Automatically set qWeed to the CKKWL cut if not defined by the user.
            if PY8_Card['SysCalc:qWeed']==-1.0:
                PY8_Card.MadGraphSet('SysCalc:qWeed',self.run_card[CKKW_cut])
            
            # MadGraphSet sets the corresponding value (in system mode)
            # only if it is not already user_set.
            if PY8_Card['Merging:TMS']==-1.0:
                if self.run_card[CKKW_cut]>0.0:
                    PY8_Card.MadGraphSet('Merging:TMS',self.run_card[CKKW_cut])
                else:
                    raise self.InvalidCmd('When running CKKWl merging, the user'+\
                 " select a '%s' cut larger than 0.0 in the run_card."%CKKW_cut)
            if PY8_Card['Merging:TMS']<self.run_card[CKKW_cut]:
                logger.error(
    'The CKKWl merging scale you chose (%f) is less than'%PY8_Card['Merging:TMS']+
    'the %s cut specified in the run_card parameter (=%f).\n'%(CKKW_cut,self.run_card[CKKW_cut])+
    'It is incorrect to use a smaller CKKWl scale than the generation-level %s cut!'%CKKW_cut)
    
            if PY8_Card['Merging:Process']=='<set_by_user>':
                raise self.InvalidCmd('When running CKKWl merging, the user must'+
                    " specifiy the option 'Merging:Process' in pythia8_card.dat")
            PY8_Card.MadGraphSet('TimeShower:pTmaxMatch',1)
            PY8_Card.MadGraphSet('SpaceShower:pTmaxMatch',1)
            PY8_Card.MadGraphSet('SpaceShower:rapidityOrder',False)
            # PY8 should not implement the CKKW veto since the driver should do it.
            if self.run_card['use_syst']:
                PY8_Card.MadGraphSet('Merging:applyVeto',False)
                PY8_Card.MadGraphSet('Merging:includeWeightInXsection',False)
            # Use the parameter maxjetflavor for Merging:nQuarksMerge which specifies
            # up to which parton must be matched.
            PY8_Card.MadGraphSet('Merging:nQuarksMerge',self.run_card['maxjetflavor'])
            if not hasattr(self,'proc_characteristic'):
                self.proc_characteristic = self.get_characteristics()
            nJetMax = self.proc_characteristic['max_n_matched_jets']
            if PY8_Card['Merging:nJetMax'.lower()] == -1 and\
                             'Merging:nJetMax'.lower() not in PY8_Card.user_set:
                logger.info("No user-defined value for Pythia8 parameter "+
                "'Merging:nJetMax'. Setting it automatically to %d."%nJetMax)
                PY8_Card.MadGraphSet('Merging:nJetMax',nJetMax)
                
            if PY8_Card['SysCalc:tmsList']=='auto':
                if self.run_card['use_syst']:
                    if self.run_card['sys_matchscale']=='auto':
                        PY8_Card.MadGraphSet('SysCalc:tmsList',\
                     ','.join('%.4f'%(factor*PY8_Card["Merging:TMS"]) \
                       for factor in [0.5,0.75,1.5,2.0] if 
                   factor*PY8_Card["Merging:TMS"] >= self.run_card[CKKW_cut]))
                    else:
                        PY8_Card.MadGraphSet('SysCalc:tmsList',
                              ','.join(self.run_card['sys_matchscale'].split()))
            
            for scale in PY8_Card['SysCalc:tmsList'].split(','):
                if re.match('^\s*$',scale): continue
                if 'auto' in scale.lower(): break
                sc = float(scale.strip())
                if sc<self.run_card[CKKW_cut]:
                    logger.error(
        'One of the CKKWl merging scale you chose (%f) in the variation list'%sc+\
        " (either via 'SysCalc:tmsList' in the PY8 shower card or "+\
        "'sys_matchscale' in the run_card) is less than %f, "%self.run_card[CKKW_cut]+
        'the %s cut specified in the run_card parameter.\n'%CKKW_cut+
        'It is incorrect to use a smaller CKKWl scale than the generation-level %s cut!'%CKKW_cut)


        pythia_cmd_card = pjoin(self.me_dir, 'Events', self.run_name ,
                                                         '%s_pythia8.cmd' % tag)
        cmd_card = StringIO.StringIO()
        PY8_Card.write(cmd_card,pjoin(self.me_dir,'Cards','pythia8_card_default.dat'),
                                                       direct_pythia_input=True)
        
        # Now setup the preamble to make sure that everything will use the locally
        # installed tools (if present) even if the user did not add it to its
        # environment variables.
        if MADEVENT:
            preamble = misc.get_HEPTools_location_setter(
               pjoin(self.options['mg5amc_py8_interface_path'],os.pardir),'lib')
        else:
            preamble = misc.get_HEPTools_location_setter(
                                                 pjoin(MG5DIR,'HEPTools'),'lib')
            
        open(pythia_cmd_card,'w').write("""!
! It is possible to run this card manually with:
!    %s %s
!
"""%(preamble+pythia_main,os.path.basename(pythia_cmd_card))+cmd_card.getvalue())
        
        # launch pythia8
        pythia_log = pjoin(self.me_dir, 'Events', self.run_name ,
                                                         '%s_pythia8.log' % tag)

        # Write a bash wrapper to run the shower with custom environment variables
        wrapper_path = pjoin(self.me_dir,'Events',self.run_name,'run_shower.sh')
        wrapper = open(wrapper_path,'w')
        shell = 'bash' if misc.get_shell_type() in ['bash',None] else 'tcsh'
        shell_exe = None
        if os.path.exists('/usr/bin/env'):
            shell_exe = '/usr/bin/env %s'%shell
        else:
            shell_exe = misc.which(shell)
            if not shell_exe:
                self.InvalidCmd('No shell could be found in your environment.\n'+
                  "Make sure that either '%s' is in your path or that the"%shell+\
                  " command '/usr/bin/env %s' exists and returns a valid path."%shell)
                
        exe_cmd = "#!%s\n%s"%(shell_exe,' '.join(
                     [preamble+pythia_main,
                      os.path.basename(pythia_cmd_card)]))

        wrapper.write(exe_cmd)
        
        wrapper.close()
        # Set it as executable
        st = os.stat(wrapper_path)
        os.chmod(wrapper_path, st.st_mode | stat.S_IEXEC)

        logger.info('Follow Pythia8 shower by running the '+
            'following command (in a separate terminal):\n    tail -f %s'%pythia_log)

        ret_code = self.cluster.launch_and_wait(wrapper_path, 
                        argument= [],
                        stdout= pythia_log,
                        stderr=subprocess.STDOUT,
                        cwd=pjoin(self.me_dir,'Events',self.run_name))
        
        if ret_code != 0:
            raise self.InvalidCmd, 'Pythia8 shower interrupted with return'+\
                ' code %d.\n'%ret_code+\
                'You can find more information in this log file:\n%s'%pythia_log
        
        # Properly rename the djr and pts output if present.
        djr_output = pjoin(self.me_dir,'Events', self.run_name, 'djrs.dat')
        if os.path.isfile(djr_output):
            shutil.move(djr_output, pjoin(self.me_dir,'Events',
                                            self.run_name, '%s_djrs.dat' % tag))
        pt_output = pjoin(self.me_dir,'Events', self.run_name, 'pts.dat')
        if os.path.isfile(pt_output):
            shutil.move(pt_output, pjoin(self.me_dir,'Events',
                                            self.run_name, '%s_pts.dat' % tag))
            
        if not os.path.isfile(pythia_log) or \
             'PYTHIA Abort' in '\n'.join(open(pythia_log,'r').readlines()[-20]):
            logger.warning('Fail to produce a pythia8 output. More info in \n     %s'%pythia_log)
            return
        
        # Plot for Pythia8
        successful = self.create_plot('Pythia8')
        if not successful:
            logger.warning('Failed to produce Pythia8 merging plots.')
        
        self.to_store.append('pythia8')

        # Study matched cross-sections
        if run_type in merged_run_types:
            #####
            # From the log file
            #####
            # read the line from the bottom of the file
            pythia_log = misc.BackRead(pjoin(self.me_dir,'Events', self.run_name, 
                                                        '%s_pythia8.log' % tag))
            # The main89 driver should be modified so as to allow for easier parsing
            pythiare = re.compile("Les Houches User Process\(es\)\s*\d+\s*\|\s*(?P<tried>\d+)\s*(?P<selected>\d+)\s*(?P<generated>\d+)\s*\|\s*(?P<xsec>[\d\.e\-\+]+)\s*(?P<xsec_error>[\d\.e\-\+]+)")            
            for line in pythia_log: 
                info = pythiare.search(line)
                if not info:
                    continue
                try:
                    # Pythia cross section in mb, we want pb
                    sigma_m = float(info.group('xsec')) *1e9
                    Nacc = int(info.group('generated'))
                    Ntry = int(info.group('tried'))
                    if Nacc==0:
                        raise self.InvalidCmd, 'Pythia8 shower failed since it'+\
                         ' did not accept any event from the MG5aMC event file.'+\
                         'You can find more information in this log file:\n%s'%pythia_log

                except ValueError:
                    # xsec is not float - this should not happen
                    self.results.add_detail('cross_pythia', 0)
                    self.results.add_detail('nb_event_pythia', 0)
                    self.results.add_detail('error_pythia', 0)
                else:
                    self.results.add_detail('cross_pythia', sigma_m)
                    self.results.add_detail('nb_event_pythia', Nacc)
                    #compute pythia error
                    error = self.results[self.run_name].return_tag(self.run_tag)['error'] 
                    try:                   
                        error_m = math.sqrt((error * Nacc/Ntry)**2 + sigma_m**2 *(1-Nacc/Ntry)/Nacc)
                    except ZeroDivisionError:
                        # Cannot compute error
                        error_m = -1.0
                    # works both for fixed number of generated events and fixed accepted events
                    self.results.add_detail('error_pythia', error_m)
                break
            pythia_log.close()
            
            #####
            # From the djr file generated
            #####
            djr_output = pjoin(self.me_dir,'Events',self.run_name,'%s_djrs.dat'%tag)
            cross_sections = None 
            if os.path.isfile(djr_output):
                run_nodes = minidom.parse(djr_output).getElementsByTagName("run")
                all_nodes = dict((int(node.getAttribute('id')),node) for
                                                              node in run_nodes)
                try:
                    selected_run_node = all_nodes[0]
                except:
                    selected_run_node = None
                if selected_run_node:
                    xsections = selected_run_node.getElementsByTagName("xsection")
                    # We need to translate PY8's output in mb into pb
                    cross_sections = dict((xsec.getAttribute('name'),
                    (float(xsec.childNodes[0].data.split()[0])*1e9,
                     float(xsec.childNodes[0].data.split()[1])*1e9))
                                                          for xsec in xsections)
            if cross_sections:
                # Filter the cross_sections specified an keep only the ones 
                # with central parameters and a different merging scale
                a_float_re = '[\+|-]?\d+(\.\d*)?([EeDd][\+|-]?\d+)?'
                central_merging_re = re.compile(
                  '^\s*Weight_MERGING\s*=\s*(?P<merging>%s)\s*$'%a_float_re,
                                                                  re.IGNORECASE)                
                cross_sections = dict(
                    (float(central_merging_re.match(xsec).group('merging')),value)
                        for xsec, value in cross_sections.items() if not 
                                         central_merging_re.match(xsec) is None)
                central_scale = PY8_Card['JetMatching:qCut'] if \
                        int(self.run_card['ickkw'])==1 else PY8_Card['Merging:TMS']
                if central_scale in cross_sections:
                    self.results.add_detail('cross_pythia', cross_sections[central_scale][0])
                    self.results.add_detail('error_pythia', cross_sections[central_scale][1])
                
                if len(cross_sections)>0:
                    logger.info('Pythia8 merged cross-sections are:')
                    for scale in sorted(cross_sections.keys()):
                        logger.info(' > Merging scale = %-6.4g : %-11.5g +/- %-7.2g [pb]'%\
                        (scale,cross_sections[scale][0],cross_sections[scale][1]))       
            
            xsecs_file = open(pjoin(self.me_dir,'Events',self.run_name,
                                                 '%s_merged_xsecs.txt'%tag),'w')
            if cross_sections:
                xsecs_file.write('%-20s%-20s%-20s\n'%('Merging scale',
                                    'Cross-section [pb]','MC uncertainty [pb]'))
                for scale in sorted(cross_sections.keys()):
                   xsecs_file.write('%-20.4g%-20.6e%-20.2e\n'%
                      (scale,cross_sections[scale][0],cross_sections[scale][1]))
            else:
                xsecs_file.write('Cross-sections could not be read from the'+\
                    "XML node 'xsection' of the .dat file produced by Pythia8.")
            xsecs_file.close()
            
        #Update the banner
        # self.banner.add(pjoin(self.me_dir, 'Cards','pythia8_card.dat'))
        # We add directly the pythia command card because it has the full 
        # information
        self.banner.add(pythia_cmd_card)

        if int(self.run_card['ickkw']):
            # Add the matched cross-section
            if 'MGGenerationInfo' in self.banner:
                self.banner['MGGenerationInfo'] += '#  Matched Integrated weight (pb)  :  %s\n' % self.results.current['cross_pythia']
            else:
                self.banner['MGGenerationInfo'] = '#  Matched Integrated weight (pb)  :  %s\n' % self.results.current['cross_pythia']
        banner_path = pjoin(self.me_dir, 'Events', self.run_name, '%s_%s_banner.txt' % (self.run_name, tag))
        self.banner.write(banner_path)

        self.update_status('finish', level='pythia8', makehtml=False)
        if self.options['delphes_path']:
            self.exec_cmd('delphes --no_default', postcmd=False, printcmd=False)
        self.print_results_in_shell(self.results.current)
    
    def do_pythia(self, line):
        """launch pythia"""
        
        # Check argument's validity
        args = self.split_arg(line)
        if '--no_default' in args:
            if not os.path.exists(pjoin(self.me_dir, 'Cards', 'pythia_card.dat')):
                return
            no_default = True
            args.remove('--no_default')
        else:
            no_default = False
            
        if not self.run_name:
            self.check_pythia(args)
            self.configure_directory(html_opening =False)
        else:
            # initialize / remove lhapdf mode        
            self.configure_directory(html_opening =False)
            self.check_pythia(args)        
        
        
        # the args are modify and the last arg is always the mode 
        if not no_default:
            self.ask_pythia_run_configuration(args[-1])

        if self.options['automatic_html_opening']:
            misc.open_file(os.path.join(self.me_dir, 'crossx.html'))
            self.options['automatic_html_opening'] = False

        # Update the banner with the pythia card
        if not self.banner or len(self.banner) <=1:
            self.banner = banner_mod.recover_banner(self.results, 'pythia')

        pythia_src = pjoin(self.options['pythia-pgs_path'],'src')
        
        self.results.add_detail('run_mode', 'madevent')

        self.update_status('Running Pythia', 'pythia')
        try:
            os.remove(pjoin(self.me_dir,'Events','pythia.done'))
        except Exception:
            pass        
        
        ## LAUNCHING PYTHIA
        # check that LHAPATH is define.
        if not re.search(r'^\s*LHAPATH=%s/PDFsets'  % pythia_src,
                          open(pjoin(self.me_dir,'Cards','pythia_card.dat')).read(), 
                          re.M):
            f = open(pjoin(self.me_dir,'Cards','pythia_card.dat'),'a')
            f.write('\n     LHAPATH=%s/PDFsets' % pythia_src)
            f.close()
        tag = self.run_tag
        pythia_log = pjoin(self.me_dir, 'Events', self.run_name , '%s_pythia.log' % tag)
        self.cluster.launch_and_wait('../bin/internal/run_pythia', 
                        argument= [pythia_src], stdout= pythia_log,
                        stderr=subprocess.STDOUT,
                        cwd=pjoin(self.me_dir,'Events'))

        os.remove(pjoin(self.me_dir, "Events", "unweighted_events.lhe"))

        if not os.path.exists(pjoin(self.me_dir,'Events','pythia.done')):
            logger.warning('Fail to produce pythia output. More info in \n     %s' % pythia_log)
            return
        else:
            os.remove(pjoin(self.me_dir,'Events','pythia.done'))
        
        self.to_store.append('pythia')
        
        # Find the matched cross-section
        if int(self.run_card['ickkw']):
            # read the line from the bottom of the file
            pythia_log = misc.BackRead(pjoin(self.me_dir,'Events', self.run_name, 
                                                         '%s_pythia.log' % tag))
            pythiare = re.compile("\s*I\s+0 All included subprocesses\s+I\s+(?P<generated>\d+)\s+(?P<tried>\d+)\s+I\s+(?P<xsec>[\d\.D\-+]+)\s+I")            
            for line in pythia_log:
                info = pythiare.search(line)
                if not info:
                    continue
                try:
                    # Pythia cross section in mb, we want pb
                    sigma_m = float(info.group('xsec').replace('D','E')) *1e9
                    Nacc = int(info.group('generated'))
                    Ntry = int(info.group('tried'))
                except ValueError:
                    # xsec is not float - this should not happen
                    self.results.add_detail('cross_pythia', 0)
                    self.results.add_detail('nb_event_pythia', 0)
                    self.results.add_detail('error_pythia', 0)
                else:
                    self.results.add_detail('cross_pythia', sigma_m)
                    self.results.add_detail('nb_event_pythia', Nacc)
                    #compute pythia error
                    error = self.results[self.run_name].return_tag(self.run_tag)['error']
                    if Nacc:                    
                        error_m = math.sqrt((error * Nacc/Ntry)**2 + sigma_m**2 *(1-Nacc/Ntry)/Nacc)
                    else:
                        error_m = 10000 * sigma_m
                    # works both for fixed number of generated events and fixed accepted events
                    self.results.add_detail('error_pythia', error_m)
                break                 

            pythia_log.close()
        
        pydir = pjoin(self.options['pythia-pgs_path'], 'src')
        eradir = self.options['exrootanalysis_path']
        madir = self.options['madanalysis_path']
        td = self.options['td_path']

        #Update the banner
        self.banner.add(pjoin(self.me_dir, 'Cards','pythia_card.dat'))
        if int(self.run_card['ickkw']):
            # Add the matched cross-section
            if 'MGGenerationInfo' in self.banner:
                self.banner['MGGenerationInfo'] += '#  Matched Integrated weight (pb)  :  %s\n' % self.results.current['cross_pythia']
            else:
                self.banner['MGGenerationInfo'] = '#  Matched Integrated weight (pb)  :  %s\n' % self.results.current['cross_pythia']
        banner_path = pjoin(self.me_dir, 'Events', self.run_name, '%s_%s_banner.txt' % (self.run_name, tag))
        self.banner.write(banner_path)
        
        # Creating LHE file
        self.run_hep2lhe(banner_path)
        if int(self.run_card['ickkw']):
            misc.gzip(pjoin(self.me_dir,'Events','beforeveto.tree'),
                      stdout=pjoin(self.me_dir,'Events',self.run_name, tag+'_pythia_beforeveto.tree.gz'))           
        if self.run_card['use_syst'] in self.true:
            # Calculate syscalc info based on syst.dat
            try:
                self.run_syscalc('Pythia')
            except SysCalcError, error:
                logger.error(str(error))
            else:
                if os.path.exists(pjoin(self.me_dir,'Events', 'syst.dat')):
                    # Store syst.dat
                    misc.gzip(pjoin(self.me_dir,'Events', 'syst.dat'),
                              stdout=pjoin(self.me_dir,'Events',self.run_name, tag + '_pythia_syst.dat.gz'))
                             
                    # Store syscalc.dat
                    if os.path.exists(pjoin(self.me_dir, 'Events', 'syscalc.dat')):
                        filename = pjoin(self.me_dir, 'Events' ,self.run_name,
                                                  '%s_syscalc.dat' % self.run_tag)
                        misc.gzip(pjoin(self.me_dir, 'Events','syscalc.dat'),
                                  stdout = "%s.gz" % filename)

        # Plot for pythia
        self.create_plot('Pythia')

        if os.path.exists(pjoin(self.me_dir,'Events','pythia_events.lhe')):
            misc.gzip(pjoin(self.me_dir,'Events','pythia_events.lhe'),
                      stdout=pjoin(self.me_dir,'Events', self.run_name,'%s_pythia_events.lhe.gz' % tag))
                
        self.update_status('finish', level='pythia', makehtml=False)
        self.exec_cmd('pgs --no_default', postcmd=False, printcmd=False)
        if self.options['delphes_path']:
            self.exec_cmd('delphes --no_default', postcmd=False, printcmd=False)
        self.print_results_in_shell(self.results.current)
    

    ################################################################################
    def do_remove(self, line):
        """Remove one/all run or only part of it"""

        args = self.split_arg(line)
        run, tag, mode = self.check_remove(args)
        if 'banner' in mode:
            mode.append('all')
        
        
        if run == 'all':
            # Check first if they are not a run with a name run.
            if os.path.exists(pjoin(self.me_dir, 'Events', 'all')):
                logger.warning('A run with name all exists. So we will not supress all processes.')
            else:
                for match in misc.glob(pjoin('*','*_banner.txt'), pjoin(self.me_dir, 'Events')):
                    run = match.rsplit(os.path.sep,2)[1]
                    if self.force:
                        args.append('-f')
                    try:
                        self.exec_cmd('remove %s %s' % (run, ' '.join(args[1:]) ) )
                    except self.InvalidCmd, error:
                        logger.info(error)
                        pass # run already clear
                return
            
        # Check that run exists
        if not os.path.exists(pjoin(self.me_dir, 'Events', run)):
            raise self.InvalidCmd('No run \'%s\' detected' % run)

        try:
            self.resuls.def_current(run)
            self.update_status(' Cleaning %s' % run, level=None)
        except Exception:
            misc.sprint('fail to update results or html status')
            pass # Just ensure that html never makes crash this function


        # Found the file to delete
        
        to_delete = misc.glob('*', pjoin(self.me_dir, 'Events', run))
        to_delete += misc.glob('*', pjoin(self.me_dir, 'HTML', run))
        # forbid the banner to be removed
        to_delete = [os.path.basename(f) for f in to_delete if 'banner' not in f]
        if tag:
            to_delete = [f for f in to_delete if tag in f]
            if 'parton' in mode or 'all' in mode:
                try:
                    if self.results[run][0]['tag'] != tag:
                        raise Exception, 'dummy'
                except Exception:
                    pass
                else:
                    nb_rm = len(to_delete)
                    if os.path.exists(pjoin(self.me_dir, 'Events', run, 'events.lhe.gz')):
                        to_delete.append('events.lhe.gz')
                    if os.path.exists(pjoin(self.me_dir, 'Events', run, 'unweighted_events.lhe.gz')):
                        to_delete.append('unweighted_events.lhe.gz')
                    if os.path.exists(pjoin(self.me_dir, 'HTML', run,'plots_parton.html')):
                        to_delete.append(pjoin(self.me_dir, 'HTML', run,'plots_parton.html'))                       
                    if nb_rm != len(to_delete):
                        logger.warning('Be carefull that partonic information are on the point to be removed.')
        if 'all' in mode:
            pass # delete everything
        else:
            if 'pythia' not in mode:
                to_delete = [f for f in to_delete if 'pythia' not in f]
            if 'pgs' not in mode:
                to_delete = [f for f in to_delete if 'pgs' not in f]
            if 'delphes' not in mode:
                to_delete = [f for f in to_delete if 'delphes' not in f]
            if 'parton' not in mode:
                to_delete = [f for f in to_delete if 'delphes' in f 
                                                      or 'pgs' in f 
                                                      or 'pythia' in f]
        if not self.force and len(to_delete):
            question = 'Do you want to delete the following files?\n     %s' % \
                               '\n    '.join(to_delete)
            ans = self.ask(question, 'y', choices=['y','n'])
        else:
            ans = 'y'
        
        if ans == 'y':
            for file2rm in to_delete:
                if os.path.exists(pjoin(self.me_dir, 'Events', run, file2rm)):
                    try:
                        os.remove(pjoin(self.me_dir, 'Events', run, file2rm))
                    except Exception:
                        shutil.rmtree(pjoin(self.me_dir, 'Events', run, file2rm))
                else:
                    try:
                        os.remove(pjoin(self.me_dir, 'HTML', run, file2rm))
                    except Exception:
                        shutil.rmtree(pjoin(self.me_dir, 'HTML', run, file2rm))



        # Remove file in SubProcess directory
        if 'all' in mode or 'channel' in mode:
            try:
                if tag and self.results[run][0]['tag'] != tag:
                    raise Exception, 'dummy'
            except Exception:
                pass
            else:
                to_delete = misc.glob('%s*' % run, pjoin(self.me_dir, 'SubProcesses'))
                to_delete += misc.glob(pjoin('*','%s*' % run), pjoin(self.me_dir, 'SubProcesses'))
                to_delete += misc.glob(pjoin('*','*','%s*' % run), pjoin(self.me_dir, 'SubProcesses'))

                if self.force or len(to_delete) == 0:
                    ans = 'y'
                else:
                    question = 'Do you want to delete the following files?\n     %s' % \
                               '\n    '.join(to_delete)
                    ans = self.ask(question, 'y', choices=['y','n'])

                if ans == 'y':
                    for file2rm in to_delete:
                        os.remove(file2rm)
                        
        if 'banner' in mode:
            to_delete = misc.glob('*', pjoin(self.me_dir, 'Events', run))
            if tag:
                # remove banner
                try:
                    os.remove(pjoin(self.me_dir, 'Events',run,'%s_%s_banner.txt' % (run,tag)))
                except Exception:
                    logger.warning('fail to remove the banner')
                # remove the run from the html output
                if run in self.results:
                    self.results.delete_run(run, tag)
                    return
            elif any(['banner' not in os.path.basename(p) for p in to_delete]):
                if to_delete:
                    raise MadGraph5Error, '''Some output still exists for this run. 
                Please remove those output first. Do for example: 
                remove %s all banner
                ''' % run
            else:
                shutil.rmtree(pjoin(self.me_dir, 'Events',run))
                if run in self.results:
                    self.results.delete_run(run)
                    return
        else:
            logger.info('''The banner is not removed. In order to remove it run:
    remove %s all banner %s''' % (run, tag and '--tag=%s ' % tag or '')) 

        # update database.
        self.results.clean(mode, run, tag)
        self.update_status('', level='all')



    ############################################################################
    def do_plot(self, line):
        """Create the plot for a given run"""

        # Since in principle, all plot are already done automaticaly
        self.store_result()
        args = self.split_arg(line)
        # Check argument's validity
        self.check_plot(args)
        logger.info('plot for run %s' % self.run_name)
        if not self.force:
            self.ask_edit_cards([], args, plot=True)
                
        if any([arg in ['all','parton'] for arg in args]):
            filename = pjoin(self.me_dir, 'Events', self.run_name, 'unweighted_events.lhe')
            if os.path.exists(filename+'.gz'):
                misc.gunzip('%s.gz' % filename, keep=True)
            if  os.path.exists(filename):
                files.ln(filename, pjoin(self.me_dir, 'Events'))
                self.create_plot('parton')
                if not os.path.exists(filename+'.gz'):
                    misc.gzip(pjoin(self.me_dir, 'Events', 'unweighted_events.lhe'),
                          stdout= "%s.gz" % filename)
                else:
                    try:
                        os.remove(pjoin(self.me_dir, 'Events', 'unweighted_events.lhe'))
                        os.remove(filename)
                    except Exception:
                        pass
            else:
                logger.info('No valid files for partonic plot') 
                
        if any([arg in ['all','pythia'] for arg in args]):
            filename = pjoin(self.me_dir, 'Events' ,self.run_name,
                                          '%s_pythia_events.lhe' % self.run_tag)
            if os.path.exists(filename+'.gz'):
                misc.gunzip("%s.gz" % filename)
            if  os.path.exists(filename):
                shutil.move(filename, pjoin(self.me_dir, 'Events','pythia_events.lhe'))
                self.create_plot('Pythia')
                misc.gzip(pjoin(self.me_dir, 'Events','pythia_events.lhe'),
                          stdout= "%s.gz" % filename)
            else:
                logger.info('No valid files for pythia plot')
                
                    
        if any([arg in ['all','pgs'] for arg in args]):
            filename = pjoin(self.me_dir, 'Events', self.run_name, 
                                            '%s_pgs_events.lhco' % self.run_tag)
            if os.path.exists(filename+'.gz'):
                misc.gunzip("%s.gz" % filename)
            if  os.path.exists(filename):
                self.create_plot('PGS')
                misc.gzip(filename)
            else:
                logger.info('No valid files for pgs plot')
                
        if any([arg in ['all','delphes'] for arg in args]):
            filename = pjoin(self.me_dir, 'Events', self.run_name, 
                                        '%s_delphes_events.lhco' % self.run_tag)
            if os.path.exists(filename+'.gz'):
                misc.gunzip("%s.gz" % filename)
            if  os.path.exists(filename):
                self.create_plot('Delphes')
                misc.gzip(filename)              
            else:
                logger.info('No valid files for delphes plot')

    ############################################################################
    def do_syscalc(self, line):
        """Evaluate systematics variation weights for a given run"""

        # Since in principle, all systematics run are already done automaticaly
        self.store_result()
        args = self.split_arg(line)
        # Check argument's validity
        self.check_syscalc(args)
        if self.ninitial == 1:
            logger.error('SysCalc can\'t be run for decay processes')
            return
    
        logger.info('Calculating systematics for run %s' % self.run_name)
        
        self.ask_edit_cards(['run_card'], args)
        self.run_card = banner_mod.RunCard(pjoin(self.me_dir, 'Cards', 'run_card.dat'))
<<<<<<< HEAD
                
=======
                    
>>>>>>> e93d2438
        if any([arg in ['all','parton'] for arg in args]):
            filename = pjoin(self.me_dir, 'Events', self.run_name, 'unweighted_events.lhe')
            if os.path.exists(filename+'.gz'):
                misc.gunzip("%s.gz" % filename)
            if  os.path.exists(filename):
                shutil.move(filename, pjoin(self.me_dir, 'Events', 'unweighted_events.lhe'))
                self.run_syscalc('parton')
                misc.gzip(pjoin(self.me_dir, 'Events', 'unweighted_events.lhe'),
                          stdout="%s.gz" % filename)
            else:
                logger.info('No valid files for parton level systematics run.')
                
        if any([arg in ['all','pythia'] for arg in args]):
            filename = pjoin(self.me_dir, 'Events' ,self.run_name,
                                          '%s_pythia_syst.dat' % self.run_tag)
            if os.path.exists(filename+'.gz'):
                misc.gunzip("%s.gz" % filename)
            if  os.path.exists(filename):
                shutil.move(filename, pjoin(self.me_dir, 'Events','syst.dat'))
                try:
                    self.run_syscalc('Pythia')
                except SysCalcError, error:
                    logger.warning(str(error))
                    return
                misc.gzip(pjoin(self.me_dir, 'Events','syst.dat'), "%s.gz" % filename)
                filename = pjoin(self.me_dir, 'Events' ,self.run_name,
                                          '%s_syscalc.dat' % self.run_tag)
                misc.gzip(pjoin(self.me_dir, 'Events','syscalc.dat'),
                          stdout=filename)
            else:
                logger.info('No valid files for pythia level')

    
    def store_result(self):
        """ tar the pythia results. This is done when we are quite sure that 
        the pythia output will not be use anymore """

        if not self.run_name:
            return
        
        self.results.save()
        
        
        if not self.to_store:
            return 
        
        tag = self.run_card['run_tag']
        self.update_status('storing files of previous run', level=None,\
                                                     error=True)
        if 'event' in self.to_store:
            if not os.path.exists(pjoin(self.me_dir, 'Events',self.run_name, 'unweighted_events.lhe.gz')) and\
               os.path.exists(pjoin(self.me_dir, 'Events',self.run_name, 'unweighted_events.lhe')):
                logger.info("gzipping output file: unweighted_events.lhe")
                misc.gzip(pjoin(self.me_dir,'Events',self.run_name,"unweighted_events.lhe"))
            if os.path.exists(pjoin(self.me_dir,'Events','reweight.lhe')):
                os.remove(pjoin(self.me_dir,'Events', 'reweight.lhe'))
        
        if 'pythia' in self.to_store:
            self.update_status('Storing Pythia files of previous run', level='pythia', error=True)
            
            p = pjoin(self.me_dir,'Events')
            n = self.run_name
            t = tag
            misc.gzip(pjoin(p,'pythia_events.hep'), 
                      stdout=pjoin(p, str(n),'%s_pythia_events.hep' % t))
            self.to_store.remove('pythia')

        if 'pythia8' in self.to_store:            
            p = pjoin(self.me_dir,'Events')
            n = self.run_name
            t = tag
            file_path = pjoin(p, n ,'%s_pythia8_events.hepmc'%t)
            if os.path.isfile(file_path):
                self.update_status('Storing Pythia8 files of previous run', 
                                                     level='pythia', error=True)
                misc.gzip(file_path,stdout=file_path)
            self.to_store.remove('pythia8')            
            
        self.update_status('Done', level='pythia',makehtml=False,error=True)
        
        self.to_store = []

    def launch_job(self,exe, cwd=None, stdout=None, argument = [], remaining=0, 
                    run_type='', mode=None, **opt):
        """ """
        argument = [str(arg) for arg in argument]
        if mode is None:
            mode = self.cluster_mode
        
        # ensure that exe is executable
        if os.path.exists(exe) and not os.access(exe, os.X_OK):
            os.system('chmod +x %s ' % exe)
        elif (cwd and os.path.exists(pjoin(cwd, exe))) and not \
                                            os.access(pjoin(cwd, exe), os.X_OK):
            os.system('chmod +x %s ' % pjoin(cwd, exe))
                    
        if mode == 0:
            self.update_status((remaining, 1, 
                                self.total_jobs - remaining -1, run_type), level=None, force=False)
            start = time.time()
            #os.system('cd %s; ./%s' % (cwd,exe))
            status = misc.call([exe] + argument, cwd=cwd, stdout=stdout, **opt)
            logger.info('%s run in %f s' % (exe, time.time() -start))
            if status:
                raise MadGraph5Error, '%s didn\'t stop properly. Stop all computation' % exe


        elif mode in [1,2]:
            exename = os.path.basename(exe)
            # For condor cluster, create the input/output files
            if 'ajob' in exename: 
                input_files = ['madevent','input_app.txt','symfact.dat','iproc.dat',
                               pjoin(self.me_dir, 'SubProcesses','randinit')]
                if os.path.exists(pjoin(self.me_dir,'SubProcesses', 
                  'MadLoop5_resources.tar.gz')) and cluster.need_transfer(self.options):
                    input_files.append(pjoin(self.me_dir,'SubProcesses', 'MadLoop5_resources.tar.gz'))
                
                output_files = []
                required_output = []
                

                #Find the correct PDF input file
                input_files.append(self.get_pdf_input_filename())
                        
                #Find the correct ajob
                Gre = re.compile("\s*j=(G[\d\.\w]+)")
                origre = re.compile("grid_directory=(G[\d\.\w]+)")
                try : 
                    fsock = open(exe)
                except Exception:
                    fsock = open(pjoin(cwd,exe))
                text = fsock.read()
                output_files = Gre.findall(text)
                if not output_files:
                    Ire = re.compile("for i in ([\d\.\s]*) ; do")
                    data = Ire.findall(text)
                    data = ' '.join(data).split()
                    for nb in data:
                        output_files.append('G%s' % nb)
                        required_output.append('G%s/results.dat' % nb)
                else:
                    for G in output_files:
                        if os.path.isdir(pjoin(cwd,G)):
                            input_files.append(G)
                            required_output.append('%s/results.dat' % G)
                
                if origre.search(text):
                    G_grid = origre.search(text).groups()[0]
                    input_files.append(pjoin(G_grid, 'ftn26'))
                
                #submitting
                self.cluster.submit2(exe, stdout=stdout, cwd=cwd, 
                             input_files=input_files, output_files=output_files,
                             required_output=required_output)
            elif 'survey' in exename:
                input_files = ['madevent','input_app.txt','symfact.dat','iproc.dat',
                               pjoin(self.me_dir, 'SubProcesses','randinit')]                 
                if os.path.exists(pjoin(self.me_dir,'SubProcesses', 
                  'MadLoop5_resources.tar.gz')) and cluster.need_transfer(self.options):
                    input_files.append(pjoin(self.me_dir,'SubProcesses', 
                                                   'MadLoop5_resources.tar.gz'))

                #Find the correct PDF input file
                input_files.append(self.get_pdf_input_filename())


                output_files = []
                required_output = []
                
                #Find the correct ajob
                suffix = "_%s" % int(float(argument[0]))
                if suffix == '_0':
                    suffix = ''
                output_files = ['G%s%s' % (i, suffix) for i in argument[1:]]
                for G in output_files:
                    required_output.append('%s/results.dat' % G)

                # add the grid information if needed
                for G in output_files:
                    if '.' in argument[0]:
                        offset = int(str(argument[0]).split('.')[1])
                    else:
                        offset = 0                    
                        
                    if offset ==0 or offset == int(float(argument[0])):
                        if os.path.exists(pjoin(cwd, G, 'input_app.txt')):
                            os.remove(pjoin(cwd, G, 'input_app.txt'))
                    
                    if os.path.exists(os.path.realpath(pjoin(cwd, G, 'ftn25'))):
                        if offset == 0 or offset == int(float(argument[0])):
                            os.remove(pjoin(cwd, G, 'ftn25'))
                            continue
                        else:
                            input_files.append(pjoin(cwd, G, 'ftn25'))
                            input_files.remove('input_app.txt')
                            input_files.append(pjoin(cwd, G, 'input_app.txt'))
                    elif os.path.lexists(pjoin(cwd, G, 'ftn25')):
                        try:
                            os.remove(pjoin(cwd,G,'ftn25'))
                        except:
                            pass

                #submitting
                self.cluster.cluster_submit(exe, stdout=stdout, cwd=cwd, argument=argument,  
                             input_files=input_files, output_files=output_files,
                             required_output=required_output, **opt)
            elif "refine_splitted.sh" in exename:
                input_files = ['madevent','symfact.dat','iproc.dat',
                               pjoin(self.me_dir, 'SubProcesses','randinit')]                 
                
                if os.path.exists(pjoin(self.me_dir,'SubProcesses',
                  'MadLoop5_resources.tar.gz')) and cluster.need_transfer(self.options):
                    input_files.append(pjoin(self.me_dir,'SubProcesses', 
                                                   'MadLoop5_resources.tar.gz'))

                #Find the correct PDF input file
                input_files.append(self.get_pdf_input_filename())


                output_files = [argument[0]]
                required_output = []
                for G in output_files:
                    required_output.append('%s/results.dat' % G)                
                input_files.append(pjoin(argument[1], "input_app.txt"))
                input_files.append(pjoin(argument[1], "ftn26"))
                
                #submitting
                self.cluster.cluster_submit(exe, stdout=stdout, cwd=cwd, argument=argument,  
                             input_files=input_files, output_files=output_files,
                             required_output=required_output, **opt)                

                
            
            else:
                self.cluster.submit(exe, argument=argument, stdout=stdout, cwd=cwd, **opt)
            

    ############################################################################
    def find_madevent_mode(self):
        """Find if Madevent is in Group mode or not"""
        
        # The strategy is too look in the files Source/run_configs.inc
        # if we found: ChanPerJob=3 then it's a group mode.
        file_path = pjoin(self.me_dir, 'Source', 'run_config.inc')
        text = open(file_path).read()
        if re.search(r'''s*parameter\s+\(ChanPerJob=2\)''', text, re.I+re.M):
            return 'group'
        else:
            return 'v4'
    
    ############################################################################
    def monitor(self, run_type='monitor', mode=None, html=False):
        """ monitor the progress of running job """
        

        starttime = time.time()
        if mode is None:
            mode = self.cluster_mode
        if mode > 0:
            if html:
                update_status = lambda idle, run, finish: \
                    self.update_status((idle, run, finish, run_type), level=None,
                                       force=False, starttime=starttime)
                update_first = lambda idle, run, finish: \
                    self.update_status((idle, run, finish, run_type), level=None,
                                       force=True, starttime=starttime)
            else:
                update_status = lambda idle, run, finish: None
                update_first = None
            try:   
                self.cluster.wait(self.me_dir, update_status, update_first=update_first)            
            except Exception, error:
                logger.info(error)
                if not self.force:
                    ans = self.ask('Cluster Error detected. Do you want to clean the queue? ("c"=continue the run anyway)',
                             default = 'y', choices=['y','n', 'c'])
                else:
                    ans = 'y'
                if ans == 'y':
                    self.cluster.remove()
                elif ans == 'c':
                    return self.monitor(run_type=run_type, mode=mode, html=html)
                raise
            except KeyboardInterrupt, error:
                self.cluster.remove()
                raise                            
        
        

    ############################################################################   
    def configure_directory(self, html_opening=True):
        """ All action require before any type of run """   

        # Basic check
        assert os.path.exists(pjoin(self.me_dir,'SubProcesses'))

        # environmental variables to be included in make_opts
        self.make_opts_var = {}
        
        #see when the last file was modified
        time_mod = max([os.path.getctime(pjoin(self.me_dir,'Cards','run_card.dat')),
                        os.path.getctime(pjoin(self.me_dir,'Cards','param_card.dat'))])
        if self.configured > time_mod and hasattr(self, 'random'):
            return
        else:
            self.configured = time.time()
        self.update_status('compile directory', level=None, update_results=True)
        if self.options['automatic_html_opening'] and html_opening:
            misc.open_file(os.path.join(self.me_dir, 'crossx.html'))
            self.options['automatic_html_opening'] = False
            #open only once the web page
        # Change current working directory
        self.launching_dir = os.getcwd()
        
        # Check if we need the MSSM special treatment
        model = self.find_model_name()
        if model == 'mssm' or model.startswith('mssm-'):
            param_card = pjoin(self.me_dir, 'Cards','param_card.dat')
            mg5_param = pjoin(self.me_dir, 'Source', 'MODEL', 'MG5_param.dat')
            check_param_card.convert_to_mg5card(param_card, mg5_param)
            check_param_card.check_valid_param_card(mg5_param)
        
        # limit the number of event to 100k
        self.check_nb_events()

        # this is in order to avoid conflicts between runs with and without
        # lhapdf
        misc.compile(['clean4pdf'], cwd = pjoin(self.me_dir, 'Source'))
        
        # set  lhapdf.
        if self.run_card['pdlabel'] == "lhapdf":
            self.make_opts_var['lhapdf'] = 'True'
            self.link_lhapdf(pjoin(self.me_dir,'lib'))
            pdfsetsdir = self.get_lhapdf_pdfsetsdir()
            lhaid_list = [int(self.run_card['lhaid'])]
            self.copy_lhapdf_set(lhaid_list, pdfsetsdir)
        if self.run_card['pdlabel'] != "lhapdf":
            self.pdffile = None
            self.make_opts_var['lhapdf'] = ""
            
        # set random number
        if self.run_card['iseed'] != 0:
            self.random = int(self.run_card['iseed'])
            self.run_card['iseed'] = 0
            # Reset seed in run_card to 0, to ensure that following runs
            # will be statistically independent
            self.run_card.write(pjoin(self.me_dir, 'Cards','run_card.dat'))
        elif os.path.exists(pjoin(self.me_dir,'SubProcesses','randinit')):
            for line in open(pjoin(self.me_dir,'SubProcesses','randinit')):
                data = line.split('=')
                assert len(data) ==2
                self.random = int(data[1])
                break
        else:
            self.random = random.randint(1, 30107)
                                                               
        if self.run_card['ickkw'] == 2:
            logger.info('Running with CKKW matching')
<<<<<<< HEAD
            self.treat_ckkw_matching()
=======
            self.treat_CKKW_matching()

        # add the make_opts_var to make_opts
        self.update_make_opts()
>>>>>>> e93d2438
            
        # create param_card.inc and run_card.inc
        self.do_treatcards('')
        
        logger.info("compile Source Directory")
        # Compile
        for name in [ 'all', '../bin/internal/combine_events']:
            self.compile(arg=[name], cwd=os.path.join(self.me_dir, 'Source'))
        
        
    ############################################################################
    ##  HELPING ROUTINE
    ############################################################################
    @staticmethod
    def check_dir(path, default=''):
        """check if the directory exists. if so return the path otherwise the 
        default"""
         
        if os.path.isdir(path):
            return path
        else:
            return default

    ############################################################################
    def get_Pdir(self):
        """get the list of Pdirectory if not yet saved."""
        
        if hasattr(self, "Pdirs"):
            if self.me_dir in self.Pdirs[0]:
                return self.Pdirs
        self.Pdirs = [pjoin(self.me_dir, 'SubProcesses', l.strip()) 
                     for l in open(pjoin(self.me_dir,'SubProcesses', 'subproc.mg'))]
        return self.Pdirs
        
    ############################################################################
    def get_Gdir(self):
        """get the list of Gdirectory if not yet saved."""
        
        if hasattr(self, "Gdirs"):
            if self.me_dir in self.Gdirs[0]:
                return self.Gdirs

        Pdirs = self.get_Pdir()
        Gdirs = []        
        for P in Pdirs:
            for line in open(pjoin(P, "symfact.dat")):
                tag, mfactor = line.split()
                Gdirs.append( (pjoin(P, "G%s" % tag), int(mfactor)) )
            
        
        self.Gdirs = Gdirs
        return self.Gdirs
                
    ############################################################################
    def set_run_name(self, name, tag=None, level='parton', reload_card=False,
                     allow_new_tag=True):
        """define the run name, the run_tag, the banner and the results."""
    
        def get_last_tag(self, level):
            # Return the tag of the previous run having the required data for this
            # tag/run to working wel.
            if level == 'parton':
                return
            elif level in ['pythia','pythia8']:
                return self.results[self.run_name][0]['tag']
            else:
                for i in range(-1,-len(self.results[self.run_name])-1,-1):
                    tagRun = self.results[self.run_name][i]
                    if tagRun.pythia or tagRun.shower or tagRun.pythia8 :
                        return tagRun['tag']
    
        
        # when are we force to change the tag new_run:previous run requiring changes
        upgrade_tag = {'parton': ['parton','pythia','pgs','delphes'],
                       'pythia': ['pythia','pgs','delphes'],
                       'pgs': ['pgs'],
                       'delphes':['delphes'],
                       'plot':[],
                       'syscalc':[]}
        
        

        if name == self.run_name:        
            if reload_card:
                run_card = pjoin(self.me_dir, 'Cards','run_card.dat')
                self.run_card = banner_mod.RunCard(run_card)

            #check if we need to change the tag
            if tag:
                self.run_card['run_tag'] = tag
                self.run_tag = tag
                self.results.add_run(self.run_name, self.run_card)
            else:
                for tag in upgrade_tag[level]:
                    if getattr(self.results[self.run_name][-1], tag):
                        tag = self.get_available_tag()
                        self.run_card['run_tag'] = tag
                        self.run_tag = tag
                        self.results.add_run(self.run_name, self.run_card)                        
                        break
            return get_last_tag(self, level)

        
        # save/clean previous run
        if self.run_name:
            self.store_result()
        # store new name
        self.run_name = name
        
        new_tag = False
        # First call for this run -> set the banner
        self.banner = banner_mod.recover_banner(self.results, level, name)
        if 'mgruncard' in self.banner:
            self.run_card = self.banner.charge_card('run_card')
        else:
            # Read run_card
            run_card = pjoin(self.me_dir, 'Cards','run_card.dat')
            self.run_card = banner_mod.RunCard(run_card)   
        
        if tag:
            self.run_card['run_tag'] = tag
            new_tag = True
        elif not self.run_name in self.results and level =='parton':
            pass # No results yet, so current tag is fine
        elif not self.run_name in self.results:
            #This is only for case when you want to trick the interface
            logger.warning('Trying to run data on unknown run.')
            self.results.add_run(name, self.run_card)
            self.results.update('add run %s' % name, 'all', makehtml=False)
        else:
            for tag in upgrade_tag[level]:
                
                if getattr(self.results[self.run_name][-1], tag):
                    # LEVEL is already define in the last tag -> need to switch tag
                    tag = self.get_available_tag()
                    self.run_card['run_tag'] = tag
                    new_tag = True
                    break
            if not new_tag:
                # We can add the results to the current run
                tag = self.results[self.run_name][-1]['tag']
                self.run_card['run_tag'] = tag # ensure that run_tag is correct                
                   
        if allow_new_tag and (name in self.results and not new_tag):
            self.results.def_current(self.run_name)
        else:
            self.results.add_run(self.run_name, self.run_card)

        self.run_tag = self.run_card['run_tag']

        return get_last_tag(self, level)
            
            
        
        
        
        
        

    ############################################################################
    def find_model_name(self):
        """ return the model name """
        if hasattr(self, 'model_name'):
            return self.model_name
        
        model = 'sm'
        proc = []
        for line in open(os.path.join(self.me_dir,'Cards','proc_card_mg5.dat')):
            line = line.split('#')[0]
            #line = line.split('=')[0]
            if line.startswith('import') and 'model' in line:
                model = line.split()[2]   
                proc = []
            elif line.startswith('generate'):
                proc.append(line.split(None,1)[1])
            elif line.startswith('add process'):
                proc.append(line.split(None,2)[2])
       
        self.model = model
        self.process = proc 
        return model
    
    
    ############################################################################
    def check_nb_events(self):
        """Find the number of event in the run_card, and check that this is not 
        too large"""

        
        nb_event = int(self.run_card['nevents'])
        if nb_event > 1000000:
            logger.warning("Attempting to generate more than 1M events")
            logger.warning("Limiting number to 1M. Use multi_run for larger statistics.")
            path = pjoin(self.me_dir, 'Cards', 'run_card.dat')
            os.system(r"""perl -p -i.bak -e "s/\d+\s*=\s*nevents/1000000 = nevents/" %s""" \
                                                                         % path)
            self.run_card['nevents'] = 1000000

        return

  
    ############################################################################    
    def update_random(self):
        """ change random number"""
        
        self.random += 3
        if self.random > 30081*30081: # can't use too big random number
            raise MadGraph5Error,\
                  'Random seed too large ' + str(self.random) + ' > 30081*30081'

    ############################################################################
    def save_random(self):
        """save random number in appropirate file"""

        fsock = open(pjoin(self.me_dir, 'SubProcesses','randinit'),'w')
        fsock.writelines('r=%s\n' % self.random)

    def do_quit(self, *args, **opts):
        
        common_run.CommonRunCmd.do_quit(self, *args, **opts)
        return CmdExtended.do_quit(self, *args, **opts)
        
    ############################################################################
    def treat_CKKW_matching(self):
        """check for ckkw"""
        
        lpp1 = self.run_card['lpp1']
        lpp2 = self.run_card['lpp2']
        e1 = self.run_card['ebeam1']
        e2 = self.run_card['ebeam2']
        pd = self.run_card['pdlabel']
        lha = self.run_card['lhaid']
        xq = self.run_card['xqcut']
        translation = {'e1': e1, 'e2':e2, 'pd':pd, 
                       'lha':lha, 'xq':xq}

        if lpp1 or lpp2:
            # Remove ':s from pd          
            if pd.startswith("'"):
                pd = pd[1:]
            if pd.endswith("'"):
                pd = pd[:-1]                

            if xq >2 or xq ==2:
                xq = 2
            
            # find data file
            if pd == "lhapdf":
                issudfile = 'lib/issudgrid-%(e1)s-%(e2)s-%(pd)s-%(lha)s-%(xq)s.dat.gz'
            else:
                issudfile = 'lib/issudgrid-%(e1)s-%(e2)s-%(pd)s-%(xq)s.dat.gz'
            if self.web:
                issudfile = pjoin(self.webbin, issudfile % translation)
            else:
                issudfile = pjoin(self.me_dir, issudfile % translation)
            
            logger.info('Sudakov grid file: %s' % issudfile)
            
            # check that filepath exists
            if os.path.exists(issudfile):
                path = pjoin(self.me_dir, 'lib', 'issudgrid.dat')
                misc.gunzip(issudfile, keep=True, stdout=path)
            else:
                msg = 'No sudakov grid file for parameter choice. Start to generate it. This might take a while'
                logger.info(msg)
                self.update_status('GENERATE SUDAKOV GRID', level='parton')
                
                for i in range(-2,6):
                    self.cluster.submit('%s/gensudgrid ' % self.dirbin, 
                    argument = ['%d'%i],
                    cwd=self.me_dir, 
                    stdout=open(pjoin(self.me_dir, 'gensudgrid%s.log' % i),'w'))
                self.monitor()
                for i in range(-2,6):
                    path = pjoin(self.me_dir, 'lib', 'issudgrid.dat')
                    os.system('cat %s/gensudgrid%s.log >> %s' % (self.me_dir, path))
                    misc.gzip(path, stdout=issudfile)
                                     
    ############################################################################
    def create_root_file(self, input='unweighted_events.lhe', 
                                              output='unweighted_events.root' ):
        """create the LHE root file """
        self.update_status('Creating root files', level='parton')

        eradir = self.options['exrootanalysis_path']
        try:
            misc.call(['%s/ExRootLHEFConverter' % eradir, 
                             input, output],
                            cwd=pjoin(self.me_dir, 'Events'))
        except Exception:
            logger.warning('fail to produce Root output [problem with ExRootAnalysis]')
    
    def run_syscalc(self, mode='parton', event_path=None, output=None):
        """create the syscalc output""" 

        if self.run_card['use_syst'] not in self.true:
            return
        
        if self.run_card['event_norm'] != 'sum':
            logger.critical('SysCalc works only when event_norm is on \'sum\'.')
            logger.critical('MG5aMC will still run it, but beware that the xsecs'+\
                        ' in SysCalc log files will be incorrectly normalized.')            
            
        
        logger.info('running syscalc on mode %s' % mode)        

        # Check that all pdfset are correctly installed
        lhaid = [self.run_card.get_lhapdf_id()]
        sys_pdf = self.run_card['sys_pdf'].split('&&')
        lhaid += [l.split()[0] for l in sys_pdf]
        pdfsets_dir = self.get_lhapdf_pdfsetsdir()
        # Copy all the relevant PDF sets
        [self.copy_lhapdf_set([onelha], pdfsets_dir) for onelha in lhaid]
        
        
        scdir = self.options['syscalc_path']
        tag = self.run_card['run_tag']  
        card = pjoin(self.me_dir, 'bin','internal', 'syscalc_card.dat')
        template = open(pjoin(self.me_dir, 'bin','internal', 'syscalc_template.dat')).read()
        self.run_card['sys_pdf'] = self.run_card['sys_pdf'].split('#',1)[0].replace('&&',' \n ')
        
        if self.run_card['sys_pdf'].lower() in ['', 'f', 'false', 'none', '.false.']:
            self.run_card['sys_pdf'] = ''
        if self.run_card['sys_alpsfact'].lower() in ['', 'f', 'false', 'none','.false.']:
            self.run_card['sys_alpsfact'] = ''



        
        # check if the scalecorrelation parameter is define:
        if not 'sys_scalecorrelation' in self.run_card:
            self.run_card['sys_scalecorrelation'] = -1
        open(card,'w').write(template % self.run_card)
        
        if not scdir or \
            not os.path.exists(card):
            return False
        event_dir = pjoin(self.me_dir, 'Events')

        if not event_path:
            if mode == 'parton':
                event_path = pjoin(event_dir,self.run_name, 'unweighted_events.lhe')
                if not (os.path.exists(event_path) or os.path.exists(event_path+".gz")):
                    event_path = pjoin(event_dir, 'unweighted_events.lhe')
                output = pjoin(event_dir, 'syscalc.lhe')
            elif mode == 'Pythia':
                if 'mgpythiacard' in self.banner:
                    pat = re.compile('''^\s*qcut\s*=\s*([\+\-\d.e]*)''', re.M+re.I)
                    data = pat.search(self.banner['mgpythiacard'])
                    if data:
                        qcut = float(data.group(1))
                        xqcut = abs(self.run_card['xqcut'])
                        for value in self.run_card['sys_matchscale'].split():
                            if float(value) < qcut:
                                raise SysCalcError, 'qcut value for sys_matchscale lower than qcut in pythia_card. Bypass syscalc'
                            if float(value) < xqcut:
                                raise SysCalcError, 'qcut value for sys_matchscale lower than xqcut in run_card. Bypass syscalc'
                        
                        
                event_path = pjoin(event_dir,'syst.dat')
                output = pjoin(event_dir, 'syscalc.dat')
            else:
                raise self.InvalidCmd, 'Invalid mode %s' % mode
            
        if not os.path.exists(event_path):
            if os.path.exists(event_path+'.gz'):
                misc.gunzip(event_path+'.gz')
            else:
                raise SysCalcError, 'Events file %s does not exits' % event_path
        
        self.update_status('Calculating systematics for %s level' % mode, level = mode.lower())
        try:
            proc = misc.call([os.path.join(scdir, 'sys_calc'),
                               event_path, card, output],
                            stdout = open(pjoin(event_dir, self.run_name, '%s_%s_syscalc.log' % (tag,mode)),'w'),
                            stderr = subprocess.STDOUT,
                            cwd=event_dir)
            # Wait 5 s to make sure file is finished writing
            time.sleep(5)            
        except OSError, error:
            logger.error('fail to run syscalc: %s. Please check that SysCalc is correctly installed.' % error)
        else:
            if not os.path.exists(output):
                logger.warning('SysCalc Failed. Please read the associate log to see the reason. Did you install the associate PDF set?')
            elif mode == 'parton':
                files.mv(output, event_path)
                
        self.update_status('End syscalc for %s level' % mode, level = mode.lower(),
                                                                 makehtml=False)
        
        return True   



    ############################################################################
    def ask_run_configuration(self, mode=None, args=[]):
        """Ask the question when launching generate_events/multi_run"""
        
        available_mode = ['0']
        void = 'NOT INSTALLED'
        switch_order = ['shower', 'detector', 'madspin', 'reweight']
        
        switch = dict((k, void) for k in switch_order)

        description = {'shower': 'Choose the shower/hadronization program:',
                       'detector': 'Choose the detector simulation program:',
                       'madspin': 'Decay particles with the MadSpin module:',
                       'reweight':'Add weights to the events based on changing model parameters:',
                       }

        force_switch = {('shower', 'OFF'): {'detector': 'OFF'},
                       ('detector', 'PGS'): {'shower':'PYTHIA6'},
                       ('detector', 'DELPHES'): {'shower': ['PYTHIA8', 'PYTHIA6']}}

        switch_assign = lambda key, value: switch.__setitem__(key, value if value \
                                         in valid_options[key] else switch[key])

        valid_options = dict((k, ['OFF']) for k in switch_order) # track of all possible input for an entry
        options =  ['auto', 'done']
                
        # Init the switch value according to the current status
        if self.options['pythia-pgs_path']:
            available_mode.append('1')
            available_mode.append('2')
            valid_options['shower'].append('PYTHIA6')
            valid_options['detector'].append('PGS')
            options += ['pythia', 'pgs', 'pythia=ON', 'pythia=OFF', 'pgs=ON', 'pgs=OFF']
            if os.path.exists(pjoin(self.me_dir,'Cards','pythia_card.dat')):
                switch['shower'] = 'PYTHIA6'
            else:
                switch['shower'] = 'OFF'
            if os.path.exists(pjoin(self.me_dir,'Cards','pgs_card.dat')):
                switch['detector'] = 'PGS'
            else:
                switch['detector'] = 'OFF'
        
        if self.options['pythia8_path']:
            available_mode.append('1')
            valid_options['shower'].append('PYTHIA8')
            if os.path.exists(pjoin(self.me_dir,'Cards','pythia8_card.dat')):
                switch['shower'] = 'PYTHIA8'
            elif switch['shower'] == void:
                switch['shower'] = 'OFF'            
            
        # Need to allow Delphes only if a shower exists                
        if self.options['delphes_path']:
            if valid_options['shower'] != ['OFF']:
                available_mode.append('2')
                valid_options['detector'].append('DELPHES')
                valid_options['detector'].append('DELPHES-CMS')
                valid_options['detector'].append('DELPHES-ATLAS')  
                options += ['delphes',   'delphes=ON', 'delphes=OFF']             
                if os.path.exists(pjoin(self.me_dir,'Cards','delphes_card.dat')):
                    switch['detector'] = 'DELPHES'
                else:
                    switch['detector'] = 'OFF'
            elif valid_options['detector'] == ['OFF']:
                switch['detector'] = "Requires a shower"
                        
        # Check switch status for MS/reweight
        if not MADEVENT or ('mg5_path' in self.options and self.options['mg5_path']):
            available_mode.append('3')
            valid_options['madspin'] = ['ON', 'OFF']
            if os.path.exists(pjoin(self.me_dir,'Cards','madspin_card.dat')):
                switch['madspin'] = 'ON'
            else:
                switch['madspin'] = 'OFF'
            if misc.has_f2py() or self.options['f2py_compiler']:
                available_mode.append('4')
                valid_options['reweight'] = ['ON', 'OFF']
                if os.path.exists(pjoin(self.me_dir,'Cards','reweight_card.dat')):
                    switch['reweight'] = 'ON'
                else:
                    switch['reweight'] = 'OFF'
            else: 
                switch['reweight'] = 'Not available (requires NumPy)'
                       
        if '-R' in args or '--reweight' in args:
            if switch['reweight'] == 'OFF':
                switch['reweight'] = 'ON'
            elif switch['reweight'] != 'ON':
                logger.critical("Cannot run reweight: %s", switch['reweight'])
        if '-M' in args or '--madspin' in args:
            if switch['madspin'] == 'OFF':
                switch['madspin'] = 'ON'
            elif switch['madspin'] != 'ON':
                logger.critical("Cannot run madspin: %s", switch['reweight'])            
        

        for id, key in enumerate(switch_order):
            if len(valid_options[key]) >1:
                options += ['%s=%s' % (key, s) for s in valid_options[key]]
                options.append(key)
                
        options += ['parton'] + sorted(list(set(available_mode)))    
        #options += ['pythia=ON', 'pythia=OFF', 'delphes=ON', 'delphes=OFF', 'pgs=ON', 'pgs=OFF']
        #ask the question
        if mode or not self.force:
            answer = ''
            while answer not in ['0', 'done', 'auto']:
                if mode:
                    answer = mode
                else:      
                    switch_format = " %i %-61s %10s=%s\n"
                    question = "The following switches determine which programs are run:\n"
                    for id, key in enumerate(switch_order):
                        question += switch_format % (id+1, description[key], key, switch[key])
                    question += '  Either type the switch number (1 to %s) to change its setting,\n' % (id+1)
                    question += '  Set any switch explicitly (e.g. type \'madspin=ON\' at the prompt)\n'
                    question += '  Type \'help\' for the list of all valid option\n' 
                    question += '  Type \'0\', \'auto\', \'done\' or just press enter when you are done.\n'
                    answer = self.ask(question, '0', options, case=False)
                if (answer.isdigit() and answer != '0') or answer in ['shower', 'detector']:
                    if answer.isdigit():
                        key = switch_order[int(answer) - 1]
                    else:
                        key = answer
                    for i, opt in enumerate(valid_options[key]):
                        if opt == switch[key]:
                            break
                    i +=1
                    if i == len(valid_options[key]):
                        i=0
                    answer = '%s=%s' % (key, valid_options[key][i])

                if '=' in answer:
                    key, status = answer.split('=')
                    key, status = key.lower().strip(), status.upper().strip()
                    
                    if key not in switch:
                        # this means use use outdated switch. Use converter to new syntax
                        logger.warning("Using old syntax. Please check that we run what you expect.")
                        if key == "pythia" and status == "ON":
                            key, status = "shower", "PYTHIA6"
                        elif key == "pythia" and status == "OFF":
                            key, status = "shower", "OFF"
                        elif key == "pgs" and status == "ON":
                            if switch["detector"] in ["OFF", "PGS"] :
                                key, status = "detector", "PGS"
                            else:
                                key, status = "detector", "DELPHES+PGS"
                        elif key == "delphes" and status == "ON":
                            if switch["detector"] in ["OFF", "DELPHES"] :
                                key, status = "detector", "DELPHES"
                            else:
                                key, status = "detector", "DELPHES+PGS"                                
                        elif key == "pgs" and status == "OFF":
                            if switch["detector"] in ["OFF", "PGS"] :
                                key, status = "detector", "OFF"
                            elif switch["detector"] == "DELPHES+PGS":
                                key, status = "detector", "DELPHES"
                            else:
                                key, status = "detector", switch['detector']
                        elif key == "delphes" and status == "OFF":
                            if switch["detector"] in ["OFF", "DELPHES"] :
                                key, status = "detector", "OFF"
                            elif switch["detector"] == "DELPHES+PGS":
                                key, status = "detector", "PGS"
                            else:
                                key, status = "detector", switch['detector']                            
                                                  

                    switch[key] = status
                    if (key, status) in force_switch:
                        for key2, status2 in force_switch[(key, status)].items():
                            if isinstance(status2, str):
                                if switch[key2] not in  [status2, void]:
                                    logger.info('For coherence \'%s\' is set to \'%s\''
                                                % (key2, status2), '$MG:color:BLACK')
                                    switch[key2] = status2
                            else:
                                if switch[key2] not in  status2 + [void]:
                                    logger.info('For coherence \'%s\' is set to \'%s\''
                                                % (key2, status2[0]), '$MG:color:BLACK')
                                    switch[key2] = status2[0]
                elif answer in ['0', 'auto', 'done']:
                    continue
                elif answer in ['parton', 'pythia','pgs','madspin','reweight', 'delphes']:
                    logger.info('pass in %s only mode' % answer, '$MG:color:BLACK')
                    switch_assign('madspin', 'OFF')
                    switch_assign('reweight', 'OFF')
                    if answer == 'parton':
                        switch_assign('shower', 'OFF')
                        switch_assign('detector', 'OFF')
                    elif answer == 'pythia':
                        switch_assign('shower', 'PYTHIA6')
                        switch_assign('detector', 'OFF')
                    elif answer == 'pgs':
                        switch_assign('shower', 'PYTHIA6')
                        switch_assign('detector', 'PGS')
                    elif answer == 'delphes':
                        switch_assign('shower', 'PYTHIA6')
                        if switch['shower'] == 'OFF':
                            switch_assign('shower', 'PYTHIA8')
                        switch_assign('detector', 'DELPHES')
                    elif answer == 'madspin':
                        switch_assign('madspin', 'ON')
                        switch_assign('shower', 'OFF')
                        switch_assign('detector', 'OFF')
                    elif answer == 'reweight':
                        switch_assign('reweight', 'ON')
                        switch_assign('shower', 'OFF')
                        switch_assign('detector', 'OFF') 
                    
                if mode:
                    answer =  '0' #mode auto didn't pass here (due to the continue)
            else:
                answer = 'auto'                        
                                                                     
        # Now that we know in which mode we are check that all the card
        #exists (copy default if needed)

        cards = ['param_card.dat', 'run_card.dat']
        if switch['shower'] in ['PY6', 'PYTHIA6']:
            cards.append('pythia_card.dat')
        if switch['shower'] in ['PY8', 'PYTHIA8']:
            cards.append('pythia8_card.dat')            
        if switch['detector'] in  ['PGS','DELPHES+PGS']:
            cards.append('pgs_card.dat')
        if switch['detector'] in ['DELPHES', 'DELPHES+PGS']:
            cards.append('delphes_card.dat')
            delphes3 = True
            if os.path.exists(pjoin(self.options['delphes_path'], 'data')):
                delphes3 = False
                cards.append('delphes_trigger.dat')
        if switch['madspin'] == 'ON':
            cards.append('madspin_card.dat')
        if switch['reweight'] == 'ON':
            cards.append('reweight_card.dat')
        self.keep_cards(cards)
        
        if os.path.isfile(pjoin(self.me_dir,'Cards','MadLoopParams.dat')):
            cards.append('MadLoopParams.dat')
        
        if self.force:
            self.check_param_card(pjoin(self.me_dir,'Cards','param_card.dat' ))
            return

        if answer == 'auto':
            self.ask_edit_cards(cards, mode='auto')
        else:
            self.ask_edit_cards(cards)
        return
    
    ############################################################################
    def ask_pythia_run_configuration(self, mode=None, pythia_version=6):
        """Ask the question when launching pythia"""
        
        pythia_suffix = '' if pythia_version==6 else '%d'%pythia_version
        
        available_mode = ['0', '1']
        if pythia_version==6:
            available_mode.append('2')
        if self.options['delphes_path']:
                available_mode.append('3')
        name = {'0': 'auto', '2':'pgs', '3':'delphes'}
        name['1'] = 'pythia%s'%pythia_suffix
        options = available_mode + [name[val] for val in available_mode]
        question = """Which programs do you want to run?
    0 / auto    : running existing cards\n"""
        if pythia_version==6:
            question += """    1 / pythia  : Pythia\n"""
            question += """    2 / pgs     : Pythia + PGS\n"""
        else:
            question += """    1 / pythia8  : Pythia8\n"""

        if '3' in available_mode:
            question += """    3 / delphes  : Pythia%s + Delphes.\n"""%pythia_suffix

        if not self.force:
            if not mode:
                mode = self.ask(question, '0', options)
        elif not mode:
            mode = 'auto'
            
        if mode.isdigit():
            mode = name[mode]
             
        auto = False
        if mode == 'auto':
            auto = True
            if pythia_version==6 and os.path.exists(pjoin(self.me_dir,
                                                      'Cards', 'pgs_card.dat')):
                mode = 'pgs'
            elif os.path.exists(pjoin(self.me_dir, 'Cards', 'delphes_card.dat')):
                mode = 'delphes'
            else: 
                mode = 'pythia%s'%pythia_suffix
        logger.info('Will run in mode %s' % mode)
                                               
        # Now that we know in which mode we are check that all the card
        #exists (copy default if needed) remove pointless one
        cards = ['pythia%s_card.dat'%pythia_suffix]
        if mode == 'pgs' and pythia_version==6:
            cards.append('pgs_card.dat')
        if mode == 'delphes':
            cards.append('delphes_card.dat')
            delphes3 = True
            if os.path.exists(pjoin(self.options['delphes_path'], 'data')):
                delphes3 = False
                cards.append('delphes_trigger.dat')
        self.keep_cards(cards)
        
        if self.force:
            return mode
        
        if auto:
            self.ask_edit_cards(cards, mode='auto')
        else:
            self.ask_edit_cards(cards)

        return mode
                
#===============================================================================
# MadEventCmd
#===============================================================================
class MadEventCmdShell(MadEventCmd, cmd.CmdShell):
    """The command line processor of MadGraph"""  



#===============================================================================
# HELPING FUNCTION For Subprocesses
#===============================================================================
class SubProcesses(object):

    name_to_pdg = {}

    @classmethod
    def clean(cls):
        cls.name_to_pdg = {}
    
    @staticmethod
    def get_subP(me_dir):
        """return the list of Subprocesses"""
        
        out = []
        for line in open(pjoin(me_dir,'SubProcesses', 'subproc.mg')):
            if not line:
                continue
            name = line.strip()
            if os.path.exists(pjoin(me_dir, 'SubProcesses', name)):
                out.append(pjoin(me_dir, 'SubProcesses', name))
        
        return out
        


    @staticmethod
    def get_subP_info(path):
        """ return the list of processes with their name"""

        nb_sub = 0
        names = {}
        old_main = ''

        if not os.path.exists(os.path.join(path,'processes.dat')):
            return SubProcesses.get_subP_info_v4(path)

        for line in open(os.path.join(path,'processes.dat')):
            main = line[:8].strip()
            if main == 'mirror':
                main = old_main
            if line[8:].strip() == 'none':
                continue
            else:
                main = int(main)
                old_main = main

            sub_proccess = line[8:]
            nb_sub += sub_proccess.count(',') + 1
            if main in names:
                names[main] += [sub_proccess.split(',')]
            else:
                names[main]= [sub_proccess.split(',')]

        return names

    @staticmethod
    def get_subP_info_v4(path):
        """ return the list of processes with their name in case without grouping """

        nb_sub = 0
        names = {'':[[]]}
        path = os.path.join(path, 'auto_dsig.f')
        found = 0
        for line in open(path):
            if line.startswith('C     Process:'):
                found += 1
                names[''][0].append(line[15:])
            elif found >1:
                break
        return names


    @staticmethod
    def get_subP_ids(path):
        """return the pdg codes of the particles present in the Subprocesses"""

        all_ids = []
        for line in open(pjoin(path, 'leshouche.inc')):
            if not 'IDUP' in line:
                continue
            particles = re.search("/([\d,-]+)/", line)
            all_ids.append([int(p) for p in particles.group(1).split(',')])
        return all_ids
    
    
#===============================================================================                                                                              
class GridPackCmd(MadEventCmd):
    """The command for the gridpack --Those are not suppose to be use interactively--"""

    def __init__(self, me_dir = None, nb_event=0, seed=0, *completekey, **stdin):
        """Initialize the command and directly run"""

        # Initialize properly
        
        MadEventCmd.__init__(self, me_dir, *completekey, **stdin)
        self.run_mode = 0
        self.random = seed
        self.random_orig = self.random
        self.options['automatic_html_opening'] = False
        # Now it's time to run!
        if me_dir and nb_event and seed:
            self.launch(nb_event, seed)
        else:
            raise MadGraph5Error,\
                  'Gridpack run failed: ' + str(me_dir) + str(nb_event) + \
                  str(seed)

    def launch(self, nb_event, seed):
        """ launch the generation for the grid """

        # 1) Restore the default data
        logger.info('generate %s events' % nb_event)
        self.set_run_name('GridRun_%s' % seed)
        self.update_status('restoring default data', level=None)
        misc.call([pjoin(self.me_dir,'bin','internal','restore_data'),
                         'default'],
            cwd=self.me_dir)

        # 2) Run the refine for the grid
        self.update_status('Generating Events', level=None)
        #misc.call([pjoin(self.me_dir,'bin','refine4grid'),
        #                str(nb_event), '0', 'Madevent','1','GridRun_%s' % seed],
        #                cwd=self.me_dir)
        self.refine4grid(nb_event)

        # 3) Combine the events/pythia/...
        self.exec_cmd('combine_events')
        self.exec_cmd('store_events')
        self.print_results_in_shell(self.results.current)
        self.exec_cmd('decay_events -from_cards', postcmd=False)

    def refine4grid(self, nb_event):
        """Special refine for gridpack run."""
        self.nb_refine += 1
        
        precision = nb_event

        # initialize / remove lhapdf mode
        # self.configure_directory() # All this has been done before
        self.cluster_mode = 0 # force single machine

        # Store seed in randinit file, to be read by ranmar.f
        self.save_random()
        
        self.update_status('Refine results to %s' % precision, level=None)
        logger.info("Using random number seed offset = %s" % self.random)
        
        self.total_jobs = 0
        subproc = [P for P in os.listdir(pjoin(self.me_dir,'SubProcesses')) if 
                   P.startswith('P') and os.path.isdir(pjoin(self.me_dir,'SubProcesses', P))]
        devnull = open(os.devnull, 'w')
        for nb_proc,subdir in enumerate(subproc):
            subdir = subdir.strip()
            Pdir = pjoin(self.me_dir, 'SubProcesses',subdir)
            bindir = pjoin(os.path.relpath(self.dirbin, Pdir))
                           
            logger.info('    %s ' % subdir)
            # clean previous run
            for match in misc.glob('*ajob*', Pdir):
                if os.path.basename(match)[:4] in ['ajob', 'wait', 'run.', 'done']:
                    os.remove(pjoin(Pdir, match))
            

            logfile = pjoin(Pdir, 'gen_ximprove.log')
            misc.call([pjoin(bindir, 'gen_ximprove')],
                                    stdin=subprocess.PIPE,
                                    stdout=open(logfile,'w'),
                                    cwd=Pdir)

            if os.path.exists(pjoin(Pdir, 'ajob1')):
                alljobs = misc.glob('ajob*', Pdir)
                nb_tot = len(alljobs)            
                self.total_jobs += nb_tot
                for i, job in enumerate(alljobs):
                    job = os.path.basename(job)
                    self.launch_job('%s' % job, cwd=Pdir, remaining=(nb_tot-i-1), 
                             run_type='Refine number %s on %s (%s/%s)' %
                             (self.nb_refine, subdir, nb_proc+1, len(subproc)))
                    if os.path.exists(pjoin(self.me_dir,'error')):
                        self.monitor(html=True)
                        raise MadEventError, \
                            'Error detected in dir %s: %s' % \
                            (Pdir, open(pjoin(self.me_dir,'error')).read())
        self.monitor(run_type='All job submitted for refine number %s' % 
                                                                 self.nb_refine)
        
        self.update_status("Combining runs", level='parton')
        try:
            os.remove(pjoin(Pdir, 'combine_runs.log'))
        except Exception:
            pass
        
        bindir = pjoin(os.path.relpath(self.dirbin, pjoin(self.me_dir,'SubProcesses')))
        combine_runs.CombineRuns(self.me_dir)
        
        #update html output
        cross, error = sum_html.make_all_html_results(self)
        self.results.add_detail('cross', cross)
        self.results.add_detail('error', error)
        
        
        self.update_status('finish refine', 'parton', makehtml=False)
        devnull.close()


class MadLoopInitializer(object):
    """ A container class for the various methods for initializing MadLoop. It is
    placed in MadEventInterface because it is used by Madevent for loop-induced 
    simulations. """

    @staticmethod
    def make_and_run(dir_name,checkRam=False):
        """ Compile the check program in the directory dir_name.
        Return the compilation and running time. """

        # Make sure to recreate the executable and modified source
        # (The time stamps are sometimes not actualized if it is too fast)
        if os.path.isfile(pjoin(dir_name,'check')):
            os.remove(pjoin(dir_name,'check'))
            os.remove(pjoin(dir_name,'check_sa.o'))
            os.remove(pjoin(dir_name,'loop_matrix.o'))            
        # Now run make
        devnull = open(os.devnull, 'w')
        start=time.time()
        retcode = subprocess.call(['make','check'],
                                   cwd=dir_name, stdout=devnull, stderr=devnull)
        compilation_time = time.time()-start
        if retcode != 0:
            logging.info("Error while executing make in %s" % dir_name)
            return None, None, None

        if not checkRam:
            start=time.time()
            retcode = subprocess.call('./check',
                                   cwd=dir_name, stdout=devnull, stderr=devnull)

            run_time = time.time()-start
            ram_usage = None
        else:
            ptimer = misc.ProcessTimer(['./check'], cwd=dir_name, shell=False, \
                                 stdout=devnull, stderr=devnull, close_fds=True)
            try:
                ptimer.execute()
                #poll as often as possible; otherwise the subprocess might 
                # "sneak" in some extra memory usage while you aren't looking
                # Accuracy of .2 seconds is enough for the timing.
                while ptimer.poll():
                    time.sleep(.2)
            finally:
                #make sure that we don't leave the process dangling.
                ptimer.close()
            # Notice that ptimer.max_vms_memory is also available if needed.
            ram_usage = ptimer.max_rss_memory
            # Unfortunately the running time is less precise than with the
            # above version
            run_time = (ptimer.t1 - ptimer.t0)
            retcode = ptimer.p.returncode

        devnull.close()

        if retcode != 0:
            logging.warning("Error while executing ./check in %s" % dir_name)
            return None, None, None

        return compilation_time, run_time, ram_usage

    @staticmethod
    def fix_PSPoint_in_check(dir_path, read_ps = True, npoints = 1,
                             hel_config = -1, mu_r=0.0, split_orders=-1):
        """Set check_sa.f to be reading PS.input assuming a working dir dir_name.
        if hel_config is different than -1 then check_sa.f is configured so to
        evaluate only the specified helicity.
        If mu_r > 0.0, then the renormalization constant value will be hardcoded
        directly in check_sa.f, if is is 0 it will be set to Sqrt(s) and if it
        is < 0.0 the value in the param_card.dat is used.
        If the split_orders target (i.e. the target squared coupling orders for 
        the computation) is != -1, it will be changed in check_sa.f via the
        subroutine CALL SET_COUPLINGORDERS_TARGET(split_orders)."""

        file_path = dir_path
        if not os.path.isfile(dir_path) or \
                                   not os.path.basename(dir_path)=='check_sa.f':
            file_path = pjoin(dir_path,'check_sa.f')
            if not os.path.isfile(file_path):
                directories = [d for d in misc.glob('P*_*', dir_path) \
                         if (re.search(r'.*P\d+_\w*$', d) and os.path.isdir(d))]
                if len(directories)>0:
                     file_path = pjoin(directories[0],'check_sa.f')
        if not os.path.isfile(file_path):
            raise MadGraph5Error('Could not find the location of check_sa.f'+\
                                  ' from the specified path %s.'%str(file_path))    

        file = open(file_path, 'r')
        check_sa = file.read()
        file.close()
        
        file = open(file_path, 'w')
        check_sa = re.sub(r"READPS = \S+\)","READPS = %s)"%('.TRUE.' if read_ps \
                                                      else '.FALSE.'), check_sa)
        check_sa = re.sub(r"NPSPOINTS = \d+","NPSPOINTS = %d"%npoints, check_sa)
        if hel_config != -1:
            check_sa = re.sub(r"SLOOPMATRIX\S+\(\S+,MATELEM,",
                      "SLOOPMATRIXHEL_THRES(P,%d,MATELEM,"%hel_config, check_sa)
        else:
            check_sa = re.sub(r"SLOOPMATRIX\S+\(\S+,MATELEM,",
                                        "SLOOPMATRIX_THRES(P,MATELEM,",check_sa)
        if mu_r > 0.0:
            check_sa = re.sub(r"MU_R=SQRTS","MU_R=%s"%\
                                        (("%.17e"%mu_r).replace('e','d')),check_sa)
        elif mu_r < 0.0:
            check_sa = re.sub(r"MU_R=SQRTS","",check_sa)
        
        if split_orders > 0:
            check_sa = re.sub(r"SET_COUPLINGORDERS_TARGET\(-?\d+\)",
                     "SET_COUPLINGORDERS_TARGET(%d)"%split_orders,check_sa) 
        
        file.write(check_sa)
        file.close()

    @staticmethod    
    def run_initialization(run_dir=None, SubProc_dir=None, infos=None,\
                            req_files = ['HelFilter.dat','LoopFilter.dat'],
                            attempts = [4,15]):
        """ Run the initialization of the process in 'run_dir' with success 
        characterized by the creation of the files req_files in this directory.
        The directory containing the driving source code 'check_sa.f'.
        The list attempt gives the successive number of PS points the 
        initialization should be tried with before calling it failed.
        Returns the number of PS points which were necessary for the init.
        Notice at least run_dir or SubProc_dir must be provided.
        A negative attempt number given in input means that quadprec will be
        forced for initialization."""
        
        # If the user does not want detailed info, then set the dictionary
        # to a dummy one.
        if infos is None:
            infos={}
        
        if SubProc_dir is None and run_dir is None:
            raise MadGraph5Error, 'At least one of [SubProc_dir,run_dir] must'+\
                                           ' be provided in run_initialization.'
        
        # If the user does not specify where is check_sa.f, then it is assumed
        # to be one levels above run_dir
        if SubProc_dir is None:
            SubProc_dir = os.path.abspath(pjoin(run_dir,os.pardir))
            
        if run_dir is None:
            directories =[ dir for dir in misc.glob('P[0-9]*', SubProc_dir)
                                                         if os.path.isdir(dir) ]
            if directories:
                run_dir = directories[0]
            else:
                raise MadGraph5Error, 'Could not find a valid running directory'+\
                                                      ' in %s.'%str(SubProc_dir)

        # Use the presence of the file born_matrix.f to decide if it is a 
        # loop-induced process or not. It's not crucial, but just that because
        # of the dynamic adjustment of the ref scale used for deciding what are
        # the zero contributions, more points are neeeded for loop-induced.
        if not os.path.isfile(pjoin(run_dir,'born_matrix.f')):
            if len(attempts)>=1 and attempts[0]<8:
                attempts[0]=8
            if len(attempts)>=2 and attempts[1]<25:
                attempts[1]=25

        to_attempt = list(attempts)
        to_attempt.reverse()
        my_req_files = list(req_files)

        MLCardPath = pjoin(SubProc_dir,'MadLoopParams.dat')
        if not os.path.isfile(MLCardPath):
            raise MadGraph5Error, 'Could not find MadLoopParams.dat at %s.'\
                                                                     %MLCardPath
        else:
            MLCard      = banner_mod.MadLoopParam(MLCardPath) 
            MLCard_orig = banner_mod.MadLoopParam(MLCard)
        
        # Make sure that LoopFilter really is needed.
        if not MLCard['UseLoopFilter']:
            try:
                my_req_files.remove('LoopFilter.dat')
            except ValueError:
                pass

        if MLCard['HelicityFilterLevel']==0:
            try:
                my_req_files.remove('HelFilter.dat')
            except ValueError:
                pass

        def need_init():
            """ True if init not done yet."""
            proc_prefix_file = open(pjoin(run_dir,'proc_prefix.txt'),'r')
            proc_prefix = proc_prefix_file.read()
            proc_prefix_file.close()
            return any([not os.path.exists(pjoin(run_dir,'MadLoop5_resources',
                            proc_prefix+fname)) for fname in my_req_files]) or \
                         not os.path.isfile(pjoin(run_dir,'check')) or \
                         not os.access(pjoin(run_dir,'check'), os.X_OK)
        
        # Check if this is a process without born by checking the presence of the
        # file born_matrix.f
        is_loop_induced = os.path.exists(pjoin(run_dir,'born_matrix.f'))
        
        # For loop induced processes, always attempt quadruple precision if
        # double precision attempts fail and the user didn't specify himself
        # quadruple precision initializations attempts
        if not any(attempt<0 for attempt in to_attempt):
            to_attempt = [-attempt for attempt in to_attempt] + to_attempt
        use_quad_prec = 1
        curr_attempt = 1

        MLCard.set('WriteOutFilters',True)  
        
        while to_attempt!=[] and need_init():
            curr_attempt = to_attempt.pop()
            # if the attempt is a negative number it means we must force 
            # quadruple precision at initialization time
            if curr_attempt < 0:
                use_quad_prec = -1
                # In quadruple precision we can lower the ZeroThres threshold
                MLCard.set('CTModeInit',4)
                MLCard.set('ZeroThres',1e-11)
            else:
                # Restore the default double precision intialization params
                MLCard.set('CTModeInit',1)
                MLCard.set('ZeroThres',1e-9)
            # Plus one because the filter are written on the next PS point after
            curr_attempt = abs(curr_attempt+1)
            MLCard.set('MaxAttempts',curr_attempt) 
            MLCard.write(pjoin(SubProc_dir,'MadLoopParams.dat'))

            # initialization is performed.
            MadLoopInitializer.fix_PSPoint_in_check(run_dir, read_ps = False, 
                                                         npoints = curr_attempt)
            compile_time, run_time, ram_usage = \
                                        MadLoopInitializer.make_and_run(run_dir)
            if compile_time==None:
                logging.error("Failed at running the process in %s."%run_dir)
                attempts = None
                return None
            # Only set process_compilation time for the first compilation.
            if 'Process_compilation' not in infos.keys() or \
                                             infos['Process_compilation']==None:
                infos['Process_compilation'] = compile_time
            infos['Initialization'] = run_time
        
        MLCard_orig.write(pjoin(SubProc_dir,'MadLoopParams.dat'))
        if need_init():
            return None
        else:
            return use_quad_prec*(curr_attempt-1)

    @staticmethod
    def need_MadLoopInit(proc_dir, subproc_prefix='PV'):
        """Checks whether the necessary filters are present or not."""

        def need_init(ML_resources_path, proc_prefix, r_files):
            """ Returns true if not all required files are present. """
            return any([not os.path.exists(pjoin(ML_resources_path,
                            proc_prefix+fname)) for fname in r_files])

        MLCardPath = pjoin(proc_dir,'SubProcesses','MadLoopParams.dat')
        if not os.path.isfile(MLCardPath):
            raise MadGraph5Error, 'Could not find MadLoopParams.dat at %s.'\
                                                                     %MLCardPath        
        MLCard      = banner_mod.MadLoopParam(MLCardPath) 

        req_files = ['HelFilter.dat','LoopFilter.dat']
        # Make sure that LoopFilter really is needed.
        if not MLCard['UseLoopFilter']:
            try:
                req_files.remove('LoopFilter.dat')
            except ValueError:
                pass
        if MLCard['HelicityFilterLevel']==0:
            try:
                req_files.remove('HelFilter.dat')
            except ValueError:
                pass
        
        for v_folder in glob.iglob(pjoin(proc_dir,'SubProcesses',
                                                         '%s*'%subproc_prefix)):        
            # Make sure it is a valid MadLoop directory
            if not os.path.isdir(v_folder) or not os.path.isfile(\
                                               pjoin(v_folder,'loop_matrix.f')):
                continue
            proc_prefix_file = open(pjoin(v_folder,'proc_prefix.txt'),'r')
            proc_prefix = proc_prefix_file.read()
            proc_prefix_file.close()
            if need_init(pjoin(proc_dir,'SubProcesses','MadLoop5_resources'),
                                                        proc_prefix, req_files):
                return True
        
        return False

    @staticmethod
    def init_MadLoop(proc_dir, n_PS=None, subproc_prefix='PV', MG_options=None,
                                                              interface = None):
        """Advanced commands: Compiles and run MadLoop on RAMBO random PS points to initilize the
        filters."""

        logger.debug('Compiling Source materials necessary for MadLoop '+
                                                              'initialization.')
        # Initialize all the virtuals directory, so as to generate the necessary
        # filters (essentially Helcity filter).
        # Make sure that the MadLoopCard has the loop induced settings
        if interface is None:
            misc.compile(arg=['treatCardsLoopNoInit'], cwd=pjoin(proc_dir,'Source'))
        else:
            interface.do_treatcards('all --no_MadLoopInit')
        
        # First make sure that IREGI and CUTTOOLS are compiled if needed
        if os.path.exists(pjoin(proc_dir,'Source','CUTTOOLS')):
            misc.compile(arg=['libcuttools'],cwd=pjoin(proc_dir,'Source'))
        if os.path.exists(pjoin(proc_dir,'Source','IREGI')):
            misc.compile(arg=['libiregi'],cwd=pjoin(proc_dir,'Source'))
        # Then make sure DHELAS and MODEL are compiled
        misc.compile(arg=['libmodel'],cwd=pjoin(proc_dir,'Source'))
        misc.compile(arg=['libdhelas'],cwd=pjoin(proc_dir,'Source'))        
        
        # Now initialize the MadLoop outputs
        logger.info('Initializing MadLoop loop-induced matrix elements '+\
                                                 '(this can take some time)...')

        # Setup parallelization
        if MG_options:
            mcore = cluster.MultiCore(**MG_options)
        else:
            mcore = cluster.MultiCore(nb_core=1)
        def run_initialization_wrapper(run_dir, infos, attempts):
                if attempts is None:
                    n_PS = MadLoopInitializer.run_initialization(
                                                   run_dir=run_dir, infos=infos)
                else:
                    n_PS = MadLoopInitializer.run_initialization(
                                run_dir=run_dir, infos=infos, attempts=attempts)                    
                infos['nPS'] = n_PS
                return 0
    
        def wait_monitoring(Idle, Running, Done):
            if Idle+Running+Done == 0:
                return
            logger.debug('MadLoop initialization jobs: %d Idle, %d Running, %d Done'\
                                                         %(Idle, Running, Done))

        init_info = {}
        # List all virtual folders while making sure they are valid MadLoop folders
        VirtualFolders = [f for f in glob.iglob(pjoin(proc_dir,'SubProcesses',
                    '%s*'%subproc_prefix)) if (os.path.isdir(f) or 
                                      os.path.isfile(pjoin(f,'loop_matrix.f')))]
        logger.debug("Now Initializing MadLoop matrix element in %d folder%s:"%\
                         (len(VirtualFolders),'s' if len(VirtualFolders)>1 else ''))
        logger.debug(', '.join("'%s'"%os.path.basename(v_folder) for v_folder in 
                                                                    VirtualFolders))
        for v_folder in VirtualFolders:
            init_info[v_folder] = {}
            
            # We try all multiples of n_PS from 1 to max_mult, first in DP and then
            # in QP before giving up, or use default values if n_PS is None.
            max_mult = 3
            if n_PS is None:
                # Then use the default list of number of PS points to try
                mcore.submit(run_initialization_wrapper, 
                                   [pjoin(v_folder), init_info[v_folder], None])
            else:
                # Use specific set of PS points
                mcore.submit(run_initialization_wrapper, [pjoin(v_folder),
                       init_info[v_folder],
                       [n_PS*multiplier for multiplier in range(1,max_mult+1)]])

        # Wait for all jobs to finish.
        mcore.wait('',wait_monitoring,update_first=wait_monitoring)
        for v_folder in VirtualFolders:
            init = init_info[v_folder]
            if init['nPS'] is None:
                raise MadGraph5Error, 'Failed the initialization of'+\
                  " loop-induced matrix element '%s'%s."%\
                  (os.path.basename(v_folder),' (using default n_PS points)' if\
                    n_PS is None else ' (trying with a maximum of %d PS points)'\
                                                               %(max_mult*n_PS))
            if init['nPS']==0:
                logger.debug("Nothing to be done in '%s', all filters already "%\
                             os.path.basename(v_folder)+\
                   "present (use the '-r' option to force their recomputation)")
            else:
                logger.debug("'%s' finished using "%os.path.basename(v_folder)+
                  '%d PS points (%s), in %.3g(compil.) + %.3g(init.) secs.'%(
                  abs(init['nPS']),'DP' if init['nPS']>0 else 'QP',
                  init['Process_compilation'],init['Initialization']))
        
        logger.info('MadLoop initialization finished.')        

AskforEditCard = common_run.AskforEditCard


if '__main__' == __name__:
    # Launch the interface without any check if one code is already running.
    # This can ONLY run a single command !!
    import sys
    if not sys.version_info[0] == 2 or sys.version_info[1] < 6:
        sys.exit('MadGraph/MadEvent 5 works only with python 2.6 or later (but not python 3.X).\n'+\
               'Please upgrate your version of python.')

    import os
    import optparse
    # Get the directory of the script real path (bin)                                                                                                                                                           
    # and add it to the current PYTHONPATH                                                                                                                                                                      
    root_path = os.path.dirname(os.path.dirname(os.path.realpath( __file__ )))
    sys.path.insert(0, root_path)

    class MyOptParser(optparse.OptionParser):    
        class InvalidOption(Exception): pass
        def error(self, msg=''):
            raise MyOptParser.InvalidOption(msg)
    # Write out nice usage message if called with -h or --help                                                                                                                                                  
    usage = "usage: %prog [options] [FILE] "
    parser = MyOptParser(usage=usage)
    parser.add_option("-l", "--logging", default='INFO',
                      help="logging level (DEBUG|INFO|WARNING|ERROR|CRITICAL) [%default]")
    parser.add_option("","--web", action="store_true", default=False, dest='web', \
                     help='force toce to be in secure mode')
    parser.add_option("","--debug", action="store_true", default=False, dest='debug', \
                     help='force to launch debug mode')
    parser_error = ''
    done = False
    
    for i in range(len(sys.argv)-1):
        try:
            (options, args) = parser.parse_args(sys.argv[1:len(sys.argv)-i])
            done = True
        except MyOptParser.InvalidOption, error:
            pass
        else:
            args += sys.argv[len(sys.argv)-i:]
    if not done:
        # raise correct error:                                                                                                                                                                                  
        try:
            (options, args) = parser.parse_args()
        except MyOptParser.InvalidOption, error:
            print error
            sys.exit(2)

    if len(args) == 0:
        args = ''

    import subprocess
    import logging
    import logging.config
    # Set logging level according to the logging level given by options                                                                                                                                         
    #logging.basicConfig(level=vars(logging)[options.logging])                                                                                                                                                  
    import internal.coloring_logging
    try:
        if __debug__ and options.logging == 'INFO':
            options.logging = 'DEBUG'
        if options.logging.isdigit():
            level = int(options.logging)
        else:
            level = eval('logging.' + options.logging)
        print os.path.join(root_path, 'internal', 'me5_logging.conf')
        logging.config.fileConfig(os.path.join(root_path, 'internal', 'me5_logging.conf'))
        logging.root.setLevel(level)
        logging.getLogger('madgraph').setLevel(level)
    except:
        raise
        pass

    # Call the cmd interface main loop                                                                                                                                                                          
    try:
        if args:
            # a single command is provided
            if '--web' in args:
                i = args.index('--web') 
                args.pop(i)                                                                                                                                                                     
                cmd_line = MadEventCmd(force_run=True)
            else:
                cmd_line = MadEventCmdShell(force_run=True)
            if not hasattr(cmd_line, 'do_%s' % args[0]):
                if parser_error:
                    print parser_error
                    print 'and %s  can not be interpreted as a valid command.' % args[0]
                else:
                    print 'ERROR: %s  not a valid command. Please retry' % args[0]
            else:
                cmd_line.use_rawinput = False
                cmd_line.run_cmd(' '.join(args))
                cmd_line.run_cmd('quit')

    except KeyboardInterrupt:
        print 'quit on KeyboardInterrupt'
        pass


    
    
    
    
    
    
    
    

<|MERGE_RESOLUTION|>--- conflicted
+++ resolved
@@ -942,13 +942,8 @@
     
     def check_pythia(self, args):
         """Check the argument for pythia command
-<<<<<<< HEAD
         syntax: pythia [NAME] 
         Note that other option are already removed at this point
-=======
-        syntax is  "pythia [NAME]" 
-        Note that other option are already remove at this point
->>>>>>> e93d2438
         """
         
         mode = None
@@ -1255,8 +1250,6 @@
         
         return lock
 
-<<<<<<< HEAD
-=======
     def check_delphes(self, arg):
         """Check the argument for pythia command
         syntax is "delphes [NAME]" 
@@ -1314,7 +1307,6 @@
             
         return lock               
 
->>>>>>> e93d2438
     def check_display(self, args):
         """check the validity of line
         syntax is "display XXXXX"
@@ -1764,36 +1756,7 @@
         if self.web:
             os.system('touch %s' % pjoin(self.me_dir,'Online'))
 
-<<<<<<< HEAD
-        
-        # load the current status of the directory
-        if os.path.exists(pjoin(self.me_dir,'HTML','results.pkl')):
-            try:
-                self.results = save_load_object.load_from_file(pjoin(self.me_dir,'HTML','results.pkl'))
-            except Exception:
-                #the pickle fail -> need to recreate the library
-                model = self.find_model_name()
-                process = self.process # define in find_model_name
-                self.results = gen_crossxhtml.AllResults(model, process, self.me_dir)
-                self.results.resetall(self.me_dir)
-            else:
-                try:                                
-                    self.results.resetall(self.me_dir)
-                except Exception, error:
-                    logger.debug(error)
-                    # Maybe the format was updated -> try fresh
-                    model = self.find_model_name()
-                    process = self.process # define in find_model_name
-                    self.results = gen_crossxhtml.AllResults(model, process, self.me_dir)
-                    self.results.resetall(self.me_dir)                    
-        else:
-            model = self.find_model_name()
-            process = self.process # define in find_model_name
-            self.results = gen_crossxhtml.AllResults(model, process, self.me_dir)
-            self.results.resetall(self.me_dir)
-=======
         self.load_results_db()        
->>>>>>> e93d2438
         self.results.def_web_mode(self.web)
         
         self.prompt = "%s>"%os.path.basename(pjoin(self.me_dir))
@@ -2706,11 +2669,7 @@
     """You chose to set the preferred reduction technique in MadLoop to be OPP (see parameter MLReductionLib).
     Beware that this can bring significant slowdown; the optimal choice --when not MC over helicity-- being to first start with TIR reduction.""")
                 # We do not include GOLEM for now since it cannot recycle TIR coefs yet.
-<<<<<<< HEAD
-                self.MadLoopparam.set('MLReductionLib','2|3|1', changeifuserset=False)
-=======
                 self.MadLoopparam.set('MLReductionLib','2|6|1', ifnotdefault=False)
->>>>>>> e93d2438
             else:
                 if 'MLReductionLib' in self.MadLoopparam.user_set and \
                     not (self.MadLoopparam.get('MLReductionLib').startswith('1') or
@@ -2718,11 +2677,7 @@
                     logger.warning(
     """You chose to set the preferred reduction technique in MadLoop to be different than OPP (see parameter MLReductionLib).
     Beware that this can bring significant slowdown; the optimal choice --when MC over helicity-- being to first start with OPP reduction.""")
-<<<<<<< HEAD
-                self.MadLoopparam.set('MLReductionLib','1|2|3|4', changeifuserset=False)
-=======
                 self.MadLoopparam.set('MLReductionLib','6|1|2', ifnotdefault=False)
->>>>>>> e93d2438
 
             # Also TIR cache will only work when NRotations_DP=0 (but only matters
             # when not MC-ing over helicities) so it will be hard-reset by MadLoop
@@ -4145,11 +4100,6 @@
         
         self.ask_edit_cards(['run_card'], args)
         self.run_card = banner_mod.RunCard(pjoin(self.me_dir, 'Cards', 'run_card.dat'))
-<<<<<<< HEAD
-                
-=======
-                    
->>>>>>> e93d2438
         if any([arg in ['all','parton'] for arg in args]):
             filename = pjoin(self.me_dir, 'Events', self.run_name, 'unweighted_events.lhe')
             if os.path.exists(filename+'.gz'):
@@ -4508,14 +4458,10 @@
                                                                
         if self.run_card['ickkw'] == 2:
             logger.info('Running with CKKW matching')
-<<<<<<< HEAD
             self.treat_ckkw_matching()
-=======
-            self.treat_CKKW_matching()
 
         # add the make_opts_var to make_opts
         self.update_make_opts()
->>>>>>> e93d2438
             
         # create param_card.inc and run_card.inc
         self.do_treatcards('')

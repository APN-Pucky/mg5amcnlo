--- conflicted
+++ resolved
@@ -2838,37 +2838,9 @@
         self.check_combine_events(args)
 
         self.update_status('Combining Events', level='parton')
-<<<<<<< HEAD
-        try:
-            os.remove(pjoin(self.me_dir,'SubProcesses', 'combine.log'))
-        except Exception:
-            pass
-        
-        if self.options['run_mode'] ==1 and self.options['cluster_tmp_path']:
-            tmpcluster = cluster.MultiCore(nb_core=1)
-            tmpcluster.launch_and_wait('../bin/internal/run_combine', 
-                                        cwd=pjoin(self.me_dir,'SubProcesses'),
-                                        stdout=pjoin(self.me_dir,'SubProcesses', 'combine.log'),
-                                        required_output=[pjoin(self.me_dir,'SubProcesses', 'combine.log')])
-        else:
-            self.cluster.launch_and_wait('../bin/internal/run_combine', 
-                                        cwd=pjoin(self.me_dir,'SubProcesses'),
-                                        stdout=pjoin(self.me_dir,'SubProcesses', 'combine.log'),
-                                        required_output=[pjoin(self.me_dir,'SubProcesses', 'combine.log')])
-        
-        output = misc.mult_try_open(pjoin(self.me_dir,'SubProcesses','combine.log')).read()
-        # Store the number of unweighted events for the results object
-        pat = re.compile(r'''\s*Unweighting\s*selected\s*(\d+)\s*events''')
-        try:      
-            nb_event = pat.search(output).groups()[0]
-        except AttributeError:
-            time.sleep(10)
-            output = misc.mult_try_open(pjoin(self.me_dir,'SubProcesses','combine.log')).read()
-=======
 
         
         if not hasattr(self, "refine_mode") or self.refine_mode == "old":
->>>>>>> f31568cf
             try:
                 os.remove(pjoin(self.me_dir,'SubProcesses', 'combine.log'))
             except Exception:
@@ -2981,8 +2953,6 @@
         # Check argument's validity
         self.check_combine_events(args)
         self.update_status('Storing parton level results', level='parton')
-
-
 
         run = self.run_name
         tag = self.run_card['run_tag']
@@ -3075,54 +3045,6 @@
         self.update_status('End Parton', level='parton', makehtml=False)
         devnull.close()
     
-    ############################################################################
-    def do_reweight(self, line):
-        """ Allow to reweight the events generated with a new choices of model
-            parameter.
-        """
-        
-        if '-from_cards' in line and not os.path.exists(pjoin(self.me_dir, 'Cards', 'reweight_card.dat')):
-            return
-        
-        # Check that MG5 directory is present .
-        if MADEVENT and not self.options['mg5_path']:
-            raise self.InvalidCmd, '''The module reweight requires that MG5 is installed on the system.
-            You can install it and set its path in ./Cards/me5_configuration.txt'''
-        elif MADEVENT:
-            sys.path.append(self.options['mg5_path'])
-        try:
-            import madgraph.interface.reweight_interface as reweight_interface
-        except ImportError:
-            raise self.ConfigurationError, '''Can\'t load Reweight module.
-            The variable mg5_path might not be correctly configured.'''
-        
-        self.to_store.append('event')
-        if not '-from_cards' in line:
-            self.keep_cards(['reweight_card.dat'])
-            self.ask_edit_cards(['reweight_card.dat'], 'fixed', plot=False)        
-
-        # forbid this function to create an empty item in results.
-        if self.results.current['cross'] == 0 and self.run_name:
-            self.results.delete_run(self.run_name, self.run_tag)
-
-        # load the name of the event file
-        args = self.split_arg(line) 
-        self.check_decay_events(args) 
-        # args now alway content the path to the valid files
-        reweight_cmd = reweight_interface.ReweightInterface(args[0])
-        reweight_cmd. mother = self
-        self.update_status('Running Reweight', level='madspin')
-        
-        
-        path = pjoin(self.me_dir, 'Cards', 'reweight_card.dat')
-        reweight_cmd.me_dir = self.me_dir
-        reweight_cmd.import_command_file(path)
-        
-        # re-define current run
-        try:
-            self.results.def_current(self.run_name, self.run_tag)
-        except Exception:
-            pass
         
     ############################################################################ 
     def do_create_gridpack(self, line):

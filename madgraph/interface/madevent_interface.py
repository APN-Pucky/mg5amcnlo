--- conflicted
+++ resolved
@@ -2977,11 +2977,8 @@
         self.update_status('Combining Events', level='parton')
 
         
-<<<<<<< HEAD
-        if False: #not hasattr(self, "refine_mode") or self.refine_mode == "old":
-=======
+
         if self.run_card['gridpack']: #not hasattr(self, "refine_mode") or self.refine_mode == "old":
->>>>>>> 50672df2
             try:
                 os.remove(pjoin(self.me_dir,'SubProcesses', 'combine.log'))
             except Exception:
@@ -3037,12 +3034,7 @@
             self.banner.add_to_file(pjoin(self.me_dir,'Events', 'unweighted_events.lhe'),        
                                     out=pjoin(self.me_dir,'Events', self.run_name, 'unweighted_events.lhe'))        
 
-                    
-<<<<<<< HEAD
-        elif True:#self.refine_mode == "new":
-=======
-        else:
->>>>>>> 50672df2
+        else:
             # Define The Banner
             tag = self.run_card['run_tag']
             # Update the banner with the pythia card
@@ -3074,7 +3066,7 @@
                                  result.get('xerru'),
                                  result.get('axsec')
                                  )
-<<<<<<< HEAD
+
                     sum_xsec += result.get('xsec')
                     sum_xerru.append(result.get('xerru'))
                     sum_axsec += result.get('axsec')
@@ -3088,12 +3080,6 @@
                                      sum_axsec) 
                         partials +=1
                         
-=======
-                    
-            get_wgt = lambda event: event.wgt
-            
-            
->>>>>>> 50672df2
             nb_event = AllEvent.unweight(pjoin(self.me_dir, "Events", self.run_name, "unweighted_events.lhe.gz"),
                               get_wgt, trunc_error=1e-2, event_target=self.run_card['nevents'],
                               log_level=logging.DEBUG, normalization=self.run_card['event_norm'])

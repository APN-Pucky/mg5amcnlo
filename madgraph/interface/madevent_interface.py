--- conflicted
+++ resolved
@@ -3584,13 +3584,9 @@
         self.update_status('storring files of previous run', level=None,\
                                                      error=True)
         if 'event' in self.to_store:
-<<<<<<< HEAD
-            if not os.path.exists(pjoin(self.me_dir, 'Events',self.run_name, 'unweighted_events.lhe.gz')):
-                logger.info("gzipping output file: unweighted_events.lhe")
-=======
             if not os.path.exists(pjoin(self.me_dir, 'Events',self.run_name, 'unweighted_events.lhe.gz')) and\
                os.path.exists(pjoin(self.me_dir, 'Events',self.run_name, 'unweighted_events.lhe')):
->>>>>>> eb1c1f55
+                logger.info("gzipping output file: unweighted_events.lhe")
                 misc.gzip(pjoin(self.me_dir,'Events',self.run_name,"unweighted_events.lhe"))
             if os.path.exists(pjoin(self.me_dir,'Events','reweight.lhe')):
                 os.remove(pjoin(self.me_dir,'Events', 'reweight.lhe'))

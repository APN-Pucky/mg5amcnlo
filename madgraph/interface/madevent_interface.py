--- conflicted
+++ resolved
@@ -3541,16 +3541,11 @@
                 answer = card[int(answer)]
             if answer == 'done':
                 return
-<<<<<<< HEAD
             if not os.path.isfile(answer):
-                path = pjoin(self.me_dir,'Cards','%s_card.dat' % answer)
-=======
-            if not os.path.exists(answer):
                 if answer != 'trigger':
                     path = pjoin(self.me_dir,'Cards','%s_card.dat' % answer)
                 else:
                     path = pjoin(self.me_dir,'Cards','delphes_trigger.dat')
->>>>>>> 941f8229
                 self.exec_cmd('open %s' % path)                    
             else:
                 # detect which card is provide

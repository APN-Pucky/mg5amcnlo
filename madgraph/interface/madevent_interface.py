--- conflicted
+++ resolved
@@ -3358,24 +3358,18 @@
         if float(self.run_card['mmjj']) > 0.01 * (float(self.run_card['ebeam1'])+float(self.run_card['ebeam2'])):
             self.pass_in_difficult_integration_mode()
         elif self.run_card['hard_survey']:
-<<<<<<< HEAD
-            self.pass_in_difficult_integration_mode()
+            self.pass_in_difficult_integration_mode(self.run_card['hard_survey'])
 
         if self.proc_characteristics['hel_recycling'] and self.run_card['hel_recycling']:
             jobs, P_zero_result = ajobcreator.get_helicity()
         else:
             for p in subproc:
-                misc.sprint([m for m in os.listdir(pjoin(self.me_dir, 'SubProcesses', p)) if m.startswith('m')])
                 for f in misc.glob('matrix*_orig.f', pjoin(self.me_dir, 'SubProcesses', p)):
                     files.cp(f, f.replace('_orig','_optim'))
                     f = '%s.o' % f[:-2]
                     if os.path.exists(f):
                         files.cp(f, f.replace('_orig','_optim'))
                                 
-=======
-            self.pass_in_difficult_integration_mode(self.run_card['hard_survey'])
-            
->>>>>>> aa275609
         jobs, P_zero_result = ajobcreator.launch()
         # Check if all or only some fails
         if P_zero_result:

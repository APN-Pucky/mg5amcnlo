--- conflicted
+++ resolved
@@ -1758,27 +1758,6 @@
         self.force = True
 
 
-<<<<<<< HEAD
-=======
-        if args and args[0] in ["run_mode", "cluster_mode", "cluster_queue", 
-                                "cluster_temp_path", "nb_core", "cluster_nb_retry",
-                                "cluster_retry_wait"]:
-            return args
-
-        if self.cluster_mode == 2 and not self.nb_core:
-            import multiprocessing
-            self.nb_core = multiprocessing.cpu_count()
-            
-        if self.cluster_mode == 1 and not hasattr(self, 'cluster'):
-            opt = self.options
-            cluster_name = opt['cluster_type']
-            self.cluster = cluster.from_name[cluster_name](opt['cluster_queue'],
-                                                        opt['cluster_temp_path'])
-            self.cluster.nb_retry = opt['cluster_nb_retry']
-            self.cluster.cluster_retry_wait = int(opt['cluster_retry_wait'])
-        return args
-    
->>>>>>> b7fbbea8
     ############################################################################            
     def check_output_type(self, path):
         """ Check that the output path is a valid madevent directory """
@@ -3580,13 +3559,8 @@
             return
         else:
             self.configured = time.time()
-<<<<<<< HEAD
         self.update_status('compile directory', level=None, update_results=True)
-        if self.options['automatic_html_opening']:
-=======
-        self.update_status('compile directory', level=None)
         if self.options['automatic_html_opening'] and html_opening:
->>>>>>> b7fbbea8
             misc.open_file(os.path.join(self.me_dir, 'crossx.html'))
             self.options['automatic_html_opening'] = False
             #open only once the web page

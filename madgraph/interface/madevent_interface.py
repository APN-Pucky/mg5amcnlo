################################################################################
#
# Copyright (c) 2011 The MadGraph Development team and Contributors
#
# This file is a part of the MadGraph 5 project, an application which 
# automatically generates Feynman diagrams and matrix elements for arbitrary
# high-energy processes in the Standard Model and beyond.
#
# It is subject to the MadGraph license which should accompany this 
# distribution.
#
# For more information, please visit: http://madgraph.phys.ucl.ac.be
#
################################################################################
"""A user friendly command line interface to access MadGraph features.
   Uses the cmd package for command interpretation and tab completion.
"""
from __future__ import division

import atexit
import glob
import logging
import math
import optparse
import os
import pydoc
import re
import shutil
import subprocess
import sys
import traceback
import time

try:
    import readline
    GNU_SPLITTING = ('GNU' in readline.__doc__)
except:
    GNU_SPLITTING = True

root_path = os.path.split(os.path.dirname(os.path.realpath( __file__ )))[0]
root_path = os.path.split(root_path)[0]
sys.path.insert(0, os.path.join(root_path,'bin'))

# usefull shortcut
pjoin = os.path.join
# Special logger for the Cmd Interface
logger = logging.getLogger('madevent.stdout') # -> stdout
logger_stderr = logging.getLogger('madevent.stderr') # ->stderr
 
try:
    # import from madgraph directory
    import madgraph.interface.extended_cmd as cmd
    import madgraph.iolibs.files as files
    import madgraph.iolibs.save_load_object as save_load_object
    import madgraph.various.banner as banner_mod
    import madgraph.various.cluster as cluster
    import madgraph.various.gen_crossxhtml as gen_crossxhtml
    import madgraph.various.sum_html as sum_html
    import madgraph.various.misc as misc

    import models.check_param_card as check_param_card    
    from madgraph import InvalidCmd, MadGraph5Error
    MADEVENT = False
except Exception, error:
    if __debug__:
        print error
    # import from madevent directory
    import internal.extended_cmd as cmd
    import internal.banner as banner_mod
    import internal.misc as misc    
    from internal import InvalidCmd, MadGraph5Error
    import internal.files as files
    import internal.gen_crossxhtml as gen_crossxhtml
    import internal.save_load_object as save_load_object
    import internal.cluster as cluster
    import internal.check_param_card as check_param_card
    import internal.sum_html as sum_html
    MADEVENT = True



class MadEventError(Exception):
    pass

#===============================================================================
# CmdExtended
#===============================================================================
class CmdExtended(cmd.Cmd):
    """Particularisation of the cmd command for MadEvent"""

    #suggested list of command
    next_possibility = {
        'start': [],
    }
    
    debug_output = 'ME5_debug'
    error_debug = 'Please report this bug on https://bugs.launchpad.net/madgraph5\n'
    error_debug += 'More information is found in \'%(debug)s\'.\n' 
    error_debug += 'Please attach this file to your report.'

    config_debug = 'If you need help with this issue please contact us on https://answers.launchpad.net/madgraph5\n'


    keyboard_stop_msg = """stopping all operation
            in order to quit madevent please enter exit"""
    
    # Define the Error
    InvalidCmd = InvalidCmd
    ConfigurationError = MadGraph5Error

    
    def __init__(self, *arg, **opt):
        """Init history and line continuation"""
        
        # If possible, build an info line with current version number 
        # and date, from the VERSION text file
        info = misc.get_pkg_info()
        info_line = ""
        if info and info.has_key('version') and  info.has_key('date'):
            len_version = len(info['version'])
            len_date = len(info['date'])
            if len_version + len_date < 30:
                info_line = "#*         VERSION %s %s %s         *\n" % \
                            (info['version'],
                            (30 - len_version - len_date) * ' ',
                            info['date'])
        else:
            version = open(pjoin(root_path,'MGMEVersion.txt')).readline().strip()
            info_line = "#*         VERSION %s %s                *\n" % \
                            (version, (24 - len(version)) * ' ')    

        # Create a header for the history file.
        # Remember to fill in time at writeout time!
        self.history_header = \
        '#************************************************************\n' + \
        '#*                    MadGraph/MadEvent 5                   *\n' + \
        '#*                                                          *\n' + \
        "#*                *                       *                 *\n" + \
        "#*                  *        * *        *                   *\n" + \
        "#*                    * * * * 5 * * * *                     *\n" + \
        "#*                  *        * *        *                   *\n" + \
        "#*                *                       *                 *\n" + \
        "#*                                                          *\n" + \
        "#*                                                          *\n" + \
        info_line + \
        "#*                                                          *\n" + \
        "#*    The MadGraph Development Team - Please visit us at    *\n" + \
        "#*    https://server06.fynu.ucl.ac.be/projects/madgraph     *\n" + \
        '#*                                                          *\n' + \
        '#************************************************************\n' + \
        '#*                                                          *\n' + \
        '#*               Command File for MadEvent                  *\n' + \
        '#*                                                          *\n' + \
        '#*     run as ./bin/madevent.py filename                    *\n' + \
        '#*                                                          *\n' + \
        '#************************************************************\n'
        
        if info_line:
            info_line = info_line[1:]

        logger.info(\
        "************************************************************\n" + \
        "*                                                          *\n" + \
        "*           W E L C O M E  to  M A D G R A P H  5          *\n" + \
        "*                      M A D E V E N T                     *\n" + \
        "*                                                          *\n" + \
        "*                 *                       *                *\n" + \
        "*                   *        * *        *                  *\n" + \
        "*                     * * * * 5 * * * *                    *\n" + \
        "*                   *        * *        *                  *\n" + \
        "*                 *                       *                *\n" + \
        "*                                                          *\n" + \
        info_line + \
        "*                                                          *\n" + \
        "*    The MadGraph Development Team - Please visit us at    *\n" + \
        "*    https://server06.fynu.ucl.ac.be/projects/madgraph     *\n" + \
        "*                                                          *\n" + \
        "*               Type 'help' for in-line help.              *\n" + \
        "*                                                          *\n" + \
        "************************************************************")
        
        cmd.Cmd.__init__(self, *arg, **opt)
        
    def get_history_header(self):
        """return the history header""" 
        return self.history_header % misc.get_time_info()
    
    def stop_on_keyboard_stop(self):
        """action to perform to close nicely on a keyboard interupt"""
        try:
            if hasattr(self, 'results'):
                self.update_status('Stop by the user', level=None, makehtml=False, error=True)
                self.add_error_log_in_html()
        except:
            pass
    
    def postcmd(self, stop, line):
        """ Update the status of  the run for finishing interactive command """
                        
        if not self.use_rawinput:
            return stop
        
        if self.results and not self.results.current:
            return stop
        
        arg = line.split()
        if  len(arg) == 0:
            return stop
        if isinstance(self.results.status, str) and self.results.status.startswith('Error'):
            return stop
        if isinstance(self.results.status, str) and self.results.status == 'Stop by the user':
            self.update_status('%s Stop by the user' % arg[0], level=None, error=True)
            return stop        
        elif not self.results.status:
            return stop
        elif str(arg[0]) in ['exit','quit','EOF']:
            return stop
        
        try:
            self.update_status('Command \'%s\' done.<br> Waiting for instruction.' % arg[0], 
                               level=None, error=True)
        except:
            pass
        
    def add_error_log_in_html(self):
        """If a ME run is currently running add a link in the html output"""

        # Be very carefull to not raise any error here (the traceback 
        #will modify in that case.
        if hasattr(self, 'results') and hasattr(self.results, 'current') and\
                self.results.current and 'run_name' in self.results.current and \
                hasattr(self, 'me_dir'):
            name = self.results.current['run_name']
            tag = self.results.current['tag']
            self.debug_output = pjoin(self.me_dir, '%s_%s_debug.log' % (name,tag))
            self.results.current.debug = self.debug_output
        else:
            #Force class default
            self.debug_output = MadEventCmd.debug_output
        if os.path.exists('ME5_debug') and not 'ME5_debug' in self.debug_output:
            os.remove('ME5_debug')
        if not 'ME5_debug' in self.debug_output:
            os.system('ln -s %s ME5_debug &> /dev/null' % self.debug_output)

    
    def nice_user_error(self, error, line):
        """If a ME run is currently running add a link in the html output"""

        self.add_error_log_in_html()
        cmd.Cmd.nice_user_error(self, error, line)
        
    def nice_config_error(self, error, line):
        """If a ME run is currently running add a link in the html output"""

        self.add_error_log_in_html()
        cmd.Cmd.nice_config_error(self, error, line)

    def nice_error_handling(self, error, line):
        """If a ME run is currently running add a link in the html output"""

        self.add_error_log_in_html()            
        cmd.Cmd.nice_error_handling(self, error, line)

        
        
#===============================================================================
# HelpToCmd
#===============================================================================
class HelpToCmd(object):
    """ The Series of help routine for the MadEventCmd"""
    
    def help_banner_run(self):
        logger.info("syntax: banner_run Path|RUN [--run_options]")
        logger.info("-- Reproduce a run following a given banner")
        logger.info("   One of the following argument is require:")
        logger.info("   Path should be the path of a valid banner.")
        logger.info("   RUN should be the name of a run of the current directory")
        self.run_options_help([('-f','answer all question by default'),
                               ('--name=X', 'Define the name associated with the new run')]) 
    
    def help_open(self):
        logger.info("syntax: open FILE  ")
        logger.info("-- open a file with the appropriate editor.")
        logger.info('   If FILE belongs to index.html, param_card.dat, run_card.dat')
        logger.info('   the path to the last created/used directory is used')
        logger.info('   The program used to open those files can be chosen in the')
        logger.info('   configuration file ./input/mg5_configuration.txt')   

    def help_set(self):
        logger.info("syntax: set %s argument" % "|".join(self._set_options))
        logger.info("-- set options")
        logger.info("   stdout_level DEBUG|INFO|WARNING|ERROR|CRITICAL")
        logger.info("     change the default level for printed information")
        logger.info("   timeout VALUE")
        logger.info("      (default 20) Seconds allowed to answer questions.")
        logger.info("      Note that pressing tab always stops the timer.")        

    def run_options_help(self, data):
        if data:
            logger.info('-- local options:')
            for name, info in data:
                logger.info('      %s : %s' % (name, info))
        
        logger.info("-- session options:")
        logger.info("      Note that those options will be kept for the current session")      
        logger.info("      --cluster : Submit to the  cluster. Current cluster: %s" % self.options['cluster_mode'])
        logger.info("      --multicore : Run in multi-core configuration")
        logger.info("      --nb_core=X : limit the number of core to use to X.")
        

    def help_generate_events(self):
        logger.info("syntax: generate_events [run_name] [options])")
        logger.info("-- Launch the full chain of script for the generation of events")
        logger.info("   Including possible plotting, shower and detector resolution.")
        logger.info("   Those steps are performed if the related program are installed")
        logger.info("   and if the related card are present in the Cards directory.")
        self.run_options_help([('-f', 'Use default for all questions.'),
                               ('--laststep=', 'argument might be parton/pythia/pgs/delphes and indicate the last level to be run.')])

    def help_calculate_decay_widths(self):
        logger.info("syntax: calculate_decay_widths [run_name] [options])")
        logger.info("-- Calculate decay widths and enter widths and BRs in param_card")
        logger.info("   for a series of processes of type A > B C ...")
        logger.info("   Note that you want to do \"set group_subprocesses False\"")
        logger.info("   before generating the processes.")
        self.run_options_help([('-f', 'Use default for all questions.'),
                               ('--accuracy=', 'accuracy (for each partial decay width).'\
                                + ' Default is 0.01.')])

    def help_multi_run(self):
        logger.info("syntax: multi_run NB_RUN [run_name] [--run_options])")
        logger.info("-- Launch the full chain of script for the generation of events")
        logger.info("   NB_RUN times. This chains includes possible plotting, shower")
        logger.info(" and detector resolution.")
        self.run_options_help([('-f', 'Use default for all questions.'),
                               ('--laststep=', 'argument might be parton/pythia/pgs/delphes and indicate the last level to be run.')])

    def help_survey(self):
        logger.info("syntax: survey [run_name] [--run_options])")
        logger.info("-- evaluate the different channel associate to the process")
        self.run_options_help([("--" + key,value[-1]) for (key,value) in \
                               self._survey_options.items()])
        
    def help_refine(self):
        logger.info("syntax: refine require_precision [max_channel] [--run_options]")
        logger.info("-- refine the LAST run to achieve a given precision.")
        logger.info("   require_precision: can be either the targeted number of events")
        logger.info('                      or the required relative error')
        logger.info('   max_channel:[5] maximal number of channel per job')
        self.run_options_help([])
        
    def help_combine_events(self):
        """ """
        logger.info("syntax: combine_events [run_name] [--tag=tag_name] [--run_options]")
        logger.info("-- Combine the last run in order to write the number of events")
        logger.info("   asked in the run_card.")
        self.run_options_help([])

    def help_store_events(self):
        """ """
        logger.info("syntax: store_events [--run_options]")
        logger.info("-- Write physically the events in the files.")
        logger.info("   should be launch after \'combine_events\'")
        self.run_options_help([])

    def help_create_gridpack(self):
        """ """
        logger.info("syntax: create_gridpack [--run_options]")
        logger.info("-- create the gridpack. ")
        logger.info("   should be launch after \'store_events\'")
        self.run_options_help([])

    def help_import(self):
        """ """
        logger.info("syntax: import command PATH")
        logger.info("-- Execute the command present in the file")
        self.run_options_help([])
        
    def help_plot(self):
        logger.info("syntax: help [RUN] [%s] [-f]" % '|'.join(self._plot_mode))
        logger.info("-- create the plot for the RUN (current run by default)")
        logger.info("     at the different stage of the event generation")
        logger.info("     Note than more than one mode can be specified in the same command.")
        logger.info("   This require to have MadAnalysis and td require. By default")
        logger.info("     if those programs are installed correctly, the creation")
        logger.info("     will be performed automaticaly during the event generation.")
        logger.info("   -f options: answer all question by default.")
        
    def help_remove(self):
        logger.info("syntax: remove RUN [all|parton|pythia|pgs|delphes|banner] [-f] [--tag=]")
        logger.info("-- Remove all the files linked to previous run RUN")
        logger.info("   if RUN is 'all', then all run will be cleaned.")
        logger.info("   The optional argument precise which part should be cleaned.")
        logger.info("   By default we clean all the related files but the banners.")
        logger.info("   the optional '-f' allows to by-pass all security question")
        logger.info("   The banner can be remove only if all files are removed first.")

    def help_pythia(self):
        logger.info("syntax: pythia [RUN] [--run_options]")
        logger.info("-- run pythia on RUN (current one by default)")
        self.run_options_help([('-f','answer all question by default'),
                               ('--tag=', 'define the tag for the pythia run'),
                               ('--no_default', 'not run if pythia_card not present')])        
                
    def help_pgs(self):
        logger.info("syntax: pgs [RUN] [--run_options]")
        logger.info("-- run pgs on RUN (current one by default)")
        self.run_options_help([('-f','answer all question by default'),
                               ('--tag=', 'define the tag for the pgs run'),
                               ('--no_default', 'not run if pgs_card not present')]) 

    def help_delphes(self):
        logger.info("syntax: delphes [RUN] [--run_options]")
        logger.info("-- run delphes on RUN (current one by default)")
        self.run_options_help([('-f','answer all question by default'),
                               ('--tag=', 'define the tag for the delphes run'),
                               ('--no_default', 'not run if delphes_card not present')]) 
       
#===============================================================================
# CheckValidForCmd
#===============================================================================
class CheckValidForCmd(object):
    """ The Series of check routine for the MadEventCmd"""

    def check_banner_run(self, args):
        """check the validity of line"""
        
        if len(args) == 0:
            self.help_banner_run()
            raise self.InvalidCmd('banner_run reauires at least one argument.')
        
        tag = [a[6:] for a in args if a.startswith('--tag=')]
        
        
        if os.path.exists(args[0]):
            type ='banner'
            format = self.detect_card_type(args[0])
            if format != 'banner':
                raise self.InvalidCmd('The file is not a valid banner.')
        elif tag:
            args[0] = pjoin(self.me_dir,'Events', args[0], '%s_%s_banner.txt' % \
                                    (args[0], tag))                  
            if not os.path.exists(args[0]):
                raise self.InvalidCmd('No banner associates to this name and tag.')
        else:
            name = args[0]
            type = 'run'
            banners = glob.glob(pjoin(self.me_dir,'Events', args[0], '*_banner.txt'))
            if not banners:
                raise self.InvalidCmd('No banner associates to this name.')    
            elif len(banners) == 1:
                args[0] = banners[0]
            else:
                #list the tag and propose those to the user
                tags = [os.path.basename(p)[len(args[0])+1:-11] for p in banners]
                tag = self.ask('which tag do you want to use?', tags[0], tags)
                args[0] = pjoin(self.me_dir,'Events', args[0], '%s_%s_banner.txt' % \
                                    (args[0], tag))                
                        
        run_name = [arg[7:] for arg in args if arg.startswith('--name=')]
        if run_name:
            try:
                os.exec_cmd('remove %s all banner' % run_name)
            except:
                pass
            self.set_run_name(args[0], tag=None, level='parton', reload_card=True)
        elif type == 'banner':
            self.set_run_name(self.find_available_run_name(self.me_dir))
        elif type == 'run':
            if os.path.exists(pjoin(self.me_dir, 'Events', name)):
                run_name = self.find_available_run_name(self.me_dir)
                logger.info('Run %s is not empty so will use run_name: %s' % \
                                                               (name, run_name))
                self.set_run_name(run_name)
            else:
                self.set_run_name(name)
            
    def check_history(self, args):
        """check the validity of line"""
        
        if len(args) > 1:
            self.help_history()
            raise self.InvalidCmd('\"history\" command takes at most one argument')
        
        if not len(args):
            return
        elif args[0] != 'clean':
                dirpath = os.path.dirname(args[0])
                if dirpath and not os.path.exists(dirpath) or \
                       os.path.isdir(args[0]):
                    raise self.InvalidCmd("invalid path %s " % dirpath)
                
    def check_set(self, args):
        """ check the validity of the line"""
        
        if len(args) < 2:
            self.help_set()
            raise self.InvalidCmd('set needs an option and an argument')

        if args[0] not in self._set_options + self.options.keys():
            self.help_set()
            raise self.InvalidCmd('Possible options for set are %s' % \
                                  self._set_options)
        
        if args[0] in ['stdout_level']:
            if args[1] not in ['DEBUG','INFO','WARNING','ERROR','CRITICAL']:
                raise self.InvalidCmd('output_level needs ' + \
                                      'a valid level')  
                
        if args[0] in ['timeout']:
            if not args[1].isdigit():
                raise self.InvalidCmd('timeout values should be a integer')   
            
    def check_open(self, args):
        """ check the validity of the line """
        
        if len(args) != 1:
            self.help_open()
            raise self.InvalidCmd('OPEN command requires exactly one argument')

        if args[0].startswith('./'):
            if not os.path.isfile(args[0]):
                raise self.InvalidCmd('%s: not such file' % args[0])
            return True

        # if special : create the path.
        if not self.me_dir:
            if not os.path.isfile(args[0]):
                self.help_open()
                raise self.InvalidCmd('No MadEvent path defined. Impossible to associate this name to a file')
            else:
                return True
            
        path = self.me_dir
        if os.path.isfile(os.path.join(path,args[0])):
            args[0] = os.path.join(path,args[0])
        elif os.path.isfile(os.path.join(path,'Cards',args[0])):
            args[0] = os.path.join(path,'Cards',args[0])
        elif os.path.isfile(os.path.join(path,'HTML',args[0])):
            args[0] = os.path.join(path,'HTML',args[0])
        # special for card with _default define: copy the default and open it
        elif '_card.dat' in args[0]:   
            name = args[0].replace('_card.dat','_card_default.dat')
            if os.path.isfile(os.path.join(path,'Cards', name)):
                files.cp(path + '/Cards/' + name, path + '/Cards/'+ args[0])
                args[0] = os.path.join(path,'Cards', args[0])
            else:
                raise self.InvalidCmd('No default path for this file')
        elif not os.path.isfile(args[0]):
            raise self.InvalidCmd('No default path for this file') 
    
    def check_survey(self, args, cmd='survey'):
        """check that the argument for survey are valid"""
        
        
        self.opts = dict([(key,value[1]) for (key,value) in \
                          self._survey_options.items()])

        # Treat any arguments starting with '--'
        while args and args[-1].startswith('--'):
            arg = args.pop(-1)
            try:
                for opt,value in self._survey_options.items():
                    if arg.startswith('--%s=' % opt):
                        exec('self.opts[\'%s\'] = %s(arg.split(\'=\')[-1])' % \
                             (opt, value[0]))
                        arg = ""
                if arg != "": raise Exception
            except Exception:
                self.help_survey()
                raise self.InvalidCmd('invalid %s argument'% arg)

        if len(args) > 1:
            self.help_survey()
            raise self.InvalidCmd('Too many argument for %s command' % cmd)
        elif not args:
            # No run name assigned -> assigned one automaticaly 
            self.set_run_name(self.find_available_run_name(self.me_dir))
        else:
            self.set_run_name(args[0], None,'parton', True)
            args.pop(0)
            
        return True

    def check_generate_events(self, args):
        """check that the argument for generate_events are valid"""
        
        force = False
        run = None
        if '-f' in args:
            force = True
            args.remove('-f')
        if args and args[-1].startswith('--laststep='):
            run = args[-1].split('=')[-1]
            if run not in ['auto','parton', 'pythia', 'pgs', 'delphes']:
                self.help_generate_events()
                raise self.InvalidCmd('invalid %s argument'% args[-1])
            if run != 'parton' and not self.options['pythia-pgs_path']:                
                raise self.InvalidCmd('''pythia-pgs not install. Please install this package first. 
                To do so type: \'install pythia-pgs\' in the mg5 interface''')
            if run == 'delphes' and not self.options['delphes_path']:
                raise self.InvalidCmd('''delphes not install. Please install this package first. 
                To do so type: \'install Delphes\' in the mg5 interface''')
            del args[-1]
                                
        if len(args) > 1:
            self.help_generate_events()
            raise self.InvalidCmd('Too many argument for generate_events command: %s' % cmd)
                    
        return force, run

    def check_calculate_decay_widths(self, args):
        """check that the argument for calculate_decay_widths are valid"""
        
        if self.ninitial != 1:
            raise self.InvalidCmd('Can only calculate decay widths for decay processes A > B C ...')
        force = False
        accuracy = 0.01
        run = None
        if '-f' in args:
            force = True
            args.remove('-f')
        if args and args[-1].startswith('--accuracy='):
            try:
                accuracy = float(args[-1].split('=')[-1])
            except:
                self.InvalidCmd('Argument error in calculate_decay_widths command')
            del args[-1]
        if len(args) > 1:
            self.help_calculate_decay_widths()
            raise self.InvalidCmd('Too many argument for calculate_decay_widths command: %s' % cmd)
                    
        return force, accuracy



    def check_multi_run(self, args):
        """check that the argument for survey are valid"""

        force = False
        run = None
        if '-f' in args:
            force = True
            args.remove('-f')
        
        if not len(args):
            self.help_multi_run()
            raise self.InvalidCmd("""multi_run command requires at least one argument for
            the number of times that it call generate_events command""")
            
        if args[-1].startswith('--laststep='):
            run = args[-1][6:]
            if run not in ['parton', 'pythia', 'pgs', 'delphes']:
                self.help_multi_run()
                raise self.InvalidCmd('invalid %s argument'% args[-1])
            if run != 'parton' and not self.options['pythia-pgs_path']:                
                raise self.InvalidCmd('''pythia-pgs not install. Please install this package first. 
                To do so type: \'install pythia-pgs\' in the mg5 interface''')
            if run == 'delphes' and not self.options['delphes_path']:
                raise self.InvalidCmd('''delphes not install. Please install this package first. 
                To do so type: \'install Delphes\' in the mg5 interface''')
            del args[-1]
            

        elif not args[0].isdigit():
            self.help_multi_run()
            raise self.InvalidCmd("The first argument of multi_run should be a integer.")
        nb_run = args.pop(0)
        self.check_survey(args, cmd='multi_run')
        args.insert(0, int(nb_run))
        
        return force, run

    def check_refine(self, args):
        """check that the argument for survey are valid"""

        # if last argument is not a number -> it's the run_name (Not allow anymore)
        try:
            float(args[-1])
        except ValueError:
            self.help_refine()
            raise self.InvalidCmd('Not valid arguments')
        except IndexError:
            self.help_refine()
            raise self.InvalidCmd('require_precision argument is require for refine cmd')

    
        if not self.run_name:
            if self.results.lastrun:
                self.set_run_name(self.results.lastrun)
            else:
                raise self.InvalidCmd('No run_name currently define. Impossible to run refine')

        if len(args) > 2:
            self.help_refine()
            raise self.InvalidCmd('Too many argument for refine command')
        else:
            try:
                [float(arg) for arg in args]
            except ValueError:         
                self.help_refine()    
                raise self.InvalidCmd('refine arguments are suppose to be number')
            
        return True
    
    def check_combine_events(self, arg):
        """ Check the argument for the combine events command """
        
        tag = [a for a in arg if a.startswith('--tag=')]
        if tag: 
            args.remove(tag[0])
            tag = tag[0][6:]
        elif not self.run_tag:
            tag = 'tag_1'
        else:
            tag = self.run_tag
        self.run_tag = tag
     
        if len(arg) > 1:
            self.help_combine_events()
            raise self.InvalidCmd('Too many argument for combine_events command')
        
        if len(arg) == 1:
            self.set_run_name(arg[0], self.run_tag, 'parton', True)
        
        if not self.run_name:
            if not self.results.lastrun:
                raise self.InvalidCmd('No run_name currently define. Impossible to run combine')
            else:
                self.set_run_name(self.results.lastrun)
        
        return True
    
    def check_pythia(self, args):
        """Check the argument for pythia command
        syntax: pythia [NAME] 
        Note that other option are already remove at this point
        """
        
        mode = None
        laststep = [arg for arg in args if arg.startswith('--laststep=')]
        if laststep and len(laststep)==1:
            mode = laststep[0].split('=')[-1]
            if mode not in ['auto', 'pythia', 'pgs', 'delphes']:
                self.help_pythia()
                raise self.InvalidCmd('invalid %s argument'% args[-1])     
        elif laststep:
            raise self.InvalidCmd('only one laststep argument is allowed')
     
        tag = [a for a in args if a.startswith('--tag=')]
        if tag: 
            args.remove(tag[0])
            tag = tag[0][6:]
        
        if len(args) == 0 and not self.run_name:
            if self.results.lastrun:
                args.insert(0, self.results.lastrun)
            else:
                raise self.InvalidCmd('No run name currently define. Please add this information.')             
        
        if len(args) >= 1:
            if args[0] != self.run_name and\
             not os.path.exists(pjoin(self.me_dir,'Events',args[0], 'unweighted_events.lhe.gz')):
                raise self.InvalidCmd('No events file corresponding to %s run. '% args[0])
            self.set_run_name(args[0], tag, 'pythia')
        else:
            if tag:
                self.run_card['run_tag'] = tag
            self.set_run_name(self.run_name, tag, 'pythia')

        if  not os.path.exists(pjoin(self.me_dir,'Events',self.run_name,'unweighted_events.lhe.gz')):
            raise self.InvalidCmd('No events file corresponding to %s run. '% self.run_name)

        
        input_file = pjoin(self.me_dir,'Events',self.run_name, 'unweighted_events.lhe')
        output_file = pjoin(self.me_dir, 'Events', 'unweighted_events.lhe')
        os.system('gunzip -c %s > %s' % (input_file, output_file))
            

        # If not pythia-pgs path
        if not self.options['pythia-pgs_path']:
            logger.info('Retry to read configuration file to find pythia-pgs path')
            self.set_configuration()
            
        if not self.options['pythia-pgs_path'] or not \
            os.path.exists(pjoin(self.options['pythia-pgs_path'],'src')):
            error_msg = 'No pythia-pgs path correctly set.'
            error_msg += 'Please use the set command to define the path and retry.'
            error_msg += 'You can also define it in the configuration file.'
            raise self.InvalidCmd(error_msg)
        
        args.append(mode)
    
    def check_remove(self, args):
        """Check that the remove command is valid"""

        tmp_args = args[:]

        tag = [a[6:] for a in tmp_args if a.startswith('--tag=')]
        if tag:
            tag = tag[0]
            tmp_args.remove('--tag=%s' % tag)

        try:
            tmp_args.remove('-f')
        except:
            pass
        else:
            if args[0] == '-f':
                args.pop(0)
                args.append('-f')

        if len(tmp_args) == 0:
            self.help_remove()
            raise self.InvalidCmd('clean command require the name of the run to clean')
        elif len(tmp_args) == 1:
            return tmp_args[0], tag, ['all']
        else:
            for arg in tmp_args[1:]:
                if arg not in self._clean_mode and arg != '-f':
                    self.help_clean()
                    raise self.InvalidCmd('%s is not a valid options for clean command'\
                                              % arg)
            return tmp_args[0], tag, tmp_args[1:]

    def check_plot(self, args):
        """Check the argument for the plot command
        plot run_name modes"""

        madir = self.options['madanalysis_path']
        td = self.options['td_path']
        
        if not madir or not td:
            logger.info('Retry to read configuration file to find madanalysis/td')
            self.set_configuration()

        madir = self.options['madanalysis_path']
        td = self.options['td_path']        
        
        if not madir:
            error_msg = 'No Madanalysis path correctly set.'
            error_msg += 'Please use the set command to define the path and retry.'
            error_msg += 'You can also define it in the configuration file.'
            raise self.InvalidCmd(error_msg)  
        if not  td:
            error_msg = 'No path to td directory correctly set.'
            error_msg += 'Please use the set command to define the path and retry.'
            error_msg += 'You can also define it in the configuration file.'
            raise self.InvalidCmd(error_msg)  
                     
        if len(args) == 0:
            if not hasattr(self, 'run_name') or not self.run_name:
                self.help_plot()
                raise self.InvalidCmd('No run name currently define. Please add this information.')             
            args.append('all')
            return

        force = False
        if '-f' in args:
            args.remove('-f')
            force = True
        
        if args[0] not in self._plot_mode:
            self.set_run_name(args[0], level='plot')
            del args[0]
            if len(args) == 0:
                args.append('all')
        elif not self.run_name:
            self.help_plot()
            raise self.InvalidCmd('No run name currently define. Please add this information.')                             
        
        for arg in args:
            if arg not in self._plot_mode and arg != self.run_name:
                 self.help_plot()
                 raise self.InvalidCmd('unknown options %s' % arg)        
    
        if force:
            args.append('-f')
    
    
    def check_pgs(self, arg):
        """Check the argument for pythia command
        syntax: pgs [NAME] 
        Note that other option are already remove at this point
        """
        
        # If not pythia-pgs path
        if not self.options['pythia-pgs_path']:
            logger.info('Retry to read configuration file to find pythia-pgs path')
            self.set_configuration()
      
        if not self.options['pythia-pgs_path'] or not \
            os.path.exists(pjoin(self.options['pythia-pgs_path'],'src')):
            error_msg = 'No pythia-pgs path correctly set.'
            error_msg += 'Please use the set command to define the path and retry.'
            error_msg += 'You can also define it in the configuration file.'
            raise self.InvalidCmd(error_msg)          
        
        tag = [a for a in arg if a.startswith('--tag=')]
        if tag: 
            arg.remove(tag[0])
            tag = tag[0][6:]
        
        
        if len(arg) == 0 and not self.run_name:
            if self.results.lastrun:
                args.insert(0, self.results.lastrun)
            else:
                raise self.InvalidCmd('No run name currently define. Please add this information.')             
        
        if len(arg) == 1 and self.run_name == arg[0]:
            arg.pop(0)
        
        if not len(arg) and \
           not os.path.exists(pjoin(self.me_dir,'Events','pythia_events.hep')):
            self.help_pgs()
            raise self.InvalidCmd('''No file file pythia_events.hep currently available
            Please specify a valid run_name''')
                              
        if len(arg) == 1:
            prev_tag = self.set_run_name(arg[0], tag, 'pgs')
            if  not os.path.exists(pjoin(self.me_dir,'Events',self.run_name,'%s_pythia_events.hep.gz' % prev_tag)):
                raise self.InvalidCmd('No events file corresponding to %s run with tag %s. '% (self.run_name, prev_tag))
            else:
                input_file = pjoin(self.me_dir,'Events', self.run_name, '%s_pythia_events.hep.gz' % prev_tag)
                output_file = pjoin(self.me_dir, 'Events', 'pythia_events.hep')
                self.launch_job('gunzip',stdout=open(output_file,'w'), 
                                 argument=['-c', input_file], mode=2)
        else:
            if tag: 
                self.run_card['run_tag'] = tag
            self.set_run_name(self.run_name, tag, 'pgs')
            

    def check_delphes(self, arg):
        """Check the argument for pythia command
        syntax: delphes [NAME] 
        Note that other option are already remove at this point
        """
        
        # If not pythia-pgs path
        if not self.options['delphes_path']:
            logger.info('Retry to read configuration file to find delphes path')
            self.set_configuration()
      
        if not self.options['delphes_path']:
            error_msg = 'No delphes path correctly set.'
            error_msg += 'Please use the set command to define the path and retry.'
            error_msg += 'You can also define it in the configuration file.'
            raise self.InvalidCmd(error_msg)  

        tag = [a for a in arg if a.startswith('--tag=')]
        if tag: 
            arg.remove(tag[0])
            tag = tag[0][6:]
            
                  
        if len(arg) == 0 and not self.run_name:
            if self.results.lastrun:
                arg.insert(0, self.results.lastrun)
            else:
                raise self.InvalidCmd('No run name currently define. Please add this information.')             
        
        if len(arg) == 1 and self.run_name == arg[0]:
            arg.pop(0)
        
        if not len(arg) and \
           not os.path.exists(pjoin(self.me_dir,'Events','pythia_events.hep')):
            self.help_pgs()
            raise self.InvalidCmd('''No file file pythia_events.hep currently available
            Please specify a valid run_name''')
                              
        if len(arg) == 1:
            prev_tag = self.set_run_name(arg[0], tag, 'delphes')
            if  not os.path.exists(pjoin(self.me_dir,'Events',self.run_name, '%s_pythia_events.hep.gz' % prev_tag)):
                raise self.InvalidCmd('No events file corresponding to %s run with tag %s.:%s '\
                    % (self.run_name, prev_tag, 
                       pjoin(self.me_dir,'Events',self.run_name, '%s_pythia_events.hep.gz' % prev_tag)))
            else:
                input_file = pjoin(self.me_dir,'Events', self.run_name, '%s_pythia_events.hep.gz' % prev_tag)
                output_file = pjoin(self.me_dir, 'Events', 'pythia_events.hep')
                self.launch_job('gunzip',stdout=open(output_file,'w'), 
                                 argument=['-c', input_file], mode=2)
        else:
            if tag:
                self.run_card['run_tag'] = tag
            self.set_run_name(self.run_name, tag, 'delphes')               

    def check_display(self, args):
        """check the validity of line
        syntax: display XXXXX
        """
            
        if len(args) < 1 or args[0] not in self._display_opts:
            self.help_display()
            raise self.InvalidCmd
        
        if args[0] == 'variable' and len(args) !=2:
            raise self.InvalidCmd('variable need a variable name')





    def check_import(self, args):
        """check the validity of line"""
         
        if not args:
            self.help_import()
            raise self.InvalidCmd('wrong \"import\" format')
        
        if args[0] != 'command':
            args.insert(0,'command')
        
        
        if not len(args) == 2 or not os.path.exists(args[1]):
            raise self.InvalidCmd('PATH is mandatory for import command\n')
        

#===============================================================================
# CompleteForCmd
#===============================================================================
class CompleteForCmd(CheckValidForCmd):
    """ The Series of help routine for the MadGraphCmd"""
    
    def complete_banner_run(self, text, line, begidx, endidx):
       "Complete the banner run command"
       try:
  
        
        args = self.split_arg(line[0:begidx], error=False)
        
        if args[-1].endswith(os.path.sep):
            return self.path_completion(text,
                                        os.path.join('.',*[a for a in args \
                                                    if a.endswith(os.path.sep)]))        
        
        
        if len(args) > 1:
            # only options are possible
            tags = glob.glob(pjoin(self.me_dir, 'Events' , args[1],'%s_*_banner.txt' % args[1]))
            tags = ['%s' % os.path.basename(t)[len(args[1])+1:-11] for t in tags]

            if args[-1] != '--tag=':
                tags = ['--tag=%s' % t for t in tags]
            else:
                return self.list_completion(text, tags)
            return self.list_completion(text, tags +['--name=','-f'], line)
        
        # First argument
        possibilites = {} 

        comp = self.path_completion(text, os.path.join('.',*[a for a in args \
                                                    if a.endswith(os.path.sep)]))
        if os.path.sep in line:
            return comp
        else:
            possibilites['Path from ./'] = comp

        run_list =  glob.glob(pjoin(self.me_dir, 'Events', '*','*_banner.txt'))
        run_list = [n.rsplit('/',2)[1] for n in run_list]
        possibilites['RUN Name'] = self.list_completion(text, run_list)
        
        return self.deal_multiple_categories(possibilites)
    
        
       except Exception, error:
           print error
    def complete_history(self, text, line, begidx, endidx):
        "Complete the history command"

        args = self.split_arg(line[0:begidx], error=False)

        # Directory continuation
        if args[-1].endswith(os.path.sep):
            return self.path_completion(text,
                                        os.path.join('.',*[a for a in args \
                                                    if a.endswith(os.path.sep)]))

        if len(args) == 1:
            return self.path_completion(text)
        
    def complete_open(self, text, line, begidx, endidx): 
        """ complete the open command """

        args = self.split_arg(line[0:begidx])
        
        # Directory continuation
        if os.path.sep in args[-1] + text:
            return self.path_completion(text,
                                    os.path.join('.',*[a for a in args if \
                                                      a.endswith(os.path.sep)]))

        possibility = []
        if self.me_dir:
            path = self.me_dir
            possibility = ['index.html']
            if os.path.isfile(os.path.join(path,'README')):
                possibility.append('README')
            if os.path.isdir(os.path.join(path,'Cards')):
                possibility += [f for f in os.listdir(os.path.join(path,'Cards')) 
                                    if f.endswith('.dat')]
            if os.path.isdir(os.path.join(path,'HTML')):
                possibility += [f for f in os.listdir(os.path.join(path,'HTML')) 
                                  if f.endswith('.html') and 'default' not in f]
        else:
            possibility.extend(['./','../'])
        if os.path.exists('ME5_debug'):
            possibility.append('ME5_debug')
        if os.path.exists('MG5_debug'):
            possibility.append('MG5_debug')
        return self.list_completion(text, possibility)
    
    def complete_set(self, text, line, begidx, endidx):
        "Complete the set command"

        args = self.split_arg(line[0:begidx])

        # Format
        if len(args) == 1:
            return self.list_completion(text, self._set_options + self.options.keys() )

        if len(args) == 2:
            if args[1] == 'stdout_level':
                return self.list_completion(text, ['DEBUG','INFO','WARNING','ERROR','CRITICAL'])
            else:
                first_set = ['None','True','False']
                # directory names
                second_set = [name for name in self.path_completion(text, '.', only_dirs = True)]
                return self.list_completion(text, first_set + second_set)
        elif len(args) >2 and args[-1].endswith(os.path.sep):
                return self.path_completion(text,
                        os.path.join('.',*[a for a in args if a.endswith(os.path.sep)]),
                        only_dirs = True) 
    
    def complete_survey(self, text, line, begidx, endidx):
        """ Complete the survey command """
        
        if line.endswith('nb_core=') and not text:
            import multiprocessing
            max = multiprocessing.cpu_count()
            return [str(i) for i in range(2,max+1)]
            
        return  self.list_completion(text, self._run_options, line)
    
    complete_refine = complete_survey
    complete_combine_events = complete_survey
    complite_store = complete_survey
    complete_generate_events = complete_survey
    complete_create_gridpack = complete_survey
    
    def complete_generate_events(self, text, line, begidx, endidx):
        """ Complete the generate events"""
        
        if line.endswith('nb_core=') and not text:
            import multiprocessing
            max = multiprocessing.cpu_count()
            return [str(i) for i in range(2,max+1)]
        if line.endswith('laststep=') and not text:
            return ['parton','pythia','pgs','delphes']
        elif '--laststep=' in line.split()[-1] and line and line[-1] != ' ':
            return self.list_completion(text,['parton','pythia','pgs','delphes'],line)
        
        opts = self._run_options + self._generate_options
        return  self.list_completion(text, opts, line)

    def complete_calculate_decay_widths(self, text, line, begidx, endidx):
        """ Complete the calculate_decay_widths command"""
        
        if line.endswith('nb_core=') and not text:
            import multiprocessing
            max = multiprocessing.cpu_count()
            return [str(i) for i in range(2,max+1)]
        
        opts = self._run_options + self._calculate_decay_options
        return  self.list_completion(text, opts, line)

    def complete_multi_run(self, text, line, begidx, endidx):
        """complete multi run command"""
        
        args = self.split_arg(line[0:begidx], error=False)
        if len(args) == 1:
            data = [str(i) for i in range(0,20)]
            return  self.list_completion(text, data, line)
        
        if line.endswith('run=') and not text:
            return ['parton','pythia','pgs','delphes']
        elif '--laststep=' in line.split()[-1] and line and line[-1] != ' ':
            return self.list_completion(text,['parton','pythia','pgs','delphes'],line)
        
        opts = self._run_options + self._generate_options
        return  self.list_completion(text, opts, line)
        
        
        
        if line.endswith('nb_core=') and not text:
            import multiprocessing
            max = multiprocessing.cpu_count()
            return [str(i) for i in range(2,max+1)]
        opts = self._run_options + self._generate_options
        return  self.list_completion(text, opts, line)
    
    def complete_plot(self, text, line, begidx, endidx):
        """ Complete the plot command """
        
        args = self.split_arg(line[0:begidx], error=False)
        if len(args) > 1:
            return self.list_completion(text, self._plot_mode)
        else:
            return self.list_completion(text, self._plot_mode + self.results.keys())
        
    def complete_remove(self, text, line, begidx, endidx):
        """Complete the remove command """
     
        args = self.split_arg(line[0:begidx], error=False)
        if len(args) > 1 and (text.startswith('--t')):
            run = args[1]
            tags = ['--tag=%s' % tag['tag'] for tag in self.results[run]]
            return self.list_completion(text, tags)
        elif len(args) > 1 and '--' == args[-1]:
            run = args[1]
            tags = ['tag=%s' % tag['tag'] for tag in self.results[run]]
            return self.list_completion(text, tags)
        elif len(args) > 1 and '--tag=' == args[-1]:
            run = args[1]
            tags = [tag['tag'] for tag in self.results[run]]
            return self.list_completion(text, tags)
        elif len(args) > 1:
            return self.list_completion(text, self._clean_mode + ['-f','--tag='])
        else:
            data = glob.glob(pjoin(self.me_dir, 'Events','*','*_banner.txt'))
            data = [n.rsplit('/',2)[1] for n in data]
            return self.list_completion(text, ['all'] + data)
         
        
    def complete_pythia(self,text, line, begidx, endidx):
        "Complete the pythia command"
        args = self.split_arg(line[0:begidx], error=False)

        if len(args) == 1:
            #return valid run_name
            data = glob.glob(pjoin(self.me_dir, 'Events', '*','unweighted_events.lhe.gz'))
            data = [n.rsplit('/',2)[1] for n in data]
            tmp1 =  self.list_completion(text, data)
            if not self.run_name:
                return tmp1
            else:
                tmp2 = self.list_completion(text, self._run_options + ['-f', 
                                                '--no_default', '--tag='], line)
                return tmp1 + tmp2
        elif line[-1] != '=':
            return self.list_completion(text, self._run_options + ['-f', 
                                                 '--no_default','--tag='], line)

    def complete_pgs(self,text, line, begidx, endidx):
        "Complete the pythia command"
        args = self.split_arg(line[0:begidx], error=False) 
        if len(args) == 1:
            #return valid run_name
            data = glob.glob(pjoin(self.me_dir, 'Events', '*', '*_pythia_events.hep.gz'))
            data = [n.rsplit('/',2)[1] for n in data]
            tmp1 =  self.list_completion(text, data)
            if not self.run_name:
                return tmp1
            else:
                tmp2 = self.list_completion(text, self._run_options + ['-f', 
                                                '--tag=' ,'--no_default'], line)
                return tmp1 + tmp2        
        else:
            return self.list_completion(text, self._run_options + ['-f', 
                                                 '--tag=','--no_default'], line)

    complete_delphes = complete_pgs        


class MadEventAlreadyRunning(InvalidCmd):
    pass

#===============================================================================
# MadEventCmd
#===============================================================================
class MadEventCmd(CmdExtended, HelpToCmd, CompleteForCmd):
    """The command line processor of MadGraph"""    
    
    # Truth values
    true = ['T','.true.',True,'true']
    # Options and formats available
    _run_options = ['--cluster','--multicore','--nb_core=','--nb_core=2', '-c', '-m']
    _generate_options = ['-f', '--laststep=parton', '--laststep=pythia', '--laststep=pgs', '--laststep=delphes']
    _calculate_decay_options = ['-f', '--accuracy=0.']
    _set_options = ['stdout_level','fortran_compiler','timeout']
    _plot_mode = ['all', 'parton','pythia','pgs','delphes','channel', 'banner']
    _clean_mode = _plot_mode
    _display_opts = ['run_name', 'options', 'variable']
    # survey options, dict from name to type, default value, and help text
    _survey_options = {'points':('int', 1000,'Number of points for first iteration'),
                       'iterations':('int', 5, 'Number of iterations'),
                       'accuracy':('float', 0.1, 'Required accuracy'),
                       'gridpack':('str', '.false.', 'Gridpack generation')}
    # Variables to store object information
    true = ['T','.true.',True,'true', 1, '1']
    web = False
    prompt = 'MGME5>'
    cluster_mode = 0
    queue  = 'madgraph'
    nb_core = None
    
    next_possibility = {
        'start': ['generate_events [OPTIONS]', 'multi_run [OPTIONS]',
                  'calculate_decay_widths [OPTIONS]',
                  'help generate_events'],
        'generate_events': ['generate_events [OPTIONS]', 'multi_run [OPTIONS]', 'pythia', 'pgs','delphes'],
        'calculate_decay_widths': ['calculate_decay_widths [OPTIONS]',
                                   'generate_events [OPTIONS]'],
        'multi_run': ['generate_events [OPTIONS]', 'multi_run [OPTIONS]'],
        'survey': ['refine'],
        'refine': ['combine_events'],
        'combine_events': ['store'],
        'store': ['pythia'],
        'pythia': ['pgs', 'delphes'],
        'pgs': ['generate_events [OPTIONS]', 'multi_run [OPTIONS]'],
        'delphes' : ['generate_events [OPTIONS]', 'multi_run [OPTIONS]']
    }
    
    
    
    ############################################################################
    def __init__(self, me_dir = None, *completekey, **stdin):
        """ add information to the cmd """

        CmdExtended.__init__(self, *completekey, **stdin)
        
        # Define current MadEvent directory
        if me_dir is None and MADEVENT:
            me_dir = root_path
        
        self.me_dir = me_dir

        # usefull shortcut
        self.status = pjoin(self.me_dir, 'status')
        self.error =  pjoin(self.me_dir, 'error')
        self.dirbin = pjoin(self.me_dir, 'bin', 'internal')
        
        # Check that the directory is not currently running
        if os.path.exists(pjoin(me_dir,'RunWeb')): 
            message = '''Another instance of madevent is currently running.
            Please wait that all instance of madevent are closed. If this message
            is an error in itself, you can suppress the files: 
            %s.''' % pjoin(me_dir,'RunWeb')
            raise MadEventAlreadyRunning, message
        else:
            os.system('touch %s' % pjoin(me_dir,'RunWeb'))
<<<<<<< HEAD
            subprocess.call(['%s/gen_cardhtml-pl' % self.dirbin], cwd=me_dir)
=======
            misc.Popen([pjoin(self.dirbin, 'gen_cardhtml-pl')], cwd=me_dir)
>>>>>>> cad15afa
      
        self.to_store = []
        self.run_name = None
        self.run_tag = None
        self.banner = None

        # Get number of initial states
        nexternal = open(pjoin(me_dir,'Source','nexternal.inc')).read()
        found = re.search("PARAMETER\s*\(NINCOMING=(\d)\)", nexternal)
        self.ninitial = int(found.group(1))
        
        # Load the configuration file
        self.set_configuration()
        self.nb_refine=0
        if self.web:
            os.system('touch %s' % pjoin(self.me_dir,'Online'))

        
        # load the current status of the directory
        if os.path.exists(pjoin(self.me_dir,'HTML','results.pkl')):
            self.results = save_load_object.load_from_file(pjoin(self.me_dir,'HTML','results.pkl'))
            self.results.path = self.me_dir # allowed to move the directory after some launch
            self.results.resetall()
        else:
            model = self.find_model_name()
            process = self.process # define in find_model_name
            self.results = gen_crossxhtml.AllResults(model, process, self.me_dir)
        self.results.def_web_mode(self.web)
        
        self.configured = 0 # time for reading the card
        self._options = {} # for compatibility with extended_cmd
        
    ############################################################################    
    def split_arg(self, line, error=True):
        """split argument and remove run_options"""
        
        args = CmdExtended.split_arg(line)
        
        for arg in args[:]:
            if not arg.startswith('-'):
                continue
            elif arg == '-c':
                self.cluster_mode = 1
            elif arg == '-m':
                self.cluster_mode = 2
            elif arg == '-f':
                continue
            elif not arg.startswith('--'):
                if error:
                    raise self.InvalidCmd('%s argument cannot start with - symbol' % arg)
                else:
                    continue
            elif arg.startswith('--cluster'):
                self.cluster_mode = 1
            elif arg.startswith('--multicore'):
                self.cluster_mode = 2
            elif arg.startswith('--nb_core'):
                self.cluster_mode = 2
                self.nb_core = int(arg.split('=',1)[1])
            elif arg.startswith('--web'):
                self.web = True
                self.cluster_mode = 1
                self.results.def_web_mode(True)
                if not '-f' in args:
                    args.append('-f')
            else:
                continue
            args.remove(arg)
        
        if self.cluster_mode == 2 and not self.nb_core:
            import multiprocessing
            self.nb_core = multiprocessing.cpu_count()
            
        if self.cluster_mode == 1 and not hasattr(self, 'cluster'):
            cluster_name = self.options['cluster_type']
            self.cluster = cluster.from_name[cluster_name](self.options['cluster_queue'])
        return args
    
    ############################################################################            
    def check_output_type(self, path):
        """ Check that the output path is a valid madevent directory """
        
        bin_path = os.path.join(path,'bin')
        if os.path.isfile(os.path.join(bin_path,'generate_events')):
            return True
        else: 
            return False
            
    ############################################################################
    def set_configuration(self, config_path=None):
        """ assign all configuration variable from file 
            ./Cards/mg5_configuration.txt. assign to default if not define """
            
        self.options = {'pythia8_path': './pythia8',
                              'pythia-pgs_path': '../pythia-pgs',
                              'delphes_path': '../Delphes',
                              'madanalysis_path': '../MadAnalysis',
                              'exrootanalysis_path': '../ExRootAnalysis',
                              'td_path': '../',
                              'web_browser':None,
                              'eps_viewer':None,
                              'text_editor':None,
                              'fortran_compiler':None,
                              'cluster_mode':'pbs',
                              'automatic_html_opening':True,
                              'run_mode':0,
                              'cluster_queue':'madgraph',
                              'nb_core':None,
                              'timeout':20}
        
        if os.environ.has_key('MADGRAPH_BASE'):
            config_file = open(os.path.join(os.environ['MADGRAPH_BASE'],'mg5_configuration.txt'))
        elif not config_path:
            try:
                config_file = open(os.path.join(os.environ['HOME'],'.mg5','mg5_configuration.txt'))
            except:
                if self.me_dir:
                    config_file = open(os.path.relpath(
                          os.path.join(self.me_dir, 'Cards', 'me5_configuration.txt')))
                    main = self.me_dir
                elif not MADEVENT:
                    config_file = open(os.path.relpath(
                          os.path.join(MG5DIR, 'input', 'mg5_configuration.txt')))                    
                    main = MG5DIR
        else:
            config_file = open(config_path)
            if self.me_dir:
                main = self.me_dir
            else:
                main = MG5DIR

        # read the file and extract information
        logger.info('load configuration from %s ' % config_file.name)
        for line in config_file:
            if '#' in line:
                line = line.split('#',1)[0]
            line = line.replace('\n','').replace('\r\n','')
            try:
                name, value = line.split('=')
            except ValueError:
                pass
            else:
                name = name.strip()
                value = value.strip()
                self.options[name] = value
                if value.lower() == "none":
                    self.options[name] = None

        # Treat each expected input
        # delphes/pythia/... path
        for key in self.options:
            if key.endswith('path'):
                if self.options[key] in ['None', None]:
                    self.options[key] = ''
                    continue
                path = os.path.join(self.me_dir, self.options[key])
                if os.path.isdir(path):
                    self.options[key] = os.path.realpath(path)
                    continue
                if os.path.isdir(self.options[key]):
                    self.options[key] = os.path.realpath(self.options[key])
                    continue
                elif not os.path.isdir(self.options[key]):
                    self.options[key] = ''
            elif key.startswith('cluster'):
                pass              
            elif key == 'automatic_html_opening':
                if self.options[key] in ['False', 'True']:
                    self.options[key] =eval(self.options[key])
            elif key not in ['text_editor','eps_viewer','web_browser']:
                # Default: try to set parameter
                try:
                    self.do_set("%s %s" % (key, self.options[key]))
                except self.InvalidCmd:
                    logger.warning("Option %s from config file not understood" \
                                   % key)
        
        # Configure the way to open a file:
        misc.open_file.configure(self.options)
          
        return self.options

    ############################################################################
    def do_banner_run(self, line): 
        """Make a run from the banner file"""
        
        args = self.split_arg(line)
        #check the validity of the arguments
        self.check_banner_run(args)
        if '-f' in args:
            force = True
        else:
            force = False     
             
        banner_mod.split_banner(args[0], self.me_dir, proc_card=False)
        
        # Remove previous cards
        for name in ['delphes_trigger.dat', 'delphes_card.dat',
                     'pgs_card.dat', 'pythia_card.dat']:
            try:
                os.remove(pjoin(self.me_dir, 'Cards', name))
            except:
                pass
        
        
        # Check if we want to modify the run
        if not force:
            ans = self.ask('Do you want to modify the Cards?', 'n', ['y','n'])
            if ans == 'n':
                force = True
        
        # Call Generate events
        self.exec_cmd('generate_events %s %s' % (self.run_name, force and '-f' or ''))
 
 
 
    ############################################################################
    def do_display(self, line, output=sys.stdout):
        """Display current internal status"""

        args = self.split_arg(line)
        #check the validity of the arguments
        self.check_display(args)

        if args[0] == 'run_name':
            #return valid run_name
            data = glob.glob(pjoin(self.me_dir, 'Events', '*','*_banner.txt'))
            data = [n.rsplit('/',2)[1:] for n in data]
            
            if data:
                out = {}
                for name, tag in data:
                    tag = tag[len(name)+1:-11]
                    if name in out:
                        out[name].append(tag)
                    else:
                        out[name] = [tag]
                print 'the runs available are:'
                for run_name, tags in out.items():
                    print '  run: %s' % run_name
                    print '       tags: ', 
                    print ', '.join(tags)
            else:
                print 'No run detected.'
        else:
            super(MadEventCmd, self).do_display(line, output)
 
  
    ############################################################################
    def do_import(self, line):
        """Advanced commands: Import command files"""

        args = self.split_arg(line)
        # Check argument's validity
        self.check_import(args)
        # Remove previous imports, generations and outputs from history
        self.clean_history()
        
        # Execute the card
        self.import_command_file(args[1])  
  
    ############################################################################ 
    def do_open(self, line):
        """Open a text file/ eps file / html file"""
        
        args = self.split_arg(line)
        # Check Argument validity and modify argument to be the real path
        self.check_open(args)
        file_path = args[0]
        
        misc.open_file(file_path)

    ############################################################################
    def do_set(self, line):
        """Set an option, which will be default for coming generations/outputs
        """

        args = self.split_arg(line) 
        # Check the validity of the arguments
        self.check_set(args)

        if args[0] == "stdout_level":
            logging.root.setLevel(eval('logging.' + args[1]))
            logging.getLogger('madgraph').setLevel(eval('logging.' + args[1]))
            logger.info('set output information to level: %s' % args[1])
        elif args[0] == "fortran_compiler":
            self.options['fortran_compiler'] = args[1]
        elif args[0] == "run_mode":
            if not args[1] in [0,1,2,'0','1','2']:
                raise self.InvalidCmd, 'run_mode should be 0, 1 or 2.'
            self.cluster_mode = int(args[1])
            self.options['cluster_mode'] =  self.cluster_mode
        elif args[0] == 'cluster_type':
            self.options['cluster_mode'] = args[1]
            self.cluster = cluster.from_name[args[1]](self.options['cluster_queue'])
        elif args[0] == 'nb_core':
            if args[1] == 'None':
                import multiprocessing
                self.nb_core = multiprocessing.cpu_count()
                self.options['nb_core'] = self.nb_core
                return
            if not args[1].isdigit():
                raise self.InvalidCmd('nb_core should be a positive number') 
            self.nb_core = int(args[1])
            self.options['nb_core'] = self.nb_core
        elif args[0] == 'timeout':
            self.options[args[0]] = int(args[1]) 
        elif args[0] in self.options:
            if args[1] in ['None','True','False']:
                self.options[args[0]] = eval(args[1])
            elif args[0].endswith('path'):
                if os.path.exists(args[1]):
                    self.options[args[0]] = args[1]
                elif os.path.exists(pjoin(self.me_dir, args[1])):
                    self.options[args[0]] = pjoin(self.me_dir, args[1])
                else:
                    raise self.InvalidCmd('Not a valid path: keep previous value: \'%s\'' % self.options[args[0]])
            else:
                self.options[args[0]] = args[1]             
 
 
    ############################################################################
    def update_status(self, status, level, makehtml=True, force=True, error=False):
        """ update the index status """
        

        if makehtml and not force:
            if hasattr(self, 'next_update') and time.time() < self.next_update:
                return
            else:
                self.next_update = time.time() + 3
        

        if isinstance(status, str):
            if '<br>' not  in status:
                logger.info(status)
        else:
            logger.info(' Idle: %s Running: %s Finish: %s' % status[:3])
        
        self.last_update = time
        self.results.update(status, level, makehtml=makehtml, error=error)
        
    ############################################################################      
    def do_generate_events(self, line):
        """ launch the full chain """
        
        args = self.split_arg(line)
        # Check argument's validity
        force, mode = self.check_generate_events(args)
        self.ask_run_configuration(mode, force)
        if not args:
            # No run name assigned -> assigned one automaticaly 
            self.set_run_name(self.find_available_run_name(self.me_dir), None, 'parton')
        else:
            self.set_run_name(args[0], None, 'parton', True)
            args.pop(0)
            
        if self.run_card['gridpack'] in self.true:        
            # Running gridpack warmup
            gridpack_opts=[('accuracy', 0.01),
                           ('points', 2000),
                           ('iterations',8),
                           ('gridpack','.true.')]
            logger.info('Generating gridpack with run name %s' % self.run_name)
            self.exec_cmd('survey  %s %s' % \
                          (self.run_name,
                           " ".join(['--' + opt + '=' + str(val) for (opt,val) \
                                     in gridpack_opts])),
                          postcmd=False)
            self.exec_cmd('combine_events', postcmd=False)
            self.exec_cmd('store_events', postcmd=False)
            self.exec_cmd('create_gridpack', postcmd=False)
        else:
            # Regular run mode
            logger.info('Generating %s events with run name %s' %
                        (self.run_card['nevents'], self.run_name))
        
            self.exec_cmd('survey  %s %s' % (self.run_name,' '.join(args)),
                          postcmd=False)
            if not float(self.results.current['cross']):
                # Zero cross-section. Try to guess why
                raise MadGraph5Error('''Survey return zero cross section. 
   Typical reasons are the following:
   1) A massive s-channel particle has a width set to zero.
   2) The pdf are zero for at least one of the initial state particles.
   3) The cuts are too strong.
   Please check/correct your param_card and/or your run_card.''')
            
            nb_event = self.run_card['nevents']
            self.exec_cmd('refine %s' % nb_event, postcmd=False)
            self.exec_cmd('refine %s' % nb_event, postcmd=False)
            self.exec_cmd('combine_events', postcmd=False)
            self.create_plot('parton')
            self.exec_cmd('store_events', postcmd=False)
            self.exec_cmd('pythia --no_default', postcmd=False, printcmd=False)
            # pythia launches pgs/delphes if needed
            self.store_result()
        
        self.print_results_in_shell(self.results.current)
            
            
    def print_results_in_shell(self, data):
        """Have a nice results prints in the shell,
        data should be of type: gen_crossxhtml.OneTagResults"""

        logger.info("  === Results Summary for run: %s tag: %s ===\n" % (data['run_name'],data['tag']))
        if self.ninitial == 1:
            logger.info("     Width :   %.4g +- %.4g GeV" % (data['cross'], data['error']))
        else:
            logger.info("     Cross-section :   %.4g +- %.4g pb" % (data['cross'], data['error']))
        logger.info("     Nb of events :  %s" % data['nb_event'] )
        if data['cross_pythia']:
            error = data.get_pythia_error(data['cross'], data['error'], 
                                        data['cross_pythia'], data['nb_event'])
            nb_event = 0
            if data['cross']:
                nb_event = int(0.5+(data['nb_event'] * data['cross_pythia'] /data['cross']))
            
            if self.ninitial == 1:
                logger.info("     Matched Width :   %.4g +- %.4g GeV" % (data['cross_pythia'], error))
            else:
                logger.info("     Matched Cross-section :   %.4g +- %.4g pb" % (data['cross'], error))            
            logger.info("     Nb of events after Matching :  %s" % nb_event)
        logger.info(" " )
        
            
    
    ############################################################################      
    def do_calculate_decay_widths(self, line):
        """ launch decay width calculation and automatic inclusion of
        calculated widths and BRs in the param_card."""
        
        args = self.split_arg(line)
        # Check argument's validity
        force, accuracy = self.check_calculate_decay_widths(args)
        self.ask_run_configuration('parton', force)
        if not args:
            # No run name assigned -> assigned one automaticaly 
            self.set_run_name(self.find_available_run_name(self.me_dir))
        else:
            self.set_run_name(args[0], reload_card=True)
            args.pop(0)
        
        # Running gridpack warmup
        opts=[('accuracy', accuracy), # default 0.01
              ('points', 1000),
              ('iterations',9)]

        logger.info('Calculating decay widths with run name %s' % self.run_name)
        
        self.exec_cmd('survey  %s %s' % \
                      (self.run_name,
                       " ".join(['--' + opt + '=' + str(val) for (opt,val) \
                                 in opts])),
                      postcmd=False)
        self.exec_cmd('combine_events', postcmd=False)
        self.exec_cmd('store_events', postcmd=False)
        
        self.collect_decay_widths()
        self.update_status('calculate_decay_widths done', 
                                                 level='parton', makehtml=False)   

    
    ############################################################################
    def collect_decay_widths(self):
        """ Collect the decay widths and calculate BRs for all particles, and put 
        in param_card form. 
        """
        
        particle_dict = {} # store the results
        run_name = self.run_name

        # Looping over the Subprocesses
        for P_path in SubProcesses.get_subP(self.me_dir):
            ids = SubProcesses.get_subP_ids(P_path)
            # due to grouping we need to compute the ratio factor for the 
            # ungroup resutls (that we need here). Note that initial particles
            # grouping are not at the same stage as final particle grouping
            nb_output = len(ids) / (len(set([p[0] for p in ids])))
            results = open(pjoin(P_path, run_name + '_results.dat')).read().split('\n')[0]
            result = float(results.strip().split(' ')[0])
            for particles in ids:
                try:
                    particle_dict[particles[0]].append([particles[1:], result/nb_output])
                except KeyError:
                    particle_dict[particles[0]] = [[particles[1:], result/nb_output]]

        # Open the param_card.dat and insert the calculated decays and BRs
        param_card_file = open(pjoin(self.me_dir, 'Cards', 'param_card.dat'))
        param_card = param_card_file.read().split('\n')
        param_card_file.close()

        decay_lines = []
        line_number = 0
        # Read and remove all decays from the param_card                     
        while line_number < len(param_card):
            line = param_card[line_number]
            if line.lower().startswith('decay'):
                # Read decay if particle in particle_dict 
                # DECAY  6   1.455100e+00                                    
                line = param_card.pop(line_number)
                line = line.split()
                particle = 0
                if int(line[1]) not in particle_dict:
                    try: # If formatting is wrong, don't want this particle
                        particle = int(line[1])
                        width = float(line[2])
                    except:
                        particle = 0
                # Read BRs for this decay
                line = param_card[line_number]
                while line.startswith('#') or line.startswith(' '):
                    line = param_card.pop(line_number)
                    if not particle or line.startswith('#'):
                        line=param_card[line_number]
                        continue
                    #    6.668201e-01   3    5  2  -1
                    line = line.split()
                    try: # Remove BR if formatting is wrong
                        partial_width = float(line[0])*width
                        decay_products = [int(p) for p in line[2:2+int(line[1])]]
                    except:
                        line=param_card[line_number]
                        continue
                    try:
                        particle_dict[particle].append([decay_products, partial_width])
                    except KeyError:
                        particle_dict[particle] = [[decay_products, partial_width]]
                    line=param_card[line_number]
                if particle and particle not in particle_dict:
                    # No decays given, only total width       
                    particle_dict[particle] = [[[], width]]
            else: # Not decay                              
                line_number += 1
        # Clean out possible remaining comments at the end of the card
        while not param_card[-1] or param_card[-1].startswith('#'):
            param_card.pop(-1)

        # Append calculated and read decays to the param_card                                   
        param_card.append("#\n#*************************")
        param_card.append("#      Decay widths      *")
        param_card.append("#*************************")
        for key in sorted(particle_dict.keys()):
            width = sum([r for p,r in particle_dict[key]])
            param_card.append("#\n#      PDG        Width")
            param_card.append("DECAY  %i   %e" % (key, width))
            if not width:
                continue
            if particle_dict[key][0][0]:
                param_card.append("#  BR             NDA  ID1    ID2   ...")
                brs = [[val[1]/width, val[0]] for val in particle_dict[key] if val[1]]
                for val in sorted(brs, reverse=True):
                    param_card.append("   %e   %i    %s" % (val[0], len(val[1]),
                                           "  ".join([str(v) for v in val[1]])))
        output_name = pjoin(self.me_dir, 'Events', run_name, "param_card.dat")
        decay_table = open(output_name, 'w')
        decay_table.write("\n".join(param_card) + "\n")
        logger.info("Results written to %s" %  output_name)


            




    ############################################################################
    def do_multi_run(self, line):
        
        args = self.split_arg(line)
        # Check argument's validity
        force, mode = self.check_multi_run(args)
        self.ask_run_configuration(mode, force)
        main_name = self.run_name
        nb_run = args.pop(0)
        crossoversig = 0
        inv_sq_err = 0
        nb_event = 0
        for i in range(nb_run):
            self.exec_cmd('generate_events %s_%s -f' % (main_name, i), postcmd=False)
            # Update collected value
            nb_event += int(self.results[self.run_name][-1]['nb_event'])  
            self.results.add_detail('nb_event', nb_event , run=main_name)            
            cross = self.results[self.run_name][-1]['cross']
            error = self.results[self.run_name][-1]['error'] + 1e-99
            crossoversig+=cross/error**2
            inv_sq_err+=1.0/error**2
            self.results[main_name][-1]['cross'] = crossoversig/inv_sq_err
            self.results[main_name][-1]['error'] = math.sqrt(1.0/inv_sq_err) 

        
        self.run_name = main_name
        self.results.def_current(main_name)
        self.update_status("Merging LHE files", level='parton')
        try:
            os.mkdir(pjoin(self.me_dir,'Events', self.run_name))
        except:
            pass
        os.system('%(bin)s/merge.pl %(event)s/%(name)s_*/unweighted_events.lhe.gz %(event)s/%(name)s/unweighted_events.lhe.gz %(event)s/%(name)s_banner.txt' 
                  % {'bin': self.dirbin, 'event': pjoin(self.me_dir,'Events'),
                     'name': self.run_name})

        eradir = self.options['exrootanalysis_path']
        if eradir and misc.is_executable(pjoin(eradir,'ExRootLHEFConverter')):
            self.update_status("Create Root file", level='parton')
            os.system('gunzip %s/%s/unweighted_events.lhe.gz' % 
                                  (pjoin(self.me_dir,'Events'), self.run_name))
            self.create_root_file('%s/unweighted_events.lhe' % self.run_name,
                                  '%s/unweighted_events.root' % self.run_name)
            
        
        self.create_plot('parton', '%s/%s/unweighted_events.lhe' %
                         (pjoin(self.me_dir, 'Events'),self.run_name),
                         pjoin(self.me_dir, 'HTML',self.run_name, 'plots_parton.html')
                         )
        
        os.system('gzip -f %s/%s/unweighted_events.lhe' % 
                                  (pjoin(self.me_dir, 'Events'), self.run_name))

        self.update_status('', level='parton')
        self.print_results_in_shell(self.results.current)   
        self.results.def_current(None)
            
    ############################################################################      
    def do_survey(self, line):
        """Advanced commands: launch survey for the current process """
                
        args = self.split_arg(line)
        # Check argument's validity
        self.check_survey(args)
        # initialize / remove lhapdf mode

        if os.path.exists(pjoin(self.me_dir,'error')):
            os.remove(pjoin(self.me_dir,'error'))
                        
        self.configure_directory()
        # treat random number
        self.update_random()
        self.save_random()
        self.update_status('Running Survey', level=None)
        if self.cluster_mode:
            logger.info('Creating Jobs')

        logger.info('Working on SubProcesses')
        self.total_jobs = 0
        subproc = [l.strip() for l in open(pjoin(self.me_dir,'SubProcesses', 
                                                                 'subproc.mg'))]
        for nb_proc,subdir in enumerate(subproc):
            subdir = subdir.strip()
            Pdir = pjoin(self.me_dir, 'SubProcesses',subdir)
            logger.info('    %s ' % subdir)
            # clean previous run
            for match in glob.glob(pjoin(Pdir, '*ajob*')):
                if os.path.basename(match)[:4] in ['ajob', 'wait', 'run.', 'done']:
                    os.remove(pjoin(Pdir, match))
            
            #compile gensym
            misc.compile(['gensym'], cwd=Pdir)
            if not os.path.exists(pjoin(Pdir, 'gensym')):
                raise MadEventError, 'Error make gensym not successful'

            # Launch gensym
            p = misc.Popen(['./gensym'], stdin=subprocess.PIPE,
                                 stdout=subprocess.PIPE, 
                                 stderr=subprocess.STDOUT, cwd=Pdir)
            sym_input = "%(points)d %(iterations)d %(accuracy)f %(gridpack)s\n" % self.opts
            (stdout, stderr) = p.communicate(sym_input)
            if not os.path.exists(pjoin(Pdir, 'ajob1')) or p.returncode:
                logger.critical(stdout)
                raise MadEventError, 'Error gensym run not successful'
            #
            os.system("chmod +x %s/ajob*" % Pdir)
        
            misc.compile(['madevent'], cwd=Pdir)
            
            alljobs = glob.glob(pjoin(Pdir,'ajob*'))
            self.total_jobs += len(alljobs)
            for i, job in enumerate(alljobs):
                job = os.path.basename(job)
                self.launch_job('./%s' % job, cwd=Pdir, remaining=(len(alljobs)-i-1), 
                                                    run_type='survey on %s (%s/%s)' % (subdir,nb_proc+1,len(subproc)))
                if os.path.exists(pjoin(self.me_dir,'error')):
                    self.monitor()
                    raise MadEventError, 'Error detected Stop running: %s' % \
                                         open(pjoin(self.me_dir,'error')).read()
        self.monitor(run_type='All jobs submitted for survey')
        self.update_status('End survey', 'parton', makehtml=False)

    ############################################################################      
    def do_refine(self, line):
        """Advanced commands: launch survey for the current process """
        self.nb_refine += 1
        args = self.split_arg(line)
        # Check argument's validity
        self.check_refine(args)
        
        precision = args[0]
        if len(args) == 2:
            max_process = args[1]
        else:
             max_process = 5

        # initialize / remove lhapdf mode
        self.configure_directory()

        if self.cluster_mode:
            logger.info('Creating Jobs')
        self.update_status('Refine results to %s' % precision, level=None)
        logger.info("Using random number seed offset = %s" % self.random)
        
        self.total_jobs = 0
        subproc = [l.strip() for l in open(pjoin(self.me_dir,'SubProcesses', 
                                                                 'subproc.mg'))]
        for nb_proc,subdir in enumerate(subproc):
            subdir = subdir.strip()
            Pdir = pjoin(self.me_dir, 'SubProcesses',subdir)
            bindir = pjoin(os.path.relpath(self.dirbin, Pdir))
                           
            logger.info('    %s ' % subdir)
            # clean previous run
            for match in glob.glob(pjoin(Pdir, '*ajob*')):
                if os.path.basename(match)[:4] in ['ajob', 'wait', 'run.', 'done']:
                    os.remove(pjoin(Pdir, match))
            
<<<<<<< HEAD
            devnull = os.open(os.devnull, os.O_RDWR)
            proc = subprocess.Popen([pjoin(bindir, 'gen_ximprove')],
=======
            proc = misc.Popen([pjoin(bindir, 'gen_ximprove')],
>>>>>>> cad15afa
                                    stdout=devnull,
                                    stdin=subprocess.PIPE,
                                    cwd=Pdir)
            proc.communicate('%s %s T\n' % (precision, max_process))

            if os.path.exists(pjoin(Pdir, 'ajob1')):
                misc.compile(['madevent'], cwd=Pdir)
                #
                os.system("chmod +x %s/ajob*" % Pdir)
                alljobs = glob.glob(pjoin(Pdir,'ajob*'))
                nb_tot = len(alljobs)            
                self.total_jobs += nb_tot
                for i, job in enumerate(alljobs):
                    job = os.path.basename(job)
                    self.launch_job('./%s' % job, cwd=Pdir, remaining=(nb_tot-i-1), 
                             run_type='Refine number %s on %s (%s/%s)' % (self.nb_refine, subdir, nb_proc+1, len(subproc)))
        self.monitor(run_type='All job submitted for refine number %s' % self.nb_refine)
        
        self.update_status("Combining runs", level='parton')
        try:
            os.remove(pjoin(Pdir, 'combine_runs.log'))
        except:
            pass
        
        bindir = pjoin(os.path.relpath(self.dirbin, pjoin(self.me_dir,'SubProcesses')))
        misc.call([pjoin(bindir, 'combine_runs')], 
                                          cwd=pjoin(self.me_dir,'SubProcesses'),
                                          stdout=devnull)
        
        self.update_status('finish refine', 'parton', makehtml=False)
        
    ############################################################################ 
    def do_combine_events(self, line):
        """Advanced commands: Launch combine events"""

        args = self.split_arg(line)
        # Check argument's validity
        self.check_combine_events(args)

        self.update_status('Combining Events', level='parton')
        try:
            os.remove(pjoin(self.me_dir,'SubProcesses', 'combine.log'))
        except:
            pass
        if self.cluster_mode == 1:
            out = self.cluster.launch_and_wait('../bin/internal/run_combine', 
                                        cwd=pjoin(self.me_dir,'SubProcesses'),
                                        stdout=pjoin(self.me_dir,'SubProcesses', 'combine.log'))
        else:
            out = misc.call(['../bin/internal/run_combine'],
                         cwd=pjoin(self.me_dir,'SubProcesses'), 
                         stdout=open(pjoin(self.me_dir,'SubProcesses','combine.log'),'w'))
            
        output = open(pjoin(self.me_dir,'SubProcesses','combine.log')).read()
        # Store the number of unweighted events for the results object
        pat = re.compile(r'''\s*Unweighting selected\s*(\d+)\s*events''',re.MULTILINE)
        if output:
            nb_event = pat.search(output).groups()[0]
            self.results.add_detail('nb_event', nb_event)
        
        # Define The Banner
        tag = self.run_card['run_tag']
        # Update the banner with the pythia card
        if not self.banner:
            self.banner = banner_mod.recover_banner(self.results, 'parton')
        self.banner.load_basic(self.me_dir)
        if not hasattr(self, 'random'): self.random = 0
        self.banner.change_seed(self.random)
        if not os.path.exists(pjoin(self.me_dir, 'Events', self.run_name)):
            os.mkdir(pjoin(self.me_dir, 'Events', self.run_name))
        self.banner.write(pjoin(self.me_dir, 'Events', self.run_name, 
                                     '%s_%s_banner.txt' % (self.run_name, tag)))
        self.banner.add(pjoin(self.me_dir, 'Cards', 'param_card.dat'))
        self.banner.add(pjoin(self.me_dir, 'Cards', 'run_card.dat'))
        
        
        misc.call(['%s/put_banner' % self.dirbin, 'events.lhe'],
                            cwd=pjoin(self.me_dir, 'Events'))
        misc.call(['%s/put_banner'% self.dirbin, 'unweighted_events.lhe'],
                            cwd=pjoin(self.me_dir, 'Events'))
        
        #if os.path.exists(pjoin(self.me_dir, 'Events', 'unweighted_events.lhe')):
        #    misc.call(['%s/extract_banner-pl' % self.dirbin, 
        #                     'unweighted_events.lhe', 'banner.txt'],
        #                    cwd=pjoin(self.me_dir, 'Events'))
        
        eradir = self.options['exrootanalysis_path']
        madir = self.options['madanalysis_path']
        td = self.options['td_path']
        if eradir and misc.is_executable(pjoin(eradir,'ExRootLHEFConverter'))  and\
           os.path.exists(pjoin(self.me_dir, 'Events', 'unweighted_events.lhe')):
                if not os.path.exists(pjoin(self.me_dir, 'Events', self.run_name)):
                    os.mkdir(pjoin(self.me_dir, 'Events', self.run_name))
                self.create_root_file(output='%s/unweighted_events.root' % self.run_name)
        
    ############################################################################ 
    def do_store_events(self, line):
        """Advanced commands: Launch store events"""

        args = self.split_arg(line)
        # Check argument's validity
        self.check_combine_events(args)
        self.update_status('Storing parton level results', level='parton')

        run = self.run_name
        tag = self.run_card['run_tag']
        devnull = os.open(os.devnull, os.O_RDWR)

        if not os.path.exists(pjoin(self.me_dir, 'Events', run)):
            os.mkdir(pjoin(self.me_dir, 'Events', run))
        if not os.path.exists(pjoin(self.me_dir, 'HTML', run)):
            os.mkdir(pjoin(self.me_dir, 'HTML', run))    
        
        # 2) Treat the files present in the P directory
        for P_path in SubProcesses.get_subP(self.me_dir):
            G_dir = [G for G in os.listdir(P_path) if G.startswith('G') and 
                                                os.path.isdir(pjoin(P_path,G))]
            for G in G_dir:
                G_path = pjoin(P_path,G)
                # Remove events file (if present)
                if os.path.exists(pjoin(G_path, 'events.lhe')):
                    os.remove(pjoin(G_path, 'events.lhe'))
                # Remove results.dat (but not for gridpack)
                if self.run_card['gridpack'] not in self.true:
                    if os.path.exists(pjoin(G_path, 'results.dat')):
                        os.remove(pjoin(G_path, 'results.dat'))
                # Store log
                if os.path.exists(pjoin(G_path, 'log.txt')):
                    input = pjoin(G_path, 'log.txt')
                    output = pjoin(G_path, '%s_log.txt' % run)
                    files.mv(input, output) 
                # Grid
                for name in ['ftn26']:
                    if os.path.exists(pjoin(G_path, name)):
                        if os.path.exists(pjoin(G_path, '%s_%s.gz'%(run,name))):
                            os.remove(pjoin(G_path, '%s_%s.gz'%(run,name)))
                        input = pjoin(G_path, name)
                        output = pjoin(G_path, '%s_%s' % (run,name))
                        files.mv(input, output) 
                        misc.call(['gzip', output], stdout=devnull, 
                                        stderr=devnull, cwd=G_path)
        # 3) Update the index.html
        misc.call(['%s/gen_cardhtml-pl' % self.dirbin],
                            cwd=pjoin(self.me_dir))
        
        # 4) Move the Files present in Events directory
        E_path = pjoin(self.me_dir, 'Events')
        O_path = pjoin(self.me_dir, 'Events', run)
        # The events file
        for name in ['events.lhe', 'unweighted_events.lhe']:
            if os.path.exists(pjoin(E_path, name)):
                if os.path.exists(pjoin(O_path, '%s.gz' % name)):
                    os.remove(pjoin(O_path, '%s.gz' % name))
                input = pjoin(E_path, name)
                output = pjoin(O_path, name)
                files.mv(input, output) 
                misc.call(['gzip', output], stdout=devnull, stderr=devnull, 
                                                                     cwd=O_path)
                
        self.update_status('End Parton', level='parton', makehtml=False)

    ############################################################################ 
    def do_create_gridpack(self, line):
        """Advanced commands: Create gridpack from present run"""

        self.update_status('Creating gridpack', level='parton')
        args = self.split_arg(line)
        self.check_combine_events(args)
        if not self.run_tag: self.run_tag = 'tag_1'
        os.system("sed -i.bak \"s/ *.false.*=.*GridRun/  .true.  =  GridRun/g\" %s/Cards/grid_card.dat" \
                  % self.me_dir)
        misc.call(['./bin/internal/restore_data', self.run_name],
                        cwd=self.me_dir)
        misc.call(['./bin/internal/store4grid',
                         self.run_name, self.run_tag],
                        cwd=self.me_dir)
        misc.call(['./bin/internal/clean'], cwd=self.me_dir)
        misc.compile(['gridpack.tar.gz'], cwd=self.me_dir)
        files.mv(pjoin(self.me_dir, 'gridpack.tar.gz'), 
                pjoin(self.me_dir, '%s_gridpack.tar.gz' % self.run_name))
        os.system("sed -i.bak \"s/\s*.true.*=.*GridRun/  .false.  =  GridRun/g\" %s/Cards/grid_card.dat" \
                  % self.me_dir)
        self.update_status('gridpack created', level='gridpack')
        
    ############################################################################      
    def do_pythia(self, line):
        """launch pythia"""
        
        # Check argument's validity
        args = self.split_arg(line)
        if '-f' in args:
            force = True
            args.remove('-f')
        else:
            force = False
        if '--no_default' in args:
            if not os.path.exists(pjoin(self.me_dir, 'Cards', 'pythia_card.dat')):
                return
            force = True
            no_default = True
            args.remove('--no_default')
        else:
            no_default = False
                                    
        self.check_pythia(args)        
        # the args are modify and the last arg is always the mode
        
        self.ask_pythia_run_configuration(args[-1], force)

        # Update the banner with the pythia card
        if not self.banner:
            self.banner = banner_mod.recover_banner(self.results, 'pythia')
                     
        # initialize / remove lhapdf mode        
        self.configure_directory()

        #if not force:
        #    if os.path.exists(pjoin(self.me_dir, 'Events', self.run_name, '%s_pythia.log' % tag)):
        #        question = 'Previous run of pythia detected. Do you want to remove it?'
        #        ans = self.ask(question, 'y', choices=['y','n'], timeout = 20)
        #        if ans == 'n':
        #            return
         
        #self.exec_cmd('remove %s pythia -f' % self.run_name)

        pythia_src = pjoin(self.options['pythia-pgs_path'],'src')
        
        self.update_status('Running Pythia', 'pythia')
        try:
            os.remove(pjoin(self.me_dir,'Events','pythia.done'))
        except:
            pass
        
        ## LAUNCHING PYTHIA
        tag = self.run_tag
        
        if self.cluster_mode == 1:
            pythia_log = pjoin(self.me_dir, 'Events', self.run_name , '%s_pythia.log' % tag)
            self.cluster.launch_and_wait('../bin/internal/run_pythia', 
                        argument= [pythia_src], stdout= pythia_log,
                        stderr=subprocess.STDOUT,
                        cwd=pjoin(self.me_dir,'Events'))
        else:
            pythia_log = open(pjoin(self.me_dir, 'Events',  self.run_name , '%s_pythia.log' % tag), 'w')
            misc.call(['../bin/internal/run_pythia', pythia_src],
                           stdout=pythia_log,
                           stderr=subprocess.STDOUT,
                           cwd=pjoin(self.me_dir,'Events'))

        if not os.path.exists(pjoin(self.me_dir,'Events','pythia.done')):
            if self.cluster_mode == 1:
                logger.warning('Fail to produce pythia output. More info in \n     %s' % pythia_log)
            else:
                logger.warning('Fail to produce pythia output. More info in \n     %s' % pythia_log.name)
            return
        else:
            os.remove(pjoin(self.me_dir,'Events','pythia.done'))
        
        self.to_store.append('pythia')
        
        # Find the matched cross-section
        if int(self.run_card['ickkw']):    
            pythia_log = open(pjoin(self.me_dir,'Events', self.run_name, '%s_pythia.log' % tag))
            cs_info = misc.get_last_line(pythia_log)
            # line should be of type: Cross section (pb):    1840.20000000006 
            cs_info = cs_info.split(':')[1]
            self.results.add_detail('cross_pythia', cs_info)
        
        pydir = pjoin(self.options['pythia-pgs_path'], 'src')
        eradir = self.options['exrootanalysis_path']
        madir = self.options['madanalysis_path']
        td = self.options['td_path']
        
        
        self.banner.add(pjoin(self.me_dir, 'Cards','pythia_card.dat'))
        banner_path = pjoin(self.me_dir, 'Events', self.run_name, '%s_%s_banner.txt' % (self.run_name, tag))
        self.banner.write(banner_path)
        
        # Creating LHE file
        if misc.is_executable(pjoin(pydir, 'hep2lhe')):
            self.update_status('Creating Pythia LHE File', level='pythia')
            # Write the banner to the LHE file
            out = open(pjoin(self.me_dir,'Events','pythia_events.lhe'), 'w')
            #out.writelines('<LesHouchesEvents version=\"1.0\">\n')    
            out.writelines('<!--\n')
            out.writelines('# Warning! Never use this file for detector studies!\n')
            out.writelines('-->\n<!--\n')
            out.writelines(open(banner_path).read())
            out.writelines('\n-->\n')
            out.close()
            
            if self.cluster_mode == 1:
                self.cluster.launch_and_wait(self.dirbin+'/run_hep2lhe', 
                                         argument= [pydir],
                                        cwd=pjoin(self.me_dir,'Events'))
            else:
                misc.call([self.dirbin+'/run_hep2lhe', pydir],
                             cwd=pjoin(self.me_dir,'Events'))
                
            # Creating ROOT file
            if eradir and misc.is_executable(pjoin(eradir, 'ExRootLHEFConverter')):
                self.update_status('Creating Pythia LHE Root File', level='pythia')
                misc.call([eradir+'/ExRootLHEFConverter', 
                             'pythia_events.lhe', 
                             pjoin(self.run_name, '%s_pythia_lhe_events.root' % tag)],
                            cwd=pjoin(self.me_dir,'Events')) 
            

        if int(self.run_card['ickkw']):
            self.update_status('Create matching plots for Pythia', level='pythia')
            misc.call([self.dirbin+'/create_matching_plots.sh', self.run_name, tag],
                            stdout = os.open(os.devnull, os.O_RDWR),
                            cwd=pjoin(self.me_dir,'Events'))
            #Clean output
            misc.call(['gzip','-f','events.tree'], 
                                                cwd=pjoin(self.me_dir,'Events'))          
            files.mv(pjoin(self.me_dir,'Events','events.tree.gz'), 
                     pjoin(self.me_dir,'Events',self.run_name, tag + '_pythia_events.tree.gz'))
            misc.call(['gzip','-f','beforeveto.tree'], 
                                                cwd=pjoin(self.me_dir,'Events'))
            files.mv(pjoin(self.me_dir,'Events','beforeveto.tree.gz'), 
                     pjoin(self.me_dir,'Events',self.run_name, tag+'_pythia_beforeveto.tree.gz'))
            files.mv(pjoin(self.me_dir,'Events','xsecs.tree'), 
                     pjoin(self.me_dir,'Events',self.run_name, tag+'_pythia_xsecs.tree'))            
             

        # Plot for pythia
        self.create_plot('Pythia')

        if os.path.exists(pjoin(self.me_dir,'Events','pythia_events.lhe')):
            shutil.move(pjoin(self.me_dir,'Events','pythia_events.lhe'),
            pjoin(self.me_dir,'Events', self.run_name,'%s_pythia_events.lhe' % tag))
            os.system('gzip -f %s' % pjoin(self.me_dir,'Events', self.run_name,
                                        '%s_pythia_events.lhe' % tag))      

        
        self.update_status('finish', level='pythia', makehtml=False)
        self.exec_cmd('pgs --no_default', postcmd=False, printcmd=False)
        if self.options['delphes_path']:
            self.exec_cmd('delphes --no_default', postcmd=False, printcmd=False)
    
    def get_available_tag(self):
        """create automatically a tag"""
        
        used_tags = [r['tag'] for r in self.results[self.run_name]]
        i=0
        while 1:
            i+=1
            if 'tag_%s' %i not in used_tags:
                return 'tag_%s' % i
   
    
    
    ################################################################################
    def do_remove(self, line):
        """Remove one/all run or only part of it"""

        args = self.split_arg(line)
        run, tag, mode = self.check_remove(args)
        if run == 'all':
            # Check first if they are not a run with a name run.
            if os.path.exists(pjoin(self.me_dir, 'Events', 'all')):
                logger.warning('A run with name all exists. So we will not supress all processes.')
            else:
                for match in glob.glob(pjoin(self.me_dir, 'Events','*','*_banner.txt')):
                    run = match.rsplit(os.path.sep,2)[1]
                    try:
                        self.exec_cmd('remove %s %s' % (run, ' '.join(args[1:]) ) )
                    except self.InvalidCmd, error:
                        logger.info(error)
                        pass # run already clear
                    return
            
        # Check that run exists
        if not os.path.exists(pjoin(self.me_dir, 'Events', run)):
            raise self.InvalidCmd('No run \'%s\' detected' % run)

        try:
            self.resuls.def_current(run)
            self.update_status(' Cleaning %s' % run, level=None)
        except:
            pass # Just ensure that html never makes crash this function


        # Found the file to suppress
        
        to_suppress = glob.glob(pjoin(self.me_dir, 'Events', run, '*'))
        to_suppress += glob.glob(pjoin(self.me_dir, 'HTML', run, '*'))
        # forbid the banner to be removed
        to_suppress = [os.path.basename(f) for f in to_suppress if 'banner' not in f]
        if tag:
            to_suppress = [f for f in to_suppress if tag in f]
            if 'parton' in mode or 'all' in mode:
                try:
                    if self.results[run][0]['tag'] != tag:
                        raise Exception, 'dummy'
                except:
                    pass
                else:
                    nb_rm = len(to_suppress)
                    if os.path.exists(pjoin(self.me_dir, 'Events', run, 'events.lhe.gz')):
                        to_suppress.append('events.lhe.gz')
                    if os.path.exists(pjoin(self.me_dir, 'Events', run, 'unweighted_events.lhe.gz')):
                        to_suppress.append('unweighted_events.lhe.gz')
                    if nb_rm != len(to_suppress):
                        logger.warning('Be carefull that partonic information are on the point to be removed.')
        if 'all' in mode:
            pass # suppress everything
        else:
            if 'pythia' not in mode:
                to_suppress = [f for f in to_suppress if 'pythia' not in f]
            if 'pgs' not in mode:
                to_suppress = [f for f in to_suppress if 'pgs' not in f]
            if 'delphes' not in mode:
                to_suppress = [f for f in to_suppress if 'delphes' not in f]
            if 'parton' not in mode:
                to_suppress = [f for f in to_suppress if 'delphes' in f 
                                                      or 'pgs' in f 
                                                      or 'pythia' in f]
        if '-f' not in args and len(to_suppress):
            question = 'Do you want to suppress the following files?\n     %s' % \
                               '\n    '.join(to_suppress)
            ans = self.ask(question, 'y', choices=['y','n'])
        else:
            ans = 'y'
        
        if ans == 'y':
            for file2rm in to_suppress:
                if os.path.exists(pjoin(self.me_dir, 'Events', run, file2rm)):
                    try:
                        os.remove(pjoin(self.me_dir, 'Events', run, file2rm))
                    except:
                        shutil.rmtree(pjoin(self.me_dir, 'Events', run, file2rm))
                else:
                    try:
                        os.remove(pjoin(self.me_dir, 'HTML', run, file2rm))
                    except:
                        shutil.rmtree(pjoin(self.me_dir, 'HTML', run, file2rm))



        # Remove file in SubProcess directory
        if 'all' in mode or 'channel' in mode:
            try:
                if self.results[run][0]['tag'] != tag:
                    raise Exception, 'dummy'
            except:
                pass
            else:
                to_suppress = glob.glob(pjoin(self.me_dir, 'SubProcesses', '%s*' % run))
                to_suppress += glob.glob(pjoin(self.me_dir, 'SubProcesses', '*','%s*' % run))
                to_suppress += glob.glob(pjoin(self.me_dir, 'SubProcesses', '*','*','%s*' % run))

                if '-f' in args or len(to_suppress) == 0:
                    ans = 'y'
                else:
                    question = 'Do you want to suppress the following files?\n     %s' % \
                               '\n    '.join(to_suppress)
                    ans = self.ask(question, 'y', choices=['y','n'])

                if ans == 'y':
                    for file2rm in to_suppress:
                        os.remove(file2rm)
                        
        if 'banner' in mode:
            to_suppress = glob.glob(pjoin(self.me_dir, 'Events', run, '*'))
            if tag:
                # remove banner
                try:
                    os.remove(pjoin(self.me_dir, 'Events',run,'%s_%s_banner.txt' % (run,tag)))
                except:
                    logger.warning('fail to remove the banner')
                # remove the run from the html output
                if run in self.results:
                    self.results.delete_run(run, tag)
                    return
            elif any(['banner' not in os.path.basename(p) for p in to_suppress]):
                if to_suppress:
                    raise MadGraph5Error, '''Some output still exists for this run. 
                Please remove those output first. Do for example: 
                remove %s all banner
                ''' % run
            else:
                shutil.rmtree(pjoin(self.me_dir, 'Events',run))
                if run in self.results:
                    self.results.delete_run(run)
                    return
        else:
            logger.info('''The banner is not removed. In order to remove it run:
    remove %s all banner %s''' % (run, tag and '--tag=%s ' % tag or '')) 

        # update database.
        self.results.clean(mode, run, tag)
        self.update_status('', level='all')



    ################################################################################
    def do_plot(self, line):
        """Create the plot for a given run"""

        # Since in principle, all plot are already done automaticaly
        self.store_result()
        args = self.split_arg(line)
        # Check argument's validity
        self.check_plot(args)
        logger.info('plot for run %s' % self.run_name)
        
        self.ask_edit_cards([], args)
                
        if any([arg in ['all','parton'] for arg in args]):
            filename = pjoin(self.me_dir, 'Events', self.run_name, 'unweighted_events.lhe')
            if os.path.exists(filename+'.gz'):
                os.system('gunzip -f %s' % (filename+'.gz') )
            if  os.path.exists(filename):
                shutil.move(filename, pjoin(self.me_dir, 'Events', 'unweighted_events.lhe'))
                self.create_plot('parton')
                shutil.move(pjoin(self.me_dir, 'Events', 'unweighted_events.lhe'), filename)
                os.system('gzip -f %s' % filename)
            else:
                logger.info('No valid files for partonic plot') 
                
        if any([arg in ['all','pythia'] for arg in args]):
            filename = pjoin(self.me_dir, 'Events' ,self.run_name,
                                          '%s_pythia_events.lhe' % self.run_tag)
            if os.path.exists(filename+'.gz'):
                os.system('gunzip -f %s' % (filename+'.gz') )
            if  os.path.exists(filename):
                shutil.move(filename, pjoin(self.me_dir, 'Events','pythia_events.lhe'))
                self.create_plot('Pythia')
                shutil.move(pjoin(self.me_dir, 'Events','pythia_events.lhe'), filename)
                os.system('gzip -f %s' % filename)                
            else:
                logger.info('No valid files for pythia plot')
                    
        if any([arg in ['all','pgs'] for arg in args]):
            filename = pjoin(self.me_dir, 'Events', self.run_name, 
                                            '%s_pgs_events.lhco' % self.run_tag)
            if os.path.exists(filename+'.gz'):
                os.system('gunzip -f %s' % (filename+'.gz') )
            if  os.path.exists(filename):
                self.create_plot('PGS')
                os.system('gzip -f %s' % filename)                
            else:
                logger.info('No valid files for pgs plot')
                
        if any([arg in ['all','delphes'] for arg in args]):
            filename = pjoin(self.me_dir, 'Events', self.run_name, 
                                        '%s_delphes_events.lhco' % self.run_tag)
            if os.path.exists(filename+'.gz'):
                os.system('gunzip -f %s' % (filename+'.gz') )
            if  os.path.exists(filename):
                #shutil.move(filename, pjoin(self.me_dir, 'Events','delphes_events.lhco'))
                self.create_plot('Delphes')
                #shutil.move(pjoin(self.me_dir, 'Events','delphes_events.lhco'), filename)
                os.system('gzip -f %s' % filename)                
            else:
                logger.info('No valid files for delphes plot')

                
    
    def store_result(self):
        """ tar the pythia results. This is done when we are quite sure that 
        the pythia output will not be use anymore """


        if not self.run_name:
            return
        
        self.results.save()
        
        if not self.to_store:
            return 
        
        tag = self.run_card['run_tag']
        if 'pythia' in self.to_store:
            self.update_status('Storing Pythia files of Previous run', level='pythia', error=True)
            os.system('mv -f %(path)s/pythia_events.hep %(path)s/%(name)s/%(tag)s_pythia_events.hep' % 
                  {'name': self.run_name, 'path' : pjoin(self.me_dir,'Events'),
                   'tag':tag})
            os.system('gzip -f %s/%s_pythia_events.hep' % ( 
                                pjoin(self.me_dir,'Events',self.run_name), tag))
            self.to_store.remove('pythia')
            self.update_status('Done', level='pythia',makehtml=False,error=True)
        
        self.to_store = []
            
        
    ############################################################################      
    def do_pgs(self, line):
        """launch pgs"""
        
        args = self.split_arg(line)
        # Check argument's validity
        if '-f' in args:
            force = True
            args.remove('-f')
        else:
            force = False
        if '--no_default' in args:
            no_default = True
            args.remove('--no_default')
        else:
            no_default = False

        # Check all arguments
        # This might launch a gunzip in another thread. After the question
        # This thread need to be wait for completion. (This allow to have the 
        # question right away and have the computer working in the same time)
        self.check_pgs(args) 

        # Check that the pgs_card exists. If not copy the default 
        if not os.path.exists(pjoin(self.me_dir, 'Cards', 'pgs_card.dat')):
            if no_default:
                logger.info('No pgs_card detected, so not run pgs')
                return 
            
            files.cp(pjoin(self.me_dir, 'Cards', 'pgs_card_default.dat'),
                     pjoin(self.me_dir, 'Cards', 'pgs_card.dat'))
            logger.info('No pgs card found. Take the default one.')        
        
        if not (no_default or force):
            self.ask_edit_cards(['pgs'], args)
            
        self.update_status('prepare PGS run', level=None)  
        # Wait that the gunzip of the files is finished (if any)
        if hasattr(self, 'control_thread') and self.control_thread[0]:
            self.monitor(mode=2,html=False)

        pgsdir = pjoin(self.options['pythia-pgs_path'], 'src')
        eradir = self.options['exrootanalysis_path']
        madir = self.options['madanalysis_path']
        td = self.options['td_path']
        
        # Compile pgs if not there       
        if not misc.is_executable(pjoin(pgsdir, 'pgs')):
            logger.info('No PGS executable -- running make')
            misc.compile(cwd=pgsdir)
        

            

            
        self.update_status('Running PGS', level='pgs')
        
        tag = self.run_tag
        # Update the banner with the pgs card        
        self.banner.add(pjoin(self.me_dir, 'Cards','pgs_card.dat'))
        banner_path = pjoin(self.me_dir, 'Events', self.run_name, '%s_%s_banner.txt' % (self.run_name, self.run_tag))
        self.banner.write(banner_path)            

        ########################################################################
        # now pass the event to a detector simulator and reconstruct objects
        ########################################################################
        
        # Prepare the output file with the banner
        ff = open(pjoin(self.me_dir, 'Events', 'pgs_events.lhco'), 'w')
        text = open(banner_path).read()
        text = '#%s' % text.replace('\n','\n#')
        dico = self.results[self.run_name].get_current_info()
        text +='\n##  Integrated weight (pb)  : %.4g' % dico['cross']
        text +='\n##  Number of Event         : %s\n' % dico['nb_event']
        ff.writelines(text)
        ff.close()

        try: 
            os.remove(pjoin(self.me_dir, 'Events', 'pgs.done'))
        except:
            pass
        if self.cluster_mode == 1:
            pgs_log = pjoin(self.me_dir, 'Events', self.run_name, "%s_pgs.log" % tag)
            self.cluster.launch_and_wait('../bin/internal/run_pgs', 
                            argument=[pgsdir], cwd=pjoin(self.me_dir,'Events'),
                            stdout=pgs_log, stderr=subprocess.STDOUT)
        else:
            pgs_log = open(pjoin(self.me_dir, 'Events', self.run_name,"%s_pgs.log" % tag),'w')
            misc.call([self.dirbin+'/run_pgs', pgsdir], stdout= pgs_log,
                                               stderr=subprocess.STDOUT,
                                               cwd=pjoin(self.me_dir, 'Events')) 
        
        if not os.path.exists(pjoin(self.me_dir, 'Events', 'pgs.done')):
            logger.error('Fail to create LHCO events')
            return 
        else:
            os.remove(pjoin(self.me_dir, 'Events', 'pgs.done'))
            
        if os.path.getsize(banner_path) == os.path.getsize(pjoin(self.me_dir, 'Events','pgs_events.lhco')):
            misc.call(['cat pgs_uncleaned_events.lhco >>  pgs_events.lhco'], 
                            cwd=pjoin(self.me_dir, 'Events'))
            os.remove(pjoin(self.me_dir, 'Events', 'pgs_uncleaned_events.lhco '))

        # Creating Root file
        if eradir and misc.is_executable(pjoin(eradir, 'ExRootLHCOlympicsConverter')):
            self.update_status('Creating PGS Root File', level='pgs')
            misc.call([eradir+'/ExRootLHCOlympicsConverter', 
                             'pgs_events.lhco',pjoin('%s/%s_pgs_events.root' % (self.run_name, tag))],
                            cwd=pjoin(self.me_dir, 'Events')) 
        
        if os.path.exists(pjoin(self.me_dir, 'Events', 'pgs_events.lhco')):
            # Creating plots
            self.create_plot('PGS')
            files.mv(pjoin(self.me_dir, 'Events', 'pgs_events.lhco'), 
                    pjoin(self.me_dir, 'Events', self.run_name, '%s_pgs_events.lhco' % tag))
            misc.call(['gzip','-f', pjoin(self.me_dir, 'Events', 
                                                self.run_name, '%s_pgs_events.lhco' % tag)])


        
        self.update_status('finish', level='pgs', makehtml=False)

    ############################################################################
    def do_delphes(self, line):
        """ run delphes and make associate root file/plot """
 
        args = self.split_arg(line)
        # Check argument's validity
        if '-f' in args:
            force = True
            args.remove('-f')
        else:
            force = False
        if '--no_default' in args:
            no_default = True
            args.remove('--no_default')
        else:
            no_default = False
        self.check_delphes(args) 
        self.update_status('prepare delphes run', level=None)
                
        # Check that the delphes_card exists. If not copy the default and
        # ask for edition of the card.
        if not os.path.exists(pjoin(self.me_dir, 'Cards', 'delphes_card.dat')):
            if no_default:
                logger.info('No delphes_card detected, so not run Delphes')
                return
            
            files.cp(pjoin(self.me_dir, 'Cards', 'delphes_card_default.dat'),
                     pjoin(self.me_dir, 'Cards', 'delphes_card.dat'))
            logger.info('No delphes card found. Take the default one.')
        if not os.path.exists(pjoin(self.me_dir, 'Cards', 'delphes_trigger.dat')):    
            files.cp(pjoin(self.me_dir, 'Cards', 'delphes_trigger_default.dat'),
                     pjoin(self.me_dir, 'Cards', 'delphes_trigger.dat'))
        if not (no_default or force):
            self.ask_edit_cards(['delphes', 'trigger'], args)
            
        self.update_status('Running Delphes', level=None)  
        # Wait that the gunzip of the files is finished (if any)
        if hasattr(self, 'control_thread') and self.control_thread[0]:
            self.monitor(mode=2,html=False)        


 
        delphes_dir = self.options['delphes_path']
        tag = self.run_tag
        self.banner.add(pjoin(self.me_dir, 'Cards','delphes_card.dat'))
        self.banner.add(pjoin(self.me_dir, 'Cards','delphes_trigger.dat'))
        self.banner.write(pjoin(self.me_dir, 'Events', self.run_name, '%s_%s_banner.txt' % (self.run_name, tag)))
        
        cross = self.results[self.run_name].get_current_info()['cross']
                    
        if self.cluster_mode == 1:
            delphes_log = pjoin(self.me_dir, 'Events', self.run_name, "%s_delphes.log" % tag)
            self.cluster.launch_and_wait('../bin/internal/run_delphes', 
                        argument= [delphes_dir, self.run_name, tag, str(cross)],
                        stdout=delphes_log, stderr=subprocess.STDOUT,
                        cwd=pjoin(self.me_dir,'Events'))
        else:
            delphes_log = open(pjoin(self.me_dir, 'Events', self.run_name, "%s_delphes.log" % tag),'w')
            misc.call(['../bin/internal/run_delphes', delphes_dir, 
                                self.run_name, tag, str(cross)],
                                stdout= delphes_log, stderr=subprocess.STDOUT,
                                cwd=pjoin(self.me_dir,'Events'))
                
        if not os.path.exists(pjoin(self.me_dir, 'Events', 
                                self.run_name, '%s_delphes_events.lhco' % tag)):
            logger.error('Fail to create LHCO events from DELPHES')
            return 
        
        if os.path.exists(pjoin(self.me_dir,'Events','delphes.root')):
            source = pjoin(self.me_dir,'Events','delphes.root')
            target = pjoin(self.me_dir,'Events', self.run_name, "%s_delphes_events.root" % tag)
            files.mv(source, target)
            
        #eradir = self.options['exrootanalysis_path']
        madir = self.options['madanalysis_path']
        td = self.options['td_path']

        # Creating plots
        self.create_plot('Delphes')

        if os.path.exists(pjoin(self.me_dir, 'Events', self.run_name,  '%s_delphes_events.lhco' % tag)):
            misc.call(['gzip','-f', pjoin(self.me_dir, 'Events', self.run_name, '%s_delphes_events.lhco' % tag)])


        
        self.update_status('delphes done', level='delphes', makehtml=False)   

    def launch_job(self,exe, cwd=None, stdout=None, argument = [], remaining=0, 
                    run_type='', mode=None, **opt):
        """ """
        argument = [str(arg) for arg in argument]
        if mode is None:
            mode = self.cluster_mode

        def launch_in_thread(exe, argument, cwd, stdout, control_thread):
            """ way to launch for multicore"""

            start = time.time()
            if (cwd and os.path.exists(pjoin(cwd, exe))) or os.path.exists(exe):
                exe = './' + exe
            misc.call([exe] + argument, cwd=cwd, stdout=stdout,
                        stderr=subprocess.STDOUT, **opt)
            #logger.info('%s run in %f s' % (exe, time.time() -start))
            
            # release the lock for allowing to launch the next job      
            while not control_thread[1].locked():
                # check that the status is locked to avoid coincidence unlock
                if not control_thread[2]:
                    # Main is not yet locked
                    control_thread[0] -= 1
                    return 
                time.sleep(1)
            control_thread[0] -= 1 # upate the number of running thread
            control_thread[1].release()

        
        
        if mode == 0:
            self.update_status((remaining, 1, 
                                self.total_jobs - remaining -1, run_type), level=None, force=False)
            start = time.time()
            #os.system('cd %s; ./%s' % (cwd,exe))
            status = misc.call(['./'+exe] + argument, cwd=cwd, 
                                                           stdout=stdout, **opt)
            logger.info('%s run in %f s' % (exe, time.time() -start))
            if status:
                raise MadGraph5Error, '%s didn\'t stop properly. Stop all computation' % exe


        elif mode == 1:
            self.cluster.submit(exe, stdout=stdout, cwd=cwd)

        elif mode == 2:
            import thread
            if not hasattr(self, 'control_thread'):
                self.control_thread = [0] # [used_thread]
                self.control_thread.append(thread.allocate_lock()) # The lock
                self.control_thread.append(False) # True if all thread submit 
                                                  #-> waiting mode

            if self.control_thread[2]:
                self.update_status((remaining + 1, self.control_thread[0], 
                                self.total_jobs - remaining - self.control_thread[0] - 1, run_type), 
                                   level=None, force=False)
                self.control_thread[1].acquire()
                self.control_thread[0] += 1 # upate the number of running thread
                thread.start_new_thread(launch_in_thread,(exe, argument, cwd, stdout, self.control_thread))
            elif self.control_thread[0] <  self.nb_core -1:
                self.control_thread[0] += 1 # upate the number of running thread
                thread.start_new_thread(launch_in_thread,(exe, argument, cwd, stdout, self.control_thread))
            elif self.control_thread[0] ==  self.nb_core -1:
                self.control_thread[0] += 1 # upate the number of running thread
                thread.start_new_thread(launch_in_thread,(exe, argument, cwd, stdout, self.control_thread))
                self.control_thread[2] = True
                self.control_thread[1].acquire() # Lock the next submission
                                                 # Up to a release
            
    ############################################################################
    def find_madevent_mode(self):
        """Find if Madevent is in Group mode or not"""
        
        # The strategy is too look in the files Source/run_configs.inc
        # if we found: ChanPerJob=3 then it's a group mode.
        file_path = pjoin(self.me_dir, 'Source', 'run_config.inc')
        text = open(file_path).read()
        if re.search(r'''s*parameter\s+\(ChanPerJob=2\)''', text, re.I+re.M):
            return 'group'
        else:
            return 'v4'
    
    ############################################################################
    def monitor(self, run_type='monitor', mode=None, html=True):
        """ monitor the progress of running job """
        
        if mode is None:
            mode = self.cluster_mode
        
        if mode == 1:
            if html:
                update_status = lambda idle, run, finish: \
                    self.update_status((idle, run, finish, run_type), level=None)
            else:
                update_status = lambda idle, run, finish: None
            self.cluster.wait(self.me_dir, update_status)            

        if mode == 2:
            # Wait that all thread finish
            if not self.control_thread[2]:
#                time.sleep(1)
                nb = self.control_thread[0]
                while self.control_thread[0]:
                    time.sleep(5)
                    if nb != self.control_thread[0] and html:
                        self.update_status((0, self.control_thread[0], 
                                           self.total_jobs - self.control_thread[0], run_type), 
                                           level=None, force=False)
                        nb = self.control_thread[0]
                try:
                    del self.next_update
                except:
                    pass
            else:    
                for i in range(0,self.nb_core):
                    if html:
                        self.update_status((0, self.control_thread[0], 
                                           self.total_jobs - self.control_thread[0], run_type), 
                                           level=None, force=False)
                    self.control_thread[1].acquire()
                self.control_thread[2] = False
                self.control_thread[1].release()
                try:
                    del self.next_update
                except:
                    pass
        if not html:
            return

        #######################################################################
        cross, error = sum_html.make_all_html_results(self)
        self.results.add_detail('cross', cross)
        self.results.add_detail('error', error)   
        
        
        
        
    @staticmethod
    def find_available_run_name(me_dir):
        """ find a valid run_name for the current job """
        
        name = 'run_%02d'
        data = [int(s[4:6]) for s in os.listdir(pjoin(me_dir,'Events')) if
                        s.startswith('run_') and len(s)>5 and s[4:6].isdigit()]
        return name % (max(data+[0])+1) 

    ############################################################################   
    def configure_directory(self):
        """ All action require before any type of run """   


        # Basic check
        assert os.path.exists(pjoin(self.me_dir,'SubProcesses'))
        
        #see when the last file was modified
        time_mod = max([os.path.getctime(pjoin(self.me_dir,'Cards','run_card.dat')),
                        os.path.getctime(pjoin(self.me_dir,'Cards','param_card.dat'))])
        
        if self.configured > time_mod:
            return
        else:
            self.configured = time.time()
        self.update_status('compile directory', level=None)
        if self.options['automatic_html_opening']:
            misc.open_file(os.path.join(self.me_dir, 'crossx.html'))
            self.options['automatic_html_opening'] = False
            #open only once the web page
        # Change current working directory
        self.launching_dir = os.getcwd()
        
        # Check if we need the MSSM special treatment
        model = self.find_model_name()
        if model == 'mssm' or model.startswith('mssm-'):
            param_card = pjoin(self.me_dir, 'Cards','param_card.dat')
            mg5_param = pjoin(self.me_dir, 'Source', 'MODEL', 'MG5_param.dat')
            check_param_card.convert_to_mg5card(param_card, mg5_param)
            check_param_card.check_valid_param_card(mg5_param)
        
        # limit the number of event to 100k
        self.check_nb_events()

        # set environment variable for lhapdf.
        if self.run_card['pdlabel'] == "lhapdf":
            os.environ['lhapdf'] = 'True'
        elif 'lhapdf' in os.environ.keys():
            del os.environ['lhapdf']
        
        # Compile
        out = misc.call([pjoin(self.dirbin, 'compile_Source')],
                              cwd = self.me_dir)
        if out:
            raise MadEventError, 'Impossible to compile'
        
        # set random number
        if self.run_card['iseed'] != '0':
            self.random = int(self.run_card['iseed'])
        elif os.path.exists(pjoin(self.me_dir,'SubProcesses','randinit')):
            for line in open(pjoin(self.me_dir,'SubProcesses','randinit')):
                data = line.split('=')
                assert len(data) ==2
                self.random = int(data[1])
                break
        else:
            self.random = random.randint(1, 30107)
                                                               
        if self.run_card['ickkw'] == '2':
            logger.info('Running with CKKW matching')
            self.treat_CKKW_matching()
            
    ############################################################################
    ##  HELPING ROUTINE
    ############################################################################
    def read_run_card(self, run_card):
        """ """
        output={}
        for line in file(run_card,'r'):
            line = line.split('#')[0]
            line = line.split('!')[0]
            line = line.split('=')
            if len(line) != 2:
                continue
            output[line[1].strip()] = line[0].replace('\'','').strip()
        return output

    ############################################################################
    @staticmethod
    def check_dir(path, default=''):
        """check if the directory exists. if so return the path otherwise the 
        default"""
         
        if os.path.isdir(path):
            return path
        else:
            return default
        
    ############################################################################
    def set_run_name(self, name, tag=None, level='parton', reload_card=False):
        """define the run name, the run_tag, the banner and the results."""
        
        # when are we force to change the tag new_run:previous run requiring changes
        upgrade_tag = {'parton': ['parton','pythia','pgs','delphes'],
                       'pythia': ['pythia','pgs','delphes'],
                       'pgs': ['pgs'],
                       'delphes':['delphes'],
                       'plot':[]}
        
        

        if name == self.run_name:        
            if reload_card:
                run_card = pjoin(self.me_dir, 'Cards','run_card.dat')
                self.run_card = self.read_run_card(run_card)

            #check if we need to change the tag
            if tag:
                self.run_card['run_tag'] = tag
                self.run_tag = tag
                self.results.add_run(self.run_name, self.run_card)
            else:
                for tag in upgrade_tag[level]:
                    if getattr(self.results[self.run_name][-1], tag):
                        tag = self.get_available_tag()
                        self.run_card['run_tag'] = tag
                        self.run_tag = tag
                        self.results.add_run(self.run_name, self.run_card)                        
                        break
            return # Nothing to do anymore
        
        # save/clean previous run
        if self.run_name:
            self.store_result()
        # store new name
        self.run_name = name
        
        # Read run_card
        run_card = pjoin(self.me_dir, 'Cards','run_card.dat')
        self.run_card = self.read_run_card(run_card)

        new_tag = False
        # First call for this run -> set the banner
        self.banner = banner_mod.recover_banner(self.results, level)
        if tag:
            self.run_card['run_tag'] = tag
            new_tag = True
        elif not self.run_name in self.results and level =='parton':
            pass # No results yet, so current tag is fine
        elif not self.run_name in self.results:
            #This is only for case when you want to trick the interface
            logger.warning('Trying to run data on unknown run.')
            self.results.add_run(name, self.run_card)
            self.results.update('add run %s' % name, 'all', makehtml=False)
        else:
            for tag in upgrade_tag[level]:
                
                if getattr(self.results[self.run_name][-1], tag):
                    # LEVEL is already define in the last tag -> need to switch tag
                    tag = self.get_available_tag()
                    self.run_card['run_tag'] = tag
                    new_tag = True
                    break
            if not new_tag:
                # We can add the results to the current run
                tag = self.results[self.run_name][-1]['tag']
                self.run_card['run_tag'] = tag # ensure that run_tag is correct                
             
                    
        if name in self.results and not new_tag:
            self.results.def_current(self.run_name)
        else:
            self.results.add_run(self.run_name, self.run_card)

        self.run_tag = self.run_card['run_tag']

        # Return the tag of the previous run having the required data for this
        # tag/run to working wel.
        if level == 'parton':
            return
        elif level == 'pythia':
            return self.results[self.run_name][0]['tag']
        else:
            for i in range(-1,-len(self.results[self.run_name])-1,-1):
                tagRun = self.results[self.run_name][i]
                if tagRun.pythia:
                    return tagRun['tag']
            
            
        
        
        
        
        

    ############################################################################
    def find_model_name(self):
        """ return the model name """
        if hasattr(self, 'model_name'):
            return self.model_name
        
        model = 'sm'
        proc = []
        for line in open(os.path.join(self.me_dir,'Cards','proc_card_mg5.dat')):
            line = line.split('#')[0]
            #line = line.split('=')[0]
            if line.startswith('import') and 'model' in line:
                model = line.split()[2]   
                proc = []
            elif line.startswith('generate'):
                proc.append(line.split(None,1)[1])
            elif line.startswith('add process'):
                proc.append(line.split(None,2)[2])
       
        self.model = model
        self.process = proc 
        return model
    
    
    ############################################################################
    def check_nb_events(self):
        """Find the number of event in the run_card, and check that this is not 
        too large"""

        
        nb_event = int(self.run_card['nevents'])
        if nb_event > 1000000:
            logger.warning("Attempting to generate more than 1M events")
            logger.warning("Limiting number to 1M. Use multi_run for larger statistics.")
            path = pjoin(self.me_dir, 'Cards', 'run_card.dat')
            os.system(r"""perl -p -i.bak -e "s/\d+\s*=\s*nevents/1000000 = nevents/" %s""" \
                                                                         % path)
            self.run_card['nevents'] = 1000000

        return

  
    ############################################################################    
    def update_random(self):
        """ change random number"""
        
        self.random += 5
        assert self.random < 31328*30081 # cann't use too big random number

    ############################################################################
    def save_random(self):
        """save random number in appropirate file"""
        
        fsock = open(pjoin(self.me_dir, 'SubProcesses','randinit'),'w')
        fsock.writelines('r=%s\n' % self.random)

    def do_quit(self, line):
        """ """
  
        try:
            os.remove(pjoin(self.me_dir,'RunWeb'))
        except:
            pass
        try:
            self.store_result()
        except:
            # If nothing runs they they are no result to update
            pass
        try:
            self.update_status('', level=None)
        except Exception, error:         
            pass
        try:
            misc.call(['./bin/internal/gen_cardhtml-pl'], cwd=self.me_dir,
                        stdout=devnull, stderr=devnull)
        except:
            pass

        return super(MadEventCmd, self).do_quit(line)
    
    # Aliases
    do_EOF = do_quit
    do_exit = do_quit
        
    ############################################################################
    def treat_ckkw_matching(self):
        """check for ckkw"""
        
        lpp1 = self.run_card['lpp1']
        lpp2 = self.run_card['lpp2']
        e1 = self.run_card['ebeam1']
        e2 = self.run_card['ebeam2']
        pd = self.run_card['pdlabel']
        lha = self.run_card['lhaid']
        xq = self.run_card['xqcut']
        translation = {'e1': e1, 'e2':e2, 'pd':pd, 
                       'lha':lha, 'xq':xq}

        if lpp1 or lpp2:
            # Remove ':s from pd          
            if pd.startswith("'"):
                pd = pd[1:]
            if pd.endswith("'"):
                pd = pd[:-1]                

            if xq >2 or xq ==2:
                xq = 2
            
            # find data file
            if pd == "lhapdf":
                issudfile = 'lib/issudgrid-%(e1)s-%(e2)s-%(pd)s-%(lha)s-%(xq)s.dat.gz'
            else:
                issudfile = 'lib/issudgrid-%(e1)s-%(e2)s-%(pd)s-%(xq)s.dat.gz'
            if self.web:
                issudfile = pjoin(self.webbin, issudfile % translation)
            else:
                issudfile = pjoin(self.me_dir, issudfile % translation)
            
            logger.info('Sudakov grid file: %s' % issudfile)
            
            # check that filepath exists
            if os.path.exists(issudfile):
                path = pjoin(self.me_dir, 'lib', 'issudgrid.dat')
                os.system('gunzip -fc %s > %s' % (issudfile, path))
            else:
                msg = 'No sudakov grid file for parameter choice. Start to generate it. This might take a while'
                self.update_status('GENERATE SUDAKOF GRID', level='parton')
                
                for i in range(-2,6):
                    self.launch_job('%s/gensudgrid ' % self.dirbin, 
                                    arguments = [i],
                                    cwd=self.me_dir, 
                                    stdout=open(pjoin(self.me_dir, 'gensudgrid%s.log' % s,'w')))
                self.monitor()
                for i in range(-2,6):
                    path = pjoin(self.me_dir, 'lib', 'issudgrid.dat')
                    os.system('cat %s/gensudgrid%s.log >> %s' % (self.me_dir, path))
                    os.system('gzip -fc %s > %s' % (path, issudfile))
                                     
    ############################################################################
    def create_root_file(self, input='unweighted_events.lhe', 
                                              output='unweighted_events.root' ):
        """create the LHE root file """
        self.update_status('Creating root files', level='parton')

        eradir = self.options['exrootanalysis_path']
        misc.call(['%s/ExRootLHEFConverter' % eradir, 
                             input, output],
                            cwd=pjoin(self.me_dir, 'Events'))
        
    ############################################################################
    def create_plot(self, mode='parton', event_path=None, output=None):
        """create the plot""" 

        madir = self.options['madanalysis_path']
        td = self.options['td_path']
        if not madir or not  td or \
            not os.path.exists(pjoin(self.me_dir, 'Cards', 'plot_card.dat')):
            return False

        tag = self.run_card['run_tag']    
        if not event_path:
            if mode == 'parton':
                event_path = pjoin(self.me_dir, 'Events','unweighted_events.lhe')
                output = pjoin(self.me_dir, 'HTML',self.run_name, 'plots_parton.html')
            elif mode == 'Pythia':
                event_path = pjoin(self.me_dir, 'Events','pythia_events.lhe')
                output = pjoin(self.me_dir, 'HTML',self.run_name, 
                              'plots_pythia_%s.html' % tag)                                   
            elif mode == 'PGS':
                event_path = pjoin(self.me_dir, 'Events', 'pgs_events.lhco')
                output = pjoin(self.me_dir, 'HTML',self.run_name, 
                              'plots_pgs_%s.html' % tag)  
            elif mode == 'Delphes':
                event_path = pjoin(self.me_dir, 'Events', self.run_name,'%s_delphes_events.lhco' % tag)
                output = pjoin(self.me_dir, 'HTML',self.run_name, 
                              'plots_delphes_%s.html' % tag) 
            else:
                raise self.InvalidCmd, 'Invalid mode %s' % mode

            
            
        if not os.path.exists(event_path):
            raise self.InvalidCmd, 'Events file %s does not exits' % event_path
        
        self.update_status('Creating Plots for %s level' % mode, level = mode.lower())
               
        plot_dir = pjoin(self.me_dir, 'HTML', self.run_name,'plots_%s_%s' % (mode.lower(),tag))
                
        if not os.path.isdir(plot_dir):
            os.makedirs(plot_dir) 
        
        files.ln(pjoin(self.me_dir, 'Cards','plot_card.dat'), plot_dir, 'ma_card.dat')
        try:
            proc = misc.Popen([os.path.join(madir, 'plot_events')],
                            stdout = open(pjoin(plot_dir, 'plot.log'),'w'),
                            stderr = subprocess.STDOUT,
                            stdin=subprocess.PIPE,
                            cwd=plot_dir)
            proc.communicate('%s\n' % event_path)
            del proc
            #proc.wait()
            misc.call(['%s/plot' % self.dirbin, madir, td],
                            stdout = open(pjoin(plot_dir, 'plot.log'),'a'),
                            stderr = subprocess.STDOUT,
                            cwd=plot_dir)
    
            misc.call(['%s/plot_page-pl' % self.dirbin, 
                                os.path.basename(plot_dir),
                                mode],
                            stdout = open(pjoin(plot_dir, 'plot.log'),'a'),
                            stderr = subprocess.STDOUT,
                            cwd=pjoin(self.me_dir, 'HTML', self.run_name))
            shutil.move(pjoin(self.me_dir, 'HTML',self.run_name ,'plots.html'),
                                                                         output)

        except OSError, error:
            logger.error('fail to create plot: %s. Please check that MadAnalysis is correctly installed.' % error)
        
        self.update_status('End Plots for %s level' % mode, level = mode.lower(),
                                                                 makehtml=False)
        
        return True   

    
    def clean_pointless_card(self, mode):
        """ Clean the pointless card """
        if mode == 'parton':
            if os.path.exists(pjoin(self.me_dir,'Cards','pythia_card.dat')):
                os.remove(pjoin(self.me_dir,'Cards','pythia_card.dat'))
        elif mode in ['parton', 'pythia', 'delphes']:
            if os.path.exists(pjoin(self.me_dir,'Cards','pgs_card.dat')):
                    os.remove(pjoin(self.me_dir,'Cards','pgs_card.dat'))
        elif mode in ['pythia', 'pgs']:
            if os.path.exists(pjoin(self.me_dir,'Cards','delphes_card.dat')):
                    os.remove(pjoin(self.me_dir,'Cards','delphes_card.dat'))
            if os.path.exists(pjoin(self.me_dir,'Cards','delphes_trigger.dat')):
                    os.remove(pjoin(self.me_dir,'Cards','delphes_trigger.dat'))


    ############################################################################
    def ask_run_configuration(self, mode=None, force=False):
        """Ask the question when launching generate_events/multi_run"""
        
        available_mode = ['0', '1']
        if self.options['pythia-pgs_path']:
            available_mode.append('2')
            available_mode.append('3')

            if self.options['delphes_path']:
                available_mode.append('4')
        
        if len(available_mode) == 2:
            mode = 'parton'
        else:
            name = {'0': 'auto', '1': 'parton', '2':'pythia', '3':'pgs', '4':'delphes'}
            options = available_mode + [name[val] for val in available_mode]
            question = """Which programs do you want to run?
  0 / auto    : running existing card
  1 / parton  :  Madevent\n"""
            if '2' in available_mode:
                question += """  2 / pythia  : MadEvent + Pythia.
  3 / pgs     : MadEvent + Pythia + PGS.\n"""
            if '4' in available_mode:
                question += """  4 / delphes :  MadEvent + Pythia + Delphes.\n"""

            if not force:
                if not mode:
                    mode = self.ask(question, '0', options)
            elif not mode:
                mode = 'auto'
                
            if mode.isdigit():
                mode = name[mode]
            auto = False
            if mode == 'auto':
                auto = True
                if not os.path.exists(pjoin(self.me_dir, 'Cards', 'pythia_card.dat')):
                    mode = 'parton'
                elif os.path.exists(pjoin(self.me_dir, 'Cards', 'pgs_card.dat')):
                    mode = 'pgs'
                elif os.path.exists(pjoin(self.me_dir, 'Cards', 'delphes_card.dat')):
                    mode = 'delphes'
                else: 
                    mode = 'pythia'
        logger.info('Will run in mode %s' % mode)
                                                                     
        self.clean_pointless_card(mode)
        # Now that we know in which mode we are check that all the card
        #exists (copy default if needed)

        cards = ['param_card.dat', 'run_card.dat']
        if mode in ['pythia', 'pgs', 'delphes']:
            self.add_card_to_run('pythia')
            cards.append('pythia_card.dat')
        if mode == 'pgs':
            self.add_card_to_run('pgs')
            cards.append('pgs_card.dat')
        elif mode == 'delphes':
            self.add_card_to_run('delphes')
            self.add_card_to_run('trigger')
            cards.append('delphes_card.dat')

        if force:
            return

        def get_question(mode):
            # Ask the user if he wants to edit any of the files
            #First create the asking text
            question = """Do you want to edit one cards (press enter to bypass editing)?
  1 / param   : param_card.dat (be carefull about parameter consistency, especially widths)
  2 / run     : run_card.dat\n"""
            possible_answer = ['0','done', 1, 'param', 2, 'run']
            if mode in ['pythia', 'pgs', 'delphes']:
                question += '  3 / pythia  : pythia_card.dat\n'
                possible_answer.append(3)
                possible_answer.append('pythia')
            if mode == 'pgs':
                question += '  4 / pgs     : pgs_card.dat\n'
                possible_answer.append(4)
                possible_answer.append('pgs')            
            elif mode == 'delphes':
                question += '  5 / delphes : delphes_card.dat\n'
                question += '  6 / trigger : delphes_trigger.dat\n'
                possible_answer.append(5)
                possible_answer.append('delphes')
                possible_answer.append(6)
                possible_answer.append('trigger')
            if self.options['madanalysis_path']:
                question += '  9 / plot    : plot_card.dat\n'
                possible_answer.append(9)
                possible_answer.append('plot')
            card = {0:'done', 1:'param', 2:'run', 3:'pythia', 
                      4: 'pgs', 5: 'delphes', 6:'trigger',9:'plot'}
            # Add the path options
            question += '  Path to a valid card.\n'
            return question, possible_answer, card
        
        # Loop as long as the user is not done.
        answer = 'no'
        while answer != 'done':
            question, possible_answer, card = get_question(mode)
            answer = self.ask(question, '0', possible_answer, timeout=int(1.5*self.options['timeout']), path_msg='enter path')
            if answer.isdigit():
                answer = card[int(answer)]
            if answer == 'done':
                return
<<<<<<< HEAD
            if not os.path.exists(answer):
                path = pjoin(self.me_dir,'Cards','%s_card.dat' % answer)
=======
            if not os.path.isfile(answer):
                if answer != 'trigger':
                    path = pjoin(self.me_dir,'Cards','%s_card.dat' % answer)
                else:
                    path = pjoin(self.me_dir,'Cards','delphes_trigger.dat')
>>>>>>> cad15afa
                self.exec_cmd('open %s' % path)                    
            else:
                # detect which card is provide
                card_name = self.detect_card_type(answer)
                if card_name == 'unknown':
                    card_name = self.ask('Fail to determine the type of the file. Please specify the format',
                   ['param_card.dat', 'run_card.dat','pythia_card.dat','pgs_card.dat',
                    'delphes_card.dat', 'delphes_trigger.dat','plot_card.dat'])
                elif card_name != 'banner':
                    logger.info('copy %s as %s' % (answer, card_name))
                    files.cp(answer, pjoin(self.me_dir, 'Cards', card_name))
                elif card_name == 'banner':
                    banner_mod.split_banner(answer, self.me_dir, proc_card=False)
                    logger.info('Splitting the banner in it\'s component')
                    if auto:
                        # Re-compute the current mode
                        mode = 'parton'
                        for level in ['delphes','pgs','pythia']:
                            if os.path.exists(pjoin(self.me_dir,'Cards','%s_card.dat' % level)):
                                mode = level
                                break
                    else:
                        clean_pointless_card(mode)
                    
                    
    ############################################################################
    def ask_pythia_run_configuration(self, mode=None, force=False):
        """Ask the question when launching pythia"""
        
        available_mode = ['0', '1', '2']
        if self.options['delphes_path']:
                available_mode.append('3')
        name = {'0': 'auto', '1': 'pythia', '2':'pgs', '3':'delphes'}
        options = available_mode + [name[val] for val in available_mode]
        question = """Which programs do you want to run?
    0 / auto    : running existing card
    1 / pythia  : Pythia 
    2 / pgs     : Pythia + PGS\n"""
        if '3' in available_mode:
            question += """  3 / delphes  : Pythia + Delphes.\n"""

        if not force:
            if not mode:
                mode = self.ask(question, '0', options)
        elif not mode:
            mode = 'auto'
            
        if mode.isdigit():
            mode = name[mode]
             
        if mode == 'auto':
            if os.path.exists(pjoin(self.me_dir, 'Cards', 'pgs_card.dat')):
                mode = 'pgs'
            elif os.path.exists(pjoin(self.me_dir, 'Cards', 'delphes_card.dat')):
                mode = 'delphes'
            else: 
                mode = 'pythia'
        logger.info('Will run in mode %s' % mode)
        
        self.clean_pointless_card(mode)
                                                 
        # Now that we know in which mode we are check that all the card
        #exists (copy default if needed)
        
        cards = ['pythia_card.dat']
        self.add_card_to_run('pythia')
        if mode == 'pgs':
            self.add_card_to_run('pgs')
            cards.append('pgs_card.dat')
        if mode == 'delphes':
            self.add_card_to_run('delphes')
            self.add_card_to_run('trigger')
            cards.append('delphes_card.dat')
        
        if force:
            return mode
        
        # Ask the user if he wants to edit any of the files
        #First create the asking text
        question = """Do you want to edit one cards (press enter to bypass editing)?\n"""
        question += """  1 / pythia   : pythia_card.dat\n""" 
        possible_answer = ['0','done', '1', 'pythia']
        card = {0:'done', 1:'pythia', 9:'plot'}
        if mode == 'pgs':
             question += '  2 / pgs     : pgs_card.dat\n'
             possible_answer.append(2)
             possible_answer.append('pgs') 
             card[2] = 'pgs'           
        if mode == 'delphes':
             question += '  2 / delphes : delphes_card.dat\n'
             question += '  3 / trigger : delphes_trigger.dat\n'
             possible_answer.append(2)
             possible_answer.append('delphes')
             possible_answer.append(3)
             possible_answer.append('trigger')
             card[2] = 'delphes'
             card[3] = 'trigger'
        if self.options['madanalysis_path']:
             question += '  9 / plot : plot_card.dat\n'
             possible_answer.append(9)
             possible_answer.append('plot')
        
        # Add the path options
        question += '  Path to a valid card.\n'
        
        # Loop as long as the user is not done.
        answer = 'no'
        while answer != 'done':
             answer = self.ask(question, '0', possible_answer, timeout=int(1.5*self.options['timeout']), path_msg='enter path')
             if answer.isdigit():
                 answer = card[int(answer)]
             if answer == 'done':
                 return
             if os.path.exists(answer):
                 # detect which card is provide
                 card_name = self.detect_card_type(answer)
                 if card_name == 'unknown':
                     card_name = self.ask('Fail to determine the type of the file. Please specify the format',
                  ['pythia_card.dat','pgs_card.dat',
                   'delphes_card.dat', 'delphes_trigger.dat','plot_card.dat'])
        
                 logger.info('copy %s as %s' % (answer, card_name))
                 files.cp(answer, pjoin(self.me_dir, 'Cards', card_name))
                 continue
             if answer != 'trigger':
                 path = pjoin(self.me_dir,'Cards','%s_card.dat' % answer)
             else:
                 path = pjoin(self.me_dir,'Cards','delphes_trigger.dat')
             self.exec_cmd('open %s' % path)                    
                 
        return mode

    def ask_edit_cards(self, cards, fct_args):
        """Question for cards editions (used for pgs/delphes)"""

        if '-f' in fct_args or '--no_default' in fct_args:
            return
        
        card_name = {'pgs': 'pgs_card.dat',
                     'delphes': 'delphes_card.dat',
                     'trigger': 'delphes_trigger.dat'
                     }

        # Ask the user if he wants to edit any of the files
        #First create the asking text
        question = """Do you want to edit one cards (press enter to bypass editing)?\n""" 
        possible_answer = ['0', 'done']
        card = {0:'done'}
        
        for i, mode in enumerate(cards):
            possible_answer.append(i+1)
            possible_answer.append(mode)
            question += '  %s / %-9s : %s\n' % (i+1, mode, card_name[mode])
            card[i+1] = mode
        
        if self.options['madanalysis_path']:
             question += '  9 / %-9s : plot_card.dat\n' % 'plot'
             possible_answer.append(9)
             possible_answer.append('plot')
             card[9] = 'plot'

        # Add the path options
        question += '  Path to a valid card.\n'
        
        # Loop as long as the user is not done.
        answer = 'no'
        while answer != 'done':
             answer = self.ask(question, '0', possible_answer, timeout=int(1.5*self.options['timeout']), path_msg='enter path')
             if answer.isdigit():
                 answer = card[int(answer)]
             if answer == 'done':
                 return
             if os.path.exists(answer):
                 # detect which card is provide
                 card_name = self.detect_card_type(answer)
                 if card_name == 'unknown':
                     card_name = self.ask('Fail to determine the type of the file. Please specify the format',
                  ['pgs_card.dat', 'delphes_card.dat', 'delphes_trigger.dat'])
        
                 logger.info('copy %s as %s' % (answer, card_name))
                 files.cp(answer, pjoin(self.me_dir, 'Cards', card_name))
                 continue
             if answer != 'trigger':
                 path = pjoin(self.me_dir,'Cards','%s_card.dat' % answer)
             else:
                 path = pjoin(self.me_dir,'Cards','delphes_trigger.dat')
             self.exec_cmd('open %s' % path)                    
                 
        return mode


        question = """Do you want to edit the %s?""" % card
        answer = self.ask(question, 'n', ['y','n'],path_msg='enter path')
        if answer == 'y':
            path = pjoin(self.me_dir,'Cards', card)
            self.exec_cmd('open %s' % path)
        elif answer != 'n':
            card_name = self.detect_card_type(answer)
            if card_name != card:
                raise self.InvalidCmd('Invalid File Format for a %s' % card)
            logger.info('copy %s as %s' % (answer, card_name))
            files.cp(answer, pjoin(self.me_dir, 'Cards', card_name))   



    def add_card_to_run(self, name):
        """ensure that card name is define. If not use the default one"""
        dico = {'dir': self.me_dir, 'name': name }

<<<<<<< HEAD
        if not os.path.exists('%(dir)s/Cards/%(name)s_card.dat' % dico):
            files.cp('%(dir)s/Cards/%(name)s_card_default.dat' % dico,
                '%(dir)s/Cards/%(name)s_card.dat' % dico)
=======
        if name != 'trigger':
            if not os.path.isfile('%(dir)s/Cards/%(name)s_card.dat' % dico):
                files.cp('%(dir)s/Cards/%(name)s_card_default.dat' % dico,
                         '%(dir)s/Cards/%(name)s_card.dat' % dico)
        else:
            if not os.path.isfile('%(dir)s/Cards/delphes_trigger.dat' % dico):
                files.cp('%(dir)s/Cards/delphes_trigger_default.dat' % dico,
                         '%(dir)s/Cards/delphes_trigger.dat' % dico) 
>>>>>>> cad15afa
            
    @staticmethod
    def detect_card_type(path):
        """detect the type of the card. Return value are
           banner
           param_card.dat
           run_card.dat
           pythia_card.dat
           plot_card.dat
           pgs_card.dat
           delphes_card.dat
           delphes_trigger.dat
        """
        
        text = open(path).read()
        text = re.findall('(<MGVersion>|CEN_max_tracker|#TRIGGER CARD|parameter set name|muon eta coverage|MSTP|MSTU|Begin Minpts|gridpack|ebeam1|BLOCK|DECAY)', text, re.I)
        text = [t.lower() for t in text]
        if '<mgversion>' in text:
            return 'banner'
        elif 'cen_max_tracker' in text:
            return 'delphes_card.dat'
        elif '#trigger card' in text:
            return 'delphes_trigger.dat'
        elif 'parameter set name' in text:
            return 'pgs_card.dat'
        elif 'muon eta coverage' in text:
            return 'pgs_card.dat'
        elif 'mstp' in text:
            return 'pythia_card.dat'
        elif 'mstu' in text:
            return 'pythia_param_card.dat'
        elif 'begin minpts' in text:
            return 'plot_card.dat'
        elif 'gridpack' in text and 'ebeam1' in text:
            return 'run_card.dat'
        elif 'block' in text and 'decay' in text: 
            return 'param_card.dat'
        else:
            return 'unknown'


#===============================================================================
# MadEventCmd
#===============================================================================
class MadEventCmdShell(MadEventCmd, cmd.CmdShell):
    """The command line processor of MadGraph"""  



#===============================================================================
# HELPING FUNCTION For Subprocesses
#===============================================================================
class SubProcesses(object):

    name_to_pdg = {}

    @classmethod
    def clean(cls):
        cls.name_to_pdg = {}
    
    @staticmethod
    def get_subP(me_dir):
        """return the list of Subprocesses"""
        
        out = []
        for line in open(pjoin(me_dir,'SubProcesses', 'subproc.mg')):
            if not line:
                continue
            name = line.strip()
            if os.path.exists(pjoin(me_dir, 'SubProcesses', name)):
                out.append(pjoin(me_dir, 'SubProcesses', name))
        
        return out
        


    @staticmethod
    def get_subP_info(path):
        """ return the list of processes with their name"""

        nb_sub = 0
        names = {}
        old_main = ''

        if not os.path.exists(os.path.join(path,'processes.dat')):
            return make_info_html.get_subprocess_info_v4(path)

        for line in open(os.path.join(path,'processes.dat')):
            main = line[:8].strip()
            if main == 'mirror':
                main = old_main
            if line[8:].strip() == 'none':
                continue
            else:
                main = int(main)
                old_main = main

            sub_proccess = line[8:]
            nb_sub += sub_proccess.count(',') + 1
            if main in names:
                names[main] += [sub_proccess.split(',')]
            else:
                names[main]= [sub_proccess.split(',')]

        return names

    @staticmethod
    def get_subP_info_v4(path):
        """ return the list of processes with their name in case without grouping """

        nb_sub = 0
        names = {'':[[]]}
        path = os.path.join(path, 'auto_dsig.f')
        found = 0
        for line in open(path):
            if line.startswith('C     Process:'):
                found += 1
                names[''][0].append(line[15:])
            elif found >1:
                break
        return names


    @staticmethod
    def get_subP_ids(path):
        """return the pdg codes of the particles present in the Subprocesses"""

        all_ids = []
        for line in open(pjoin(path, 'leshouche.inc')):
            if not 'IDUP' in line:
                continue
            particles = re.search("/([\d,-]+)/", line)
            all_ids.append([int(p) for p in particles.group(1).split(',')])
        return all_ids
    
    
#===============================================================================                                                                              
class GridPackCmd(MadEventCmd):
    """The command for the gridpack --Those are not suppose to be use interactively--"""

    def __init__(self, me_dir = None, nb_event=0, seed=0, *completekey, **stdin):
        """Initialize the command and directly run"""

        # Initialize properly
        
        MadEventCmd.__init__(self, me_dir, *completekey, **stdin)
        self.run_mode = 0
        self.random = seed
        self.options['automatic_html_opening'] = False
        # Now it's time to run!
        if me_dir and nb_event and seed:
            self.launch(nb_event, seed)
        else:
            raise MadGraph5Error,\
                  'Gridpack run failed: ' + str(me_dir) + str(nb_event) + \
                  str(seed)

    def launch(self, nb_event, seed):
        """ launch the generation for the grid """

        # 1) Restore the default data
        logger.info('generate %s events' % nb_event)
        self.set_run_name('GridRun_%s' % seed)
        self.update_status('restoring default data', level=None)
        misc.call([pjoin(self.me_dir,'bin','internal','restore_data'),
                         'default'],
            cwd=self.me_dir)

        # 2) Run the refine for the grid
        self.update_status('Generating Events', level=None)
        #misc.call([pjoin(self.me_dir,'bin','refine4grid'),
        #                str(nb_event), '0', 'Madevent','1','GridRun_%s' % seed],
        #                cwd=self.me_dir)
        self.refine4grid(nb_event)

        # 3) Combine the events/pythia/...
        self.exec_cmd('combine_events')
        self.exec_cmd('store_events')
<<<<<<< HEAD
        self.exec_cmd('pythia --no_default -f')
=======
        self.print_results_in_shell(self.results.current)
>>>>>>> cad15afa

    def refine4grid(self, nb_event):
        """Special refine for gridpack run."""
        self.nb_refine += 1
        
        precision = nb_event

        # initialize / remove lhapdf mode
        # self.configure_directory() # All this has been done before
        self.cluster_mode = 0 # force single machine
        
        self.update_status('Refine results to %s' % precision, level=None)
        logger.info("Using random number seed offset = %s" % self.random)
        
        self.total_jobs = 0
        subproc = [P for P in os.listdir(pjoin(self.me_dir,'SubProcesses')) if 
                   P.startswith('P') and os.path.isdir(pjoin(self.me_dir,'SubProcesses', P))]
        for nb_proc,subdir in enumerate(subproc):
            subdir = subdir.strip()
            Pdir = pjoin(self.me_dir, 'SubProcesses',subdir)
            bindir = pjoin(os.path.relpath(self.dirbin, Pdir))
                           
            logger.info('    %s ' % subdir)
            # clean previous run
            for match in glob.glob(pjoin(Pdir, '*ajob*')):
                if os.path.basename(match)[:4] in ['ajob', 'wait', 'run.', 'done']:
                    os.remove(pjoin(Pdir, match))
            
            devnull = os.open(os.devnull, os.O_RDWR)
            logfile = pjoin(Pdir, 'gen_ximprove.log')
            proc = misc.Popen([pjoin(bindir, 'gen_ximprove')],
                                    stdin=subprocess.PIPE,
                                    stdout=open(logfile,'w'),
                                    cwd=Pdir)
            proc.communicate('%s 1 F\n' % (precision))

            if os.path.exists(pjoin(Pdir, 'ajob1')):
                # misc.compile(['madevent'], cwd=Pdir) # Done before
                #
                os.system("chmod +x %s/ajob*" % Pdir)
                alljobs = glob.glob(pjoin(Pdir,'ajob*'))
                nb_tot = len(alljobs)            
                self.total_jobs += nb_tot
                for i, job in enumerate(alljobs):
                    job = os.path.basename(job)
                    self.launch_job('./%s' % job, cwd=Pdir, remaining=(nb_tot-i-1), 
                                 run_type='Refine number %s on %s (%s/%s)' % (self.nb_refine, subdir, nb_proc+1, len(subproc)))
        self.monitor(run_type='All job submitted for refine number %s' % self.nb_refine,
                     html=True)
        
        self.update_status("Combining runs", level='parton')
        try:
            os.remove(pjoin(Pdir, 'combine_runs.log'))
        except:
            pass
        
        bindir = pjoin(os.path.relpath(self.dirbin, pjoin(self.me_dir,'SubProcesses')))
        misc.call([pjoin(bindir, 'combine_runs')], 
                                          cwd=pjoin(self.me_dir,'SubProcesses'),
                                          stdout=devnull)
        
        #misc.call([pjoin(self.dirbin, 'sumall')], 
        #                                 cwd=pjoin(self.me_dir,'SubProcesses'),
        #                                 stdout=devnull)
        
        self.update_status('finish refine', 'parton', makehtml=False)

    <|MERGE_RESOLUTION|>--- conflicted
+++ resolved
@@ -1350,11 +1350,7 @@
             raise MadEventAlreadyRunning, message
         else:
             os.system('touch %s' % pjoin(me_dir,'RunWeb'))
-<<<<<<< HEAD
-            subprocess.call(['%s/gen_cardhtml-pl' % self.dirbin], cwd=me_dir)
-=======
             misc.Popen([pjoin(self.dirbin, 'gen_cardhtml-pl')], cwd=me_dir)
->>>>>>> cad15afa
       
         self.to_store = []
         self.run_name = None
@@ -2045,6 +2041,8 @@
     ############################################################################      
     def do_refine(self, line):
         """Advanced commands: launch survey for the current process """
+        devnull = os.open(os.devnull, os.O_RDWR)
+
         self.nb_refine += 1
         args = self.split_arg(line)
         # Check argument's validity
@@ -2078,12 +2076,7 @@
                 if os.path.basename(match)[:4] in ['ajob', 'wait', 'run.', 'done']:
                     os.remove(pjoin(Pdir, match))
             
-<<<<<<< HEAD
-            devnull = os.open(os.devnull, os.O_RDWR)
-            proc = subprocess.Popen([pjoin(bindir, 'gen_ximprove')],
-=======
             proc = misc.Popen([pjoin(bindir, 'gen_ximprove')],
->>>>>>> cad15afa
                                     stdout=devnull,
                                     stdin=subprocess.PIPE,
                                     cwd=Pdir)
@@ -3561,16 +3554,11 @@
                 answer = card[int(answer)]
             if answer == 'done':
                 return
-<<<<<<< HEAD
-            if not os.path.exists(answer):
-                path = pjoin(self.me_dir,'Cards','%s_card.dat' % answer)
-=======
             if not os.path.isfile(answer):
                 if answer != 'trigger':
                     path = pjoin(self.me_dir,'Cards','%s_card.dat' % answer)
                 else:
                     path = pjoin(self.me_dir,'Cards','delphes_trigger.dat')
->>>>>>> cad15afa
                 self.exec_cmd('open %s' % path)                    
             else:
                 # detect which card is provide
@@ -3780,11 +3768,6 @@
         """ensure that card name is define. If not use the default one"""
         dico = {'dir': self.me_dir, 'name': name }
 
-<<<<<<< HEAD
-        if not os.path.exists('%(dir)s/Cards/%(name)s_card.dat' % dico):
-            files.cp('%(dir)s/Cards/%(name)s_card_default.dat' % dico,
-                '%(dir)s/Cards/%(name)s_card.dat' % dico)
-=======
         if name != 'trigger':
             if not os.path.isfile('%(dir)s/Cards/%(name)s_card.dat' % dico):
                 files.cp('%(dir)s/Cards/%(name)s_card_default.dat' % dico,
@@ -3793,7 +3776,6 @@
             if not os.path.isfile('%(dir)s/Cards/delphes_trigger.dat' % dico):
                 files.cp('%(dir)s/Cards/delphes_trigger_default.dat' % dico,
                          '%(dir)s/Cards/delphes_trigger.dat' % dico) 
->>>>>>> cad15afa
             
     @staticmethod
     def detect_card_type(path):
@@ -3972,11 +3954,7 @@
         # 3) Combine the events/pythia/...
         self.exec_cmd('combine_events')
         self.exec_cmd('store_events')
-<<<<<<< HEAD
-        self.exec_cmd('pythia --no_default -f')
-=======
         self.print_results_in_shell(self.results.current)
->>>>>>> cad15afa
 
     def refine4grid(self, nb_event):
         """Special refine for gridpack run."""

--- conflicted
+++ resolved
@@ -1438,44 +1438,8 @@
         """ add information to the cmd """
 
         CmdExtended.__init__(self, *completekey, **stdin)
-<<<<<<< HEAD
-
-        # Define current MadEvent directory
-        if me_dir is None and MADEVENT:
-            me_dir = root_path
-        
-        self.me_dir = me_dir
-        self.options = options        
-        self.mode = 'madevent' # usefull for code within common_run
-        
-        
-        # usefull shortcut
-        self.status = pjoin(self.me_dir, 'status')
-        self.error =  pjoin(self.me_dir, 'error')
-        self.dirbin = pjoin(self.me_dir, 'bin', 'internal')
-        
-        # Check that the directory is not currently running
-        if os.path.exists(pjoin(me_dir,'RunWeb')): 
-            message = '''Another instance of madevent is currently running.
-            Please wait that all instance of madevent are closed. If no
-            instance is running, you can delete the file
-            %s and try again.''' % pjoin(me_dir,'RunWeb')
-            raise MadEventAlreadyRunning, message
-        else:
-            pid = os.getpid()
-            fsock = open(pjoin(me_dir,'RunWeb'),'w')
-            fsock.write(`pid`)
-            fsock.close()
-            misc.Popen([pjoin(self.dirbin, 'gen_cardhtml-pl')], cwd=me_dir)
-      
-        self.to_store = []
-        self.run_name = None
-        self.run_tag = None
-        self.banner = None
-=======
         common_run.CommonRunCmd.__init__(self, me_dir, options)
         
->>>>>>> bd1541a8
 
         self.nb_refine=0
         if self.web:

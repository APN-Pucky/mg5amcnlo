################################################################################
#
# Copyright (c) 2011 The MadGraph Development team and Contributors
#
# This file is a part of the MadGraph 5 project, an application which 
# automatically generates Feynman diagrams and matrix elements for arbitrary
# high-energy processes in the Standard Model and beyond.
#
# It is subject to the MadGraph license which should accompany this 
# distribution.
#
# For more information, please visit: http://madgraph.phys.ucl.ac.be
#
################################################################################
"""A user friendly command line interface to access MadGraph features.
   Uses the cmd package for command interpretation and tab completion.
"""
from __future__ import division

import atexit
import cmath
import glob
import logging
import math
import optparse
import os
import pydoc
import random
import re
import signal
import shutil
import stat
import subprocess
import sys
import traceback
import time

try:
    import readline
    GNU_SPLITTING = ('GNU' in readline.__doc__)
except:
    GNU_SPLITTING = True

root_path = os.path.split(os.path.dirname(os.path.realpath( __file__ )))[0]
root_path = os.path.split(root_path)[0]
sys.path.insert(0, os.path.join(root_path,'bin'))

# usefull shortcut
pjoin = os.path.join
# Special logger for the Cmd Interface
logger = logging.getLogger('madevent.stdout') # -> stdout
logger_stderr = logging.getLogger('madevent.stderr') # ->stderr
 
try:
    # import from madgraph directory
    import madgraph.interface.extended_cmd as cmd
    import madgraph.interface.common_run_interface as common_run
    import madgraph.iolibs.files as files
    import madgraph.iolibs.save_load_object as save_load_object
    import madgraph.various.banner as banner_mod
    import madgraph.various.cluster as cluster
    import madgraph.various.gen_crossxhtml as gen_crossxhtml
    import madgraph.various.sum_html as sum_html
    import madgraph.various.misc as misc
    import madgraph.various.combine_runs as combine_runs

    import models.check_param_card as check_param_card    
    from madgraph import InvalidCmd, MadGraph5Error, MG5DIR
    MADEVENT = False
except ImportError, error:
    if __debug__:
        print error
    # import from madevent directory
    import internal.extended_cmd as cmd
    import internal.common_run_interface as common_run
    import internal.banner as banner_mod
    import internal.misc as misc    
    from internal import InvalidCmd, MadGraph5Error
    import internal.files as files
    import internal.gen_crossxhtml as gen_crossxhtml
    import internal.save_load_object as save_load_object
    import internal.cluster as cluster
    import internal.check_param_card as check_param_card
    import internal.sum_html as sum_html
    import internal.combine_runs as combine_runs
    MADEVENT = True

class MadEventError(Exception):
    pass

class ZeroResult(MadEventError):
    pass

#===============================================================================
# CmdExtended
#===============================================================================
class CmdExtended(common_run.CommonRunCmd):
    """Particularisation of the cmd command for MadEvent"""

    #suggested list of command
    next_possibility = {
        'start': [],
    }
    
    debug_output = 'ME5_debug'
    error_debug = 'Please report this bug on https://bugs.launchpad.net/madgraph5\n'
    error_debug += 'More information is found in \'%(debug)s\'.\n' 
    error_debug += 'Please attach this file to your report.'

    config_debug = 'If you need help with this issue please contact us on https://answers.launchpad.net/madgraph5\n'


    keyboard_stop_msg = """stopping all operation
            in order to quit madevent please enter exit"""
    
    # Define the Error
    InvalidCmd = InvalidCmd
    ConfigurationError = MadGraph5Error

    def __init__(self, me_dir, options, *arg, **opt):
        """Init history and line continuation"""
        
        # Tag allowing/forbiding question
        self.force = False
        
        # If possible, build an info line with current version number 
        # and date, from the VERSION text file
        info = misc.get_pkg_info()
        info_line = ""
        if info and info.has_key('version') and  info.has_key('date'):
            len_version = len(info['version'])
            len_date = len(info['date'])
            if len_version + len_date < 30:
                info_line = "#*         VERSION %s %s %s         *\n" % \
                            (info['version'],
                            (30 - len_version - len_date) * ' ',
                            info['date'])
        else:
            version = open(pjoin(root_path,'MGMEVersion.txt')).readline().strip()
            info_line = "#*         VERSION %s %s                *\n" % \
                            (version, (24 - len(version)) * ' ')    

        # Create a header for the history file.
        # Remember to fill in time at writeout time!
        self.history_header = \
        '#************************************************************\n' + \
        '#*                    MadGraph/MadEvent 5                   *\n' + \
        '#*                                                          *\n' + \
        "#*                *                       *                 *\n" + \
        "#*                  *        * *        *                   *\n" + \
        "#*                    * * * * 5 * * * *                     *\n" + \
        "#*                  *        * *        *                   *\n" + \
        "#*                *                       *                 *\n" + \
        "#*                                                          *\n" + \
        "#*                                                          *\n" + \
        info_line + \
        "#*                                                          *\n" + \
        "#*    The MadGraph Development Team - Please visit us at    *\n" + \
        "#*    https://server06.fynu.ucl.ac.be/projects/madgraph     *\n" + \
        '#*                                                          *\n' + \
        '#************************************************************\n' + \
        '#*                                                          *\n' + \
        '#*               Command File for MadEvent                  *\n' + \
        '#*                                                          *\n' + \
        '#*     run as ./bin/madevent.py filename                    *\n' + \
        '#*                                                          *\n' + \
        '#************************************************************\n'
        
        if info_line:
            info_line = info_line[1:]

        logger.info(\
        "************************************************************\n" + \
        "*                                                          *\n" + \
        "*           W E L C O M E  to  M A D G R A P H  5          *\n" + \
        "*                      M A D E V E N T                     *\n" + \
        "*                                                          *\n" + \
        "*                 *                       *                *\n" + \
        "*                   *        * *        *                  *\n" + \
        "*                     * * * * 5 * * * *                    *\n" + \
        "*                   *        * *        *                  *\n" + \
        "*                 *                       *                *\n" + \
        "*                                                          *\n" + \
        info_line + \
        "*                                                          *\n" + \
        "*    The MadGraph Development Team - Please visit us at    *\n" + \
        "*    https://server06.fynu.ucl.ac.be/projects/madgraph     *\n" + \
        "*                                                          *\n" + \
        "*               Type 'help' for in-line help.              *\n" + \
        "*                                                          *\n" + \
        "************************************************************")
        super(CmdExtended, self).__init__(me_dir, options, *arg, **opt)
        
    def get_history_header(self):
        """return the history header""" 
        return self.history_header % misc.get_time_info()
    
    def stop_on_keyboard_stop(self):
        """action to perform to close nicely on a keyboard interupt"""
        try:
            if hasattr(self, 'cluster'):
                logger.info('rm jobs on queue')
                self.cluster.remove()
            if hasattr(self, 'results'):
                self.update_status('Stop by the user', level=None, makehtml=False, error=True)
                self.add_error_log_in_html(KeyboardInterrupt)
        except:
            pass
    
    def postcmd(self, stop, line):
        """ Update the status of  the run for finishing interactive command """
        
        stop = super(CmdExtended, self).postcmd(stop, line)   
        # relaxing the tag forbidding question
        self.force = False
        
        if not self.use_rawinput:
            return stop
        
        if self.results and not self.results.current:
            return stop
        
        arg = line.split()
        if  len(arg) == 0:
            return stop
        if isinstance(self.results.status, str) and self.results.status.startswith('Error'):
            return stop
        if isinstance(self.results.status, str) and self.results.status == 'Stop by the user':
            self.update_status('%s Stop by the user' % arg[0], level=None, error=True)
            return stop        
        elif not self.results.status:
            return stop
        elif str(arg[0]) in ['exit','quit','EOF']:
            return stop
        
        try:
            self.update_status('Command \'%s\' done.<br> Waiting for instruction.' % arg[0], 
                               level=None, error=True)
        except Exception:
            misc.sprint('update_status fails')
            pass
        
    
    def nice_user_error(self, error, line):
        """If a ME run is currently running add a link in the html output"""

        self.add_error_log_in_html()
        cmd.Cmd.nice_user_error(self, error, line)            
        
    def nice_config_error(self, error, line):
        """If a ME run is currently running add a link in the html output"""

        self.add_error_log_in_html()
        cmd.Cmd.nice_config_error(self, error, line)
        
        
        try:
            debug_file = open(self.debug_output, 'a')
            debug_file.write(open(pjoin(self.me_dir,'Cards','proc_card_mg5.dat')))
            debug_file.close()
        except:
            pass 
            

    def nice_error_handling(self, error, line):
        """If a ME run is currently running add a link in the html output"""

        if isinstance(error, ZeroResult):
            self.add_error_log_in_html(error)
            logger.warning('Zero result detected: %s' % error)
            # create a banner if needed
            try:
                if not self.banner:
                    self.banner = banner_mod.Banner()
                if 'slha' not in self.banner:
                    self.banner.add(pjoin(self.me_dir,'Cards','param_card.dat'))
                if 'mgruncard' not in self.banner:
                    self.banner.add(pjoin(self.me_dir,'Cards','run_card.dat'))
                if 'mg5proccard' not in self.banner:
                    proc_card = pjoin(self.me_dir,'Cards','proc_card_mg5.dat')
                    if os.path.exists(proc_card):
                        self.banner.add(proc_card)
                
                out_dir = pjoin(self.me_dir, 'Events', self.run_name)
                if not os.path.isdir(out_dir):
                    os.mkdir(out_dir)
                output_path = pjoin(out_dir, '%s_%s_banner.txt' % \
                                                  (self.run_name, self.run_tag))
                self.banner.write(output_path)
            except Exception:
                if __debug__:
                    raise
                else:
                    pass
        else:
            self.add_error_log_in_html()            
            cmd.Cmd.nice_error_handling(self, error, line)
            try:
                debug_file = open(self.debug_output, 'a')
                debug_file.write(open(pjoin(self.me_dir,'Cards','proc_card_mg5.dat')))
                debug_file.close()
            except:
                pass
        
        
#===============================================================================
# HelpToCmd
#===============================================================================
class HelpToCmd(object):
    """ The Series of help routine for the MadEventCmd"""
    
    def help_banner_run(self):
        logger.info("syntax: banner_run Path|RUN [--run_options]")
        logger.info("-- Reproduce a run following a given banner")
        logger.info("   One of the following argument is require:")
        logger.info("   Path should be the path of a valid banner.")
        logger.info("   RUN should be the name of a run of the current directory")
        self.run_options_help([('-f','answer all question by default'),
                               ('--name=X', 'Define the name associated with the new run')]) 
    
    def help_open(self):
        logger.info("syntax: open FILE  ")
        logger.info("-- open a file with the appropriate editor.")
        logger.info('   If FILE belongs to index.html, param_card.dat, run_card.dat')
        logger.info('   the path to the last created/used directory is used')
        logger.info('   The program used to open those files can be chosen in the')
        logger.info('   configuration file ./input/mg5_configuration.txt')   
        
        
    def run_options_help(self, data):
        if data:
            logger.info('-- local options:')
            for name, info in data:
                logger.info('      %s : %s' % (name, info))
        
        logger.info("-- session options:")
        logger.info("      Note that those options will be kept for the current session")      
        logger.info("      --cluster : Submit to the  cluster. Current cluster: %s" % self.options['cluster_type'])
        logger.info("      --multicore : Run in multi-core configuration")
        logger.info("      --nb_core=X : limit the number of core to use to X.")
        

    def help_generate_events(self):
        logger.info("syntax: generate_events [run_name] [options])")
        logger.info("-- Launch the full chain of script for the generation of events")
        logger.info("   Including possible plotting, shower and detector resolution.")
        logger.info("   Those steps are performed if the related program are installed")
        logger.info("   and if the related card are present in the Cards directory.")
        self.run_options_help([('-f', 'Use default for all questions.'),
                               ('--laststep=', 'argument might be parton/pythia/pgs/delphes and indicate the last level to be run.')])

    def help_calculate_decay_widths(self):
        
        if self.ninitial != 1:
            logger.warning("This command is only valid for processes of type A > B C.")
            logger.warning("This command can not be run in current context.")
            logger.warning("")
        
        logger.info("syntax: calculate_decay_widths [run_name] [options])")
        logger.info("-- Calculate decay widths and enter widths and BRs in param_card")
        logger.info("   for a series of processes of type A > B C ...")
        self.run_options_help([('-f', 'Use default for all questions.'),
                               ('--accuracy=', 'accuracy (for each partial decay width).'\
                                + ' Default is 0.01.')])

    def help_multi_run(self):
        logger.info("syntax: multi_run NB_RUN [run_name] [--run_options])")
        logger.info("-- Launch the full chain of script for the generation of events")
        logger.info("   NB_RUN times. This chains includes possible plotting, shower")
        logger.info(" and detector resolution.")
        self.run_options_help([('-f', 'Use default for all questions.'),
                               ('--laststep=', 'argument might be parton/pythia/pgs/delphes and indicate the last level to be run.')])

    def help_survey(self):
        logger.info("syntax: survey [run_name] [--run_options])")
        logger.info("-- evaluate the different channel associate to the process")
        self.run_options_help([("--" + key,value[-1]) for (key,value) in \
                               self._survey_options.items()])
     
    def help_launch(self):
        """exec generate_events for 2>N and calculate_width for 1>N"""
        logger.info("syntax: launch [run_name] [options])")
        logger.info("    --alias for either generate_events/calculate_decay_widths")
        logger.info("      depending of the number of particles in the initial state.")
        
        if self.ninitial == 1:
            logger.info("For this directory this is equivalent to calculate_decay_widths")
            self.help_calculate_decay_widths()
        else:
            logger.info("For this directory this is equivalent to $generate_events")
            self.help_generate_events()
                 
    def help_refine(self):
        logger.info("syntax: refine require_precision [max_channel] [--run_options]")
        logger.info("-- refine the LAST run to achieve a given precision.")
        logger.info("   require_precision: can be either the targeted number of events")
        logger.info('                      or the required relative error')
        logger.info('   max_channel:[5] maximal number of channel per job')
        self.run_options_help([])
        
    def help_combine_events(self):
        """ """
        logger.info("syntax: combine_events [run_name] [--tag=tag_name] [--run_options]")
        logger.info("-- Combine the last run in order to write the number of events")
        logger.info("   asked in the run_card.")
        self.run_options_help([])
        
    def help_compute_widths(self):
        logger.info("syntax: compute_widths Particle [Particles] [Param_card] [--output=PATH]")
        logger.info("-- Compute the widths (ONLY 1->2) for the particles specified.")
        logger.info("   By default, this takes the current param_card and overwrites it.")       

    def help_store_events(self):
        """ """
        logger.info("syntax: store_events [--run_options]")
        logger.info("-- Write physically the events in the files.")
        logger.info("   should be launch after \'combine_events\'")
        self.run_options_help([])

    def help_create_gridpack(self):
        """ """
        logger.info("syntax: create_gridpack [--run_options]")
        logger.info("-- create the gridpack. ")
        logger.info("   should be launch after \'store_events\'")
        self.run_options_help([])

    def help_import(self):
        """ """
        logger.info("syntax: import command PATH")
        logger.info("-- Execute the command present in the file")
        self.run_options_help([])
        
    def help_remove(self):
        logger.info("syntax: remove RUN [all|parton|pythia|pgs|delphes|banner] [-f] [--tag=]")
        logger.info("-- Remove all the files linked to previous run RUN")
        logger.info("   if RUN is 'all', then all run will be cleaned.")
        logger.info("   The optional argument precise which part should be cleaned.")
        logger.info("   By default we clean all the related files but the banners.")
        logger.info("   the optional '-f' allows to by-pass all security question")
        logger.info("   The banner can be remove only if all files are removed first.")

#===============================================================================
# CheckValidForCmd
#===============================================================================
class CheckValidForCmd(object):
    """ The Series of check routine for the MadEventCmd"""

    def check_banner_run(self, args):
        """check the validity of line"""
        
        if len(args) == 0:
            self.help_banner_run()
            raise self.InvalidCmd('banner_run reauires at least one argument.')
        
        tag = [a[6:] for a in args if a.startswith('--tag=')]
        
        
        if os.path.exists(args[0]):
            type ='banner'
            format = self.detect_card_type(args[0])
            if format != 'banner':
                raise self.InvalidCmd('The file is not a valid banner.')
        elif tag:
            args[0] = pjoin(self.me_dir,'Events', args[0], '%s_%s_banner.txt' % \
                                    (args[0], tag))                  
            if not os.path.exists(args[0]):
                raise self.InvalidCmd('No banner associates to this name and tag.')
        else:
            name = args[0]
            type = 'run'
            banners = glob.glob(pjoin(self.me_dir,'Events', args[0], '*_banner.txt'))
            if not banners:
                raise self.InvalidCmd('No banner associates to this name.')    
            elif len(banners) == 1:
                args[0] = banners[0]
            else:
                #list the tag and propose those to the user
                tags = [os.path.basename(p)[len(args[0])+1:-11] for p in banners]
                tag = self.ask('which tag do you want to use?', tags[0], tags)
                args[0] = pjoin(self.me_dir,'Events', args[0], '%s_%s_banner.txt' % \
                                    (args[0], tag))                
                        
        run_name = [arg[7:] for arg in args if arg.startswith('--name=')]
        if run_name:
            try:
                self.exec_cmd('remove %s all banner -f' % run_name)
            except Exception:
                pass
            self.set_run_name(args[0], tag=None, level='parton', reload_card=True)
        elif type == 'banner':
            self.set_run_name(self.find_available_run_name(self.me_dir))
        elif type == 'run':
            if not self.results[name].is_empty():
                run_name = self.find_available_run_name(self.me_dir)
                logger.info('Run %s is not empty so will use run_name: %s' % \
                                                               (name, run_name))
                self.set_run_name(run_name)
            else:
                try:
                    self.exec_cmd('remove %s all banner -f' % run_name)
                except Exception:
                    pass
                self.set_run_name(name)
            
    def check_history(self, args):
        """check the validity of line"""
        
        if len(args) > 1:
            self.help_history()
            raise self.InvalidCmd('\"history\" command takes at most one argument')
        
        if not len(args):
            return
        elif args[0] != 'clean':
                dirpath = os.path.dirname(args[0])
                if dirpath and not os.path.exists(dirpath) or \
                       os.path.isdir(args[0]):
                    raise self.InvalidCmd("invalid path %s " % dirpath)
                
    def check_save(self, args):
        """ check the validity of the line"""
        
        if len(args) == 0:
            args.append('options')
        
        if args[0] not in self._save_opts:
            raise self.InvalidCmd('wrong \"save\" format')
        
        if args[0] != 'options' and len(args) != 2:
            self.help_save()
            raise self.InvalidCmd('wrong \"save\" format')
        elif args[0] != 'options' and len(args) == 2:
            basename = os.path.dirname(args[1])
            if not os.path.exists(basename):
                raise self.InvalidCmd('%s is not a valid path, please retry' % \
                                                                        args[1])
        
        if args[0] == 'options':
            has_path = None
            for arg in args[1:]:
                if arg in ['--auto', '--all']:
                    continue
                elif arg.startswith('--'):
                    raise self.InvalidCmd('unknow command for \'save options\'')
                else:
                    basename = os.path.dirname(arg)
                    if not os.path.exists(basename):
                        raise self.InvalidCmd('%s is not a valid path, please retry' % \
                                                                        arg)
                    elif has_path:
                        raise self.InvalidCmd('only one path is allowed')
                    else:
                        args.remove(arg)
                        args.insert(1, arg)
                        has_path = True
            if not has_path:
                if '--auto' in arg and self.options['mg5_path']:
                    args.insert(1, pjoin(self.options['mg5_path'],'input','mg5_configuration.txt'))  
                else:
                    args.insert(1, pjoin(self.me_dir,'Cards','me5_configuration.txt'))  
    
    
    def check_survey(self, args, cmd='survey'):
        """check that the argument for survey are valid"""
        
        
        self.opts = dict([(key,value[1]) for (key,value) in \
                          self._survey_options.items()])

        # Treat any arguments starting with '--'
        while args and args[-1].startswith('--'):
            arg = args.pop(-1)
            try:
                for opt,value in self._survey_options.items():
                    if arg.startswith('--%s=' % opt):
                        exec('self.opts[\'%s\'] = %s(arg.split(\'=\')[-1])' % \
                             (opt, value[0]))
                        arg = ""
                if arg != "": raise Exception
            except Exception:
                self.help_survey()
                raise self.InvalidCmd('invalid %s argument'% arg)

        if len(args) > 1:
            self.help_survey()
            raise self.InvalidCmd('Too many argument for %s command' % cmd)
        elif not args:
            # No run name assigned -> assigned one automaticaly 
            self.set_run_name(self.find_available_run_name(self.me_dir))
        else:
            self.set_run_name(args[0], None,'parton', True)
            args.pop(0)
            
        return True

    def check_generate_events(self, args):
        """check that the argument for generate_events are valid"""
        
        run = None
        if args and args[-1].startswith('--laststep='):
            run = args[-1].split('=')[-1]
            if run not in ['auto','parton', 'pythia', 'pgs', 'delphes']:
                self.help_generate_events()
                raise self.InvalidCmd('invalid %s argument'% args[-1])
            if run != 'parton' and not self.options['pythia-pgs_path']:                
                raise self.InvalidCmd('''pythia-pgs not install. Please install this package first. 
                To do so type: \'install pythia-pgs\' in the mg5 interface''')
            if run == 'delphes' and not self.options['delphes_path']:
                raise self.InvalidCmd('''delphes not install. Please install this package first. 
                To do so type: \'install Delphes\' in the mg5 interface''')
            del args[-1]
                                
        if len(args) > 1:
            self.help_generate_events()
            raise self.InvalidCmd('Too many argument for generate_events command: %s' % cmd)
                    
        return run

    def check_calculate_decay_widths(self, args):
        """check that the argument for calculate_decay_widths are valid"""
        
        if self.ninitial != 1:
            raise self.InvalidCmd('Can only calculate decay widths for decay processes A > B C ...')

        accuracy = 0.01
        run = None
        if args and args[-1].startswith('--accuracy='):
            try:
                accuracy = float(args[-1].split('=')[-1])
            except Exception:
                raise self.InvalidCmd('Argument error in calculate_decay_widths command')
            del args[-1]
        if len(args) > 1:
            self.help_calculate_decay_widths()
            raise self.InvalidCmd('Too many argument for calculate_decay_widths command: %s' % cmd)
                    
        return accuracy



    def check_multi_run(self, args):
        """check that the argument for survey are valid"""

        run = None
        
        if not len(args):
            self.help_multi_run()
            raise self.InvalidCmd("""multi_run command requires at least one argument for
            the number of times that it call generate_events command""")
            
        if args[-1].startswith('--laststep='):
            run = args[-1].split('=')[-1]
            if run not in ['parton', 'pythia', 'pgs', 'delphes']:
                self.help_multi_run()
                raise self.InvalidCmd('invalid %s argument'% args[-1])
            if run != 'parton' and not self.options['pythia-pgs_path']:                
                raise self.InvalidCmd('''pythia-pgs not install. Please install this package first. 
                To do so type: \'install pythia-pgs\' in the mg5 interface''')
            if run == 'delphes' and not self.options['delphes_path']:
                raise self.InvalidCmd('''delphes not install. Please install this package first. 
                To do so type: \'install Delphes\' in the mg5 interface''')
            del args[-1]
            

        elif not args[0].isdigit():
            self.help_multi_run()
            raise self.InvalidCmd("The first argument of multi_run should be a integer.")
        nb_run = args.pop(0)
        self.check_survey(args, cmd='multi_run')
        args.insert(0, int(nb_run))
        
        return run

    def check_refine(self, args):
        """check that the argument for survey are valid"""

        # if last argument is not a number -> it's the run_name (Not allow anymore)
        try:
            float(args[-1])
        except ValueError:
            self.help_refine()
            raise self.InvalidCmd('Not valid arguments')
        except IndexError:
            self.help_refine()
            raise self.InvalidCmd('require_precision argument is require for refine cmd')

    
        if not self.run_name:
            if self.results.lastrun:
                self.set_run_name(self.results.lastrun)
            else:
                raise self.InvalidCmd('No run_name currently define. Unable to run refine')

        if len(args) > 2:
            self.help_refine()
            raise self.InvalidCmd('Too many argument for refine command')
        else:
            try:
                [float(arg) for arg in args]
            except ValueError:         
                self.help_refine()    
                raise self.InvalidCmd('refine arguments are suppose to be number')
            
        return True
    
    def check_compute_widths(self, args):
        """check that the model is loadable and check that the format is of the
        type: PART PATH --output=PATH -f
        return the model.
        """
        
        # Check that MG5 directory is present .
        if MADEVENT and not self.options['mg5_path']:
            raise self.InvalidCmd, '''The automatic computations of widths requires that MG5 is installed on the system.
            You can install it and set his path in ./Cards/me5_configuration.txt'''
        elif MADEVENT:
            sys.path.append(self.options['mg5_path'])
        try:
            import models.model_reader as model_reader
            import models.import_ufo as import_ufo
        except ImportError:
            raise self.ConfigurationError, '''Can\'t load MG5.
            The variable mg5_path should not be correctly configure.'''
            
        # Import model
        if not MADEVENT:
            modelname = self.find_model_name()
            model = import_ufo.import_model(modelname, decay=True)
        else:
            model = import_ufo.import_model(pjoin(self.me_dir,'bin','internal', 'ufomodel'),
                                        decay=True)
            
        if not hasattr(model.get('particles')[0], 'partial_widths'):
            raise self.InvalidCmd, 'The UFO model does not include partial widths information. Impossible to compute widths automatically'
            
        # check if the name are passed to default MG5
        if '-modelname' in open(pjoin(self.me_dir,'Cards','proc_card_mg5.dat')).read():
            model.pass_particles_name_in_mg_default()        
        model = model_reader.ModelReader(model)
        particles_name = dict([(p.get('name'), p.get('pdg_code'))
                                               for p in model.get('particles')])
        
        output = {'model': model, 'model':model, 'force': False, 'output': None, 
                  'input':None, 'particles': set()}
        for arg in args:
            if arg.startswith('--output='):
                output_path = arg.split('=',1)[1]
                if not os.path.exists(output_path):
                    raise self.InvalidCmd, 'Invalid Path for the output. Please retry.'
                if not os.path.isfile(output_path):
                    output_path = pjoin(output_path, 'param_card.dat')
                output['output'] = output_path
            elif arg == '-f':
                output['force'] = True
            elif os.path.isfile(arg):
                type = self.detect_card_type(arg)
                if type != 'param_card.dat':
                    raise self.InvalidCmd , '%s is not a valid param_card.' % arg
                output['input'] = arg
            elif arg in particles_name:
                # should be a particles
                output['particles'].add(particles_name[arg])
            elif arg.isdigit() and int(arg) in particles_name.values():
                output['particles'].add(eval(arg))
            else:
                self.help_compute_widths()
                raise self.InvalidCmd, '%s is not a valid argument for compute_widths' % arg

        if not output['particles']:
            raise self.InvalidCmd, '''This routines requires at least one particle in order to compute
            the related width'''
            
        if output['output'] is None:
            output['output'] = output['input']

        return output
    
    def check_combine_events(self, arg):
        """ Check the argument for the combine events command """
        
        tag = [a for a in arg if a.startswith('--tag=')]
        if tag: 
            arg.remove(tag[0])
            tag = tag[0][6:]
        elif not self.run_tag:
            tag = 'tag_1'
        else:
            tag = self.run_tag
        self.run_tag = tag
     
        if len(arg) > 1:
            self.help_combine_events()
            raise self.InvalidCmd('Too many argument for combine_events command')
        
        if len(arg) == 1:
            self.set_run_name(arg[0], self.run_tag, 'parton', True)
        
        if not self.run_name:
            if not self.results.lastrun:
                raise self.InvalidCmd('No run_name currently define. Unable to run combine')
            else:
                self.set_run_name(self.results.lastrun)
        
        return True
    
    def check_pythia(self, args):
        """Check the argument for pythia command
        syntax: pythia [NAME] 
        Note that other option are already remove at this point
        """
        
        mode = None
        laststep = [arg for arg in args if arg.startswith('--laststep=')]
        if laststep and len(laststep)==1:
            mode = laststep[0].split('=')[-1]
            if mode not in ['auto', 'pythia', 'pgs', 'delphes']:
                self.help_pythia()
                raise self.InvalidCmd('invalid %s argument'% args[-1])     
        elif laststep:
            raise self.InvalidCmd('only one laststep argument is allowed')
     
        # If not pythia-pgs path
        if not self.options['pythia-pgs_path']:
            logger.info('Retry to read configuration file to find pythia-pgs path')
            self.set_configuration()
            
        if not self.options['pythia-pgs_path'] or not \
            os.path.exists(pjoin(self.options['pythia-pgs_path'],'src')):
            error_msg = 'No pythia-pgs path correctly set.'
            error_msg += 'Please use the set command to define the path and retry.'
            error_msg += 'You can also define it in the configuration file.'
            raise self.InvalidCmd(error_msg)
     
     
     
        tag = [a for a in args if a.startswith('--tag=')]
        if tag: 
            args.remove(tag[0])
            tag = tag[0][6:]
        
        if len(args) == 0 and not self.run_name:
            if self.results.lastrun:
                args.insert(0, self.results.lastrun)
            else:
                raise self.InvalidCmd('No run name currently define. Please add this information.')             
        
        if len(args) >= 1:
            if args[0] != self.run_name and\
             not os.path.exists(pjoin(self.me_dir,'Events',args[0], 'unweighted_events.lhe.gz')):
                raise self.InvalidCmd('No events file corresponding to %s run. '% args[0])
            self.set_run_name(args[0], tag, 'pythia')
        else:
            if tag:
                self.run_card['run_tag'] = tag
            self.set_run_name(self.run_name, tag, 'pythia')

        if  not os.path.exists(pjoin(self.me_dir,'Events',self.run_name,'unweighted_events.lhe.gz')):
            raise self.InvalidCmd('No events file corresponding to %s run. '% self.run_name)

        input_file = pjoin(self.me_dir,'Events',self.run_name, 'unweighted_events.lhe')
        output_file = pjoin(self.me_dir, 'Events', 'unweighted_events.lhe')
        os.system('gunzip -c %s > %s' % (input_file, output_file))
        
        args.append(mode)
    
    def check_remove(self, args):
        """Check that the remove command is valid"""

        tmp_args = args[:]

        tag = [a[6:] for a in tmp_args if a.startswith('--tag=')]
        if tag:
            tag = tag[0]
            tmp_args.remove('--tag=%s' % tag)


        if len(tmp_args) == 0:
            self.help_remove()
            raise self.InvalidCmd('clean command require the name of the run to clean')
        elif len(tmp_args) == 1:
            return tmp_args[0], tag, ['all']
        else:
            for arg in tmp_args[1:]:
                if arg not in self._clean_mode:
                    self.help_remove()
                    raise self.InvalidCmd('%s is not a valid options for clean command'\
                                              % arg)
            return tmp_args[0], tag, tmp_args[1:]

    def check_plot(self, args):
        """Check the argument for the plot command
        plot run_name modes"""

        madir = self.options['madanalysis_path']
        td = self.options['td_path']
        
        if not madir or not td:
            logger.info('Retry to read configuration file to find madanalysis/td')
            self.set_configuration()

        madir = self.options['madanalysis_path']
        td = self.options['td_path']        
        
        if not madir:
            error_msg = 'No Madanalysis path correctly set.'
            error_msg += 'Please use the set command to define the path and retry.'
            error_msg += 'You can also define it in the configuration file.'
            raise self.InvalidCmd(error_msg)  
        if not  td:
            error_msg = 'No path to td directory correctly set.'
            error_msg += 'Please use the set command to define the path and retry.'
            error_msg += 'You can also define it in the configuration file.'
            raise self.InvalidCmd(error_msg)  
                     
        if len(args) == 0:
            if not hasattr(self, 'run_name') or not self.run_name:
                self.help_plot()
                raise self.InvalidCmd('No run name currently define. Please add this information.')             
            args.append('all')
            return

        
        if args[0] not in self._plot_mode:
            self.set_run_name(args[0], level='plot')
            del args[0]
            if len(args) == 0:
                args.append('all')
        elif not self.run_name:
            self.help_plot()
            raise self.InvalidCmd('No run name currently define. Please add this information.')                             
        
        for arg in args:
            if arg not in self._plot_mode and arg != self.run_name:
                 self.help_plot()
                 raise self.InvalidCmd('unknown options %s' % arg)        
    
    
    def check_pgs(self, arg):
        """Check the argument for pythia command
        syntax: pgs [NAME] 
        Note that other option are already remove at this point
        """
        
        # If not pythia-pgs path
        if not self.options['pythia-pgs_path']:
            logger.info('Retry to read configuration file to find pythia-pgs path')
            self.set_configuration()
      
        if not self.options['pythia-pgs_path'] or not \
            os.path.exists(pjoin(self.options['pythia-pgs_path'],'src')):
            error_msg = 'No pythia-pgs path correctly set.'
            error_msg += 'Please use the set command to define the path and retry.'
            error_msg += 'You can also define it in the configuration file.'
            raise self.InvalidCmd(error_msg)          
        
        tag = [a for a in arg if a.startswith('--tag=')]
        if tag: 
            arg.remove(tag[0])
            tag = tag[0][6:]
        
        
        if len(arg) == 0 and not self.run_name:
            if self.results.lastrun:
                arg.insert(0, self.results.lastrun)
            else:
                raise self.InvalidCmd('No run name currently define. Please add this information.')             
        
        if len(arg) == 1 and self.run_name == arg[0]:
            arg.pop(0)
        
        if not len(arg) and \
           not os.path.exists(pjoin(self.me_dir,'Events','pythia_events.hep')):
            self.help_pgs()
            raise self.InvalidCmd('''No file file pythia_events.hep currently available
            Please specify a valid run_name''')
        
        lock = None                    
        if len(arg) == 1:
            prev_tag = self.set_run_name(arg[0], tag, 'pgs')
            if  not os.path.exists(pjoin(self.me_dir,'Events',self.run_name,'%s_pythia_events.hep.gz' % prev_tag)):
                raise self.InvalidCmd('No events file corresponding to %s run with tag %s. '% (self.run_name, prev_tag))
            else:
                input_file = pjoin(self.me_dir,'Events', self.run_name, '%s_pythia_events.hep.gz' % prev_tag)
                output_file = pjoin(self.me_dir, 'Events', 'pythia_events.hep')
                lock = cluster.asyncrone_launch('gunzip',stdout=open(output_file,'w'), 
                                                    argument=['-c', input_file])

        else:
            if tag: 
                self.run_card['run_tag'] = tag
            self.set_run_name(self.run_name, tag, 'pgs')
        
        return lock

    def check_delphes(self, arg):
        """Check the argument for pythia command
        syntax: delphes [NAME] 
        Note that other option are already remove at this point
        """
        
        # If not pythia-pgs path
        if not self.options['delphes_path']:
            logger.info('Retry to read configuration file to find delphes path')
            self.set_configuration()
      
        if not self.options['delphes_path']:
            error_msg = 'No delphes path correctly set.'
            error_msg += 'Please use the set command to define the path and retry.'
            error_msg += 'You can also define it in the configuration file.'
            raise self.InvalidCmd(error_msg)  

        tag = [a for a in arg if a.startswith('--tag=')]
        if tag: 
            arg.remove(tag[0])
            tag = tag[0][6:]
            
                  
        if len(arg) == 0 and not self.run_name:
            if self.results.lastrun:
                arg.insert(0, self.results.lastrun)
            else:
                raise self.InvalidCmd('No run name currently define. Please add this information.')             
        
        if len(arg) == 1 and self.run_name == arg[0]:
            arg.pop(0)
        
        if not len(arg) and \
           not os.path.exists(pjoin(self.me_dir,'Events','pythia_events.hep')):
            self.help_pgs()
            raise self.InvalidCmd('''No file file pythia_events.hep currently available
            Please specify a valid run_name''')
        
        lock = None                
        if len(arg) == 1:
            prev_tag = self.set_run_name(arg[0], tag, 'delphes')
            if  not os.path.exists(pjoin(self.me_dir,'Events',self.run_name, '%s_pythia_events.hep.gz' % prev_tag)):
                raise self.InvalidCmd('No events file corresponding to %s run with tag %s.:%s '\
                    % (self.run_name, prev_tag, 
                       pjoin(self.me_dir,'Events',self.run_name, '%s_pythia_events.hep.gz' % prev_tag)))
            else:
                input_file = pjoin(self.me_dir,'Events', self.run_name, '%s_pythia_events.hep.gz' % prev_tag)
                output_file = pjoin(self.me_dir, 'Events', 'pythia_events.hep')
                lock = cluster.asyncrone_launch('gunzip',stdout=open(output_file,'w'), 
                                                    argument=['-c', input_file])
        else:
            if tag:
                self.run_card['run_tag'] = tag
            self.set_run_name(self.run_name, tag, 'delphes')
            
        return lock               

    def check_display(self, args):
        """check the validity of line
        syntax: display XXXXX
        """
            
        if len(args) < 1 or args[0] not in self._display_opts:
            self.help_display()
            raise self.InvalidCmd
        
        if args[0] == 'variable' and len(args) !=2:
            raise self.InvalidCmd('variable need a variable name')





    def check_import(self, args):
        """check the validity of line"""
         
        if not args:
            self.help_import()
            raise self.InvalidCmd('wrong \"import\" format')
        
        if args[0] != 'command':
            args.insert(0,'command')
        
        
        if not len(args) == 2 or not os.path.exists(args[1]):
            raise self.InvalidCmd('PATH is mandatory for import command\n')
        

#===============================================================================
# CompleteForCmd
#===============================================================================
class CompleteForCmd(CheckValidForCmd):
    """ The Series of help routine for the MadGraphCmd"""
    
    def complete_banner_run(self, text, line, begidx, endidx):
       "Complete the banner run command"
       try:
  
        
        args = self.split_arg(line[0:begidx], error=False)
        
        if args[-1].endswith(os.path.sep):
            return self.path_completion(text,
                                        os.path.join('.',*[a for a in args \
                                                    if a.endswith(os.path.sep)]))        
        
        
        if len(args) > 1:
            # only options are possible
            tags = glob.glob(pjoin(self.me_dir, 'Events' , args[1],'%s_*_banner.txt' % args[1]))
            tags = ['%s' % os.path.basename(t)[len(args[1])+1:-11] for t in tags]

            if args[-1] != '--tag=':
                tags = ['--tag=%s' % t for t in tags]
            else:
                return self.list_completion(text, tags)
            return self.list_completion(text, tags +['--name=','-f'], line)
        
        # First argument
        possibilites = {} 

        comp = self.path_completion(text, os.path.join('.',*[a for a in args \
                                                    if a.endswith(os.path.sep)]))
        if os.path.sep in line:
            return comp
        else:
            possibilites['Path from ./'] = comp

        run_list =  glob.glob(pjoin(self.me_dir, 'Events', '*','*_banner.txt'))
        run_list = [n.rsplit('/',2)[1] for n in run_list]
        possibilites['RUN Name'] = self.list_completion(text, run_list)
        
        return self.deal_multiple_categories(possibilites)
    
        
       except Exception, error:
           print error
    def complete_history(self, text, line, begidx, endidx):
        "Complete the history command"

        args = self.split_arg(line[0:begidx], error=False)

        # Directory continuation
        if args[-1].endswith(os.path.sep):
            return self.path_completion(text,
                                        os.path.join('.',*[a for a in args \
                                                    if a.endswith(os.path.sep)]))

        if len(args) == 1:
            return self.path_completion(text)
        
    def complete_open(self, text, line, begidx, endidx): 
        """ complete the open command """

        args = self.split_arg(line[0:begidx])
        
        # Directory continuation
        if os.path.sep in args[-1] + text:
            return self.path_completion(text,
                                    os.path.join('.',*[a for a in args if \
                                                      a.endswith(os.path.sep)]))

        possibility = []
        if self.me_dir:
            path = self.me_dir
            possibility = ['index.html']
            if os.path.isfile(os.path.join(path,'README')):
                possibility.append('README')
            if os.path.isdir(os.path.join(path,'Cards')):
                possibility += [f for f in os.listdir(os.path.join(path,'Cards')) 
                                    if f.endswith('.dat')]
            if os.path.isdir(os.path.join(path,'HTML')):
                possibility += [f for f in os.listdir(os.path.join(path,'HTML')) 
                                  if f.endswith('.html') and 'default' not in f]
        else:
            possibility.extend(['./','../'])
        if os.path.exists('ME5_debug'):
            possibility.append('ME5_debug')
        if os.path.exists('MG5_debug'):
            possibility.append('MG5_debug')
        return self.list_completion(text, possibility)
    
    def complete_set(self, text, line, begidx, endidx):
        "Complete the set command"

        args = self.split_arg(line[0:begidx])

        # Format
        if len(args) == 1:
            return self.list_completion(text, self._set_options + self.options.keys() )

        if len(args) == 2:
            if args[1] == 'stdout_level':
                return self.list_completion(text, ['DEBUG','INFO','WARNING','ERROR','CRITICAL'])
            else:
                first_set = ['None','True','False']
                # directory names
                second_set = [name for name in self.path_completion(text, '.', only_dirs = True)]
                return self.list_completion(text, first_set + second_set)
        elif len(args) >2 and args[-1].endswith(os.path.sep):
                return self.path_completion(text,
                        os.path.join('.',*[a for a in args if a.endswith(os.path.sep)]),
                        only_dirs = True) 
    
    def complete_survey(self, text, line, begidx, endidx):
        """ Complete the survey command """
        
        if line.endswith('nb_core=') and not text:
            import multiprocessing
            max = multiprocessing.cpu_count()
            return [str(i) for i in range(2,max+1)]
            
        return  self.list_completion(text, self._run_options, line)
    
    complete_refine = complete_survey
    complete_combine_events = complete_survey
    complite_store = complete_survey
    complete_generate_events = complete_survey
    complete_create_gridpack = complete_survey
    
    def complete_generate_events(self, text, line, begidx, endidx):
        """ Complete the generate events"""
        
        if line.endswith('nb_core=') and not text:
            import multiprocessing
            max = multiprocessing.cpu_count()
            return [str(i) for i in range(2,max+1)]
        if line.endswith('laststep=') and not text:
            return ['parton','pythia','pgs','delphes']
        elif '--laststep=' in line.split()[-1] and line and line[-1] != ' ':
            return self.list_completion(text,['parton','pythia','pgs','delphes'],line)
        
        opts = self._run_options + self._generate_options
        return  self.list_completion(text, opts, line)

    def complete_launch(self, *args, **opts):

        if self.ninitial == 1:
            return self.complete_calculate_decay_widths(*args, **opts)
        else:
            return self.complete_generate_events(*args, **opts)


    def complete_calculate_decay_widths(self, text, line, begidx, endidx):
        """ Complete the calculate_decay_widths command"""
        
        if line.endswith('nb_core=') and not text:
            import multiprocessing
            max = multiprocessing.cpu_count()
            return [str(i) for i in range(2,max+1)]
        
        opts = self._run_options + self._calculate_decay_options
        return  self.list_completion(text, opts, line)

    def complete_multi_run(self, text, line, begidx, endidx):
        """complete multi run command"""
        
        args = self.split_arg(line[0:begidx], error=False)
        if len(args) == 1:
            data = [str(i) for i in range(0,20)]
            return  self.list_completion(text, data, line)
        
        if line.endswith('run=') and not text:
            return ['parton','pythia','pgs','delphes']
        elif '--laststep=' in line.split()[-1] and line and line[-1] != ' ':
            return self.list_completion(text,['parton','pythia','pgs','delphes'],line)
        
        opts = self._run_options + self._generate_options
        return  self.list_completion(text, opts, line)
        
        
        
        if line.endswith('nb_core=') and not text:
            import multiprocessing
            max = multiprocessing.cpu_count()
            return [str(i) for i in range(2,max+1)]
        opts = self._run_options + self._generate_options
        return  self.list_completion(text, opts, line)
    
    def complete_plot(self, text, line, begidx, endidx):
        """ Complete the plot command """
        
        args = self.split_arg(line[0:begidx], error=False)
        if len(args) > 1:
            return self.list_completion(text, self._plot_mode)
        else:
            return self.list_completion(text, self._plot_mode + self.results.keys())
        
    def complete_remove(self, text, line, begidx, endidx):
        """Complete the remove command """
     
        args = self.split_arg(line[0:begidx], error=False)
        if len(args) > 1 and (text.startswith('--t')):
            run = args[1]
            tags = ['--tag=%s' % tag['tag'] for tag in self.results[run]]
            return self.list_completion(text, tags)
        elif len(args) > 1 and '--' == args[-1]:
            run = args[1]
            tags = ['tag=%s' % tag['tag'] for tag in self.results[run]]
            return self.list_completion(text, tags)
        elif len(args) > 1 and '--tag=' == args[-1]:
            run = args[1]
            tags = [tag['tag'] for tag in self.results[run]]
            return self.list_completion(text, tags)
        elif len(args) > 1:
            return self.list_completion(text, self._clean_mode + ['-f','--tag='])
        else:
            data = glob.glob(pjoin(self.me_dir, 'Events','*','*_banner.txt'))
            data = [n.rsplit('/',2)[1] for n in data]
            return self.list_completion(text, ['all'] + data)
         
        
    def complete_pythia(self,text, line, begidx, endidx):
        "Complete the pythia command"
        args = self.split_arg(line[0:begidx], error=False)

        if len(args) == 1:
            #return valid run_name
            data = glob.glob(pjoin(self.me_dir, 'Events', '*','unweighted_events.lhe.gz'))
            data = [n.rsplit('/',2)[1] for n in data]
            tmp1 =  self.list_completion(text, data)
            if not self.run_name:
                return tmp1
            else:
                tmp2 = self.list_completion(text, self._run_options + ['-f', 
                                                '--no_default', '--tag='], line)
                return tmp1 + tmp2
        elif line[-1] != '=':
            return self.list_completion(text, self._run_options + ['-f', 
                                                 '--no_default','--tag='], line)

    def complete_pgs(self,text, line, begidx, endidx):
        "Complete the pythia command"
        args = self.split_arg(line[0:begidx], error=False) 
        if len(args) == 1:
            #return valid run_name
            data = glob.glob(pjoin(self.me_dir, 'Events', '*', '*_pythia_events.hep.gz'))
            data = [n.rsplit('/',2)[1] for n in data]
            tmp1 =  self.list_completion(text, data)
            if not self.run_name:
                return tmp1
            else:
                tmp2 = self.list_completion(text, self._run_options + ['-f', 
                                                '--tag=' ,'--no_default'], line)
                return tmp1 + tmp2        
        else:
            return self.list_completion(text, self._run_options + ['-f', 
                                                 '--tag=','--no_default'], line)

    complete_delphes = complete_pgs        




#===============================================================================
# MadEventCmd
#===============================================================================
class MadEventCmd(CmdExtended, HelpToCmd, CompleteForCmd, common_run.CommonRunCmd):
    """The command line processor of MadGraph"""    
    
    # Truth values
    true = ['T','.true.',True,'true']
    # Options and formats available
    _run_options = ['--cluster','--multicore','--nb_core=','--nb_core=2', '-c', '-m']
    _generate_options = ['-f', '--laststep=parton', '--laststep=pythia', '--laststep=pgs', '--laststep=delphes']
    _calculate_decay_options = ['-f', '--accuracy=0.']
    _set_options = ['stdout_level','fortran_compiler','timeout']
    _plot_mode = ['all', 'parton','pythia','pgs','delphes','channel', 'banner']
    _clean_mode = _plot_mode
    _display_opts = ['run_name', 'options', 'variable']
    # survey options, dict from name to type, default value, and help text
    _survey_options = {'points':('int', 1000,'Number of points for first iteration'),
                       'iterations':('int', 5, 'Number of iterations'),
                       'accuracy':('float', 0.1, 'Required accuracy'),
                       'gridpack':('str', '.false.', 'Gridpack generation')}
    # Variables to store object information
    true = ['T','.true.',True,'true', 1, '1']
    web = False
    prompt = 'MGME5>'
    cluster_mode = 0
    queue  = 'madgraph'
    nb_core = None
    
    next_possibility = {
        'start': ['generate_events [OPTIONS]', 'multi_run [OPTIONS]',
                  'calculate_decay_widths [OPTIONS]',
                  'help generate_events'],
        'generate_events': ['generate_events [OPTIONS]', 'multi_run [OPTIONS]', 'pythia', 'pgs','delphes'],
        'calculate_decay_widths': ['calculate_decay_widths [OPTIONS]',
                                   'generate_events [OPTIONS]'],
        'multi_run': ['generate_events [OPTIONS]', 'multi_run [OPTIONS]'],
        'survey': ['refine'],
        'refine': ['combine_events'],
        'combine_events': ['store'],
        'store': ['pythia'],
        'pythia': ['pgs', 'delphes'],
        'pgs': ['generate_events [OPTIONS]', 'multi_run [OPTIONS]'],
        'delphes' : ['generate_events [OPTIONS]', 'multi_run [OPTIONS]']
    }
    
    # The three options categories are treated on a different footage when a 
    # set/save configuration occur. current value are kept in self.options
    options_configuration = {'pythia8_path': './pythia8',
                       'madanalysis_path': './MadAnalysis',
                       'pythia-pgs_path':'./pythia-pgs',
                       'td_path':'./td',
                       'delphes_path':'./Delphes',
                       'exrootanalysis_path':'./ExRootAnalysis',
                       'timeout': 60,
                       'web_browser':None,
                       'eps_viewer':None,
                       'text_editor':None,
                       'fortran_compiler':None,
                       'auto_update':7,
                       'cluster_type': 'condor'}
    
    options_madgraph= {'stdout_level':None}
    
    options_madevent = {'automatic_html_opening':True,
                         'run_mode':2,
                         'cluster_queue':'madgraph',
                         'nb_core': None,
                         'cluster_temp_path':None}
    
    
    ############################################################################
    def __init__(self, me_dir = None, options={}, *completekey, **stdin):
        """ add information to the cmd """

        CmdExtended.__init__(self, me_dir, options, *completekey, **stdin)
        #common_run.CommonRunCmd.__init__(self, me_dir, options)
        

        self.mode = 'madevent'
        self.nb_refine=0
        if self.web:
            os.system('touch %s' % pjoin(self.me_dir,'Online'))

        
        # load the current status of the directory
        if os.path.exists(pjoin(self.me_dir,'HTML','results.pkl')):
            self.results = save_load_object.load_from_file(pjoin(self.me_dir,'HTML','results.pkl'))
            self.results.resetall(self.me_dir)
        else:
            model = self.find_model_name()
            process = self.process # define in find_model_name
            self.results = gen_crossxhtml.AllResults(model, process, self.me_dir)
        self.results.def_web_mode(self.web)
        
        self.configured = 0 # time for reading the card
        self._options = {} # for compatibility with extended_cmd
    
    def pass_in_web_mode(self):
        """configure web data"""
        self.web = True
        self.results.def_web_mode(True)
        self.force = True

    ############################################################################            
    def check_output_type(self, path):
        """ Check that the output path is a valid madevent directory """
        
        bin_path = os.path.join(path,'bin')
        if os.path.isfile(os.path.join(bin_path,'generate_events')):
            return True
        else: 
            return False
            
    ############################################################################
    def do_banner_run(self, line): 
        """Make a run from the banner file"""
        
        args = self.split_arg(line)
        #check the validity of the arguments
        self.check_banner_run(args)    
                     
        # Remove previous cards
        for name in ['delphes_trigger.dat', 'delphes_card.dat',
                     'pgs_card.dat', 'pythia_card.dat']:
            try:
                os.remove(pjoin(self.me_dir, 'Cards', name))
            except Exception:
                pass
            
        banner_mod.split_banner(args[0], self.me_dir, proc_card=False)
        
        # Check if we want to modify the run
        if not self.force:
            ans = self.ask('Do you want to modify the Cards?', 'n', ['y','n'])
            if ans == 'n':
                self.force = True
        
        # Call Generate events
        self.exec_cmd('generate_events %s %s' % (self.run_name, self.force and '-f' or ''))
 
 
 
    ############################################################################
    def do_display(self, line, output=sys.stdout):
        """Display current internal status"""

        args = self.split_arg(line)
        #check the validity of the arguments
        self.check_display(args)

        if args[0] == 'run_name':
            #return valid run_name
            data = glob.glob(pjoin(self.me_dir, 'Events', '*','*_banner.txt'))
            data = [n.rsplit('/',2)[1:] for n in data]
            
            if data:
                out = {}
                for name, tag in data:
                    tag = tag[len(name)+1:-11]
                    if name in out:
                        out[name].append(tag)
                    else:
                        out[name] = [tag]
                print 'the runs available are:'
                for run_name, tags in out.items():
                    print '  run: %s' % run_name
                    print '       tags: ', 
                    print ', '.join(tags)
            else:
                print 'No run detected.'
                
        elif  args[0] == 'options':
            outstr = "                              Run Options    \n"
            outstr += "                              -----------    \n"
            for key, default in self.options_madgraph.items():
                value = self.options[key]
                if value == default:
                    outstr += "  %25s \t:\t%s\n" % (key,value)
                else:
                    outstr += "  %25s \t:\t%s (user set)\n" % (key,value)
            outstr += "\n"
            outstr += "                         MadEvent Options    \n"
            outstr += "                         ----------------    \n"
            for key, default in self.options_madevent.items():
                value = self.options[key]
                if value == default:
                    outstr += "  %25s \t:\t%s\n" % (key,value)
                else:
                    outstr += "  %25s \t:\t%s (user set)\n" % (key,value)  
            outstr += "\n"                 
            outstr += "                      Configuration Options    \n"
            outstr += "                      ---------------------    \n"
            for key, default in self.options_configuration.items():
                value = self.options[key]
                if value == default:
                    outstr += "  %25s \t:\t%s\n" % (key,value)
                else:
                    outstr += "  %25s \t:\t%s (user set)\n" % (key,value)
            output.write(outstr)
        else:
            super(MadEventCmd, self).do_display(line, output)
 
    def do_save(self, line, check=True, to_keep={}):
        """Not in help: Save information to file"""  

        args = self.split_arg(line)
        # Check argument validity
        if check:
            self.check_save(args)
        
        if args[0] == 'options':
            # First look at options which should be put in MG5DIR/input
            to_define = {}
            for key, default in self.options_configuration.items():
                if self.options[key] != self.options_configuration[key]:
                    to_define[key] = self.options[key]

            if not '--auto' in args:
                for key, default in self.options_madevent.items():
                    if self.options[key] != self.options_madevent[key]:
                        to_define[key] = self.options[key]
            
            if '--all' in args:
                for key, default in self.options_madgraph.items():
                    if self.options[key] != self.options_madgraph[key]:
                        to_define[key] = self.options[key]
            elif not '--auto' in args:
                for key, default in self.options_madgraph.items():
                    if self.options[key] != self.options_madgraph[key]:
                        logger.info('The option %s is modified [%s] but will not be written in the configuration files.' \
                                    % (key,self.options_madgraph[key]) )
                        logger.info('If you want to make this value the default for future session, you can run \'save options --all\'')
            if len(args) >1 and not args[1].startswith('--'):
                filepath = args[1]
            else:
                filepath = pjoin(self.me_dir, 'Cards', 'me5_configuration.txt')
            basefile = pjoin(self.me_dir, 'Cards', 'me5_configuration.txt')
            basedir = self.me_dir
            
            if to_keep:
                to_define = to_keep
            self.write_configuration(filepath, basefile, basedir, to_define)
  
    ############################################################################
    def do_import(self, line):
        """Advanced commands: Import command files"""

        args = self.split_arg(line)
        # Check argument's validity
        self.check_import(args)
        
        # Execute the card
        self.import_command_file(args[1])  

 
    def post_set(self, stop, line):
        """Check if we need to save this in the option file"""
        try:
            args = self.split_arg(line)
            # Check the validity of the arguments
            self.check_set(args)
            
            if args[0] in self.options_configuration and '--no_save' not in args:
                self.exec_cmd('save options --auto')
            elif args[0] in self.options_madevent:
                logger.info('This option will be the default in any output that you are going to create in this session.')
                logger.info('In order to keep this changes permanent please run \'save options\'')
            return stop
        except self.InvalidCmd:
            return stop

    ############################################################################
    def do_generate_events(self, line):
        """Main commands: launch the full chain """


        
        
        args = self.split_arg(line)
        # Check argument's validity
        mode = self.check_generate_events(args)
        self.ask_run_configuration(mode)
        if not args:
            # No run name assigned -> assigned one automaticaly 
            self.set_run_name(self.find_available_run_name(self.me_dir), None, 'parton')
        else:
            self.set_run_name(args[0], None, 'parton', True)
            args.pop(0)
            
        if self.run_card['gridpack'] in self.true:        
            # Running gridpack warmup
            gridpack_opts=[('accuracy', 0.01),
                           ('points', 2000),
                           ('iterations',8),
                           ('gridpack','.true.')]
            logger.info('Generating gridpack with run name %s' % self.run_name)
            self.exec_cmd('survey  %s %s' % \
                          (self.run_name,
                           " ".join(['--' + opt + '=' + str(val) for (opt,val) \
                                     in gridpack_opts])),
                          postcmd=False)
            self.exec_cmd('combine_events', postcmd=False)
            self.exec_cmd('store_events', postcmd=False)
            self.exec_cmd('create_gridpack', postcmd=False)
        else:
            # Regular run mode
            logger.info('Generating %s events with run name %s' %
                        (self.run_card['nevents'], self.run_name))
        
            self.exec_cmd('survey  %s %s' % (self.run_name,' '.join(args)),
                          postcmd=False)
            if not float(self.results.current['cross']):
                # Zero cross-section. Try to guess why
                text = '''Survey return zero cross section. 
   Typical reasons are the following:
   1) A massive s-channel particle has a width set to zero.
   2) The pdf are zero for at least one of the initial state particles
      or you are using maxjetflavor=4 for initial state b:s.
   3) The cuts are too strong.
   Please check/correct your param_card and/or your run_card.'''
                logger_stderr.critical(text)
                raise ZeroResult('See https://cp3.irmp.ucl.ac.be/projects/madgraph/wiki/FAQ-General-14')
            nb_event = self.run_card['nevents']
            self.exec_cmd('refine %s' % nb_event, postcmd=False)
            self.exec_cmd('refine %s' % nb_event, postcmd=False)
            self.exec_cmd('combine_events', postcmd=False)
            self.print_results_in_shell(self.results.current)
            self.create_plot('parton')
            self.exec_cmd('store_events', postcmd=False)
            self.exec_cmd('decay_events -from_cards', postcmd=False)
            self.exec_cmd('pythia --no_default', postcmd=False, printcmd=False)
            # pythia launches pgs/delphes if needed
            self.store_result()
            
    
    def do_launch(self, line, *args, **opt):
        """Main commands:exec generate_events for 2>N and calculate_width for 1>N"""
        if self.ninitial == 1:
            self.do_calculate_decay_widths(line, *args, **opt)
        else:
            self.do_generate_events(line, *args, **opt)
            
    def print_results_in_shell(self, data):
        """Have a nice results prints in the shell,
        data should be of type: gen_crossxhtml.OneTagResults"""
        if not data:
            return
        logger.info("  === Results Summary for run: %s tag: %s ===\n" % (data['run_name'],data['tag']))
        if self.ninitial == 1:
            logger.info("     Width :   %.4g +- %.4g GeV" % (data['cross'], data['error']))
        else:
            logger.info("     Cross-section :   %.4g +- %.4g pb" % (data['cross'], data['error']))
        logger.info("     Nb of events :  %s" % data['nb_event'] )
        if data['cross_pythia'] and data['nb_event_pythia']:
            if self.ninitial == 1:
                logger.info("     Matched Width :   %.4g +- %.4g GeV" % (data['cross_pythia'], data['error_pythia']))
            else:
                logger.info("     Matched Cross-section :   %.4g +- %.4g pb" % (data['cross_pythia'], data['error_pythia']))            
            logger.info("     Nb of events after Matching :  %s" % data['nb_event_pythia'])
        logger.info(" " )
    
    ############################################################################      
    def do_calculate_decay_widths(self, line):
        """Main commands:launch decay width calculation and automatic inclusion of
        calculated widths and BRs in the param_card."""

        
        args = self.split_arg(line)
        # Check argument's validity
        accuracy = self.check_calculate_decay_widths(args)
        self.ask_run_configuration('parton')
        if not args:
            # No run name assigned -> assigned one automaticaly 
            self.set_run_name(self.find_available_run_name(self.me_dir))
        else:
            self.set_run_name(args[0], reload_card=True)
            args.pop(0)
        
        # Running gridpack warmup
        opts=[('accuracy', accuracy), # default 0.01
              ('points', 1000),
              ('iterations',9)]

        logger.info('Calculating decay widths with run name %s' % self.run_name)
        
        self.exec_cmd('survey  %s %s' % \
                      (self.run_name,
                       " ".join(['--' + opt + '=' + str(val) for (opt,val) \
                                 in opts])),
                      postcmd=False)
        self.exec_cmd('combine_events', postcmd=False)
        self.exec_cmd('store_events', postcmd=False)
        
        self.collect_decay_widths()
        self.update_status('calculate_decay_widths done', 
                                                 level='parton', makehtml=False)   

    
    ############################################################################
    def collect_decay_widths(self):
        """ Collect the decay widths and calculate BRs for all particles, and put 
        in param_card form. 
        """
        
        particle_dict = {} # store the results
        run_name = self.run_name

        # Looping over the Subprocesses
        for P_path in SubProcesses.get_subP(self.me_dir):
            ids = SubProcesses.get_subP_ids(P_path)
            # due to grouping we need to compute the ratio factor for the 
            # ungroup resutls (that we need here). Note that initial particles
            # grouping are not at the same stage as final particle grouping
            nb_output = len(ids) / (len(set([p[0] for p in ids])))
            results = open(pjoin(P_path, run_name + '_results.dat')).read().split('\n')[0]
            result = float(results.strip().split(' ')[0])
            for particles in ids:
                try:
                    particle_dict[particles[0]].append([particles[1:], result/nb_output])
                except KeyError:
                    particle_dict[particles[0]] = [[particles[1:], result/nb_output]]
    
        self.update_width_in_param_card(particle_dict,
                        initial = pjoin(self.me_dir, 'Cards', 'param_card.dat'),
                        output=pjoin(self.me_dir, 'Events', run_name, "param_card.dat"))
    
    @staticmethod
    def update_width_in_param_card(decay_info, initial, output=None):
        # Open the param_card.dat and insert the calculated decays and BRs
        
        if not output:
            output = initial
        
        param_card_file = open(initial)
        param_card = param_card_file.read().split('\n')
        param_card_file.close()

        decay_lines = []
        line_number = 0
        # Read and remove all decays from the param_card                     
        while line_number < len(param_card):
            line = param_card[line_number]
            if line.lower().startswith('decay'):
                # Read decay if particle in decay_info 
                # DECAY  6   1.455100e+00                                    
                line = param_card.pop(line_number)
                line = line.split()
                particle = 0
                if int(line[1]) not in decay_info:
                    try: # If formatting is wrong, don't want this particle
                        particle = int(line[1])
                        width = float(line[2])
                    except Exception:
                        particle = 0
                # Read BRs for this decay
                line = param_card[line_number]
                while line.startswith('#') or line.startswith(' '):
                    line = param_card.pop(line_number)
                    if not particle or line.startswith('#'):
                        line=param_card[line_number]
                        continue
                    #    6.668201e-01   3    5  2  -1
                    line = line.split()
                    try: # Remove BR if formatting is wrong
                        partial_width = float(line[0])*width
                        decay_products = [int(p) for p in line[2:2+int(line[1])]]
                    except Exception:
                        line=param_card[line_number]
                        continue
                    try:
                        decay_info[particle].append([decay_products, partial_width])
                    except KeyError:
                        decay_info[particle] = [[decay_products, partial_width]]
                    line=param_card[line_number]
                if particle and particle not in decay_info:
                    # No decays given, only total width       
                    decay_info[particle] = [[[], width]]
            else: # Not decay                              
                line_number += 1
        # Clean out possible remaining comments at the end of the card
        while not param_card[-1] or param_card[-1].startswith('#'):
            param_card.pop(-1)

        # Append calculated and read decays to the param_card                                   
        param_card.append("#\n#*************************")
        param_card.append("#      Decay widths      *")
        param_card.append("#*************************")
        for key in sorted(decay_info.keys()):
            width = sum([r for p,r in decay_info[key]])
            param_card.append("#\n#      PDG        Width")
            param_card.append("DECAY  %i   %e" % (key, width.real))
            if not width:
                continue
            if decay_info[key][0][0]:
                param_card.append("#  BR             NDA  ID1    ID2   ...")
                brs = [[(val[1]/width).real, val[0]] for val in decay_info[key] if val[1]]
                for val in sorted(brs, reverse=True):
                    param_card.append("   %e   %i    %s # %s" % 
                                      (val[0].real, len(val[1]),
                                       "  ".join([str(v) for v in val[1]]),
                                       val[0] * width
                                       ))
        decay_table = open(output, 'w')
        decay_table.write("\n".join(param_card) + "\n")
        logger.info("Results written to %s" %  output)

    ############################################################################
    def do_multi_run(self, line):
        
        args = self.split_arg(line)
        # Check argument's validity
        mode = self.check_multi_run(args)
        nb_run = args.pop(0)
        if nb_run == 1:
            logger.warn("'multi_run 1' command is not optimal. Think of using generate_events instead")
        self.ask_run_configuration(mode)
        main_name = self.run_name


        
        
        
        crossoversig = 0
        inv_sq_err = 0
        nb_event = 0
        for i in range(nb_run):
            self.nb_refine = 0
            self.exec_cmd('generate_events %s_%s -f' % (main_name, i), postcmd=False)
            # Update collected value
            nb_event += int(self.results[self.run_name][-1]['nb_event'])  
            self.results.add_detail('nb_event', nb_event , run=main_name)            
            cross = self.results[self.run_name][-1]['cross']
            error = self.results[self.run_name][-1]['error'] + 1e-99
            crossoversig+=cross/error**2
            inv_sq_err+=1.0/error**2
            self.results[main_name][-1]['cross'] = crossoversig/inv_sq_err
            self.results[main_name][-1]['error'] = math.sqrt(1.0/inv_sq_err)
        self.results.def_current(main_name)
        self.run_name = main_name
        self.update_status("Merging LHE files", level='parton')
        try:
            os.mkdir(pjoin(self.me_dir,'Events', self.run_name))
        except Exception:
            pass
        os.system('%(bin)s/merge.pl %(event)s/%(name)s_*/unweighted_events.lhe.gz %(event)s/%(name)s/unweighted_events.lhe.gz %(event)s/%(name)s_banner.txt' 
                  % {'bin': self.dirbin, 'event': pjoin(self.me_dir,'Events'),
                     'name': self.run_name})

        eradir = self.options['exrootanalysis_path']
        if eradir and misc.is_executable(pjoin(eradir,'ExRootLHEFConverter')):
            self.update_status("Create Root file", level='parton')
            os.system('gunzip %s/%s/unweighted_events.lhe.gz' % 
                                  (pjoin(self.me_dir,'Events'), self.run_name))
            self.create_root_file('%s/unweighted_events.lhe' % self.run_name,
                                  '%s/unweighted_events.root' % self.run_name)
            
        
        self.create_plot('parton', '%s/%s/unweighted_events.lhe' %
                         (pjoin(self.me_dir, 'Events'),self.run_name),
                         pjoin(self.me_dir, 'HTML',self.run_name, 'plots_parton.html')
                         )
        
        os.system('gzip -f %s/%s/unweighted_events.lhe' % 
                                  (pjoin(self.me_dir, 'Events'), self.run_name))

        self.update_status('', level='parton')
        self.print_results_in_shell(self.results.current)   
        

    ############################################################################      
    def do_treatcards(self, line):
        """Advanced commands: create .inc files from param_card.dat/run_card.dat"""

        args = self.split_arg(line)
        mode,  opt  = self.check_treatcards(args)
        
        #check if no 'Auto' are present in the file
        self.check_param_card(pjoin(self.me_dir, 'Cards','param_card.dat'))
        
        
        if mode in ['run', 'all']:
            if not hasattr(self, 'run_card'):
                run_card = banner_mod.RunCard(opt['run_card'])
            else:
                run_card = self.run_card
            run_card.write_include_file(pjoin(opt['output_dir'],'run_card.inc'))
        
        if mode in ['param', 'all']:
            model = self.find_model_name()
            if model == 'mssm' or model.startswith('mssm-'):
                if not '--param_card=' in line:
                    param_card = pjoin(self.me_dir, 'Cards','param_card.dat')
                    mg5_param = pjoin(self.me_dir, 'Source', 'MODEL', 'MG5_param.dat')
                    check_param_card.convert_to_mg5card(param_card, mg5_param)
                    check_param_card.check_valid_param_card(mg5_param)
                    opt['param_card'] = pjoin(self.me_dir, 'Source', 'MODEL', 'MG5_param.dat')            
            
            logger.debug('write compile file for card: %s' % opt['param_card']) 
            param_card = check_param_card.ParamCard(opt['param_card'])
            outfile = pjoin(opt['output_dir'], 'param_card.inc')
            ident_card = pjoin(self.me_dir,'Cards','ident_card.dat')
            if os.path.isfile(pjoin(self.me_dir,'bin','internal','ufomodel','restrict_default.dat')):
                default = pjoin(self.me_dir,'bin','internal','ufomodel','restrict_default.dat')
            elif os.path.isfile(pjoin(self.me_dir,'bin','internal','ufomodel','param_card.dat')):
                default = pjoin(self.me_dir,'bin','internal','ufomodel','param_card.dat')
            elif not os.path.exists(pjoin(self.me_dir,'bin','internal','ufomodel')):
                fsock = open(pjoin(self.me_dir,'Source','param_card.inc'),'w')
                fsock.write(' ')
                fsock.close()
                return
            else:
                subprocess.call(['python', 'write_param_card.py'], 
                             cwd=pjoin(self.me_dir,'bin','internal','ufomodel'))
                default = pjoin(self.me_dir,'bin','internal','ufomodel','param_card.dat')
            param_card.write_inc_file(outfile, ident_card, default)
         
    ############################################################################      
    def do_survey(self, line):
        """Advanced commands: launch survey for the current process """
        
          
        args = self.split_arg(line)
        # Check argument's validity
        self.check_survey(args)
        # initialize / remove lhapdf mode

        if os.path.exists(pjoin(self.me_dir,'error')):
            os.remove(pjoin(self.me_dir,'error'))
                        
        self.configure_directory()
        # Save original random number
        self.random_orig = self.random
        logger.info("Using random number seed offset = %s" % self.random)
        # Update random number
        self.update_random()
        self.save_random()
        self.update_status('Running Survey', level=None)
        if self.cluster_mode:
            logger.info('Creating Jobs')

        logger.info('Working on SubProcesses')
        self.total_jobs = 0
        subproc = [l.strip() for l in open(pjoin(self.me_dir,'SubProcesses', 
                                                                 'subproc.mg'))]
        
        P_zero_result = [] # check the number of times where they are no phase-space
        for nb_proc,subdir in enumerate(subproc):
            subdir = subdir.strip()
            Pdir = pjoin(self.me_dir, 'SubProcesses',subdir)
            logger.info('    %s ' % subdir)
            # clean previous run
            for match in glob.glob(pjoin(Pdir, '*ajob*')):
                if os.path.basename(match)[:4] in ['ajob', 'wait', 'run.', 'done']:
                    os.remove(match)
            for match in glob.glob(pjoin(Pdir, 'G*')):
                if os.path.exists(pjoin(match,'results.dat')):
                    os.remove(pjoin(match, 'results.dat'))
            
            #compile gensym
            misc.compile(['gensym'], cwd=Pdir)
            if not os.path.exists(pjoin(Pdir, 'gensym')):
                raise MadEventError, 'Error make gensym not successful'

            # Launch gensym
            p = misc.Popen(['./gensym'], stdin=subprocess.PIPE,
                                 stdout=subprocess.PIPE, 
                                 stderr=subprocess.STDOUT, cwd=Pdir)
            sym_input = "%(points)d %(iterations)d %(accuracy)f \n" % self.opts
            (stdout, stderr) = p.communicate(sym_input)
            if os.path.exists(pjoin(self.me_dir,'error')):
                files.mv(pjoin(self.me_dir,'error'), pjoin(Pdir,'ajob.no_ps.log'))
                P_zero_result.append(subdir)
                continue
            
            if not os.path.exists(pjoin(Pdir, 'ajob1')) or p.returncode:
                logger.critical(stdout)
                raise MadEventError, 'Error gensym run not successful'


            misc.compile(['madevent'], cwd=Pdir)
            
            alljobs = glob.glob(pjoin(Pdir,'ajob*'))
            self.total_jobs += len(alljobs)
            for i, job in enumerate(alljobs):
                job = os.path.basename(job)
                self.launch_job('%s' % job, cwd=Pdir, remaining=(len(alljobs)-i-1), 
                                                    run_type='survey on %s (%s/%s)' % (subdir,nb_proc+1,len(subproc)))
                if os.path.exists(pjoin(self.me_dir,'error')):
                    self.monitor(html=True)
                    raise MadEventError, 'Error detected Stop running: %s' % \
                                         open(pjoin(self.me_dir,'error')).read()
                                         
        # Check if all or only some fails
        if P_zero_result:
            if len(P_zero_result) == len(subproc):
                raise ZeroResult, '%s' % \
                    open(pjoin(Pdir,'ajob.no_ps.log')).read()
            else:
                logger.warning(''' %s SubProcesses doesn\'t have available phase-space.
            Please check mass spectrum.''' % ','.join(P_zero_result))
                
        
        self.monitor(run_type='All jobs submitted for survey', html=True)
        cross, error = sum_html.make_all_html_results(self)
        self.results.add_detail('cross', cross)
        self.results.add_detail('error', error) 
        self.update_status('End survey', 'parton', makehtml=False)

    ############################################################################      
    def do_refine(self, line):
        """Advanced commands: launch survey for the current process """
        devnull = open(os.devnull, 'w')  
        self.nb_refine += 1
        args = self.split_arg(line)
        # Check argument's validity
        self.check_refine(args)
        
        precision = args[0]
        if len(args) == 2:
            max_process = args[1]
        else:
            max_process = 5

        # initialize / remove lhapdf mode
        self.configure_directory()

        # Update random number
        self.update_random()
        self.save_random()

        if self.cluster_mode:
            logger.info('Creating Jobs')
        self.update_status('Refine results to %s' % precision, level=None)
        
        self.total_jobs = 0
        subproc = [l.strip() for l in open(pjoin(self.me_dir,'SubProcesses', 
                                                                 'subproc.mg'))]
        for nb_proc,subdir in enumerate(subproc):
            subdir = subdir.strip()
            Pdir = pjoin(self.me_dir, 'SubProcesses',subdir)
            bindir = pjoin(os.path.relpath(self.dirbin, Pdir))
                           
            logger.info('    %s ' % subdir)
            # clean previous run
            for match in glob.glob(pjoin(Pdir, '*ajob*')):
                if os.path.basename(match)[:4] in ['ajob', 'wait', 'run.', 'done']:
                    os.remove(match)
            
            proc = misc.Popen([pjoin(bindir, 'gen_ximprove')],
                                    stdout=devnull,
                                    stdin=subprocess.PIPE,
                                    cwd=Pdir)
            proc.communicate('%s %s T\n' % (precision, max_process))

            if os.path.exists(pjoin(Pdir, 'ajob1')):
                misc.compile(['madevent'], cwd=Pdir)
                alljobs = glob.glob(pjoin(Pdir,'ajob*'))
                
                #remove associated results.dat (ensure to not mix with all data)
                Gre = re.compile("\s*j=(G[\d\.\w]+)")
                for job in alljobs:
                    Gdirs = Gre.findall(open(job).read())
                    for Gdir in Gdirs:
                        if os.path.exists(pjoin(Pdir, Gdir, 'results.dat')):
                            os.remove(pjoin(Pdir, Gdir,'results.dat'))
                
                nb_tot = len(alljobs)            
                self.total_jobs += nb_tot
                for i, job in enumerate(alljobs):
                    job = os.path.basename(job)
                    self.launch_job('%s' % job, cwd=Pdir, remaining=(nb_tot-i-1), 
                             run_type='Refine number %s on %s (%s/%s)' % 
                             (self.nb_refine, subdir, nb_proc+1, len(subproc)))
        self.monitor(run_type='All job submitted for refine number %s' % self.nb_refine, 
                     html=True)
        
        self.update_status("Combining runs", level='parton')
        try:
            os.remove(pjoin(Pdir, 'combine_runs.log'))
        except Exception:
            pass
        
        bindir = pjoin(os.path.relpath(self.dirbin, pjoin(self.me_dir,'SubProcesses')))

        combine_runs.CombineRuns(self.me_dir)
        
        cross, error = sum_html.make_all_html_results(self)
        self.results.add_detail('cross', cross)
        self.results.add_detail('error', error)   

        self.update_status('finish refine', 'parton', makehtml=False)
        devnull.close()
        
    ############################################################################ 
    def do_combine_events(self, line):
        """Advanced commands: Launch combine events"""

        args = self.split_arg(line)
        # Check argument's validity
        self.check_combine_events(args)

        self.update_status('Combining Events', level='parton')
        try:
            os.remove(pjoin(self.me_dir,'SubProcesses', 'combine.log'))
        except Exception:
            pass
        self.cluster.launch_and_wait('../bin/internal/run_combine', 
                                        cwd=pjoin(self.me_dir,'SubProcesses'),
                                        stdout=pjoin(self.me_dir,'SubProcesses', 'combine.log'))
        
        output = misc.mult_try_open(pjoin(self.me_dir,'SubProcesses','combine.log')).read()
        # Store the number of unweighted events for the results object
        pat = re.compile(r'''\s*Unweighting\s*selected\s*(\d+)\s*events''')
        try:      
            nb_event = pat.search(output).groups()[0]
        except AttributeError:
            time.sleep(10)
            try:
                nb_event = pat.search(output).groups()[0]
            except AttributeError:
                logger.warning('Fail to read the number of unweighted events in the combine.log file')
                nb_event = 0
                
        self.results.add_detail('nb_event', nb_event)
        
        
        # Define The Banner
        tag = self.run_card['run_tag']
        # Update the banner with the pythia card
        if not self.banner:
            self.banner = banner_mod.recover_banner(self.results, 'parton')
        self.banner.load_basic(self.me_dir)
        # Add cross-section/event information
        self.banner.add_generation_info(self.results.current['cross'], nb_event)
        if not hasattr(self, 'random_orig'): self.random_orig = 0
        self.banner.change_seed(self.random_orig)
        if not os.path.exists(pjoin(self.me_dir, 'Events', self.run_name)):
            os.mkdir(pjoin(self.me_dir, 'Events', self.run_name))
        self.banner.write(pjoin(self.me_dir, 'Events', self.run_name, 
                                     '%s_%s_banner.txt' % (self.run_name, tag)))
        
        misc.call(['%s/put_banner' % self.dirbin, 'events.lhe',
                   str(self.random_orig)],
                            cwd=pjoin(self.me_dir, 'Events'))
        misc.call(['%s/put_banner'% self.dirbin, 'unweighted_events.lhe',
                   str(self.random_orig)],
                            cwd=pjoin(self.me_dir, 'Events'))
        
        eradir = self.options['exrootanalysis_path']
        madir = self.options['madanalysis_path']
        td = self.options['td_path']
        if eradir and misc.is_executable(pjoin(eradir,'ExRootLHEFConverter'))  and\
           os.path.exists(pjoin(self.me_dir, 'Events', 'unweighted_events.lhe')):
                if not os.path.exists(pjoin(self.me_dir, 'Events', self.run_name)):
                    os.mkdir(pjoin(self.me_dir, 'Events', self.run_name))
                self.create_root_file(output='%s/unweighted_events.root' % \
                                                                  self.run_name)
    
    ############################################################################                                                                                                           
    def do_compute_widths(self, line):
        """Require MG5 directory: Compute automatically the widths of a set 
        of particles"""

        warning_text = """Be carefull automatic computation of the width is 
ONLY valid if all three (or more) body decay are negligeable. In doubt use a 
calculator."""
        
        logger.warning(warning_text)
        logger.info('In a future version of MG5 those mode will also be taken into account')
      
        args = self.split_arg(line)
        # check the argument and return those in a dictionary format
        args = self.check_compute_widths(args)
        
        if args['input']:
            files.cp(args['input'], pjoin(self.me_dir, 'Cards'))
        elif not args['force']: 
            self.ask_edit_cards(['param_card.dat'], plot=False)
        
        model = args['model']
        self.compute_widths(model, args)
    
    @staticmethod
    def compute_widths(model, args):
        
        data = model.set_parameters_and_couplings(args['input'])
        
        # find UFO particles linked to the require names. 
        decay_info = {}        
        for pid in args['particles']:
            particle = model.get_particle(pid)
            decay_info[pid] = []
            mass = abs(eval(str(particle.get('mass')), data).real)
            data = model.set_parameters_and_couplings(args['input'], scale= mass)
            for mode, expr in particle.partial_widths.items():
                tmp_mass = mass    
                for p in mode:
                    tmp_mass -= abs(eval(str(p.mass), data))
                if tmp_mass <=0:
                    continue
                
                decay_to = [p.get('pdg_code') for p in mode]
                value = eval(expr,{'cmath':cmath},data).real
                if -1e-10 < value < 0:
                    value = 0
                if -1e-5 < value < 0:
                    logger.warning('Partial width for %s > %s negative: %s automatically set to zero' %
                                   (particle.get('name'), ' '.join([p.get('name') for p in mode]), value))
                    value = 0
                elif value < 0:
                    raise Exception, 'Partial width for %s > %s negative: %s' % \
                                   (particle.get('name'), ' '.join([p.get('name') for p in mode]), value)
                decay_info[particle.get('pdg_code')].append([decay_to, value])
                          
        MadEventCmd.update_width_in_param_card(decay_info, args['input'], args['output'])
        
    ############################################################################ 
    def do_store_events(self, line):
        """Advanced commands: Launch store events"""

        args = self.split_arg(line)
        # Check argument's validity
        self.check_combine_events(args)
        self.update_status('Storing parton level results', level='parton')

        run = self.run_name
        tag = self.run_card['run_tag']
        devnull = open(os.devnull, 'w')

        if not os.path.exists(pjoin(self.me_dir, 'Events', run)):
            os.mkdir(pjoin(self.me_dir, 'Events', run))
        if not os.path.exists(pjoin(self.me_dir, 'HTML', run)):
            os.mkdir(pjoin(self.me_dir, 'HTML', run))    
        
        # 1) Store overall process information
        input = pjoin(self.me_dir, 'SubProcesses', 'results.dat')
        output = pjoin(self.me_dir, 'SubProcesses', '%s_results.dat' % run)
        files.cp(input, output) 

        # 2) Treat the files present in the P directory
        for P_path in SubProcesses.get_subP(self.me_dir):
            G_dir = [G for G in os.listdir(P_path) if G.startswith('G') and 
                                                os.path.isdir(pjoin(P_path,G))]
            for G in G_dir:
                G_path = pjoin(P_path,G)
                # Remove events file (if present)
                if os.path.exists(pjoin(G_path, 'events.lhe')):
                    os.remove(pjoin(G_path, 'events.lhe'))
                # Store results.dat
                if os.path.exists(pjoin(G_path, 'results.dat')):
                    input = pjoin(G_path, 'results.dat')
                    output = pjoin(G_path, '%s_results.dat' % run)
                    files.cp(input, output) 
                # Store log
                if os.path.exists(pjoin(G_path, 'log.txt')):
                    input = pjoin(G_path, 'log.txt')
                    output = pjoin(G_path, '%s_log.txt' % run)
                    files.mv(input, output) 
                # Grid
                for name in ['ftn26']:
                    if os.path.exists(pjoin(G_path, name)):
                        if os.path.exists(pjoin(G_path, '%s_%s.gz'%(run,name))):
                            os.remove(pjoin(G_path, '%s_%s.gz'%(run,name)))
                        input = pjoin(G_path, name)
                        output = pjoin(G_path, '%s_%s' % (run,name))
                        files.mv(input, output) 
                        misc.call(['gzip', output], stdout=devnull, 
                                        stderr=devnull, cwd=G_path)
                # Delete ftn25 to ensure reproducible runs
                if os.path.exists(pjoin(G_path, 'ftn25')):
                    os.remove(pjoin(G_path, 'ftn25'))

        # 3) Update the index.html
        misc.call(['%s/gen_cardhtml-pl' % self.dirbin],
                            cwd=pjoin(self.me_dir))
        
        # 4) Move the Files present in Events directory
        E_path = pjoin(self.me_dir, 'Events')
        O_path = pjoin(self.me_dir, 'Events', run)
        # The events file
        for name in ['events.lhe', 'unweighted_events.lhe']:
            if os.path.exists(pjoin(E_path, name)):
                if os.path.exists(pjoin(O_path, '%s.gz' % name)):
                    os.remove(pjoin(O_path, '%s.gz' % name))
                input = pjoin(E_path, name)
                output = pjoin(O_path, name)
                files.mv(input, output) 
                misc.call(['gzip', output], stdout=devnull, stderr=devnull, 
                                                                     cwd=O_path) 
        self.update_status('End Parton', level='parton', makehtml=False)
        devnull.close()

    ############################################################################ 
    def do_create_gridpack(self, line):
        """Advanced commands: Create gridpack from present run"""

        self.update_status('Creating gridpack', level='parton')
        args = self.split_arg(line)
        self.check_combine_events(args)
        if not self.run_tag: self.run_tag = 'tag_1'
        os.system("sed -i.bak \"s/ *.false.*=.*GridRun/  .true.  =  GridRun/g\" %s/Cards/grid_card.dat" \
                  % self.me_dir)
        misc.call(['./bin/internal/restore_data', self.run_name],
                        cwd=self.me_dir)
        misc.call(['./bin/internal/store4grid',
                         self.run_name, self.run_tag],
                        cwd=self.me_dir)
        misc.call(['./bin/internal/clean'], cwd=self.me_dir)
        misc.call(['./bin/internal/make_gridpack'], cwd=self.me_dir)
        files.mv(pjoin(self.me_dir, 'gridpack.tar.gz'), 
                pjoin(self.me_dir, '%s_gridpack.tar.gz' % self.run_name))
        os.system("sed -i.bak \"s/\s*.true.*=.*GridRun/  .false.  =  GridRun/g\" %s/Cards/grid_card.dat" \
                  % self.me_dir)
        self.update_status('gridpack created', level='gridpack')
        
    ############################################################################      
    def do_pythia(self, line):
        """launch pythia"""
        
        # Check argument's validity
        args = self.split_arg(line)
        if '--no_default' in args:
            if not os.path.exists(pjoin(self.me_dir, 'Cards', 'pythia_card.dat')):
                return
            no_default = True
            args.remove('--no_default')
        else:
            no_default = False
                                    
        self.check_pythia(args)        
        # the args are modify and the last arg is always the mode 
        if not no_default:
            self.ask_pythia_run_configuration(args[-1])

        # Update the banner with the pythia card
        if not self.banner:
            self.banner = banner_mod.recover_banner(self.results, 'pythia')
                     
        # initialize / remove lhapdf mode        
        self.configure_directory()

        pythia_src = pjoin(self.options['pythia-pgs_path'],'src')
        
        self.update_status('Running Pythia', 'pythia')
        try:
            os.remove(pjoin(self.me_dir,'Events','pythia.done'))
        except Exception:
            pass
        
        ## LAUNCHING PYTHIA
        tag = self.run_tag
        pythia_log = pjoin(self.me_dir, 'Events', self.run_name , '%s_pythia.log' % tag)
        self.cluster.launch_and_wait('../bin/internal/run_pythia', 
                        argument= [pythia_src], stdout= pythia_log,
                        stderr=subprocess.STDOUT,
                        cwd=pjoin(self.me_dir,'Events'))

        if not os.path.exists(pjoin(self.me_dir,'Events','pythia.done')):
            logger.warning('Fail to produce pythia output. More info in \n     %s' % pythia_log)
            return
        else:
            os.remove(pjoin(self.me_dir,'Events','pythia.done'))
        
        self.to_store.append('pythia')
        
        # Find the matched cross-section
        if int(self.run_card['ickkw']):
            # read the line from the bottom of the file
            pythia_log = misc.BackRead(pjoin(self.me_dir,'Events', self.run_name, 
                                                         '%s_pythia.log' % tag))
            pythiare = re.compile("\s*I\s+0 All included subprocesses\s+I\s+(?P<generated>\d+)\s+(?P<tried>\d+)\s+I\s+(?P<xsec>[\d\.D\-+]+)\s+I")            
            for line in pythia_log:
                info = pythiare.search(line)
                if not info:
                    continue
                try:
                    # Pythia cross section in mb, we want pb
                    sigma_m = float(info.group('xsec').replace('D','E')) *1e9
                    Nacc = int(info.group('generated'))
                    Ntry = int(info.group('tried'))
                except ValueError:
                    # xsec is not float - this should not happen
                    self.results.add_detail('cross_pythia', 0)
                    self.results.add_detail('nb_event_pythia', 0)
                    self.results.add_detail('error_pythia', 0)
                else:
                    self.results.add_detail('cross_pythia', sigma_m)
                    self.results.add_detail('nb_event_pythia', Nacc)
                    #compute pythia error
                    error = self.results[self.run_name].return_tag(self.run_tag)['error']                    
                    error_m = math.sqrt((error * Nacc/Ntry)**2 + sigma_m**2 *(1-Nacc/Ntry)/Nacc)
                    # works both for fixed number of generated events and fixed accepted events
                    self.results.add_detail('error_pythia', error_m)
                break                 

            pythia_log.close()
        
        pydir = pjoin(self.options['pythia-pgs_path'], 'src')
        eradir = self.options['exrootanalysis_path']
        madir = self.options['madanalysis_path']
        td = self.options['td_path']
        
        
        self.banner.add(pjoin(self.me_dir, 'Cards','pythia_card.dat'))
        banner_path = pjoin(self.me_dir, 'Events', self.run_name, '%s_%s_banner.txt' % (self.run_name, tag))
        self.banner.write(banner_path)
        
        # Creating LHE file
        self.run_hep2lhe(banner_path)
        if int(self.run_card['ickkw']):
            misc.call(['gzip','-f','beforeveto.tree'], 
                                                cwd=pjoin(self.me_dir,'Events'))
            files.mv(pjoin(self.me_dir,'Events','beforeveto.tree.gz'), 
                     pjoin(self.me_dir,'Events',self.run_name, tag+'_pythia_beforeveto.tree.gz'))

        # Plot for pythia
        self.create_plot('Pythia')

        if os.path.exists(pjoin(self.me_dir,'Events','pythia_events.lhe')):
            shutil.move(pjoin(self.me_dir,'Events','pythia_events.lhe'),
            pjoin(self.me_dir,'Events', self.run_name,'%s_pythia_events.lhe' % tag))
            os.system('gzip -f %s' % pjoin(self.me_dir,'Events', self.run_name,
                                        '%s_pythia_events.lhe' % tag))      

        
        self.update_status('finish', level='pythia', makehtml=False)
        self.exec_cmd('pgs --no_default', postcmd=False, printcmd=False)
        if self.options['delphes_path']:
            self.exec_cmd('delphes --no_default', postcmd=False, printcmd=False)
        self.print_results_in_shell(self.results.current)
    
    def get_available_tag(self):
        """create automatically a tag"""
        
        used_tags = [r['tag'] for r in self.results[self.run_name]]
        i=0
        while 1:
            i+=1
            if 'tag_%s' %i not in used_tags:
                return 'tag_%s' % i
   
    
    
    ################################################################################
    def do_remove(self, line):
        """Remove one/all run or only part of it"""

        args = self.split_arg(line)
        run, tag, mode = self.check_remove(args)
        if 'banner' in mode:
            mode.append('all')
        
        
        if run == 'all':
            # Check first if they are not a run with a name run.
            if os.path.exists(pjoin(self.me_dir, 'Events', 'all')):
                logger.warning('A run with name all exists. So we will not supress all processes.')
            else:
                for match in glob.glob(pjoin(self.me_dir, 'Events','*','*_banner.txt')):
                    run = match.rsplit(os.path.sep,2)[1]
                    try:
                        self.exec_cmd('remove %s %s' % (run, ' '.join(args[1:]) ) )
                    except self.InvalidCmd, error:
                        logger.info(error)
                        pass # run already clear
                return
            
        # Check that run exists
        if not os.path.exists(pjoin(self.me_dir, 'Events', run)):
            raise self.InvalidCmd('No run \'%s\' detected' % run)

        try:
            self.resuls.def_current(run)
            self.update_status(' Cleaning %s' % run, level=None)
        except Exception:
            misc.sprint('fail to update results or html status')
            pass # Just ensure that html never makes crash this function


        # Found the file to delete
        
        to_delete = glob.glob(pjoin(self.me_dir, 'Events', run, '*'))
        to_delete += glob.glob(pjoin(self.me_dir, 'HTML', run, '*'))
        # forbid the banner to be removed
        to_delete = [os.path.basename(f) for f in to_delete if 'banner' not in f]
        if tag:
            to_delete = [f for f in to_delete if tag in f]
            if 'parton' in mode or 'all' in mode:
                try:
                    if self.results[run][0]['tag'] != tag:
                        raise Exception, 'dummy'
                except Exception:
                    pass
                else:
                    nb_rm = len(to_delete)
                    if os.path.exists(pjoin(self.me_dir, 'Events', run, 'events.lhe.gz')):
                        to_delete.append('events.lhe.gz')
                    if os.path.exists(pjoin(self.me_dir, 'Events', run, 'unweighted_events.lhe.gz')):
                        to_delete.append('unweighted_events.lhe.gz')
                    if os.path.exists(pjoin(self.me_dir, 'HTML', run,'plots_parton.html')):
                        to_delete.append(pjoin(self.me_dir, 'HTML', run,'plots_parton.html'))                       
                    if nb_rm != len(to_delete):
                        logger.warning('Be carefull that partonic information are on the point to be removed.')
        if 'all' in mode:
            pass # delete everything
        else:
            if 'pythia' not in mode:
                to_delete = [f for f in to_delete if 'pythia' not in f]
            if 'pgs' not in mode:
                to_delete = [f for f in to_delete if 'pgs' not in f]
            if 'delphes' not in mode:
                to_delete = [f for f in to_delete if 'delphes' not in f]
            if 'parton' not in mode:
                to_delete = [f for f in to_delete if 'delphes' in f 
                                                      or 'pgs' in f 
                                                      or 'pythia' in f]
        if not self.force and len(to_delete):
            question = 'Do you want to delete the following files?\n     %s' % \
                               '\n    '.join(to_delete)
            ans = self.ask(question, 'y', choices=['y','n'])
        else:
            ans = 'y'
        
        if ans == 'y':
            for file2rm in to_delete:
                if os.path.exists(pjoin(self.me_dir, 'Events', run, file2rm)):
                    try:
                        os.remove(pjoin(self.me_dir, 'Events', run, file2rm))
                    except Exception:
                        shutil.rmtree(pjoin(self.me_dir, 'Events', run, file2rm))
                else:
                    try:
                        os.remove(pjoin(self.me_dir, 'HTML', run, file2rm))
                    except Exception:
                        shutil.rmtree(pjoin(self.me_dir, 'HTML', run, file2rm))



        # Remove file in SubProcess directory
        if 'all' in mode or 'channel' in mode:
            try:
                if tag and self.results[run][0]['tag'] != tag:
                    raise Exception, 'dummy'
            except Exception:
                pass
            else:
                to_delete = glob.glob(pjoin(self.me_dir, 'SubProcesses', '%s*' % run))
                to_delete += glob.glob(pjoin(self.me_dir, 'SubProcesses', '*','%s*' % run))
                to_delete += glob.glob(pjoin(self.me_dir, 'SubProcesses', '*','*','%s*' % run))

                if self.force or len(to_delete) == 0:
                    ans = 'y'
                else:
                    question = 'Do you want to delete the following files?\n     %s' % \
                               '\n    '.join(to_delete)
                    ans = self.ask(question, 'y', choices=['y','n'])

                if ans == 'y':
                    for file2rm in to_delete:
                        os.remove(file2rm)
                        
        if 'banner' in mode:
            to_delete = glob.glob(pjoin(self.me_dir, 'Events', run, '*'))
            if tag:
                # remove banner
                try:
                    os.remove(pjoin(self.me_dir, 'Events',run,'%s_%s_banner.txt' % (run,tag)))
                except Exception:
                    logger.warning('fail to remove the banner')
                # remove the run from the html output
                if run in self.results:
                    self.results.delete_run(run, tag)
                    return
            elif any(['banner' not in os.path.basename(p) for p in to_delete]):
                if to_delete:
                    raise MadGraph5Error, '''Some output still exists for this run. 
                Please remove those output first. Do for example: 
                remove %s all banner
                ''' % run
            else:
                shutil.rmtree(pjoin(self.me_dir, 'Events',run))
                if run in self.results:
                    self.results.delete_run(run)
                    return
        else:
            logger.info('''The banner is not removed. In order to remove it run:
    remove %s all banner %s''' % (run, tag and '--tag=%s ' % tag or '')) 

        # update database.
        self.results.clean(mode, run, tag)
        self.update_status('', level='all')



    ################################################################################
    def do_plot(self, line):
        """Create the plot for a given run"""

        # Since in principle, all plot are already done automaticaly
        self.store_result()
        args = self.split_arg(line)
        # Check argument's validity
        self.check_plot(args)
        logger.info('plot for run %s' % self.run_name)
        
        self.ask_edit_cards([], args, plot=True)
                
        if any([arg in ['all','parton'] for arg in args]):
            filename = pjoin(self.me_dir, 'Events', self.run_name, 'unweighted_events.lhe')
            if os.path.exists(filename+'.gz'):
                os.system('gunzip -f %s' % (filename+'.gz') )
            if  os.path.exists(filename):
                shutil.move(filename, pjoin(self.me_dir, 'Events', 'unweighted_events.lhe'))
                self.create_plot('parton')
                shutil.move(pjoin(self.me_dir, 'Events', 'unweighted_events.lhe'), filename)
                os.system('gzip -f %s' % filename)
            else:
                logger.info('No valid files for partonic plot') 
                
        if any([arg in ['all','pythia'] for arg in args]):
            filename = pjoin(self.me_dir, 'Events' ,self.run_name,
                                          '%s_pythia_events.lhe' % self.run_tag)
            if os.path.exists(filename+'.gz'):
                os.system('gunzip -f %s' % (filename+'.gz') )
            if  os.path.exists(filename):
                shutil.move(filename, pjoin(self.me_dir, 'Events','pythia_events.lhe'))
                self.create_plot('Pythia')
                shutil.move(pjoin(self.me_dir, 'Events','pythia_events.lhe'), filename)
                os.system('gzip -f %s' % filename)                
            else:
                logger.info('No valid files for pythia plot')
                
                    
        if any([arg in ['all','pgs'] for arg in args]):
            filename = pjoin(self.me_dir, 'Events', self.run_name, 
                                            '%s_pgs_events.lhco' % self.run_tag)
            if os.path.exists(filename+'.gz'):
                os.system('gunzip -f %s' % (filename+'.gz') )
            if  os.path.exists(filename):
                self.create_plot('PGS')
                os.system('gzip -f %s' % filename)                
            else:
                logger.info('No valid files for pgs plot')
                
        if any([arg in ['all','delphes'] for arg in args]):
            filename = pjoin(self.me_dir, 'Events', self.run_name, 
                                        '%s_delphes_events.lhco' % self.run_tag)
            if os.path.exists(filename+'.gz'):
                os.system('gunzip -f %s' % (filename+'.gz') )
            if  os.path.exists(filename):
                #shutil.move(filename, pjoin(self.me_dir, 'Events','delphes_events.lhco'))
                self.create_plot('Delphes')
                #shutil.move(pjoin(self.me_dir, 'Events','delphes_events.lhco'), filename)
                os.system('gzip -f %s' % filename)                
            else:
                logger.info('No valid files for delphes plot')

                
    
    def store_result(self):
        """ tar the pythia results. This is done when we are quite sure that 
        the pythia output will not be use anymore """


        if not self.run_name:
            return
        
        self.results.save()
        
        if not self.to_store:
            return 
        
        tag = self.run_card['run_tag']
        if 'pythia' in self.to_store:
            self.update_status('Storing Pythia files of Previous run', level='pythia', error=True)
            os.system('mv -f %(path)s/pythia_events.hep %(path)s/%(name)s/%(tag)s_pythia_events.hep' % 
                  {'name': self.run_name, 'path' : pjoin(self.me_dir,'Events'),
                   'tag':tag})
            os.system('gzip -f %s/%s_pythia_events.hep' % ( 
                                pjoin(self.me_dir,'Events',self.run_name), tag))
            self.to_store.remove('pythia')
            self.update_status('Done', level='pythia',makehtml=False,error=True)
        
        self.to_store = []
            
    def launch_job(self,exe, cwd=None, stdout=None, argument = [], remaining=0, 
                    run_type='', mode=None, **opt):
        """ """
        argument = [str(arg) for arg in argument]
        if mode is None:
            mode = self.cluster_mode
        
        # ensure that exe is executable
        if os.path.exists(exe) and not os.access(exe, os.X_OK):
            os.system('chmod +x %s ' % exe)

        elif (cwd and os.path.exists(pjoin(cwd, exe))) and not \
                                            os.access(pjoin(cwd, exe), os.X_OK):
            os.system('chmod +x %s ' % pjoin(cwd, exe))
                    
        if mode == 0:
            self.update_status((remaining, 1, 
                                self.total_jobs - remaining -1, run_type), level=None, force=False)
            start = time.time()
            #os.system('cd %s; ./%s' % (cwd,exe))
            status = misc.call(['./'+exe] + argument, cwd=cwd, 
                                                           stdout=stdout, **opt)
            logger.info('%s run in %f s' % (exe, time.time() -start))
            if status:
                raise MadGraph5Error, '%s didn\'t stop properly. Stop all computation' % exe


        elif mode == 1:
            # For condor cluster, create the input/output files
            if 'ajob' in exe: 
                input_files = ['madevent','input_app.txt','symfact.dat','iproc.dat',
                               pjoin(self.me_dir, 'SubProcesses','randinit')]
                output_files = []

                #Find the correct PDF input file
                input_files.append(self.get_pdf_input_filename())
                        
                #Find the correct ajob
                Gre = re.compile("\s*j=(G[\d\.\w]+)")
                Ire = re
                try : 
                    fsock = open(exe)
                except Exception:
                    fsock = open(pjoin(cwd,exe))
                text = fsock.read()
                output_files = Gre.findall(text)
                if not output_files:
                    Ire = re.compile("for i in ([\d\.\s]*) ; do")
                    data = Ire.findall(text)
                    data = ' '.join(data).split()
                    for nb in data:
                        output_files.append('G%s' % nb)
                else:
                    for G in output_files:
                        if os.path.isdir(pjoin(cwd,G)):
                            input_files.append(G)
                
                #submitting
                self.cluster.submit2(exe, stdout=stdout, cwd=cwd, 
                             input_files=input_files, output_files=output_files)
            
            else:
                self.cluster.submit(exe, stdout=stdout, cwd=cwd)

        elif mode == 2:
            self.cluster.submit(exe, stdout=stdout, cwd=cwd)
            
            
    ############################################################################
    def find_madevent_mode(self):
        """Find if Madevent is in Group mode or not"""
        
        # The strategy is too look in the files Source/run_configs.inc
        # if we found: ChanPerJob=3 then it's a group mode.
        file_path = pjoin(self.me_dir, 'Source', 'run_config.inc')
        text = open(file_path).read()
        if re.search(r'''s*parameter\s+\(ChanPerJob=2\)''', text, re.I+re.M):
            return 'group'
        else:
            return 'v4'
    
    ############################################################################
    def monitor(self, run_type='monitor', mode=None, html=False):
        """ monitor the progress of running job """
        
        starttime = time.time()
        if mode is None:
            mode = self.cluster_mode
        if mode > 0:
            if html:
                update_status = lambda idle, run, finish: \
                    self.update_status((idle, run, finish, run_type), level=None,
                                       force=False, starttime=starttime)
            else:
                update_status = lambda idle, run, finish: None
            try:    
                self.cluster.wait(self.me_dir, update_status)            
            except Exception, error:
                logger.info(error)
                if not self.force:
                    ans = self.ask('Error detected. Do you want to clean the queue?',
                             default = 'y', choices=['y','n'])
                else:
                    ans = 'y'
                if ans:
                    self.cluster.remove()
                raise
            except KeyboardInterrupt, error:
                self.cluster.remove()
                raise                            
        
        

    ############################################################################   
    def configure_directory(self):
        """ All action require before any type of run """   


        # Basic check
        assert os.path.exists(pjoin(self.me_dir,'SubProcesses'))
        
        #see when the last file was modified
        time_mod = max([os.path.getctime(pjoin(self.me_dir,'Cards','run_card.dat')),
                        os.path.getctime(pjoin(self.me_dir,'Cards','param_card.dat'))])
        
        if self.configured > time_mod and hasattr(self, 'random'):
            return
        else:
            self.configured = time.time()
        self.update_status('compile directory', level=None, update_results=True)
        if self.options['automatic_html_opening']:
            misc.open_file(os.path.join(self.me_dir, 'crossx.html'))
            self.options['automatic_html_opening'] = False
            #open only once the web page
        # Change current working directory
        self.launching_dir = os.getcwd()
        
        # Check if we need the MSSM special treatment
        model = self.find_model_name()
        if model == 'mssm' or model.startswith('mssm-'):
            param_card = pjoin(self.me_dir, 'Cards','param_card.dat')
            mg5_param = pjoin(self.me_dir, 'Source', 'MODEL', 'MG5_param.dat')
            check_param_card.convert_to_mg5card(param_card, mg5_param)
            check_param_card.check_valid_param_card(mg5_param)
        
        # limit the number of event to 100k
        self.check_nb_events()

        # set environment variable for lhapdf.
        if self.run_card['pdlabel'] == "lhapdf":
            os.environ['lhapdf'] = 'True'
        elif 'lhapdf' in os.environ.keys():
            del os.environ['lhapdf']
        self.pdffile = None
            
        # set random number
        if self.run_card['iseed'] != '0':
            self.random = int(self.run_card['iseed'])
            self.run_card['iseed'] = '0'
            # Reset seed in run_card to 0, to ensure that following runs
            # will be statistically independent
            text = open(pjoin(self.me_dir, 'Cards','run_card.dat')).read()
            (t,n) = re.subn(r'\d+\s*= iseed','0 = iseed',text)
            open(pjoin(self.me_dir, 'Cards','run_card.dat'),'w').write(t)
        elif os.path.exists(pjoin(self.me_dir,'SubProcesses','randinit')):
            for line in open(pjoin(self.me_dir,'SubProcesses','randinit')):
                data = line.split('=')
                assert len(data) ==2
                self.random = int(data[1])
                break
        else:
            self.random = random.randint(1, 30107)
                                                               
        if self.run_card['ickkw'] == '2':
            logger.info('Running with CKKW matching')
            self.treat_CKKW_matching()
            
        # create param_card.inc and run_card.inc
        self.do_treatcards('')
        
        # Compile
        for name in ['../bin/internal/gen_ximprove', 'all', 
                     '../bin/internal/combine_events']:
            misc.compile(arg=[name], cwd=os.path.join(self.me_dir, 'Source'))
        
        
    ############################################################################
    ##  HELPING ROUTINE
    ############################################################################
    @staticmethod
    def check_dir(path, default=''):
        """check if the directory exists. if so return the path otherwise the 
        default"""
         
        if os.path.isdir(path):
            return path
        else:
            return default
        
    ############################################################################
    def set_run_name(self, name, tag=None, level='parton', reload_card=False):
        """define the run name, the run_tag, the banner and the results."""
        
        # when are we force to change the tag new_run:previous run requiring changes
        upgrade_tag = {'parton': ['parton','pythia','pgs','delphes'],
                       'pythia': ['pythia','pgs','delphes'],
                       'pgs': ['pgs'],
                       'delphes':['delphes'],
                       'plot':[]}
        
        

        if name == self.run_name:        
            if reload_card:
                run_card = pjoin(self.me_dir, 'Cards','run_card.dat')
                self.run_card = banner_mod.RunCard(run_card)

            #check if we need to change the tag
            if tag:
                self.run_card['run_tag'] = tag
                self.run_tag = tag
                self.results.add_run(self.run_name, self.run_card)
            else:
                for tag in upgrade_tag[level]:
                    if getattr(self.results[self.run_name][-1], tag):
                        tag = self.get_available_tag()
                        self.run_card['run_tag'] = tag
                        self.run_tag = tag
                        self.results.add_run(self.run_name, self.run_card)                        
                        break
            return # Nothing to do anymore
        
        # save/clean previous run
        if self.run_name:
            self.store_result()
        # store new name
        self.run_name = name
        
        # Read run_card
        run_card = pjoin(self.me_dir, 'Cards','run_card.dat')
        self.run_card = banner_mod.RunCard(run_card)

        new_tag = False
        # First call for this run -> set the banner
        self.banner = banner_mod.recover_banner(self.results, level)
        if tag:
            self.run_card['run_tag'] = tag
            new_tag = True
        elif not self.run_name in self.results and level =='parton':
            pass # No results yet, so current tag is fine
        elif not self.run_name in self.results:
            #This is only for case when you want to trick the interface
            logger.warning('Trying to run data on unknown run.')
            self.results.add_run(name, self.run_card)
            self.results.update('add run %s' % name, 'all', makehtml=False)
        else:
            for tag in upgrade_tag[level]:
                
                if getattr(self.results[self.run_name][-1], tag):
                    # LEVEL is already define in the last tag -> need to switch tag
                    tag = self.get_available_tag()
                    self.run_card['run_tag'] = tag
                    new_tag = True
                    break
            if not new_tag:
                # We can add the results to the current run
                tag = self.results[self.run_name][-1]['tag']
                self.run_card['run_tag'] = tag # ensure that run_tag is correct                
             
                    
        if name in self.results and not new_tag:
            self.results.def_current(self.run_name)
        else:
            self.results.add_run(self.run_name, self.run_card)

        self.run_tag = self.run_card['run_tag']

        # Return the tag of the previous run having the required data for this
        # tag/run to working wel.
        if level == 'parton':
            return
        elif level == 'pythia':
            return self.results[self.run_name][0]['tag']
        else:
            for i in range(-1,-len(self.results[self.run_name])-1,-1):
                tagRun = self.results[self.run_name][i]
                if tagRun.pythia:
                    return tagRun['tag']
            
            
        
        
        
        
        

    ############################################################################
    def find_model_name(self):
        """ return the model name """
        if hasattr(self, 'model_name'):
            return self.model_name
        
        model = 'sm'
        proc = []
        for line in open(os.path.join(self.me_dir,'Cards','proc_card_mg5.dat')):
            line = line.split('#')[0]
            #line = line.split('=')[0]
            if line.startswith('import') and 'model' in line:
                model = line.split()[2]   
                proc = []
            elif line.startswith('generate'):
                proc.append(line.split(None,1)[1])
            elif line.startswith('add process'):
                proc.append(line.split(None,2)[2])
       
        self.model = model
        self.process = proc 
        return model
    
    
    ############################################################################
    def check_nb_events(self):
        """Find the number of event in the run_card, and check that this is not 
        too large"""

        
        nb_event = int(self.run_card['nevents'])
        if nb_event > 1000000:
            logger.warning("Attempting to generate more than 1M events")
            logger.warning("Limiting number to 1M. Use multi_run for larger statistics.")
            path = pjoin(self.me_dir, 'Cards', 'run_card.dat')
            os.system(r"""perl -p -i.bak -e "s/\d+\s*=\s*nevents/1000000 = nevents/" %s""" \
                                                                         % path)
            self.run_card['nevents'] = 1000000

        return

  
    ############################################################################    
    def update_random(self):
        """ change random number"""
        
        self.random += 3
        if self.random > 30081*30081: # can't use too big random number
            raise MadGraph5Error,\
                  'Random seed too large ' + str(self.random) + ' > 30081*30081'

    ############################################################################
    def save_random(self):
        """save random number in appropirate file"""
        
        fsock = open(pjoin(self.me_dir, 'SubProcesses','randinit'),'w')
        fsock.writelines('r=%s\n' % self.random)

    def do_quit(self, line):
        """Not in help: exit """
  
        try:
            os.remove(pjoin(self.me_dir,'RunWeb'))
        except Exception:
            pass
        try:
            self.store_result()
        except Exception:
            # If nothing runs they they are no result to update
            pass
        
        try:
            self.update_status('', level=None)
        except Exception, error:        
            pass
        devnull = open(os.devnull, 'w')
        try:
<<<<<<< HEAD
            devnull = open(os.devnull, 'w') 
=======
>>>>>>> 07ba456a
            misc.call(['./bin/internal/gen_cardhtml-pl'], cwd=self.me_dir,
                        stdout=devnull, stderr=devnull)
        except Exception:
            pass
        try:
            devnull.close()
        except Exception:
            pass
        devnull.close()

        return super(MadEventCmd, self).do_quit(line)
    
    # Aliases
    do_EOF = do_quit
    do_exit = do_quit
        
    ############################################################################
    def treat_ckkw_matching(self):
        """check for ckkw"""
        
        lpp1 = self.run_card['lpp1']
        lpp2 = self.run_card['lpp2']
        e1 = self.run_card['ebeam1']
        e2 = self.run_card['ebeam2']
        pd = self.run_card['pdlabel']
        lha = self.run_card['lhaid']
        xq = self.run_card['xqcut']
        translation = {'e1': e1, 'e2':e2, 'pd':pd, 
                       'lha':lha, 'xq':xq}

        if lpp1 or lpp2:
            # Remove ':s from pd          
            if pd.startswith("'"):
                pd = pd[1:]
            if pd.endswith("'"):
                pd = pd[:-1]                

            if xq >2 or xq ==2:
                xq = 2
            
            # find data file
            if pd == "lhapdf":
                issudfile = 'lib/issudgrid-%(e1)s-%(e2)s-%(pd)s-%(lha)s-%(xq)s.dat.gz'
            else:
                issudfile = 'lib/issudgrid-%(e1)s-%(e2)s-%(pd)s-%(xq)s.dat.gz'
            if self.web:
                issudfile = pjoin(self.webbin, issudfile % translation)
            else:
                issudfile = pjoin(self.me_dir, issudfile % translation)
            
            logger.info('Sudakov grid file: %s' % issudfile)
            
            # check that filepath exists
            if os.path.exists(issudfile):
                path = pjoin(self.me_dir, 'lib', 'issudgrid.dat')
                os.system('gunzip -fc %s > %s' % (issudfile, path))
            else:
                msg = 'No sudakov grid file for parameter choice. Start to generate it. This might take a while'
                logger.info(msg)
                self.update_status('GENERATE SUDAKOF GRID', level='parton')
                
                for i in range(-2,6):
                    self.cluster.submit('%s/gensudgrid ' % self.dirbin, 
                                    arguments = [i],
                                    cwd=self.me_dir, 
                                    stdout=open(pjoin(self.me_dir, 'gensudgrid%s.log' % i,'w')))
                self.monitor()
                for i in range(-2,6):
                    path = pjoin(self.me_dir, 'lib', 'issudgrid.dat')
                    os.system('cat %s/gensudgrid%s.log >> %s' % (self.me_dir, path))
                    os.system('gzip -fc %s > %s' % (path, issudfile))
                                     
    ############################################################################
    def create_root_file(self, input='unweighted_events.lhe', 
                                              output='unweighted_events.root' ):
        """create the LHE root file """
        self.update_status('Creating root files', level='parton')

        eradir = self.options['exrootanalysis_path']
        try:
            misc.call(['%s/ExRootLHEFConverter' % eradir, 
                             input, output],
                            cwd=pjoin(self.me_dir, 'Events'))
        except Exception:
            logger.warning('fail to produce Root output [problem with ExRootAnalysis]')
    

    ############################################################################
    def ask_run_configuration(self, mode=None):
        """Ask the question when launching generate_events/multi_run"""
        
        available_mode = ['0', '1']

        if self.options['pythia-pgs_path']:
            available_mode.append('2')
            available_mode.append('3')

            if self.options['delphes_path']:
                available_mode.append('4')

        name = {'0': 'auto', '1': 'parton', '2':'pythia', '3':'pgs', '4':'delphes'}
        options = []
        for opt in available_mode:
            value = int(opt)
            tag = name[opt]
            options += [opt, tag]
            if value:
                options.append(10+value)
                options.append('%s+madspin' % tag)
            
        question = """Which programs do you want to run?
  0 / auto    : running existing card
  1 / parton  :  Madevent\n"""
        if '2' in available_mode:
            question += """  2 / pythia  : MadEvent + Pythia.
  3 / pgs     : MadEvent + Pythia + PGS.\n"""
        if '4' in available_mode:
            question += """  4 / delphes :  MadEvent + Pythia + Delphes.\n"""
        
        question += '+10 / +madspin: adding MadSpin [before Pythia if asked]'
        
        if not self.force:
            if not mode:
                mode = self.ask(question, '0', options)
        elif not mode:
            mode = 'auto'
            
        if mode.isdigit():
            value =  int(mode)
            if value > 10:
                # Running MadSpin
                mode = str(value-10)
                mode = name[mode] + '+madspin'
            else:
                mode = name[mode]
        
        auto = False
        if mode == 'auto':
            auto = True
            if not os.path.exists(pjoin(self.me_dir, 'Cards', 'pythia_card.dat')):
                mode = 'parton'
            elif os.path.exists(pjoin(self.me_dir, 'Cards', 'pgs_card.dat')):
                mode = 'pgs'
            elif os.path.exists(pjoin(self.me_dir, 'Cards', 'delphes_card.dat')):
                mode = 'delphes'
            else: 
                mode = 'pythia'    
            if os.path.exists(pjoin(self.me_dir, 'Cards', 'madspin_card.dat')):
                mode += '+madspin'         
        logger.info('Will run in mode %s' % mode)
                                                                     

        # Now that we know in which mode we are check that all the card
        #exists (copy default if needed)

        cards = ['param_card.dat', 'run_card.dat']
        if mode.endswith('+madspin'):
            mode = mode[:-8]
            cards.append('madspin_card.dat')
        if mode in ['pythia', 'pgs', 'delphes']:
            cards.append('pythia_card.dat')
        if mode == 'pgs':
            cards.append('pgs_card.dat')
        elif mode == 'delphes':
            cards.append('delphes_card.dat')
            cards.append('delphes_trigger.dat')
        
        self.keep_cards(cards)
        if self.force:
            return
        if auto:
            self.ask_edit_cards(cards, mode='auto')
        else:
            self.ask_edit_cards(cards)
        
        return

    ############################################################################
    def ask_pythia_run_configuration(self, mode=None):
        """Ask the question when launching pythia"""
        
        available_mode = ['0', '1', '2']
        if self.options['delphes_path']:
                available_mode.append('3')
        name = {'0': 'auto', '1': 'pythia', '2':'pgs', '3':'delphes'}
        options = available_mode + [name[val] for val in available_mode]
        question = """Which programs do you want to run?
    0 / auto    : running existing card
    1 / pythia  : Pythia 
    2 / pgs     : Pythia + PGS\n"""
        if '3' in available_mode:
            question += """  3 / delphes  : Pythia + Delphes.\n"""

        if not self.force:
            if not mode:
                mode = self.ask(question, '0', options)
        elif not mode:
            mode = 'auto'
            
        if mode.isdigit():
            mode = name[mode]
             
        auto = False
        if mode == 'auto':
            auto = True
            if os.path.exists(pjoin(self.me_dir, 'Cards', 'pgs_card.dat')):
                mode = 'pgs'
            elif os.path.exists(pjoin(self.me_dir, 'Cards', 'delphes_card.dat')):
                mode = 'delphes'
            else: 
                mode = 'pythia'
        logger.info('Will run in mode %s' % mode)
                                               
        # Now that we know in which mode we are check that all the card
        #exists (copy default if needed) remove pointless one
        cards = ['pythia_card.dat']
        if mode == 'pgs':
            cards.append('pgs_card.dat')
        if mode == 'delphes':
            cards.append('delphes_card.dat')
            cards.append('delphes_trigger.dat')
        self.keep_cards(cards)
        
        if self.force:
            return mode
        
        if auto:
            self.ask_edit_cards(cards, mode='auto')
        else:
            self.ask_edit_cards(cards)
        
        return mode

    def check_param_card(self, path):
        """Check that all the width are define in the param_card.
        If some width are set on 'Auto', call the computation tools."""
        
        pattern = re.compile(r'''decay\s+(\+?\-?\d+)\s+auto''',re.I)
        text = open(path).read()
        pdg = pattern.findall(text)
        if pdg:
            logger.info('Computing the width set on auto in the param_card.dat')
            self.do_compute_widths('%s %s' % (' '.join(pdg), path))

#===============================================================================
# MadEventCmd
#===============================================================================
class MadEventCmdShell(MadEventCmd, cmd.CmdShell):
    """The command line processor of MadGraph"""  



#===============================================================================
# HELPING FUNCTION For Subprocesses
#===============================================================================
class SubProcesses(object):

    name_to_pdg = {}

    @classmethod
    def clean(cls):
        cls.name_to_pdg = {}
    
    @staticmethod
    def get_subP(me_dir):
        """return the list of Subprocesses"""
        
        out = []
        for line in open(pjoin(me_dir,'SubProcesses', 'subproc.mg')):
            if not line:
                continue
            name = line.strip()
            if os.path.exists(pjoin(me_dir, 'SubProcesses', name)):
                out.append(pjoin(me_dir, 'SubProcesses', name))
        
        return out
        


    @staticmethod
    def get_subP_info(path):
        """ return the list of processes with their name"""

        nb_sub = 0
        names = {}
        old_main = ''

        if not os.path.exists(os.path.join(path,'processes.dat')):
            return SubProcesses.get_subP_info_v4(path)

        for line in open(os.path.join(path,'processes.dat')):
            main = line[:8].strip()
            if main == 'mirror':
                main = old_main
            if line[8:].strip() == 'none':
                continue
            else:
                main = int(main)
                old_main = main

            sub_proccess = line[8:]
            nb_sub += sub_proccess.count(',') + 1
            if main in names:
                names[main] += [sub_proccess.split(',')]
            else:
                names[main]= [sub_proccess.split(',')]

        return names

    @staticmethod
    def get_subP_info_v4(path):
        """ return the list of processes with their name in case without grouping """

        nb_sub = 0
        names = {'':[[]]}
        path = os.path.join(path, 'auto_dsig.f')
        found = 0
        for line in open(path):
            if line.startswith('C     Process:'):
                found += 1
                names[''][0].append(line[15:])
            elif found >1:
                break
        return names


    @staticmethod
    def get_subP_ids(path):
        """return the pdg codes of the particles present in the Subprocesses"""

        all_ids = []
        for line in open(pjoin(path, 'leshouche.inc')):
            if not 'IDUP' in line:
                continue
            particles = re.search("/([\d,-]+)/", line)
            all_ids.append([int(p) for p in particles.group(1).split(',')])
        return all_ids
    
    
#===============================================================================                                                                              
class GridPackCmd(MadEventCmd):
    """The command for the gridpack --Those are not suppose to be use interactively--"""

    def __init__(self, me_dir = None, nb_event=0, seed=0, *completekey, **stdin):
        """Initialize the command and directly run"""

        # Initialize properly
        
        MadEventCmd.__init__(self, me_dir, *completekey, **stdin)
        self.run_mode = 0
        self.random = seed
        self.random_orig = self.random
        self.options['automatic_html_opening'] = False
        # Now it's time to run!
        if me_dir and nb_event and seed:
            self.launch(nb_event, seed)
        else:
            raise MadGraph5Error,\
                  'Gridpack run failed: ' + str(me_dir) + str(nb_event) + \
                  str(seed)

    def launch(self, nb_event, seed):
        """ launch the generation for the grid """

        # 1) Restore the default data
        logger.info('generate %s events' % nb_event)
        self.set_run_name('GridRun_%s' % seed)
        self.update_status('restoring default data', level=None)
        misc.call([pjoin(self.me_dir,'bin','internal','restore_data'),
                         'default'],
            cwd=self.me_dir)

        # 2) Run the refine for the grid
        self.update_status('Generating Events', level=None)
        #misc.call([pjoin(self.me_dir,'bin','refine4grid'),
        #                str(nb_event), '0', 'Madevent','1','GridRun_%s' % seed],
        #                cwd=self.me_dir)
        self.refine4grid(nb_event)

        # 3) Combine the events/pythia/...
        self.exec_cmd('combine_events')
        self.exec_cmd('store_events')
        self.print_results_in_shell(self.results.current)

    def refine4grid(self, nb_event):
        """Special refine for gridpack run."""
        self.nb_refine += 1
        
        precision = nb_event

        # initialize / remove lhapdf mode
        # self.configure_directory() # All this has been done before
        self.cluster_mode = 0 # force single machine

        # Store seed in randinit file, to be read by ranmar.f
        self.save_random()
        
        self.update_status('Refine results to %s' % precision, level=None)
        logger.info("Using random number seed offset = %s" % self.random)
        
        self.total_jobs = 0
        subproc = [P for P in os.listdir(pjoin(self.me_dir,'SubProcesses')) if 
                   P.startswith('P') and os.path.isdir(pjoin(self.me_dir,'SubProcesses', P))]
        devnull = os.open(os.devnull, os.O_RDWR)
        for nb_proc,subdir in enumerate(subproc):
            subdir = subdir.strip()
            Pdir = pjoin(self.me_dir, 'SubProcesses',subdir)
            bindir = pjoin(os.path.relpath(self.dirbin, Pdir))
                           
            logger.info('    %s ' % subdir)
            # clean previous run
            for match in glob.glob(pjoin(Pdir, '*ajob*')):
                if os.path.basename(match)[:4] in ['ajob', 'wait', 'run.', 'done']:
                    os.remove(pjoin(Pdir, match))
            

            logfile = pjoin(Pdir, 'gen_ximprove.log')
            proc = misc.Popen([pjoin(bindir, 'gen_ximprove')],
                                    stdin=subprocess.PIPE,
                                    stdout=open(logfile,'w'),
                                    cwd=Pdir)
            proc.communicate('%s 1 F\n' % (precision))

            if os.path.exists(pjoin(Pdir, 'ajob1')):
                alljobs = glob.glob(pjoin(Pdir,'ajob*'))
                nb_tot = len(alljobs)            
                self.total_jobs += nb_tot
                for i, job in enumerate(alljobs):
                    job = os.path.basename(job)
                    self.launch_job('%s' % job, cwd=Pdir, remaining=(nb_tot-i-1), 
                             run_type='Refine number %s on %s (%s/%s)' %
                             (self.nb_refine, subdir, nb_proc+1, len(subproc)))
                    if os.path.exists(pjoin(self.me_dir,'error')):
                        self.monitor(html=True)
                        raise MadEventError, \
                            'Error detected in dir %s: %s' % \
                            (Pdir, open(pjoin(self.me_dir,'error')).read())
        self.monitor(run_type='All job submitted for refine number %s' % 
                                                                 self.nb_refine)
        
        self.update_status("Combining runs", level='parton')
        try:
            os.remove(pjoin(Pdir, 'combine_runs.log'))
        except Exception:
            pass
        
        bindir = pjoin(os.path.relpath(self.dirbin, pjoin(self.me_dir,'SubProcesses')))
        combine_runs.CombineRuns(self.me_dir)
        
        #update html output
        cross, error = sum_html.make_all_html_results(self)
        self.results.add_detail('cross', cross)
        self.results.add_detail('error', error)
        
        
        self.update_status('finish refine', 'parton', makehtml=False)
        devnull.close()


<<<<<<< HEAD
AskforEditCard = common_run.AskforEditCard
=======
class AskforEditCard(cmd.OneLinePathCompletion):
    """A class for asking a question where in addition you can have the 
    set command define and modifying the param_card/run_card correctly"""
    
    def __init__(self, *args, **opt):
        
        cmd.OneLinePathCompletion.__init__(self, *args, **opt)
        self.me_dir = self.mother_interface.me_dir
        self.run_card = banner_mod.RunCard(pjoin(self.me_dir,'Cards','run_card.dat'))
        try:
            self.param_card = check_param_card.ParamCard(pjoin(self.me_dir,'Cards','param_card.dat'))   
        except check_param_card.InvalidParamCard:
            logger.error('Current param_card is not valid. We are going to use the default one.')
            files.cp(pjoin(self.me_dir,'Cards','param_card_default.dat'), 
                     pjoin(self.me_dir,'Cards','param_card.dat'))
            self.param_card = check_param_card.ParamCard(pjoin(self.me_dir,'Cards','param_card.dat'))
        default_param = check_param_card.ParamCard(pjoin(self.me_dir,'Cards','param_card_default.dat'))   
    
        self.pname2block = {}
        self.conflict = []
        self.restricted_value = {}
        
        # Read the comment of the param_card_default to find name variable for 
        # the param_card also check which value seems to be constrained in the
        # model.
        for bname, block in default_param.items():
            for lha_id, param in block.param_dict.items():
                all_var = []
                comment = param.comment
                # treat merge parameter
                if comment.strip().startswith('set of param :'):
                    all_var = list(re.findall(r'''[^-]1\*(\w*)\b''', comment))
                # just the variable name as comment
                elif len(comment.split()) == 1:
                    all_var = [comment.strip().lower()]
                # either contraction or not formatted
                else:
                    split = comment.split()
                    if len(split) >2 and split[1] == ':':
                        # NO VAR associated
                        self.restricted_value[(bname, lha_id)] = ' '.join(split[1:])
                    elif len(split) == 2:
                        if re.search(r'''\[[A-Z]\]eV\^''', split[1]):
                            all_var = [comment.strip().lower()]
                    else:
                        # not recognized format
                        continue
                    
                for var in all_var:
                    var = var.lower()
                    if var in self.pname2block:
                        self.pname2block[var].append((bname, lha_id))
                    else:
                        self.pname2block[var] = [(bname, lha_id)]
        
                    
        # check for conflict with run_card
        for var in self.pname2block:                
            if var in self.run_card:
                self.conflict.append(var)        
                            
    
    def complete_set(self, text, line, begidx, endidx):
        """ Complete the set command"""

        prev_timer = signal.alarm(0) # avoid timer if any
        if prev_timer:
            nb_back = len(line)
            self.stdout.write('\b'*nb_back + '[timer stopped]\n')
            self.stdout.write(line)
            self.stdout.flush()
        
        possibilities = {}
        allowed = {}
        args = self.split_arg(line[0:begidx])
        if len(args) == 1:
            allowed = {'category':'', 'run_card':'', 'block':'all', 'param_card':''}
        elif len(args) == 2:
            if args[1] == 'run_card':
                allowed = {'run_card':'default'}
            elif args[1] == 'param_card':
                allowed = {'block':'all', 'param_card':'default'}
            elif args[1] in self.param_card.keys():
                allowed = {'block':args[1]}
            elif args[1] == 'width':
                allowed = {'block': 'decay'}
            else:
                allowed = {'value':''}
        else:
            start = 1
            if args[1] in  ['run_card', 'param_card']:
                start = 2
            if args[start] in self.param_card.keys():
                if args[start+1:]:
                    allowed = {'block':(args[start], args[start+1:])}
                else:
                    allowed = {'block':args[start]}
            elif len(args) == start +1:
                    allowed['value'] = ''

            
        if 'category' in allowed.keys():
            possibilities['category of parameter (optional)'] = \
                          self.list_completion(text, ['run_card', 'param_card'])
        
        if 'run_card' in allowed.keys():
            opts = self.run_card.keys()
            if allowed['run_card'] == 'default':
                opts.append('default')
            
            possibilities['Run Card'] = self.list_completion(text, opts)

        if 'param_card' in allowed.keys():
            opts = self.pname2block.keys()
            if allowed['param_card'] == 'default':
                opts.append('default')
            possibilities['Param Card'] = self.list_completion(text, opts)
                                
        if 'value' in allowed.keys():
            opts = ['default']
            if 'decay' in args:
                opts.append('Auto')
            if args[-1] in self.pname2block and self.pname2block[args[-1]][0][0] == 'decay':
                opts.append('Auto')
            possibilities['Special Value'] = self.list_completion(text, opts)
                 

        if 'block' in allowed.keys():
            if allowed['block'] == 'all':
                allowed_block = [i for i in self.param_card.keys() if 'qnumbers' not in i]
                allowed_block.append('width')
                possibilities['Param Card Block' ] = \
                                       self.list_completion(text, allowed_block)
            elif isinstance(allowed['block'], basestring):
                block = self.param_card[allowed['block']].param_dict
                ids = [str(i[0]) for i in block 
                          if (allowed['block'], i) not in self.restricted_value]
                possibilities['Param Card id' ] = self.list_completion(text, ids)
                varname = [name for name, all_var in self.pname2block.items()
                                               if any((bname == allowed['block'] 
                                                   for bname,lhaid in all_var))]
                possibilities['Param card variable'] = self.list_completion(text,
                                                                        varname)
            else:
                block = self.param_card[allowed['block'][0]].param_dict
                nb = len(allowed['block'][1])
                ids = [str(i[nb]) for i in block if len(i) > nb and \
                            [str(a) for a in i[:nb]] == allowed['block'][1]]
                
                if not ids:
                    if tuple([int(i) for i in allowed['block'][1]]) in block:
                        opts = ['default']
                        if allowed['block'][0] == 'decay':
                            opts.append('Auto')
                        possibilities['Special value'] = self.list_completion(text, opts)
                possibilities['Param Card id' ] = self.list_completion(text, ids)        

        return self.deal_multiple_categories(possibilities)
           
    def do_set(self, line):
        """ edit the value of one parameter in the card"""

        args = self.split_arg(line.lower())
        start = 0
        if len(args) < 2:
            logger.warning('invalid set command %s' % line)
            return

        card = '' #store which card need to be modify (for name conflict)
        if args[0] in ['run_card', 'param_card']:
            if args[1] == 'default':
                logging.info('replace %s by the default card' % args[0])
                files.cp(pjoin(self.me_dir,'Cards','%s_default.dat' % args[0]),
                        pjoin(self.me_dir,'Cards','%s.dat'% args[0]))
                return
            else:
                card = args[0]
            start=1
            if len(args) < 3:
                logger.warning('invalid set command: %s' % line)
                return

        #### RUN CARD
        if args[start] in self.run_card.keys() and card != 'param_card':
            if args[start+1] in self.conflict and card == '':
                text = 'ambiguous name (present in both param_card and run_card. Please specify'
                logger.warning(text)
                return
                
            if args[start+1] == 'default':
                default = banner_mod.RunCard(pjoin(self.me_dir,'Cards','run_card_default.dat'))
                if args[start] in default.keys():
                    self.setR(args[start],default[args[start]]) 
                else:
                    del self.run_card[args[start]]
            elif  args[start+1] in ['t','.true.']:
                self.setR(args[start], '.true.')
            elif  args[start+1] in ['f','.false.']:
                self.setR(args[start], '.false.')
            else:
                try:
                    val = eval(args[start+1])
                except NameError:
                    val = args[start+1]
                self.setR(args[start], val)
            self.run_card.write(pjoin(self.me_dir,'Cards','run_card.dat'),
                              pjoin(self.me_dir,'Cards','run_card_default.dat'))
            
        ### PARAM_CARD WITH BLOCK NAME
        elif (args[start] in self.param_card or args[start] == 'width') \
                                                         and card != 'run_card':
            if args[start] == 'width':
                args[start] = 'decay'
                
            if args[start+1] in self.conflict and card == '':
                text = 'ambiguous name (present in both param_card and run_card. Please specify'
                logger.warning(text)
                return
            
            if args[start+1] in self.pname2block:
                all_var = self.pname2block[args[start+1]]
                key = None
                for bname, lhaid in all_var:
                    if bname == args[start]:
                        key = lhaid
                        break
                else:
                    logger.warning('%s is not part of block "%s" but "%s". please correct.' %
                                    (args[start+1], args[start], bname))
                    return
            else:
                try:
                    key = tuple([int(i) for i in args[start+1:-1]])
                except ValueError:
                    logger.warning('invalid set command %s' % line)
                    return 

            if key in self.param_card[args[start]].param_dict:
                if (args[start], key) in self.restricted_value:
                    text = "Note that this parameter seems to be ignore by MG.\n"
                    text += "MG will use instead the expression: %s\n" % \
                                      self.restricted_value[(args[start], key)]
                    text += "You need to match this expression for external program (such pythia)."
                    logger.warning(text)
                
                if args[-1].lower() in ['default', 'auto']:
                    self.setP(args[start], key, args[-1])   
                else:
                    try:
                        value = float(args[-1])
                    except:
                        logger.warning('Invalid input: Expected number and not \'%s\'' \
                                                                     % args[-1])
                        return
                    self.setP(args[start], key, value)
            else:
                logger.warning('invalid set command %s' % line)
                return                   
            self.param_card.write(pjoin(self.me_dir,'Cards','param_card.dat'))
        
        # PARAM_CARD NO BLOCK NAME
        elif args[start] in self.pname2block and card != 'run_card':
            all_var = self.pname2block[args[start]]
            for bname, lhaid in all_var:
                new_line = 'param_card %s %s %s' % (bname, 
                   ' '.join([ str(i) for i in lhaid]), ' '.join(args[start+1:]))
                self.do_set(new_line)
            if len(all_var) > 1:
                logger.warning('This variable correspond to more than one parameter in the param_card.')
                for bname, lhaid in all_var: 
                    logger.warning('   %s %s' % (bname, ' '.join([str(i) for i in lhaid])))
                logger.warning('all listed variables have been modified')
        #INVALID
        else:
            logger.warning('invalid set command %s' % line)
            return            
    
    def setR(self, name, value):
        logger.info('modify parameter %s of the run_card.dat to %s' % (name, value))
        self.run_card[name] = value
        
    def setP(self, block, lhaid, value):
        if isinstance(value, str):
            value = value.lower()
            if value == 'default':
                default = check_param_card.ParamCard(pjoin(self.me_dir,'Cards','param_card_default.dat'))   
                value = default[block].param_dict[lhaid].value
        
            elif value == 'auto':
                value = 'Auto'
                if block != 'decay':
                    logger.warning('Invalid input: \'Auto\' value only valid for DECAY')
                    return
            else:
                try:
                    value = float(value)
                except ValueError:
                    logger.warning('Invalid input: \'%s\' not valid intput.'% value)
                    
        logger.info('modify param_card information BLOCK %s with id %s set to %s' %\
                    (block, lhaid, value))
        self.param_card[block].param_dict[lhaid].value = value
        
      
    def help_set(self):
        '''help message for set'''
        
        logger.info('********************* HELP SET ***************************')
        logger.info("syntax: set [run_card|param_card] NAME [VALUE|default]")
        logger.info("syntax: set [param_card] BLOCK ID(s) [VALUE|default]")
        logger.info('')
        logger.info('-- Edit the param_card/run_card and replace the value of the')
        logger.info('    parameter by the value VALUE.')
        logger.info('   ')
        logger.info('-- Example:')
        logger.info('     set run_card ebeam1 4000')
        logger.info('     set ebeam2 4000')
        logger.info('     set lpp1 0')
        logger.info('     set ptj default')
        logger.info('')
        logger.info('     set param_card mass 6 175')
        logger.info('     set mass 25 125.3')
        logger.info('     set mass mh 125')
        logger.info('     set mh 125')
        logger.info('     set decay 25 0.004')
        logger.info('     set decay wh 0.004')
        logger.info('     set vmix 2 1 2.326612e-01')
        logger.info('')
        logger.info('     set param_card default #return all parameter to default')
        logger.info('     set run_card default')
        logger.info('********************* HELP SET ***************************')
>>>>>>> 07ba456a
    
    

<|MERGE_RESOLUTION|>--- conflicted
+++ resolved
@@ -3105,16 +3105,8 @@
             pass
         devnull = open(os.devnull, 'w')
         try:
-<<<<<<< HEAD
-            devnull = open(os.devnull, 'w') 
-=======
->>>>>>> 07ba456a
             misc.call(['./bin/internal/gen_cardhtml-pl'], cwd=self.me_dir,
                         stdout=devnull, stderr=devnull)
-        except Exception:
-            pass
-        try:
-            devnull.close()
         except Exception:
             pass
         devnull.close()
@@ -3568,341 +3560,6 @@
         devnull.close()
 
 
-<<<<<<< HEAD
+
 AskforEditCard = common_run.AskforEditCard
-=======
-class AskforEditCard(cmd.OneLinePathCompletion):
-    """A class for asking a question where in addition you can have the 
-    set command define and modifying the param_card/run_card correctly"""
-    
-    def __init__(self, *args, **opt):
-        
-        cmd.OneLinePathCompletion.__init__(self, *args, **opt)
-        self.me_dir = self.mother_interface.me_dir
-        self.run_card = banner_mod.RunCard(pjoin(self.me_dir,'Cards','run_card.dat'))
-        try:
-            self.param_card = check_param_card.ParamCard(pjoin(self.me_dir,'Cards','param_card.dat'))   
-        except check_param_card.InvalidParamCard:
-            logger.error('Current param_card is not valid. We are going to use the default one.')
-            files.cp(pjoin(self.me_dir,'Cards','param_card_default.dat'), 
-                     pjoin(self.me_dir,'Cards','param_card.dat'))
-            self.param_card = check_param_card.ParamCard(pjoin(self.me_dir,'Cards','param_card.dat'))
-        default_param = check_param_card.ParamCard(pjoin(self.me_dir,'Cards','param_card_default.dat'))   
-    
-        self.pname2block = {}
-        self.conflict = []
-        self.restricted_value = {}
-        
-        # Read the comment of the param_card_default to find name variable for 
-        # the param_card also check which value seems to be constrained in the
-        # model.
-        for bname, block in default_param.items():
-            for lha_id, param in block.param_dict.items():
-                all_var = []
-                comment = param.comment
-                # treat merge parameter
-                if comment.strip().startswith('set of param :'):
-                    all_var = list(re.findall(r'''[^-]1\*(\w*)\b''', comment))
-                # just the variable name as comment
-                elif len(comment.split()) == 1:
-                    all_var = [comment.strip().lower()]
-                # either contraction or not formatted
-                else:
-                    split = comment.split()
-                    if len(split) >2 and split[1] == ':':
-                        # NO VAR associated
-                        self.restricted_value[(bname, lha_id)] = ' '.join(split[1:])
-                    elif len(split) == 2:
-                        if re.search(r'''\[[A-Z]\]eV\^''', split[1]):
-                            all_var = [comment.strip().lower()]
-                    else:
-                        # not recognized format
-                        continue
-                    
-                for var in all_var:
-                    var = var.lower()
-                    if var in self.pname2block:
-                        self.pname2block[var].append((bname, lha_id))
-                    else:
-                        self.pname2block[var] = [(bname, lha_id)]
-        
-                    
-        # check for conflict with run_card
-        for var in self.pname2block:                
-            if var in self.run_card:
-                self.conflict.append(var)        
-                            
-    
-    def complete_set(self, text, line, begidx, endidx):
-        """ Complete the set command"""
-
-        prev_timer = signal.alarm(0) # avoid timer if any
-        if prev_timer:
-            nb_back = len(line)
-            self.stdout.write('\b'*nb_back + '[timer stopped]\n')
-            self.stdout.write(line)
-            self.stdout.flush()
-        
-        possibilities = {}
-        allowed = {}
-        args = self.split_arg(line[0:begidx])
-        if len(args) == 1:
-            allowed = {'category':'', 'run_card':'', 'block':'all', 'param_card':''}
-        elif len(args) == 2:
-            if args[1] == 'run_card':
-                allowed = {'run_card':'default'}
-            elif args[1] == 'param_card':
-                allowed = {'block':'all', 'param_card':'default'}
-            elif args[1] in self.param_card.keys():
-                allowed = {'block':args[1]}
-            elif args[1] == 'width':
-                allowed = {'block': 'decay'}
-            else:
-                allowed = {'value':''}
-        else:
-            start = 1
-            if args[1] in  ['run_card', 'param_card']:
-                start = 2
-            if args[start] in self.param_card.keys():
-                if args[start+1:]:
-                    allowed = {'block':(args[start], args[start+1:])}
-                else:
-                    allowed = {'block':args[start]}
-            elif len(args) == start +1:
-                    allowed['value'] = ''
-
-            
-        if 'category' in allowed.keys():
-            possibilities['category of parameter (optional)'] = \
-                          self.list_completion(text, ['run_card', 'param_card'])
-        
-        if 'run_card' in allowed.keys():
-            opts = self.run_card.keys()
-            if allowed['run_card'] == 'default':
-                opts.append('default')
-            
-            possibilities['Run Card'] = self.list_completion(text, opts)
-
-        if 'param_card' in allowed.keys():
-            opts = self.pname2block.keys()
-            if allowed['param_card'] == 'default':
-                opts.append('default')
-            possibilities['Param Card'] = self.list_completion(text, opts)
-                                
-        if 'value' in allowed.keys():
-            opts = ['default']
-            if 'decay' in args:
-                opts.append('Auto')
-            if args[-1] in self.pname2block and self.pname2block[args[-1]][0][0] == 'decay':
-                opts.append('Auto')
-            possibilities['Special Value'] = self.list_completion(text, opts)
-                 
-
-        if 'block' in allowed.keys():
-            if allowed['block'] == 'all':
-                allowed_block = [i for i in self.param_card.keys() if 'qnumbers' not in i]
-                allowed_block.append('width')
-                possibilities['Param Card Block' ] = \
-                                       self.list_completion(text, allowed_block)
-            elif isinstance(allowed['block'], basestring):
-                block = self.param_card[allowed['block']].param_dict
-                ids = [str(i[0]) for i in block 
-                          if (allowed['block'], i) not in self.restricted_value]
-                possibilities['Param Card id' ] = self.list_completion(text, ids)
-                varname = [name for name, all_var in self.pname2block.items()
-                                               if any((bname == allowed['block'] 
-                                                   for bname,lhaid in all_var))]
-                possibilities['Param card variable'] = self.list_completion(text,
-                                                                        varname)
-            else:
-                block = self.param_card[allowed['block'][0]].param_dict
-                nb = len(allowed['block'][1])
-                ids = [str(i[nb]) for i in block if len(i) > nb and \
-                            [str(a) for a in i[:nb]] == allowed['block'][1]]
-                
-                if not ids:
-                    if tuple([int(i) for i in allowed['block'][1]]) in block:
-                        opts = ['default']
-                        if allowed['block'][0] == 'decay':
-                            opts.append('Auto')
-                        possibilities['Special value'] = self.list_completion(text, opts)
-                possibilities['Param Card id' ] = self.list_completion(text, ids)        
-
-        return self.deal_multiple_categories(possibilities)
-           
-    def do_set(self, line):
-        """ edit the value of one parameter in the card"""
-
-        args = self.split_arg(line.lower())
-        start = 0
-        if len(args) < 2:
-            logger.warning('invalid set command %s' % line)
-            return
-
-        card = '' #store which card need to be modify (for name conflict)
-        if args[0] in ['run_card', 'param_card']:
-            if args[1] == 'default':
-                logging.info('replace %s by the default card' % args[0])
-                files.cp(pjoin(self.me_dir,'Cards','%s_default.dat' % args[0]),
-                        pjoin(self.me_dir,'Cards','%s.dat'% args[0]))
-                return
-            else:
-                card = args[0]
-            start=1
-            if len(args) < 3:
-                logger.warning('invalid set command: %s' % line)
-                return
-
-        #### RUN CARD
-        if args[start] in self.run_card.keys() and card != 'param_card':
-            if args[start+1] in self.conflict and card == '':
-                text = 'ambiguous name (present in both param_card and run_card. Please specify'
-                logger.warning(text)
-                return
-                
-            if args[start+1] == 'default':
-                default = banner_mod.RunCard(pjoin(self.me_dir,'Cards','run_card_default.dat'))
-                if args[start] in default.keys():
-                    self.setR(args[start],default[args[start]]) 
-                else:
-                    del self.run_card[args[start]]
-            elif  args[start+1] in ['t','.true.']:
-                self.setR(args[start], '.true.')
-            elif  args[start+1] in ['f','.false.']:
-                self.setR(args[start], '.false.')
-            else:
-                try:
-                    val = eval(args[start+1])
-                except NameError:
-                    val = args[start+1]
-                self.setR(args[start], val)
-            self.run_card.write(pjoin(self.me_dir,'Cards','run_card.dat'),
-                              pjoin(self.me_dir,'Cards','run_card_default.dat'))
-            
-        ### PARAM_CARD WITH BLOCK NAME
-        elif (args[start] in self.param_card or args[start] == 'width') \
-                                                         and card != 'run_card':
-            if args[start] == 'width':
-                args[start] = 'decay'
-                
-            if args[start+1] in self.conflict and card == '':
-                text = 'ambiguous name (present in both param_card and run_card. Please specify'
-                logger.warning(text)
-                return
-            
-            if args[start+1] in self.pname2block:
-                all_var = self.pname2block[args[start+1]]
-                key = None
-                for bname, lhaid in all_var:
-                    if bname == args[start]:
-                        key = lhaid
-                        break
-                else:
-                    logger.warning('%s is not part of block "%s" but "%s". please correct.' %
-                                    (args[start+1], args[start], bname))
-                    return
-            else:
-                try:
-                    key = tuple([int(i) for i in args[start+1:-1]])
-                except ValueError:
-                    logger.warning('invalid set command %s' % line)
-                    return 
-
-            if key in self.param_card[args[start]].param_dict:
-                if (args[start], key) in self.restricted_value:
-                    text = "Note that this parameter seems to be ignore by MG.\n"
-                    text += "MG will use instead the expression: %s\n" % \
-                                      self.restricted_value[(args[start], key)]
-                    text += "You need to match this expression for external program (such pythia)."
-                    logger.warning(text)
-                
-                if args[-1].lower() in ['default', 'auto']:
-                    self.setP(args[start], key, args[-1])   
-                else:
-                    try:
-                        value = float(args[-1])
-                    except:
-                        logger.warning('Invalid input: Expected number and not \'%s\'' \
-                                                                     % args[-1])
-                        return
-                    self.setP(args[start], key, value)
-            else:
-                logger.warning('invalid set command %s' % line)
-                return                   
-            self.param_card.write(pjoin(self.me_dir,'Cards','param_card.dat'))
-        
-        # PARAM_CARD NO BLOCK NAME
-        elif args[start] in self.pname2block and card != 'run_card':
-            all_var = self.pname2block[args[start]]
-            for bname, lhaid in all_var:
-                new_line = 'param_card %s %s %s' % (bname, 
-                   ' '.join([ str(i) for i in lhaid]), ' '.join(args[start+1:]))
-                self.do_set(new_line)
-            if len(all_var) > 1:
-                logger.warning('This variable correspond to more than one parameter in the param_card.')
-                for bname, lhaid in all_var: 
-                    logger.warning('   %s %s' % (bname, ' '.join([str(i) for i in lhaid])))
-                logger.warning('all listed variables have been modified')
-        #INVALID
-        else:
-            logger.warning('invalid set command %s' % line)
-            return            
-    
-    def setR(self, name, value):
-        logger.info('modify parameter %s of the run_card.dat to %s' % (name, value))
-        self.run_card[name] = value
-        
-    def setP(self, block, lhaid, value):
-        if isinstance(value, str):
-            value = value.lower()
-            if value == 'default':
-                default = check_param_card.ParamCard(pjoin(self.me_dir,'Cards','param_card_default.dat'))   
-                value = default[block].param_dict[lhaid].value
-        
-            elif value == 'auto':
-                value = 'Auto'
-                if block != 'decay':
-                    logger.warning('Invalid input: \'Auto\' value only valid for DECAY')
-                    return
-            else:
-                try:
-                    value = float(value)
-                except ValueError:
-                    logger.warning('Invalid input: \'%s\' not valid intput.'% value)
-                    
-        logger.info('modify param_card information BLOCK %s with id %s set to %s' %\
-                    (block, lhaid, value))
-        self.param_card[block].param_dict[lhaid].value = value
-        
-      
-    def help_set(self):
-        '''help message for set'''
-        
-        logger.info('********************* HELP SET ***************************')
-        logger.info("syntax: set [run_card|param_card] NAME [VALUE|default]")
-        logger.info("syntax: set [param_card] BLOCK ID(s) [VALUE|default]")
-        logger.info('')
-        logger.info('-- Edit the param_card/run_card and replace the value of the')
-        logger.info('    parameter by the value VALUE.')
-        logger.info('   ')
-        logger.info('-- Example:')
-        logger.info('     set run_card ebeam1 4000')
-        logger.info('     set ebeam2 4000')
-        logger.info('     set lpp1 0')
-        logger.info('     set ptj default')
-        logger.info('')
-        logger.info('     set param_card mass 6 175')
-        logger.info('     set mass 25 125.3')
-        logger.info('     set mass mh 125')
-        logger.info('     set mh 125')
-        logger.info('     set decay 25 0.004')
-        logger.info('     set decay wh 0.004')
-        logger.info('     set vmix 2 1 2.326612e-01')
-        logger.info('')
-        logger.info('     set param_card default #return all parameter to default')
-        logger.info('     set run_card default')
-        logger.info('********************* HELP SET ***************************')
->>>>>>> 07ba456a
-    
-    
-
+

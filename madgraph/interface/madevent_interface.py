--- conflicted
+++ resolved
@@ -2855,226 +2855,7 @@
             self.update_status('Done', level='pythia',makehtml=False,error=True)
         
         self.to_store = []
-            
-<<<<<<< HEAD
-=======
-        
-    ############################################################################      
-    def do_pgs(self, line):
-        """launch pgs"""
-        
-        args = self.split_arg(line)
-        # Check argument's validity
-        if '--no_default' in args:
-            no_default = True
-            args.remove('--no_default')
-        else:
-            no_default = False
-
-        # Check all arguments
-        # This might launch a gunzip in another thread. After the question
-        # This thread need to be wait for completion. (This allow to have the 
-        # question right away and have the computer working in the same time)
-        self.check_pgs(args) 
-
-        # Check that the pgs_card exists. If not copy the default 
-        if not os.path.exists(pjoin(self.me_dir, 'Cards', 'pgs_card.dat')):
-            if no_default:
-                logger.info('No pgs_card detected, so not run pgs')
-                return 
-            
-            files.cp(pjoin(self.me_dir, 'Cards', 'pgs_card_default.dat'),
-                     pjoin(self.me_dir, 'Cards', 'pgs_card.dat'))
-            logger.info('No pgs card found. Take the default one.')        
-        
-        if not (no_default or self.force):
-            self.ask_edit_cards(['pgs'], args)
-            
-        self.update_status('prepare PGS run', level=None)  
-        # Wait that the gunzip of the files is finished (if any)
-        if hasattr(self, 'control_thread') and self.control_thread[0]:
-            self.monitor(mode=2)
-
-        pgsdir = pjoin(self.options['pythia-pgs_path'], 'src')
-        eradir = self.options['exrootanalysis_path']
-        madir = self.options['madanalysis_path']
-        td = self.options['td_path']
-        
-        # Compile pgs if not there       
-        if not misc.is_executable(pjoin(pgsdir, 'pgs')):
-            logger.info('No PGS executable -- running make')
-            self.compile(cwd=pgsdir)
-        
-
-            
-
-            
-        self.update_status('Running PGS', level='pgs')
-        
-        tag = self.run_tag
-        # Update the banner with the pgs card        
-        self.banner.add(pjoin(self.me_dir, 'Cards','pgs_card.dat'))
-        banner_path = pjoin(self.me_dir, 'Events', self.run_name, '%s_%s_banner.txt' % (self.run_name, self.run_tag))
-        self.banner.write(banner_path)            
-
-        ########################################################################
-        # now pass the event to a detector simulator and reconstruct objects
-        ########################################################################
-        
-        # Prepare the output file with the banner
-        ff = open(pjoin(self.me_dir, 'Events', 'pgs_events.lhco'), 'w')
-        text = open(banner_path).read()
-        text = '#%s' % text.replace('\n','\n#')
-        dico = self.results[self.run_name].get_current_info()
-        text +='\n##  Integrated weight (pb)  : %.4g' % dico['cross']
-        text +='\n##  Number of Event         : %s\n' % dico['nb_event']
-        ff.writelines(text)
-        ff.close()
-
-        try: 
-            os.remove(pjoin(self.me_dir, 'Events', 'pgs.done'))
-        except:
-            pass
-        if self.cluster_mode == 1:
-            pgs_log = pjoin(self.me_dir, 'Events', self.run_name, "%s_pgs.log" % tag)
-            self.cluster.launch_and_wait('../bin/internal/run_pgs', 
-                            argument=[pgsdir], cwd=pjoin(self.me_dir,'Events'),
-                            stdout=pgs_log, stderr=subprocess.STDOUT)
-        else:
-            pgs_log = open(pjoin(self.me_dir, 'Events', self.run_name,"%s_pgs.log" % tag),'w')
-            misc.call([self.dirbin+'/run_pgs', pgsdir], stdout= pgs_log,
-                                               stderr=subprocess.STDOUT,
-                                               cwd=pjoin(self.me_dir, 'Events')) 
-        
-        if not os.path.exists(pjoin(self.me_dir, 'Events', 'pgs.done')):
-            logger.error('Fail to create LHCO events')
-            return 
-        else:
-            os.remove(pjoin(self.me_dir, 'Events', 'pgs.done'))
-            
-        if os.path.getsize(banner_path) == os.path.getsize(pjoin(self.me_dir, 'Events','pgs_events.lhco')):
-            misc.call(['cat pgs_uncleaned_events.lhco >>  pgs_events.lhco'], 
-                            cwd=pjoin(self.me_dir, 'Events'))
-            os.remove(pjoin(self.me_dir, 'Events', 'pgs_uncleaned_events.lhco '))
-
-        # Creating Root file
-        if eradir and misc.is_executable(pjoin(eradir, 'ExRootLHCOlympicsConverter')):
-            self.update_status('Creating PGS Root File', level='pgs')
-            try:
-                misc.call([eradir+'/ExRootLHCOlympicsConverter', 
-                             'pgs_events.lhco',pjoin('%s/%s_pgs_events.root' % (self.run_name, tag))],
-                            cwd=pjoin(self.me_dir, 'Events')) 
-            except:
-                logger.warning('fail to produce Root output [problem with ExRootAnalysis')
-        if os.path.exists(pjoin(self.me_dir, 'Events', 'pgs_events.lhco')):
-            # Creating plots
-            self.create_plot('PGS')
-            files.mv(pjoin(self.me_dir, 'Events', 'pgs_events.lhco'), 
-                    pjoin(self.me_dir, 'Events', self.run_name, '%s_pgs_events.lhco' % tag))
-            misc.call(['gzip','-f', pjoin(self.me_dir, 'Events', 
-                                                self.run_name, '%s_pgs_events.lhco' % tag)])
-
-
-        
-        self.update_status('finish', level='pgs', makehtml=False)
-
-    ############################################################################
-    def do_delphes(self, line):
-        """ run delphes and make associate root file/plot """
  
-        
- 
- 
-        args = self.split_arg(line)
-        # Check argument's validity
-        if '--no_default' in args:
-            no_default = True
-            args.remove('--no_default')
-        else:
-            no_default = False
-        self.check_delphes(args) 
-        self.update_status('prepare delphes run', level=None)
-        
-        delphes_dir = self.options['delphes_path']
-        if os.path.exists(pjoin(delphes_dir, 'data')):
-            delphes3 = False
-            prog = '../bin/internal/run_delphes'
-        else:
-            delphes3 = True
-            prog =  '../bin/internal/run_delphes3'
-        
-                
-        # Check that the delphes_card exists. If not copy the default and
-        # ask for edition of the card.
-        if not os.path.exists(pjoin(self.me_dir, 'Cards', 'delphes_card.dat')):
-            if no_default:
-                logger.info('No delphes_card detected, so not run Delphes')
-                return
-            
-            files.cp(pjoin(self.me_dir, 'Cards', 'delphes_card_default.dat'),
-                     pjoin(self.me_dir, 'Cards', 'delphes_card.dat'))
-            logger.info('No delphes card found. Take the default one.')
-        if not delphes3 and not os.path.exists(pjoin(self.me_dir, 'Cards', 'delphes_trigger.dat')):    
-            files.cp(pjoin(self.me_dir, 'Cards', 'delphes_trigger_default.dat'),
-                     pjoin(self.me_dir, 'Cards', 'delphes_trigger.dat'))
-        if not (no_default or self.force):
-            if delphes3:
-                self.ask_edit_cards(['delphes'], args)
-            else:
-                self.ask_edit_cards(['delphes', 'trigger'], args)
-                
-        self.update_status('Running Delphes', level=None)  
-        # Wait that the gunzip of the files is finished (if any)
-        if hasattr(self, 'control_thread') and self.control_thread[0]:
-            self.monitor(mode=2)        
-
-
-        tag = self.run_tag
-        self.banner.add(pjoin(self.me_dir, 'Cards','delphes_card.dat'))
-        if not delphes3:
-            self.banner.add(pjoin(self.me_dir, 'Cards','delphes_trigger.dat'))
-        self.banner.write(pjoin(self.me_dir, 'Events', self.run_name, '%s_%s_banner.txt' % (self.run_name, tag)))
-        
-        cross = self.results[self.run_name].get_current_info()['cross']
-                    
-        if self.cluster_mode == 1:
-            delphes_log = pjoin(self.me_dir, 'Events', self.run_name, "%s_delphes.log" % tag)
-            self.cluster.launch_and_wait(prog, 
-                        argument= [delphes_dir, self.run_name, tag, str(cross)],
-                        stdout=delphes_log, stderr=subprocess.STDOUT,
-                        cwd=pjoin(self.me_dir,'Events'))
-        else:
-            delphes_log = open(pjoin(self.me_dir, 'Events', self.run_name, "%s_delphes.log" % tag),'w')
-            misc.call([prog, delphes_dir, 
-                                self.run_name, tag, str(cross)],
-                                stdout= delphes_log, stderr=subprocess.STDOUT,
-                                cwd=pjoin(self.me_dir,'Events'))
-                
-        if not os.path.exists(pjoin(self.me_dir, 'Events', 
-                                self.run_name, '%s_delphes_events.lhco' % tag)):
-            logger.error('Fail to create LHCO events from DELPHES')
-            return 
-        
-        if os.path.exists(pjoin(self.me_dir,'Events','delphes.root')):
-            source = pjoin(self.me_dir,'Events','delphes.root')
-            target = pjoin(self.me_dir,'Events', self.run_name, "%s_delphes_events.root" % tag)
-            files.mv(source, target)
-            
-        #eradir = self.options['exrootanalysis_path']
-        madir = self.options['madanalysis_path']
-        td = self.options['td_path']
-
-        # Creating plots
-        self.create_plot('Delphes')
-
-        if os.path.exists(pjoin(self.me_dir, 'Events', self.run_name,  '%s_delphes_events.lhco' % tag)):
-            misc.call(['gzip','-f', pjoin(self.me_dir, 'Events', self.run_name, '%s_delphes_events.lhco' % tag)])
-
-
-        
-        self.update_status('delphes done', level='delphes', makehtml=False)   
-
->>>>>>> c6d6fb1d
     def launch_job(self,exe, cwd=None, stdout=None, argument = [], remaining=0, 
                     run_type='', mode=None, **opt):
         """ """

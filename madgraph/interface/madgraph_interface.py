--- conflicted
+++ resolved
@@ -1126,13 +1126,10 @@
         """check that the install command is valid"""
         
 
-<<<<<<< HEAD
         install_options = {'options_for_HEPToolsInstaller':[],
                    'update_options':[]}
-=======
         hidden_prog = ['Delphes2', 'pythia-pgs']
 
->>>>>>> 4ee303b5
         if len(args) < 1:
             self.help_install()
             raise self.InvalidCmd('install command require at least one argument')
@@ -2640,15 +2637,8 @@
         if len(args) >= 3 and mode.startswith('banner') and not '--no_launch' in line:
             completion_categories['options'] = self.list_completion(text, ['--no_launch'])
         
-<<<<<<< HEAD
-
         return self.deal_multiple_categories(completion_categories,formatting) 
     
-=======
-        return self.deal_multiple_categories(completion_categories,formatting) 
-
-
->>>>>>> 4ee303b5
     def find_restrict_card(self, model_name, base_dir='./', no_restrict=True):
         """find the restriction file associate to a given model"""
 
@@ -2724,14 +2714,9 @@
     _check_opts = ['full', 'timing', 'stability', 'profile', 'permutation',
                    'gauge','lorentz', 'brs', 'cms']
     _import_formats = ['model_v4', 'model', 'proc_v4', 'command', 'banner']
-<<<<<<< HEAD
-    _install_opts = ['pythia-pgs', 'Delphes', 'MadAnalysis', 'ExRootAnalysis',
-                     'update', 'Delphes2', 'SysCalc', 'Golem95', 'PJFry',
-                     'QCDLoop']
-=======
     _install_opts = ['Delphes', 'MadAnalysis', 'ExRootAnalysis',
                      'update', 'SysCalc', 'Golem95', 'PJFry', 'QCDLoop']
->>>>>>> 4ee303b5
+    
     # The targets below are installed using the HEPToolsInstaller.py script
     _advanced_install_opts = ['pythia8','zlib','boost','lhapdf6','lhapdf5','collier',
                               'hepmc','mg5amc_py8_interface','ninja','oneloop','MadAnalysis5']
@@ -5633,26 +5618,14 @@
                           'oneloop':['arXiv:1007.4716']}
 
 
-<<<<<<< HEAD
         if args[0] in advertisements:
-<<<<<<< TREE
-#            logger.info("------------------------------------------------------", '$MG:color:GREEN')
-            logger.info("   You are installing '%s', please cite ref(s): %s "%(args[0],','.join(advertisements[args[0]]))
-                        , '$MG:color:BLACK')
-#            logger.info("   on top of the recommended MG5_aMC citations", '$MG:color:BLACK')
-#            logger.info("   when using results produced with this tool.", '$MG:color:BLACK')
-#            logger.info("------------------------------------------------------", '$MG:color:GREEN')
-=======
 #            logger.info('{:^80}'.format("-"*70), '$MG:color:BLACK')
 #            logger.info('{:^80}'.format("You are installing '%s', please cite ref(s):"%args[0]), '$MG:color:BLACK')
 #            logger.info('{:^80}'.format(', '.join(advertisements[args[0]])), '$MG:color:GREEN')
 #            logger.info('{:^80}'.format("when using results produced with this tool."), '$MG:color:BLACK')
 #            logger.info('{:^80}'.format("-"*70), '$MG:color:BLACK')
-            logger.info("   You are installing '%s', please cite ref(s): %s. " % (args[0], ', '.join(advertisements[args[0]])), '$MG:color:BLACK')
->>>>>>> MERGE-SOURCE
-
-=======
->>>>>>> 4ee303b5
+            logger.info("   You are installing '%s', please cite ref(s): \033[92m%s\033[0m. " % (args[0], ', '.join(advertisements[args[0]])), '$MG:color:BLACK')
+
         # Load file with path of the different program:
         import urllib
         if paths:
@@ -7454,18 +7427,7 @@
         if self._export_format == 'madevent':
             path = pjoin(path, 'SubProcesses')
             calls += self._curr_exporter.export_processes(self._curr_matrix_elements,
-<<<<<<< HEAD
-<<<<<<< TREE
                                                          self._curr_helas_model)
-=======
-                                                 self._curr_fortran_model)
-            self._curr_exporter.write_global_specs(
-                               self._curr_matrix_elements.get_matrix_elements())
->>>>>>> MERGE-SOURCE
-=======
-                                                         self._curr_helas_model)
-
->>>>>>> 4ee303b5
             
             # Write the procdef_mg5.dat file with process info
             card_path = pjoin(path, os.path.pardir, 'SubProcesses', \
@@ -7621,10 +7583,7 @@
             flaglist.append('nojpeg')
         if online:
             flaglist.append('online')
-<<<<<<< HEAD
-
-=======
->>>>>>> 4ee303b5
+
             
 
         if self._export_format in ['NLO']:
@@ -7651,10 +7610,6 @@
                                     self.history,
                                     self.options,
                                     flaglist)
-<<<<<<< HEAD
-=======
-
->>>>>>> 4ee303b5
 
         if self._export_format in ['madevent', 'standalone', 'standalone_cpp','madweight', 'matchbox']:
             logger.info('Output to directory ' + self._export_dir + ' done.')

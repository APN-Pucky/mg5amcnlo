--- conflicted
+++ resolved
@@ -3183,54 +3183,12 @@
                 
 
             self._curr_proc_defs.append(myprocdef)
-<<<<<<< HEAD
-            
-            # Negative coupling order contraints can be given on at most one
-            # coupling order (and either in squared orders or orders, not both)
-            if len([1 for val in list(myprocdef.get('orders').values())+\
-                          list(myprocdef.get('squared_orders').values()) if val<0])>1:
-                raise MadGraph5Error("Negative coupling order constraints"+\
-                  " can only be given on one type of coupling and either on"+\
-                               " squared orders or amplitude orders, not both.")
-
-            if myprocdef.get_ninitial() ==1 and  myprocdef.get('squared_orders'):
-                logger.warning('''Computation of interference term with decay is not 100% validated.  
-                Please check carefully your result.
-                One suggestion is also to compare the generation of your process with and without
-                set group_subprocesses True
-                (to write Before the generate command)
-                ''')
-
-            cpu_time1 = time.time()
-
-            # Generate processes
-            if self.options['group_subprocesses'] == 'Auto':
-                    collect_mirror_procs = True
-            else:
-                collect_mirror_procs = self.options['group_subprocesses']
-            ignore_six_quark_processes = \
-                           self.options['ignore_six_quark_processes'] if \
-                           "ignore_six_quark_processes" in self.options \
-                           else []
-
-            myproc = diagram_generation.MultiProcess(myprocdef,
-                                     collect_mirror_procs = collect_mirror_procs,
-                                     ignore_six_quark_processes = ignore_six_quark_processes,
-                                     optimize=optimize, diagram_filter=diagram_filter)
-
-
-            for amp in myproc.get('amplitudes'):
-                if amp not in self._curr_amps:
-                    self._curr_amps.append(amp)
-                elif warning_duplicate:
-                    raise self.InvalidCmd("Duplicate process %s found. Please check your processes." % \
-                                                amp.nice_string_processes())
-=======
+
             try:
                 # Negative coupling order contraints can be given on at most one
                 # coupling order (and either in squared orders or orders, not both)
-                if len([1 for val in myprocdef.get('orders').values()+\
-                              myprocdef.get('squared_orders').values() if val<0])>1:
+                if len([1 for val in list(myprocdef.get('orders').values())+\
+                              list(myprocdef.get('squared_orders').values()) if val<0])>1:
                     raise MadGraph5Error("Negative coupling order constraints"+\
                       " can only be given on one type of coupling and either on"+\
                                    " squared orders or amplitude orders, not both.")
@@ -3265,12 +3223,11 @@
                     if amp not in self._curr_amps:
                         self._curr_amps.append(amp)
                     elif warning_duplicate:
-                        raise self.InvalidCmd, "Duplicate process %s found. Please check your processes." % \
-                                                    amp.nice_string_processes()
+                        raise self.InvalidCmd( "Duplicate process %s found. Please check your processes." % \
+                                                    amp.nice_string_processes())
             except Exception:
                 self._curr_proc_defs.pop(-1)
                 raise
->>>>>>> 308ba5b9
 
             # Reset _done_export, since we have new process
             self._done_export = False

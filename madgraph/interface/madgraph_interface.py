--- conflicted
+++ resolved
@@ -2841,12 +2841,7 @@
             gauge = str(self.options['gauge'])
             line = " ".join(args[1:])
             myprocdef = self.extract_process(line)
-<<<<<<< HEAD
-            if gauge == 'unitarity':
-=======
-            model_name = self._curr_model['name']
             if gauge == 'unitary':
->>>>>>> 1aef4534
                 myprocdef_unit = myprocdef
                 self.do_set('gauge Feynman', log=False)
                 myprocdef_feyn = self.extract_process(line)

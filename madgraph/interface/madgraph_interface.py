################################################################################
#
# Copyright (c) 2009 The MadGraph5_aMC@NLO Development team and Contributors
#
# This file is a part of the MadGraph5_aMC@NLO project, an application which
# automatically generates Feynman diagrams and matrix elements for arbitrary
# high-energy processes in the Standard Model and beyond.
#
# It is subject to the MadGraph5_aMC@NLO license which should accompany this
# distribution.
#
# For more information, visit madgraph.phys.ucl.ac.be and amcatnlo.web.cern.ch
#
################################################################################
"""A user friendly command line interface to access MadGraph5_aMC@NLO features at LO.
   Uses the cmd package for command interpretation and tab completion.
"""
from __future__ import division

from __future__ import absolute_import
import atexit
import collections
import cmath
import glob
import logging
import operator
import optparse
import os
import pydoc
import random
import re
import signal
import subprocess
import copy
import sys
import shutil

import traceback
import time
import inspect
import six.moves.urllib.request, six.moves.urllib.parse, six.moves.urllib.error
import random
import six
StringIO = six
from six.moves import range

#useful shortcut
pjoin = os.path.join

try:
    import readline
    GNU_SPLITTING = ('GNU' in readline.__doc__)
except:
    GNU_SPLITTING = True

import aloha
import madgraph
from madgraph import MG4DIR, MG5DIR, MadGraph5Error


import madgraph.core.base_objects as base_objects
import madgraph.core.diagram_generation as diagram_generation
import madgraph.loop.loop_diagram_generation as loop_diagram_generation
import madgraph.loop.loop_base_objects as loop_base_objects
import madgraph.core.drawing as draw_lib
import madgraph.core.helas_objects as helas_objects



import madgraph.iolibs.drawing_eps as draw
import madgraph.iolibs.export_cpp as export_cpp
import madgraph.iolibs.export_v4 as export_v4
import madgraph.iolibs.helas_call_writers as helas_call_writers
import madgraph.iolibs.file_writers as writers
import madgraph.iolibs.files as files
import madgraph.iolibs.group_subprocs as group_subprocs
import madgraph.iolibs.import_v4 as import_v4
import madgraph.iolibs.save_load_object as save_load_object

import madgraph.interface.extended_cmd as cmd
import madgraph.interface.tutorial_text as tutorial_text
import madgraph.interface.tutorial_text_nlo as tutorial_text_nlo
import madgraph.interface.tutorial_text_madloop as tutorial_text_madloop
import madgraph.interface.launch_ext_program as launch_ext
import madgraph.interface.madevent_interface as madevent_interface
import madgraph.interface.amcatnlo_run_interface as amcatnlo_run

import madgraph.loop.loop_exporters as loop_exporters
import madgraph.loop.loop_helas_objects as loop_helas_objects

import madgraph.various.process_checks as process_checks
import madgraph.various.banner as banner_module
import madgraph.various.misc as misc
import madgraph.various.cluster as cluster

import madgraph.fks.fks_tag as fks_tag

import models as ufomodels
import models.import_ufo as import_ufo
import models.write_param_card as param_writer
import models.check_param_card as check_param_card
import models.model_reader as model_reader

import aloha.aloha_fct as aloha_fct
import aloha.create_aloha as create_aloha
import aloha.aloha_lib as aloha_lib

import mg5decay.decay_objects as decay_objects


# Special logger for the Cmd Interface
logger = logging.getLogger('cmdprint') # -> stdout
logger_check = logging.getLogger('check') # -> stdout
logger_mg = logging.getLogger('madgraph.interface') # -> stdout
logger_stderr = logging.getLogger('fatalerror') # ->stderr
logger_tuto = logging.getLogger('tutorial') # -> stdout include instruction in
                                            #order to learn MG5
logger_tuto_nlo = logging.getLogger('tutorial_aMCatNLO') # -> stdout include instruction in
                                                        #order to learn aMC@NLO

logger_tuto_madloop = logging.getLogger('tutorial_MadLoop') # -> stoud for MadLoop tuto

#===============================================================================
# CmdExtended
#===============================================================================
class CmdExtended(cmd.Cmd):
    """Particularisation of the cmd command for MG5"""

    #suggested list of command
    next_possibility = {
        'start': ['import model ModelName', 'import command PATH',
                      'import proc_v4 PATH', 'tutorial'],
        'import model' : ['generate PROCESS','define MULTIPART PART1 PART2 ...',
                                   'display particles', 'display interactions'],
        'define': ['define MULTIPART PART1 PART2 ...', 'generate PROCESS',
                                                    'display multiparticles'],
        'generate': ['add process PROCESS','output [OUTPUT_TYPE] [PATH]','display diagrams'],
        'add process':['output [OUTPUT_TYPE] [PATH]', 'display processes'],
        'output':['launch','open index.html','history PATH', 'exit'],
        'display': ['generate PROCESS', 'add process PROCESS', 'output [OUTPUT_TYPE] [PATH]'],
        'import proc_v4' : ['launch','exit'],
        'launch': ['open index.html','exit'],
        'tutorial': ['generate PROCESS', 'import model MODEL', 'help TOPIC']
    }

    debug_output = 'MG5_debug'
    error_debug = 'Please report this bug on https://bugs.launchpad.net/mg5amcnlo\n'
    error_debug += 'More information is found in \'%(debug)s\'.\n'
    error_debug += 'Please attach this file to your report.'

    config_debug = 'If you need help with this issue please contact us on https://answers.launchpad.net/mg5amcnlo\n'

    keyboard_stop_msg = """stopping all operation
            in order to quit mg5 please enter exit"""

    # Define the Error Class # Define how error are handle
    InvalidCmd = madgraph.InvalidCmd
    ConfigurationError = MadGraph5Error
    
    intro_banner = "************************************************************\n" + \
        "*                                                          *\n" + \
        "*                     W E L C O M E to                     *\n" + \
        "*              M A D G R A P H 5 _ a M C @ N L O           *\n" + \
        "*                                                          *\n" + \
        "*                                                          *\n" + \
        "*                 *                       *                *\n" + \
        "*                   *        * *        *                  *\n" + \
        "*                     * * * * 5 * * * *                    *\n" + \
        "*                   *        * *        *                  *\n" + \
        "*                 *                       *                *\n" + \
        "*                                                          *\n" + \
        "%s" + \
        "*                                                          *\n" + \
        "*    The MadGraph5_aMC@NLO Development Team - Find us at   *\n" + \
        "*              http://madgraph.phys.ucl.ac.be/             *\n" + \
        "*                            and                           *\n" + \
        "*            http://amcatnlo.web.cern.ch/amcatnlo/         *\n" + \
        "*                                                          *\n" + \
        "*               Type 'help' for in-line help.              *\n" + \
        "*           Type 'tutorial' to learn how MG5 works         *\n" + \
        "*    Type 'tutorial aMCatNLO' to learn how aMC@NLO works   *\n" + \
        "*    Type 'tutorial MadLoop' to learn how MadLoop works    *\n" + \
        "*                                                          *\n" + \
        "************************************************************"
    

    def __init__(self, *arg, **opt):
        """Init history and line continuation"""

        # If possible, build an info line with current version number
        # and date, from the VERSION text file
        info = misc.get_pkg_info()
        info_line = ""

        if 'version' in info and  'date' in info:
            len_version = len(info['version'])
            len_date = len(info['date'])
            if len_version + len_date < 30:
                info_line = "#*         VERSION %s %s %s         *\n" % \
                            (info['version'],
                            (30 - len_version - len_date) * ' ',
                            info['date'])

        if os.path.exists(pjoin(MG5DIR, '.bzr')):
            try: 
                proc = subprocess.Popen(['bzr', 'nick'], stdout=subprocess.PIPE,cwd=MG5DIR)
            except OSError:
                logger_stderr.critical("Note that this is a development version.\nThis version is intended for development/beta testing and NOT for production.\nThis version has not been fully tested (if at all) and might have limited user support (if at all)")
                info_line += "#*     UNKNOWN DEVELOPMENT VERSION. NOT FOR PRODUCTION      *\n"
            else:
                bzrname,_ = proc.communicate()
                proc = subprocess.Popen(['bzr', 'revno'], stdout=subprocess.PIPE,cwd=MG5DIR)
                bzrversion,_ = proc.communicate() 
                bzrname, bzrversion = bzrname.decode(errors='ignore').strip(), bzrversion.decode(errors='ignore').strip() 
                len_name = len(bzrname)
                len_version = len(bzrversion)            
                info_line += "#*         BZR %s %s %s         *\n" % \
                                (bzrname,
                                (34 - len_name - len_version) * ' ',
                                bzrversion)
        elif os.path.exists(pjoin(MG5DIR, 'bin', 'create_release.py')):
            logger_stderr.critical("Note that this is a development version.\nThis version is intended for development/beta testing and NOT for production.\nThis version has not been fully tested (if at all) and might have limited user support (if at all)")
            info_line += "\033[1;31m#*%s*\033[1;0m\n" % (' '*58)
            info_line += "\033[1;31m#*          WARNING: UNKNOWN DEVELOPMENT VERSION.           *\033[1;0m\n"
            info_line += "\033[1;31m#*            WARNING: DO NOT USE FOR PRODUCTION            *\033[1;0m\n"
            info_line += "\033[1;31m#*%s*\033[1;0m\n" % (' '*58)

        # Create a header for the history file.
        # Remember to fill in time at writeout time!
        self.history_header = banner_module.ProcCard.history_header % {'info_line': info_line}
        banner_module.ProcCard.history_header = self.history_header

        if info_line:
            info_line = info_line.replace("#*","*")
            

        logger.info(self.intro_banner % info_line)

        cmd.Cmd.__init__(self, *arg, **opt)

        self.history = banner_module.ProcCard()


    def default(self, line):
        """Default action if line is not recognized"""

        # Faulty command
        log=True
        if line.startswith('p') or line.startswith('e'):
            logger.warning("Command %s not recognized. Did you mean \'generate %s\'?. Please try again" %
                           (line.split()[0], line))
            log=False
        return super(CmdExtended,self).default(line, log=log)

    def postcmd(self,stop, line):
        """ finishing a command
        This looks if the command add a special post part.
        This looks if we have to write an additional text for the tutorial."""

        stop = super(CmdExtended, self).postcmd(stop, line)
        # Print additional information in case of routines fails
        if stop == False:
            return False

        args=line.split()
        # Return for empty line
        if len(args)==0:
            return stop

        # try to print linked to the first word in command
        #as import_model,... if you don't find then try print with only
        #the first word.
        if len(args)==1:
            command=args[0]
        else:
            command = args[0]+'_'+args[1].split('.')[0]

        try:
            logger_tuto.info(getattr(tutorial_text, command).replace('\n','\n\t'))
        except Exception:
            try:
                logger_tuto.info(getattr(tutorial_text, args[0]).replace('\n','\n\t'))
            except Exception:
                pass

        try:
            logger_tuto_nlo.info(getattr(tutorial_text_nlo, command).replace('\n','\n\t'))
        except Exception:
            try:
                logger_tuto_nlo.info(getattr(tutorial_text_nlo, args[0]).replace('\n','\n\t'))
            except Exception:
                pass

        try:
            logger_tuto_madloop.info(getattr(tutorial_text_madloop, command).replace('\n','\n\t'))
        except Exception:
            try:
                logger_tuto_madloop.info(getattr(tutorial_text_madloop, args[0]).replace('\n','\n\t'))
            except Exception:
                pass

        return stop


    def get_history_header(self):
        """return the history header"""
        return self.history_header % misc.get_time_info()

#===============================================================================
# HelpToCmd
#===============================================================================
class HelpToCmd(cmd.HelpCmd):
    """ The Series of help routine for the MadGraphCmd"""

    def help_save(self):
        logger.info("syntax: save %s FILENAME [OPTIONS]" % "|".join(self._save_opts),'$MG:color:BLUE')
        logger.info("-- save information as file FILENAME",'$MG:BOLD')
        logger.info("   FILENAME is optional for saving 'options'.")
        logger.info('   By default it uses ./input/mg5_configuration.txt')
        logger.info('   If you put "global" for FILENAME it will use the global configuration')
        logger.info('   If this files exists, it is uses by all MG5 on the system but continues')
        logger.info('   to read the local options files.')
        logger.info('   if additional argument are defined for save options, only those arguments will be saved to the configuration file.')

    def help_load(self):
        logger.info("syntax: load %s FILENAME" % "|".join(self._save_opts),'$MG:color:BLUE')
        logger.info("-- load information from file FILENAME",'$MG:BOLD')

    def help_import(self):
        logger.info("syntax: import " + "|".join(self._import_formats) + \
              " FILENAME",'$MG:color:BLUE')
        logger.info("-- imports file(s) in various formats",'$MG:color:GREEN')
        logger.info("")
        logger.info("   import model MODEL[-RESTRICTION] [OPTIONS]:",'$MG:BOLD')
        logger.info("      Import a UFO model.")
        logger.info("      MODEL should be a valid UFO model name")
        logger.info("      Model restrictions are specified by MODEL-RESTRICTION")
        logger.info("        with the file restrict_RESTRICTION.dat in the model dir.")
        logger.info("        By default, restrict_default.dat is used.")
        logger.info("        Specify model_name-full to get unrestricted model.")
        logger.info("      '--modelname' keeps the original particle names for the model")
        logger.info("")
        logger.info("      Type 'display modellist' to have the list of all model available.",'$MG:color:GREEN')
        logger.info("")
        logger.info("   import model_v4 MODEL [--modelname] :",'$MG:BOLD')
        logger.info("      Import an MG4 model.")
        logger.info("      Model should be the name of the model")
        logger.info("      or the path to theMG4 model directory")
        logger.info("      '--modelname' keeps the original particle names for the model")
        logger.info("")
        logger.info("   import proc_v4 [PATH] :",'$MG:BOLD')
        logger.info("      Execute MG5 based on a proc_card.dat in MG4 format.")
        logger.info("      Path to the proc_card is optional if you are in a")
        logger.info("      madevent directory")
        logger.info("")
        logger.info("   import command PATH :",'$MG:BOLD')
        logger.info("      Execute the list of command in the file at PATH")
        logger.info("")
        logger.info("   import banner PATH  [--no_launch]:",'$MG:BOLD')
        logger.info("      Rerun the exact same run define in the valid banner.")

    def help_install(self):
        logger.info("syntax: install " + "|".join(self._install_opts),'$MG:color:BLUE')
        logger.info("-- Download the last version of the program and install it")
        logger.info("   locally in the current MadGraph5_aMC@NLO version. In order to have")
        logger.info("   a successful installation, you will need to have an up-to-date")
        logger.info("   F77 and/or C and Root compiler.")
        logger.info(" ")
        logger.info("   When installing any of the following programs:")
        logger.info("     %s"%(', '.join(self._advanced_install_opts)))
        logger.info("   The following options are available:")
        logger.info("     --force        Overwrite without asking any existing installation.")
        logger.info("     --keep_source  Keep a local copy of the sources of the tools MG5_aMC installed from.")         
        logger.info(" ")
        logger.info("   \"install update\"",'$MG:BOLD')
        logger.info("   check if your MG5 installation is the latest one.")
        logger.info("   If not it load the difference between your current version and the latest one,")
        logger.info("   and apply it to the code. Two options are available for this command:")
        logger.info("     -f: didn't ask for confirmation if it founds an update.")
        logger.info("     --timeout=: Change the maximum time allowed to reach the server.")

    def help_display(self):
        logger.info("syntax: display " + "|".join(self._display_opts),'$MG:color:BLUE')
        logger.info("-- display a the status of various internal state variables")
        logger.info("   for particles/interactions you can specify the name or id of the")
        logger.info("   particles/interactions to receive more details information.")
        logger.info("   Example: display particles e+.",'$MG:color:GREEN')
        logger.info(" > For \"checks\", can specify only to see failed checks.")
        logger.info(" > For \"diagrams\", you can specify where the file will be written.")
        logger.info("   Example: display diagrams ./",'$MG:color:GREEN')


    def help_launch(self):
        """help for launch command"""
        # Using the built-in parser help is not convenient when one wants to use
        # color schemes.
        #_launch_parser.print_help()
        logger.info("syntax: launch <dir_path> <options>",'$MG:color:BLUE')
        logger.info("-- execute the aMC@NLO/madevent/standalone/pythia8 output present in dir_path",'$MG:BOLD')
        logger.info("By default, dir_path points to the last created directory.")
        logger.info("(for pythia8, it should be the Pythia 8 main directory)")
        logger.info("")
        logger.info("Launch on madevent/pythia8/standalone outputs:",'$MG:BOLD')
        logger.info(" o Example: launch PROC_sm_1 --name=run2",'$MG:color:GREEN')
        logger.info(" o Example: launch ../pythia8",'$MG:color:GREEN')
        logger.info(" > Options:")
        logger.info("     -h, --help            show this help message and exit")
        logger.info("     -f, --force           Use the card present in the directory in order")
        logger.info("                           to launch the different program")
        logger.info("     -n NAME, --name=NAME  Provide a name to the run (for madevent run)")
        logger.info("     -c, --cluster         submit the job on the cluster")
        logger.info("     -m, --multicore       submit the job on multicore core")
        logger.info("     -i, --interactive     Use Interactive Console [if available]")
        logger.info("     -s LASTSTEP, --laststep=LASTSTEP")
        logger.info("                           last program run in MadEvent run.")
        logger.info("                           [auto|parton|pythia|pgs|delphes]")
        logger.info("")
        logger.info("Launch on MadLoop standalone output:",'$MG:BOLD')
        logger.info(" o Example: launch PROC_loop_sm_1 -f",'$MG:color:GREEN')
        logger.info(" > Simple check of a single Phase-space points.")
        logger.info(" > You will be asked whether you want to edit the MadLoop ")
        logger.info("   and model param card as well as the PS point, unless ")
        logger.info("   the -f option is specified. All other options are ")
        logger.info("   irrelevant for this kind of launch.")
        logger.info("")
        logger.info("Launch on aMC@NLO output:",'$MG:BOLD')
        logger.info(" > launch <dir_path> <mode> <options>",'$MG:color:BLUE')
        logger.info(" o Example: launch MyProc aMC@NLO -f -p",'$MG:color:GREEN')

    def help_tutorial(self):
        logger.info("syntax: tutorial [" + "|".join(self._tutorial_opts) + "]",'$MG:color:BLUE')
        logger.info("-- start/stop the MG5 tutorial mode (or stop any other mode)")
        logger.info("-- aMCatNLO: start aMC@NLO tutorial mode")
        logger.info("-- MadLoop: start MadLoop tutorial mode")

    def help_open(self):
        logger.info("syntax: open FILE  ",'$MG:color:BLUE')
        logger.info("-- open a file with the appropriate editor.",'$MG:BOLD')
        logger.info('   If FILE belongs to index.html, param_card.dat, run_card.dat')
        logger.info('   the path to the last created/used directory is used')
        logger.info('   The program used to open those files can be chosen in the')
        logger.info('   configuration file ./input/mg5_configuration.txt')

    def help_customize_model(self):
        logger.info("syntax: customize_model --save=NAME",'$MG:color:BLUE')
        logger.info("--  Open an invite where you options to tweak the model.",'$MG:BOLD')
        logger.info("    If you specify the option --save=NAME, this tweak will be")
        logger.info("    available for future import with the command 'import model XXXX-NAME'")

    def help_output(self):
        logger.info("syntax: output [" + "|".join(self._export_formats) + \
                    "] [path|.|auto] [options]",'$MG:color:BLUE')
        logger.info("-- Output any generated process(es) to file.",'$MG:BOLD')
        logger.info("   Default mode is madevent. Default path is \'.\' or auto.")
        logger.info("   mode:",'$MG:BOLD')
        logger.info("   - For MadLoop and aMC@NLO runs, there is only one mode and")
        logger.info("     it is set by default.")
        logger.info("   - If mode is madevent, create a MadEvent process directory.")
        logger.info("   - If mode is standalone, create a Standalone directory")
        logger.info("   - If mode is matrix, output the matrix.f files for all")
        logger.info("     generated processes in directory \"path\".")
        logger.info("   - If mode is standalone_cpp, create a standalone C++")
        logger.info("     directory in \"path\".")
        logger.info("   - If mode is pythia8, output all files needed to generate")
        logger.info("     the processes using Pythia 8. The files are written in")
        logger.info("     the Pythia 8 directory (default).")
        logger.info("     NOTE: The Pythia 8 directory is set in the ./input/mg5_configuration.txt")
        logger.info("   - If mode is aloha: Special syntax output:")
        logger.info("     syntax: aloha [ROUTINE] [--options]" )
        logger.info("     valid options for aloha output are:")
        logger.info("      --format=Fortran|Python|Cpp : defining the output language")
        logger.info("      --output= : defining output directory")
        logger.info("   path: The path of the process directory.",'$MG:BOLD')
        logger.info("     If you put '.' as path, your pwd will be used.")
        logger.info("     If you put 'auto', an automatic directory PROC_XX_n will be created.")
        logger.info("   options:",'$MG:BOLD')
        logger.info("      -f: force cleaning of the directory if it already exists")
        logger.info("      -d: specify other MG/ME directory")
        logger.info("      -noclean: no cleaning performed in \"path\".")
        logger.info("      -nojpeg: no jpeg diagrams will be generated.")
        logger.info("      --noeps=True: no jpeg and eps diagrams will be generated.")
        logger.info("      -name: the postfix of the main file in pythia8 mode.")
        logger.info("      --jamp_optim=[True|False]: [madevent(default:True)|standalone(default:False)] allows a more efficient code computing the color-factor.")
        logger.info("      --t_strategy: [madevent] allows to change ordering strategy for t-channel.")
        logger.info("      --hel_recycling=False: [madevent] forbids helicity recycling optimization")
        logger.info("   Examples:",'$MG:color:GREEN')
        logger.info("       output",'$MG:color:GREEN')
        logger.info("       output standalone MYRUN -f",'$MG:color:GREEN')
        logger.info("       output pythia8 ../pythia8/ -name qcdprocs",'$MG:color:GREEN')

    def help_check(self):
        logger.info("syntax: check [" + "|".join(self._check_opts) + "] [param_card] process_definition [--energy=] [--split_orders=] [--reduction=]",'$MG:color:BLUE')
        logger.info("-- check a process or set of processes.",'$MG:BOLD')
        logger.info("General options:",'$MG:BOLD')
        logger.info("o full:",'$MG:color:GREEN')
        logger.info("   Perform all four checks described below:")
        logger.info("   permutation, brs, gauge and lorentz_invariance.")
        logger.info("o permutation:",'$MG:color:GREEN')
        logger.info("   Check that the model and MG5 are working properly")
        logger.info("   by generating permutations of the process and checking")
        logger.info("   that the resulting matrix elements give the same value.")
        logger.info("o gauge:",'$MG:color:GREEN')
        logger.info("   Check that processes are gauge invariant by ")
        logger.info("   comparing Feynman and unitary gauges.")
        logger.info("   This check is, for now, not available for loop processes.")
        logger.info("o brs:",'$MG:color:GREEN')
        logger.info("   Check that the Ward identities are satisfied if the ")
        logger.info("   process has at least one massless gauge boson as an")
        logger.info("   external particle.")
        logger.info("o lorentz_invariance:",'$MG:color:GREEN')
        logger.info("   Check that the amplitude is lorentz invariant by")
        logger.info("   comparing the amplitiude in different frames")
        logger.info("o cms:",'$MG:color:GREEN')
        logger.info("   Check the complex mass scheme consistency by comparing")
        logger.info("   it to the narrow width approximation in the off-shell")
        logger.info("   region of detected resonances and by progressively")
        logger.info("   decreasing the width. Additional options for this check are:")
        logger.info("    --offshellness=f : f is a positive or negative float specifying ")
        logger.info("      the distance from the pole as f*particle_mass. Default is 10.0")
        logger.info("    --seed=i : to force a specific RNG integer seed i (default is fixed to 0)")
        logger.info("    --cms=order1&order2;...,p1->f(p,lambdaCMS)&p2->f2(p,lambdaCMS);...")
        logger.info("      'order_i' specifies the expansion orders considered for the test.")
        logger.info("      The substitution lists specifies how internal parameter must be modified")
        logger.info("      with the width scaling 'lambdaCMS'. The default value for this option is:")
        logger.info("        --cms=QED&QCD,aewm1->10.0/lambdaCMS&as->0.1*lambdaCMS ")
        logger.info("      The number of order and parameters don't have to be the same.")
        logger.info("      The scaling must be specified so that one occurrence of the coupling order.")
        logger.info("      brings in exactly one power of lambdaCMS.")
        logger.info("    --recompute_width= never|first_time|always|auto")
        logger.info("      Decides when to use MadWidth to automatically recompute the width")
        logger.info("      'auto' (default) let MG5 chose the most appropriate behavior.")
        logger.info("      'never' uses the default width value for lambdaCMS=1.0.")
        logger.info("      'first_time' uses MadWidth to compute the width for lambdaCMS=1.0.")
        logger.info("      'first_time' and 'never' assume linear scaling of the widths with lambdaCMS")
        logger.info("      'always' uses MadWidth to compute the widths for all values of lambdaCMS")
        logger.info("               the test relies on linear scaling of the width, so 'always' is ")
        logger.info("               only for double-checks")
        logger.info("    --lambdaCMS = <python_list> : specifies the list of lambdaCMS values to ")
        logger.info("      use for the test. For example: '[(1/2.0)**exp\ for\ exp\ in\ range(0,20)]'")
        logger.info("      In the list expression, you must escape spaces. Also, this option")
        logger.info("      *must* appear last in the otpion list. Finally, the default value is '1.0e-6'")
        logger.info("      for which an optimal list of progressive values is picked up to 1.0e-6")
        logger.info("    --show_plot = True or False: Whether to show plot during analysis (default is True)")
        logger.info("    --report = concise or full: Whether return a concise or full report.")
        logger.info("Comments",'$MG:color:GREEN')
        logger.info(" > If param_card is given, that param_card is used ")
        logger.info("   instead of the default values for the model.")
        logger.info("   If that file is an (LHE) event file. The param_card of the banner")
        logger.info("   is used and the first event compatible with the requested process")
        logger.info("   is used for the computation of the square matrix elements")
        logger.info(" > \"--energy=\" allows to change the default value of sqrt(S).")
        logger.info(" > Except for the 'gauge' test, all checks above are also")
        logger.info("   available for loop processes with ML5 ('virt=' mode)")
        logger.info("Example: check full p p > j j",'$MG:color:GREEN')
        logger.info("Using leshouches file as input",'$MG:color:GREEN')
        logger.info("    use the option --events=PATH")
        logger.info("      zipped file are not supported")
        logger.info("      to loop over the file use the option --skip_evt=X")
        logger.info("")
        logger.info("Options for loop processes only:",'$MG:BOLD')
        logger.info("o timing:",'$MG:color:GREEN')
        logger.info("   Generate and output a process and returns detailed")
        logger.info("   information about the code and a timing benchmark.")
        logger.info("o stability:",'$MG:color:GREEN')
        logger.info("   Generate and output a process and returns detailed")
        logger.info("   statistics about the numerical stability of the code.")
        logger.info("o profile:",'$MG:color:GREEN')
        logger.info("   Performs both the timing and stability analysis at once")
        logger.info("   and outputs the result in a log file without prompting")
        logger.info("   it to the user.")
        logger.info("Comments",'$MG:color:GREEN')
        logger.info(" > These checks are only available for ML5 ('virt=' mode)")
        logger.info(" > For the 'profile' and 'stability' checks, you can chose")
        logger.info("   how many PS points should be used for the statistic by")
        logger.info("   specifying it as an integer just before the [param_card]")
        logger.info("   optional argument.")
        logger.info(" > Notice multiparticle labels cannot be used with these checks.")
        logger.info(" > \"--reduction=\" allows to change what reduction methods should be used.")
        logger.info(" > \"--split_orders=\" allows to change what specific combination of coupling orders to consider.")
        logger.info(" > For process syntax, please see help generate.")
        logger.info(" > In order to save the directory generated or the reuse an existing one")
        logger.info("   previously generated with the check command, one can add the '-reuse' ")
        logger.info("   keyword just after the specification of the type of check desired.")
        logger.info("Example: check profile g g > t t~ [virt=QCD]",'$MG:color:GREEN')


    def help_generate(self):

        logger.info("-- generate diagrams for a given process",'$MG:color:BLUE')
        logger.info("General leading-order syntax:",'$MG:BOLD')
        logger.info(" o generate INITIAL STATE > REQ S-CHANNEL > FINAL STATE $ EXCL S-CHANNEL / FORBIDDEN PARTICLES COUP1=ORDER1 COUP2^2=ORDER2 @N")
        logger.info(" o Example: generate l+ vl > w+ > l+ vl a $ z / a h QED<=3 QCD=0 @1",'$MG:color:GREEN')
        logger.info(" > Alternative required s-channels can be separated by \"|\":")
        logger.info("   b b~ > W+ W- | H+ H- > ta+ vt ta- vt~")
        logger.info(" > If no coupling orders are given, MG5 will try to determine")
        logger.info("   orders to ensure maximum number of QCD vertices.")
        logger.info(" > Desired coupling orders combination can be specified directly for")
        logger.info("   the squared matrix element by appending '^2' to the coupling name.")
        logger.info("   For example, 'p p > j j QED^2==2 QCD^2==2' selects the QED-QCD")
        logger.info("   interference terms only. The other two operators '<=' and '>' are")
        logger.info("   supported. Finally, a negative value COUP^2==-I refers to the")
        logger.info("   N^(-I+1)LO term in the expansion of the COUP order.")
        logger.info(" > allowed coupling operator are: \"==\", \"=\", \"<=\" and \">\".")
        logger.info("    \"==\" request exactly that number of coupling while \"=\" is interpreted as \"<=\".")
        logger.info(" > To generate a second process use the \"add process\" command")
        logger.info("Decay chain syntax:",'$MG:BOLD')
        logger.info(" o core process, decay1, (decay2, (decay2', ...)), ...  etc")
        logger.info(" o Example: generate p p > t~ t QED=0, (t~ > W- b~, W- > l- vl~), t > j j b @2",'$MG:color:GREEN')
        logger.info(" > Note that identical particles will all be decayed.")
        logger.info("Loop processes syntax:",'$MG:BOLD')
        logger.info(" o core process [ <NLO_mode=> LoopOrder1 LoopOrder2 ... ] SQUAREDCOUPi=ORDERi")
        logger.info(" o Example: generate p p > t~ t QED=0 QCD=2 [ all= QCD ] QCD=6",'$MG:color:GREEN')
        logger.info(" > Notice that in this format, decay chains are not allowed.")
        logger.info(" > The LoopOrder(s) defined specify the kind of loops to consider (only QCD for now).")
        logger.info(" > The coupling restrictions before '[' restrict the orders of born *amplitudes*.")
        logger.info("   So that in the example above QCD=2 restricts the born amplitude to have at")
        logger.info("   most QCD=2 and loop amplitudes at most QCD=2+2 (because QCD loops are considered)")
        logger.info(" > The coupling restrictions after ']' restrict the orders of the matrix element, ")
        logger.info("   namely the squared amplitudes. In the example above QCD=6 correspond to born")
        logger.info("   amplitudes with QCD=2 squared against loop amplitudes with QCD=4, adding up to 6.")
        logger.info(" > The optional <NLO_mode=> can be any of the following ('all=' by default if absent):")
        logger.info("     all=   : Generate all the real-emission and loop diagrams, ready for aMC@NLO runs.")
        logger.info("     virt=  : Generate only the loop diagrams, read for MadLoop standalone checks/runs.")
        logger.info("     real=  : Generate only the real-emission diagrams, for use with alternative OLP. ")
        logger.info(" > For processes without born amplitudes (i.e. loop-induced like g g > z), please use ")
        logger.info("   the 'virt=' NLO mode. aMC@NLO cannot integrate these processes, but standalone MadLoop5")
        logger.info("   can still handle these.")

    def help_add(self):
        logger.info("-- generate diagrams for a process and add to existing processes",'$MG:color:BLUE')
        logger.info("   OR merge two model",'$MG:color:BLUE')
        logger.info('')
        logger.info("-- generate diagrams for a process and add to existing processes",'$MG:color:BLUE')
        logger.info("General leading-order syntax:",'$MG:BOLD')
        logger.info(" o add process INITIAL STATE > REQ S-CHANNEL > FINAL STATE $ EXCL S-CHANNEL / FORBIDDEN PARTICLES COUP1=ORDER1 COUP2=ORDER2 @N")
        logger.info(" o Example: add process l+ vl > w+ > l+ vl a $ z / a h QED=3 QCD=0 @1",'$MG:color:GREEN')
        logger.info(" > Alternative required s-channels can be separated by \"|\":")
        logger.info("   b b~ > W+ W- | H+ H- > ta+ vt ta- vt~")
        logger.info(" > If no coupling orders are given, MG5 will try to determine")
        logger.info("   orders to ensure maximum number of QCD vertices.")
        logger.info(" > Note that if there are more than one non-QCD coupling type,")
        logger.info("   coupling orders need to be specified by hand.")
        logger.info("Decay chain syntax:",'$MG:BOLD')
        logger.info(" o core process, decay1, (decay2, (decay2', ...)), ...  etc")
        logger.info(" o Example: add process p p > t~ t QED=0, (t~ > W- b~, W- > l- vl~), t > j j b @2",'$MG:color:GREEN')
        logger.info(" > Note that identical particles will all be decayed.")
        logger.info("Loop processes syntax:",'$MG:BOLD')
        logger.info(" o core process [ <NLO_mode=> LoopOrder1 LoopOrder2 ... ] SQUAREDCOUPi=ORDERi")
        logger.info(" o Example: add process p p > t~ t QED=0 QCD=2 [ all= QCD ] QCD=6",'$MG:color:GREEN')
        logger.info(" > Notice that in this format, decay chains are not allowed.")
        logger.info(" > The LoopOrder(s) defined specify the kind of loops to consider (only QCD for now).")
        logger.info(" > The coupling restrictions before '[' restrict the orders of born *amplitudes*.")
        logger.info("   So that in the example above QCD=2 restricts the born amplitude to have at")
        logger.info("   most QCD=2 and loop amplitudes at most QCD=2+2 (because QCD loops are considered)")
        logger.info(" > The coupling restrictions after ']' restrict the orders of the matrix element, ")
        logger.info("   namely the squared amplitudes. In the example above QCD=6 correspond to born")
        logger.info("   amplitudes with QCD=2 squared against loop amplitudes with QCD=4, adding up to 6.")
        logger.info(" > The optional <NLO_mode=> can be any of the following ('all=' by default if absent):")
        logger.info("     all=   : Generate all the real-emission and loop diagrams, ready for aMC@NLO runs.")
        logger.info("     virt=  : Generate only the loop diagrams, read for MadLoop standalone checks/runs.")
        logger.info("     real=  : Generate only the real-emission diagrams, for use with alternative OLP. ")
        logger.info(" > For processes without born amplitudes (i.e. loop-induced like g g > z), please use ")
        logger.info("   the 'virt=' NLO mode. aMC@NLO cannot integrate these processes, but standalone MadLoop5")
        logger.info("   can still handle these.")

        logger.info("--  merge two model to create a new one", '$MG:color:BLUE')
        logger.info("syntax:",'$MG:BOLD')
        logger.info(" o add model MODELNAME [OPTIONS]")
        logger.info(" o Example: add model taudecay",'$MG:color:GREEN')
        logger.info(" > Merge the two model in a single one. If that same merge was done before.")
        logger.info(" > Just reload the previous merge. (WARNING: This doesn't check if those model are modified)")
        logger.info(" > Options:")
        logger.info("   --output=  : Specify the name of the directory where the merge is done.")
        logger.info("                This allow to do \"import NAME\" to load that merge.")
        logger.info("   --recreate : Force to recreated the merge model even if the merge model directory already exists.")
        
    def help_convert(self):
        logger.info("syntax: convert model FULLPATH")
        logger.info("modify (in place) the UFO model to make it compatible with both python2 and python3")
        
    def help_compute_widths(self):
        logger.info("syntax: calculate_width PART [other particles] [OPTIONS]")
        logger.info("  Computes the width and partial width for a set of particles")
        logger.info("  Returns a valid param_card with this information.")
        logger.info(" ")
        logger.info("  PART: name of the particle you want to calculate width")
        logger.info("        you can enter either the name or pdg code.\n")
        logger.info("  Various options:\n")
        logger.info("  --body_decay=X: Parameter to control the precision of the computation")
        logger.info("        if X is an integer, we compute all channels up to X-body decay.")
        logger.info("        if X <1, then we stop when the estimated error is lower than X.")
        logger.info("        if X >1 BUT not an integer, then we X = N + M, with M <1 and N an integer")
        logger.info("              We then either stop at the N-body decay or when the estimated error is lower than M.")
        logger.info("        default: 4.0025")
        logger.info("  --min_br=X: All channel which are estimated below this value will not be integrated numerically.")
        logger.info("        default: precision (decimal part of the body_decay options) divided by four")
        logger.info("  --precision_channel=X: requested numerical precision for each channel")
        logger.info("        default: 0.01")
        logger.info("  --path=X: path for param_card")
        logger.info("        default: take value from the model")
        logger.info("  --output=X: path where to write the resulting card. ")
        logger.info("        default: overwrite input file. If no input file, write it in the model directory")
        logger.info("  --nlo: Compute NLO width [if the model support it]")
        logger.info("")
        logger.info(" example: calculate_width h --body_decay=2 --output=./param_card")

    def help_decay_diagram(self):
        logger.info("syntax: decay_diagram PART [other particles] [OPTIONS]")
        logger.info("  Returns the amplitude required for the computation of the widths")
        logger.info(" ")
        logger.info("  PART: name of the particle you want to calculate width")
        logger.info("        you can enter either the name or pdg code.\n")
        logger.info("  Various options:\n")
        logger.info("  --body_decay=X: Parameter to control the precision of the computation")
        logger.info("        if X is an integer, we compute all channels up to X-body decay.")
        logger.info("        if X <1, then we stop when the estimated error is lower than X.")
        logger.info("        if X >1 BUT not an integer, then we X = N + M, with M <1 and N an integer")
        logger.info("              We then either stop at the N-body decay or when the estimated error is lower than M.")
        logger.info("        default: 4.0025")
        logger.info("  --min_br=X: All channel which are estimated below this value will not be integrated numerically.")
        logger.info("        default: precision (decimal part of the body_decay options) divided by four")
        logger.info("  --precision_channel=X: requested numerical precision for each channel")
        logger.info("        default: 0.01")
        logger.info("  --path=X: path for param_card")
        logger.info("        default: take value from the model")
        logger.info("  --output=X: path where to write the resulting card. ")
        logger.info("        default: overwrite input file. If no input file, write it in the model directory")
        logger.info("")
        logger.info(" example: calculate_width h --body_decay=2 --output=./param_card")

    def help_define(self):
        logger.info("-- define a multiparticle",'$MG:color:BLUE')
        logger.info("Syntax:  define multipart_name [=] part_name_list")
        logger.info("Example: define p = g u u~ c c~ d d~ s s~ b b~",'$MG:color:GREEN')
        logger.info("Special syntax: Use | for OR (used for required s-channels)")
        logger.info("Special syntax: Use / to remove particles. Example: define q = p / g")

    def help_set(self):
        logger.info("-- set options for generation or output.",'$MG:color:BLUE')
        logger.info("syntax: set <option_name> <option_value>",'$MG:BOLD')
        logger.info("Possible options are: ")
        for opts in [self._set_options[i*3:(i+1)*3] for i in \
                                          range((len(self._set_options)//4)+1)]:
            logger.info("%s"%(','.join(opts)),'$MG:color:GREEN')
        logger.info("Details of each option:")
        logger.info("group_subprocesses True/False/Auto: ",'$MG:color:GREEN')
        logger.info(" > (default Auto) Smart grouping of subprocesses into ")
        logger.info("   directories, mirroring of initial states, and ")
        logger.info("   combination of integration channels.")
        logger.info(" > Example: p p > j j j w+ gives 5 directories and 184 channels",'$MG:BOLD')
        logger.info("   (cf. 65 directories and 1048 channels for regular output)",'$MG:BOLD')
        logger.info(" > Auto means False for decay computation and True for collisions.")
        logger.info("ignore_six_quark_processes multi_part_label",'$MG:color:GREEN')
        logger.info(" > (default none) ignore processes with at least 6 of any")
        logger.info("   of the quarks given in multi_part_label.")
        logger.info(" > These processes give negligible contribution to the")
        logger.info("   cross section but have subprocesses/channels.")
        logger.info("stdout_level DEBUG|INFO|WARNING|ERROR|CRITICAL",'$MG:color:GREEN')
        logger.info(" > change the default level for printed information")
        logger.info("fortran_compiler NAME",'$MG:color:GREEN')
        logger.info(" > (default None) Force a specific fortran compiler.")
        logger.info("   If None, it tries first g77 and if not present gfortran")
        logger.info("   but loop output use gfortran.")
        logger.info("loop_optimized_output True|False",'$MG:color:GREEN')
        logger.info(" > Exploits the open loop thechnique for considerable")
        logger.info("   improvement.")
        logger.info(" > CP relations among helicites are detected and the helicity")
        logger.info("   filter has more potential.")
        logger.info("loop_color_flows True|False",'$MG:color:GREEN')
        logger.info(" > Only relevant for the loop optimized output.")
        logger.info(" > Reduces the loop diagrams at the amplitude level")
        logger.info("   rendering possible the computation of the loop amplitude")
        logger.info("   for a fixed color flow or color configuration.")
        logger.info(" > This option can considerably slow down the loop ME")
        logger.info("   computation time, especially when summing over all color")
        logger.info("   and helicity configuration, hence turned off by default.")        
        logger.info("gauge unitary|Feynman|axial",'$MG:color:GREEN')
        logger.info(" > (default unitary) choose the gauge of the non QCD part.")
        logger.info(" > For loop processes, only Feynman gauge is employable.")
        logger.info("complex_mass_scheme True|False",'$MG:color:GREEN')
        logger.info(" > (default False) Set complex mass scheme.")
        logger.info(" > Complex mass scheme is not yet supported for loop processes.")
        logger.info("include_lepton_initiated_processes True|False",'$MG:color:GREEN')
        logger.info(" > (default False) Do not include processes with leptons in the initial state (nlo gen. only).")
        logger.info("timeout VALUE",'$MG:color:GREEN')
        logger.info(" > (default 20) Seconds allowed to answer questions.")
        logger.info(" > Note that pressing tab always stops the timer.")
        logger.info("cluster_temp_path PATH",'$MG:color:GREEN')
        logger.info(" > (default None) [Used in Madevent Output]")
        logger.info(" > Allow to perform the run in PATH directory")
        logger.info(" > This allow to not run on the central disk. ")
        logger.info(" > This is not used by condor cluster (since condor has")
        logger.info("   its own way to prevent it).")
        logger.info("mg5amc_py8_interface_path PATH",'$MG:color:GREEN')
        logger.info(" > Necessary when showering events with Pythia8 from Madevent.")        
        logger.info("OLP ProgramName",'$MG:color:GREEN')
        logger.info(" > (default 'MadLoop') [Used for virtual generation]")
        logger.info(" > Chooses what One-Loop Program to use for the virtual")
        logger.info(" > matrix element generation via the BLAH accord.")
        logger.info("output_dependencies <mode>",'$MG:color:GREEN')
        logger.info(" > (default 'external') [Use for NLO outputs]")
        logger.info(" > Choses how the external dependences (such as CutTools)")
        logger.info(" > of NLO outputs are handled. Possible values are:")
        logger.info("     o external: Some of the libraries the output depends")
        logger.info("       on are links to their installation in MG5 root dir.")
        logger.info("     o internal: All libraries the output depends on are")
        logger.info("       copied and compiled locally in the output directory.")
        logger.info("     o environment_paths: The location of all libraries the ")
        logger.info("       output depends on should be found in your env. paths.")        
        logger.info("max_npoint_for_channel <value>",'$MG:color:GREEN')
        logger.info(" > (default '0') [Used ONLY for loop-induced outputs with madevent]")
        logger.info(" > Sets the maximum 'n' of n-points loops to be used for")
        logger.info(" > setting up the integration multichannels.") 
        logger.info(" > The default value of zero automatically picks the apparent")
        logger.info(" > appropriate choice which is to sometimes pick box loops")
        logger.info(" > but never higher n-points ones.")
        logger.info("max_t_for_channel <value>",'$MG:color:GREEN')
        logger.info(" > (default '0') [Used ONLY for tree-level output with madevent]")
        logger.info(" > Forbids the inclusion of channel of integration with more than X")
        logger.info(" > T channel propagators. Such channel can sometimes be quite slow to integrate")
        logger.info("zerowidth_tchannel <value>",'$MG:color:GREEN')
        logger.info(" > (default: True) [Used ONLY for tree-level output with madevent]")
        logger.info(" > set the width to zero for all T-channel propagator --no impact on complex-mass scheme mode")
        logger.info("auto_convert_model <value>",'$MG:color:GREEN')   
        logger.info(" > (default: False) If set on True any python2 UFO model will be automatically converted to pyton3 format")   
        logger.info("nlo_mixed_expansion <value>",'$MG:color:GREEN') 
        logger.info("deactivates mixed expansion support at NLO, goes back to MG5aMCv2 behavior")
        logger.info("acknowledged_v3.1_syntax <value>",'$MG:color:GREEN') 
        logger.info("if set to True allows to use syntax which have change meaning between 3.0 and 3.1 version")
          
#===============================================================================
# CheckValidForCmd
#===============================================================================
class CheckValidForCmd(cmd.CheckCmd):
    """ The Series of help routine for the MadGraphCmd"""

    class RWError(MadGraph5Error):
        """a class for read/write errors"""

    def check_add(self, args):
        """check the validity of line
        syntax: add process PROCESS | add model MODELNAME
        """

        if len(args) < 2:
            self.help_add()
            raise self.InvalidCmd('\"add\" requires at least two arguments')
        
        if args[0] not in  ['model', 'process']:
            raise self.InvalidCmd('\"add\" requires the argument \"process\" or \"model\"')    
    
        if args[0] == 'process':
            return self.check_generate(args)
    
        if args[0] == 'model':
            pass
            

    def check_define(self, args):
        """check the validity of line
        syntax: define multipart_name [ part_name_list ]
        """

        if len(args) < 2:
            self.help_define()
            raise self.InvalidCmd('\"define\" command requires at least two arguments')

        if args[1] == '=':
            del args[1]
            if len(args) < 2:
                self.help_define()
                raise self.InvalidCmd('\"define\" command requires at least one particles name after \"=\"')

        if '=' in args:
            self.help_define()
            raise self.InvalidCmd('\"define\" command requires symbols \"=\" at the second position')

        if not self._curr_model:
            logger.info('No model currently active. Try with the Standard Model')
            self.do_import('model sm')

        if self._curr_model['particles'].find_name(args[0]):
            raise self.InvalidCmd("label %s is a particle name in this model\n\
            Please retry with another name." % args[0])

    def check_display(self, args):
        """check the validity of line
        syntax: display XXXXX
        """

        if len(args) < 1:
            self.help_display()
            raise self.InvalidCmd('display requires an argument specifying what to display')
        if args[0] not in self._display_opts + ['model_list']:
            self.help_display()
            raise self.InvalidCmd('Invalid arguments for display command: %s' % args[0])

        if not self._curr_model:
            raise self.InvalidCmd("No model currently active, please import a model!")

# check that either _curr_amps or _fks_multi_proc exists
        if (args[0] in ['processes', 'diagrams'] and not self._curr_amps and not self._fks_multi_proc):
           raise self.InvalidCmd("No process generated, please generate a process!")
        if args[0] == 'checks' and not self._comparisons and not self._cms_checks:
            raise self.InvalidCmd("No check results to display.")

        if args[0] == 'variable' and len(args) !=2:
            raise self.InvalidCmd('variable need a variable name')


    def check_draw(self, args):
        """check the validity of line
        syntax: draw DIRPATH [option=value]
        """

        if len(args) < 1:
            args.append('/tmp')

        if not self._curr_amps:
            raise self.InvalidCmd("No process generated, please generate a process!")

        if not os.path.isdir(args[0]):
            raise self.InvalidCmd( "%s is not a valid directory for export file" % args[0])

    def check_check(self, args):
        """check the validity of args"""

        if  not self._curr_model:
            raise self.InvalidCmd("No model currently active, please import a model!")

        if self._model_v4_path:
            raise self.InvalidCmd(\
                "\"check\" not possible for v4 models")

        if len(args) < 2 and not args[0].lower().endswith('options'):
            self.help_check()
            raise self.InvalidCmd("\"check\" requires a process.")

        if args[0] not in self._check_opts and \
                                        not args[0].lower().endswith('options'):
            args.insert(0, 'full')

        param_card = None
        if args[0] not in ['stability','profile','timing'] and \
                                        len(args)>1 and os.path.isfile(args[1]):
            param_card = args.pop(1)

        if len(args)>1:
            if args[1] != "-reuse":
                args.insert(1, '-no_reuse')
        else:
            args.append('-no_reuse')

        if args[0] in ['timing'] and len(args)>2 and os.path.isfile(args[2]):
            param_card = args.pop(2)
        if args[0] in ['stability', 'profile'] and len(args)>1:
            # If the first argument after 'stability' is not the integer
            # specifying the desired statistics (i.e. number of points), then
            # we insert the default value 100
            try:
                int(args[2])
            except ValueError:
                args.insert(2, '100')

        if args[0] in ['stability', 'profile'] and os.path.isfile(args[3]):
            param_card = args.pop(3)
        if any([',' in elem for elem in args if not elem.startswith('--')]):
            raise self.InvalidCmd('Decay chains not allowed in check')
        
        user_options = {'--energy':'1000','--split_orders':'-1',
                   '--reduction':'1|3|5|6','--CTModeRun':'-1',
                   '--helicity':'-1','--seed':'-1','--collier_cache':'-1',
                   '--collier_req_acc':'auto',
                   '--collier_internal_stability_test':'False',
                   '--collier_mode':'1',
                   '--events': None,
                   '--skip_evt':0}  

        if args[0] in ['cms'] or args[0].lower()=='cmsoptions':
            # increase the default energy to 5000
            user_options['--energy']='5000'
            # The first argument gives the name of the coupling order in which
            # the cms expansion is carried, and the expression following the 
            # comma gives the relation of an external parameter with the
            # CMS expansions parameter called 'lambdaCMS'.
            parameters = ['aewm1->10.0/lambdaCMS','as->0.1*lambdaCMS']
            user_options['--cms']='QED&QCD,'+'&'.join(parameters)
            # Widths are assumed to scale linearly with lambdaCMS unless
            # --force_recompute_width='always' or 'first_time' is used.
            user_options['--recompute_width']='auto'
            # It can be negative so as to be offshell below the resonant mass
            user_options['--offshellness']='10.0'
            # Pick the lambdaCMS values for the test. Instead of a python list
            # we specify here (low,N) which means that do_check will automatically
            # pick lambda values up to the value low and with N values uniformly
            # spread in each interval [1.0e-i,1.0e-(i+1)].
            # Some points close to each other will be added at the end for the
            # stability test.
            user_options['--lambdaCMS']='(1.0e-6,5)'
            # Set the RNG seed, -1 is default (random).
            user_options['--seed']=666
            # The option below can help the user re-analyze existing pickled check
            user_options['--analyze']='None'
            # Decides whether to show plot or not during the analysis
            user_options['--show_plot']='True'
            # Decides what kind of report 
            user_options['--report']='concise'
            # 'secret' option to chose by which lambda power one should divide
            # the nwa-cms difference. Useful to set to 2 when doing the Born check
            # to see whether the NLO check will have sensitivity to the CMS
            # implementation
            user_options['--diff_lambda_power']='1'
            # Sets the range of lambda values to plot
            user_options['--lambda_plot_range']='[-1.0,-1.0]'
            # Sets a filter to apply at generation. See name of available 
            # filters in loop_diagram_generations.py, function user_filter 
            user_options['--loop_filter']='None'
            # Apply tweaks to the check like multiplying a certain width by a
            # certain parameters or changing the analytical continuation of the 
            # logarithms of the UV counterterms
            user_options['--tweak']='default()'
            # Give a name to the run for the files to be saved
            user_options['--name']='auto'
            # Select what resonances must be run
            user_options['--resonances']='1'
        
        for arg in args[:]:
            if arg.startswith('--') and '=' in arg:
                parsed = arg.split('=')
                key, value = parsed[0],'='.join(parsed[1:])
                if key not in user_options:
                    raise self.InvalidCmd("unknown option %s" % key)
                user_options[key] = value
                args.remove(arg)

        # If we are just re-analyzing saved data or displaying options then we 
        # shouldn't check the process format.
        if not (args[0]=='cms' and '--analyze' in user_options and \
                              user_options['--analyze']!='None') and not \
                                            args[0].lower().endswith('options'):
            
            self.check_process_format(" ".join(args[1:]))

        for option, value in user_options.items():
            args.append('%s=%s'%(option,value))

        return param_card

    def check_generate(self, args):
        """check the validity of args"""

        if not self._curr_model:
            logger.info("No model currently active, so we import the Standard Model")
            self.do_import('model sm')
        
        argproc_noopt = [a for a in args[1:] if not (a.startswith('--') and "=" in a)]

        if args[-1].startswith('--optimize'):
            if args[2] != '>':
                raise self.InvalidCmd('optimize mode valid only for 1->N processes. (See model restriction for 2->N)')
            if '=' in args[-1]:
                path = args[-1].split('=',1)[1]
                if not os.path.exists(path) or \
                                self.detect_file_type(path) != 'param_card':
                    raise self.InvalidCmd('%s is not a valid param_card')
            else:
                path=None
            # Update the default value of the model here.
            if not isinstance(self._curr_model, model_reader.ModelReader):
                self._curr_model = model_reader.ModelReader(self._curr_model)
            self._curr_model.set_parameters_and_couplings(path)
        
        self.check_process_format(' '.join(argproc_noopt))            
        
    

    def check_process_format(self, process):
        """ check the validity of the string given to describe a format """

        #check balance of paranthesis
        if process.count('(') != process.count(')'):
            raise self.InvalidCmd('Invalid Format, no balance between open and close parenthesis')
        #remove parenthesis for fututre introspection
        process = process.replace('(',' ').replace(')',' ')

        # split following , (for decay chains)
        subprocesses = process.split(',')
        if len(subprocesses) > 1:
            for subprocess in subprocesses:
                self.check_process_format(subprocess)
            return

        # request that we have one or two > in the process
        nbsep = len(re.findall('>\D', process)) # not use process.count because of QCD^2>2
        if nbsep not in [1,2]:
            raise self.InvalidCmd(
               'wrong format for \"%s\" this part requires one or two symbols \'>\', %s found'
               % (process, nbsep))

        # we need at least one particles in each pieces
        particles_parts = re.split('>\D', process)
        for particles in particles_parts:
            if re.match(r'^\s*$', particles):
                raise self.InvalidCmd(
                '\"%s\" is a wrong process format. Please try again' % process)

        # '/' and '$' sould be used only after the process definition
        for particles in particles_parts[:-1]:
            if re.search('\D/', particles):
                raise self.InvalidCmd(
                'wrong process format: restriction should be place after the final states')
            if re.search('\D\$', particles):
                raise self.InvalidCmd(
                'wrong process format: restriction should be place after the final states')
                
        # '{}' should only be used for onshell particle (including initial/final state)
        # check first that polarization are not include between > >
        if nbsep == 2:
            if '{' in particles_parts[1]:
                raise self.InvalidCmd('Polarization restriction can not be used as required s-channel')
        split = re.split('\D[$|/]',particles_parts[-1],1)
        if len(split)==2:
            if '{' in split[1]:
                raise self.InvalidCmd('Polarization restriction can not be used in forbidding particles')
            
        if '[' in process and '{' in process:
            valid = False
            if 'noborn' in process or 'sqrvirt' in process:
                valid = True
            else:
                raise self.InvalidCmd('Polarization restriction can not be used for NLO processes')

            # below are the check when [QCD] will be valid for computation            
            order = process.split('[')[1].split(']')[0]
            if '=' in order:
                order = order.split('=')[1]
            if order.strip().lower() != 'qcd':
                raise self.InvalidCmd('Polarization restriction can not be used for generic NLO computations')


            for p in particles_parts[1].split():
                if '{' in p:
                    part = p.split('{')[0]
                else:
                    continue
                if self._curr_model:
                    p = self._curr_model.get_particle(part)
                    if not p:
                        if part in self._multiparticles:
                            for part2 in self._multiparticles[part]:
                                p = self._curr_model.get_particle(part2)
                                if p.get('color') != 1:
                                    raise self.InvalidCmd('Polarization restriction can not be used for color charged particles')
                        continue
                    if p.get('color') != 1:
                        raise self.InvalidCmd('Polarization restriction can not be used for color charged particles')
        


    def check_tutorial(self, args):
        """check the validity of the line"""
        if len(args) == 1:
            if not args[0] in self._tutorial_opts:
                self.help_tutorial()
                raise self.InvalidCmd('Invalid argument for tutorial')
        elif len(args) == 0:
            #this means mg5 tutorial
            args.append('MadGraph5')
        else:
            self.help_tutorial()
            raise self.InvalidCmd('Too many arguments for tutorial')



    def check_import(self, args):
        """check the validity of line"""
        
        modelname = False
        prefix = True
        if '-modelname' in args:
            args.remove('-modelname')
            modelname = True
        elif '--modelname' in args:
            args.remove('--modelname')
            modelname = True
            
        if '--noprefix' in args:
            args.remove('--noprefix')
            prefix = False  

        if args and args[0] == 'model' and '--last' in args:
            # finding last created directory
            args.remove('--last')
            last_change =  0
            to_search = [pjoin(MG5DIR,'models')]
            if 'PYTHONPATH' in os.environ:
                to_search += os.environ['PYTHONPATH'].split(':')
                to_search = [d for d in to_search if os.path.exists(d)]
            
            models = []
            for d in to_search:
                for p in misc.glob('*/particles.py', path=d ):
                    if p.endswith(('__REAL/particles.py','__COMPLEX/particles.py')):
                        continue
                    models.append(os.path.dirname(p))
                
            lastmodel = max(models, key=os.path.getmtime)
            logger.info('last model found is %s', lastmodel)
            args.insert(1, lastmodel)
            self.history.info['model'] = lastmodel

        if not args:
            self.help_import()
            raise self.InvalidCmd('wrong \"import\" format')

        if len(args) >= 2 and args[0] not in self._import_formats:
            self.help_import()
            raise self.InvalidCmd('wrong \"import\" format')
        elif len(args) == 1:
            if args[0] in self._import_formats:
                if args[0] != "proc_v4":
                    self.help_import()
                    raise self.InvalidCmd('wrong \"import\" format')
                elif not self._export_dir:
                    self.help_import()
                    raise self.InvalidCmd('PATH is mandatory in the current context\n' + \
                                  'Did you forget to run the \"output\" command')
            # The type of the import is not given -> guess it
            format = self.find_import_type(args[0])
            logger.info('The import format was not given, so we guess it as %s' % format)
            args.insert(0, format)
            if self.history[-1].startswith('import'):
                self.history[-1] = 'import %s %s' % \
                                (format, ' '.join(self.history[-1].split()[1:]))

        if not prefix:
            args.append('--noprefix')

        if modelname:
            args.append('-modelname')



    def check_install(self, args):
        """check that the install command is valid"""
        

        install_options = {'options_for_HEPToolsInstaller':[],
                   'update_options':[]}
        hidden_prog = ['Delphes2', 'pythia-pgs','SysCalc']

        if len(args) < 1:
            self.help_install()
            raise self.InvalidCmd('install command require at least one argument')
        
        if len(args) > 1:
            for arg in args[1:]:
                try:
                    option, value = arg.split('=')
                except ValueError:
                    option = arg
                    value = None
                # Options related to the MadGraph installer can be treated here, i.e
                if args[0]=='update':
                    if value is None:
                        install_options['update_options'].append(option)
                    else:
                        install_options['update_options'].append('='.join([option,value]))                        
                else:
                    # Other options will be directly added to the call to HEPToolsInstallers
                    # in the advanced_install function
                    install_options['options_for_HEPToolsInstaller'].append(arg)
            # Now that the options have been treated keep only the target tool
            # to install as argument.   
            args = args[:1]

        if args[0] not in self._install_opts + hidden_prog + self._advanced_install_opts: 
            if not args[0].startswith('td'):
                self.help_install()
                raise self.InvalidCmd('Not recognize program %s ' % args[0])

        if args[0] in ["ExRootAnalysis", "Delphes", "Delphes2"]:
            if not misc.which('root'):
                raise self.InvalidCmd(
'''In order to install ExRootAnalysis, you need to install Root on your computer first.
please follow information on http://root.cern.ch/drupal/content/downloading-root''')
            if 'ROOTSYS' not in os.environ:
                raise self.InvalidCmd(
'''The environment variable ROOTSYS is not configured.
You can set it by adding the following lines in your .bashrc [.bash_profile for mac]:
export ROOTSYS=%s
export PATH=$PATH:$ROOTSYS/bin
export LD_LIBRARY_PATH=$LD_LIBRARY_PATH:$ROOTSYS/lib
export DYLD_LIBRARY_PATH=$DYLD_LIBRARY_PATH:$ROOTSYS/lib
This will take effect only in a NEW terminal
''' % os.path.realpath(pjoin(misc.which('root'), \
                                               os.path.pardir, os.path.pardir)))

        return install_options

    def check_launch(self, args, options):
        """check the validity of the line"""
        # modify args in order to be MODE DIR
        # mode being either standalone or madevent
        if not( 0 <= int(options.cluster) <= 2):
            return self.InvalidCmd( 'cluster mode should be between 0 and 2')

        if not args:
            if self._done_export:
                mode = self.find_output_type(self._done_export[0])
                if (self._done_export[1] == 'plugin' and mode in self._export_formats):
                    args.append(mode)
                    args.append(self._done_export[0])
                elif self._done_export[1].startswith(mode):
                    args.append(self._done_export[1])
                    args.append(self._done_export[0])
                else:
                    raise self.InvalidCmd('%s not valid directory for launch' % self._done_export[0])
                return
            else:
                logger.warning('output command missing, run it automatically (with default argument)')
                self.do_output('')
                logger.warning('output done: running launch')
                return self.check_launch(args, options)

        if len(args) != 1:
            self.help_launch()
            return self.InvalidCmd( 'Invalid Syntax: Too many argument')

        # search for a valid path
        if os.path.isdir(args[0]):
            path = os.path.realpath(args[0])
        elif os.path.isdir(pjoin(MG5DIR,args[0])):
            path = pjoin(MG5DIR,args[0])
        elif  MG4DIR and os.path.isdir(pjoin(MG4DIR,args[0])):
            path = pjoin(MG4DIR,args[0])
        else:
            raise self.InvalidCmd('%s is not a valid directory' % args[0])

        mode = self.find_output_type(path)

        args[0] = mode
        args.append(path)
        # inform where we are for future command
        self._done_export = [path, mode]


    def find_import_type(self, path):
        """ identify the import type of a given path
        valid output: model/model_v4/proc_v4/command"""

        possibility = [pjoin(MG5DIR,'models',path), \
                     pjoin(MG5DIR,'models',path+'_v4'), path]
        if '-' in path:
            name = path.rsplit('-',1)[0]
            possibility = [pjoin(MG5DIR,'models',name), name] + possibility
        # Check if they are a valid directory
        for name in possibility:
            if os.path.isdir(name):
                if os.path.exists(pjoin(name,'particles.py')):
                    return 'model'
                elif os.path.exists(pjoin(name,'particles.dat')):
                    return 'model_v4'

        # Not valid directory so maybe a file
        if os.path.isfile(path):
            text = open(path).read()
            pat = re.compile('(Begin process|<MGVERSION>)', re.I)
            matches = pat.findall(text)
            if not matches:
                return 'command'
            elif len(matches) > 1:
                return 'banner'
            elif matches[0].lower() == 'begin process':
                return 'proc_v4'
            else:
                return 'banner'
        else:
            return 'proc_v4'




    def find_output_type(self, path):
        """ identify the type of output of a given directory:
        valid output: madevent/standalone/standalone_cpp"""

        card_path = pjoin(path,'Cards')
        bin_path = pjoin(path,'bin')
        src_path = pjoin(path,'src')
        include_path = pjoin(path,'include')
        subproc_path = pjoin(path,'SubProcesses')
        mw_path = pjoin(path,'Source','MadWeight')

        if os.path.isfile(pjoin(include_path, 'Pythia.h')) or \
            os.path.isfile(pjoin(include_path, 'Pythia8', 'Pythia.h')):
            return 'pythia8'
        elif not os.path.isdir(os.path.join(path, 'SubProcesses')):
            raise self.InvalidCmd('%s : Not a valid directory' % path)

        if os.path.isdir(src_path):
            return 'standalone_cpp'
        elif os.path.isdir(mw_path):
            return 'madweight'
        elif os.path.isfile(pjoin(bin_path,'madevent')):
            return 'madevent'
        elif os.path.isfile(pjoin(bin_path,'aMCatNLO')):
            return 'aMC@NLO'
        elif os.path.isdir(card_path):
            return 'standalone'

        raise self.InvalidCmd('%s : Not a valid directory' % path)

    def check_load(self, args):
        """ check the validity of the line"""

        if len(args) != 2 or args[0] not in self._save_opts:
            self.help_load()
            raise self.InvalidCmd('wrong \"load\" format')

    def check_customize_model(self, args):
        """check the validity of the line"""

        # Check argument validity
        if len(args) >1 :
            self.help_customize_model()
            raise self.InvalidCmd('No argument expected for this command')

        if len(args):
            if not args[0].startswith('--save='):
                self.help_customize_model()
                raise self.InvalidCmd('Wrong argument for this command')
            if '-' in args[0][6:]:
                raise self.InvalidCmd('The name given in save options can\'t contain \'-\' symbol.')

        if self._model_v4_path:
            raise self.InvalidCmd('Restriction of Model is not supported by v4 model.')


    def check_save(self, args):
        """ check the validity of the line"""

        if len(args) == 0:
            args.append('options')

        if args[0] not in self._save_opts and args[0] != 'global':
            self.help_save()
            raise self.InvalidCmd('wrong \"save\" format')
        elif args[0] == 'global':
            args.insert(0, 'options')

        if args[0] != 'options' and len(args) != 2:
            self.help_save()
            raise self.InvalidCmd('wrong \"save\" format')
        elif args[0] != 'options' and len(args) == 2:
            basename = os.path.dirname(args[1])
            if not os.path.exists(basename):
                raise self.InvalidCmd('%s is not a valid path, please retry' % \
                                                                        args[1])

        if args[0] == 'options':
            has_path = None
            for arg in args[1:]:
                if arg in ['--auto', '--all'] or arg in self.options:
                    continue
                elif arg.startswith('--'):
                    raise self.InvalidCmd('unknow command for \'save options\'')
                elif arg == 'global':
                    legacy_config_dir = os.path.join(os.environ['HOME'], '.mg5')

                    if os.path.exists(legacy_config_dir):
                        config_dir = legacy_config_dir
                    else:
                        config_dir = os.getenv('XDG_CONFIG_HOME', os.path.join(os.environ['HOME'], '.config'))

                    config_file = os.path.join(config_dir, 'mg5_configuration.txt')
                    args.remove('global')
                    args.insert(1, config_file)

                    has_path = True
                else:
                    basename = os.path.dirname(arg)
                    if not os.path.exists(basename):
                        raise self.InvalidCmd('%s is not a valid path, please retry' % \
                                                                        arg)
                    elif has_path:
                        raise self.InvalidCmd('only one path is allowed')
                    else:
                        args.remove(arg)
                        args.insert(1, arg)
                        has_path = True
            if not has_path:
                args.insert(1, pjoin(MG5DIR,'input','mg5_configuration.txt'))


    def check_set(self, args, log=True):
        """ check the validity of the line"""

        if len(args) == 1 and args[0] in ['complex_mass_scheme',\
                                          'loop_optimized_output',\
                                          'loop_color_flows',\
                                          'include_lepton_initiated_processes',\
                                          'low_mem_multicore_nlo_generation']:
            args.append('True')

        if len(args) > 2 and '=' == args[1]:
            args.pop(1)

        if len(args) < 2:
            self.help_set()
            raise self.InvalidCmd('set needs an option and an argument')

        if args[1] == 'default':
            if args[0] in self.options_configuration:
                default = self.options_configuration[args[0]]
            elif args[0] in self.options_madgraph:
                default = self.options_madgraph[args[0]]
            elif args[0] in self.options_madevent:
                default = self.options_madevent[args[0]]
            else:
                raise self.InvalidCmd('%s doesn\'t have a valid default value' % args[0])
            if log:
                logger.info('Pass parameter %s to it\'s default value: %s' %
                                                             (args[0], default))
            args[1] = str(default)

        if args[0] not in self._set_options:
            if not args[0] in self.options and not args[0] in self.options:
                self.help_set()
                raise self.InvalidCmd('Possible options for set are %s' % \
                                  self._set_options)

        if args[0] in ['group_subprocesses']:
            if args[1].lower() not in ['false', 'true', 'auto']:
                raise self.InvalidCmd('%s needs argument False, True or Auto, got %s' % \
                                      (args[0], args[1]))
        if args[0] in ['ignore_six_quark_processes']:
            if args[1] not in list(self._multiparticles.keys()) and args[1].lower() != 'false':
                raise self.InvalidCmd('ignore_six_quark_processes needs ' + \
                                      'a multiparticle name as argument')

        if args[0] in ['stdout_level']:
            if args[1] not in ['DEBUG','INFO','WARNING','ERROR','CRITICAL'] and \
                                                          not args[1].isdigit():
                raise self.InvalidCmd('output_level needs ' + \
                                      'a valid level')

        if args[0] in ['timeout', 'max_npoint_for_channel', 'max_t_for_channel']:
            if not args[1].isdigit():
                raise self.InvalidCmd('%s values should be a integer' % args[0])
            
        if args[0] in ['loop_optimized_output', 'loop_color_flows', 'low_mem_multicore_nlo_generation', 'nlo_mixed_expansion']:
            try:
                args[1] = banner_module.ConfigFile.format_variable(args[1], bool, args[0])
            except Exception:
                raise self.InvalidCmd('%s needs argument True or False'%args[0])

        if args[0] in ['gauge']:
            if args[1] not in ['unitary','Feynman', 'axial']:
                raise self.InvalidCmd('gauge needs argument unitary, axial or Feynman.')

        if args[0] in ['timeout']:
            if not args[1].isdigit():
                raise self.InvalidCmd('timeout values should be a integer')

        if args[0] in ['OLP']:
            if args[1] not in MadGraphCmd._OLP_supported:
                raise self.InvalidCmd('OLP value should be one of %s'\
                                               %str(MadGraphCmd._OLP_supported))

        if args[0].lower() in ['ewscheme']:
            if not self._curr_model:
                raise self.InvalidCmd("ewscheme acts on the current model please load one first.")
            if args[1] not in ['external', 'MZ_MW_alpha']:
                raise self.InvalidCmd('Only valid ewscheme are "external" and "MZ_MW_alpha". To restore default, please re-import the model.')

        if args[0] in ['output_dependencies']:
            if args[1] not in MadGraphCmd._output_dependencies_supported:
                raise self.InvalidCmd('output_dependencies value should be one of %s'\
                               %str(MadGraphCmd._output_dependencies_supported))

    def check_open(self, args):
        """ check the validity of the line """

        if len(args) != 1:
            self.help_open()
            raise self.InvalidCmd('OPEN command requires exactly one argument')

        if args[0].startswith('./'):
            if not os.path.isfile(args[0]):
                raise self.InvalidCmd('%s: not such file' % args[0])
            return True

        # if special : create the path.
        if not self._done_export:
            if not os.path.isfile(args[0]):
                self.help_open()
                raise self.InvalidCmd('No command \"output\" or \"launch\" used. Impossible to associate this name to a file')
            else:
                return True

        path = self._done_export[0]
        if os.path.isfile(pjoin(path,args[0])):
            args[0] = pjoin(path,args[0])
        elif os.path.isfile(pjoin(path,'Cards',args[0])):
            args[0] = pjoin(path,'Cards',args[0])
        elif os.path.isfile(pjoin(path,'HTML',args[0])):
            args[0] = pjoin(path,'HTML',args[0])
        # special for card with _default define: copy the default and open it
        elif '_card.dat' in args[0]:
            name = args[0].replace('_card.dat','_card_default.dat')
            if os.path.isfile(pjoin(path,'Cards', name)):
                files.cp(path + '/Cards/' + name, path + '/Cards/'+ args[0])
                args[0] = pjoin(path,'Cards', args[0])
            else:
                raise self.InvalidCmd('No default path for this file')
        elif not os.path.isfile(args[0]):
            raise self.InvalidCmd('No default path for this file')


    def check_output(self, args, default='madevent'):
        """ check the validity of the line"""

        if args and args[0] in self._export_formats:
            self._export_format = args.pop(0)
        elif args:
            # check for PLUGIN format
            output_cls = misc.from_plugin_import(self.plugin_path, 'new_output',
                                                 args[0], warning=True, 
                                                 info='Output will be done with PLUGIN: %(plug)s')
            if output_cls:
                self._export_format = 'plugin'
                self._export_plugin = output_cls
                args.pop(0)
            else:
                self._export_format = default
        else:
            self._export_format = default

        if not self._curr_model:
            text = 'No model found. Please import a model first and then retry.'
            raise self.InvalidCmd(text)

        if self._model_v4_path and \
               (self._export_format not in self._v4_export_formats):
            text = " The Model imported (MG4 format) does not contain enough\n "
            text += " information for this type of output. In order to create\n"
            text += " output for " + args[0] + ", you have to use a UFO model.\n"
            text += " Those model can be imported with MG5> import model NAME."
            logger.warning(text)
            raise self.InvalidCmd('')

        if self._export_format == 'aloha':
            return


        if not self._curr_amps:
            text = 'No processes generated. Please generate a process first.'
            raise self.InvalidCmd(text)

        if args and args[0][0] != '-':
            # This is a path
            path = args.pop(0)
            forbiden_chars = ['>','<',';','&']
            for char in forbiden_chars:
                if char in path:
                    raise self.InvalidCmd('%s is not allowed in the output path' % char)
            # Check for special directory treatment
            if path == 'auto' and self._export_format in \
                     ['madevent', 'standalone', 'standalone_cpp', 'matchbox_cpp', 'madweight',
                      'matchbox', 'plugin']:
                self.get_default_path()
                if '-noclean' not in args and os.path.exists(self._export_dir):
                    args.append('-noclean')
            elif path != 'auto':
                if path in ['HELAS', 'tests', 'MadSpin', 'madgraph', 'mg5decay', 'vendor']:
                    if os.getcwd() == MG5DIR:
                        raise self.InvalidCmd("This name correspond to a buildin MG5 directory. Please choose another name")
                self._export_dir = path
            elif path == 'auto':
                if self.options['pythia8_path']:
                    self._export_dir = self.options['pythia8_path']
                else:
                    self._export_dir = '.'
        else:
            if self._export_format != 'pythia8':
                # No valid path
                self.get_default_path()
                if '-noclean' not in args and os.path.exists(self._export_dir):
                    args.append('-noclean')
                    
            else:
                if self.options['pythia8_path']:
                    self._export_dir = self.options['pythia8_path']
                else:
                    self._export_dir = '.'

        self._export_dir = os.path.realpath(self._export_dir)


    def check_compute_widths(self, args):
        """ check and format calculate decay width:
        Expected format: NAME [other names] [--options]
        # fill the options if not present.
        # NAME can be either (anti-)particle name, multiparticle, pid
        """

        if len(args)<1:
            self.help_compute_widths()
            raise self.InvalidCmd('''compute_widths requires at least the name of one particle.
            If you want to compute the width of all particles, type \'compute_widths all\'''')

        particles = set()
        options = {'path':None, 'output':None,
                   'min_br':None, 'body_decay':4.0025, 'precision_channel':0.01,
                   'nlo':False}
        # check that the firsts argument is valid
        
        for i,arg in enumerate(args):
            if arg.startswith('--'):
                if arg.startswith('--nlo'):
                    options['nlo'] =True  
                    continue
                elif not '=' in arg:
                    raise self.InvalidCmd('Options required an equal (and then the value)')
                arg, value = arg.split('=',1)
                if arg[2:] not in options:
                    raise self.InvalidCmd('%s not valid options' % arg)
                options[arg[2:]] = value
                continue
            # check for pid
            if arg.isdigit():
                p = self._curr_model.get_particle(int(arg))
                if not p:
                    raise self.InvalidCmd('Model doesn\'t have pid %s for any particle' % arg)
                particles.add(abs(int(arg)))
            elif arg in self._multiparticles:
                particles.update([abs(id) for id in self._multiparticles[args[0]]])
            else:
                if not self._curr_model['case_sensitive']:
                    arg = arg.lower()                
                for p in self._curr_model['particles']:
                    if p['name'] == arg or p['antiname'] == arg:
                        particles.add(abs(p.get_pdg_code()))
                        break
                else:
                    if arg == 'all':
                        #sometimes the multiparticle all is not define
                        particles.update([abs(p.get_pdg_code())
                                        for p in self._curr_model['particles']])
                    else:
                        raise self.InvalidCmd('%s invalid particle name' % arg)

        if options['path'] and not os.path.isfile(options['path']):

            if os.path.exists(pjoin(MG5DIR, options['path'])):
                options['path'] = pjoin(MG5DIR, options['path'])
            elif self._model_v4_path and  os.path.exists(pjoin(self._model_v4_path, options['path'])):
                options['path'] = pjoin(self._curr_model_v4_path, options['path'])
            elif os.path.exists(pjoin(self._curr_model.path, options['path'])):
                options['path'] = pjoin(self._curr_model.path, options['path'])

            if os.path.isdir(options['path']) and os.path.isfile(pjoin(options['path'], 'param_card.dat')):
                options['path'] = pjoin(options['path'], 'param_card.dat')
            elif not os.path.isfile(options['path']):
                raise self.InvalidCmd('%s is not a valid path' % args[2])
            # check that the path is indeed a param_card:
            if madevent_interface.MadEventCmd.detect_card_type(options['path']) != 'param_card.dat':
                raise self.InvalidCmd('%s should be a path to a param_card' % options['path'])

        if not options['path']:
            param_card_text = self._curr_model.write_param_card()
            if not options['output']:
                dirpath = self._curr_model.get('modelpath')
                options['path'] = pjoin(dirpath, 'param_card.dat')
            else:
                options['path'] = options['output']
            ff = open(options['path'],'w')
            ff.write(param_card_text)
            ff.close()
        if not options['output']:
            options['output'] = options['path']

        if not options['min_br']:
            options['min_br'] = (float(options['body_decay']) % 1) / 5
        return particles, options


    check_decay_diagram = check_compute_widths

    def get_default_path(self):
        """Set self._export_dir to the default (\'auto\') path"""

        if self._export_format in ['madevent', 'standalone']:
            # Detect if this script is launched from a valid copy of the Template,
            # if so store this position as standard output directory
            if 'TemplateVersion.txt' in os.listdir('.'):
                #Check for ./
                self._export_dir = os.path.realpath('.')
                return
            elif 'TemplateVersion.txt' in os.listdir('..'):
                #Check for ../
                self._export_dir = os.path.realpath('..')
                return
            elif self.stdin != sys.stdin:
                #Check for position defined by the input files
                input_path = os.path.realpath(self.stdin.name).split(os.path.sep)
                print("Not standard stdin, use input path")
                if input_path[-2] == 'Cards':
                    self._export_dir = os.path.sep.join(input_path[:-2])
                    if 'TemplateVersion.txt' in self._export_dir:
                        return


        if self._export_format == 'NLO':
            name_dir = lambda i: 'PROCNLO_%s_%s' % \
                                    (self._curr_model['name'], i)
            auto_path = lambda i: pjoin(self.writing_dir,
                                               name_dir(i))
        elif self._export_format.startswith('madevent'):
            name_dir = lambda i: 'PROC_%s_%s' % \
                                    (self._curr_model['name'], i)
            auto_path = lambda i: pjoin(self.writing_dir,
                                               name_dir(i))
        elif self._export_format.startswith('standalone'):
            name_dir = lambda i: 'PROC_SA_%s_%s' % \
                                    (self._curr_model['name'], i)
            auto_path = lambda i: pjoin(self.writing_dir,
                                               name_dir(i))                
        elif self._export_format == 'madweight':
            name_dir = lambda i: 'PROC_MW_%s_%s' % \
                                    (self._curr_model['name'], i)
            auto_path = lambda i: pjoin(self.writing_dir,
                                               name_dir(i))
        elif self._export_format == 'standalone_cpp':
            name_dir = lambda i: 'PROC_SA_CPP_%s_%s' % \
                                    (self._curr_model['name'], i)
            auto_path = lambda i: pjoin(self.writing_dir,
                                               name_dir(i))
        elif self._export_format in ['matchbox_cpp', 'matchbox']:
            name_dir = lambda i: 'PROC_MATCHBOX_%s_%s' % \
                                    (self._curr_model['name'], i)
            auto_path = lambda i: pjoin(self.writing_dir,
                                               name_dir(i))
        elif self._export_format in ['plugin']:
            name_dir = lambda i: 'PROC_PLUGIN_%s_%s' % \
                                    (self._curr_model['name'], i)
            auto_path = lambda i: pjoin(self.writing_dir,
                                               name_dir(i))
        elif self._export_format == 'pythia8':
            if self.options['pythia8_path']:
                self._export_dir = self.options['pythia8_path']
            else:
                self._export_dir = '.'
            return
        else:
            self._export_dir = '.'
            return
        for i in range(500):
            if os.path.isdir(auto_path(i)):
                continue
            else:
                self._export_dir = auto_path(i)
                break
        if not self._export_dir:
            raise self.InvalidCmd('Can\'t use auto path,' + \
                                  'more than 500 dirs already')


#===============================================================================
# CheckValidForCmdWeb
#===============================================================================
class CheckValidForCmdWeb(CheckValidForCmd):
    """ Check the validity of input line for web entry
    (no explicit path authorized)"""

    class WebRestriction(MadGraph5Error):
        """class for WebRestriction"""

    def check_draw(self, args):
        """check the validity of line
        syntax: draw FILEPATH [option=value]
        """
        raise self.WebRestriction('direct call to draw is forbidden on the web')

    def check_display(self, args):
        """ check the validity of line in web mode """

        if args[0] == 'mg5_variable':
            raise self.WebRestriction('Display internal variable is forbidden on the web')

        CheckValidForCmd.check_history(self, args)

    def check_check(self, args):
        """ Not authorize for the Web"""

        raise self.WebRestriction('Check call is forbidden on the web')

    def check_history(self, args):
        """check the validity of line
        No Path authorize for the Web"""

        CheckValidForCmd.check_history(self, args)

        if len(args) == 2 and args[1] not in ['.', 'clean']:
            raise self.WebRestriction('Path can\'t be specify on the web.')


    def check_import(self, args):
        """check the validity of line
        No Path authorize for the Web"""

        if not args:
            raise self.WebRestriction('import requires at least one option')

        if args[0] not in self._import_formats:
            args[:] = ['command', './proc_card_mg5.dat']
        elif args[0] == 'proc_v4':
            args[:] = [args[0], './proc_card.dat']
        elif args[0] == 'command':
            args[:] = [args[0], './proc_card_mg5.dat']

        CheckValidForCmd.check_import(self, args)

    def check_install(self, args):
        """ No possibility to install new software on the web """
        if args == ['update','--mode=mg5_start']:
            return

        raise self.WebRestriction('Impossible to install program on the cluster')

    def check_load(self, args):
        """ check the validity of the line
        No Path authorize for the Web"""

        CheckValidForCmd.check_load(self, args)

        if len(args) == 2:
            if args[0] != 'model':
                raise self.WebRestriction('only model can be loaded online')
            if 'model.pkl' not in args[1]:
                raise self.WebRestriction('not valid pkl file: wrong name')
            if not os.path.realpath(args[1]).startswith(pjoin(MG4DIR, \
                                                                    'Models')):
                raise self.WebRestriction('Wrong path to load model')

    def check_save(self, args):
        """ not authorize on web"""
        raise self.WebRestriction('\"save\" command not authorize online')

    def check_open(self, args):
        """ not authorize on web"""
        raise self.WebRestriction('\"open\" command not authorize online')

    def check_output(self, args, default='madevent'):
        """ check the validity of the line"""

        # first pass to the default
        CheckValidForCmd.check_output(self, args, default=default)
        args[:] = ['.', '-f']

        self._export_dir = os.path.realpath(os.getcwd())
        # Check that we output madevent
        if 'madevent' != self._export_format:
                raise self.WebRestriction('only available output format is madevent (at current stage)')

#===============================================================================
# CompleteForCmd
#===============================================================================
class CompleteForCmd(cmd.CompleteCmd):
    """ The Series of help routine for the MadGraphCmd"""


    def nlo_completion(self,args,text,line,allowed_loop_mode=None):
        """ complete the nlo settings within square brackets. It uses the
         allowed_loop_mode for the proposed mode if specified, otherwise, it
         uses self._nlo_modes_for_completion"""

        # We are now editing the loop related options
        # Automatically allow for QCD perturbation if in the sm because the
        # loop_sm would then automatically be loaded
        nlo_modes = allowed_loop_mode if not allowed_loop_mode is None else \
                                                  self._nlo_modes_for_completion
        if isinstance(self._curr_model,loop_base_objects.LoopModel):
            pert_couplings_allowed = ['all']+self._curr_model['perturbation_couplings']
        else:
            pert_couplings_allowed = []
        if self._curr_model.get('name').startswith('sm'):
            pert_couplings_allowed = pert_couplings_allowed + ['QCD']
        # Find wether the loop mode is already set or not
        loop_specs = line[line.index('[')+1:]
        try:
            loop_orders = loop_specs[loop_specs.index('=')+1:]
        except ValueError:
            loop_orders = loop_specs
        possibilities = []
        possible_orders = [order for order in pert_couplings_allowed if \
                                                  order not in loop_orders]

        # Simplify obvious loop completion
        single_completion = ''
        if len(nlo_modes)==1:
                single_completion = '%s= '%nlo_modes[0]
                if len(possible_orders)==1:
                    single_completion = single_completion + possible_orders[0] + ' ] '
        # Automatically add a space if not present after [ or =
        if text.endswith('['):
            if single_completion != '':
                return self.list_completion(text, ['[ '+single_completion])
            else:
                return self.list_completion(text,['[ '])

        if text.endswith('='):
            return self.list_completion(text,[' '])

        if args[-1]=='[':
            possibilities = possibilities + ['%s= '%mode for mode in nlo_modes]
            if single_completion != '':
                return self.list_completion(text, [single_completion])
            else:
                if len(possible_orders)==1:
                    return self.list_completion(text, [poss+' %s ] '%\
                              possible_orders[0] for poss in possibilities])
                return self.list_completion(text, possibilities)

        if len(possible_orders)==1:
            possibilities.append(possible_orders[0]+' ] ')
        else:
            possibilities.extend(possible_orders)
        if any([(order in loop_orders) for order in pert_couplings_allowed]):
            possibilities.append(']')
        return self.list_completion(text, possibilities)

    def model_completion(self, text, process, line, categories = True, \
                                                      allowed_loop_mode = None,
                                                      formatting=True):
        """ complete the line with model information. If categories is True,
        it will use completion with categories. If allowed_loop_mode is
        specified, it will only complete with these loop modes."""

        # First check if we are within squared brackets so that specific
        # input for NLO settings must be completed
        args = self.split_arg(process)
        if len(args) > 2 and '>' in line and '[' in line and not ']' in line:
            return self.nlo_completion(args,text,line, allowed_loop_mode = \
                                                              allowed_loop_mode)

        while ',' in process:
            process = process[process.index(',')+1:]
        args = self.split_arg(process)
        couplings = []

        # Do no complete the @ for the process number.
        if len(args) > 1 and args[-1]=='@':
            return

        # Automatically allow for QCD perturbation if in the sm because the
        # loop_sm would then automatically be loaded
        if isinstance(self._curr_model,loop_base_objects.LoopModel):
            pert_couplings_allowed = ['all'] + self._curr_model['perturbation_couplings']
        else:
            pert_couplings_allowed = []
        if self._curr_model.get('name').startswith('sm'):
            pert_couplings_allowed = pert_couplings_allowed + ['QCD']

        # Remove possible identical names
        particles = misc.make_unique(self._particle_names + list(self._multiparticles.keys()))
        n_part_entered = len([1 for a in args if a in particles])

        # Force '>' if two initial particles.
        if n_part_entered == 2 and args[-1] != '>':
                return self.list_completion(text, '>')

        # Add non-particle names
        syntax = []
        couplings = []
        if len(args) > 0 and args[-1] != '>' and n_part_entered > 0:
            syntax.append('>')
        if '>' in args and args.index('>') < len(args) - 1:
            couplings.extend(sum([[c+"<=", c+"==", c+">",c+'^2<=',c+'^2==',c+'^2>' ] for c in \
                                              self._couplings+['WEIGHTED']],[]))
            syntax.extend(['@','$','/','>',','])
            if '[' not in line and ',' not in line and len(pert_couplings_allowed)>0:
                syntax.append('[')
            
        # If information for the virtuals has been specified already, do not
        # propose syntax or particles input anymore
        if '[' in line:
            syntax = []
            particles = []
            # But still allow for defining the process id
            couplings.append('@')

        if not categories:
            # The direct completion (might be needed for some completion using
            # this function but adding some other completions (like in check)).
            # For those, it looks ok in the categorie mode on my mac, but if
            # someone sees wierd result on Linux systems, then use the
            # default completion for these features.
            return self.list_completion(text, particles+syntax+couplings)
        else:
            # A more elaborate one with categories
            poss_particles = self.list_completion(text, particles)
            poss_syntax = self.list_completion(text, syntax)
            poss_couplings = self.list_completion(text, couplings)
            possibilities = {}
            if poss_particles != []: possibilities['Particles']=poss_particles
            if poss_syntax != []: possibilities['Syntax']=poss_syntax
            if poss_couplings != []: possibilities['Coupling orders']=poss_couplings
            if len(list(possibilities.keys()))==1:
                return self.list_completion(text, list(possibilities.values())[0])
            else:
                return self.deal_multiple_categories(possibilities, formatting)

    def complete_generate(self, text, line, begidx, endidx, formatting=True):
        "Complete the generate command"

        # Return list of particle names and multiparticle names, as well as
        # coupling orders and allowed symbols
        args = self.split_arg(line[0:begidx])

        valid_sqso_operators=['==','<=','>']

        if any(line.endswith('^2 %s '%op) for op in valid_sqso_operators):
            return
        if args[-1].endswith('^2'):
            return self.list_completion(text,valid_sqso_operators)
        match_op = [o for o in valid_sqso_operators if o.startswith(args[-1])]            
        if len(args)>2 and args[-2].endswith('^2') and len(match_op)>0:
            if args[-1] in valid_sqso_operators:
                return self.list_completion(text,' ')
            if len(match_op)==1:
                return self.list_completion(text,[match_op[0][len(args[-1]):]])
            else:
                return self.list_completion(text,match_op)
        if len(args) > 2 and args[-1] == '@' or ( args[-1].endswith('=') and \
                            (not '[' in line or ('[' in line and ']' in line))):
            return

        try:
            return self.model_completion(text, ' '.join(args[1:]),line, formatting)
        except Exception as error:
            print(error)

        #if len(args) > 1 and args[-1] != '>':
        #    couplings = ['>']
        #if '>' in args and args.index('>') < len(args) - 1:
        #    couplings = [c + "=" for c in self._couplings] + ['@','$','/','>']
        #return self.list_completion(text, self._particle_names + \
        #                            self._multiparticles.keys() + couplings)

    def complete_convert(self, text, line, begidx, endidx,formatting=True):
        "Complete the compute_widths command"

        args = self.split_arg(line[0:begidx])
        
        # Format
        if len(args) == 1:
            return self.list_completion(text, ['model'])
        elif line[begidx-1] == os.path.sep:
            current_dir = pjoin(*[a for a in args if a.endswith(os.path.sep)])
            return self.path_completion(text, current_dir)
        else:
            return self.path_completion(text)
        

    def complete_compute_widths(self, text, line, begidx, endidx,formatting=True):
        "Complete the compute_widths command"

        args = self.split_arg(line[0:begidx])

        if args[-1] in  ['--path=', '--output=']:
            completion = {'path': self.path_completion(text)}
        elif line[begidx-1] == os.path.sep:
            current_dir = pjoin(*[a for a in args if a.endswith(os.path.sep)])
            if current_dir.startswith('--path='):
                current_dir = current_dir[7:]
            if current_dir.startswith('--output='):
                current_dir = current_dir[9:]
            completion = {'path': self.path_completion(text, current_dir)}
        else:
            completion = {}
            completion['options'] = self.list_completion(text,
                            ['--path=', '--output=', '--min_br=0.\$',
                             '--precision_channel=0.\$', '--body_decay=', '--nlo'])
            completion['particles'] = self.model_completion(text, '', line)

        return self.deal_multiple_categories(completion,formatting)

    complete_decay_diagram = complete_compute_widths

    def complete_add(self, text, line, begidx, endidx, formatting):
        "Complete the add command"

        args = self.split_arg(line[0:begidx])

        # Format
        if len(args) == 1:
            return self.list_completion(text, self._add_opts)

        if args[1] == 'process':
            return self.complete_generate(text, " ".join(args[1:]), begidx, endidx)
        
        elif args[1] == 'model':
            completion_categories = self.complete_import(text, line, begidx, endidx, 
                                                         allow_restrict=False, formatting=False)
            completion_categories['options'] = self.list_completion(text,['--modelname=','--recreate'])
            return self.deal_multiple_categories(completion_categories, formatting) 
            
    def complete_customize_model(self, text, line, begidx, endidx):
        "Complete the customize_model command"

        args = self.split_arg(line[0:begidx])

        # Format
        if len(args) == 1:
            return self.list_completion(text, ['--save='])


    def complete_check(self, text, line, begidx, endidx, formatting=True):
        "Complete the check command"

        out = {}
        args = self.split_arg(line[0:begidx])

        # Format
        if len(args) == 1:
            return self.list_completion(text, self._check_opts)


        cms_check_mode = len(args) >= 2 and args[1]=='cms'

        cms_options = ['--name=','--tweak=','--seed=','--offshellness=',
          '--lambdaCMS=','--show_plot=','--report=','--lambda_plot_range=','--recompute_width=',
          '--CTModeRun=','--helicity=','--reduction=','--cms=','--diff_lambda_power=',
          '--loop_filter=','--resonances=']

        options = ['--energy=']
        if cms_options:
            options.extend(cms_options)

        # Directory continuation
        if args[-1].endswith(os.path.sep):
            return self.path_completion(text, pjoin(*[a for a in args \
                                                    if a.endswith(os.path.sep)]))
        # autocompletion for particles/couplings
        model_comp = self.model_completion(text, ' '.join(args[2:]),line,
                                  categories = True, allowed_loop_mode=['virt'])

        model_comp_and_path = self.deal_multiple_categories(\
          {'Process completion': self.model_completion(text, ' '.join(args[2:]),
          line, categories = False, allowed_loop_mode=['virt']),
          'Param_card.dat path completion:':self.path_completion(text),
          'options': self.list_completion(text,options)}, formatting)

        #Special rules for check cms completion
        if cms_check_mode:
            # A couple of useful value completions
            if line[-1]!=' ' and line[-2]!='\\' and not '--' in line[begidx:endidx] \
                              and args[-1].startswith('--') and '=' in args[-1]:
                examples = {
                  '--tweak=':
['default','alltweaks',"['default','allwidths->1.1*all_withds&seed333(Increased_widths_and_seed_333)','logp->logm&logm->logp(inverted_logs)']"],
                  '--lambdaCMS=':
['(1.0e-2,5)',"[float('1.0e-%d'%exp)\\ for\\ exp\\ in\\ range(8)]","[1.0,0.5,0.001]"],
                  '--lambda_plot_range=':
[' [1e-05,1e-02]','[0.01,1.0]'],
                  '--reduction=':
['1','1|2|3|4','1|2','3'],
                  '--cms=':
['QED&QCD,aewm1->10.0/lambdaCMS&as->0.1*lambdaCMS',
'NP&QED&QCD,aewm1->10.0/lambdaCMS&as->0.1*lambdaCMS&newExpansionParameter->newExpansionParameter*lambdaCMS'],
                  '--loop_filter=':
['None','n>3','n<4 and 6 in loop_pdgs and 3<=id<=7'],
                  '--resonances=':
['1','all','(24,(3,4))','[(24,(3,4)),(24,(4,5))]'],
                  '--analyze=':
['my_default_run.pkl',
'default_run.pkl,increased_widths.pkl(Increased_widths),logs_modified.pkl(Inverted_logs),seed_668.pkl(Different_seed)']
                    }
                for name, example in examples.items():
                    if  args[-1].startswith(name):
                        return self.deal_multiple_categories(
          {"Examples of completion for option '%s'"%args[-1].split('=')[0]:
#                    ['%d: %s'%(i+1,ex) for i, ex in enumerate(example)]},
                    ['%s'%ex for i, ex in enumerate(example)]},formatting,
                                                             forceCategory=True)
                if args[-1]=='--recompute_width=':
                    return self.list_completion(text,
                                         ['never','first_time','always','auto'])
                elif args[-1]=='--show_plot=':
                    return self.list_completion(text,['True','False'])
                elif args[-1]=='--report=':
                    return self.list_completion(text,['concise','full'])
                elif args[-1]=='--CTModeRun=':
                    return self.list_completion(text,['-1','1','2','3','4'])
                else:
                    return text
            if len(args)==2 or len(args)==3 and args[-1]=='-reuse':
                return self.deal_multiple_categories(
          {'Process completion': self.model_completion(text, ' '.join(args[2:]),
                        line, categories = False, allowed_loop_mode=['virt']),
                   'Param_card.dat path completion:': self.path_completion(text),
               'reanalyze result on disk / save output:':self.list_completion(
                                                  text,['-reuse','--analyze='])},
                                                     formatting)
            elif not any(arg.startswith('--') for arg in args):
                if '>' in args:
                    return self.deal_multiple_categories({'Process completion': 
                        self.model_completion(text, ' '.join(args[2:]),
                        line, categories = False, allowed_loop_mode=['virt']),
                        'options': self.list_completion(text,options)},
                                                         formatting)
                else:
                    return self.deal_multiple_categories({'Process completion': 
                        self.model_completion(text, ' '.join(args[2:]),
                        line, categories = False, allowed_loop_mode=['virt'])},
                                                         formatting)
            else:
                return self.list_completion(text,options)
            
        if len(args) == 2:
            return model_comp_and_path
        elif len(args) == 3:
            try:
                int(args[2])
            except ValueError:
                return model_comp
            else:
                return model_comp_and_path
        elif len(args) > 3:
            return model_comp


    def complete_tutorial(self, text, line, begidx, endidx):
        "Complete the tutorial command"

        # Format
        if len(self.split_arg(line[0:begidx])) == 1:
            return self.list_completion(text, self._tutorial_opts)

    def complete_define(self, text, line, begidx, endidx):
        """Complete particle information"""
        return self.model_completion(text, line[6:],line)

    def complete_display(self, text, line, begidx, endidx):
        "Complete the display command"

        args = self.split_arg(line[0:begidx])
        # Format
        if len(args) == 1:
            return self.list_completion(text, self._display_opts)

        if len(args) == 2 and args[1] == 'checks':
            return self.list_completion(text, ['failed'])

        if len(args) == 2 and args[1] == 'particles':
            return self.model_completion(text, line[begidx:],line)

    def complete_draw(self, text, line, begidx, endidx):
        "Complete the draw command"

        args = self.split_arg(line[0:begidx])

        # Directory continuation
        if args[-1].endswith(os.path.sep):
            return self.path_completion(text,
                                        pjoin(*[a for a in args if a.endswith(os.path.sep)]),
                                        only_dirs = True)
        # Format
        if len(args) == 1:
            return self.path_completion(text, '.', only_dirs = True)


        #option
        if len(args) >= 2:
            opt = ['horizontal', 'external=', 'max_size=', 'add_gap=',
                                'non_propagating', '--']
            return self.list_completion(text, opt)

    def complete_launch(self, text, line, begidx, endidx,formatting=True):
        """ complete the launch command"""
        args = self.split_arg(line[0:begidx])

        # Directory continuation
        if args[-1].endswith(os.path.sep):
            return self.path_completion(text,
                                        pjoin(*[a for a in args if a.endswith(os.path.sep)]),
                                        only_dirs = True)
        # Format
        if len(args) == 1:
            out = {'Path from ./': self.path_completion(text, '.', only_dirs = True)}
            if MG5DIR != os.path.realpath('.'):
                out['Path from %s' % MG5DIR] =  self.path_completion(text,
                                     MG5DIR, only_dirs = True, relative=False)
            if MG4DIR and MG4DIR != os.path.realpath('.') and MG4DIR != MG5DIR:
                out['Path from %s' % MG4DIR] =  self.path_completion(text,
                                     MG4DIR, only_dirs = True, relative=False)


        #option
        if len(args) >= 2:
            out={}

        if line[0:begidx].endswith('--laststep='):
            opt = ['parton', 'pythia', 'pgs','delphes','auto']
            out['Options'] = self.list_completion(text, opt, line)
        else:
            opt = ['--cluster', '--multicore', '-i', '--name=', '-f','-m', '-n',
               '-p','--parton','--interactive', '--laststep=parton', '--laststep=pythia',
               '--laststep=pgs', '--laststep=delphes','--laststep=auto']
            out['Options'] = self.list_completion(text, opt, line)


        return self.deal_multiple_categories(out,formatting)

    def complete_load(self, text, line, begidx, endidx):
        "Complete the load command"

        args = self.split_arg(line[0:begidx])

        # Format
        if len(args) == 1:
            return self.list_completion(text, self._save_opts)

        # Directory continuation
        if args[-1].endswith(os.path.sep):
            return self.path_completion(text,
                                        pjoin(*[a for a in args if \
                                                      a.endswith(os.path.sep)]))

        # Filename if directory is not given
        if len(args) == 2:
            return self.path_completion(text)

    def complete_save(self, text, line, begidx, endidx):
        "Complete the save command"

        args = self.split_arg(line[0:begidx])

        # Format
        if len(args) == 1:
            return self.list_completion(text, self._save_opts)

        # Directory continuation
        if args[-1].endswith(os.path.sep):
            return self.path_completion(text,
                                        pjoin(*[a for a in args if a.endswith(os.path.sep)]),
                                        only_dirs = True)

        # Filename if directory is not given
        if len(args) == 2:
            return self.path_completion(text) + self.list_completion(text, ['global'])

    @cmd.debug()
    def complete_open(self, text, line, begidx, endidx):
        """ complete the open command """

        args = self.split_arg(line[0:begidx])

        # Directory continuation
        if os.path.sep in args[-1] + text:
            return self.path_completion(text,
                                    pjoin(*[a for a in args if \
                                                      a.endswith(os.path.sep)]))

        possibility = []
        if self._done_export:
            path = self._done_export[0]
            possibility = ['index.html']
            if os.path.isfile(pjoin(path,'README')):
                possibility.append('README')
            if os.path.isdir(pjoin(path,'Cards')):
                possibility += [f for f in os.listdir(pjoin(path,'Cards'))
                                    if f.endswith('.dat')]
            if os.path.isdir(pjoin(path,'HTML')):
                possibility += [f for f in os.listdir(pjoin(path,'HTML'))
                                  if f.endswith('.html') and 'default' not in f]
        else:
            possibility.extend(['./','../'])
        if os.path.exists('MG5_debug'):
            possibility.append('MG5_debug')
        if os.path.exists('ME5_debug'):
            possibility.append('ME5_debug')

        return self.list_completion(text, possibility)

    @cmd.debug()
    def complete_output(self, text, line, begidx, endidx,
                        possible_options = ['f', 'noclean', 'nojpeg'],
                        possible_options_full = ['-f', '-noclean', '-nojpeg', '--noeps=True','--hel_recycling=False',
                                                 '--jamp_optim=', '--t_strategy=']):
        "Complete the output command"

        possible_format = self._export_formats
        #don't propose directory use by MG_ME
        forbidden_names = ['MadGraphII', 'Template', 'pythia-pgs', 'CVS',
                            'Calculators', 'MadAnalysis', 'SimpleAnalysis',
                            'mg5', 'DECAY', 'EventConverter', 'Models',
                            'ExRootAnalysis', 'HELAS', 'Transfer_Fct', 'aloha',
                            'matchbox', 'matchbox_cpp', 'tests', 'launch']

        #name of the run =>proposes old run name
        args = self.split_arg(line[0:begidx])
        if len(args) >= 1:
            
            if len(args) > 1 and args[1] == 'pythia8':
                possible_options_full = list(possible_options_full) + ['--version=8.1','--version=8.2'] 
            
            if len(args) > 1 and args[1] == 'aloha':
                try:
                    return self.aloha_complete_output(text, line, begidx, endidx)
                except Exception as error:
                    print(error)
            # Directory continuation
            if args[-1].endswith(os.path.sep):
                return [name for name in self.path_completion(text,
                        pjoin(*[a for a in args if a.endswith(os.path.sep)]),
                        only_dirs = True) if name not in forbidden_names]
            # options
            if args[-1][0] == '-' or len(args) > 1 and args[-2] == '-':
                return self.list_completion(text, possible_options)
            
            if len(args) > 2:
                return self.list_completion(text, possible_options_full)
            # Formats
            if len(args) == 1:
                format = possible_format + ['.' + os.path.sep, '..' + os.path.sep, 'auto']
                return self.list_completion(text, format)

            # directory names
            content = [name for name in self.path_completion(text, '.', only_dirs = True) \
                       if name not in forbidden_names]
            content += ['auto']
            content += possible_options_full
            return self.list_completion(text, content)

    def aloha_complete_output(self, text, line, begidx, endidx,formatting=True):
        "Complete the output aloha command"
        args = self.split_arg(line[0:begidx])
        completion_categories = {}

        forbidden_names = ['MadGraphII', 'Template', 'pythia-pgs', 'CVS',
                            'Calculators', 'MadAnalysis', 'SimpleAnalysis',
                            'mg5', 'DECAY', 'EventConverter', 'Models',
                            'ExRootAnalysis', 'Transfer_Fct', 'aloha',
                            'apidoc','vendor']


        # options
        options = ['--format=Fortran', '--format=Python','--format=gpu','--format=CPP','--output=']
        options = self.list_completion(text, options)
        if options:
            completion_categories['options'] = options

        if args[-1] == '--output=' or args[-1].endswith(os.path.sep):
            # Directory continuation
            completion_categories['path'] =  [name for name in self.path_completion(text,
                        pjoin(*[a for a in args if a.endswith(os.path.sep)]),
                        only_dirs = True) if name not in forbidden_names]

        else:
            ufomodel = ufomodels.load_model(self._curr_model.get('name'))
            wf_opt = []
            amp_opt = []
            opt_conjg = []
            for lor in ufomodel.all_lorentz:
                amp_opt.append('%s_0' % lor.name)
                for i in range(len(lor.spins)):
                    wf_opt.append('%s_%i' % (lor.name,i+1))
                    if i % 2 == 0 and lor.spins[i] == 2:
                        opt_conjg.append('%sC%i_%i' % (lor.name,i //2 +1,i+1))
            completion_categories['amplitude routines'] = self.list_completion(text, amp_opt)
            completion_categories['Wavefunctions routines'] = self.list_completion(text, wf_opt)
            completion_categories['conjugate_routines'] = self.list_completion(text, opt_conjg)

        return self.deal_multiple_categories(completion_categories,formatting)

    def complete_set(self, text, line, begidx, endidx):
        "Complete the set command"
        #misc.sprint([text,line,begidx, endidx])
        args = self.split_arg(line[0:begidx])

        # Format
        if len(args) == 1:
            opts = misc.make_unique(list(self.options.keys()) + self._set_options)
            return self.list_completion(text, opts)

        if len(args) == 2:
            if args[1] in ['group_subprocesses', 'complex_mass_scheme',\
                           'loop_optimized_output', 'loop_color_flows',\
                           'include_lepton_initiated_processes',\
                           'low_mem_multicore_nlo_generation', 'nlo_mixed_expansion']:
                return self.list_completion(text, ['False', 'True', 'default'])
            elif args[1] in ['ignore_six_quark_processes']:
                return self.list_completion(text, list(self._multiparticles.keys()))
            elif args[1].lower() == 'ewscheme':
                return self.list_completion(text, ["external", "MZ_MW_alpha"])
            elif args[1] == 'gauge':
                return self.list_completion(text, ['unitary', 'Feynman','default', 'axial'])
            elif args[1] == 'OLP':
                return self.list_completion(text, MadGraphCmd._OLP_supported)
            elif args[1] == 'output_dependencies':
                return self.list_completion(text, 
                                     MadGraphCmd._output_dependencies_supported)
            elif args[1] == 'stdout_level':
                return self.list_completion(text, ['DEBUG','INFO','WARNING','ERROR',
                                                          'CRITICAL','default'])
            elif args[1] == 'fortran_compiler':
                return self.list_completion(text, ['f77','g77','gfortran','default'])
            elif args[1] == 'cpp_compiler':
                return self.list_completion(text, ['g++', 'c++', 'clang', 'default'])
            elif args[1] == 'nb_core':
                return self.list_completion(text, [str(i) for i in range(100)] + ['default'] )
            elif args[1] == 'run_mode':
                return self.list_completion(text, [str(i) for i in range(3)] + ['default'])
            elif args[1] == 'cluster_type':
                return self.list_completion(text, list(cluster.from_name.keys()) + ['default'])
            elif args[1] == 'cluster_queue':
                return []
            elif args[1] == 'automatic_html_opening':
                return self.list_completion(text, ['False', 'True', 'default'])
            else:
                # directory names
                second_set = [name for name in self.path_completion(text, '.', only_dirs = True)]
                return self.list_completion(text, second_set + ['default'])
        elif len(args) >2 and args[-1].endswith(os.path.sep):
                return self.path_completion(text,
                        pjoin(*[a for a in args if a.endswith(os.path.sep)]),
                        only_dirs = True)
        
    def complete_import(self, text, line, begidx, endidx, allow_restrict=True,
                        formatting=True):
        "Complete the import command"

        args=self.split_arg(line[0:begidx])

        # Format
        if len(args) == 1:
            opt =  self.list_completion(text, self._import_formats)
            if opt:
                return opt
            mode = 'all'
        elif args[1] in self._import_formats:
            mode = args[1]
        else:
            args.insert(1, 'all')
            mode = 'all'

        completion_categories = {}
        # restriction continuation (for UFO)
        if mode in ['model', 'all'] and '-' in  text:
            # deal with - in readline splitting (different on some computer)
            path = '-'.join([part for part in text.split('-')[:-1]])
            # remove the final - for the model name
            # find the different possibilities
            all_name = self.find_restrict_card(path, no_restrict=False)
            all_name += self.find_restrict_card(path, no_restrict=False,
                                        base_dir=pjoin(MG5DIR,'models'))

            if os.environ['PYTHONPATH']:
                for modeldir in os.environ['PYTHONPATH'].split(':'):
                    if not modeldir:
                            continue
                    all_name += self.find_restrict_card(path, no_restrict=False,
                                        base_dir=modeldir)
            all_name = misc.make_unique(all_name)
            # select the possibility according to the current line
            all_name = [name+' ' for name in  all_name if name.startswith(text)
                                                       and name.strip() != text]


            if all_name:
                completion_categories['Restricted model'] = all_name

        # Path continuation
        if os.path.sep in args[-1]:
            if mode.startswith('model') or mode == 'all':
                # Directory continuation
                try:
                    cur_path = pjoin(*[a for a in args \
                                                   if a.endswith(os.path.sep)])
                except Exception as error:
                    pass
                else:
                    all_dir = self.path_completion(text, cur_path, only_dirs = True)
                    if mode in ['model_v4','all']:
                        completion_categories['Path Completion'] = all_dir
                    # Only UFO model here
                    new = []
                    data =   [new.__iadd__(self.find_restrict_card(name, base_dir=cur_path, online=False))
                                                                for name in all_dir]
                    if data:
                        completion_categories['Path Completion'] = all_dir + new
            else:
                try:
                    cur_path = pjoin(*[a for a in args \
                                                   if a.endswith(os.path.sep)])
                except Exception:
                    pass
                else:
                    all_path =  self.path_completion(text, cur_path)
                    if mode == 'all':
                        new = []
                        data =   [new.__iadd__(self.find_restrict_card(name, base_dir=cur_path, online=False))
                                                               for name in all_path]
                        if data:
                            completion_categories['Path Completion'] = data[0]
                    else:
                        completion_categories['Path Completion'] = all_path

        # Model directory name if directory is not given
        if (len(args) == 2):
            is_model = True
            if mode == 'model':
                file_cond = lambda p : os.path.exists(pjoin(MG5DIR,'models',p,'particles.py'))
                mod_name = lambda name: name
            elif mode == 'model_v4':
                file_cond = lambda p :  (os.path.exists(pjoin(MG5DIR,'models',p,'particles.dat'))
                                      or os.path.exists(pjoin(self._mgme_dir,'Models',p,'particles.dat')))
                mod_name = lambda name :(name[-3:] != '_v4' and name or name[:-3])
            elif mode == 'all':
                mod_name = lambda name: name
                file_cond = lambda p : os.path.exists(pjoin(MG5DIR,'models',p,'particles.py')) \
                                      or os.path.exists(pjoin(MG5DIR,'models',p,'particles.dat')) \
                                      or os.path.exists(pjoin(self._mgme_dir,'Models',p,'particles.dat'))
            else:
                cur_path = pjoin(*[a for a in args \
                                                   if a.endswith(os.path.sep)])
                all_path =  self.path_completion(text, cur_path)
                completion_categories['model name'] = all_path
                is_model = False

            if is_model and os.path.sep not in text:
                model_list = [mod_name(name) for name in \
                                                self.path_completion(text,
                                                pjoin(MG5DIR,'models'),
                                                only_dirs = True) \
                                                if file_cond(name)]
                if mode == 'model' and 'PYTHONPATH' in os.environ:
                    for modeldir in os.environ['PYTHONPATH'].split(':'):
                        if not modeldir or not os.path.exists(modeldir):
                            continue
                        model_list += [name for name in self.path_completion(text,
                                       modeldir, only_dirs=True)
                                       if os.path.exists(pjoin(modeldir,name, 'particles.py'))]                    
                if mode == 'model':
                    model_list += [name for name in list(self._online_model.keys())+self._online_model2
                                    if name.startswith(text)]
                    
                if mode == 'model_v4':
                    completion_categories['model name'] = model_list
                elif allow_restrict:
                    # need to update the  list with the possible restriction
                    all_name = []
                    for model_name in model_list:
                        all_name += self.find_restrict_card(model_name,
                                            base_dir=pjoin(MG5DIR,'models'))
                else:
                    all_name = model_list
                
                #avoid duplication
                all_name = misc.make_unique(all_name)
                
                if mode == 'all':
                    cur_path = pjoin(*[a for a in args \
                                                        if a.endswith(os.path.sep)])
                    all_path =  self.path_completion(text, cur_path)
                    completion_categories['model name'] = all_path + all_name
                elif mode == 'model':
                    completion_categories['model name'] = all_name
            elif os.path.sep in text:
                try:
                    cur_path = pjoin(*[a for a in args \
                                            if a.endswith(os.path.sep)])
                except Exception:
                    cur_path = os.getcwd()
                all_path =  self.path_completion(text, cur_path)                
                completion_categories['model name'] = all_path 

        # Options
        if mode == 'all' and len(args)>1:
            mode = self.find_import_type(args[2])

        if len(args) >= 3 and mode.startswith('model') and not '-modelname' in line:
            if not text and not completion_categories:
                return ['--modelname']
            elif not (os.path.sep in args[-1] and line[-1] != ' '):
                completion_categories['options'] = self.list_completion(text, ['--modelname','-modelname','--noprefix'])
        if len(args) >= 3 and mode.startswith('banner') and not '--no_launch' in line:
            completion_categories['options'] = self.list_completion(text, ['--no_launch'])
        
        return self.deal_multiple_categories(completion_categories,formatting)
    
    _online_model = {'2HDM':[], 
                         'loop_qcd_qed_sm':['full','no_widths','with_b_mass ', 'with_b_mass_no_widths'],
                         'loop_qcd_qed_sm_Gmu':['ckm', 'full', 'no_widths'], 
                         '4Gen':[],
                         'DY_SM':[],
                         'EWdim6':['full'],
                         'heft':['ckm','full', 'no_b_mass','no_masses','no_tau_mass','zeromass_ckm'],
                         'nmssm':['full'],
                         'SMScalars':['full'],
                         'RS':[''],
                         'sextet_diquarks':[''],
                         'TopEffTh':[''],
                         'triplet_diquarks':[''],
                         'uutt_sch_4fermion':[''],
                         'uutt_tch_scalar':['']
                         }   
    _online_model2 = [] # fill by model on the db if user do "display modellist" 
    
    def find_restrict_card(self, model_name, base_dir='./', no_restrict=True,
                           online=True):
        """find the restriction file associate to a given model"""

        # check if the model_name should be keeped as a possibility
        if no_restrict:
            output = [model_name]
        else:
            output = []

        local_model = os.path.exists(pjoin(base_dir, model_name, 'couplings.py'))
        # check that the model is a valid model
        if online and not local_model and model_name in self._online_model:
            output += ['%s-%s' % (model_name, tag) for tag in self._online_model[model_name]]
            return output  
        
        if not local_model:
            # not valid UFO model
            return output

        if model_name.endswith(os.path.sep):
            model_name = model_name[:-1]

        # look for _default and treat this case
        if os.path.exists(pjoin(base_dir, model_name, 'restrict_default.dat')):
            output.append('%s-full' % model_name)

        # look for other restrict_file
        for name in os.listdir(pjoin(base_dir, model_name)):
            if name.startswith('restrict_') and not name.endswith('default.dat') \
                and name.endswith('.dat'):
                tag = name[9:-4] #remove restrict and .dat
                while model_name.endswith(os.path.sep):
                    model_name = model_name[:-1]
                output.append('%s-%s' % (model_name, tag))

        # return
        return output

    def complete_install(self, text, line, begidx, endidx):
        "Complete the import command"

        args = self.split_arg(line[0:begidx])
        # Format
        if len(args) == 1:
            return self.list_completion(text, self._install_opts + self._advanced_install_opts)
        elif len(args) and args[0] == 'update':
            return self.list_completion(text, ['-f','--timeout='])
        elif len(args)>=2 and args[1] in self._advanced_install_opts:           
            options = ['--keep_source','--logging=']
            if args[1]=='pythia8':
                options.append('--pythia8_tarball=')
            elif args[1]=='mg5amc_py8_interface':
                options.append('--mg5amc_py8_interface_tarball=') 
            elif args[1] in ['MadAnalysis5','MadAnalysis']:
                #options.append('--no_MA5_further_install')
                options.append('--no_root_in_MA5')
                options.append('--update')
                options.append('--madanalysis5_tarball=')
                for prefix in ['--with', '--veto']:
                    for prog in ['fastjet', 'delphes', 'delphesMA5tune']:
                        options.append('%s_%s' % (prefix, prog))
                         
            for opt in options[:]:
                if any(a.startswith(opt) for a in args):
                    options.remove(opt)
            return self.list_completion(text, options)
        else:
            return self.list_completion(text, [])

#===============================================================================
# MadGraphCmd
#===============================================================================
class MadGraphCmd(HelpToCmd, CheckValidForCmd, CompleteForCmd, CmdExtended):
    """The command line processor of MadGraph"""

    writing_dir = '.'

    # Options and formats available
    _display_opts = ['particles', 'interactions', 'processes', 'diagrams',
                     'diagrams_text', 'multiparticles', 'couplings', 'lorentz',
                     'checks', 'parameters', 'options', 'coupling_order','variable',
                     'modellist']
    _add_opts = ['process', 'model']
    _save_opts = ['model', 'processes', 'options']
    _tutorial_opts = ['aMCatNLO', 'stop', 'MadLoop', 'MadGraph5']
    _switch_opts = ['mg5','aMC@NLO','ML5']
    _check_opts = ['full', 'timing', 'stability', 'profile', 'permutation',
                   'gauge','lorentz', 'brs', 'cms']
    _import_formats = ['model_v4', 'model', 'proc_v4', 'command', 'banner']
    _install_opts = ['Delphes', 'MadAnalysis4', 'ExRootAnalysis',
                     'update', 'Golem95', 'QCDLoop', 'maddm', 'maddump',
                     'looptools', 'MadSTR', 'RunningCoupling']
    
    # The targets below are installed using the HEPToolsInstaller.py script
    _advanced_install_opts = ['pythia8','zlib','boost','lhapdf6','lhapdf5','collier',
                              'hepmc','mg5amc_py8_interface','ninja','oneloop','MadAnalysis5',
                              'yoda', 'rivet', 'fastjet', 'fjcontrib', 'contur', 'cmake', 'eMELA']

    _install_opts.extend(_advanced_install_opts)

    _v4_export_formats = ['madevent', 'standalone', 'standalone_msP','standalone_msF',
                          'matrix', 'standalone_rw', 'madweight'] 
    _export_formats = _v4_export_formats + ['standalone_cpp', 'pythia8', 'aloha',
                                            'matchbox_cpp', 'matchbox']
    _set_options = ['group_subprocesses',
                    'ignore_six_quark_processes',
                    'stdout_level',
                    'fortran_compiler',
                    'cpp_compiler',
                    'loop_optimized_output',
                    'complex_mass_scheme',
                    'include_lepton_initiated_processes',
                    'gauge',
                    'EWscheme',
                    'max_npoint_for_channel',
                    'max_t_for_channel',
                    'zerowidth_tchannel',
                    'default_unset_couplings',
                    'nlo_mixed_expansion'
                    ]
    _valid_nlo_modes = ['all','real','virt','sqrvirt','tree','noborn','LOonly', 'only']
    _valid_sqso_types = ['==','<=','=','>']
    _valid_amp_so_types = ['=','<=', '==', '>']
    _OLP_supported = ['MadLoop', 'GoSam']
    _output_dependencies_supported = ['external', 'internal','environment_paths']

    # The three options categories are treated on a different footage when a
    # set/save configuration occur. current value are kept in self.options
    options_configuration = {'pythia8_path': './HEPTools/pythia8',
                       'hwpp_path': './herwigPP',
                       'thepeg_path': './thepeg',
                       'hepmc_path': './hepmc',
                       'madanalysis_path': './MadAnalysis',
                       'madanalysis5_path':'./HEPTools/madanalysis5/madanalysis5',
                       'pythia-pgs_path':'./pythia-pgs',
                       'rivet_path' : './HEPTools/rivet',
                       'yoda_path' : './HEPTools/yoda',
                       'contur_path' : './HEPTools/contur',
                       'td_path':'./td',
                       'delphes_path':'./Delphes',
                       'exrootanalysis_path':'./ExRootAnalysis',
                       'syscalc_path': './SysCalc',
                       'timeout': 60,
                       'web_browser':None,
                       'eps_viewer':None,
                       'text_editor':None,
                       'fortran_compiler':None,
                       'f2py_compiler':None,
                       'f2py_compiler_py2':None,
                       'f2py_compiler_py3':None,
                       'cpp_compiler':None,
                       'cluster_type': 'condor',
                       'cluster_queue': None,
                       'cluster_status_update': (600, 30),
                       'fastjet':'fastjet-config',
                       'eMELA':'eMELA-config',
                       'golem':'auto',
                       'samurai':None,
                       'ninja':'./HEPTools/lib',
                       'collier':'./HEPTools/lib',
                       'lhapdf':'lhapdf-config',
                       'pineappl':'pineappl',
                       'lhapdf_py2': None,
                       'lhapdf_py3': None,
                       'cluster_temp_path':None,
                       'mg5amc_py8_interface_path': './HEPTools/MG5aMC_PY8_interface',
                       'cluster_local_path': None,
                       'mg5amc_py8_interface_path': './HEPTools/MG5aMC_PY8_interface',
                       'OLP': 'MadLoop',
                       'cluster_nb_retry':1,
                       'cluster_retry_wait':300,
                       'cluster_size':100,
                       'output_dependencies':'external',
                       'crash_on_error':False,
                       'auto_convert_model': True,
                       'acknowledged_v3.1_syntax': False
                       }

    options_madgraph= {'group_subprocesses': 'Auto',
                          'ignore_six_quark_processes': False,
                          'low_mem_multicore_nlo_generation': False,
                          'complex_mass_scheme': False,
                          'include_lepton_initiated_processes': False,
                          'gauge':'unitary',
                          'stdout_level':None,
                          'loop_optimized_output':True,
                          'loop_color_flows':False,
                          'max_npoint_for_channel': 0, # 0 means automaticly adapted
                          'default_unset_couplings': 99, # 99 means infinity
                          'max_t_for_channel': 99, # means no restrictions
                          'zerowidth_tchannel': True,
                          'nlo_mixed_expansion':True,
                          'auto_update':7,
                        }

    options_madevent = {'automatic_html_opening':True,
                         'run_mode':2,
                         'nb_core': None,
                         'notification_center': True
                         }


    # Variables to store object information
    _curr_model = None  #base_objects.Model()
    _curr_amps = diagram_generation.AmplitudeList()
    _curr_proc_defs = base_objects.ProcessDefinitionList()
    _curr_matrix_elements = helas_objects.HelasMultiProcess()
    _curr_helas_model = None
    _curr_exporter = None
    _done_export = False
    _curr_decaymodel = None

    helporder = ['Main commands', 'Documented commands']


    def preloop(self):
        """Initializing before starting the main loop"""

        self.prompt = 'MG5_aMC>'
        if madgraph.ReadWrite: # prevent on read-only disk
            self.do_install('update --mode=mg5_start')

        # By default, load the UFO Standard Model
        logger.info("Loading default model: sm")
        self.exec_cmd('import model sm', printcmd=False, precmd=True)

        # preloop mother
        CmdExtended.preloop(self)


    def __init__(self, mgme_dir = '', *completekey, **stdin):
        """ add a tracker of the history """

        CmdExtended.__init__(self, *completekey, **stdin)

        # Set MG/ME directory path
        if mgme_dir:
            if os.path.isdir(pjoin(mgme_dir, 'Template')):
                self._mgme_dir = mgme_dir
                logger.info('Setting MG/ME directory to %s' % mgme_dir)
            else:
                logger.warning('Warning: Directory %s not valid MG/ME directory' % \
                             mgme_dir)
                self._mgme_dir = MG4DIR

        # check that make_opts exists
        make_opts = pjoin(MG5DIR, 'Template','LO','Source','make_opts')
        make_opts_source = pjoin(MG5DIR, 'Template','LO','Source','.make_opts')
        if not os.path.exists(make_opts):
            shutil.copy(make_opts_source, make_opts)
        elif  os.path.getmtime(make_opts) <  os.path.getmtime(make_opts_source):
            shutil.copy(make_opts_source, make_opts)
            
        # Variables to store state information
        self._multiparticles = {}
        self.options = {}
        self._generate_info = "" # store the first generated process
        self._model_v4_path = None
        self._export_dir = None
        self._export_format = 'madevent'
        self._mgme_dir = MG4DIR
        self._cuttools_dir=str(os.path.join(self._mgme_dir,'vendor','CutTools'))
        self._iregi_dir=str(os.path.join(self._mgme_dir,'vendor','IREGI','src'))
        self._comparisons = None
        self._cms_checks = []
        self._nlo_modes_for_completion = ['all','virt','real','LOonly']

        # Load the configuration file,i.e.mg5_configuration.txt
        self.set_configuration()

    def setup(self):
        """ Actions to carry when switching to this interface """

        # Refresh all the interface stored value as things like generated
        # processes and amplitudes are not to be reused in between different
        # interfaces
        # Clear history, amplitudes and matrix elements when a model is imported
        # Remove previous imports, generations and outputs from history
        self.history.clean(remove_bef_last='import',keep_switch=True)
        # Reset amplitudes and matrix elements
        self._done_export=False
        self._curr_amps = diagram_generation.AmplitudeList()
        self._curr_proc_defs = base_objects.ProcessDefinitionList()
        self._curr_matrix_elements = helas_objects.HelasMultiProcess()

        self._v4_export_formats = ['madevent', 'standalone','standalone_msP','standalone_msF',
                                   'matrix', 'standalone_rw']
        self._export_formats = self._v4_export_formats + ['standalone_cpp', 'pythia8']
        self._nlo_modes_for_completion = ['all','virt','real']

    def do_quit(self, line):
        """Not in help: Do quit"""

        if self._done_export and \
                    os.path.exists(pjoin(self._done_export[0],'RunWeb')):
            os.remove(pjoin(self._done_export[0],'RunWeb'))

        value = super(MadGraphCmd, self).do_quit(line)
        if madgraph.ReadWrite: #prevent to run on Read Only disk
            self.do_install('update --mode=mg5_end')
        misc.EasterEgg('quit')
        
        
        return value

    # Add a process to the existing multiprocess definition
    # Generate a new amplitude
    def do_add(self, line):
        """Generate an amplitude for a given process and add to
        existing amplitudes
        or merge two model
        """
        
        args = self.split_arg(line)

        
        warning_duplicate = True
        if '--no_warning=duplicate' in args:
            warning_duplicate = False
            args.remove('--no_warning=duplicate')

        diagram_filter = False
        if '--diagram_filter' in args:
            diagram_filter = True
            args.remove('--diagram_filter')
        
        standalone_only = False
        if '--standalone' in args:
            standalone_only = True
            args.remove('--standalone')            

        # Check the validity of the arguments
        self.check_add(args)

        if args[0] == 'model':
            return self.add_model(args[1:])
        
        # special option for 1->N to avoid generation of kinematically forbidden
        #decay.
        if args[-1].startswith('--optimize'):
            optimize = True
            args.pop()
        else:
            optimize = False

        if args[0] == 'process':
            # Rejoin line
            line = ' '.join(args[1:])

            # store the first process (for the perl script)
            if not self._generate_info:
                self._generate_info = line

            # Reset Helas matrix elements
            self._curr_matrix_elements = helas_objects.HelasMultiProcess()

            # Extract process from process definition
            if ',' in line:
                if ']' in line or '[' in line:
                    error_msg=\
"""The '[' and ']' syntax cannot be used in cunjunction with decay chains.
This implies that with decay chains:
  > Squared coupling order limitations are not available.
  > Loop corrections cannot be considered."""
                    raise MadGraph5Error(error_msg)
                else:
                    nb_proc = len([l for l in self.history if l.startswith(('generate','add process'))])
                    myprocdef, line = self.extract_decay_chain_process(line, proc_number=nb_proc)
                    # Redundant with above, but not completely as in the future
                    # one might think of allowing the core process to be 
                    # corrected by loops.
                    if myprocdef.are_decays_perturbed():
                        raise MadGraph5Error("Decay processes cannot be perturbed.")
                    # The two limitations below have some redundancy, but once
                    # again, they might be relieved (one at a time or together)
                    # int he future.
                    if myprocdef.decays_have_squared_orders() or \
                                                myprocdef['squared_orders']!={}:
                        raise MadGraph5Error("Decay processes cannot specify "+\
                                                  "squared orders constraints.")                        
                    if myprocdef.are_negative_orders_present():
                        raise MadGraph5Error("Decay processes cannot include negative"+\
                                                " coupling orders constraints.")                    
            else:
                nb_proc = len([l for l in self.history if l.startswith(('generate','add process'))])
                myprocdef = self.extract_process(line, proc_number=nb_proc)

            

            # Check that we have something
            if not myprocdef:
                raise self.InvalidCmd("Empty or wrong format process, please try again.")
            # Check that we have the same number of initial states as
            # existing processes
            if self._curr_amps and self._curr_amps[0].get_ninitial() != \
               myprocdef.get_ninitial() and not standalone_only:
                raise self.InvalidCmd("Can not mix processes with different number of initial states.")               

            #Check that we do not have situation like z{T} z
            if not myprocdef.check_polarization():
                logger.critical("Not Supported syntax:\n"+ \
                                "   Syntax like p p  > Z{T} Z are ambiguious" +\
                                "   Behavior is not guarantee to be stable within future version of the code." + \
                                "   Furthemore, you can have issue with symmetry factor (we do not guarantee [differential] cross-section."+\
                                "   We suggest you to abort this computation")
                ans = self.ask('Do you want to continue', 'no',['yes','no'])
                if ans == 'no':
                    raise self.InvalidCmd("Not supported syntax of type p p  > Z{T} Z")
                    
                
                

            self._curr_proc_defs.append(myprocdef)

            try:
                # Negative coupling order contraints can be given on at most one
                # coupling order (and either in squared orders or orders, not both)
                if len([1 for val in list(myprocdef.get('orders').values())+\
                              list(myprocdef.get('squared_orders').values()) if val<0])>1:
                    raise MadGraph5Error("Negative coupling order constraints"+\
                      " can only be given on one type of coupling and either on"+\
                                   " squared orders or amplitude orders, not both.")
    
                if myprocdef.get_ninitial() ==1 and  myprocdef.get('squared_orders'):
                    logger.warning('''Computation of interference term with decay is not 100% validated.  
                    Please check carefully your result.
                    One suggestion is also to compare the generation of your process with and without
                    set group_subprocesses True
                    (to write Before the generate command)
                    ''')
    
                cpu_time1 = time.time()
    
                # Generate processes
                if self.options['group_subprocesses'] == 'Auto':
                        collect_mirror_procs = True
                else:
                    collect_mirror_procs = self.options['group_subprocesses']
                ignore_six_quark_processes = \
                               self.options['ignore_six_quark_processes'] if \
                               "ignore_six_quark_processes" in self.options \
                               else []
    
                myproc = diagram_generation.MultiProcess(myprocdef,
                                         collect_mirror_procs = collect_mirror_procs,
                                         ignore_six_quark_processes = ignore_six_quark_processes,
                                         optimize=optimize, diagram_filter=diagram_filter)
    
    
                for amp in myproc.get('amplitudes'):
                    if amp not in self._curr_amps:
                        self._curr_amps.append(amp)
                    elif warning_duplicate:
                        raise self.InvalidCmd( "Duplicate process %s found. Please check your processes." % \
                                                    amp.nice_string_processes())
            except Exception:
                self._curr_proc_defs.pop(-1)
                raise

            # Reset _done_export, since we have new process
            self._done_export = False

            cpu_time2 = time.time()

            nprocs = len(myproc.get('amplitudes'))
            ndiags = sum([amp.get_number_of_diagrams() for \
                              amp in myproc.get('amplitudes')])
            
            logger.info("%i processes with %i diagrams generated in %0.3f s" % \
                  (nprocs, ndiags, (cpu_time2 - cpu_time1)))
            ndiags = sum([amp.get_number_of_diagrams() for \
                              amp in self._curr_amps])
            logger.info("Total: %i processes with %i diagrams" % \
                  (len(self._curr_amps), ndiags))        
                
    def add_model(self, args):
        """merge two model"""
        
        model_path = args[0]
        recreate = ('--recreate' in args)
        if recreate:
            args.remove('--recreate')
        keep_decay = ('--keep_decay' in args)
        if keep_decay:
            args.remove('--keep_decay')
        output_dir = [a.split('=',1)[1] for a in args if a.startswith('--output')]
        if output_dir:
            output_dir = output_dir[0]
            recreate = True
            restrict_name = ''
            args.remove('--output=%s' % output_dir)
        else:
            name = os.path.basename(self._curr_model.get('modelpath'))
            restrict_name = self._curr_model.get('restrict_name')
            output_dir = pjoin(MG5DIR, 'models', '%s__%s' % (name,
                                                  os.path.basename(model_path)))
        
        if os.path.exists(output_dir):
            if recreate:
                shutil.rmtree(output_dir)
            else:
                logger.info('Model already created! Loading it from %s' % output_dir)
                oldmodel = self._curr_model.get('modelpath')
                new_model_name = output_dir
                if restrict_name:
                    new_model_name = '%s-%s' % (output_dir, restrict_name)
                try:
                    self.exec_cmd('import model %s' % new_model_name, errorhandling=False, 
                              printcmd=False, precmd=True, postcmd=True)
                except Exception as error:
                    logger.debug('fail to load model %s with error:\n %s' % (output_dir, error))
                    logger.warning('Fail to load the model. Restore previous model')
                    self.exec_cmd('import model %s' % oldmodel, errorhandling=False, 
                              printcmd=False, precmd=True, postcmd=True)                    
                    raise Exception('Invalid Model! Please retry with the option \'--recreate\'.')
                else:
                    return
        
        #Need to do the work!!!        
        import models.usermod as usermod
        try:
            base_model = copy.deepcopy(usermod.UFOModel(self._curr_model.get('modelpath')))
        except Exception:
            base_model_tmp = usermod.UFOModel(self._curr_model.get('modelpath'))
            with misc.TMP_variable(base_model_tmp, 'model',None):
                base_model = copy.deepcopy(base_model_tmp)
            base_model.model = base_model_tmp.model
            del base_model_tmp
                    
        identify = dict(tuple(a.split('=')) for a in args if '=' in a)
        base_model.add_model(path=model_path, identify_particles=identify)
        base_model.write(output_dir)
        
        if keep_decay and os.path.exists(pjoin(self._curr_model.get('modelpath'), 'decays.py')):
            base_model.mod_file(pjoin(pjoin(self._curr_model.get('modelpath'), 'decays.py')),
                                pjoin(pjoin(output_dir, 'decays.py')))
        
        new_model_name = output_dir
        if restrict_name:
            new_model_name = '%s-%s' % (output_dir, restrict_name)
            
        if 'modelname' in self.history.get('full_model_line'):
            opts = '--modelname'
        else:
            opts='' 
        self.exec_cmd('import model %s %s' % (new_model_name, opts), errorhandling=False, 
                              printcmd=False, precmd=True, postcmd=True)         
        
    
    def do_convert(self, line):
        """convert model FULLPATH
           modify (in place) the UFO model to make it compatible with both python2 and python3
        """
        
        args = self.split_arg(line)
        if hasattr(self, 'do_convert_%s' % args[0]):
            getattr(self, 'do_convert_%s' % args[0])(args[1:])
            
    def do_convert_model(self, args):
        "Not in help: shortcut for convert model"
        
        if not os.path.isdir(args[0]):
            raise Exception( 'model to convert need to provide a full path')
        model_dir = args[0]
        
        
        if not ('-f' not in args or self.options['auto_convert_model']): 
            answer = self.ask('model conversion to support both py2 and py3 are done in place.\n They are NO guarantee of success.\n It can make the model to stop working under PY2 as well.\n Do you want to proceed?',
                     'y', ['y','n'])
            if answer != 'y':
                return 
        
        #Object_library 
        text = open(pjoin(model_dir, 'object_library.py')).read()
        #(.iteritems() -> .items())
        text = text.replace('.iteritems()', '.items()')
        # raise UFOError, "" -> raise UFOError()
        text = re.sub('raise (\w+)\s*,\s*["\']([^"]+)["\']',
                      'raise \g<1>("\g<2>")', text)
        text = open(pjoin(model_dir, 'object_library.py'),'w').write(text)
        
        # write_param_card.dat -> copy the one of the sm model
        files.cp(pjoin(MG5DIR, 'models','sm','write_param_card.py'),
                 pjoin(model_dir, 'write_param_card.py'))
        
        # __init__.py check that function_library and object_library are imported
        text = open(pjoin(model_dir, '__init__.py')).read()
        mod = False
        to_check =  ['object_library', 'function_library']
        for lib in to_check:
            if 'import %s' % lib in text:
                continue
            mod = True
            text = "import %s \n" % lib + text  
        if mod:
            open(pjoin(model_dir, '__init__.py'),'w').write(text)
        
        
        
        
    
    # Define a multiparticle label
    def do_define(self, line, log=True):
        """Define a multiparticle"""

        self.avoid_history_duplicate('define %s' % line, ['define'])
        if not self._curr_model:
            self.do_import('model sm')
            self.history.append('define %s' % line)
        if not self._curr_model['case_sensitive']:
            # Particle names lowercase
            line = line.lower()
        # Make sure there are spaces around =, | and /
        line = line.replace("=", " = ")
        line = line.replace("|", " | ")
        line = line.replace("/", " / ")
        args = self.split_arg(line)
        # check the validity of the arguments
        self.check_define(args)

        label = args[0]
        remove_ids = []
        try:
            remove_index = args.index("/")
        except ValueError:
            pass
        else:
            remove_ids = args[remove_index + 1:]
            args = args[:remove_index]

        pdg_list = self.extract_particle_ids(args[1:])
        remove_list = self.extract_particle_ids(remove_ids)
        pdg_list = [p for p in pdg_list if p not in remove_list]

        self.optimize_order(pdg_list)
        self._multiparticles[label] = pdg_list
        if log:
            logger.info("Defined multiparticle %s" % \
                                             self.multiparticle_string(label))

    # Display
    def do_display(self, line, output=sys.stdout):
        """Display current internal status"""

        args = self.split_arg(line)
        #check the validity of the arguments
        self.check_display(args)

        if args[0] == 'diagrams':
            self.draw(' '.join(args[1:]))

        if args[0] == 'particles' and len(args) == 1:
            propagating_particle = []
            nb_unpropagating = 0
            for particle in self._curr_model['particles']:
                if particle.get('propagating'):
                    propagating_particle.append(particle)
                else:
                    nb_unpropagating += 1

            print("Current model contains %i particles:" % \
                    len(propagating_particle))
            part_antipart = [part for part in propagating_particle \
                             if not part['self_antipart']]
            part_self = [part for part in propagating_particle \
                             if part['self_antipart']]
            for part in part_antipart:
                print(part['name'] + '/' + part['antiname'], end=' ')
            print('')
            for part in part_self:
                print(part['name'], end=' ')
            print('')
            if nb_unpropagating:
                print('In addition of %s un-physical particle mediating new interactions.' \
                                     % nb_unpropagating)

        elif args[0] == 'particles':
            for arg in args[1:]:
                if arg.isdigit() or (arg[0] == '-' and arg[1:].isdigit()):
                    particle = self._curr_model.get_particle(abs(int(arg)))
                else:
                    particle = self._curr_model['particles'].find_name(arg)
                if not particle:
                    raise self.InvalidCmd('no particle %s in current model' % arg)

                print("Particle %s has the following properties:" % particle.get_name())
                print(particle.nice_string())

        elif args[0] == 'interactions' and len(args) == 1:
            text = "Current model contains %i interactions\n" % \
                    len(self._curr_model['interactions'])
            for i, inter in enumerate(self._curr_model['interactions']):
                text += str(i+1) + ':'
                for part in inter['particles']:
                    if part['is_part']:
                        text += part['name']
                    else:
                        text += part['antiname']
                    text += " "
                text += " ".join(order + '=' + str(inter['orders'][order]) \
                                 for order in inter['orders'])
                text += " " + (inter['type'] if 'type' in inter else '')
                text += '\n'
            pydoc.pager(text)

        elif args[0] == 'interactions' and len(args)==2 and args[1].isdigit():
            for arg in args[1:]:
                if int(arg) > len(self._curr_model['interactions']):
                    raise self.InvalidCmd('no interaction %s in current model' % arg)
                if int(arg) == 0:
                    print('Special interactions which identify two particles')
                else:
                    print("Interactions %s has the following property:" % arg)
                    print(self._curr_model['interactions'][int(arg)-1].__str__(couplings=self._curr_model['couplings']))

        elif args[0] == 'interactions':
            request_part = args[1:]
            text = ''
            for i, inter in enumerate(self._curr_model['interactions']):
                present_part = [part['is_part'] and part['name'] or part['antiname']
                                 for part in inter['particles']
                                if (part['is_part'] and  part['name'] in request_part) or
                                   (not part['is_part'] and part['antiname'] in request_part)]
                if len(present_part) < len(request_part):
                    continue
                # check that all particles are selected at least once
                if set(present_part) != set(request_part):
                    continue
                # check if a particle is asked more than once
                if len(request_part) > len(set(request_part)):
                    for p in request_part:
                        if request_part.count(p) > present_part.count(p):
                            continue

                name = str(i+1) + ' : '
                for part in inter['particles']:
                    if part['is_part']:
                        name += part['name']
                    else:
                        name += part['antiname']
                    name += " "
                text += "\nInteractions %s has the following property:\n" % name
                text += self._curr_model['interactions'][i].__str__(couplings=self._curr_model['couplings'])

                text += '\n'
                print("%s %s %s" % (name,  inter['orders'], inter['type'] if 'type' in inter else 'tree'))
            if text =='':
                text += 'No matching for any interactions'
            pydoc.pager(text)


        elif args[0] == 'parameters' and len(args) == 1:
            text = "Current model contains %i parameters\n" % \
                    sum([len(part) for part in
                                       self._curr_model['parameters'].values()])
            keys = list(self._curr_model['parameters'].keys())
            def key_sort(x):
                if ('external',) == x:
                    return -1
                else:
                    return len(x)
            keys.sort(key=key_sort)
            for key in keys:
                item = self._curr_model['parameters'][key]
                text += '\nparameter type: %s\n' % str(key)
                for value in item:
                    if hasattr(value, 'expr'):
                        if value.value is not None:
                            text+= '        %s = %s = %s\n' % (value.name, value.expr ,value.value)
                        else:
                            text+= '        %s = %s\n' % (value.name, value.expr)
                    else:
                        if value.value is not None:
                            text+= '        %s = %s\n' % (value.name, value.value)
                        else:
                            text+= '        %s \n' % (value.name)
            pydoc.pager(text)

        elif args[0] == 'processes':
            for amp in self._curr_amps:
                print(amp.nice_string_processes())

        elif args[0] == 'diagrams_text':
            text = "\n".join([amp.nice_string() for amp in self._curr_amps])
            pydoc.pager(text)

        elif args[0] == 'multiparticles':
            print('Multiparticle labels:')
            for key in self._multiparticles:
                print(self.multiparticle_string(key))

        elif args[0] == 'coupling_order':
            hierarchy = list(self._curr_model['order_hierarchy'].items())
<<<<<<< HEAD
            hierarchy.sort(key=operator.itemgetter(1))
=======
            #self._curr_model.get_order_hierarchy().items()
            #def order(first, second):
            #    if first[1] < second[1]:
            #        return -1
            #    else:
            #        return 1
            hierarchy.sort(key=lambda x: x[1])
>>>>>>> 056ca07c
            for order in hierarchy:
                print(' %s : weight = %s' % order)
        elif args[0] == 'couplings' and len(args) == 1:
            if self._model_v4_path:
                print('No couplings information available in V4 model')
                return
            text = ''
            text = "Current model contains %i couplings\n" % \
                    sum([len(part) for part in
                                        self._curr_model['couplings'].values()])
            keys = list(self._curr_model['couplings'].keys())
            def key_sort(x):
                if ('external',) == x:
                    return -1
                else:
                    return len(x)
            keys.sort(key=key_sort)
            for key in keys:
                item = self._curr_model['couplings'][key]
                text += '\ncouplings type: %s\n' % str(key)
                for value in item:
                    if value.value is not None:
                        text+= '        %s = %s = %s\n' % (value.name, value.expr ,value.value)
                    else:
                        text+= '        %s = %s\n' % (value.name, value.expr)

            pydoc.pager(text)

        elif args[0] == 'couplings':
            if self._model_v4_path:
                print('No couplings information available in V4 model')
                return

            try:
                ufomodel = ufomodels.load_model(self._curr_model.get('name'))
                print('Note that this is the UFO informations.')
                print(' "display couplings" present the actual definition')
                print('prints the current states of mode')
                print(eval('ufomodel.couplings.%s.nice_string()'%args[1]))
            except Exception:
                raise self.InvalidCmd('no couplings %s in current model' % args[1])

        elif args[0] == 'lorentz':
            print('in lorentz')
            if self._model_v4_path:
                print('No lorentz information available in V4 model')
                return
            elif len(args) == 1:
                ufomodel = ufomodels.load_model(self._curr_model.get('name'))
                print(dir(ufomodel.lorentz))
                return
            try:
                ufomodel = ufomodels.load_model(self._curr_model.get('name'))
                print(getattr(ufomodel.lorentz, args[1]).nice_string())
            except Exception as error:
                raise
                logger.info(str(error))
                raise self.InvalidCmd('no lorentz %s in current model' % args[1])

        elif args[0] == 'checks':
            outstr = ''
            if self._comparisons:
                comparisons = self._comparisons[0]
                if len(args) > 1 and args[1] == 'failed':
                    comparisons = [c for c in comparisons if not c['passed']]
                outstr += "Process check results:"
                for comp in comparisons:
                    outstr += "\n%s:" % comp['process'].nice_string()
                    outstr += "\n   Phase space point: (px py pz E)"
                    for i, p in enumerate(comp['momenta']):
                        outstr += "\n%2s    %+.9e  %+.9e  %+.9e  %+.9e" % tuple([i] + p)
                    outstr += "\n   Permutation values:"
                    outstr += "\n   " + str(comp['values'])
                    if comp['passed']:
                        outstr += "\n   Process passed (rel. difference %.9e)" % \
                              comp['difference']
                    else:
                        outstr += "\n   Process failed (rel. difference %.9e)" % \
                              comp['difference']

                used_aloha = sorted(self._comparisons[1])
                if used_aloha:
                    outstr += "\nChecked ALOHA routines:"
                for aloha in used_aloha:
                    aloha_str = aloha[0]
                    if aloha[1]:
                        aloha_str += 'C' + 'C'.join([str(ia) for ia in aloha[1]])
                    aloha_str += "_%d" % aloha[2]
                    outstr += "\n" + aloha_str
            
            outstr += '\n'
            for cms_check in self._cms_checks:
                outstr += '*'*102+'\n'
                outstr += 'Complex Mass Scheme check:\n'
                outstr += '    -> check %s\n'%cms_check['line']
                outstr += '*'*102+'\n'
                tmp_options = copy.copy(cms_check['options'])
                tmp_options['show_plot']=False
                outstr += process_checks.output_complex_mass_scheme(
                            cms_check['cms_result'], cms_check['output_path'], 
                                           tmp_options, self._curr_model) + '\n'
                outstr += '*'*102+'\n\n'
            pydoc.pager(outstr)

        elif args[0] == 'options':
            if len(args) == 1:
                to_print = lambda name: True
            else:
                to_print = lambda name: any(poss in name for poss in args[1:])

            outstr = "                          MadGraph5_aMC@NLO Options    \n"
            outstr += "                          ----------------    \n"
            keys = list(self.options_madgraph.keys())
            keys.sort()
            for key in keys:
                if not to_print(key):
                    continue
                default = self.options_madgraph[key] 
                value = self.options[key]
                if value == default:
                    outstr += "  %25s \t:\t%s\n" % (key,value)
                else:
                    outstr += "  %25s \t:\t%s (user set)\n" % (key,value)
            outstr += "\n"
            outstr += "                         MadEvent Options    \n"
            outstr += "                          ----------------    \n"
            keys = list(self.options_madevent.keys())
            keys.sort()
            for key in keys:
                if not to_print(key):
                    continue
                default = self.options_madevent[key]
                value = self.options[key]
                if value == default:
                    outstr += "  %25s \t:\t%s\n" % (key,value)
                else:
                    outstr += "  %25s \t:\t%s (user set)\n" % (key,value)
            outstr += "\n"
            outstr += "                      Configuration Options    \n"
            outstr += "                      ---------------------    \n"
            keys = list(self.options_configuration.keys())
            keys.sort()
            for key in keys:
                if not to_print(key):
                    continue
                default = self.options_configuration[key]
                value = self.options[key]
                if value == default:
                    outstr += "  %25s \t:\t%s\n" % (key,value)
                else:
                    outstr += "  %25s \t:\t%s (user set)\n" % (key,value)

            output.write(outstr)
        elif args[0] in  ["variable"]:
            super(MadGraphCmd, self).do_display(line, output)
            
        elif args[0] in ["modellist", "model_list"]:
            outstr = []
            template = """%-30s | %-60s | %-25s """
            outstr.append(template % ('name', 'restriction', 'comment'))
            outstr.append('*'*150)
            already_done = []
            #local model #use
            
            if 'PYTHONPATH' in os.environ:
                pythonpath = os.environ['PYTHONPATH'].split(':')
            else:
                pythonpath = []

            for base in [pjoin(MG5DIR,'models')] + pythonpath:
                if not os.path.exists(base):
                    continue
                file_cond = lambda p : os.path.exists(pjoin(base,p,'particles.py'))
                mod_name = lambda name: name
                
                model_list = [mod_name(name) for name in \
                                                self.path_completion('',
                                                base,
                                                only_dirs = True) \
                                                if file_cond(name)]
                
                for model_name in model_list:
                    if model_name in already_done:
                        continue
                    all_name = self.find_restrict_card(model_name,
                                            base_dir=base,
                                            online=False)
                    already_done.append(model_name)
                    restrict = [name[len(model_name):] for name in all_name 
                                if len(name)>len(model_name)]
                    
                    comment = 'from models directory'
                    if base != pjoin(MG5DIR,'models'):
                        comment = 'from PYTHONPATH: %s' % base
                    lrestrict = ', '.join(restrict)
                    if len(lrestrict) > 50:
                        for i in range(-1,-len(restrict), -1):
                            lrestrict = ', '.join(restrict[:i])
                            if len(lrestrict)<50:
                                break
                        outstr.append(template % (model_name, lrestrict, comment))
                        outstr.append(template % ('', ', '.join(restrict[i:]), ''))
                    else:
                        outstr.append(template % (model_name, ', '.join(restrict), comment))
                outstr.append('*'*150)
                
            # Still have to add the one with internal information 
            for model_name in self._online_model:
                if model_name in already_done:
                    continue
                restrict = [tag for tag in self._online_model[model_name]]
                comment = 'automatic download from MG5aMC server'
                outstr.append(template % (model_name, ','.join(restrict), comment))
                already_done.append(model_name)
                
            outstr.append('*'*150)  
            # other downloadable model
            data   = import_ufo.get_model_db()
            self._online_model2 = []
            for line in data:
                model_name, path = line.decode(errors='ignore').split()
                if model_name in already_done:
                    continue
                if model_name.endswith('_v4'):
                    continue
                
                if 'feynrules' in path:
                    comment = 'automatic download from FeynRules website'
                elif 'madgraph.phys' in path:
                     comment = 'automatic download from MG5aMC server'
                else:
                    comment = 'automatic download.'
                restrict = 'unknown'
                outstr.append(template % (model_name, restrict, comment))
                self._online_model2.append(model_name)
            pydoc.pager('\n'.join(outstr))
            

    def multiparticle_string(self, key):
        """Returns a nicely formatted string for the multiparticle"""

        if self._multiparticles[key] and \
               isinstance(self._multiparticles[key][0], list):
            return "%s = %s" % (key, "|".join([" ".join([self._curr_model.\
                                     get('particle_dict')[part_id].get_name() \
                                                     for part_id in id_list]) \
                                  for id_list in self._multiparticles[key]]))
        else:
            return "%s = %s" % (key, " ".join([self._curr_model.\
                                    get('particle_dict')[part_id].get_name() \
                                    for part_id in self._multiparticles[key]]))

    def do_tutorial(self, line):
        """Activate/deactivate the tutorial mode."""

        args = self.split_arg(line)
        self.check_tutorial(args)
        tutorials = {'MadGraph5': logger_tuto,
                     'aMCatNLO': logger_tuto_nlo,
                     'MadLoop': logger_tuto_madloop}
        try:
            tutorials[args[0]].setLevel(logging.INFO)
            for mode in [m for m in tutorials.keys() if m != args[0]]:
                tutorials[mode].setLevel(logging.ERROR)
        except KeyError:
            logger_tuto.info("\n\tThanks for using the tutorial!")
            logger_tuto.setLevel(logging.ERROR)
            logger_tuto_nlo.info("\n\tThanks for using the aMC@NLO tutorial!")
            logger_tuto_nlo.setLevel(logging.ERROR)
            logger_tuto_madloop.info("\n\tThanks for using MadLoop tutorial!")
            logger_tuto_madloop.setLevel(logging.ERROR)

        if not self._mgme_dir:
            logger_tuto.info(\
                       "\n\tWarning: To use all features in this tutorial, " + \
                       "please run from a" + \
                       "\n\t         valid MG_ME directory.")



    def draw(self, line,selection='all',Dtype=''):
        """ draw the Feynman diagram for the given process.
        Dtype refers to born, real or loop"""

        args = self.split_arg(line)
        # Check the validity of the arguments
        self.check_draw(args)

        # Check if we plot a decay chain
        if any([isinstance(a, diagram_generation.DecayChainAmplitude) for \
               a in self._curr_amps]) and not self._done_export:
            warn = 'WARNING: You try to draw decay chain diagrams without first running output.\n'
            warn += '\t  The decay processes will be drawn separately'
            logger.warning(warn)

        (options, args) = _draw_parser.parse_args(args)
        if madgraph.iolibs.drawing_eps.EpsDiagramDrawer.april_fool:
            options.horizontal = True
            options.external = True  
            options.max_size = 0.3 
            options.add_gap = 0.5  
        options = draw_lib.DrawOption(options)
        start = time.time()


            

        # Collect amplitudes
        amplitudes = diagram_generation.AmplitudeList()

        for amp in self._curr_amps:
            amplitudes.extend(amp.get_amplitudes())

        for amp in amplitudes:
            filename = pjoin(args[0], 'diagrams_' + \
                                    amp.get('process').shell_string() + ".eps")

            if selection=='all' and Dtype != 'loop':
                diags=amp.get('diagrams')
            elif selection=='born':
                diags=amp.get('born_diagrams')
            elif selection=='loop' or Dtype == 'loop':
                diags=base_objects.DiagramList([d for d in
                        amp.get('loop_diagrams') if d.get('type')>0])
                if len(diags) > 5000:
                    logger.warning('Displaying only the first 5000 diagrams')
                    diags = base_objects.DiagramList(diags[:5000])

            plot = draw.MultiEpsDiagramDrawer(diags,
                                          filename,
                                          model=self._curr_model,
                                          amplitude=amp,
                                          legend=amp.get('process').input_string(),
                                          diagram_type=Dtype)


            logger.info("Drawing " + \
                         amp.get('process').nice_string())
            plot.draw(opt=options)
            logger.info("Wrote file " + filename)
            self.exec_cmd('open %s' % filename)

        stop = time.time()
        logger.info('time to draw %s' % (stop - start))

    # Perform checks
    def do_check(self, line):
        """Check a given process or set of processes"""

        def create_lambda_values_list(lower_bound, N):
            """ Returns a list of values spanning the range [1.0, lower_bound] with
             lower_bound < 1.0 and with each interval [1e-i, 1e-(i+1)] covered
             by N values uniformly distributed. For example, lower_bound=1e-2
             and N=5 returns:
             [1, 0.8, 0.6, 0.4, 0.2, 0.1, 0.08, 0.06, 0.04, 0.02, 0.01]"""
            
            lCMS_values = [1]
            exp = 0
            n   = 0
            while lCMS_values[-1]>=lower_bound:
                n = (n+1)
                lCMS_values.append(float('1.0e-%d'%exp)*((N-n%N)/float(N)))
                if lCMS_values[-1]==lCMS_values[-2]:
                    lCMS_values.pop()
                exp = (n+1)//N
            
            lCMS_values = lCMS_values[:-1]
            if lCMS_values[-1]!=lower_bound:
                lCMS_values.append(lower_bound)
                
            return lCMS_values
        
        ###### BEGIN do_check

        args = self.split_arg(line)
        # Check args validity
        param_card = self.check_check(args)

        options= {'events':None} # If the momentum needs to be picked from a event file
        if param_card and 'banner' == madevent_interface.MadEventCmd.detect_card_type(param_card):
            logger_check.info("Will use the param_card contained in the banner and  the events associated")
            import madgraph.various.banner as banner
            options['events'] = param_card
            mybanner = banner.Banner(param_card)
            param_card = mybanner.charge_card('param_card')

        aloha_lib.KERNEL.clean()
        # Back up the gauge for later
        gauge = str(self.options['gauge'])
        options['reuse'] = args[1]=="-reuse"
        args = args[:1]+args[2:] 
        # For the stability check the user can specify the statistics (i.e
        # number of trial PS points) as a second argument
        if args[0] in ['stability', 'profile']:
            options['npoints'] = int(args[1])
            args = args[:1]+args[2:]
        MLoptions={}
        i=-1
        CMS_options = {}
        while args[i].startswith('--'):
            option = args[i].split('=')
            if option[0] =='--energy':
                options['energy']=float(option[1])
            elif option[0] == '--events' and option[1]:
                if option[1] == 'None':
                    options['events'] = None
                elif not os.path.exists(option[1]):
                    raise Exception('path %s does not exists' % option[1])
                else:
                    options['events'] = option[1]
            elif option[0] == '--skip_evt':
                options['skip_evt']=int(option[1])
            elif option[0]=='--split_orders':
                options['split_orders']=int(option[1])
            elif option[0]=='--helicity':
                try:
                    options['helicity']=int(option[1])
                except ValueError:
                    raise self.InvalidCmd("The value of the 'helicity' option"+\
                                       " must be an integer, not %s."%option[1])
            elif option[0]=='--reduction':
                MLoptions['MLReductionLib']=[int(ir) for ir in option[1].split('|')]
            elif option[0]=='--collier_mode':
                MLoptions['COLLIERMode']=int(option[1])
            elif option[0]=='--collier_cache':
                MLoptions['COLLIERGlobalCache']=int(option[1])
            elif option[0]=='--collier_req_acc':
                if option[1]!='auto':
                    MLoptions['COLLIERRequiredAccuracy']=float(option[1])
            elif option[0]=='--collier_internal_stability_test':
                MLoptions['COLLIERUseInternalStabilityTest']=eval(option[1])                
            elif option[0]=='--CTModeRun':
                try:
                    MLoptions['CTModeRun']=int(option[1])  
                except ValueError:
                    raise self.InvalidCmd("The value of the 'CTModeRun' option"+\
                                       " must be an integer, not %s."%option[1])
            elif option[0]=='--offshellness':
                CMS_options['offshellness'] = float(option[1])
                if CMS_options['offshellness']<=-1.0:
                    raise self.InvalidCmd('Offshellness must be number larger or'+
                           ' equal to -1.0, not %f'%CMS_options['offshellness'])
            elif option[0]=='--analyze':
                options['analyze'] = option[1]
            elif option[0]=='--show_plot':
                options['show_plot'] = 'true' in option[1].lower()
            elif option[0]=='--report':
                options['report'] = option[1].lower()
            elif option[0]=='--seed':
                options['seed'] = int(option[1])
            elif option[0]=='--name':
                if '.' in option[1]:
                    raise self.InvalidCmd("Do not specify the extension in the"+
                                                             " name of the run")
                CMS_options['name'] = option[1]
            elif option[0]=='--resonances':
                if option[1]=='all':
                    CMS_options['resonances']  = 'all'
                else:
                    try:
                        resonances=eval(option[1])
                    except:
                        raise self.InvalidCmd("Could not evaluate 'resonances'"+
                                                       " option '%s'"%option[1])
                    if isinstance(resonances,int) and resonances>0:
                        CMS_options['resonances']  = resonances
                    elif isinstance(resonances,list) and all(len(res)==2 and 
                        isinstance(res[0],int) and all(isinstance(i, int) for i in 
                                                     res[1]) for res in resonances):
                        CMS_options['resonances']  = resonances
                    else:
                        raise self.InvalidCmd("The option 'resonances' can only be 'all'"+
                               " or and integer or a list of tuples of the form "+
                               "(resPDG,(res_mothers_ID)). You gave '%s'"%option[1])
            elif option[0]=='--tweak':
                # Lists the sets of custom and widths modifications to apply
                value = option[1]
                # Set a shortcuts for applying all relevant tweaks
                if value=='alltweaks':
                    value=str(['default','seed667(seed667)','seed668(seed668)',
                      'allwidths->0.9*allwidths(widths_x_0.9)',
                      'allwidths->0.99*allwidths(widths_x_0.99)',
                      'allwidths->1.01*allwidths(widths_x_1.01)',
                      'allwidths->1.1*allwidths(widths_x_1.1)',                      
                      'logp->logm(logp2logm)','logm->logp(logm2logp)'])
                try:
                    tweaks = eval(value)
                    if isinstance(tweaks, str):
                        tweaks = [value]                         
                    elif not isinstance(tweaks,list):
                        tweaks = [value]
                except:
                    tweaks = [value]
                if not all(isinstance(t,str) for t in tweaks):
                    raise self.InvalidCmd("Invalid specificaiton of tweaks: %s"%value)
                CMS_options['tweak'] = []
                for tweakID, tweakset in enumerate(tweaks):
                    specs =re.match(r'^(?P<tweakset>.*)\((?P<name>.*)\)$', tweakset)
                    if specs:
                        tweakset = specs.group('tweakset')
                        name    = specs.group('name')
                    else:
                        if tweakset!='default':
                            name = 'tweak_%d'%(tweakID+1)
                        else:
                            name = ''
                    new_tweak_set = {'custom':[],'params':{},'name':name}
                    for tweak in tweakset.split('&'):
                        if tweak=='default':
                            continue
                        if tweak.startswith('seed'):
                            new_tweak_set['custom'].append(tweak)
                            continue
                        try:
                            param, replacement = tweak.split('->')
                        except ValueError:
                            raise self.InvalidCmd("Tweak specification '%s'"%\
                                    tweak+" is incorrect. It should be of"+\
                                 " the form a->_any_function_of_(a,lambdaCMS).")
                        if param in ['logp','logm','log'] and \
                           replacement in ['logp','logm','log']:
                            new_tweak_set['custom'].append(tweak)
                            continue
                        try:
                            # for safety prefix parameters, because 'as' for alphas
                            # is a python reserved name for example
                            orig_param, orig_replacement = param, replacement
                            replacement = replacement.replace(param,
                                                        '__tmpprefix__%s'%param)
                            param = '__tmpprefix__%s'%param
                            res = float(eval(replacement.lower(),
                                         {'lambdacms':1.0,param.lower():98.85}))
                        except:                    
                            raise self.InvalidCmd("The substitution expression "+
                        "'%s' for the tweaked parameter"%orig_replacement+
                        " '%s' could not be evaluated. It must be an "%orig_param+
                        "expression of the parameter and 'lambdaCMS'.")
                        new_tweak_set['params'][param.lower()] = replacement.lower()
                    CMS_options['tweak'].append(new_tweak_set)

            elif option[0]=='--recompute_width':
                if option[1].lower() not in ['never','always','first_time','auto']:
                    raise self.InvalidCmd("The option 'recompute_width' can "+\
                  "only be 'never','always', 'first_time' or 'auto' (default).")
                CMS_options['recompute_width'] = option[1]
            elif option[0]=='--loop_filter':
                # Specify a loop, filter. See functions get_loop_filter and
                # user_filter in loop_diagram_generation.LoopAmplitude for
                # information on usage.
                CMS_options['loop_filter'] = '='.join(option[1:])
            elif option[0]=='--diff_lambda_power':
                #'secret' option to chose by which lambda power one should divide
                # the nwa-cms difference. Useful to set to 2 when doing the Born check
                # to see whether the NLO check will have sensitivity to the CMS
                # implementation
                try:
                    CMS_options['diff_lambda_power']=float(option[1])
                except ValueError:
                    raise self.InvalidCmd("the '--diff_lambda_power' option"+\
                            " must be an integer or float, not '%s'."%option[1])
            elif option[0]=='--lambda_plot_range':
                try:
                    plot_range=eval(option[1])
                except Exception as e:
                    raise self.InvalidCmd("The plot range specified %s"%option[1]+\
                                   " is not a valid syntax. Error:\n%s"%str(e))
                if not isinstance(plot_range,(list,tuple)) or \
                    len(plot_range)!=2 or any(not isinstance(p,(float,int)) 
                                                           for p in plot_range):                    
                    raise self.InvalidCmd("The plot range specified %s"\
                                                       %option[1]+" is invalid")
                CMS_options['lambda_plot_range']=list([float(p) for p in plot_range])
            elif option[0]=='--lambdaCMS':
                try:
                    lambda_values = eval(option[1])
                except SyntaxError:
                    raise self.InvalidCmd("'%s' is not a correct"%option[1]+
                                     " python expression for lambdaCMS values.")
                if isinstance(lambda_values,list):
                    if lambda_values[0]!=1.0:
                        raise self.InvalidCmd("The first value of the lambdaCMS values"+
                                " specified must be 1.0, not %s"%str(lambda_values))
                    for l in lambda_values:
                        if not isinstance(l,float):
                            raise self.InvalidCmd("All lambda CMS values must be"+
                                                          " float, not '%s'"%str(l))
                elif isinstance(lambda_values,(tuple,float)):
                    # Format here is then (lower_bound, N) were lower_bound is
                    # the minimum lambdaCMS value that must be probed and the
                    # integer N is the number of such values that must be 
                    # uniformly distributed in each intervale [1.0e-i,1.0e-(i+1)]
                    if isinstance(lambda_values, float):
                        # Use default of 10 for the number of lambda values
                        lower_bound = lambda_values
                        N = 10
                    else:
                        if isinstance(lambda_values[0],float) and \
                           isinstance(lambda_values[1],int):
                            lower_bound = lambda_values[0]
                            N = lambda_values[1]
                        else:
                            raise self.InvalidCmd("'%s' must be a "%option[1]+
                                               "tuple with types (float, int).")
                    lambda_values = create_lambda_values_list(lower_bound,N)
                else:
                    raise self.InvalidCmd("'%s' must be an expression"%option[1]+
                                          " for either a float, tuple or list.")
                lower_bound = lambda_values[-1]
                # and finally add 5 points for stability test on the last values
                # Depending on how the stab test will behave at NLO, we can 
                # consider automatically adding the values below
#                for stab in range(1,6):
#                    lambda_values.append((1.0+(stab/100.0))*lower_bound)

                CMS_options['lambdaCMS'] = lambda_values
            elif option[0]=='--cms':
                try:
                    CMS_expansion_orders, CMS_expansion_parameters = \
                                                            option[1].split(',')
                except ValueError:
                    raise self.InvalidCmd("CMS expansion specification '%s'"%\
                                                       args[i]+" is incorrect.")
                CMS_options['expansion_orders'] = [expansion_order for 
                             expansion_order in CMS_expansion_orders.split('&')]
                CMS_options['expansion_parameters'] = {}
                for expansion_parameter in CMS_expansion_parameters.split('&'):
                    try:
                        param, replacement = expansion_parameter.split('->')
                    except ValueError:
                        raise self.InvalidCmd("CMS expansion specification '%s'"%\
                          expansion_parameter+" is incorrect. It should be of"+\
                                 " the form a->_any_function_of_(a,lambdaCMS).")
                    try:
                        # for safety prefix parameters, because 'as' for alphas
                        # is a python reserved name for example
                        orig_param, orig_replacement = param, replacement
                        replacement = replacement.replace(param,
                                                        '__tmpprefix__%s'%param)
                        param = '__tmpprefix__%s'%param
                        res = float(eval(replacement.lower(),
                                         {'lambdacms':1.0,param.lower():98.85}))
                    except:                    
                        raise self.InvalidCmd("The substitution expression "+
                        "'%s' for CMS expansion parameter"%orig_replacement+
                        " '%s' could not be evaluated. It must be an "%orig_param+
                        "expression of the parameter and 'lambdaCMS'.")
                    # Put everything lower case as it will be done when
                    # accessing model variables
                    CMS_options['expansion_parameters'][param.lower()]=\
                                                             replacement.lower()
            else:
                raise self.InvalidCmd("The option '%s' is not reckognized."%option[0])

            i=i-1
        args = args[:i+1]
        
        if args[0]=='options':
            # Simple printout of the check command options
            logger_check.info("Options for the command 'check' are:")
            logger_check.info("{:<20}     {}".format('  name','default value'))
            logger_check.info("-"*40)
            for key, value in options.items():
                logger_check.info("{:<20} =   {}".format('--%s'%key,str(value)))
            return

        if args[0].lower()=='cmsoptions':
            # Simple printout of the special check cms options
            logger_check.info("Special options for the command 'check cms' are:")
            logger_check.info("{:<20}     {}".format('  name','default value'))
            logger_check.info("-"*40)
            for key, value in CMS_options.items():
                logger_check.info("{:<20} =   {}".format('--%s'%key,str(value)))
            return        
        
        # Set the seed here if not in cms check and if specified
        if args[0]!='cms' and options['seed']!=-1:
            # Not necessarily optimal as there could be additional call to
            # random() as the code develops, but at least it will encompass
            # everything in this way.
            
            if not hasattr(random, 'mg_seedset'):
                logger_check.info('Setting random seed to %d.'%options['seed'])
                random.seed(options['seed'])  
                random.mg_seedset = options['seed']
        
        proc_line = " ".join(args[1:])
        # Don't try to extract the process if just re-analyzing a saved run
        if not (args[0]=='cms' and options['analyze']!='None'):
            myprocdef = self.extract_process(proc_line)

            # Check that we have something
            if not myprocdef:
                raise self.InvalidCmd("Empty or wrong format process, please try again.")
            # For the check command, only the mode 'virt' make sense.
            if myprocdef.get('NLO_mode')=='all':
                myprocdef.set('NLO_mode','virt')
        else:
            myprocdef = None
            
        # If the test has to write out on disk, it should do so at the location
        # specified below where the user must be sure to have writing access.
        output_path = os.getcwd()

        if args[0] in ['timing','stability', 'profile'] and not \
                                        myprocdef.get('perturbation_couplings'):
            raise self.InvalidCmd("Only loop processes can have their "+
                                  " timings or stability checked.")

        if args[0]=='gauge' and \
                    not myprocdef.get('perturbation_couplings') in [[],['QCD']]:
            raise self.InvalidCmd(
"""Feynman vs unitary gauge comparisons can only be done if there are no loop
   propagators affected by this gauge. Typically, either processes at tree level
   or including only QCD perturbations can be considered here.""")

        if args[0]=='gauge' and len(self._curr_model.get('gauge')) < 2:
            raise self.InvalidCmd("The current model does not allow for both "+\
                                                   "Feynman and unitary gauge.")

        # Disable some loggers
        loggers = [logging.getLogger('madgraph.diagram_generation'),
                   logging.getLogger('madgraph.loop_diagram_generation'),
                   logging.getLogger('ALOHA'),
                   logging.getLogger('madgraph.helas_objects'),
                   logging.getLogger('madgraph.loop_exporter'),
                   logging.getLogger('madgraph.export_v4'),
                   logging.getLogger('cmdprint'),
                   logging.getLogger('madgraph.model'),
                   logging.getLogger('madgraph.base_objects')]
        old_levels = [log.level for log in loggers]
        for log in loggers:
            log.setLevel(logging.WARNING)

        # run the check
        cpu_time1 = time.time()
        # Run matrix element generation check on processes

        # The aloha python output has trouble when doing (tree level of course)
        # python output and that loop_mode is True at the beginning.
        # So as a temporary fix for the problem that after doing a check at NLO
        # then a check at LO will fail, I make sure I set it to False if the
        # process is a tree-level one
        if myprocdef:
            if myprocdef.get('perturbation_couplings')==[]:
                aloha.loop_mode = False

        comparisons = []
        gauge_result = []
        gauge_result_no_brs = []
        lorentz_result =[]
        nb_processes = 0
        timings = []
        stability = []
        profile_time = []
        profile_stab = []
        cms_results = []

        if "_cuttools_dir" in dir(self):
            CT_dir = self._cuttools_dir
        else:
            CT_dir =""
            if "MLReductionLib" in MLoptions:
                if 1 in MLoptions["MLReductionLib"]:
                    MLoptions["MLReductionLib"].remove(1)
        # directories for TIR
        TIR_dir={}
        if "_iregi_dir" in dir(self):
            TIR_dir['iregi_dir']=self._iregi_dir
        else:
            if "MLReductionLib" in MLoptions:
                if 3 in MLoptions["MLReductionLib"]:
                    logger_check.warning('IREGI not available on your system; it will be skipped.')                    
                    MLoptions["MLReductionLib"].remove(3)


        if "MLReductionLib" in MLoptions:
            if 2 in MLoptions["MLReductionLib"]:
                logger_check.warning('PJFRY not supported anymore; it will be skipped.')                    
                MLoptions["MLReductionLib"].remove(2)
                    
        if 'golem' in self.options and isinstance(self.options['golem'],str):
            TIR_dir['golem_dir']=self.options['golem']
        else:
            if "MLReductionLib" in MLoptions:
                if 4 in MLoptions["MLReductionLib"]:
                    logger_check.warning('GOLEM not available on your system; it will be skipped.')
                    MLoptions["MLReductionLib"].remove(4)
        
        if 'samurai' in self.options and isinstance(self.options['samurai'],str):
            TIR_dir['samurai_dir']=self.options['samurai']
        else:
            if "MLReductionLib" in MLoptions:
                if 5 in MLoptions["MLReductionLib"]:
                    logger_check.warning('Samurai not available on your system; it will be skipped.')
                    MLoptions["MLReductionLib"].remove(5)
        
        if 'collier' in self.options and isinstance(self.options['collier'],str):
            TIR_dir['collier_dir']=self.options['collier']
        else:
            if "MLReductionLib" in MLoptions:
                if 7 in MLoptions["MLReductionLib"]:
                    logger_check.warning('Collier not available on your system; it will be skipped.')
                    MLoptions["MLReductionLib"].remove(7)
        
        if 'ninja' in self.options and isinstance(self.options['ninja'],str):
            TIR_dir['ninja_dir']=self.options['ninja']
        else:
            if "MLReductionLib" in MLoptions:
                if 6 in MLoptions["MLReductionLib"]:
                    logger_check.warning('Ninja not available on your system; it will be skipped.')
                    MLoptions["MLReductionLib"].remove(6)
        
        if args[0] in ['timing']:
            timings = process_checks.check_timing(myprocdef,
                                                  param_card = param_card,
                                                  cuttools=CT_dir,
                                                  tir=TIR_dir,
                                                  options = options,
                                                  cmd = self,
                                                  output_path = output_path,
                                                  MLOptions = MLoptions
                                                  )        

        if args[0] in ['stability']:
            stability=process_checks.check_stability(myprocdef,
                                                  param_card = param_card,
                                                  cuttools=CT_dir,
                                                  tir=TIR_dir,
                                                  options = options,
                                                  output_path = output_path,
                                                  cmd = self,
                                                  MLOptions = MLoptions)

        if args[0] in ['profile']:
            # In this case timing and stability will be checked one after the
            # other without re-generating the process.
            profile_time, profile_stab = process_checks.check_profile(myprocdef,
                                                  param_card = param_card,
                                                  cuttools=CT_dir,
                                                  tir=TIR_dir,
                                                  options = options,
                                                  MLOptions = MLoptions,
                                                  output_path = output_path,
                                                  cmd = self)

        if args[0] in  ['gauge', 'full'] and \
          len(self._curr_model.get('gauge')) == 2 and\
                        myprocdef.get('perturbation_couplings') in [[],['QCD']]:

            line = " ".join(args[1:])
            myprocdef = self.extract_process(line)
            if gauge == 'unitary':
                myprocdef_unit = myprocdef
                self.do_set('gauge Feynman', log=False)
                myprocdef_feyn = self.extract_process(line)              
            else:
                myprocdef_feyn = myprocdef
                self.do_set('gauge unitary', log=False)
                myprocdef_unit = self.extract_process(line)

            nb_part_unit = len(myprocdef_unit.get('model').get('particles'))
            nb_part_feyn = len(myprocdef_feyn.get('model').get('particles'))
            if nb_part_feyn == nb_part_unit:
                logger_check.error('No Goldstone present for this check!!')
            gauge_result_no_brs = process_checks.check_unitary_feynman(
                                                myprocdef_unit, myprocdef_feyn,
                                                param_card = param_card,
                                                options=options,
                                                cuttools=CT_dir,
                                                tir=TIR_dir,
                                                reuse = options['reuse'],
                                                output_path = output_path,
                                                cmd = self)
            
            # restore previous settings
            self.do_set('gauge %s' % gauge, log=False)
            nb_processes += len(gauge_result_no_brs)            

        if args[0] in  ['permutation', 'full']:
            comparisons = process_checks.check_processes(myprocdef,
                                            param_card = param_card,
                                            quick = True,
                                            cuttools=CT_dir,
                                            tir=TIR_dir,
                                            reuse = options['reuse'],
                                            cmd = self,
                                            output_path = output_path,
                                            options=options)
            nb_processes += len(comparisons[0])

        if args[0] in ['lorentz', 'full']:
            myprocdeff = copy.copy(myprocdef)
            lorentz_result = process_checks.check_lorentz(myprocdeff,
                                          param_card = param_card,
                                          cuttools=CT_dir,
                                          tir=TIR_dir,
                                          reuse = options['reuse'],
                                          cmd = self,
                                          output_path = output_path,
                                          options=options)
            nb_processes += len(lorentz_result)

        if args[0] in  ['brs', 'full']:
            gauge_result = process_checks.check_gauge(myprocdef,
                                          param_card = param_card,
                                          cuttools=CT_dir,
                                          tir=TIR_dir,
                                          reuse = options['reuse'],
                                          cmd = self,
                                          output_path = output_path,
                                          options=options)
            nb_processes += len(gauge_result)

        # The CMS check is typically more complicated and slower than others
        # so we don't run it automatically with 'full'.
        if args[0] in ['cms']:
            
            cms_original_setup = self.options['complex_mass_scheme']
            process_line = " ".join(args[1:])
            # Merge in the CMS_options to the options
            for key, value in CMS_options.items():
                if key=='tweak':
                    continue
                if key not in options:
                    options[key] = value
                else:
                    raise MadGraph5Error("Option '%s' is both in the option"%key+\
                                                   " and CMS_option dictionary.") 
            
            if options['analyze']=='None':
                cms_results = []
                for tweak in CMS_options['tweak']:
                    options['tweak']=tweak
                    # Try to guess the save path and try to load it before running
                    guessed_proc = myprocdef.get_process(
                      [leg.get('ids')[0] for leg in myprocdef.get('legs') 
                                                       if not leg.get('state')],
                      [leg.get('ids')[0] for leg in myprocdef.get('legs')
                                                           if leg.get('state')])
                    save_path = process_checks.CMS_save_path('pkl',
                    {'ordered_processes':[guessed_proc.base_string()],
                     'perturbation_orders':guessed_proc.get('perturbation_couplings')}, 
                             self._curr_model, options, output_path=output_path)
                    if os.path.isfile(save_path) and options['reuse']:
                        cms_result = save_load_object.load_from_file(save_path)
                        logger_check.info("The cms check for tweak %s is recycled from file:\n %s"%
                                                      (tweak['name'],save_path))
                        if cms_result is None:
                            raise self.InvalidCmd('The complex mass scheme check result'+
                            " file below could not be read.\n     %s"%save_path)
                    else:      
                        cms_result = process_checks.check_complex_mass_scheme(
                                              process_line,
                                              param_card = param_card,
                                              cuttools=CT_dir,
                                              tir=TIR_dir,
                                              cmd = self,
                                              output_path = output_path,
                                              MLOptions = MLoptions,
                                              options=options)
                        # Now set the correct save path
                        save_path = process_checks.CMS_save_path('pkl', cms_result, 
                             self._curr_model, options, output_path=output_path)
                    cms_results.append((cms_result,save_path,tweak['name']))
            else:
                cms_result = save_load_object.load_from_file(
                                               options['analyze'].split(',')[0])
                cms_results.append((cms_result,options['analyze'].split(',')[0],
                                               CMS_options['tweak'][0]['name']))
                if cms_result is None:
                    raise self.InvalidCmd('The complex mass scheme check result'+
                       " file below could not be read.\n     %s"
                                              %options['analyze'].split(',')[0])

            # restore previous settings
            self.do_set('complex_mass_scheme %s'%str(cms_original_setup),
                                                                      log=False)
            # Use here additional key 'ordered_processes'
            nb_processes += len(cms_result['ordered_processes'])

        cpu_time2 = time.time()
        logger_check.info("%i check performed in %s"% (nb_processes,
                                  misc.format_time(int(cpu_time2 - cpu_time1))))

        if args[0] in ['cms']:
                text = "Note that the complex mass scheme test in principle only\n"
                text+= "works for stable particles in final states.\n\ns"            
        if args[0] not in ['timing','stability', 'profile', 'cms']:
            if self.options['complex_mass_scheme']:
                text = "Note that Complex mass scheme gives gauge/lorentz invariant\n"
                text+= "results only for stable particles in final states.\n\ns"
            elif not myprocdef.get('perturbation_couplings'):
                text = "Note That all width have been set to zero for those checks\n\n"
            else:
                text = "\n"
        else:
            text ="\n"

        if timings:
            text += 'Timing result for the '+('optimized' if \
              self.options['loop_optimized_output'] else 'default')+' output:\n'

            text += process_checks.output_timings(myprocdef, timings)
        if stability:
            text += 'Stability result for the '+('optimized' if \
              self.options['loop_optimized_output'] else 'default')+' output:\n'
            text += process_checks.output_stability(stability,output_path)

        if profile_time and profile_stab:
            text += 'Timing result '+('optimized' if \
                    self.options['loop_optimized_output'] else 'default')+':\n'
            text += process_checks.output_profile(myprocdef, profile_stab,
                             profile_time, output_path, options['reuse']) + '\n'
        if lorentz_result:
            text += 'Lorentz invariance results:\n'
            text += process_checks.output_lorentz_inv(lorentz_result) + '\n'
        if gauge_result:
            text += 'Gauge results:\n'
            text += process_checks.output_gauge(gauge_result) + '\n'
        if gauge_result_no_brs:
            text += 'Gauge results (switching between Unitary/Feynman/axial gauge):\n'
            text += process_checks.output_unitary_feynman(gauge_result_no_brs) + '\n'
        if cms_results:
            text += 'Complex mass scheme results (varying width in the off-shell regions):\n'
            cms_result = cms_results[0][0]
            if len(cms_results)>1:
                analyze = []
                for i, (cms_res, save_path, tweakname) in enumerate(cms_results):
                    save_load_object.save_to_file(save_path, cms_res)
                    logger_check.info("Pickle file for tweak '%s' saved to disk at:\n ->%s"%
                                                          (tweakname,save_path))
                    if i==0:
                        analyze.append(save_path)
                    else:
                        analyze.append('%s(%s)'%(save_path,tweakname))
                options['analyze']=','.join(analyze)
                options['tweak']  = CMS_options['tweak'][0]
            
            self._cms_checks.append({'line':line, 'cms_result':cms_result,
                                  'options':options, 'output_path':output_path})
            text += process_checks.output_complex_mass_scheme(cms_result,
              output_path, options, self._curr_model,
              output='concise_text' if options['report']=='concise' else 'text')+'\n'

        if comparisons and len(comparisons[0])>0:
            text += 'Process permutation results:\n'
            text += process_checks.output_comparisons(comparisons[0]) + '\n'
            self._comparisons = comparisons

        # We use the reuse tag for an alternative way of skipping the pager.
        if len(text.split('\n'))>20 and not '-reuse' in line and text!='':
            if 'test_manager' not in sys.argv[0]:
                pydoc.pager(text)

        # Restore diagram logger
        for i, log in enumerate(loggers):
            log.setLevel(old_levels[i])

        # Output the result to the interface directly if short enough or if it
        # was anyway not output to the pager
        if len(text.split('\n'))<=20 or options['reuse']:
            # Useful to really specify what logger is used for ML acceptance tests
            logging.getLogger('madgraph.check_cmd').info(text)
        else:
            logging.getLogger('madgraph.check_cmd').debug(text)

        # clean the globals created.
        process_checks.clean_added_globals(process_checks.ADDED_GLOBAL)
        if not options['reuse']:
            process_checks.clean_up(self._mgme_dir)


    def clean_process(self):
        """ensure that all processes are cleaned from memory.
        typically called from import model and generate XXX command
        """

        aloha_lib.KERNEL.clean()
        # Reset amplitudes
        self._curr_amps = diagram_generation.AmplitudeList()
        # Reset Process definition
        self._curr_proc_defs = base_objects.ProcessDefinitionList()
        # Reset Helas matrix elements
        self._curr_matrix_elements = helas_objects.HelasMultiProcess()
        self._generate_info = ""
        # Reset _done_export, since we have new process
        self._done_export = False
        # Also reset _export_format and _export_dir
        self._export_format = None        
        
            
    # Generate a new amplitude
    def do_generate(self, line):
        """Main commands: Generate an amplitude for a given process"""

        self.clean_process()
        self._generate_info = line

        # Call add process
        args = self.split_arg(line)
        args.insert(0, 'process')
        self.do_add(" ".join(args))

    def extract_process(self, line, proc_number = 0, overall_orders = {}):
        """Extract a process definition from a string. Returns
        a ProcessDefinition."""

        orig_line = line
        # Check basic validity of the line
        if not len(re.findall('>\D', line)) in [1,2]:
            self.do_help('generate')
            raise self.InvalidCmd('Wrong use of \">\" special character.')


        # Perform sanity modifications on the lines:
        # Add a space before and after any > , $ / | [ ]
        space_before = re.compile(r"(?P<carac>\S)(?P<tag>[\\[\\]/\,\\$\\>|])(?P<carac2>\S)")
        line = space_before.sub(r'\g<carac> \g<tag> \g<carac2>', line)

        # Use regular expressions to extract s-channel propagators,
        # forbidden s-channel propagators/particles, coupling orders
        # and process number, starting from the back

        # Start with process number (identified by "@")
        proc_number_pattern = re.compile("^(.+)@\s*(\d+)\s*(.*)$")
        proc_number_re = proc_number_pattern.match(line)
        if proc_number_re:
            proc_number = int(proc_number_re.group(2))
            line = proc_number_re.group(1)+ proc_number_re.group(3)
            #overall_order are already handle but it is better to pass the info to each group
        
        # Now check for perturbation orders, specified in between squared brackets
        perturbation_couplings_pattern = \
          re.compile("^(?P<proc>.+>.+)\s*\[\s*((?P<option>\w+)\s*\=)?\s*"+\
                               "(?P<pertOrders>(\w+\s*)*)\s*\]\s*(?P<rest>.*)$")
        perturbation_couplings_re = perturbation_couplings_pattern.match(line)
        perturbation_couplings = ""
        LoopOption= 'tree'
        HasBorn= True
        if perturbation_couplings_re:
            perturbation_couplings = perturbation_couplings_re.group("pertOrders")
            option=perturbation_couplings_re.group("option")
            if option:
                if option in self._valid_nlo_modes:
                    LoopOption=option
                    if option=='sqrvirt':
                        LoopOption='virt'
                        HasBorn=False
                    elif option=='noborn':
                        HasBorn=False
                else:
                    raise self.InvalidCmd("NLO mode %s is not valid. "%option+\
                       "Valid modes are %s. "%str(self._valid_nlo_modes))
            else:
                LoopOption='all'

            line = perturbation_couplings_re.group("proc")+\
                     perturbation_couplings_re.group("rest")
                        
        ## Now check for orders/squared orders/constrained orders
        order_pattern = re.compile(\
           "^(?P<before>.+>.+)\s+(?P<name>(\w|(\^2))+)\s*(?P<type>"+\
                    "(=|(<=)|(==)|(===)|(!=)|(>=)|<|>))\s*(?P<value>-?\d+)\s*?(?P<after>.*)")
        order_re = order_pattern.match(line)
        squared_orders = {}
        orders = {}
        constrained_orders = {}
        
        # define the various coupling order alias 
        coupling_alias = {}
        model_orders = self._curr_model.get('coupling_orders')
        if 'EW' in model_orders:
            if 'QED' not in model_orders:
                coupling_alias['QED'] = 'EW'
                coupling_alias['QED^2'] = 'EW^2'
            if 'aEW' not in model_orders:
                coupling_alias['aEW'] = 'EW^2=2*'
        elif 'QED' in model_orders:
            coupling_alias['EW'] = 'QED'
            coupling_alias['EW^2'] = 'QED^2'
            if 'aEW' not in model_orders:
                coupling_alias['aEW'] = 'QED^2=2*'
        if 'QCD' in model_orders:
            if 'aS' not in model_orders:
                coupling_alias['aS'] = 'QCD^2=2*'
        
        ## The 'split_orders' (i.e. those for which individual matrix element
        ## evalutations must be provided for each corresponding order value) are
        ## defined from the orders specified in between [] and any order for
        ## which there are squared order constraints.
        split_orders = []
        while order_re:
            type = order_re.group('type')
            name =  order_re.group('name')
            value = int(order_re.group('value'))
            if name in coupling_alias:
                old_name,old_value = name,value
                
                name = coupling_alias[name]
                if name.endswith('=2*'):
                    name = name[:-3]
                    value *= 2
                logger.info("change syntax %s=%s to %s=%s to correspond to UFO model convention", 
                            old_name, old_value, name, value)
            if name.endswith('^2'):
                basename = name[:-2]
                if basename not in list(model_orders) + ['WEIGHTED']:
                    valid = list(model_orders) +list(coupling_alias.keys()) + ['WEIGHTED']
                    raise self.InvalidCmd("model order %s not valid for this model (valid one are: %s). Please correct" % (name, ', '.join(valid))) 

                if type not in self._valid_sqso_types:
                    raise self.InvalidCmd("Type of squared order "+\
                                 "constraint '%s'"% type+" is not supported.")
                if type == '=':
                    logger.warning("Interpreting '%(n)s=%(v)s' as '%(n)s<=%(v)s'" %\
                                       {'n':name, 'v': value})
                    type = "<="
                squared_orders[basename] = (value,type)
            else:
                if name not in model_orders and name!='WEIGHTED':
                    valid = list(model_orders) + list(coupling_alias.keys())
                    raise self.InvalidCmd("model order %s not valid for this model (valid one are: %s). Please correct" % (name, ', '.join(valid))) 
                if type not in self._valid_amp_so_types:
                    raise self.InvalidCmd("Amplitude order constraints can only be of type %s"%\
                    (', '.join(self._valid_amp_so_types))+", not '%s'."%type)
                name = order_re.group('name')
                value = int(order_re.group('value'))
                if type in ['=', '<=']:
                    if type == '=' and value != 0:
                        logger.warning("Interpreting '%(n)s=%(v)s' as '%(n)s<=%(v)s'" %\
                                       {'n':name, 'v': value}) 
                    orders[name] = value
                elif type == "==":
                    constrained_orders[name] = (value, type)
                    if name not in squared_orders:
                        squared_orders[name] = (2 * value,'==')
                    if True:#name not in orders:
                        orders[name] = value
                    
                elif type == ">":
                    constrained_orders[name] = (value, type)
                    if name not in squared_orders:
                        squared_orders[name] = (2 * value,'>')
            
            line = '%s %s' % (order_re.group('before'),order_re.group('after')) 
            order_re = order_pattern.match(line)   
                   
        # handle the case where default is not 99 and some coupling defined
        if self.options['default_unset_couplings'] != 99 and \
                                                     (orders or squared_orders): 
                           
                to_set = [name for name in self._curr_model.get('coupling_orders')
                          if name not in orders and name not in squared_orders]
                if to_set:
                    logger.info('the following coupling will be allowed up to the maximal value of %s: %s' % 
                            (self.options['default_unset_couplings'], ', '.join(to_set)), '$MG:BOLD')
                for name in to_set:
                    orders[name] = int(self.options['default_unset_couplings'])
        
        #only allow amplitue restrctions >/ == for LO/tree level
        if constrained_orders and LoopOption != 'tree':
            raise self.InvalidCmd("Amplitude order constraints (for not LO processes) can only be of type %s"%\
                        (', '.join(['<=']))+", not '%s'."%type)

        # If the squared orders are defined but not the orders, assume 
        # orders=sq_orders. In case the squared order has a negative value or is
        # defined with the '>' operato, then this order correspondingly set to 
        # be maximal (99) since there is no way to know, during generation, if 
        # the amplitude being contstructed will be leading or not.
        # This only applies when no perturbation couplings are provided, ie
        # for LO-only generation
        if orders=={} and squared_orders!={} and not perturbation_couplings:
            for order in squared_orders.keys():
                if squared_orders[order][0]>=0 and squared_orders[order][1]!='>':
                    orders[order]=squared_orders[order][0]
                else:
                    orders[order]=99
        

        if not self._curr_model['case_sensitive']:
            # Particle names lowercase
            line = line.lower()

        # Now check for forbidden particles, specified using "/"
        slash = line.find("/")
        dollar = line.find("$")
        forbidden_particles = ""
        if slash > 0:
            if dollar > slash:
                forbidden_particles_re = re.match("^(.+)\s*/\s*(.+\s*)(\$.*)$", line)
            else:
                forbidden_particles_re = re.match("^(.+)\s*/\s*(.+\s*)$", line)
            if forbidden_particles_re:
                forbidden_particles = forbidden_particles_re.group(2)
                line = forbidden_particles_re.group(1)
                if len(forbidden_particles_re.groups()) > 2:
                    line = line + forbidden_particles_re.group(3)

        # Now check for forbidden schannels, specified using "$$"
        forbidden_schannels_re = re.match("^(.+)\s*\$\s*\$\s*(.+)\s*$", line)
        forbidden_schannels = ""
        if forbidden_schannels_re:
            forbidden_schannels = forbidden_schannels_re.group(2)
            line = forbidden_schannels_re.group(1)

        # Now check for forbidden onshell schannels, specified using "$"
        forbidden_onsh_schannels_re = re.match("^(.+)\s*\$\s*(.+)\s*$", line)
        forbidden_onsh_schannels = ""
        if forbidden_onsh_schannels_re:
            forbidden_onsh_schannels = forbidden_onsh_schannels_re.group(2)
            line = forbidden_onsh_schannels_re.group(1)

        # Now check for required schannels, specified using "> >"
        required_schannels_re = re.match("^(.+?)>(.+?)>(.+)$", line)
        required_schannels = ""
        if required_schannels_re:
            required_schannels = required_schannels_re.group(2)
            line = required_schannels_re.group(1) + ">" + \
                   required_schannels_re.group(3)

        args = self.split_arg(line)

        myleglist = base_objects.MultiLegList()
        state = False

        # Extract process
        for part_name in args:
            if part_name == '>':
                if not myleglist:
                    raise self.InvalidCmd("No final state particles")
                state = True
                continue

            # check if the particle is tagged (!PART!)
            if part_name.startswith('!') and part_name.endswith('!'):
                part_name = part_name[1:-1]
                is_tagged = True
            elif part_name.endswith('!') and part_name.count('!') == 2 and part_name[:part_name.find('!')].isdigit():
                part_name = part_name.replace('!','')
                is_tagged = True
#                misc.sprint(part_name)
            else:
                is_tagged = False

            # check that only final-state particles are tagged
            if is_tagged and not state:
                raise self.InvalidCmd("initial particles cannot be tagged")

            mylegids = []
            polarization = []
            if '{' in part_name:
                part_name, pol = part_name.split('{',1)
                pol, rest = pol.split('}',1)
                
                no_dup_name = part_name
                while True:
                    try:
                        spin = self._curr_model.get_particle(no_dup_name).get('spin')
                        mass = self._curr_model.get_particle(no_dup_name).get('mass')
                        break
                    except AttributeError:
                        if no_dup_name in self._multiparticles:
                            spins = set([self._curr_model.get_particle(p).get('spin') for p in self._multiparticles[no_dup_name]])
                            mass = set([self._curr_model.get_particle(p).get('mass') for p in self._multiparticles[no_dup_name]])

                            if len(spins) > 1:
                                raise self.InvalidCmd('Can not use polarised on multi-particles for multi-particles with various spin')
                            else:
                                spin = spins.pop()
                                break

                        elif no_dup_name[0].isdigit():
                            no_dup_name = no_dup_name[1:]
                        else:
                            raise self.InvalidCmd('%s is not defined in the model' % no_dup_name)

                if rest:
                    raise self.InvalidCmd('A space is required after the "}" symbol to separate particles')
                ignore  =False
                for i,p in enumerate(pol):
                    if ignore or p==',':
                        ignore= False
                        continue
                    if p in ['t','T']:
                        if spin == 3:
                            polarization += [1,-1]
                        else:
                            raise self.InvalidCmd('"T" (transverse) polarization are only supported for spin one particle.')
                    elif p in ['l', 'L']:
                        if spin == 3:
                            logger.warning('"L" polarization is interpreted as Left for Longitudinal please use "0".')
                        polarization += [-1]
                    elif p in ['R','r']:
                        polarization += [1]
                    elif p in ["A",'a']:
                        if spin == 3:
                            polarization += [99]
                        else:
                            raise self.InvalidCmd('"A" (auxiliary) polarization are only supported for spin one particle.')
                    elif p in ['+']:
                        if i +1 < len(pol) and pol[i+1].isdigit():
                            p = int(pol[i+1])
                            if abs(p) > 3: 
                                raise self.InvalidCmd("polarization are between -3 and 3")
                            polarization.append(p)
                            ignore = True
                        else:
                            polarization += [1]
                    elif p in ['-']:
                        if i+1 < len(pol) and pol[i+1].isdigit():
                            p = int(pol[i+1])
                            if abs(p) > 3: 
                                raise self.InvalidCmd("polarization are between -3 and 3")
                            polarization.append(-p)
                            ignore = True
                        else:
                            polarization += [-1]
                    elif p in [0,'0']:
                        if spin in [1,2]:
                            raise self.InvalidCmd('"0" (longitudinal) polarization are not supported for scalar/fermion.')
                        elif spin in [3,5] and (mass == "ZERO" or "ZERO" in mass):
                            logger.info('"0" (longitudinal) polarization detected for massless boson.')
                            polarization += [0] # those mode will be bypass at generation time
                                                # important to keep it here in presence of multi-particles
                        else:
                            polarization += [0]
                    elif p.isdigit():
                        p = int(p)
                        if abs(p) > 3: 
                            raise self.InvalidCmd("polarization are between -3 and 3")
                        polarization.append(p)
                    else:
                        raise self.InvalidCmd('Invalid Polarization')

            duplicate =1
            if part_name in self._multiparticles:
                # multiparticles cannot be tagged
                if is_tagged:
                    raise self.InvalidCmd("Multiparticles cannot be tagged")
                if isinstance(self._multiparticles[part_name][0], list):
                    raise self.InvalidCmd("Multiparticle %s is or-multiparticle" % part_name + \
                          " which can be used only for required s-channels")
                mylegids.extend(self._multiparticles[part_name])
            elif part_name.isdigit() or part_name.startswith('-') and part_name[1:].isdigit():
                if int(part_name) in self._curr_model.get('particle_dict'):
                    mylegids.append(int(part_name))
                else:
                    raise self.InvalidCmd("No pdg_code %s in model" % part_name)
            else:
                mypart = self._curr_model['particles'].get_copy(part_name)
                
                if mypart:
                    mylegids.append(mypart.get_pdg_code())
                else:
                    # check for duplication flag!
                    if part_name[0].isdigit():
                        duplicate, part_name = int(part_name[0]), part_name[1:]
                        if part_name in self._multiparticles:
                            if isinstance(self._multiparticles[part_name][0], list):
                                raise self.InvalidCmd(\
                                      "Multiparticle %s is or-multiparticle" % part_name + \
                                      " which can be used only for required s-channels")
                            mylegids.extend(self._multiparticles[part_name])                        
                        else:
                            mypart = self._curr_model['particles'].get_copy(part_name)
                            mylegids.append(mypart.get_pdg_code())

            if mylegids:
                for _ in range(duplicate):
                    if LoopOption in ['virt','sqrvirt','tree','noborn']:
                        # check that no tagged particles exist in this mode
                        if is_tagged:
                            raise self.InvalidCmd(
                                "%s mode does not handle tagged particles" % LoopOption)

                        myleglist.append(base_objects.MultiLeg({'ids':mylegids,
                                                            'state':state,
                                                            'polarization': polarization}))
                    else:
                        myleglist.append(fks_tag.MultiTagLeg({'ids':mylegids,
                                                          'state':state,
                                                          'polarization': polarization,
                                                          'is_tagged':is_tagged}))
            else:
                raise self.InvalidCmd("No particle %s in model" % part_name)

        if any(['is_tagged' in l.keys()  and l['is_tagged'] for l in myleglist]):
            logger.warning('The process involves tagged particles. Please consider citing arXiv:2106.02059 if relevant.')

        # Apply the keyword 'all' for perturbed coupling orders.
        if perturbation_couplings.lower() in ['all', 'loonly']:
            if perturbation_couplings.lower() in ['loonly']:
                LoopOption = 'LOonly'
            perturbation_couplings=' '.join(self._curr_model['perturbation_couplings'])


        if [leg for leg in myleglist if leg.get('state') == True]:
            # We have a valid process
            # Extract perturbation orders
            perturbation_couplings_list = perturbation_couplings.split()
            if perturbation_couplings_list==['']:
                perturbation_couplings_list=[]
            # Correspondingly set 'split_order' from the squared orders and the
            # perturbation couplings list
            split_orders=misc.make_unique(perturbation_couplings_list+list(squared_orders.keys()))
            try:
                split_orders.sort(key=lambda elem: 0 if elem=='WEIGHTED' else
                                       self._curr_model.get('order_hierarchy')
                                       [elem if not elem.endswith('.sqrt') else elem[:-5]])
            except KeyError:
                raise self.InvalidCmd("The loaded model does not defined a "+\
                    " coupling order hierarchy for these couplings: %s"%\
                      str([so for so in split_orders if so!='WEIGHTED' and so not 
                                 in list(self._curr_model['order_hierarchy'].keys())]))

            # If the loopOption is 'tree' then the user used the syntax 
            # [tree= Orders] for the sole purpose of setting split_orders. We
            # then empty the perturbation_couplings_list at this stage.
            if LoopOption=='tree':
                perturbation_couplings_list = []
            if perturbation_couplings_list and LoopOption not in ['real', 'LOonly']:
                if not isinstance(self._curr_model,loop_base_objects.LoopModel):
                    raise self.InvalidCmd(\
                      "The current model does not allow for loop computations.")
                else:
                    for pert_order in perturbation_couplings_list:
                        if pert_order not in self._curr_model['perturbation_couplings']:
                            raise self.InvalidCmd(\
                                "Perturbation order %s is not among" % pert_order + \
                                " the perturbation orders allowed for by the loop model.")
            if not self.options['loop_optimized_output'] and \
                         LoopOption not in ['tree','real'] and split_orders!=[]:
                logger.warning('The default output mode (loop_optimized_output'+\
                  ' = False) does not support evaluations for given powers of'+\
                  ' coupling orders. MadLoop output will therefore not be'+\
                  ' able to provide such quantities.')
                split_orders = []
                       
            # Now extract restrictions
            forbidden_particle_ids = \
                              self.extract_particle_ids(forbidden_particles)
            if forbidden_particle_ids and \
               isinstance(forbidden_particle_ids[0], list):
                raise self.InvalidCmd(\
                      "Multiparticle %s is or-multiparticle" % part_name + \
                      " which can be used only for required s-channels")
            forbidden_onsh_schannel_ids = \
                              self.extract_particle_ids(forbidden_onsh_schannels)
            forbidden_schannel_ids = \
                              self.extract_particle_ids(forbidden_schannels)
            if forbidden_onsh_schannel_ids and \
               isinstance(forbidden_onsh_schannel_ids[0], list):
                raise self.InvalidCmd("Multiparticle %s is or-multiparticle" % part_name + \
                      " which can be used only for required s-channels")
            if forbidden_schannel_ids and \
               isinstance(forbidden_schannel_ids[0], list):
                raise self.InvalidCmd("Multiparticle %s is or-multiparticle" % part_name + \
                      " which can be used only for required s-channels")
            required_schannel_ids = \
                               self.extract_particle_ids(required_schannels)
            if required_schannel_ids and not \
                   isinstance(required_schannel_ids[0], list):
                required_schannel_ids = [required_schannel_ids]
            
            sqorders_values = dict([(k,v[0]) for k, v in squared_orders.items()])
            if len([1 for sqo_v in sqorders_values.values() if sqo_v<0])>1:
                raise self.InvalidCmd(
                  "At most one negative squared order constraint can be specified.")
            
            sqorders_types = dict([(k,v[1]) for k, v in squared_orders.items()]) 
            
            out = base_objects.ProcessDefinition({'legs': myleglist,
                              'model': self._curr_model,
                              'id': proc_number,
                              'orders': orders,
                              'squared_orders':sqorders_values,
                              'sqorders_types':sqorders_types,
                              'constrained_orders': constrained_orders,
                              'forbidden_particles': forbidden_particle_ids,
                              'forbidden_onsh_s_channels': forbidden_onsh_schannel_ids,
                              'forbidden_s_channels': forbidden_schannel_ids,
                              'required_s_channels': required_schannel_ids,
                              'overall_orders': overall_orders,
                              'perturbation_couplings': perturbation_couplings_list,
                              'has_born':HasBorn,
                              'NLO_mode':LoopOption,
                              'split_orders':split_orders
                              })
            return out
        #                       'is_decay_chain': decay_process\


    def create_loop_induced(self, line, myprocdef=None):
        """ Routine to create the MultiProcess for the loop-induced case"""
        
        args = self.split_arg(line)
        
        warning_duplicate = True
        if '--no_warning=duplicate' in args:
            warning_duplicate = False
            args.remove('--no_warning=duplicate')
        
        # Check the validity of the arguments
        self.check_add(args)
        if args[0] == 'process':
            args = args[1:]
        
        # special option for 1->N to avoid generation of kinematically forbidden
        #decay.
        if args[-1].startswith('--optimize'):
            optimize = True
            args.pop()
        else:
            optimize = False

        # Extract potential loop_filter  
        loop_filter=None        
        for arg in args:
            if arg.startswith('--loop_filter='):
                loop_filter = arg[14:]
            #if not isinstance(self, extended_cmd.CmdShell):
            #    raise self.InvalidCmd, "loop_filter is not allowed in web mode"
        args = [a for a in args if not a.startswith('--loop_filter=')]
        
        if not myprocdef:
            myprocdef = self.extract_process(' '.join(args))
        
        myprocdef.set('NLO_mode', 'noborn')
            
        # store the first process (for the perl script)
        if not self._generate_info:
            self._generate_info = line
                
        # Reset Helas matrix elements
        #self._curr_matrix_elements = helas_objects.HelasLoopInducedMultiProcess()


        # Check that we have the same number of initial states as
        # existing processes
        if self._curr_amps and self._curr_amps[0].get_ninitial() != \
               myprocdef.get_ninitial():
            raise self.InvalidCmd("Can not mix processes with different number of initial states.")               
      
        if self._curr_amps and (not isinstance(self._curr_amps[0], loop_diagram_generation.LoopAmplitude) or \
             self._curr_amps[0]['has_born']):
            raise self.InvalidCmd("Can not mix loop induced process with not loop induced process")
            
        # Negative coupling order contraints can be given on at most one
        # coupling order (and either in squared orders or orders, not both)
        if len([1 for val in list(myprocdef.get('orders').values())+\
                      list(myprocdef.get('squared_orders').values()) if val<0])>1:
            raise MadGraph5Error("Negative coupling order constraints"+\
              " can only be given on one type of coupling and either on"+\
                           " squared orders or amplitude orders, not both.")

        cpu_time1 = time.time()

        # Generate processes
        if self.options['group_subprocesses'] == 'Auto':
                collect_mirror_procs = True
        else:
            collect_mirror_procs = self.options['group_subprocesses']
        ignore_six_quark_processes = \
                       self.options['ignore_six_quark_processes'] if \
                       "ignore_six_quark_processes" in self.options \
                       else []

        # Decide here wether one needs a LoopMultiProcess or a MultiProcess

        myproc = loop_diagram_generation.LoopInducedMultiProcess(myprocdef,
                                 collect_mirror_procs = collect_mirror_procs,
                                 ignore_six_quark_processes = ignore_six_quark_processes,
                                 optimize=optimize,
                                 loop_filter=loop_filter)

        for amp in myproc.get('amplitudes'):
            if amp not in self._curr_amps:
                self._curr_amps.append(amp)
                if amp['has_born']:
                    raise Exception
            elif warning_duplicate:
                raise self.InvalidCmd("Duplicate process %s found. Please check your processes." % \
                                            amp.nice_string_processes())

        # Reset _done_export, since we have new process
        self._done_export = False
        self._curr_proc_defs.append(myprocdef)

        cpu_time2 = time.time()

        nprocs = len(myproc.get('amplitudes'))
        ndiags = sum([amp.get_number_of_diagrams() for \
                          amp in myproc.get('amplitudes')])
        logger.info("%i processes with %i diagrams generated in %0.3f s" % \
              (nprocs, ndiags, (cpu_time2 - cpu_time1)))
        ndiags = sum([amp.get_number_of_diagrams() for \
                          amp in self._curr_amps])
        logger.info("Total: %i processes with %i diagrams" % \
              (len(self._curr_amps), ndiags))

    @staticmethod
    def split_process_line(procline):
        """Takes a valid process and return
           a tuple (core_process, options). This removes
             - any NLO specifications.
             - any options
           [Used by MadSpin]
        """

        # remove the tag "[*]": this tag is used in aMC@LNO ,
        # but it is not a valid syntax for LO
        line=procline
        pos1=line.find("[")
        if pos1>0:
            pos2=line.find("]")
            if pos2 >pos1:
                line=line[:pos1]+line[pos2+1:]
        #
        # Extract the options:
        #
        # A. Remove process number (identified by "@")
        proc_number_pattern = re.compile("^(.+)@\s*(\d+)\s*(.*)$")
        proc_number_re = proc_number_pattern.match(line)
        if proc_number_re:
            line = proc_number_re.group(1) + proc_number_re.group(3)

        # B. search for the beginning of the option string
        pos=1000
        # start with order
        order_pattern = re.compile("^(.+)\s+(\w+)\s*=\s*(\d+)\s*$")
        order_re = order_pattern.match(line)
        if (order_re):
            pos_order=line.find(order_re.group(2))
            if pos_order>0 and pos_order < pos : pos=pos_order

        # then look for slash or dollar
        slash = line.find("/")
        if slash > 0 and slash < pos: pos=slash
        dollar = line.find("$")
        if dollar > 0 and dollar < pos: pos=dollar

        if pos<1000:
            proc_option=line[pos:]
            line=line[:pos]
        else:
            proc_option=""

        return line, proc_option

    def get_final_part(self, procline):
        """Takes a valid process and return
           a set of id of final states particles. [Used by MadSpin]
        """

        if not self._curr_model['case_sensitive']:
            procline = procline.lower()
        pids = self._curr_model.get('name2pdg')

        # method.
        # 1) look for decay.
        #     in presence of decay call this routine recursively and veto
        #     the particles which are decayed

        # Deal with decay chain
        if ',' in procline:
            core, decay = procline.split(',', 1)
            core_final = self.get_final_part(core)

            #split the decay
            all_decays = decay.split(',')
            nb_level,  tmp_decay = 0, ''
            decays = []
            # deal with ()
            for one_decay in all_decays:
                if '(' in one_decay:
                    nb_level += 1
                if ')' in one_decay:
                    nb_level -= 1

                if nb_level:
                    if tmp_decay:
                        tmp_decay += ', %s' % one_decay
                    else:
                        tmp_decay = one_decay
                elif tmp_decay:
                    final = '%s,%s' % (tmp_decay, one_decay)
                    final = final.strip()
                    assert final[0] == '(' and final[-1] == ')'
                    final = final[1:-1]
                    decays.append(final)
                    tmp_decay = ''
                else:
                    decays.append(one_decay)
            # remove from the final states all particles which are decayed
            for one_decay in decays:
                first = one_decay.split('>',1)[0].strip()
                if first in pids:
                    pid = set([pids[first]])
                elif first in self._multiparticles:
                    pid = set(self._multiparticles[first])
                else:
                    raise Exception('invalid particle name: %s. ' % first)
                core_final.difference_update(pid)
                core_final.update(self.get_final_part(one_decay))

            return core_final

        # NO DECAY CHAIN
        final = set()
        final_states = re.search(r'> ([^\/\$\=\@>]*)(\[|\s\S+\=|\$|\/|\@|$)', procline)
        particles = final_states.groups()[0]
        for particle in particles.split():
            if '{' in particle:
                particle = particle.split('{')[0]
            if particle in pids:
                final.add(pids[particle])
            elif particle in self._multiparticles:
                final.update(set(self._multiparticles[particle]))
            elif particle[0].isdigit():
                if particle[1:] in pids:
                    final.add(pids[particle[1:]])
                elif particle in self._multiparticles:
                    final.update(set(self._multiparticles[particle[1:]]))                

        return final

    def extract_particle_ids(self, args):
        """Extract particle ids from a list of particle names. If
        there are | in the list, this corresponds to an or-list, which
        is represented as a list of id lists. An or-list is used to
        allow multiple required s-channel propagators to be specified
        (e.g. Z/gamma)."""

        if isinstance(args, six.string_types):
            args.replace("|", " | ")
            args = self.split_arg(args)
        all_ids = []
        ids=[]
        for part_name in args:
            mypart = self._curr_model['particles'].get_copy(part_name)
            if mypart:
                ids.append([mypart.get_pdg_code()])
            elif part_name in self._multiparticles:
                ids.append(self._multiparticles[part_name])
            elif part_name == "|":
                # This is an "or-multiparticle"
                if ids:
                    all_ids.append(ids)
                ids = []
            elif part_name.isdigit() or (part_name.startswith('-') and part_name[1:].isdigit()):
                ids.append([int(part_name)])
            else:
                raise self.InvalidCmd("No particle %s in model" % part_name)
        all_ids.append(ids)
        # Flatten id list, to take care of multiparticles and
        # or-multiparticles
        res_lists = []
        for i, id_list in enumerate(all_ids):
            res_lists.extend(diagram_generation.expand_list_list(id_list))
        # Trick to avoid duplication while keeping ordering
        for ilist, idlist in enumerate(res_lists):
            set_dict = {}
            res_lists[ilist] = [set_dict.setdefault(i,i) for i in idlist \
                         if i not in set_dict]

        if len(res_lists) == 1:
            res_lists = res_lists[0]

        return res_lists

    def optimize_order(self, pdg_list):
        """Optimize the order of particles in a pdg list, so that
        similar particles are next to each other. Sort according to:
        1. pdg > 0, 2. spin, 3. color, 4. mass > 0"""

        if not pdg_list:
            return
        if not isinstance(pdg_list[0], int):
            return

        model = self._curr_model
        pdg_list.sort(key = lambda i: i < 0)
        pdg_list.sort(key = lambda i: model.get_particle(i).is_fermion())
        pdg_list.sort(key = lambda i: model.get_particle(i).get('color'),
                      reverse = True)
        pdg_list.sort(key = lambda i: \
                      model.get_particle(i).get('mass').lower() != 'zero')

    def extract_decay_chain_process(self, line, level_down=False, proc_number=0):
        """Recursively extract a decay chain process definition from a
        string. Returns a ProcessDefinition."""

        # Start with process number (identified by "@") and overall orders
        proc_number_pattern = re.compile("^(.+)@\s*(\d+)\s*((\w+\s*\<?=\s*\d+\s*)*)$")
        proc_number_re = proc_number_pattern.match(line)
        overall_orders = {}
        if proc_number_re:
            proc_number = int(proc_number_re.group(2))
            line = proc_number_re.group(1)
            if proc_number_re.group(3):
                order_pattern = re.compile("^(.*?)\s*(\w+)\s*\<?=\s*(\d+)\s*$")
                order_line = proc_number_re.group(3)
                order_re = order_pattern.match(order_line)
                while order_re:
                    overall_orders[order_re.group(2)] = int(order_re.group(3))
                    order_line = order_re.group(1)
                    order_re = order_pattern.match(order_line)            
            logger.info(line)
            

        index_comma = line.find(",")
        index_par = line.find(")")
        min_index = index_comma
        if index_par > -1 and (index_par < min_index or min_index == -1):
            min_index = index_par

        if min_index > -1:
            core_process = self.extract_process(line[:min_index], proc_number,
                                                overall_orders)
        else:
            core_process = self.extract_process(line, proc_number,
                                                overall_orders)

        #level_down = False

        while index_comma > -1:
            line = line[index_comma + 1:]
            if not line.strip():
                break
            index_par = line.find(')')
            # special cases: parenthesis but no , => remove the paranthesis!
            if line.lstrip()[0] == '(' and index_par !=-1 and \
                                                    not ',' in line[:index_par]:
                par_start = line.find('(')
                line = '%s %s' % (line[par_start+1:index_par], line[index_par+1:]) 
                index_par = line.find(')')
            if line.lstrip()[0] == '(':
                # Go down one level in process hierarchy
                #level_down = True
                line = line.lstrip()[1:]
                # This is where recursion happens
                decay_process, line = \
                            self.extract_decay_chain_process(line,
                                                             level_down=True)
                index_comma = line.find(",")
                index_par = line.find(')')
            else:
                index_comma = line.find(",")
                min_index = index_comma
                if index_par > -1 and \
                       (index_par < min_index or min_index == -1):
                    min_index = index_par
                if min_index > -1:
                    decay_process = self.extract_process(line[:min_index])
                else:
                    decay_process = self.extract_process(line)

            core_process.get('decay_chains').append(decay_process)

            if level_down:
                if index_par == -1:
                    raise self.InvalidCmd("Missing ending parenthesis for decay process")

                if index_par < index_comma:
                    line = line[index_par + 1:]
                    level_down = False
                    break

        if level_down:
            index_par = line.find(')')
            if index_par == -1:
                raise self.InvalidCmd("Missing ending parenthesis for decay process")
            line = line[index_par + 1:]

        # Return the core process (ends recursion when there are no
        # more decays)
        return core_process, line


    # Import files
    def do_import(self, line, force=False, options={}):
        """Main commands: Import files with external formats"""

        args = self.split_arg(line)
        # Check argument's validity
        self.check_import(args)
        if args[0].startswith('model'):
            self._model_v4_path = None
            # Reset amplitudes and matrix elements
            self.clean_process()
            # Import model
            if args[0].endswith('_v4'):
                self._curr_model, self._model_v4_path = \
                                 import_v4.import_model(args[1], self._mgme_dir)
            else:
                # avoid loading the qcd/qed model twice
                if (args[1].startswith('loop_qcd_qed_sm') or\
                    args[1].split('/')[-1].startswith('loop_qcd_qed_sm')) and\
                     self.options['gauge']!='Feynman':
                    logger.info('Switching to Feynman gauge because '+\
                          'it is the only one supported by the model %s.'%args[1])
                    self._curr_model = None
                    self.do_set('gauge Feynman',log=False)
                prefix = not '--noprefix' in args
                if prefix:
                    aloha.aloha_prefix='mdl_'
                else:
                    aloha.aloha_prefix=''
                
                try:
                    self._curr_model = import_ufo.import_model(args[1], prefix=prefix,
                        complex_mass_scheme=self.options['complex_mass_scheme'],
                        options=options)
                except ufomodels.UFOError as err:
                    model_path, _,_ = import_ufo.get_path_restrict(args[1])
                    if six.PY3 and self.options['auto_convert_model']:
                        logger.info("fail to load model but auto_convert_model is on True. Trying to convert the model")
                        
                        self.exec_cmd('convert model %s' % model_path, errorhandling=False, printcmd=True, precmd=False, postcmd=False)
                        logger.info('retry the load of the model')
                        tmp_opt = dict(self.options)
                        tmp_opt['auto_convert_model'] = False
                        with misc.TMP_variable(self, 'options', tmp_opt):
                            try:
                                self.exec_cmd('import %s' % line, errorhandling=False, printcmd=True, precmd=False, postcmd=False)
                            except Exception:
                                raise err
                    elif six.PY3:
                        raise self.InvalidCmd('UFO model not python3 compatible. You can convert it via the command \nconvert model %s\nYou can also type \"set auto_convert_model T\" to automatically convert all python2 module to be python3 compatible in the future.' % model_path)
                    else:
                        raise
                if os.path.sep in args[1] and "import" in self.history[-1]:
                    self.history[-1] = 'import model %s' % self._curr_model.get('modelpath+restriction')

                if self.options['gauge'] in ['unitary', 'axial']:
                    if not force and isinstance(self._curr_model,\
                                              loop_base_objects.LoopModel) and \
                         self._curr_model.get('perturbation_couplings') not in \
                                                                   [[],['QCD']]:
                        if 1 not in self._curr_model.get('gauge') :
                            logger_stderr.warning('This model does not allow Feynman '+\
                              'gauge. You will only be able to do tree level '+\
                                                'and QCD loop computations with it.')
                        else:
                            logger.info('Change to the gauge to Feynman because '+\
                          'this loop model allows for more than just tree level'+\
                                                      ' and QCD perturbations.')
                            self.do_set('gauge Feynman', log=False)
                            return
                    if 0 not in self._curr_model.get('gauge') :
                        logger_stderr.warning('Change the gauge to Feynman since '+\
                                       'the model does not allow unitary gauge')
                        self.do_set('gauge Feynman', log=False)
                        return
                else:
                    if 1 not in self._curr_model.get('gauge') :
                        logger_stderr.warning('Change the gauge to unitary since the'+\
                          ' model does not allow Feynman gauge.'+\
                                                  ' Please re-import the model')
                        self._curr_model = None
                        self.do_set('gauge unitary', log= False)
                        return

            if '-modelname' not in args:
                self._curr_model.pass_particles_name_in_mg_default()

            # Do post-processing of model
            self.process_model()
            # Reset amplitudes and matrix elements and global checks
            self._curr_amps = diagram_generation.AmplitudeList()
            # Reset proc defs
            self._curr_proc_defs = base_objects.ProcessDefinitionList()
            self._curr_matrix_elements = helas_objects.HelasMultiProcess()
            process_checks.store_aloha = []

        elif args[0] == 'command':

            if not os.path.isfile(args[1]):
                raise self.InvalidCmd("Path %s is not a valid pathname" % args[1])
            else:
                # Check the status of export and try to use file position if no
                #self._export dir are define
                self.check_for_export_dir(args[1])
                # Execute the card
                self.import_command_file(args[1])

        elif args[0] == 'banner':
            type = madevent_interface.MadEventCmd.detect_card_type(args[1])
            if type != 'banner':
                raise self.InvalidCmd('The File should be a valid banner')
            ban = banner_module.Banner(args[1])
            # Check that this is MG5 banner
            if 'mg5proccard' in ban:
                for line in ban['mg5proccard'].split('\n'):
                    if line.startswith('#') or line.startswith('<'):
                        continue
                    self.exec_cmd(line)
            else:
                raise self.InvalidCmd('Only MG5 banner are supported')

            if not self._done_export:
                self.exec_cmd('output . -f')

            ban.split(self._done_export[0])
            logger.info('All Cards from the banner have been place in directory %s' % pjoin(self._done_export[0], 'Cards'))
            if '--no_launch' not in args:
                self.exec_cmd('launch')

        elif args[0] == 'proc_v4':

            if len(args) == 1 and self._export_dir:
                proc_card = pjoin(self._export_dir, 'Cards', \
                                                                'proc_card.dat')
            elif len(args) == 2:
                proc_card = args[1]
                # Check the status of export and try to use file position is no
                # self._export dir are define
                self.check_for_export_dir(os.path.realpath(proc_card))
            else:
                raise MadGraph5Error('No default directory in output')


            #convert and excecute the card
            self.import_mg4_proc_card(proc_card)

    def remove_pointless_decay(self, param_card):
        """ For simple decay chain: remove diagram that are not in the BR.
            param_card should be a ParamCard instance."""

        assert isinstance(param_card, check_param_card.ParamCard)

        # Collect amplitudes
        amplitudes = diagram_generation.AmplitudeList()
        for amp in self._curr_amps:
            amplitudes.extend(amp.get_amplitudes())

        decay_tables = param_card['decay'].decay_table
        to_remove = []
        for amp in amplitudes:
            mother = [l.get('id') for l in amp['process'].get('legs') \
                                                        if not l.get('state')]
            if 1 == len(mother):
                try:
                    decay_table = decay_tables[abs(mother[0])]
                except KeyError:
                    logger.warning("No decay table for %s. decay of this particle with MadSpin should be discarded" % abs(mother[0]))
                    continue # No BR for this particle -> accept all.
                # create the tuple associate to the decay mode
                child = [l.get('id') for l in amp['process'].get('legs') \
                                                              if l.get('state')]
                if not mother[0] > 0:
                    child = [x if self._curr_model.get_particle(x)['self_antipart']
                             else -x for x in child]
                child.sort()
                child.insert(0, len(child))
                #check if the decay is present or not:
                if tuple(child) not in list(decay_table.keys()):
                    to_remove.append(amp)

        def remove_amp(amps):
            for amp in amps[:]:
                if amp in to_remove:
                    amps.remove(amp)
                if isinstance(amp, diagram_generation.DecayChainAmplitude):
                    remove_amp(amp.get('decay_chains'))
                    for decay in amp.get('decay_chains'):
                        remove_amp(decay.get('amplitudes'))
        remove_amp(self._curr_amps)


    def import_ufo_model(self, model_name):
        """ import the UFO model """

        self._curr_model = import_ufo.import_model(model_name)

    def process_model(self):
        """Set variables _particle_names and _couplings for tab
        completion, define multiparticles"""

         # Set variables for autocomplete
        self._particle_names = [p.get('name') for p in self._curr_model.get('particles')\
                                                    if p.get('propagating')] + \
                 [p.get('antiname') for p in self._curr_model.get('particles') \
                                                    if p.get('propagating')]

        self._couplings = misc.make_unique(sum([list(i.get('orders').keys()) for i in \
                                        self._curr_model.get('interactions')], []))

        self.add_default_multiparticles()


    def import_mg4_proc_card(self, filepath):
        """ read a V4 proc card, convert it and run it in mg5"""

        # change the status of this line in the history -> pass in comment
        if self.history and self.history[-1].startswith('import proc_v4'):
            self.history[-1] = '#%s' % self.history[-1]

        # read the proc_card.dat
        reader = files.read_from_file(filepath, import_v4.read_proc_card_v4)
        if not reader:
            raise self.InvalidCmd('\"%s\" is not a valid path' % filepath)

        if self._mgme_dir:
            # Add comment to history
            self.exec_cmd("# Import the model %s" % reader.model, precmd=True)
            line = self.exec_cmd('import model_v4 %s -modelname' % \
                                 (reader.model), precmd=True)
        else:
            logging.error('No MG_ME installation detected')
            return


        # Now that we have the model we can split the information
        lines = reader.extract_command_lines(self._curr_model)
        for line in lines:
            self.exec_cmd(line, precmd=True)

        return

    def add_default_multiparticles(self):
        """ add default particle from file interface.multiparticles_default.txt
        """

        defined_multiparticles = list(self._multiparticles.keys())
        removed_multiparticles = []
        # First check if the defined multiparticles are allowed in the
        # new model
        
        for key in list(self._multiparticles.keys()):
            try:
                for part in self._multiparticles[key]:
                    self._curr_model.get('particle_dict')[part]
                if self._curr_model.get_particle(key):
                    raise Exception
            except Exception:
                del self._multiparticles[key]
                defined_multiparticles.remove(key)
                removed_multiparticles.append(key)

        # Now add default multiparticles
        for line in open(pjoin(MG5DIR, 'input', \
                                      'multiparticles_default.txt')):
            if line.startswith('#'):
                continue
            try:
                if not self._curr_model['case_sensitive']:
                    multipart_name = line.lower().split()[0]
                else:
                    multipart_name = line.split()[0]
                if multipart_name not in self._multiparticles:
                    #self.do_define(line)
                    self.exec_cmd('define %s' % line, printcmd=False, precmd=True)
                
            except self.InvalidCmd as why:
                logger.warning('impossible to set default multiparticles %s because %s' %
                                        (line.split()[0],why))
                if self.history[-1] == 'define %s' % line.strip():
                    self.history.pop(-1)
                else:
                    misc.sprint([self.history[-1], 'define %s' % line.strip()])

        scheme = "old"
        photon = False
        for qcd_container in ['p', 'j']:
            if qcd_container not in self._multiparticles:
                continue
            multi = self._multiparticles[qcd_container]
            b = self._curr_model.get_particle(5)
            if not b:
                break

            if 5 in multi:
                if b['mass'] != 'ZERO':
                    multi.remove(5)
                    multi.remove(-5)
                    scheme = 4
            elif b['mass'] == 'ZERO':
                multi.append(5)
                multi.append(-5)
                scheme = 5

            # check if the photon has to be added to j and p
            if 'perturbation_couplings' in list(self._curr_model.keys()) and \
              'QED' in self._curr_model['perturbation_couplings']:
                if 22 not in multi:
                    multi.append(22)
                    photon = True
            elif 22 in multi:
                multi.remove(22)
                photon = False
                
        if scheme in [4,5] and not photon:
            self.optimize_order(multi)
            self._multiparticles[qcd_container] = multi
            logger.warning("Pass the definition of \'j\' and \'p\' to %s flavour scheme." % scheme)
            for container in ['p', 'j']:
                if container in defined_multiparticles:
                    defined_multiparticles.remove(container)
            self.history.append("define p = %s # pass to %s flavors" % \
                                (' ' .join([repr(i) for i in self._multiparticles['p']]), 
                                 scheme) 
                               )
            self.history.append("define j = p")

        if photon:
            logger.warning("Pass the definition of \'j\' and \'p\' to %s flavour scheme, including the photon." % scheme)
            for container in ['p', 'j']:
                if container in defined_multiparticles:
                    defined_multiparticles.remove(container)
            self.history.append("define p = %s # pass to %s flavors" % \
                                (' '.join([str(i) for i in self._multiparticles['p']]), 
                                 scheme) 
                               )
            self.history.append("define j = p")
        
        if defined_multiparticles:
            if 'all' in defined_multiparticles:
                defined_multiparticles.remove('all')
            logger.info("Kept definitions of multiparticles %s unchanged" % \
                                         " / ".join(defined_multiparticles))

        for removed_part in removed_multiparticles:
            if removed_part in self._multiparticles:
                removed_multiparticles.remove(removed_part)

        if removed_multiparticles:
            logger.info("Removed obsolete multiparticles %s" % \
                                         " / ".join(removed_multiparticles))

        # add all tag
        line = []
        for part in self._curr_model.get('particles'):
            line.append('%s %s' % (part.get('name'), part.get('antiname')))
        line = 'all =' + ' '.join(line)
        self.do_define(line)

    def advanced_install(self, tool_to_install, 
                               HepToolsInstaller_web_address=None,
                               additional_options=[]):
        """ Uses the HEPToolsInstaller.py script maintened online to install
        HEP tools with more complicated dependences.
        Additional options will be added to the list when calling HEPInstaller"""
        
        # prevent border effects
        add_options = list(additional_options)

        # Always refresh the installer if already present
        if not os.path.isdir(pjoin(MG5DIR,'HEPTools','HEPToolsInstallers')):
            if HepToolsInstaller_web_address is None:
                raise MadGraph5Error("The option 'HepToolsInstaller_web_address'"+\
                             " must be specified in function advanced_install"+\
                                " if the installers are not already downloaded.")
            if not os.path.isdir(pjoin(MG5DIR,'HEPTools')):
                os.mkdir(pjoin(MG5DIR,'HEPTools'))
        elif not HepToolsInstaller_web_address is None:
            shutil.rmtree(pjoin(MG5DIR,'HEPTools','HEPToolsInstallers'))
        if not HepToolsInstaller_web_address is None:
            logger.info('Downloading the HEPToolInstaller at:\n   %s'%
                                                  HepToolsInstaller_web_address)
            # Guess if it is a local or web address
            if '//' in HepToolsInstaller_web_address:
                misc.wget(HepToolsInstaller_web_address,
                          pjoin(MG5DIR,'HEPTools','HEPToolsInstallers.tar.gz'),
                          stderr=open(os.devnull,'w'), stdout=open(os.devnull,'w'),
                                                                         cwd=MG5DIR)
            else:
                # If it is a local tarball, then just copy it
                shutil.copyfile(HepToolsInstaller_web_address,
                           pjoin(MG5DIR,'HEPTools','HEPToolsInstallers.tar.gz'))

            # Untar the file
            returncode = misc.call(['tar', '-xzpf', 'HEPToolsInstallers.tar.gz'],
                     cwd=pjoin(MG5DIR,'HEPTools'), stdout=open(os.devnull, 'w'))
            
            # Remove the tarball
            os.remove(pjoin(MG5DIR,'HEPTools','HEPToolsInstallers.tar.gz'))

            
            # FOR DEBUGGING ONLY, Take HEPToolsInstaller locally
            if '--local' in add_options:
                add_options.remove('--local')
                logger.warning('you are using a local installer. This is intended for debugging only!')
                shutil.rmtree(pjoin(MG5DIR,'HEPTools','HEPToolsInstallers'))
                misc.copytree(os.path.abspath(pjoin(MG5DIR,os.path.pardir,
           'HEPToolsInstallers')),pjoin(MG5DIR,'HEPTools','HEPToolsInstallers'))

        # Potential change in naming convention
        name_map = {'lhapdf6_py3': 'lhapdf6'}
        try:
            tool = name_map[tool_to_install]
        except:
            tool = tool_to_install
     
        # Compiler options
        compiler_options = []
        if self.options['cpp_compiler'] is not None:
            compiler_options.append('--cpp_compiler=%s'%
                                                   self.options['cpp_compiler'])
            compiler_options.append('--cpp_standard_lib=%s'%
               misc.detect_cpp_std_lib_dependence(self.options['cpp_compiler']))
        elif misc.which('g++'):
            compiler_options.append('--cpp_standard_lib=%s'%
               misc.detect_cpp_std_lib_dependence('g++'))
        else:
            compiler_options.append('--cpp_standard_lib=%s'%
               misc.detect_cpp_std_lib_dependence(None))

        if not self.options['fortran_compiler'] is None:
            compiler_options.append('--fortran_compiler=%s'%
                                               self.options['fortran_compiler'])

        if 'heptools_install_dir' in self.options:
            prefix = self.options['heptools_install_dir']
            legacy_config_dir = os.path.join(os.environ['HOME'], '.mg5')

            if os.path.exists(legacy_config_dir):
                config_dir = legacy_config_dir
            else:
                config_dir = os.getenv('XDG_CONFIG_HOME', os.path.join(os.environ['HOME'], '.config'))

            config_file = os.path.join(config_dir, 'mg5_configuration.txt')
        else:
            prefix = pjoin(MG5DIR, 'HEPTools')
            config_file = ''

        # Add the path of pythia8 if known and the MG5 path
        if tool=='mg5amc_py8_interface':
            #add_options.append('--mg5_path=%s'%MG5DIR)
            # Warn about the soft dependency to gnuplot
            if misc.which('gnuplot') is None:
                logger.warning("==========")
                logger.warning("The optional dependency 'gnuplot' for the tool"+\
                 " 'mg5amc_py8_interface' was not found. We recommend that you"+\
                 " install it so as to be able to view the plots related to "+\
                                                      " merging with Pythia 8.")
                logger.warning("==========")
            if self.options['pythia8_path']:
                add_options.append(
                               '--with_pythia8=%s'%self.options['pythia8_path'])

        # Special rules for certain tools
        if tool in ['madanalysis5', 'rivet']:
            add_options.append('--mg5_path=%s'%MG5DIR)
            if not any(opt.startswith(('--with_fastjet', '--veto_fastjet')) for opt in add_options):
                fastjet_config  = misc.which(self.options['fastjet'])
                if fastjet_config:
                    add_options.append('--with_fastjet=%s'%fastjet_config)
                elif tool in ['madanalysis5']:
                    add_options.append('--with_fastjet')

        if tool in ['madanalysis5']:
            if self.options['delphes_path'] and os.path.isdir(
                  os.path.normpath(pjoin(MG5DIR,self.options['delphes_path']))):
                add_options.append('--with_delphes3=%s'%\
                   os.path.normpath(pjoin(MG5DIR,self.options['delphes_path'])))

        if tool=='pythia8':
            # All what's below is to handle the lhapdf dependency of Pythia8
            lhapdf_config  = misc.which(self.options['lhapdf'])
            lhapdf_version = None
            if lhapdf_config is None:
                lhapdf_version = None
            else:
                try:
                    version = misc.Popen(
                           [lhapdf_config,'--version'], stdout=subprocess.PIPE)
                    lhapdf_version = int(version.stdout.read().decode(errors='ignore')[0])
                    if lhapdf_version not in [5,6]:
                        raise 
                except:
                    raise self.InvalidCmd('Could not detect LHAPDF version. Make'+
                           " sure '%s --version ' runs properly."%lhapdf_config)
        
            if lhapdf_version is None:
                answer = self.ask(question=
"\033[33;34mLHAPDF was not found. Do you want to install LHPADF6? "+
"(recommended) \033[0m \033[33;32my\033[0m/\033[33;31mn\033[0m >",
                                                default='y',text_format='33;32')
                if not answer.lower() in ['y','']:
                    lhapdf_path = None
                else:
                    self.advanced_install('lhapdf6',
                                          additional_options=add_options)
                    lhapdf_path = pjoin(MG5DIR,'HEPTools','lhapdf6')
                    lhapdf_version = 6
            else:
                lhapdf_path = os.path.abspath(pjoin(os.path.dirname(\
                                                 lhapdf_config),os.path.pardir))
            if lhapdf_version is None:
                logger.warning('You decided not to link the Pythia8 installation'+
                  ' to LHAPDF. Beware that only built-in PDF sets can be used then.')
            else:
                logger.info('Pythia8 will be linked to LHAPDF v%d.'%lhapdf_version)
            logger.info('Now installing Pythia8. Be patient...','$MG:color:GREEN')
            lhapdf_option = []
            if lhapdf_version is None:
                lhapdf_option.append('--with_lhapdf6=OFF')
                lhapdf_option.append('--with_lhapdf5=OFF')                
            elif lhapdf_version==5:
                lhapdf_option.append('--with_lhapdf5=%s'%lhapdf_path)
                lhapdf_option.append('--with_lhapdf6=OFF')
            elif lhapdf_version==6:
                lhapdf_option.append('--with_lhapdf5=OFF')
                lhapdf_option.append('--with_lhapdf6=%s'%lhapdf_path)
            # Make sure each otion in add_options appears only once

            add_options.append('--mg5_path=%s'%MG5DIR)
            add_options = misc.make_unique(add_options)

             # And that the option '--force' is placed last.
            add_options = [opt for opt in add_options if opt!='--force']+\
                        (['--force'] if '--force' in add_options else [])
            return_code = misc.call([sys.executable, pjoin(MG5DIR,'HEPTools',
             'HEPToolsInstallers','HEPToolInstaller.py'),'pythia8',
             '--prefix=%s' % prefix]
                        + lhapdf_option + compiler_options + add_options)
        else:
            logger.info('Now installing %s. Be patient...'%tool)
            # Make sure each otion in add_options appears only once
            add_options.append('--mg5_path=%s'%MG5DIR)
            add_options = misc.make_unique(add_options)
            add_options.append('--mg5_path=%s'%MG5DIR)
             # And that the option '--force' is placed last.
            add_options = [opt for opt in add_options if opt!='--force']+\
                        (['--force'] if '--force' in add_options else [])
            return_code = misc.call([sys.executable, pjoin(MG5DIR,'HEPTools',
              'HEPToolsInstallers', 'HEPToolInstaller.py'), tool,'--prefix=%s'%
              prefix] + compiler_options + add_options)
        misc.sprint(return_code)
        if return_code in [0,11]:
            logger.info("%s successfully installed in %s."%(
                   tool_to_install, prefix),'$MG:color:GREEN')
            
            if tool=='madanalysis5':
                if not any(o.startswith(('--with_','--veto_','--update')) for o in add_options):
                    logger.info('    To install recasting capabilities of madanalysis5 and/or', '$MG:BOLD')
                    logger.info('    to allow delphes analysis at parton level.','$MG:BOLD')
                    logger.info('    Please run \'install MadAnalysis5 --with_delphes --update\':', '$MG:BOLD')
            
        elif return_code == 66:
            answer = self.ask(question=
"""\033[33;34mTool %s already installed in %s."""%(tool_to_install, prefix)+
""" Do you want to overwrite its installation?\033[0m \033[33;32my\033[0m/\033[33;31mn\033[0m >"""
    ,default='y',text_format='33;32')
            if not answer.lower() in ['y','']:
                logger.info("Installation of %s aborted."%tool_to_install,
                                                              '$MG:color:GREEN')
                return
            else:
                return self.advanced_install(tool_to_install,
                              additional_options=add_options+['--force'])            
        else:
            if tool=='madanalysis5' and '--update' not in add_options and \
                                 ('--no_MA5_further_install' not in add_options or
                                                        '--no_root_in_MA5' in add_options):
                if not __debug__:
                    logger.warning('Default installation of Madanalys5 failed.')
                    logger.warning("MG5aMC will now attempt to reinstall it with the options '--no_MA5_further_install --no_root_in_MA5'.")
                    logger.warning("This will however limit MA5 applicability for hadron-level analysis.")
                    logger.warning("If you would like to prevent MG5aMC to re-attempt MA5 installation, start MG5aMC with './bin/mg5_aMC --debug'.")
                    for option in ['--no_MA5_further_install', '--no_root_in_MA5', '--force']:
                        if option not in add_options:
                            add_options.append(option)
                    self.advanced_install('madanalysis5', 
                               HepToolsInstaller_web_address=HepToolsInstaller_web_address,
                               additional_options=add_options)
                else:
                    logger.critical("Default installation of Madanalys5 failed, we suggest you try again with the options '--no_MA5_further_install --no_root_in_MA5'.")
            raise self.InvalidCmd("Installation of %s failed."%tool_to_install)

        # Post-installation treatment
        if tool == 'pythia8':
            self.options['pythia8_path'] = pjoin(prefix,'pythia8')
            self.exec_cmd('save options %s pythia8_path' % config_file, printcmd=False, log=False)
            # Automatically re-install the mg5amc_py8_interface after a fresh
            # Pythia8 installation
            self.advanced_install('mg5amc_py8_interface',
                              additional_options=add_options+['--force'])          
        elif tool == 'lhapdf6':
            if six.PY3:
                self.options['lhapdf_py3'] = pjoin(prefix,'lhapdf6_py3','bin', 'lhapdf-config')
                self.exec_cmd('save options %s lhapdf_py3' % config_file)
                self.options['lhapdf'] = self.options['lhapdf_py3']
            else:
                self.options['lhapdf_py2'] = pjoin(prefix,'lhapdf6','bin', 'lhapdf-config')
                self.exec_cmd('save options %s lhapdf_py2' % config_file)
                self.options['lhapdf'] = self.options['lhapdf_py2']
        elif tool == 'eMELA':
            self.options['eMELA'] = pjoin(prefix,'EMELA','bin', 'eMELA-config')
            self.exec_cmd('save options %s eMELA' % config_file)
        elif tool == 'lhapdf5':
            self.options['lhapdf'] = pjoin(prefix,'lhapdf5','bin', 'lhapdf-config')
            self.exec_cmd('save options %s lhapdf' % config_file, printcmd=False, log=False)            
        elif tool == 'madanalysis5':
            self.options['madanalysis5_path'] = pjoin(prefix, 'madanalysis5','madanalysis5')
            self.exec_cmd('save options madanalysis5_path', printcmd=False, log=False)
        elif tool == 'mg5amc_py8_interface':
            # At this stage, pythia is guaranteed to be installed
            if self.options['pythia8_path'] in ['',None,'None']:
                self.options['pythia8_path'] = pjoin(prefix,'pythia8')
            self.options['mg5amc_py8_interface_path'] = pjoin(prefix, 'MG5aMC_PY8_interface')
            self.exec_cmd('save options %s mg5amc_py8_interface_path' % config_file, 
                                                            printcmd=False, log=False)      
        elif tool == 'collier':
            self.options['collier'] = pjoin(prefix,'lib')
            self.exec_cmd('save options %s collier' % config_file, printcmd=False, log=False)      
        elif tool == 'ninja':
            if not misc.get_ninja_quad_prec_support(pjoin(
                                              prefix,'ninja','lib')):
                logger.warning(
"""Successful installation of Ninja, but without support for quadruple precision
arithmetics. If you want to enable this (hence improving the treatment of numerically
unstable points in the loop matrix elements) you can try to reinstall Ninja with:
  MG5aMC>install ninja
After having made sure to have selected a C++ compiler in the 'cpp' option of
MG5aMC that supports quadruple precision (typically g++ based on gcc 4.6+).""")
            self.options['ninja'] = pjoin(prefix,'lib')
            self.exec_cmd('save options %s ninja' % config_file, printcmd=False, log=False)
        elif tool == 'contur':
            to_save = ['contur_path']
            # check that rivet/yoda are correctly linked:
            self.options['%s_path' % tool] = pjoin(prefix, tool)
            if os.path.exists(pjoin(prefix, 'yoda')):
                self.options['yoda_path'] = pjoin(prefix, 'yoda')
                to_save.append('yoda_path')
            if os.path.exists(pjoin(prefix, 'rivet')):
                self.options['rivet_path'] = pjoin(prefix, 'rivet')
                to_save.append('rivet_path')
            self.exec_cmd('save options %s %s'  % (config_file,' '.join(to_save)),
                 printcmd=False, log=False)  
        elif tool == 'rivet':
            to_save = ['rivet_path']
            # check that rivet/yoda are correctly linked:
            self.options['%s_path' % tool] = pjoin(prefix, tool)
            if os.path.exists(pjoin(prefix, 'yoda')):
                self.options['yoda_path'] = pjoin(prefix, 'yoda')
                to_save.append('yoda_path')
            self.exec_cmd('save options %s %s'  % (config_file,' '.join(to_save)),
                 printcmd=False, log=False) 
        elif '%s_path' % tool in self.options:
            self.options['%s_path' % tool] = pjoin(prefix, tool)
            self.exec_cmd('save options %s %s_path'  % (config_file,tool), printcmd=False, log=False)      
            
        # Now warn the user if he didn't add HEPTools first in his environment
        # variables.
        path_to_be_set = []
        if sys.platform == "darwin":
            library_variables = ["DYLD_LIBRARY_PATH"]
        else:
            library_variables = ["LD_LIBRARY_PATH"]
        for variable in library_variables:
            if (variable not in os.environ) or \
                not any(os.path.abspath(pjoin(MG5DIR,'HEPTools','lib'))==\
                os.path.abspath(path) for path in os.environ[variable].split(os.pathsep)):
                path_to_be_set.append((variable,
                               os.path.abspath(pjoin(MG5DIR,'HEPTools','lib'))))
        for variable in ["PATH"]:
            if (variable not in os.environ) or \
                not any(os.path.abspath(pjoin(MG5DIR,'HEPTools','bin'))==\
                os.path.abspath(path) for path in os.environ[variable].split(os.pathsep)):
                path_to_be_set.append((variable,
                               os.path.abspath(pjoin(MG5DIR,'HEPTools','bin'))))
            if (variable not in os.environ) or \
                not any(os.path.abspath(pjoin(MG5DIR,'HEPTools','include'))==\
                os.path.abspath(path) for path in os.environ[variable].split(os.pathsep)):
                path_to_be_set.append((variable,
                               os.path.abspath(pjoin(MG5DIR,'HEPTools','include'))))
       
        if len(path_to_be_set)>0:
            shell_type = misc.get_shell_type()
            if shell_type in ['bash',None]:
                modification_line = r"printf '\n# MG5aMC paths:\n%s\n' >> ~/.bashrc"%\
                (r'\n'.join('export %s=%s%s'%
                (var,path,'%s$%s'%(os.pathsep,var)) for var,path in path_to_be_set))
            elif shell_type=='tcsh':
                modification_line = r"printf '\n# MG5aMC paths:\n%s\n' >> ~/.cshrc"%\
                (r'\n'.join('setenv %s %s%s'%
                (var,path,'%s$%s'%(os.pathsep,var)) for var,path in path_to_be_set))

            logger.debug("==========")
            logger.debug("We recommend that you add to the following paths"+\
             " to your environment variables, so that you are guaranteed that"+\
             " at runtime, MG5_aMC will use the tools you have just installed"+\
             " and not some other versions installed elsewhere on your system.\n"+\
             "You can do so by running the following command in your terminal:"
             "\n   %s"%modification_line) 
            logger.debug("==========")
    
         # Return true for successful installation
        return True

    install_plugin = ['maddm', 'maddump', 'MadSTR']
    install_ad = {'pythia-pgs':['arXiv:0603175'],
                          'Delphes':['arXiv:1307.6346'],
                          'Delphes2':['arXiv:0903.2225'],
                          'SysCalc':['arXiv:1801.08401'],
                          'Golem95':['arXiv:0807.0605'],
                          'QCDLoop':['arXiv:0712.1851'],
                          'pythia8':['arXiv:1410.3012'],
                          'lhapdf6':['arXiv:1412.7420'],
                          'lhapdf5':['arXiv:0605240'],
                          'hepmc':['CPC 134 (2001) 41-46'],
                          'mg5amc_py8_interface':['arXiv:1410.3012','arXiv:XXXX.YYYYY'],
                          'ninja':['arXiv:1203.0291','arXiv:1403.1229','arXiv:1604.01363'],
                          'MadAnalysis5':['arXiv:1206.1599'],
                          'MadAnalysis':['arXiv:1206.1599'],
                          'collier':['arXiv:1604.06792'],
                          'oneloop':['arXiv:1007.4716'],
                          'maddm':['arXiv:1804.00444'],
                          'maddump':['arXiv:1812.06771'],
                          'MadSTR':['arXiv:1612.00440']}
    
    install_server = ['http://madgraph.phys.ucl.ac.be/package_info.dat',
                         'http://madgraph.mi.infn.it/package_info.dat']

    install_name = {'td_mac': 'td', 'td_linux':'td', 'Delphes2':'Delphes',
                'Delphes3':'Delphes', 'pythia-pgs':'pythia-pgs',
                'ExRootAnalysis': 'ExRootAnalysis','MadAnalysis':'madanalysis5',
                'MadAnalysis4':'MadAnalysis',
                'SysCalc':'SysCalc', 'Golem95': 'golem95',
                    'lhapdf6' : 'lhapdf6' if six.PY2 else 'lhapdf6_py3',
                'QCDLoop':'QCDLoop','MadAnalysis5':'madanalysis5',
                'maddm':'maddm'
                }

    def do_install(self, line, paths=None, additional_options=[]):
        """Install optional package from the MG suite.
        The argument 'additional_options' will be passed to the advanced_install
        functions. If it contains the option '--force', then the advanced_install
        function will overwrite any existing installation of the tool without 
        warnings.
        """

        # Make sure to avoid any border effect on custom_additional_options
        add_options = list(additional_options)
        
        args = self.split_arg(line)
        #check the validity of the arguments
        install_options = self.check_install(args)

        if sys.platform == "darwin":
            program = "curl"
        else:
            program = "wget"

        # special command for auto-update
        if args[0] == 'update':
            self.install_update(['update']+install_options['update_options'],wget=program)
            return
        elif args[0] == 'looptools':
            self.install_reduction_library(force=True)
            return
        

        plugin = self.install_plugin
        
        advertisements = self.install_ad


        if args[0] in advertisements:
#            logger.info('{:^80}'.format("-"*70), '$MG:BOLD')
#            logger.info('{:^80}'.format("You are installing '%s', please cite ref(s):"%args[0]), '$MG:BOLD')
#            logger.info('{:^80}'.format(', '.join(advertisements[args[0]])), '$MG:color:GREEN')
#            logger.info('{:^80}'.format("when using results produced with this tool."), '$MG:BOLD')
#            logger.info('{:^80}'.format("-"*70), '$MG:BOLD')
            logger.info("   You are installing '%s', please cite ref(s): \033[92m%s\033[0m. " % (args[0], ', '.join(advertisements[args[0]])), '$MG:BOLD')

        source = None
        # Load file with path of the different program:
        import six.moves.urllib.request, six.moves.urllib.parse, six.moves.urllib.error
        if paths:
            path = paths
        else:
            path = {}
    
            data_path = self.install_server

#           Force here to choose one particular server
            if any(a.startswith('--source=') for a in args):
                source = [a[9:] for a in args if a.startswith('--source=')][-1]
                if source == 'uiuc':
                    r = [1]
                elif source == 'ucl':
                    r = [0]
                else:
                    if source[-1].isdigit() or source[-1] == '/':
                        source += '/package_info.dat'
                    data_path.append(source)
                    r = [2]
            else: 
                r = random.randint(0,1)
                r = [r, (1-r)]
                if 'MG5aMC_WWW' in os.environ and os.environ['MG5aMC_WWW']:
                    data_path.append(os.environ['MG5aMC_WWW']+'/package_info.dat')
                    r.insert(0, 2)



            for index in r:
                cluster_path = data_path[index]
                try:
                    data = six.moves.urllib.request.urlopen(cluster_path)
                except Exception as error:
                    misc.sprint(str(error), cluster_path)
                    continue
                if data.getcode() != 200:
                    continue
                
                break
                
            else:
                raise MadGraph5Error('''Impossible to connect any of us servers.
                Please check your internet connection or retry later''')
            for wwwline in data:
                split = wwwline.decode(errors='ignore').split()
                if len(split)!=2:
                    if '--source' not in line:
                        source = {0:'uiuc',1:'ucl'}[index]
                        return self.do_install(line+' --source='+source, paths=paths, additional_options=additional_options)
                path[split[0]] = split[1]

################################################################################
# TEMPORARY HACK WHERE WE ADD ENTRIES TO WHAT WILL BE EVENTUALLY ON THE WEB
################################################################################
#            path['XXX'] = 'YYY'
################################################################################

        if args[0] == 'Delphes':
            args[0] = 'Delphes3'


        try:
            name = self.install_name
            name = name[args[0]]
        except KeyError:
            name = args[0]
        if args[0] == 'MadAnalysis4':
            args[0] = 'MadAnalysis'
        elif args[0] in ['madstr', 'madSTR']:
            args[0] = 'MadSTR'
            name = 'MadSTR'
            
        if args[0] in self._advanced_install_opts:
            # Now launch the advanced installation of the tool args[0]
            # path['HEPToolsInstaller'] is the online adress where to downlaod
            # the installers if necessary.
            # Specify the path of the MG5_aMC_interface
            MG5aMC_PY8_interface_path = path['MG5aMC_PY8_interface'] if \
                                        'MG5aMC_PY8_interface' in path else 'NA'
            add_options.append('--mg5amc_py8_interface_tarball=%s'%\
                                                   MG5aMC_PY8_interface_path)
            add_options.extend(install_options['options_for_HEPToolsInstaller'])
            if not any(opt.startswith('--logging=') for opt in add_options):
                add_options.append('--logging=%d' % logger.level)
                

            return self.advanced_install(name, path['HEPToolsInstaller'],
                                        additional_options = add_options)


        if args[0] == 'Delphes':
            args[0] = 'Delphes3'        


        #check outdated install
        substitution={'Delphes2':'Delphes','pythia-pgs':'pythia8'}
        if args[0] in substitution:
            logger.critical("Please Note that this package is NOT maintained anymore by their author(s).\n"+\
               "  You should consider installing and using %s, with:\n"%substitution[args[0]]+
               "   > install %s"%substitution[args[0]])
            ans = self.ask('Do you really want to continue?', 'n', ['y','n'])
            if ans !='y':
                return
            
        try:
            os.system('rm -rf %s' % pjoin(MG5DIR, name))
        except Exception:
            pass

        if args[0] not in path:
            if not source:
                if index ==1:
                    othersource = 'ucl'
                else:
                    othersource = 'uiuc'
                # try with the mirror
                misc.sprint('try other mirror', othersource, ' '.join(args))
                return self.do_install('%s --source=%s' % (' '.join(args), othersource), 
                                       paths, additional_options) 
            else:
                if 'xxx' in advertisements[name][0]:
                    logger.warning("Program not yet released. Please try later")
                else:
                    raise Exception("Online server are corrupted. No tarball available for %s" % name)
                return
            
        # Load that path
        logger.info('Downloading %s' % path[args[0]])
        misc.wget(path[args[0]], '%s.tgz' % name, cwd=MG5DIR)

        # Untar the file
        returncode = misc.call(['tar', '-xzpf', '%s.tgz' % name], cwd=MG5DIR,
                                     stdout=open(os.devnull, 'w'))

        if returncode:
            raise MadGraph5Error('Fail to download correctly the File. Stop')

        if name == "RunningCoupling":
            name = "Template/Running"

        # Check that the directory has the correct name
        if not os.path.exists(pjoin(MG5DIR, name)):
            created_name = [n for n in os.listdir(MG5DIR) if n.lower().startswith(
                                         name.lower()) and not n.endswith('gz')]
            if not created_name:
                raise MadGraph5Error('The file was not loaded correctly. Stop')
            else:
                created_name = created_name[0]
            files.mv(pjoin(MG5DIR, created_name), pjoin(MG5DIR, name))

        if hasattr(self, 'post_install_%s' %name):
            return getattr(self, 'post_install_%s' %name)()

        logger.info('compile %s. This might take a while.' % name)

        # Modify Makefile for pythia-pgs on Mac 64 bit
        if args[0] == "pythia-pgs" and sys.maxsize > 2**32:
            path = os.path.join(MG5DIR, 'pythia-pgs', 'src', 'make_opts')
            text = open(path).read()
            text = text.replace('MBITS=32','MBITS=64')
            open(path, 'w').writelines(text)
            if not os.path.exists(pjoin(MG5DIR, 'pythia-pgs', 'libraries','pylib','lib')):
                os.mkdir(pjoin(MG5DIR, 'pythia-pgs', 'libraries','pylib','lib'))

        make_flags = [] #flags for the compilation
        # Compile the file
        # Check for F77 compiler
        if 'FC' not in os.environ or not os.environ['FC']:
            if self.options['fortran_compiler'] and self.options['fortran_compiler'] != 'None':
                compiler = self.options['fortran_compiler']
            elif misc.which('gfortran'):
                compiler = 'gfortran'
            elif misc.which('g77'):
                compiler = 'g77'
            else:
                raise self.InvalidCmd('Require g77 or Gfortran compiler')

            path = None
            base_compiler= ['FC=g77','FC=gfortran']
            if args[0] == "pythia-pgs":
                path = os.path.join(MG5DIR, 'pythia-pgs', 'src', 'make_opts')
            elif args[0] == 'MadAnalysis':
                path = os.path.join(MG5DIR, 'MadAnalysis', 'makefile')
            if path:
                text = open(path).read()
                for base in base_compiler:
                    text = text.replace(base,'FC=%s' % compiler)
                open(path, 'w').writelines(text)
            os.environ['FC'] = compiler
        
        # For Golem95, use autotools.
        if name == 'golem95':
            # Run the configure script
            ld_path = misc.Popen(['./configure', 
            '--prefix=%s'%str(pjoin(MG5DIR, name)),'FC=%s'%os.environ['FC']],
            cwd=pjoin(MG5DIR,'golem95'),stdout=subprocess.PIPE).communicate()[0].decode(errors='ignore')


        # For QCDLoop, use autotools.
        if name == 'QCDLoop':
            # Run the configure script
            ld_path = misc.Popen(['./configure', 
            '--prefix=%s'%str(pjoin(MG5DIR, name)),'FC=%s'%os.environ['FC'],
            'F77=%s'%os.environ['FC']], cwd=pjoin(MG5DIR,name),
                                        stdout=subprocess.PIPE).communicate()[0].decode(errors='ignore')

        # For Delphes edit the makefile to add the proper link to correct library
        if args[0] == 'Delphes3':
            #change in the makefile 
            #DELPHES_LIBS = $(shell $(RC) --libs) -lEG $(SYSLIBS)
            # to 
            #DELPHES_LIBS = $(shell $(RC) --libs) -lEG $(SYSLIBS) -Wl,-rpath,/Applications/root_v6.04.08/lib/
            rootsys = os.environ['ROOTSYS']
            text = open(pjoin(MG5DIR, 'Delphes','Makefile')).read()
            text = text.replace('DELPHES_LIBS = $(shell $(RC) --libs) -lEG $(SYSLIBS)', 
                         'DELPHES_LIBS = $(shell $(RC) --libs) -lEG $(SYSLIBS) -Wl,-rpath,%s/lib/' % rootsys)
            open(pjoin(MG5DIR, 'Delphes','Makefile'),'w').write(text)
            
        # For SysCalc link to lhapdf
        if name == 'SysCalc':
            if self.options['lhapdf']:
                ld_path = misc.Popen([self.options['lhapdf'], '--libdir'],
                                     stdout=subprocess.PIPE).communicate()[0].decode(errors='ignore')
                ld_path = ld_path.replace('\n','')
                if 'LD_LIBRARY_PATH' not in os.environ:
                    os.environ['LD_LIBRARY_PATH'] = ld_path
                elif not os.environ['LD_LIBRARY_PATH']:
                    os.environ['LD_LIBRARY_PATH'] = ld_path
                elif ld_path not in os.environ['LD_LIBRARY_PATH']:
                    os.environ['LD_LIBRARY_PATH'] += ';%s' % ld_path
                if self.options['lhapdf'] != 'lhapdf-config':
                    if misc.which('lhapdf-config') != os.path.realpath(self.options['lhapdf']):
                        os.environ['PATH'] = '%s:%s' % (os.path.realpath(self.options['lhapdf']),os.environ['PATH']) 
            else:
                raise self.InvalidCmd('lhapdf is required to compile/use SysCalc. Specify his path or install it via install lhapdf6')
            if self.options['cpp_compiler']:
                make_flags.append('CXX=%s' % self.options['cpp_compiler'])
            

        if name in plugin:
            logger.info('no compilation needed for plugin. Loading plugin information')
            try:
                shutil.rmtree(pjoin(MG5DIR, 'PLUGIN', name))
            except Exception:
                pass
            shutil.move(pjoin(os.path.join(MG5DIR, name)), os.path.join(MG5DIR, 'PLUGIN', name))
            # read the __init__.py to check if we need to add a new executable
            pyvers=sys.version[0]
            try:
                __import__('PLUGIN.%s' % name, globals(), locals(), [])
                plugin = sys.modules['PLUGIN.%s' % name] 
                new_interface = plugin.new_interface
                new_output = plugin.new_output
                latest_validated_version = plugin.latest_validated_version
                minimal_mg5amcnlo_version = plugin.minimal_mg5amcnlo_version
                maximal_mg5amcnlo_version = plugin.maximal_mg5amcnlo_version
            except Exception as error:
                print(error)
                if six.PY2:
                    raise Exception('Plugin %s fail to be loaded. Please contact the author of the PLUGIN\n Error %s' % (name, error))
                elif six.PY3:
                    logger.warning('Plugin not python3 compatible! It will run with python2')
                    text = open(os.path.join(MG5DIR, 'PLUGIN', name, '__init__.py')).read()
                    if re.search('^\s*new_interface\s*=\s*(?!None).', text, re.M):
                        new_interface = True
                        pyvers = 2
                    else:
                        misc.sprint(text)
                new_output = []
                latest_validated_version = ''
                minimal_mg5amcnlo_version = ''
                maximal_mg5amcnlo_version = ''
                misc.sprint(pyvers)
                    
            logger.info('Plugin %s correctly interfaced. Latest official validition for MG5aMC version %s.' % (name, '.'.join(repr(i) for i in latest_validated_version)))
            if new_interface:
                ff = open(pjoin(MG5DIR, 'bin', '%s.py' % name) , 'w') 
                if __debug__:
                    text = '''#! /usr/bin/env python{1}
import os
import sys
root_path = os.path.split(os.path.dirname(os.path.realpath( __file__ )))[0]
exe_path = os.path.join(root_path,'bin','mg5_aMC')
sys.argv.pop(0)
os.system('%s  -tt %s %s --mode={0}' %(sys.executable, str(exe_path) , ' '.join(sys.argv) ))
'''.format(name,'' if pyvers == 2 else pyvers)                    
                else:
                    text = '''#! /usr/bin/env python{1}
import os
import sys
root_path = os.path.split(os.path.dirname(os.path.realpath( __file__ )))[0]
exe_path = os.path.join(root_path,'bin','mg5_aMC')
sys.argv.pop(0)
os.system('%s  -O -W ignore::DeprecationWarning %s %s --mode={0}' %(sys.executable, str(exe_path) , ' '.join(sys.argv) ))
'''.format(name,'' if pyvers == 2 else pyvers)                     
                ff.write(text)
                ff.close()
                import stat
                os.chmod(pjoin(MG5DIR, 'bin', '%s.py' % name), stat.S_IRWXU)
                logger.info('To use this module, you need to quit MG5aMC and run the executable bin/%s.py' % name)
            status=0
                
        elif logger.level <= logging.INFO:
            devnull = open(os.devnull,'w')
            try:
                misc.call(['make', 'clean'], stdout=devnull, stderr=-2)
            except Exception:
                pass
            if name == 'pythia-pgs':
                #SLC6 needs to have this first (don't ask why)
                status = misc.call(['make'], cwd = pjoin(MG5DIR, name, 'libraries', 'pylib'))
            if name in ['golem95','QCDLoop']:
                status = misc.call(['make','install'], 
                                               cwd = os.path.join(MG5DIR, name))
            else:
                status = misc.call(['make']+make_flags, cwd = os.path.join(MG5DIR, name))
            devnull.close()
        else:
            try:
                misc.compile(['clean'], mode='', cwd = os.path.join(MG5DIR, name))
            except Exception:
                pass
            if name == 'pythia-pgs':
                #SLC6 needs to have this first (don't ask why)
                status = self.compile(mode='', cwd = pjoin(MG5DIR, name, 'libraries', 'pylib'))
            if name in ['golem95','QCDLoop']:
                status = misc.compile(['install'], mode='', 
                                          cwd = os.path.join(MG5DIR, name))
            else:
                status = self.compile(make_flags, mode='',
                                               cwd = os.path.join(MG5DIR, name))

        if not status:
            logger.info('Installation succeeded')
        else:
            # For pythia-pgs check when removing the "-fno-second-underscore" flag
            if name == 'pythia-pgs':
                to_comment = ['libraries/PGS4/src/stdhep-dir/mcfio/arch_mcfio',
                              'libraries/PGS4/src/stdhep-dir/src/stdhep_Arch']
                for f in to_comment:
                    f = pjoin(MG5DIR, name, *f.split('/'))
                    text = "".join(l for l in open(f) if 'fno-second-underscore' not in l)
                    fsock = open(f,'w').write(text)
                try:
                    misc.compile(['clean'], mode='', cwd = os.path.join(MG5DIR, name))
                except Exception:
                    pass
                status = self.compile(mode='', cwd = os.path.join(MG5DIR, name))
            if not status:
                logger.info('Compilation succeeded')
            else:
                logger.warning('Error detected during the compilation. Please check the compilation error and run make manually.')


        # Special treatment for TD/Ghostscript program (require by MadAnalysis)
        if args[0] == 'MadAnalysis':
            try:
                os.system('rm -rf td')
                os.mkdir(pjoin(MG5DIR, 'td'))
            except Exception as error:
                print(error)
                pass

            if sys.platform == "darwin":
                logger.info('Downloading TD for Mac')
                target = 'https://home.fnal.gov/~parke/TD/td_mac_intel64.tar.gz'
                misc.wget(target, 'td.tgz', cwd=pjoin(MG5DIR,'td'))
                misc.call(['tar', '-xzpvf', 'td.tgz'],
                                                  cwd=pjoin(MG5DIR,'td'))
                files.mv(MG5DIR + '/td/td_intel_mac64',MG5DIR+'/td/td')
            else:
                if sys.maxsize > 2**32:
                    logger.info('Downloading TD for Linux 64 bit')
                    target = 'https://home.fnal.gov/~parke/TD/td_linux_64bit.tar.gz'
                    #logger.warning('''td program (needed by MadAnalysis) is not compile for 64 bit computer.
                #In 99% of the case, this is perfectly fine. If you do not have plot, please follow 
                #instruction in https://cp3.irmp.ucl.ac.be/projects/madgraph/wiki/TopDrawer .''')
                else:                    
                    logger.info('Downloading TD for Linux 32 bit')
                    target = 'http://madgraph.phys.ucl.ac.be/Downloads/td'
                misc.wget(target, 'td', cwd=pjoin(MG5DIR,'td'))
            os.chmod(pjoin(MG5DIR,'td','td'), 0o775)
            self.options['td_path'] = pjoin(MG5DIR,'td')

            if not misc.which('gs'):
                logger.warning('''gosthscript not install on your system. This is not required to run MA.
                    but this prevent to create jpg files and therefore to have the plots in the html output.''')
                if sys.platform == "darwin":
                    logger.warning('''You can download this program at the following link:
                    http://www.macupdate.com/app/mac/9980/gpl-ghostscript''')

        if args[0] == 'Delphes2':
            data = open(pjoin(MG5DIR, 'Delphes','data','DetectorCard.dat')).read()
            data = data.replace('data/', 'DELPHESDIR/data/')
            out = open(pjoin(MG5DIR, 'Template','Common', 'Cards', 'delphes_card_default.dat'), 'w')
            out.write(data)
        if args[0] == 'Delphes3':
            if os.path.exists(pjoin(MG5DIR, 'Delphes','cards')):
                card_dir = pjoin(MG5DIR, 'Delphes','cards')
            else:
                card_dir = pjoin(MG5DIR, 'Delphes','examples')
            files.cp(pjoin(card_dir,'delphes_card_CMS.tcl'),
                     pjoin(MG5DIR,'Template', 'Common', 'Cards', 'delphes_card_default.dat'))
            files.cp(pjoin(card_dir,'delphes_card_CMS.tcl'),
                     pjoin(MG5DIR,'Template', 'Common', 'Cards', 'delphes_card_CMS.dat'))
            files.cp(pjoin(card_dir,'delphes_card_ATLAS.tcl'),
                     pjoin(MG5DIR,'Template', 'Common', 'Cards', 'delphes_card_ATLAS.dat'))
            
            if not self.options['pythia-pgs_path'] and not self.options['pythia8_path']:
                logger.warning("We noticed that no parton-shower module are installed/linked. \n In order to use Delphes from MG5aMC please install/link pythia8.")

        #reset the position of the executable
        options_name = {'Delphes': 'delphes_path',
                           'Delphes2': 'delphes_path',
                           'Delphes3': 'delphes_path',
                           'ExRootAnalysis': 'exrootanalysis_path',
                           'MadAnalysis': 'madanalysis_path',
                           'SysCalc': 'syscalc_path',
                           'pythia-pgs':'pythia-pgs_path',
                           'Golem95': 'golem'}

        if args[0] in options_name:
            opt = options_name[args[0]]
            if opt=='golem':
                self.options[opt] = pjoin(MG5DIR,name,'lib')
                self.exec_cmd('save options %s' % opt, printcmd=False)
            elif self.options[opt] != self.options_configuration[opt]:
                self.options[opt] = self.options_configuration[opt]
                self.exec_cmd('save options %s' % opt, printcmd=False)
                    

    def install_update(self, args, wget):
        """ check if the current version of mg5 is up-to-date.
        and allow user to install the latest version of MG5 """

        def apply_patch(filetext):
            """function to apply the patch"""
            text = filetext.read().decode(errors='ignore')
            
            pattern = re.compile(r'''^=== renamed directory \'(?P<orig>[^\']*)\' => \'(?P<new>[^\']*)\'''')
            #= = = renamed directory 'Template' => 'Template/LO'
            for orig, new in pattern.findall(text):
                misc.copytree(pjoin(MG5DIR, orig), pjoin(MG5DIR, 'UPDATE_TMP'))
                full_path = os.path.dirname(pjoin(MG5DIR, new)).split('/')
                for i, name in enumerate(full_path):
                    path = os.path.sep.join(full_path[:i+1])
                    if path and not os.path.isdir(path):
                        os.mkdir(path)
                misc.copytree(pjoin(MG5DIR, 'UPDATE_TMP'), pjoin(MG5DIR, new))
                shutil.rmtree(pjoin(MG5DIR, 'UPDATE_TMP'))
            # track rename since patch fail to apply those correctly.
            pattern = re.compile(r'''=== renamed file \'(?P<orig>[^\']*)\' => \'(?P<new>[^\']*)\'''')
            #=== renamed file 'Template/SubProcesses/addmothers.f' => 'madgraph/iolibs/template_files/addmothers.f'
            for orig, new in pattern.findall(text):
                print('move %s to %s' % (orig, new))
                try:
                    files.cp(pjoin(MG5DIR, orig), pjoin(MG5DIR, new), error=True)
                except IOError:
                    full_path = os.path.dirname(pjoin(MG5DIR, new)).split('/')
                    for i, name in enumerate(full_path):
                        path = os.path.sep.join(full_path[:i+1])
                        if path and not os.path.isdir(path):
                            os.mkdir(path)
                files.cp(pjoin(MG5DIR, orig), pjoin(MG5DIR, new), error=True)
            # track remove/re-added file:
            pattern = re.compile(r'''^=== added file \'(?P<new>[^\']*)\'''',re.M)
            all_add = pattern.findall(text)
            #pattern = re.compile(r'''=== removed file \'(?P<new>[^\']*)\'''')
            #all_rm = pattern.findall(text)
            pattern=re.compile(r'''=== removed file \'(?P<new>[^\']*)\'(?=.*=== added file \'(?P=new)\')''',re.S)
            print('this step can take a few minuts. please be patient')
            all_rm_add = pattern.findall(text)
            #=== added file 'tests/input_files/full_sm/interactions.dat'
            for new in all_add:
                if new in all_rm_add:
                    continue
                if os.path.isfile(pjoin(MG5DIR, new)):
                    os.remove(pjoin(MG5DIR, new))
            #pattern = re.compile(r'''=== removed file \'(?P<new>[^\']*)\'''')
            #=== removed file 'tests/input_files/full_sm/interactions.dat'
            #for old in pattern.findall(text):
            #    if not os.path.isfile(pjoin(MG5DIR, old)):
            #        full_path = os.path.dirname(pjoin(MG5DIR, old)).split('/')
            #        for i, _ in enumerate(full_path):
            #            path = os.path.sep.join(full_path[:i+1])
            #            if path and not os.path.isdir(path):
            #                os.mkdir(path)
            #        subprocess.call(['touch', pjoin(MG5DIR, old)])

            p= subprocess.Popen(['patch', '-p1'], stdin=subprocess.PIPE,
                                                              cwd=MG5DIR)
            p.communicate(text.encode())

            # check file which are not move
            #=== modified file 'Template/LO/Cards/run_card.dat'
            #--- old/Template/Cards/run_card.dat     2012-12-06 10:01:04 +0000
            #+++ new/Template/LO/Cards/run_card.dat  2013-12-09 02:35:59 +0000
            pattern=re.compile('''=== modified file \'(?P<new>[^\']*)\'[^\n]*\n\-\-\- old/(?P<old>\S*)[^\n]*\n\+\+\+ new/(?P=new)''',re.S)
            for match in pattern.findall(text):
                new = pjoin(MG5DIR, match[0])
                old = pjoin(MG5DIR, match[1])
                if new == old:
                    continue
                elif os.path.exists(old):
                    if not os.path.exists(os.path.dirname(new)):
                        split = new.split('/')
                        for i in range(1,len(split)):
                            path = '/'.join(split[:i])
                            if not os.path.exists(path):
                                print('mkdir', path)
                                os.mkdir(path)
                    files.cp(old,new)
            #=== renamed file 'Template/bin/internal/run_delphes' => 'Template/Common/bin/internal/run_delphes'
            #--- old/Template/bin/internal/run_delphes       2011-12-09 07:28:10 +0000
            #+++ new/Template/Common/bin/internal/run_delphes        2012-10-23 02:41:37 +0000
            #pattern=re.compile('''=== renamed file \'(?P<old>[^\']*)\' => \'(?P<new>[^\']*)\'[^\n]*\n\-\-\- old/(?P=old)[^\n]*\n\+\+\+ new/(?P=new)''',re.S)
            #for match in pattern.findall(text):
            #    old = pjoin(MG5DIR, match[0])
            #    new = pjoin(MG5DIR, match[1])
            #    if new == old:
            #       continue
            #    elif os.path.exists(old):
            #        if not os.path.exists(os.path.dirname(new)):
            #            split = new.split('/')
            #            for i in range(1,len(split)):
            #                path = '/'.join(split[:i])
            #                if not os.path.exists(path):
            #                    print 'mkdir', path
            #                    os.mkdir(path)
            #        files.cp(old,new)

            # check that all files in bin directory are executable
            for path in misc.glob('*', pjoin(MG5DIR, 'bin')):
                misc.call(['chmod', '+x', path])
            for path in misc.glob(pjoin('*','bin','*'), pjoin(MG5DIR, 'Template')):
                misc.call(['chmod', '+x', path])
            for path in misc.glob(pjoin('*','bin','internal','*'), pjoin(MG5DIR, 'Template')):
                misc.call(['chmod', '+x', path])
            for path in misc.glob(pjoin('*','*', '*.py'), pjoin(MG5DIR, 'Template')):
                misc.call(['chmod', '+x', path])
            for path in misc.glob(pjoin('*','*','*.sh'), pjoin(MG5DIR, 'Template')):
                misc.call(['chmod', '+x', path])

            #add empty files/directory
            pattern=re.compile('''^=== touch (file|directory) \'(?P<new>[^\']*)\'''',re.M)
            for match in pattern.findall(text):
                if match[0] == 'file':
                    new = os.path.dirname(pjoin(MG5DIR, match[1]))
                else:
                    new = pjoin(MG5DIR, match[1])
                if not os.path.exists(new):
                    split = new.split('/')
                    for i in range(1,len(split)+1):
                        path = '/'.join(split[:i])
                        if path and not os.path.exists(path):
                            print('mkdir', path)
                            os.mkdir(path)
                if match[0] == 'file':
                    print('touch ', pjoin(MG5DIR, match[1]))
                    misc.call(['touch', pjoin(MG5DIR, match[1])])
            # add new symlink
            pattern=re.compile('''^=== link file \'(?P<new>[^\']*)\' \'(?P<old>[^\']*)\'''', re.M)
            for new, old in pattern.findall(text):
                    if not os.path.exists(pjoin(MG5DIR, new)):
                        files.ln(pjoin(MG5DIR,old), os.path.dirname(pjoin(MG5DIR,new)), os.path.basename(new))

            # Re-compile CutTools and IREGI
            if os.path.isfile(pjoin(MG5DIR,'vendor','CutTools','includects','libcts.a')):
                misc.compile(arg=['-j1'],cwd=pjoin(MG5DIR,'vendor','CutTools'),nb_core=1)
            if os.path.isfile(pjoin(MG5DIR,'vendor','IREGI','src','libiregi.a')):
                misc.compile(cwd=pjoin(MG5DIR,'vendor','IREGI','src'))

            # check if it need to download binary:
            pattern = re.compile("""^Binary files old/(\S*).*and new/(\S*).*$""", re.M)
            if pattern.search(text):
                return True
            else:
                return False
        
        mode = [arg.split('=',1)[1] for arg in args if arg.startswith('--mode=')]
        if mode:
            mode = mode[-1]
        else:
            mode = "userrequest"
        force = any([arg=='-f' for arg in args])
        timeout = [arg.split('=',1)[1] for arg in args if arg.startswith('--timeout=')]
        if timeout:
            try:
                timeout = int(timeout[-1])
            except ValueError:
                raise self.InvalidCmd('%s: invalid argument for timeout (integer expected)'%timeout[-1])
        else:
            timeout = self.options['timeout']
        input_path = [arg.split('=',1)[1] for arg in args if arg.startswith('--input=')]

        if input_path:
            fsock = open(input_path[0])
            need_binary = apply_patch(fsock)
            logger.info('manual patch apply. Please test your version.')
            if need_binary:
                logger.warning('Note that some files need to be loaded separately!')
            sys.exit(0)

        options = ['y','n','on_exit']
        if mode == 'mg5_start':
            timeout = 2
            default = 'n'
            update_delay = self.options['auto_update'] * 24 * 3600
            if update_delay == 0:
                return
        elif mode == 'mg5_end':
            timeout = 5
            default = 'n'
            update_delay = self.options['auto_update'] * 24 * 3600
            if update_delay == 0:
                return
            options.remove('on_exit')
        elif mode == "userrequest":
            default = 'y'
            update_delay = 0
        else:
            raise self.InvalidCmd('Unknown mode for command install update')

        if not os.path.exists(os.path.join(MG5DIR,'input','.autoupdate')):# or \
                #os.path.exists(os.path.join(MG5DIR,'.bzr')):
            error_text = """This version of MG5 doesn\'t support auto-update. Common reasons are:
            1) This version was loaded via bazaar (use bzr pull to update instead).
            2) This version is a beta release of MG5."""
            if mode == 'userrequest':
                raise self.ConfigurationError(error_text)
            return

        if not misc.which('patch'):
            error_text = """Not able to find program \'patch\'. Please reload a clean version
            or install that program and retry."""
            if mode == 'userrequest':
                raise self.ConfigurationError(error_text)
            return

        # read the data present in .autoupdate
        data = {'last_message':0}
        for line in open(os.path.join(MG5DIR,'input','.autoupdate')):
            if not line.strip():
                continue
            sline = line.split()
            data[sline[0]] = int(sline[1])

        #check validity of the file
        if 'version_nb' not in data:
            if mode == 'userrequest':
                error_text = 'This version of MG5 doesn\'t support auto-update. (Invalid information)'
                raise self.ConfigurationError(error_text)
            return
        elif 'last_check' not in data:
            data['last_check'] = time.time()

        #check if we need to update.
        if time.time() - float(data['last_check']) < float(update_delay):
            return

        logger.info('Checking if MG5 is up-to-date... (takes up to %ss)' % timeout)
        class TimeOutError(Exception): pass

        def handle_alarm(signum, frame):
            raise TimeOutError

        signal.signal(signal.SIGALRM, handle_alarm)
        signal.alarm(timeout)
        to_update = 0
        try:
            filetext = six.moves.urllib.request.urlopen('http://madgraph.phys.ucl.ac.be/mg5amc3_build_nb')
            signal.alarm(0)
            text = filetext.read().decode(errors='ignore').split('\n')
            web_version = int(text[0].strip())
            try:
                msg_version = int(text[1].strip())
                message = '\n'.join(text[2:])
            except:
                msg_version = 0
                message = ""
        except (TimeOutError, ValueError, IOError):
            signal.alarm(0)
            print('failed to connect server')
            if mode == 'mg5_end':
                # wait 24h before next check
                fsock = open(os.path.join(MG5DIR,'input','.autoupdate'),'w')
                fsock.write("version_nb   %s\n" % data['version_nb'])
                fsock.write("last_check   %s\n" % (\
                int(time.time()) - 3600 * 24 * (self.options['auto_update'] -1)))
                fsock.write("last_message   %s\n" % data['last_message'])
                fsock.close()
            return

        if msg_version > data['last_message']:
            data['last_message'] = msg_version
            logger.info("************* INFORMATION *************", '$MG:BOLD')
            logger.info(message.replace('\n','\n    '))
            logger.info("************* INFORMATION *************", '$MG:BOLD')
            fsock = open(os.path.join(MG5DIR,'input','.autoupdate'),'w')
            fsock.write("version_nb   %s\n" % data['version_nb'])
            fsock.write("last_check   %s\n" % (\
            int(time.time()) - 3600 * 24 * (int(self.options['auto_update']) -1)))
            fsock.write("last_message   %s\n" % data['last_message'])
            fsock.close()
            
        if os.path.exists(os.path.join(MG5DIR,'.bzr')):
            logger.info("bzr version: use bzr pull to update")
            return 
        
        if web_version == data['version_nb']:
            logger.info('No new version of MG5 available')
            # update .autoupdate to prevent a too close check
            fsock = open(os.path.join(MG5DIR,'input','.autoupdate'),'w')
            fsock.write("version_nb   %s\n" % data['version_nb'])
            fsock.write("last_check   %s\n" % int(time.time()))
            fsock.write("last_message   %s\n" % data['last_message'])
            fsock.close()
            return
        elif data['version_nb'] > web_version:
            logger_stderr.info('impossible to update: local %s web %s' % (data['version_nb'], web_version))
            fsock = open(os.path.join(MG5DIR,'input','.autoupdate'),'w')
            fsock.write("version_nb   %s\n" % data['version_nb'])
            fsock.write("last_check   %s\n" % int(time.time()))
            fsock.write("last_message   %s\n" % data['last_message'])
            fsock.close()
            return
        else:
            if not force:
                answer = self.ask('New Version of MG5 available! Do you want to update your current version?',
                                  default, options)
            else:
                answer = default


        if answer == 'y':
            logger.info('start updating code')
            fail = 0
            for i in range(data['version_nb'], web_version):
                try:
                    filetext = six.moves.urllib.request.urlopen('http://madgraph.phys.ucl.ac.be/patch/build%s.patch' %(i+1))
                except Exception:
                    print('fail to load patch to build #%s' % (i+1))
                    fail = i
                    break
                need_binary = apply_patch(filetext)
                if need_binary:
                    path = "https://madgraph.mi.infn.it//binary/binary_file%s.tgz" %(i+1)
                    name = "extra_file%i" % (i+1)
                    misc.wget(path, '%s.tgz' % name, cwd=MG5DIR)
                    # Untar the file
                    returncode = misc.call(['tar', '-xzpf', '%s.tgz' % name], cwd=MG5DIR,
                                     stdout=open(os.devnull, 'w'))

            fsock = open(os.path.join(MG5DIR,'input','.autoupdate'),'w')
            if not fail:
                fsock.write("version_nb   %s\n" % web_version)
            else:
                fsock.write("version_nb   %s\n" % fail)
            fsock.write("last_check   %s\n" % int(time.time()))
            fsock.close()
            logger.info('Refreshing installation of MG5aMC_PY8_interface.')
            self.do_install('mg5amc_py8_interface',additional_options=['--force'])
            logger.info('Checking current version. (type ctrl-c to bypass the check)')
            subprocess.call([os.path.join('tests','test_manager.py')],
                                                                  cwd=MG5DIR)            
            print('new version installed, please relaunch mg5')
            try:
                os.remove(pjoin(MG5DIR, 'Template','LO','Source','make_opts'))
                shutil.copy(pjoin(MG5DIR, 'Template','LO','Source','.make_opts'),
                            pjoin(MG5DIR, 'Template','LO','Source','make_opts'))
            except:
                pass
            sys.exit(0)
        elif answer == 'n':
            # prevent for a future check
            fsock = open(os.path.join(MG5DIR,'input','.autoupdate'),'w')
            fsock.write("version_nb   %s\n" % data['version_nb'])
            fsock.write("last_check   %s\n" % int(time.time()))
            fsock.close()
            logger.info('Update bypassed.')
            logger.info('The next check for a new version will be performed in %s days' \
                        % abs(self.options['auto_update']))
            logger.info('In order to change this delay. Enter the command:')
            logger.info('set auto_update X')
            logger.info('Putting X to zero will prevent this check at anytime.')
            logger.info('You can upgrade your version at any time by typing:')
            logger.info('install update')
        else: #answer is on_exit
            #ensure that the test will be done on exit
            #Do not use the set command here!!
            self.options['auto_update'] = -1 * self.options['auto_update']



    def set_configuration(self, config_path=None, final=True):
        """ assign all configuration variable from file
            ./input/mg5_configuration.txt. assign to default if not define """

        if not self.options:
            self.options = dict(self.options_configuration)
            self.options.update(self.options_madgraph)
            self.options.update(self.options_madevent)

        if not config_path:
            if 'MADGRAPH_BASE' in os.environ:
                config_path = pjoin(os.environ['MADGRAPH_BASE'],'mg5_configuration.txt')
                self.set_configuration(config_path, final=False)
            if 'HOME' in os.environ:
                legacy_config_dir = os.path.join(os.environ['HOME'], '.mg5')

                if os.path.exists(legacy_config_dir):
                    config_dir = legacy_config_dir
                else:
                    config_dir = os.getenv('XDG_STATE_HOME', os.path.join(os.environ['HOME'], '.local', 'state'))

                config_path = os.path.join(config_dir, "mg5_configuration.txt")

                if os.path.exists(config_path):
                    self.set_configuration(config_path, final=False)
            config_path = os.path.relpath(pjoin(MG5DIR,'input',
                                                       'mg5_configuration.txt'))
            return self.set_configuration(config_path, final)

        if not os.path.exists(config_path):
            files.cp(pjoin(MG5DIR,'input','.mg5_configuration_default.txt'), config_path)
        if not os.path.exists(pjoin(MG5DIR,'input','default_run_card_lo.dat')) and madgraph.ReadWrite:
            files.cp(pjoin(MG5DIR,'input','.default_run_card_lo.dat'), pjoin(MG5DIR,'input','default_run_card_lo.dat'))
            files.cp(pjoin(MG5DIR,'input','.default_run_card_nlo.dat'), pjoin(MG5DIR,'input','default_run_card_nlo.dat'))

        config_file = open(config_path)

        # read the file and extract information
        logger.info('load MG5 configuration from %s ' % config_file.name)
        for line in config_file:
            if '#' in line:
                line = line.split('#',1)[0]
            line = line.replace('\n','').replace('\r\n','')
            try:
                name, value = line.split('=')
            except ValueError:
                pass
            else:
                name = name.strip()
                value = value.strip()
                if name != 'mg5_path':
                    self.options[name] = value
                if value.lower() == "none" or value=="":
                    self.options[name] = None
        config_file.close()      
        self.options['stdout_level'] = logging.getLogger('madgraph').level
        if not final:
            return self.options # the return is usefull for unittest

        # Treat each expected input
        # 1: Pythia8_path and hewrig++ paths
        # try absolute and relative path
        for key in self.options:
            if key in ['pythia8_path', 'hwpp_path', 'thepeg_path', 'hepmc_path',
                       'mg5amc_py8_interface_path','madanalysis5_path']:
                if self.options[key] in ['None', None]:
                    self.options[key] = None 
                    continue
                path = self.options[key]
                #this is for pythia8
                if key == 'pythia8_path' and not os.path.isfile(pjoin(MG5DIR, path, 'include', 'Pythia8', 'Pythia.h')):
                    if not os.path.isfile(pjoin(path,  'include', 'Pythia8', 'Pythia.h')):
                        self.options['pythia8_path'] = None
                    else:
                        continue
                #this is for mg5amc_py8_interface_path
                if key == 'mg5amc_py8_interface_path' and not os.path.isfile(pjoin(MG5DIR, path, 'MG5aMC_PY8_interface')):
                    if not os.path.isfile(pjoin(path, 'MG5aMC_PY8_interface')):
                        self.options['mg5amc_py8_interface_path'] = None
                    else:
                        continue
                #this is for madanalysis5
                if key == 'madanalysis5_path' and not os.path.isfile(pjoin(MG5DIR, path,'bin','ma5')):
                    if not os.path.isfile(pjoin(path,'bin','ma5')):
                        self.options['madanalysis5_path'] = None
                    else:
                        ma5path = pjoin(MG5DIR, path) if os.path.isfile(pjoin(MG5DIR, path)) else path
                        message = misc.is_MA5_compatible_with_this_MG5(ma5path)
                        if not message is None:
                            self.options['madanalysis5_path'] = None
                            logger.warning(message)
                            continue
 
                #this is for hw++
                if key == 'hwpp_path' and not os.path.isfile(pjoin(MG5DIR, path, 'include', 'Herwig++', 'Analysis', 'BasicConsistency.hh')):
                    if not os.path.isfile(pjoin(path, 'include', 'Herwig++', 'Analysis', 'BasicConsistency.hh')):
                        self.options['hwpp_path'] = None
                    else:
                        continue
                # this is for thepeg
                elif key == 'thepeg_path' and not os.path.isfile(pjoin(MG5DIR, path, 'include', 'ThePEG', 'ACDC', 'ACDCGenCell.h')):
                    if not os.path.isfile(pjoin(path, 'include', 'ThePEG', 'ACDC', 'ACDCGenCell.h')):
                        self.options['thepeg_path'] = None
                    else:
                        continue
                # this is for hepmc
                elif key == 'hepmc_path' and not os.path.isfile(pjoin(MG5DIR, path, 'include', 'HepMC', 'HEPEVT_Wrapper.h')):
                    if not os.path.isfile(pjoin(path, 'include', 'HepMC', 'HEPEVT_Wrapper.h')):
                        self.options['hepmc_path'] = None
                    else:
                        continue

            elif key in ['golem','samurai']:
                if isinstance(self.options[key],str) and self.options[key].lower() == 'auto':
                    # try to find it automatically on the system                                                                                                                                            
                    program = misc.which_lib('lib%s.a'%key)
                    if program != None:
                        fpath, _ = os.path.split(program)
                        logger.info('Using %s library in %s' % (key,fpath))
                        self.options[key]=fpath
                    else:
                        # Try to look for it locally
                        local_install = { 'golem':'golem95',
                                         'samurai':'samurai'}
                        if os.path.isfile(pjoin(MG5DIR,local_install[key],'lib', 'lib%s.a' % key)):
                            self.options[key]=pjoin(MG5DIR,local_install[key],'lib')
                        else:
                            self.options[key]=None
                    # Make sure that samurai version is recent enough
                    if key=='samurai' and \
                       isinstance(self.options[key],str) and \
                       self.options[key].lower() != 'auto':
                        if os.path.isfile(pjoin(self.options[key],os.pardir,'AUTHORS')):
                            try:
                                version = open(pjoin(self.options[key],os.pardir,
                                                          'VERSION'),'r').read()
                            except IOError:
                                version = None
                            if version is None:
                                self.options[key] = None
                                logger.info('--------')
                                logger.info(
"""The version of 'samurai' automatically detected seems too old to be compatible
with MG5aMC and it will be turned off. Ask the authors for the latest version if
you want to use samurai. 
If you want to enforce its use as-it-is, then specify directly its library folder
in the MG5aMC option 'samurai' (instead of leaving it to its default 'auto').""")
                                logger.info('--------')

            elif key.endswith('path'):
                pass
            elif key in ['run_mode', 'auto_update']:
                self.options[key] = int(self.options[key])
            elif key in ['cluster_type','automatic_html_opening']:
                pass
            elif key in ['notification_center']:
                if self.options[key] in ['False', 'True']:
                    self.allow_notification_center = eval(self.options[key])
                    self.options[key] = self.allow_notification_center
            elif key in ['lhapdf_py3', 'lhapdf_py2']:
                if self.options[key] not in [None, 'none', 'None']:
                    # Default: try to set parameter
                    try:
                        self.do_set("%s %s --no_save" % (key, self.options[key]), log=False)
                    except MadGraph5Error as error:
                        print(error)
                        logger.warning("Option %s from config file not understood" \
                                    % key)
                    else:
                        if key in self.options_madgraph:
                            self.history.append('set %s %s' % (key, self.options[key]))
            elif key not in ['text_editor','eps_viewer','web_browser', 'stdout_level']:
                # Default: try to set parameter
                try:
                    self.do_set("%s %s --no_save" % (key, self.options[key]), log=False)
                except MadGraph5Error as error:
                    print(error)
                    logger.warning("Option %s from config file not understood" \
                                   % key)
                else:
                    if key in self.options_madgraph:
                        self.history.append('set %s %s' % (key, self.options[key]))
        
        warnings = madevent_interface.MadEventCmd.mg5amc_py8_interface_consistency_warning(self.options)
        if warnings:
            logger.warning(warnings)

        # Configure the way to open a file:
        launch_ext.open_file.configure(self.options)
        return self.options

    def check_for_export_dir(self, filepath):
        """Check if the files is in a valid export directory and assign it to
        export path if if is"""

        # keep previous if a previous one is defined
        if self._export_dir:
            return

        if os.path.exists(pjoin(os.getcwd(), 'Cards')):
            self._export_dir = os.getcwd()
            return

        path_split = filepath.split(os.path.sep)
        if len(path_split) > 2 and path_split[-2] == 'Cards':
            self._export_dir = os.path.sep.join(path_split[:-2])
            return

    def do_launch(self, line):
        """Main commands: Ask for editing the parameter and then
        Execute the code (madevent/standalone/...)
        """

        #ensure that MG option are not modified by the launch routine
        current_options = dict([(name, self.options[name]) for name in self.options_madgraph])
        start_cwd = os.getcwd()

        args = self.split_arg(line)
        # check argument validity and normalise argument
        (options, args) = _launch_parser.parse_args(args)
        self.check_launch(args, options)
        options = options.__dict__
        # args is now MODE PATH

        if args[0].startswith('standalone'):
            if os.path.isfile(os.path.join(os.getcwd(),args[1],'Cards',\
              'MadLoopParams.dat')) and not os.path.isfile(os.path.join(\
              os.getcwd(),args[1],'SubProcesses','check_poles.f')):
                ext_program = launch_ext.MadLoopLauncher(self, args[1], \
                                                options=self.options, **options)
            else:
                ext_program = launch_ext.SALauncher(self, args[1], \
                                                options=self.options, **options)
        elif args[0] == 'madevent':
            if options['interactive']:
                
                if isinstance(self, cmd.CmdShell):
                    ME = madevent_interface.MadEventCmdShell(me_dir=args[1], options=self.options)
                else:
                    ME = madevent_interface.MadEventCmd(me_dir=args[1],options=self.options)
                    ME.pass_in_web_mode()
                stop = self.define_child_cmd_interface(ME)
                return stop

            #check if this is a cross-section
            if not self._generate_info:
                # This relaunch an old run -> need to check if this is a
                # cross-section or a width
                info = open(pjoin(args[1],'SubProcesses','procdef_mg5.dat')).read()
                generate_info = info.split('# Begin PROCESS',1)[1].split('\n')[1]
                generate_info = generate_info.split('#')[0]
            else:
                generate_info = self._generate_info

            if len(generate_info.split('>')[0].strip().split())>1:
                ext_program = launch_ext.MELauncher(args[1], self,
                                shell = isinstance(self, cmd.CmdShell),
                                options=self.options,**options)
            else:
                # This is a width computation
                ext_program = launch_ext.MELauncher(args[1], self, unit='GeV',
                                shell = isinstance(self, cmd.CmdShell),
                                options=self.options,**options)

        elif args[0] == 'pythia8':
            ext_program = launch_ext.Pythia8Launcher( args[1], self, **options)

        elif args[0] == 'aMC@NLO':
            if options['interactive']:
                if isinstance(self, cmd.CmdShell):
                    ME = amcatnlo_run.aMCatNLOCmdShell(me_dir=args[1], options=self.options)
                else:
                    ME = amcatnlo_run.aMCatNLOCmd(me_dir=args[1],options=self.options)
                    ME.pass_in_web_mode()
                # transfer interactive configuration
                config_line = [l for l in self.history if l.strip().startswith('set')]
                for line in config_line:
                    ME.exec_cmd(line)
                stop = self.define_child_cmd_interface(ME)
                return stop
            ext_program = launch_ext.aMCatNLOLauncher( args[1], self,
                                                       shell = isinstance(self, cmd.CmdShell),
                                                        **options)
        elif args[0] == 'madweight':
            import madgraph.interface.madweight_interface as madweight_interface
            if options['interactive']:
                if isinstance(self, cmd.CmdShell):
                    MW = madweight_interface.MadWeightCmdShell(me_dir=args[1], options=self.options)
                else:
                    MW = madweight_interface.MadWeightCmd(me_dir=args[1],options=self.options)
                # transfer interactive configuration
                config_line = [l for l in self.history if l.strip().startswith('set')]
                for line in config_line:
                    MW.exec_cmd(line)
                stop = self.define_child_cmd_interface(MW)                
                return stop
            ext_program = launch_ext.MWLauncher( self, args[1],
                                                 shell = isinstance(self, cmd.CmdShell),
                                                 options=self.options,**options)            
        else:
            os.chdir(start_cwd) #ensure to go to the initial path
            raise self.InvalidCmd('%s cannot be run from MG5 interface' % args[0])


        ext_program.run()
        os.chdir(start_cwd) #ensure to go to the initial path
        # ensure that MG options are not changed!
        for key, value in current_options.items():
            self.options[key] = value

    def do_load(self, line):
        """Not in help: Load information from file"""

        args = self.split_arg(line)
        # check argument validity
        self.check_load(args)

        cpu_time1 = time.time()
        if args[0] == 'model':
            self._curr_model = save_load_object.load_from_file(args[1])
            if self._curr_model.get('parameters'):
                # This is a UFO model
                self._model_v4_path = None
            else:
                # This is a v4 model
                self._model_v4_path = import_v4.find_model_path(\
                    self._curr_model.get('name').replace("_v4", ""),
                    self._mgme_dir)

            # Do post-processing of model
            self.process_model()

            #save_model.save_model(args[1], self._curr_model)
            if isinstance(self._curr_model, base_objects.Model):
                cpu_time2 = time.time()
                logger.info("Loaded model from file in %0.3f s" % \
                      (cpu_time2 - cpu_time1))
            else:
                raise self.RWError('Could not load model from file %s' \
                                      % args[1])
        elif args[0] == 'processes':
            amps,proc_defs = save_load_object.load_from_file(args[1])
            if isinstance(amps, diagram_generation.AmplitudeList):
                cpu_time2 = time.time()
                logger.info("Loaded processes from file in %0.3f s" % \
                      (cpu_time2 - cpu_time1))
                if amps:
                    model = amps[0].get('process').get('model')
                    if not model.get('parameters'):
                        # This is a v4 model.  Look for path.
                        self._model_v4_path = import_v4.find_model_path(\
                                   model.get('name').replace("_v4", ""),
                                   self._mgme_dir)
                    else:
                        self._model_v4_path = None
                    # If not exceptions from previous steps, set
                    # _curr_amps and _curr_model
                    self._curr_amps = amps
                    self._curr_model = model
                    self._curr_proc_defs = proc_defs
                    logger.info("Model set from process.")
                    # Do post-processing of model
                    self.process_model()
                self._done_export = None
            else:
                raise self.RWError('Could not load processes from file %s' % args[1])


    def post_install_RunningCoupling(self):

        shutil.move(pjoin(MG5DIR,'RunningCoupling'), pjoin(MG5DIR,'Template', 'Running'))

    def do_customize_model(self, line):
        """create a restriction card in a interactive way"""

        args = self.split_arg(line)
        self.check_customize_model(args)

        model_path = self._curr_model.get('modelpath')
        if not os.path.exists(pjoin(model_path,'build_restrict.py')):
            raise self.InvalidCmd('''Model not compatible with this option.''')

        # (re)import the full model (get rid of the default restriction)
        self._curr_model = import_ufo.import_model(model_path, restrict=False)

        #1) create the full param_card
        out_path = StringIO.StringIO()
        param_writer.ParamCardWriter(self._curr_model, out_path)
        # and load it to a python object
        param_card = check_param_card.ParamCard(out_path.getvalue().split('\n'))


        all_categories = self.ask('','0',[], ask_class=AskforCustomize)
        put_to_one = []
        ## Make a Temaplate for  the restriction card. (card with no restrict)
        for block in param_card:
            value_dict = {}
            for param in param_card[block]:
                value = param.value
                if value == 0:
                    param.value = 0.000001e-99
                elif value == 1:
                    if block != 'qnumbers':
                        put_to_one.append((block,param.lhacode))
                        param.value = random.random()
                elif abs(value) in value_dict:
                    param.value += value_dict[abs(value)] * 1e-4 * param.value
                    value_dict[abs(value)] += 1
                else:
                    value_dict[abs(value)] = 1

        for category in all_categories:
            for options in category:
                if not options.status:
                    continue
                param = param_card[options.lhablock].get(options.lhaid)
                param.value = options.value

        logger.info('Loading the resulting model')
        # Applying the restriction
        self._curr_model = import_ufo.RestrictModel(self._curr_model)
        model_name = self._curr_model.get('name')
        if model_name == 'mssm':
            keep_external=True
        else:
            keep_external=False
        self._curr_model.restrict_model(param_card,keep_external=keep_external)

        if args:
            name = args[0].split('=',1)[1]
            path = pjoin(model_path,'restrict_%s.dat' % name)
            logger.info('Save restriction file as %s' % path)
            param_card.write(path)
            self._curr_model['name'] += '-%s' % name

        # if some need to put on one
        if put_to_one:
            out_path = StringIO.StringIO()
            param_writer.ParamCardWriter(self._curr_model, out_path)
            # and load it to a python object
            param_card = check_param_card.ParamCard(out_path.getvalue().split('\n'))
            
            for (block, lhacode) in put_to_one:
                try:
                    param_card[block].get(lhacode).value = 1
                except:
                    pass # was removed of the model!
            self._curr_model.set_parameters_and_couplings(param_card)

            if args:
                name = args[0].split('=',1)[1]
                path = pjoin(model_path,'paramcard_%s.dat' % name)
                logger.info('Save default card file as %s' % path)
                param_card.write(path)

    def do_save(self, line, check=True, to_keep={}, log=True):
        """Not in help: Save information to file"""

        
        args = self.split_arg(line)
        # Check argument validity
        if check:
            self.check_save(args)

        if args[0] == 'model':
            if self._curr_model:
                #save_model.save_model(args[1], self._curr_model)
                if save_load_object.save_to_file(args[1], self._curr_model):
                    logger.info('Saved model to file %s' % args[1])
            else:
                raise self.InvalidCmd('No model to save!')
        elif args[0] == 'processes':
            if self._curr_amps:
                if save_load_object.save_to_file(args[1], (self._curr_amps,self._curr_proc_defs) ):
                    logger.info('Saved processes to file %s' % args[1])
            else:
                raise self.InvalidCmd('No processes to save!')

        elif args[0] == 'options':
            partial_save = False
            to_define = {}
            
            if any(not arg.startswith('--') and arg in self.options 
                                                               for arg in args):
                # store in file only those ones
                partial_save = True
                all_arg = [arg for arg in args[1:] if not arg.startswith('--') and
                           arg in self.options]
                for key in all_arg:
                    to_define[key] = self.options[key] 
            else:
                # First look at options which should be put in MG5DIR/input
                for key, default in self.options_configuration.items():
                    if self.options_configuration[key] != self.options[key] and not self.options_configuration[key] is None:
                        to_define[key] = self.options[key]
    
                if not '--auto' in args:
                    for key, default in self.options_madevent.items():
                        if self.options_madevent[key] != self.options[key] != None:
                            if '_path' in key and os.path.basename(self.options[key]) == 'None':
                                continue
                            to_define[key] = self.options[key]
                        elif key == 'cluster_queue' and self.options[key] is None:
                            to_define[key] = self.options[key]
    
                if '--all' in args:
                    for key, default in self.options_madgraph.items():
                        if self.options_madgraph[key] != self.options[key] != None and \
                          key != 'stdout_level':
                            to_define[key] = self.options[key]
                elif not '--auto' in args:
                    for key, default in self.options_madgraph.items():
                        if self.options_madgraph[key] != self.options[key] != None and  key != 'stdout_level':
                            logger.info('The option %s is modified [%s] but will not be written in the configuration files.' \
                                        % (key,self.options_madgraph[key]) )
                            logger.info('If you want to make this value the default for future session, you can run \'save options --all\'')

            if len(args) >1 and not args[1].startswith('--') and args[1] not in self.options:
                filepath = args[1]
            else:
                filepath = pjoin(MG5DIR, 'input', 'mg5_configuration.txt')
            
            basedir = MG5DIR
            if partial_save:
                basefile = filepath
            else:
                basefile = pjoin(MG5DIR, 'input', '.mg5_configuration_default.txt')
                
            

            if to_keep:
                to_define = to_keep
            self.write_configuration(filepath, basefile, basedir, to_define)

    # Set an option
    def do_set(self, line, log=True, model_reload=True):
        """Set an option, which will be default for coming generations/outputs.
        """

        # Be careful:
        # This command is associated to a post_cmd: post_set.
        args = self.split_arg(line)

        # Check the validity of the arguments
        self.check_set(args)

        if args[0] == 'ignore_six_quark_processes':
            if args[1].lower() == 'false':
                self.options[args[0]] = False
                return
            self.options[args[0]] = misc.make_unique([abs(p) for p in \
                                      self._multiparticles[args[1]]\
                                      if self._curr_model.get_particle(p).\
                                      is_fermion() and \
                                      self._curr_model.get_particle(abs(p)).\
                                      get('color') == 3])
            if log:
                logger.info('Ignore processes with >= 6 quarks (%s)' % \
                        ",".join([\
                            self._curr_model.get_particle(q).get('name') \
                            for q in self.options[args[0]]]))

        elif args[0] == 'group_subprocesses':
            if args[1].lower() not in ['auto', 'nlo']:
                self.options[args[0]] = banner_module.ConfigFile.format_variable(args[1], bool, name="group_subprocesses")
            else:
                if args[1].lower() == 'nlo':
                    self.options[args[0]] = "NLO"
                else:
                    self.options[args[0]] = "Auto"
            if log:
                logger.info('Set group_subprocesses to %s' % \
                                                    str(self.options[args[0]]))
                logger.info('Note that you need to regenerate all processes')
            self._curr_amps = diagram_generation.AmplitudeList()
            self._curr_proc_defs = base_objects.ProcessDefinitionList()
            self._curr_matrix_elements = helas_objects.HelasMultiProcess()

        elif args[0] == "stdout_level":
            if args[1].isdigit():
                level = int(args[1])
            else:
                level = eval('logging.' + args[1])
            logging.root.setLevel(level)
            logging.getLogger('madgraph').setLevel(level)
            logging.getLogger('madevent').setLevel(level)
            self.options[args[0]] = level
            if log:
                logger.info('set output information to level: %s' % level)
        elif args[0].lower() == "ewscheme":
            if args[1] == 'external':
                logger.info("Change EW scheme to %s for the model %s. Note that YOU are responsible of the full validity of the input in that scheme." %\
                                              (self._curr_model.get('name'), args[1]))
            else:
                logger.info("Change EW scheme to %s for the model %s. Note that SM is assume here.",self._curr_model.get('name'), args[1])
            logger.info("Importing a new model will restore the default scheme")
            self._curr_model.change_electroweak_mode(args[1])
        elif args[0] == "complex_mass_scheme":
            old = self.options[args[0]]
            self.options[args[0]] = banner_module.ConfigFile.format_variable(args[1], bool, "complex_mass_scheme")
            aloha.complex_mass = self.options[args[0]]
            aloha_lib.KERNEL.clean()
            if self.options[args[0]]:
                if old:
                    if log:
                        logger.info('Complex mass already activated.')
                    return
                if log:
                    logger.info('Activate complex mass scheme.')
            else:
                if not old:
                    if log:
                        logger.info('Complex mass already desactivated.')
                    return
                if log:
                    logger.info('Desactivate complex mass scheme.')
            if not self._curr_model:
                return
            self.do_import("model %s" % self._curr_model.get('name'), options={'allow_qed_cms':True})

        elif args[0] == "gauge":
            # Treat the case where they are no model loaded
            if not self._curr_model:
                if args[1] == 'unitary':
                    aloha.unitary_gauge = True
                elif args[1] == 'axial':
                    aloha.unitary_gauge = 2 
                else:
                    aloha.unitary_gauge = False
                aloha_lib.KERNEL.clean()
                self.options[args[0]] = args[1]
                if log: logger.info('Passing to gauge %s.' % args[1])
                return

            # They are a valid model
            able_to_mod = True
            if args[1] == 'unitary':
                if 0 in self._curr_model.get('gauge'):
                    aloha.unitary_gauge = True
                else:
                    able_to_mod = False
                    if log: logger.warning('Note that unitary gauge is not allowed for your current model %s' \
                                           % self._curr_model.get('name'))
            elif args[1] == 'axial':
                if 0 in self._curr_model.get('gauge'):
                    aloha.unitary_gauge = 2
                else:
                    able_to_mod = False
                    if log: logger.warning('Note that parton-shower gauge is not allowed for your current model %s' \
                                           % self._curr_model.get('name'))
            else:
                if 1 in self._curr_model.get('gauge'):
                    aloha.unitary_gauge = False
                else:
                    able_to_mod = False
                    if log: logger.warning('Note that Feynman gauge is not allowed for your current model %s' \
                                           % self._curr_model.get('name'))

            if self.options['gauge'] == args[1]:
                return
            
            
            self.options[args[0]] = args[1]

            if able_to_mod and log and args[0] == 'gauge' and \
                args[1] == 'unitary' and not self.options['gauge']=='unitary' and \
                isinstance(self._curr_model,loop_base_objects.LoopModel) and \
                  not self._curr_model['perturbation_couplings'] in [[],['QCD']]:
                logger.warning('You will only be able to do tree level'+\
                                   ' and QCD corrections in the unitary gauge.')



            #re-init all variable
            model_name = self._curr_model.get('modelpath+restriction')
            self._curr_model = None
            self._curr_amps = diagram_generation.AmplitudeList()
            self._curr_proc_defs = base_objects.ProcessDefinitionList()
            self._curr_matrix_elements = helas_objects.HelasMultiProcess()
            self._curr_helas_model = None
            self._curr_exporter = None
            self._done_export = False
            import_ufo._import_once = []
            logger.info('Passing to gauge %s.' % args[1])

            if able_to_mod:
                # We don't want to go through the MasterCommand again
                # because it messes with the interface switching when
                # importing a loop model from MG5
                if 'modelname' in self.history.get('full_model_line'):
                    opts = '--modelname'
                else:
                    opts=''
                MadGraphCmd.do_import(self,'model %s %s' % (model_name, opts), force=True)
            elif log:
                logger.info('Note that you have to reload the model')

        elif args[0] == 'fortran_compiler':
            if args[1] != 'None':
                if log:
                    logger.info('set fortran compiler to %s' % args[1])
                self.options['fortran_compiler'] = args[1]
            else:
                self.options['fortran_compiler'] = None
        elif args[0] == 'default_unset_couplings':
            self.options['default_unset_couplings'] = banner_module.ConfigFile.format_variable(args[1], int, name="default_unset_couplings")
        elif args[0].startswith('f2py_compiler'):
            to_do = True
            if args[0].endswith('_py2') and six.PY3:
                to_do = False
            elif args[0].endswith('_py3') and six.PY2:
                to_do = False
            if to_do:
                if args[1] != 'None':
                    if log:
                        logger.info('set f2py compiler to %s' % args[1])
                
                    self.options['f2py_compiler'] = args[1]
                else:
                    self.options['f2py_compiler'] = None
            
        elif args[0] == 'loop_optimized_output':

            if log:
                    logger.info('set loop optimized output to %s' % args[1])
            self._curr_matrix_elements = helas_objects.HelasMultiProcess()
            self.options[args[0]] = args[1]
            if not self.options['loop_optimized_output'] and \
                                               self.options['loop_color_flows']:
                logger.warning("Turning off option 'loop_color_flows'"+\
                    " since it is not available for non-optimized loop output.")
                self.do_set('loop_color_flows False',log=False)
        elif args[0] == "nlo_mixed_expansion":
            self.options[args[0]] = banner_module.ConfigFile.format_variable(args[1],bool,args[0])
        elif args[0] == 'loop_color_flows':
            if log:
                    logger.info('set loop color flows to %s' % args[1])
            self._curr_matrix_elements = helas_objects.HelasMultiProcess()
            self.options[args[0]] = args[1]
            if self.options['loop_color_flows'] and \
                                      not self.options['loop_optimized_output']:
                logger.warning("Turning on option 'loop_optimized'"+\
                                     " needed for loop color flow computation.")
                self.do_set('loop_optimized_output True',False)

        elif args[0] == 'eMELA':
            try:
                p = subprocess.Popen([args[1], '--version'], stdout=subprocess.PIPE,
                stderr=subprocess.PIPE)
                output, error = p.communicate()
                output = output.decode()
                res = 0
            except Exception:
                res = 1

            if res != 0 or error:
                logger.info('%s does not seem to correspond to a valid eMELA-config ' % args[1] + \
                 'executable.\n Please set the \'fastjet\'' + \
                 'variable to the full (absolute) /PATH/TO/eMELA-config (including eMELA-config).' +
                        '\n MG5_aMC> set eMELA /PATH/TO/eMELA-config\n')
                self.options[args[0]] = None
                if self.history and 'eMELA' in self.history[-1]:
                    self.history.pop()
            else: #everything is fine
                logger.info('set eMELA to %s' % args[1])
                self.options[args[0]] = args[1]

        elif args[0] == 'fastjet':
            try:
                p = subprocess.Popen([args[1], '--version'], stdout=subprocess.PIPE,
                stderr=subprocess.PIPE)
                output, error = p.communicate()
                output = output.decode(errors='ignore')
                res = 0
            except Exception:
                res = 1

            if res != 0 or error:
                logger.info('%s does not seem to correspond to a valid fastjet-config ' % args[1] + \
                 'executable (v3+). We will use fjcore instead.\n Please set the \'fastjet\'' + \
                 'variable to the full (absolute) /PATH/TO/fastjet-config (including fastjet-config).' +
                        '\n MG5_aMC> set fastjet /PATH/TO/fastjet-config\n')
                self.options[args[0]] = None
                if self.history and 'fastjet' in self.history[-1]:
                    self.history.pop()
            elif int(output.split('.')[0]) < 3:
                logger.warning('%s is not ' % args[1] + \
                        'v3 or greater. Please install FastJet v3+.')
                self.options[args[0]] = None
                self.history.pop()
            else: #everything is fine
                logger.info('set fastjet to %s' % args[1])
                self.options[args[0]] = args[1]

        elif args[0] in ['golem','samurai','ninja','collier'] and \
             not (args[0] in ['ninja','collier'] and args[1]=='./HEPTools/lib'):
            if args[1] in ['None',"''",'""']:
                self.options[args[0]] = None
            else:
                program = misc.which_lib(os.path.join(args[1],'lib%s.a'%args[0]))
                if program!=None:
                    res = 0
                    logger.info('set %s to %s' % (args[0],args[1]))
                    self.options[args[0]] = args[1]
                else:
                    res = 1
    
                if res != 0 :
                    logger.warning('%s does not seem to correspond to a valid %s lib ' % (args[1],args[0]) + \
                            '. Please enter the full PATH/TO/%s/lib .\n'%args[0] + \
                            'You will NOT be able to run %s otherwise.\n'%args[0])
                
        elif args[0].startswith('lhapdf'):
            to_do = True
            if args[0].endswith('_py2') and six.PY3:
                to_do = False
            elif args[0].endswith('_py3') and six.PY2:
                to_do = False
            if to_do:
                try:
                    res = misc.call([args[1], '--version'], stdout=subprocess.PIPE,
                                                                 stderr=subprocess.PIPE)
                    logger.info('set lhapdf to %s' % args[1])
                    self.options['lhapdf'] = args[1]
                    self.options[args[0]] = args[1]
                except Exception:
                    res = 1
                if res != 0:
                    logger.info('%s does not seem to correspond to a valid lhapdf-config ' % args[1] + \
                            'executable. \nPlease set the \'lhapdf\' variable to the (absolute) ' + \
                            '/PATH/TO/lhapdf-config (including lhapdf-config).\n' + \
                            'Note that you can still compile and run aMC@NLO with the built-in PDFs\n' + \
                            ' MG5_aMC> set lhapdf /PATH/TO/lhapdf-config\n')

        elif args[0] in ['timeout', 'auto_update', 'cluster_nb_retry', 'max_t_for_channel',
                         'cluster_retry_wait', 'cluster_size', 'max_npoint_for_channel']:
                self.options[args[0]] = int(args[1])

        elif args[0] in ['cluster_local_path']:
            self.options[args[0]] = args[1].strip()

        elif args[0] == 'cluster_status_update':
            if '(' in args[1]:
                data = ' '.join([a for a in args[1:] if not a.startswith('-')])
                data = data.replace('(','').replace(')','').replace(',',' ').split()
                first, second = data[:2]
            else:
                first, second = args[1:3]

            self.options[args[0]] = (int(first), int(second))

        elif args[0] == 'madanalysis5_path':
            ma5path = pjoin(MG5DIR, args[1]) if os.path.isfile(pjoin(MG5DIR, args[1])) else args[1]
            message = misc.is_MA5_compatible_with_this_MG5(ma5path)
            if message is None:
                self.options['madanalysis5_path'] = args[1]
            else:
                logger.warning(message)

        elif args[0] == 'OLP':
            if six.PY3 and self.options['low_mem_multicore_nlo_generation']:
                raise self.InvalidCmd('Not possible to set OLP with both \"low_mem_multicore_nlo_generation\" and python3')
            # Reset the amplitudes, MatrixElements and exporter as they might
            # depend on this option
            self._curr_amps = diagram_generation.AmplitudeList()
            self._curr_proc_defs = base_objects.ProcessDefinitionList()
            self._curr_matrix_elements = helas_objects.HelasMultiProcess()
            self._curr_exporter = None
            self.options[args[0]] = args[1]

        elif args[0] =='output_dependencies':
            self.options[args[0]] = args[1]
        elif args[0] =='notification_center':
            if args[1] in ['None','True','False']:
                self.options[args[0]] = eval(args[1])
                self.allow_notification_center = self.options[args[0]]
            else:
                raise self.InvalidCmd('expected bool for notification_center')
        # True/False formatting
        elif args[0] in ['crash_on_error', 'auto_convert_model', 'acknowledged_v3.1_syntax']:
            try:
                tmp = banner_module.ConfigFile.format_variable(args[1], bool, args[0])
            except Exception:
                if args[1].lower() in ['never']:
                    tmp = args[1].lower()
                else: 
                    raise
            self.options[args[0]] = tmp
        elif args[0] in ['zerowidth_tchannel']:
            self.options[args[0]] = banner_module.ConfigFile.format_variable(args[1], bool, args[0])
        elif args[0] in ['cluster_queue']:
            self.options[args[0]] = args[1].strip()
        elif args[0] in ['low_mem_multicore_nlo_generation']:	    
            if six.PY3 and self.options['OLP'] != 'MadLoop':
                raise self.InvalidCmd('Not possible to set \"low_mem_multicore_nlo_generation\" for an OLP different of MadLoop when running  python3')
            else:
                self.options[args[0]] = args[1]
        elif args[0] in self.options:
            if args[1] in ['None','True','False']:
                self.options[args[0]] = eval(args[1])
            else:
                self.options[args[0]] = args[1]

    def post_set(self, stop, line):
        """Check if we need to save this in the option file"""

        args = self.split_arg(line)
        # Check the validity of the arguments
        try:
            self.check_set(args, log=False)
        except Exception:
            return stop

        if args[0] in self.options_configuration and '--no_save' not in args:
            self.exec_cmd('save options %s' % args[0] , log=False)
        elif args[0] in self.options_madevent:
            if not '--no_save' in line:
                logger.info('This option will be the default in any output that you are going to create in this session.')
                logger.info('In order to keep this changes permanent please run \'save options\'')
        else:
            #MadGraph5_aMC@NLO configuration
            if not self.history or self.history[-1].split() != line.split():
                self.history.append('set %s' % line)
                self.avoid_history_duplicate('set %s' % args[0], ['define', 'set'])
        return stop

    def do_open(self, line):
        """Open a text file/ eps file / html file"""

        args = self.split_arg(line)
        # Check Argument validity and modify argument to be the real path
        self.check_open(args)
        file_path = args[0]

        launch_ext.open_file(file_path)

    def do_output(self, line):
        """Main commands: Initialize a new Template or reinitialize one"""

        args = self.split_arg(line)
        # Check Argument validity
        self.check_output(args)

        noclean = '-noclean' in args
        force = '-f' in args
        nojpeg = '-nojpeg' in args
        if '--noeps=True' in args:
            nojpeg = True
        flaglist = []
                    
        if '--postpone_model' in args:
            flaglist.append('store_model')
        if '--hel_recycling=False' in args:
            flaglist.append('no_helrecycling')

        #forbid helicity recycling for spin 3/2 and spin 2
        if any(spin > 3 for spin in self._curr_model.get_all_spin()):
            flaglist.append('no_helrecycling')
            args.append('--hel_recycling=False')
                    
        line_options = dict( (arg[2:].split('=')  if "=" in arg else (arg[2:], True))
                             for arg in args if arg.startswith('--'))
#        line_options = dict(arg[2:].split('=') for arg in args if arg.startswith('--') and '=' not in arg)
        main_file_name = ""
        try:
            main_file_name = args[args.index('-name') + 1]
        except Exception:
            pass


        ################
        # ALOHA OUTPUT #
        ################
        if self._export_format == 'aloha':
            # catch format
            format = [d[9:] for d in args if d.startswith('--format=')]
            if not format:
                format = 'Fortran'
            else:
                format = format[-1]
            # catch output dir
            output = [d for d in args if d.startswith('--output=')]
            if not output:
                output = import_ufo.find_ufo_path(self._curr_model['name'])
                output = pjoin(output, format)
                if not os.path.isdir(output):
                    os.mkdir(output)
            else:
                output = output[-1]
                if not os.path.isdir(output):
                    raise self.InvalidCmd('%s is not a valid directory' % output)
            logger.info('creating routines in directory %s ' % output)
            # build the calling list for aloha
            names = [d for d in args if not d.startswith('-')]
            wanted_lorentz = aloha_fct.guess_routine_from_name(names)
            # Create and write ALOHA Routine
            aloha_model = create_aloha.AbstractALOHAModel(self._curr_model.get('name'))
            aloha_model.add_Lorentz_object(self._curr_model.get('lorentz'))
            if wanted_lorentz:
                aloha_model.compute_subset(wanted_lorentz)
            else:
                aloha_model.compute_all(save=False, custom_propa=True)
            aloha_model.write(output, format)
            return

        #################
        ## Other Output #
        #################
        # Configuration of what to do:
        # check: check status of the directory
        # exporter: which exporter to use (v4/cpp/...)
        # output: [Template/dir/None] copy the Template, just create dir or do nothing
        config = {}
        config['madevent'] =       {'check': True,  'exporter': 'v4',  'output':'Template'}
        config['matrix'] =         {'check': False, 'exporter': 'v4',  'output':'dir'}
        config['standalone'] =     {'check': True, 'exporter': 'v4',  'output':'Template'}
        config['standalone_msF'] = {'check': False, 'exporter': 'v4',  'output':'Template'}
        config['standalone_msP'] = {'check': False, 'exporter': 'v4',  'output':'Template'}
        config['standalone_rw'] =  {'check': False, 'exporter': 'v4',  'output':'Template'}
        config['standalone_cpp'] = {'check': False, 'exporter': 'cpp', 'output': 'Template'}
        config['pythia8'] =        {'check': False, 'exporter': 'cpp', 'output':'dir'}
        config['matchbox_cpp'] =   {'check': True, 'exporter': 'cpp', 'output': 'Template'}
        config['matchbox'] =       {'check': True, 'exporter': 'v4',  'output': 'Template'}
        config['madweight'] =      {'check': True, 'exporter': 'v4',  'output':'Template'}

        if self._export_format == 'plugin':
            options = {'check': self._export_plugin.check, 'exporter':self._export_plugin.exporter, 'output':self._export_plugin.output}
        else:
            options = config[self._export_format]
            
        # check
        if os.path.realpath(self._export_dir) == os.getcwd():
            if len(args) == 0:
                i=0
                while 1:
                    if os.path.exists('Pythia8_proc_%i' %i):
                        i+=1
                    else:
                        break
                os.mkdir('Pythia8_proc_%i' %i) 
                self._export_dir = pjoin(self._export_dir, 'Pythia8_proc_%i' %i)
                logger.info('Create output in %s' % self._export_dir)
            elif not args[0] in ['.', '-f']:
                raise self.InvalidCmd('Wrong path directory to create in local directory use \'.\'')
        elif not noclean and os.path.isdir(self._export_dir) and options['check']:
            if not force:
                # Don't ask if user already specified force or noclean
                logger.info('INFO: directory %s already exists.' % self._export_dir)
                logger.info('If you continue this directory will be deleted and replaced.')
                answer = self.ask('Do you want to continue?', 'y', ['y','n'])
            else:
                answer = 'y'
            if answer != 'y':
                raise self.InvalidCmd('Stopped by user request')
            else:
                shutil.rmtree(self._export_dir)

        # Choose here whether to group subprocesses or not, if the option was
        # set to 'Auto' and propagate this choice down the line:
        if self.options['group_subprocesses'] in [True, False]:
            group_processes = self.options['group_subprocesses']
        elif self.options['group_subprocesses'] == 'Auto':
            # By default we set it to True
            group_processes = True
            # But we turn if off for decay processes which
            # have been defined with multiparticle labels, because then
            # branching ratios necessitates to keep subprocesses independent.
            # That applies only if there is more than one subprocess of course.
            if self._curr_amps[0].get_ninitial() == 1 and \
                                                     len(self._curr_amps)>1:
                
                processes = [amp.get('process') for amp in self._curr_amps if 'process' in  list(amp.keys())]
                if len(set(proc.get('id') for proc in processes))!=len(processes):
                    # Special warning for loop-induced
                    if any(proc['perturbation_couplings'] != [] for proc in
                               processes) and self._export_format == 'madevent':
                        logger.warning("""
|| The loop-induced decay process you have specified contains several
|| subprocesses and, in order to be able to compute individual branching ratios, 
|| MG5_aMC will *not* group them. Integration channels will also be considered
|| for each diagrams and as a result integration will be inefficient.
|| It is therefore recommended to perform this simulation by setting the MG5_aMC
|| option 'group_subprocesses' to 'True' (before the output of the process).
|| Notice that when doing so, processes for which one still wishes to compute
|| branching ratios independently can be specified using the syntax:
||   -> add process <proc_def>
""")
                    group_processes = False
    
        #Exporter + Template
        if options['exporter'] == 'v4':
            self._curr_exporter = export_v4.ExportV4Factory(self, noclean, 
                                             group_subprocesses=group_processes,
                                             cmd_options=line_options)
        elif options['exporter'] == 'cpp':
            self._curr_exporter = export_cpp.ExportCPPFactory(self, group_subprocesses=group_processes,
                                                              cmd_options=line_options)
        
        self._curr_exporter.pass_information_from_cmd(self)
        
        if options['output'] == 'Template':
            self._curr_exporter.copy_template(self._curr_model)
        elif options['output'] == 'dir' and not os.path.isdir(self._export_dir):
            os.makedirs(self._export_dir)

        # Reset _done_export, since we have new directory
        self._done_export = False

        if self._export_format == "madevent":
            # for MadEvent with MadLoop decide if we keep the box as channel of 
            #integration or not. Forbid them for matching and for h+j
            if self.options['max_npoint_for_channel']:
                base_objects.Vertex.max_n_loop_for_multichanneling = int(self.options['max_npoint_for_channel'])
            else:
                base_objects.Vertex.max_n_loop_for_multichanneling = 3 
            base_objects.Vertex.max_tpropa = int(self.options['max_t_for_channel'])   

        # Perform export and finalize right away
        self.export(nojpeg, main_file_name, group_processes, args)

        # Automatically run finalize
        self.finalize(nojpeg, flaglist=flaglist)

        # Remember that we have done export
        self._done_export = (self._export_dir, self._export_format)

        # Reset _export_dir, so we don't overwrite by mistake later
        self._export_dir = None

    # Export a matrix element
    def export(self, nojpeg = False, main_file_name = "", group_processes=True, 
                                                                       args=[]):
        """Export a generated amplitude to file."""


        # Define the helas call  writer
        if self._curr_exporter.exporter == 'cpp':       
            self._curr_helas_model = helas_call_writers.CPPUFOHelasCallWriter(self._curr_model)
        elif self._model_v4_path:
            assert self._curr_exporter.exporter == 'v4'
            self._curr_helas_model = helas_call_writers.FortranHelasCallWriter(self._curr_model)
        else:
            assert self._curr_exporter.exporter == 'v4'
            options = {'zerowidth_tchannel': self.options['zerowidth_tchannel']}
            if self._curr_amps and self._curr_amps[0].get_ninitial() == 1:
                options['zerowidth_tchannel'] = False
            
            self._curr_helas_model = helas_call_writers.FortranUFOHelasCallWriter(self._curr_model, options=options)

        version = [arg[10:] for arg in args if arg.startswith('--version=')]
        if version:
            version = version[-1]
        else:
            version = '8.2'

        def generate_matrix_elements(self, group_processes=True):
            """Helper function to generate the matrix elements before
            exporting. Uses the main function argument 'group_processes' to decide 
            whether to use group_subprocess or not. (it has been set in do_output to
            the appropriate value if the MG5 option 'group_subprocesses' was set
            to 'Auto'."""

            if self._export_format in ['standalone_msP', 'standalone_msF', 'standalone_mw']:
                to_distinguish = []
                for part in self._curr_model.get('particles'):
                    if part.get('name') in args and part.get('antiname') in args and\
                       part.get('name') != part.get('antiname'):
                        to_distinguish.append(abs(part.get('pdg_code')))
            # Sort amplitudes according to number of diagrams,
            # to get most efficient multichannel output
            self._curr_amps.sort(key=lambda x: x.get_number_of_diagrams(),reverse=True)

            cpu_time1 = time.time()
            ndiags = 0
            if not self._curr_matrix_elements.get_matrix_elements():
                if group_processes:
                    cpu_time1 = time.time()
                    dc_amps = diagram_generation.DecayChainAmplitudeList(\
                        [amp for amp in self._curr_amps if isinstance(amp, \
                                        diagram_generation.DecayChainAmplitude)])
                    non_dc_amps = diagram_generation.AmplitudeList(\
                             [amp for amp in self._curr_amps if not \
                              isinstance(amp, \
                                         diagram_generation.DecayChainAmplitude)])
                    subproc_groups = group_subprocs.SubProcessGroupList()
                    matrix_elements_opts = {'optimized_output':
                                       self.options['loop_optimized_output']}
                    
                    grouping_criteria = self._curr_exporter.grouped_mode
                    if non_dc_amps:
                        subproc_groups.extend(\
                          group_subprocs.SubProcessGroup.group_amplitudes(\
                          non_dc_amps,grouping_criteria, 
                                     matrix_elements_opts=matrix_elements_opts))

                    if dc_amps:
                        dc_subproc_group = \
                                  group_subprocs.DecayChainSubProcessGroup.\
                                  group_amplitudes(dc_amps, grouping_criteria,
                                      matrix_elements_opts=matrix_elements_opts)
                        subproc_groups.extend(dc_subproc_group.\
                                    generate_helas_decay_chain_subproc_groups())

                    ndiags = sum([len(m.get('diagrams')) for m in \
                              subproc_groups.get_matrix_elements()])
                    self._curr_matrix_elements = subproc_groups
                    # assign a unique id number to all groups
                    uid = 0
                    for group in subproc_groups:
                        uid += 1 # update the identification number
                        for me in group.get('matrix_elements'):
                            me.get('processes')[0].set('uid', uid)
                else: # Not grouped subprocesses
                    mode = {}
                    if self._export_format in [ 'standalone_msP' , 
                                             'standalone_msF', 'standalone_rw']:
                        mode['mode'] = 'MadSpin'
                    # The conditional statement tests whether we are dealing
                    # with a loop induced process.
                    if isinstance(self._curr_amps[0], 
                                         loop_diagram_generation.LoopAmplitude):
                        mode['optimized_output']=self.options['loop_optimized_output']
                        HelasMultiProcessClass = loop_helas_objects.LoopHelasProcess
                        compute_loop_nc = True
                    else:
                        HelasMultiProcessClass = helas_objects.HelasMultiProcess
                        compute_loop_nc = False
                    
                    self._curr_matrix_elements = HelasMultiProcessClass(
                      self._curr_amps, compute_loop_nc=compute_loop_nc,
                                                       matrix_element_opts=mode)
                    
                    ndiags = sum([len(me.get('diagrams')) for \
                                  me in self._curr_matrix_elements.\
                                  get_matrix_elements()])
                    # assign a unique id number to all process
                    uid = 0
                    for me in self._curr_matrix_elements.get_matrix_elements()[:]:
                        uid += 1 # update the identification number
                        me.get('processes')[0].set('uid', uid)

            cpu_time2 = time.time()


            return ndiags, cpu_time2 - cpu_time1

        # Start of the actual routine
        
        ndiags, cpu_time = generate_matrix_elements(self,group_processes)

        calls = 0

        path = self._export_dir
            
        cpu_time1 = time.time()

        # First treat madevent and pythia8 exports, where we need to
        # distinguish between grouped and ungrouped subprocesses

        # MadEvent
        if self._export_format == 'madevent':
            calls += self._curr_exporter.export_processes(self._curr_matrix_elements,
                                                         self._curr_helas_model)
            
                #try:
                #    cmd.Cmd.onecmd(self, 'history .')
                #except Exception:
                #    misc.sprint('command history fails.', 10)
                #    pass

        # Pythia 8
        elif self._export_format == 'pythia8':
            # Output the process files
            process_names = []
            if isinstance(self._curr_matrix_elements, group_subprocs.SubProcessGroupList):
                for (group_number, me_group) in enumerate(self._curr_matrix_elements):
                    exporter = self._curr_exporter.generate_process_directory(\
                            me_group.get('matrix_elements'), self._curr_helas_model,
                            process_string = me_group.get('name'),
                            process_number = group_number+1,
                            version = version)
                    process_names.append(exporter.process_name)
            else:
                exporter =  self._curr_exporter.generate_process_directory(\
                            self._curr_matrix_elements, self._curr_helas_model,
                            process_string = self._generate_info, version = version)
                process_names.append(exporter.process_file_name)

            # Output the model parameter and ALOHA files
            model_name, model_path = exporter.convert_model_to_pythia8(\
                            self._curr_model, self._export_dir)

            # Generate the main program file
            filename, make_filename = \
                      self._curr_exporter.generate_example_file_pythia8(path,
                                                               model_path,
                                                               process_names,
                                                               exporter,
                                                               main_file_name)
                      
                      
        matrix_elements = self._curr_matrix_elements.get_matrix_elements()
        # Just the matrix.f files
        if self._export_format == 'matrix':
            for me in matrix_elements:
                filename = pjoin(path, 'matrix_' + \
                           me.get('processes')[0].shell_string() + ".f")
                if os.path.isfile(filename):
                    logger.warning("Overwriting existing file %s" % filename)
                else:
                    logger.info("Creating new file %s" % filename)
                calls = calls + self._curr_exporter.write_matrix_element_v4(\
                    writers.FortranWriter(filename),\
                    me, self._curr_helas_model)
        elif self._export_format in ['madevent', 'pythia8']:
            pass
        # grouping mode
        elif isinstance(self._curr_matrix_elements, group_subprocs.SubProcessGroupList) and\
            self._curr_exporter.grouped_mode:
            modify, self._curr_matrix_elements = self._curr_exporter.modify_grouping(self._curr_matrix_elements)
            if modify:
                matrix_elements = self._curr_matrix_elements.get_matrix_elements()

            for me_number, me in enumerate(self._curr_matrix_elements):
                calls = calls + \
                    self._curr_exporter.generate_subprocess_directory(\
                        me, self._curr_helas_model, me_number)               
        
        # ungroup mode
        else:
            for nb,me in enumerate(matrix_elements[:]):
                new_calls = self._curr_exporter.generate_subprocess_directory(\
                            me, self._curr_helas_model, nb)
                if  isinstance(new_calls, int):
                    if new_calls ==0:
                        matrix_elements.remove(me)
                    else:
                        calls = calls + new_calls

        if self._generate_info and hasattr(self._curr_exporter, 'write_procdef_mg5'):
            # Write the procdef_mg5.dat file with process info
            card_path = pjoin(self._export_dir ,'SubProcesses', \
                                     'procdef_mg5.dat')
            self._curr_exporter.write_procdef_mg5(card_path,
                                self._curr_model['name'],
                                self._generate_info)


        cpu_time2 = time.time() - cpu_time1

        logger.info(("Generated helas calls for %d subprocesses " + \
              "(%d diagrams) in %0.3f s") % \
              (len(matrix_elements),
               ndiags, cpu_time))

        if calls:
            if "cpu_time2" in locals():
                logger.info("Wrote files for %d helas calls in %0.3f s" % \
                            (calls, cpu_time2))
            else:
                logger.info("Wrote files for %d helas calls" % \
                            (calls))

        if self._export_format == 'pythia8':
            logger.info("- All necessary files for Pythia 8 generated.")
            logger.info("- Run \"launch\" and select %s.cc," % filename)
            logger.info("  or go to %s/examples and run" % path)
            logger.info("      make -f %s" % make_filename)
            logger.info("  (with process_name replaced by process name).")
            logger.info("  You can then run ./%s to produce events for the process" % \
                        filename)

        # Replace the amplitudes with the actual amplitudes from the
        # matrix elements, which allows proper diagram drawing also of
        # decay chain processes
        matrix_elements = self._curr_matrix_elements.get_matrix_elements()
        self._curr_amps = diagram_generation.AmplitudeList(\
               [me.get('base_amplitude') for me in \
                matrix_elements])

    def finalize(self, nojpeg, online = False, flaglist=[]):
        """Make the html output, write proc_card_mg5.dat and create
        madevent.tar.gz for a MadEvent directory"""

        compiler_dict = {'fortran': self.options['fortran_compiler'],
                             'cpp': self.options['cpp_compiler'],
                             'f2py': self.options['f2py_compiler']}

        # Handling of the model.
        if self._model_v4_path:
            logger.info('Copy %s model files to directory %s' % \
                            (os.path.basename(self._model_v4_path), self._export_dir))
            self._curr_exporter.export_model_files(self._model_v4_path)
            self._curr_exporter.export_helas(pjoin(self._mgme_dir,'HELAS'))        
        else:
            # wanted_lorentz are the lorentz structures which are
            # actually used in the wavefunctions and amplitudes in
            # these processes
            wanted_lorentz = self._curr_matrix_elements.get_used_lorentz()
            wanted_couplings = self._curr_matrix_elements.get_used_couplings()

            if self._export_format == 'madevent' and not 'no_helrecycling' in flaglist and \
                not isinstance(self._curr_amps[0], loop_diagram_generation.LoopAmplitude):
                for (name, flag, out) in wanted_lorentz[:]:
                    if out == 0:
                        newflag = list(flag) + ['P1N']
                        wanted_lorentz.append((name, tuple(newflag), -1))
                
            # For a unique output of multiple type of exporter need to store this
            # information.             
            if hasattr(self, 'previous_lorentz'):
                wanted_lorentz = misc.make_unique(self.previous_lorentz + wanted_lorentz)
                wanted_couplings = misc.make_unique(self.previous_couplings + wanted_couplings)
                del self.previous_lorentz
                del self.previous_couplings        
            if 'store_model' in flaglist:
                self.previous_lorentz = wanted_lorentz
                self.previous_couplings = wanted_couplings
            else:
                self._curr_exporter.convert_model(self._curr_model, 
                                               wanted_lorentz,
                                               wanted_couplings)
        
        # move the old options to the flaglist system.
        if nojpeg:
            flaglist.append('nojpeg')
        if online:
            flaglist.append('online')

            

        if self._export_format in ['NLO']:
            ## write fj_lhapdf_opts file            
            # Create configuration file [path to executable] for amcatnlo
            filename = os.path.join(self._export_dir, 'Cards', 'amcatnlo_configuration.txt')
            opts_to_keep = ['lhapdf', 'fastjet', 'pythia8_path', 'hwpp_path', 'thepeg_path', 
                                                                    'hepmc_path', 'eMELA']
            to_keep = {}
            for opt in opts_to_keep:
                if self.options[opt]:
                    to_keep[opt] = self.options[opt]
            self.do_save('options %s' % filename.replace(' ', '\ '), check=False, \
                    to_keep = to_keep)

        elif self._export_format in ['madevent', 'madweight']:          
            # Create configuration file [path to executable] for madevent
            filename = os.path.join(self._export_dir, 'Cards', 'me5_configuration.txt')
            self.do_save('options %s' % filename.replace(' ', '\ '), check=False,
                         to_keep={'mg5_path':MG5DIR})

        # Dedicated finalize function.
        self._curr_exporter.finalize(self._curr_matrix_elements,
                                    self.history,
                                    self.options,
                                    flaglist)

        if self._export_format in ['madevent', 'standalone', 'standalone_cpp','madweight', 'matchbox']:
            logger.info('Output to directory ' + self._export_dir + ' done.')

        if self._export_format in ['madevent', 'NLO']:
            logger.info('Type \"launch\" to generate events from this process, or see')
            logger.info(self._export_dir + '/README')
            logger.info('Run \"open index.html\" to see more information about this process.')

    def do_help(self, line):
        """ propose some usefull possible action """

        super(MadGraphCmd,self).do_help(line)

        if line:
            return

        if len(self.history) == 0:
            last_action_2 = 'mg5_start'
            last_action = 'mg5_start'
        else:
            args = self.history[-1].split()
            last_action = args[0]
            if len(args)>1:
                last_action_2 = '%s %s' % (last_action, args[1])
            else:
                last_action_2 = 'none'



    # Calculate decay width
    def do_compute_widths(self, line, model=None, do2body=True, decaymodel=None):
        """Documented commands:Generate amplitudes for decay width calculation, with fixed
           number of final particles (called level)
           syntax; compute_widths particle [other particles] [--options=]

            - particle/other particles can also be multiparticle name (can also be
           pid of the particle)

           --body_decay=X [default=4.0025] allow to choose the precision.
                if X is an integer: compute all X body decay
                if X is a float <1: compute up to the time that total error < X
                if X is a float >1: stops at the first condition.

           --path=X. Use a given file for the param_card. (default UFO built-in)

           special argument:
               - skip_2body: allow to not consider those decay (use FR)
               - model: use the model pass in argument.

        """



        self.change_principal_cmd('MadGraph')
        if '--nlo' not in line:
            warning_text = """Please note that the automatic computation of the width is
    only valid in narrow-width approximation and at tree-level."""
            logger.warning(warning_text)
            
        if not model:
            modelname = self._curr_model.get('modelpath+restriction')
            with misc.MuteLogger(['madgraph'], ['INFO']):
                model = import_ufo.import_model(modelname, decay=True)
        self._curr_model = model
            
        if not isinstance(model, model_reader.ModelReader):
            model = model_reader.ModelReader(model)

        if '--nlo' in line:
            # call SMWidth to calculate NLO Width
            self.compute_widths_SMWidth(line, model=model)
            return

        # check the argument and return those in a dictionary format
        particles, opts = self.check_compute_widths(self.split_arg(line))

        if opts['path']:
            correct = True
            param_card = check_param_card.ParamCard(opts['path'])
            for param in param_card['decay']:
                if param.value == "auto":
                    param.value = 1
                    param.format = 'float'
                    correct = False
            if not correct:
                if opts['output']:
                    param_card.write(opts['output'])
                    opts['path'] = opts['output']
                else:
                    param_card.write(opts['path'])

        data = model.set_parameters_and_couplings(opts['path'])
        

        # find UFO particles linked to the require names.
        if do2body:
            skip_2body = True
            decay_info = {}
            for pid in particles:
                particle = model.get_particle(pid)
                if not hasattr(particle, 'partial_widths'):
                    skip_2body = False
                    break
                elif not decay_info:
                    logger_mg.info('Get two body decay from FeynRules formula')
                decay_info[pid] = []
                mass = abs(eval(str(particle.get('mass')), data).real)
                data = model.set_parameters_and_couplings(opts['path'], scale= mass)
                total = 0
    
                # check if the value of alphas is set to zero and raise warning if appropriate
                if 'aS' in data and data['aS'] == 0 and particle.get('color') != 1:
                    logger.warning("aS set to zero for this particle since the running is not defined for such low mass.")
                        
                for mode, expr in particle.partial_widths.items():
                    tmp_mass = mass
                    for p in mode:
                        try:
                            value_mass = eval(str(p.mass), data)
                        except Exception:
                            # the p object can still be UFO reference. since the 
                            # mass name might hve change load back the MG5 one.
                            value_mass = eval(str(model.get_particle(p.pdg_code).get('mass')), data)
                        tmp_mass -= abs(value_mass)             
                    if tmp_mass <=0:
                        continue
    
                    decay_to = [p.get('pdg_code') for p in mode]
                    value = eval(expr,{'cmath':cmath},data).real
                    if -1e-10 < value < 0:
                        value = 0
                    if -1e-5 < value < 0:
                        logger.warning('Partial width for %s > %s negative: %s automatically set to zero' %
                                       (particle.get('name'), ' '.join([p.get('name') for p in mode]), value))
                        value = 0
                    elif value < 0:
                        raise Exception('Partial width for %s > %s negative: %s' % \
                                       (particle.get('name'), ' '.join([p.get('name') for p in mode]), value))
                    elif 0 < value < 0.1 and particle['color'] !=1:
                        logger.warning("partial width of particle %s lower than QCD scale:%s. Set it to zero. (%s)" \
                                   % (particle.get('name'), value, decay_to))
                        value = 0
                                     
                    decay_info[particle.get('pdg_code')].append([decay_to, value])
                    total += value
            else:
                madevent_interface.MadEventCmd.update_width_in_param_card(decay_info,
                                                       opts['path'], opts['output'])
                if float(opts['body_decay']) == 2:
                    return  decay_info
        else:
            skip_2body = True

        #
        # add info from decay module
        #
        
        self.do_decay_diagram('%s %s' % (' '.join([repr(id) for id in particles]),
                                         ' '.join('--%s=%s' % (key,value)
                                                  for key,value in opts.items()
                                                  if key not in ['precision_channel'])
                                         ), skip_2body=skip_2body, model=decaymodel)

        if self._curr_amps:
            logger.info('Pass to numerical integration for computing the widths:')
        else:            
            logger.info('No need for N body-decay (N>2). Results are in %s' % opts['output'])
            return  decay_info

        # Do the MadEvent integration!!
        with misc.TMP_directory(dir=os.getcwd()) as path:
            decay_dir = pjoin(path,'temp_decay')
            logger_mg.info('More info in temporary files:\n    %s/index.html' % (decay_dir))
            with misc.MuteLogger(['madgraph','ALOHA','cmdprint','madevent'], [40,40,40,40]):
                self.exec_cmd('output madevent %s -f' % decay_dir,child=False)
                
                #modify some parameter of the default run_card
                run_card = banner_module.RunCard(pjoin(decay_dir,'Cards','run_card.dat'))
                if run_card['ickkw']:
                    run_card['ickkw'] = 0
                    run_card['xqcut'] = 0
                    run_card.remove_all_cut()
                    run_card.write(pjoin(decay_dir,'Cards','run_card.dat'))
                
                # Need to write the correct param_card in the correct place !!!
                if os.path.exists(opts['output']):
                    files.cp(opts['output'], pjoin(decay_dir, 'Cards', 'param_card.dat'))
                else:
                    files.cp(opts['path'], pjoin(decay_dir, 'Cards', 'param_card.dat'))
                if self._curr_model['name'] == 'mssm' or self._curr_model['name'].startswith('mssm-'):
                    check_param_card.convert_to_slha1(pjoin(decay_dir, 'Cards', 'param_card.dat'))
                # call a ME interface and define as it as child for correct error handling
                me_cmd = madevent_interface.MadEventCmd(decay_dir)
                for name, val in self.options.items():
                    if name in me_cmd.options and me_cmd.options[name] != val:
                        try:
                            me_cmd.exec_cmd('set %s %s --no_save' % (name, val)) 
                        except madgraph.InvalidCmd:
                            continue
                #me_cmd.options.update(self.options)
                #me_cmd.configure_run_mode(self.options['run_mode'])
                #self.define_child_cmd_interface(me_cmd, interface=False)
                me_cmd.model_name = self._curr_model['name'] #needed for mssm
                me_cmd.options['automatic_html_opening'] = False

                me_opts=[('accuracy', opts['precision_channel']), # default 0.01
                         ('points', 1000),
                         ('iterations',9)]
                me_cmd.exec_cmd('survey decay -f %s' % (
                       " ".join(['--%s=%s' % val for val in me_opts])),
                      postcmd=False)
                me_cmd.exec_cmd('combine_events', postcmd=False)
                #me_cmd.exec_cmd('store_events', postcmd=False)
                me_cmd.collect_decay_widths()
                me_cmd.do_quit('')
                # cleaning
                del me_cmd

            param = check_param_card.ParamCard(pjoin(decay_dir, 'Events', 'decay','param_card.dat'))

        for pid in particles:
            width = param['decay'].get((pid,)).value
            particle = self._curr_model.get_particle(pid) 
            #if particle['color'] !=1 and 0 < width.real < 0.1:
            #    logger.warning("width of colored particle \"%s(%s)\" lower than QCD scale: %s. Set width to zero "
            #                   % (particle.get('name'), pid, width.real))
            #    width = 0
                
            
            if not pid in param['decay'].decay_table:
                continue
            if pid not in decay_info:
                decay_info[pid] = []
            for BR in param['decay'].decay_table[pid]:
                if len(BR.lhacode) == 3 and skip_2body:
                    continue
                if 0 < BR.value * width <0.1 and particle['color'] !=1:
                    logger.warning("partial width of particle %s lower than QCD scale:%s. Set it to zero. (%s)" \
                                   % (particle.get('name'), BR.value * width, BR.lhacode[1:]))
                                     
                    continue
                
                decay_info[pid].append([BR.lhacode[1:], BR.value * width])

        madevent_interface.MadEventCmd.update_width_in_param_card(decay_info,
                                                   opts['path'], opts['output'])

        if self._curr_model['name'] == 'mssm' or self._curr_model['name'].startswith('mssm-'):
            check_param_card.convert_to_slha1(opts['output'])
        return decay_info



    # Calculate decay width with SMWidth
    def compute_widths_SMWidth(self, line, model=None):
        """Compute widths with SMWidth.
        """

        # check the argument and return those in a dictionary format
        particles, opts = self.check_compute_widths(self.split_arg(line))

        if opts['path']:
            correct = True
            param_card = check_param_card.ParamCard(opts['path'])
            for param in param_card['decay']:
                if param.value == "auto":
                    param.value = 1
                    param.format = 'float'
                    correct = False
            if not correct:
                if opts['output']:
                    param_card.write(opts['output'])
                    opts['path'] = opts['output']
                else:
                    param_card.write(opts['path'])

        if not model:
            model_path = self._curr_model.get('modelpath')
            model_name = self._curr_model.get('name')
            currmodel = self._curr_model
        else:
            model_path = model.get('modelpath')
            model_name = model.get('name')
            currmodel = model

        if not os.path.exists(pjoin(model_path, 'SMWidth')):
            raise self.InvalidCmd("Model %s is not valid for computing NLO width with SMWidth"%model_name)

        # determine the EW scheme
        externparam = [(param.lhablock.lower(),param.name.lower()) for param \
                           in currmodel.get('parameters')[('external',)]]

        if ('sminputs','aewm1') in externparam:
            # alpha(MZ) scheme
            arg2 = "1"
        elif ('sminputs','mdl_gf') in externparam or ('sminputs','gf') in externparam:
            # Gmu scheme
            arg2 = "2"
        else:
            raise Exception("Do not know the EW scheme in the model %s"%model_name)

        #compile the code
        if not os.path.exists(pjoin(model_path, 'SMWidth','smwidth')):
            logger.info('Compiling SMWidth. This has to be done only once and'+\
                            ' can take a couple of minutes.','$MG:BOLD')
            current = misc.detect_current_compiler(pjoin(model_path, 'SMWidth',
                                                         'makefile_MW5'))
            new = 'gfortran' if self.options_configuration['fortran_compiler'] is None else \
                self.options_configuration['fortran_compiler']
            if current != new:
                misc.mod_compilator(pjoin(model_path, 'SMWidth'), new, current)
                misc.mod_compilator(pjoin(model_path, 'SMWidth','oneloop'), new, current)
                misc.mod_compilator(pjoin(model_path, 'SMWidth','hdecay'), new, current)
            misc.compile(cwd=pjoin(model_path, 'SMWidth'))

        # look for the ident_card.dat
        identpath=" "
        carddir=os.path.dirname(opts['path'])
        if 'ident_card.dat' in os.listdir(carddir):
            identpath=pjoin(carddir,'ident_card.dat')
        #run the code
        output,error = misc.Popen(['./smwidth',opts['path'],identpath,arg2],
                                  stdout=subprocess.PIPE,
                                  stdin=subprocess.PIPE,
                                  cwd=pjoin(model_path, 'SMWidth')).communicate()
        pattern = re.compile(r'''  decay\s+(\+?\-?\d+)\s+(\+?\-?\d+\.\d+E\+?\-?\d+)''',re.I)
        width_list = pattern.findall(output.decode(errors='ignore'))
        width_dict = {}
        for pid,width in width_list:
            width_dict[int(pid)] = float(width)

        for pid in particles:
            if not pid in width_dict:
                width = 0
            else:
                width = width_dict[pid]
            param = param_card['decay'].get((pid,))
            param.value = width
            param.format = 'float'
            if pid == 25:
                refs=['hep-ph/9704448','arXiv:1801.09506 [hep-ph]']
                logger.info(" You are using program 'HDECAY', please cite refs: \033[92m%s\033[0m. " % ', '.join(refs), '$MG:BOLD')
            if pid not in param_card['decay'].decay_table:
                continue
            del param_card['decay'].decay_table[pid] # reset the BR
        # write the output file. (the new param_card)
        if opts['output']:
            param_card.write(opts['output'])
            logger.info('Results are written in %s' % opts['output'])
        else:
            param_card.write(opts['path'])
            logger.info('Results are written in %s' % opts['path'])
        return

    # Calculate decay width
    def do_decay_diagram(self, line, skip_2body=False,  model=None):
        """Not in help: Generate amplitudes for decay width calculation, with fixed
           number of final particles (called level)
           syntax; decay_diagram part_name level param_path
           args; part_name level param_path
           part_name = name of the particle you want to calculate width
           level = a.) when level is int,
                       it means the max number of decay products
                   b.) when level is float,
                       it means the required precision for width.
           param_path = path for param_card
           (this is necessary to determine whether a channel is onshell or not)
           e.g. calculate width for higgs up to 2-body decays.
           calculate_width h 2 [path]
           N.B. param_card must be given so that the program knows which channel
           is on shell and which is not.

           special argument:
               - skip_2body: allow to not consider those decay (use FR)
               - model: use the model pass in argument.
        """

        if model:
            self._curr_decaymodel = model


        args = self.split_arg(line)
        #check the validity of the arguments
        particles, args = self.check_decay_diagram(args)
        #print args
        pids = particles
        level = float(args['body_decay'])
        param_card_path = args['path']
        min_br = float(args['min_br'])

        # Reset amplitudes
        self._curr_amps = diagram_generation.AmplitudeList()
        self._curr_proc_defs = base_objects.ProcessDefinitionList()
        # Reset Helas matrix elements
        self._curr_matrix_elements = helas_objects.HelasMultiProcess()
        # Reset _done_export, since we have new process
        self._done_export = False
        # Also reset _export_format and _export_dir
        self._export_format = None


        # Setup before find_channels
        if not model:
            self._curr_decaymodel = decay_objects.DecayModel(self._curr_model,
                                                         True)
            self._curr_decaymodel.read_param_card(param_card_path)
        else:
            self._curr_decaymodel = model
        model = self._curr_decaymodel

        if  isinstance(pids, int):
            pids = [pids]

        first =True
        for part_nb,pid in enumerate(pids):
            part = self._curr_decaymodel.get_particle(pid)
            if part.get('width').lower() == 'zero':
                continue
            logger_mg.info('get decay diagram for %s' % part['name'])
            # Find channels as requested
            if level // 1 == level and level >1:
                level = int(level)
                self._curr_decaymodel.find_channels(part, level, min_br)
                if not skip_2body:
                    amp = part.get_amplitudes(2)
                    if amp:
                        self._curr_amps.extend(amp)

                for l in range(3, level+1):
                    amp = part.get_amplitudes(l)
                    if amp:
                        self._curr_amps.extend(amp)
            else:
                max_level = level // 1
                if max_level < 2:
                    max_level = 999
                precision = level % 1
                if first:
                    model.find_all_channels(2,generate_abstract=False)
                    first = False
                if not skip_2body:
                    amp = part.get_amplitudes(2)
                    if amp:
                        self._curr_amps.extend(amp)
                clevel = 2
                while part.get('apx_decaywidth_err').real > precision:
                    clevel += 1
                    if clevel > max_level:
                        logger_mg.info('    stop to %s body-decay. approximate error: %s' %
                                   (max_level, part.get('apx_decaywidth_err')) )
                        break
                    if clevel > 3:
                        logger_mg.info('    current estimated error: %s go to %s-body decay:' %\
                                        (part.get('apx_decaywidth_err'), clevel))
                    part.find_channels_nextlevel(model, min_br)
                    #part.group_channels_2_amplitudes(clevel, model, min_br)
                    amp = part.get_amplitudes(clevel)
                    if amp:
                        self._curr_amps.extend(amp)
                    part.update_decay_attributes(False, True, True, model)


        # Set _generate_info
        if len(self._curr_amps) > 0:
            process = self._curr_amps[0]['process'].nice_string()
            #print process
            self._generate_info = process[9:]
            #print self._generate_info
        elif skip_2body:
            logger.info("No three body-decay (or higher) is found for %s", pids) 
        else:
            logger.info("No decay is found for %s", pids)

class MadGraphCmdWeb(CheckValidForCmdWeb, MadGraphCmd):
    """Temporary parser"""

#===============================================================================
# Command Parser
#===============================================================================
# DRAW
_draw_usage = "draw FILEPATH [options]\n" + \
         "-- draw the diagrams in eps format\n" + \
         "   Files will be FILEPATH/diagrams_\"process_string\".eps \n" + \
         "   Example: draw plot_dir . \n"
_draw_parser = misc.OptionParser(usage=_draw_usage)
_draw_parser.add_option("", "--horizontal", default=False,
                   action='store_true', help="force S-channel to be horizontal")
_draw_parser.add_option("", "--external", default=0, type='float',
                    help="authorizes external particles to end at top or " + \
                    "bottom of diagram. If bigger than zero this tune the " + \
                    "length of those line.")
_draw_parser.add_option("", "--max_size", default=1.5, type='float',
                         help="this forbids external line bigger than max_size")
_draw_parser.add_option("", "--non_propagating", default=True, \
                          dest="contract_non_propagating", action='store_false',
                          help="avoid contractions of non propagating lines")
_draw_parser.add_option("", "--add_gap", default=0, type='float', \
                          help="set the x-distance between external particles")

# LAUNCH PROGRAM
_launch_usage = "launch [DIRPATH] [options]\n" + \
         "-- execute the madevent/standalone/standalone_cpp/pythia8/NLO output present in DIRPATH\n" + \
         "   By default DIRPATH is the latest created directory \n" + \
         "   (for pythia8, it should be the Pythia 8 main directory) \n" + \
         "   Example: launch PROC_sm_1 --name=run2 \n" + \
         "   Example: launch ../pythia8 \n"
_launch_parser = misc.OptionParser(usage=_launch_usage)
_launch_parser.add_option("-f", "--force", default=False, action='store_true',
                                help="Use the card present in the directory in order to launch the different program")
_launch_parser.add_option("-n", "--name", default='', type='str',
                                help="Provide a name to the run (for madevent run)")
_launch_parser.add_option("-c", "--cluster", default=False, action='store_true',
                                help="submit the job on the cluster")
_launch_parser.add_option("-m", "--multicore", default=False, action='store_true',
                                help="submit the job on multicore core")

_launch_parser.add_option("-i", "--interactive", default=False, action='store_true',
                                help="Use Interactive Console [if available]")
_launch_parser.add_option("-s", "--laststep", default='',
                                help="last program run in MadEvent run. [auto|parton|pythia|pgs|delphes]")
_launch_parser.add_option("-R", "--reweight", default=False, action='store_true',
                            help="Run the reweight module (reweighting by different model parameter")
_launch_parser.add_option("-M", "--madspin", default=False, action='store_true',
                            help="Run the madspin package")

#===============================================================================
# Interface for customize question.
#===============================================================================
class AskforCustomize(cmd.SmartQuestion):
    """A class for asking a question where in addition you can have the
    set command define and modifying the param_card/run_card correctly"""

    def __init__(self, question, allow_arg=[], default=None,
                                            mother_interface=None, *arg, **opt):

        model_path = mother_interface._curr_model.get('modelpath')
        #2) Import the option available in the model
        ufo_model = ufomodels.load_model(model_path)
        self.all_categories = ufo_model.build_restrict.all_categories

        question = self.get_question()
        # determine the possible value and how they are linked to the restriction
        #options.
        allow_arg = ['0']
        self.name2options = {}
        for category in self.all_categories:
            for options in category:
                if not options.first:
                    continue
                self.name2options[str(len(allow_arg))] = options
                self.name2options[options.name.replace(' ','')] = options
                allow_arg.append(len(allow_arg))
        allow_arg.append('done')

        cmd.SmartQuestion.__init__(self, question, allow_arg, default, mother_interface)



    def default(self, line):
        """Default action if line is not recognized"""

        line = line.strip()
        args = line.split()
        if line == '' and self.default_value is not None:
            self.value = self.default_value
        # check if input is a file
        elif hasattr(self, 'do_%s' % args[0]):
            self.do_set(' '.join(args[1:]))
        elif line.strip() != '0' and line.strip() != 'done' and \
            str(line) != 'EOF' and line.strip() in self.allow_arg:
            option = self.name2options[line.strip()]
            option.status = not option.status
            self.value = 'repeat'
        else:
            self.value = line

        return self.all_categories

    def reask(self, reprint_opt=True):
        """ """
        reprint_opt = True
        self.question = self.get_question()
        cmd.SmartQuestion.reask(self, reprint_opt)

    def do_set(self, line):
        """ """
        self.value = 'repeat'

        args = line.split()
        if args[0] not in self.name2options:
            logger.warning('Invalid set command. %s not recognize options. Valid options are: \n  %s' %
                           (args[0], ', '.join(list(self.name2options.keys())) ))
            return
        elif len(args) != 2:
            logger.warning('Invalid set command. Not correct number of argument')
            return


        if args[1] in ['True','1','.true.','T',1,True,'true','TRUE']:
            self.name2options[args[0]].status = True
        elif args[1] in ['False','0','.false.','F',0,False,'false','FALSE']:
            self.name2options[args[0]].status = False
        else:
            logger.warning('%s is not True/False. Didn\'t do anything.' % args[1])



    def get_question(self):
        """define the current question."""
        question = ''
        i=0
        for category in self.all_categories:
            question += category.name + ':\n'
            for options in category:
                if not options.first:
                    continue
                i+=1
                question += '    %s: %s [%s]\n' % (i, options.name,
                                options.display(options.status))
            question += 'Enter a number to change it\'s status or press enter to validate.\n'
            question += 'For scripting this function, please type: \'help\''
        return question


    def complete_set(self, text, line, begidx, endidx):
        """ Complete the set command"""
        signal.alarm(0) # avoid timer if any
        args = self.split_arg(line[0:begidx])

        if len(args) == 1:
            possibilities = [x for x in self.name2options if not x.isdigit()]
            return self.list_completion(text, possibilities, line)
        else:
            return self.list_completion(text,['True', 'False'], line)


    def do_help(self, line):
        '''help message'''

        print('This allows you to optimize your model to your needs.')
        print('Enter the number associate to the possible restriction/add-on')
        print(' to change the status of this restriction/add-on.')
        print('')
        print('In order to allow scripting of this function you can use the ')
        print('function \'set\'. This function takes two argument:')
        print('set NAME VALUE')
        print('   NAME is the description of the option where you remove all spaces')
        print('   VALUE is either True or False')
        print(' Example: For the question')
        print('''     sm customization:
        1: diagonal ckm [True]
        2: c mass = 0 [True]
        3: b mass = 0 [False]
        4: tau mass = 0 [False]
        5: muon mass = 0 [True]
        6: electron mass = 0 [True]
    Enter a number to change it's status or press enter to validate.''')
        print(''' you can answer by''')
        print('   set diagonalckm False')
        print('   set taumass=0 True')

    def cmdloop(self, intro=None):
        cmd.SmartQuestion.cmdloop(self, intro)
        return self.all_categories



#===============================================================================
# __main__
#===============================================================================

if __name__ == '__main__':

    run_option = sys.argv
    if len(run_option) > 1:
        # The first argument of sys.argv is the name of the program
        input_file = open(run_option[1], 'rU')
        cmd_line = MadGraphCmd(stdin=input_file)
        cmd_line.use_rawinput = False #put it in non interactive mode
        cmd_line.cmdloop()
    else:
        # Interactive mode
        MadGraphCmd().cmdloop()<|MERGE_RESOLUTION|>--- conflicted
+++ resolved
@@ -3604,17 +3604,7 @@
 
         elif args[0] == 'coupling_order':
             hierarchy = list(self._curr_model['order_hierarchy'].items())
-<<<<<<< HEAD
             hierarchy.sort(key=operator.itemgetter(1))
-=======
-            #self._curr_model.get_order_hierarchy().items()
-            #def order(first, second):
-            #    if first[1] < second[1]:
-            #        return -1
-            #    else:
-            #        return 1
-            hierarchy.sort(key=lambda x: x[1])
->>>>>>> 056ca07c
             for order in hierarchy:
                 print(' %s : weight = %s' % order)
         elif args[0] == 'couplings' and len(args) == 1:

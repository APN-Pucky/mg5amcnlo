--- conflicted
+++ resolved
@@ -1627,7 +1627,6 @@
         self._export_format = 'madevent'
         self._mgme_dir = MG4DIR
         self._comparisons = None
-<<<<<<< HEAD
 
         # Set where to look for CutTools installation.
         # In further versions, it will be set in the same manner as _mgme_dir so that
@@ -1639,35 +1638,11 @@
                              self._cuttools_dir)
             self._cuttools_dir=str(os.path.join(self._mgme_dir,'loop_material','CutTools'))
 
-        # Set where to look for CutTools installation.
-        # In further versions, it will be set in the same manner as _mgme_dir so that
-        # the user can chose its own CutTools distribution.
-        self._cuttools_dir=str(os.path.join(self._mgme_dir,'loop_material','CutTools'))
-        if not os.path.isdir(os.path.join(self._cuttools_dir, 'src','cts')):
-            logger.warning(('Warning: Directory %s is not a valid CutTools directory.'+\
-                           'Using default CutTools instead.') % \
-                             self._cuttools_dir)
-            self._cuttools_dir=str(os.path.join(self._mgme_dir,'loop_material','CutTools'))
-
-
-        # Set where to look for CutTools installation.
-        # In further versions, it will be set in the same manner as _mgme_dir so that
-        # the user can chose its own CutTools distribution.
-        self._cuttools_dir=str(os.path.join(self._mgme_dir,'loop_material','CutTools'))
-        if not os.path.isdir(os.path.join(self._cuttools_dir, 'src','cts')):
-            logger.warning(('Warning: Directory %s is not a valid CutTools directory.'+\
-                           'Using default CutTools instead.') % \
-                             self._cuttools_dir)
-            self._cuttools_dir=str(os.path.join(self._mgme_dir,'loop_material','CutTools'))
-
         # Set defaults for options
-        self._options['group_subprocesses'] = 'Auto'
-        self._options['ignore_six_quark_processes'] = False
-        self._options['fks_mode'] = 'real'
-        
-=======
-            
->>>>>>> fe06889c
+        self.options['group_subprocesses'] = 'Auto'
+        self.options['ignore_six_quark_processes'] = False
+        self.options['fks_mode'] = 'real'
+        
         # Load the configuration file
         self.set_configuration()
 
@@ -1727,7 +1702,7 @@
             # Generate processes
             if self.options['group_subprocesses'] == 'Auto':
                     collect_mirror_procs = True
-            elif self._options['group_subprocesses'] == 'NLO':
+            elif self.options['group_subprocesses'] == 'NLO':
                     collect_mirror_procs = False
             else:
                 collect_mirror_procs = self.options['group_subprocesses']
@@ -2959,22 +2934,22 @@
                         continue
 
 
-            if key == 'lhapdf' and self.configuration[key]:
-                if os.path.isfile(self.configuration['lhapdf']) or \
-                any([os.path.isfile(os.path.join(path, self.configuration['lhapdf'])) \
+            if key == 'lhapdf' and self.options[key]:
+                if os.path.isfile(self.options['lhapdf']) or \
+                any([os.path.isfile(os.path.join(path, self.options['lhapdf'])) \
                         for path in os.environ['PATH'].split(':')]):
-                    lhapdf_config = self.configuration['lhapdf']
+                    lhapdf_config = self.options['lhapdf']
                 else:
                     lhapdf_config = None
 
                 logger.info('lhapdf-config: %s' % lhapdf_config)
                 self.lhapdf_config = lhapdf_config
 
-            if key == 'fastjet' and self.configuration[key]:
-                if os.path.isfile(self.configuration['fastjet']) or \
-                any([os.path.isfile(os.path.join(path, self.configuration['fastjet'])) \
+            if key == 'fastjet' and self.options[key]:
+                if os.path.isfile(self.options['fastjet']) or \
+                any([os.path.isfile(os.path.join(path, self.options['fastjet'])) \
                         for path in os.environ['PATH'].split(':')]):
-                    fastjet_config = self.configuration['fastjet']
+                    fastjet_config = self.options['fastjet']
                 else:
                     fastjet_config = None
 
@@ -3201,17 +3176,10 @@
                             for q in self.options[args[0]]]))
             
         elif args[0] == 'group_subprocesses':
-<<<<<<< HEAD
             if args[1] not in ['Auto', 'NLO']:
-                self._options[args[0]] = eval(args[1])
-            else:
-                self._options[args[0]] = args[1]
-=======
-            if args[1] != 'Auto':
                 self.options[args[0]] = eval(args[1])
             else:
-                self.options[args[0]] = 'Auto'
->>>>>>> fe06889c
+                self.options[args[0]] = args[1]
             if log:
                 logger.info('Set group_subprocesses to %s' % \
                         str(self.options[args[0]]))
@@ -3231,29 +3199,19 @@
                     logger.info('set fortran compiler to %s' % args[1])
                 self.options['fortran_compiler'] = args[1]
             else:
-<<<<<<< HEAD
-                self.configuration['fortran_compiler'] = None
+                self.options['fortran_compiler'] = None
         elif args[0] == 'fks_mode':
             if args[1] != 'None':
                 if log:
                     logger.info('set FKS mode to %s' % args[1])
                 logger.info('Note that you need to regenerate all processes')
-                self._options[args[0]] = args[1]
-            else:
-                self._options[args[0]] = args[1]
+                self.options[args[0]] = args[1]
+            else:
+                self.options[args[0]] = args[1]
             self._curr_amps = diagram_generation.AmplitudeList()
             self._fks_multi_proc = None
             self._curr_matrix_elements = helas_objects.HelasMultiProcess()
 
-        elif args[0] in self._options:
-=======
-                self.options['fortran_compiler'] = None
-        elif args[0] in self.options:
->>>>>>> fe06889c
-            if args[1] in  ['None','True', 'False']:
-                self.options[args[0]] = eval(args[1])
-            else:
-                self.options[args[0]] = args[1] 
         elif args[0] in self.options:
             if args[1] in ['None','True','False']:
                 self.options[args[0]] = eval(args[1])
@@ -3600,7 +3558,6 @@
                                             wanted_couplings)
             export_cpp.make_model_cpp(self._export_dir)
 
-<<<<<<< HEAD
 
         elif self._export_format in ['NLO']:
             ## wrtie fj_lhapdf_opts file
@@ -3611,12 +3568,11 @@
             text = '\n'.join(fj_lhapdf_lines) + '\n'
             fj_lhapdf_file.write(text)
             fj_lhapdf_file.close()
-=======
+
         elif self._export_format == 'madevent':          
             # Create configuration file [path to executable] for madevent
             filename = os.path.join(self._export_dir, 'Cards', 'me5_configuration.txt')
             self.do_save('options %s' % filename, check=False)
->>>>>>> fe06889c
 
         if self._export_format in ['madevent', 'standalone']:
             

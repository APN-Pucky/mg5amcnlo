################################################################################
#
# Copyright (c) 2009 The MadGraph Development team and Contributors
#
# This file is a part of the MadGraph 5 project, an application which 
# automatically generates Feynman diagrams and matrix elements for arbitrary
# high-energy processes in the Standard Model and beyond.
#
# It is subject to the MadGraph license which should accompany this 
# distribution.
#
# For more information, please visit: http://madgraph.phys.ucl.ac.be
#
################################################################################
"""A user friendly command line interface to access MadGraph features at LO.
   Uses the cmd package for command interpretation and tab completion.
"""

import atexit
import logging
import optparse
import os
import pydoc
import re
import signal
import subprocess
import sys
import shutil
import traceback
import time
import urllib
        

#usefull shortcut
pjoin = os.path.join

try:
    import readline
    GNU_SPLITTING = ('GNU' in readline.__doc__)
except:
    GNU_SPLITTING = True

import aloha
import madgraph
from madgraph import MG4DIR, MG5DIR, MadGraph5Error


import madgraph.core.base_objects as base_objects
import madgraph.core.diagram_generation as diagram_generation
import madgraph.core.drawing as draw_lib
import madgraph.core.helas_objects as helas_objects

import madgraph.iolibs.drawing_eps as draw
import madgraph.iolibs.export_cpp as export_cpp
import madgraph.iolibs.export_v4 as export_v4
import madgraph.iolibs.helas_call_writers as helas_call_writers
import madgraph.iolibs.file_writers as writers
import madgraph.iolibs.files as files
import madgraph.iolibs.group_subprocs as group_subprocs
import madgraph.iolibs.import_v4 as import_v4
import madgraph.iolibs.save_load_object as save_load_object

import madgraph.interface.extended_cmd as cmd
import madgraph.interface.tutorial_text as tutorial_text
import madgraph.interface.launch_ext_program as launch_ext
import madgraph.interface.madevent_interface as madevent_interface

import madgraph.various.process_checks as process_checks
import madgraph.various.banner as banner_module
import madgraph.various.misc as misc
import madgraph.various.cluster as cluster

import models as ufomodels
import models.import_ufo as import_ufo

import aloha.aloha_fct as aloha_fct
import aloha.create_aloha as create_aloha
import aloha.aloha_lib as aloha_lib

# Special logger for the Cmd Interface
logger = logging.getLogger('cmdprint') # -> stdout
logger_stderr = logging.getLogger('fatalerror') # ->stderr
logger_tuto = logging.getLogger('tutorial') # -> stdout include instruction in  
                                            #order to learn MG5

#===============================================================================
# CmdExtended
#===============================================================================
class CmdExtended(cmd.Cmd):
    """Particularisation of the cmd command for MG5"""

    #suggested list of command
    next_possibility = {
        'start': ['import model ModelName', 'import command PATH',
                      'import proc_v4 PATH', 'tutorial'],
        'import model' : ['generate PROCESS','define MULTIPART PART1 PART2 ...', 
                                   'display particles', 'display interactions'],
        'define': ['define MULTIPART PART1 PART2 ...', 'generate PROCESS', 
                                                    'display multiparticles'],
        'generate': ['add process PROCESS','output [OUTPUT_TYPE] [PATH]','display diagrams'],
        'add process':['output [OUTPUT_TYPE] [PATH]', 'display processes'],
        'output':['launch','open index.html','history PATH', 'exit'],
        'display': ['generate PROCESS', 'add process PROCESS', 'output [OUTPUT_TYPE] [PATH]'],
        'import proc_v4' : ['launch','exit'],
        'launch': ['open index.html','exit'],
        'tutorial': ['generate PROCESS', 'import model MODEL', 'help TOPIC']
    }
    
    debug_output = 'MG5_debug'
    error_debug = 'Please report this bug on https://bugs.launchpad.net/madgraph5\n'
    error_debug += 'More information is found in \'%(debug)s\'.\n' 
    error_debug += 'Please attach this file to your report.'
    
    config_debug = 'If you need help with this issue please contact us on https://answers.launchpad.net/madgraph5\n'

    keyboard_stop_msg = """stopping all operation
            in order to quit mg5 please enter exit"""
    
    # Define the Error Class # Define how error are handle
    InvalidCmd = madgraph.InvalidCmd
    ConfigurationError = MadGraph5Error

    def __init__(self, *arg, **opt):
        """Init history and line continuation"""
        
        # If possible, build an info line with current version number 
        # and date, from the VERSION text file
        info = misc.get_pkg_info()
        info_line = ""

        if info.has_key('version') and  info.has_key('date'):
            len_version = len(info['version'])
            len_date = len(info['date'])
            if len_version + len_date < 30:
                info_line = "#*         VERSION %s %s %s         *\n" % \
                            (info['version'],
                            (30 - len_version - len_date) * ' ',
                            info['date'])

        # Create a header for the history file.
        # Remember to fill in time at writeout time!
        self.history_header = \
        '#************************************************************\n' + \
        '#*                        MadGraph 5                        *\n' + \
        '#*                                                          *\n' + \
        "#*                *                       *                 *\n" + \
        "#*                  *        * *        *                   *\n" + \
        "#*                    * * * * 5 * * * *                     *\n" + \
        "#*                  *        * *        *                   *\n" + \
        "#*                *                       *                 *\n" + \
        "#*                                                          *\n" + \
        "#*                                                          *\n" + \
        info_line + \
        "#*                                                          *\n" + \
        "#*    The MadGraph Development Team - Please visit us at    *\n" + \
        "#*    https://server06.fynu.ucl.ac.be/projects/madgraph     *\n" + \
        '#*                                                          *\n' + \
        '#************************************************************\n' + \
        '#*                                                          *\n' + \
        '#*               Command File for MadGraph 5                *\n' + \
        '#*                                                          *\n' + \
        '#*     run as ./bin/mg5  filename                           *\n' + \
        '#*                                                          *\n' + \
        '#************************************************************\n'
        
        if info_line:
            info_line = info_line[1:]

        logger.info(\
        "************************************************************\n" + \
        "*                                                          *\n" + \
        "*           W E L C O M E  to  M A D G R A P H  5          *\n" + \
        "*                                                          *\n" + \
        "*                                                          *\n" + \
        "*                 *                       *                *\n" + \
        "*                   *        * *        *                  *\n" + \
        "*                     * * * * 5 * * * *                    *\n" + \
        "*                   *        * *        *                  *\n" + \
        "*                 *                       *                *\n" + \
        "*                                                          *\n" + \
        info_line + \
        "*                                                          *\n" + \
        "*    The MadGraph Development Team - Please visit us at    *\n" + \
        "*    https://server06.fynu.ucl.ac.be/projects/madgraph     *\n" + \
        "*                                                          *\n" + \
        "*               Type 'help' for in-line help.              *\n" + \
        "*           Type 'tutorial' to learn how MG5 works         *\n" + \
        "*                                                          *\n" + \
        "************************************************************")
        
        cmd.Cmd.__init__(self, *arg, **opt)
    
    def postcmd(self,stop, line):
        """ finishing a command
        This looks if the command add a special post part.
        This looks if we have to write an additional text for the tutorial."""
        
        stop = super(CmdExtended, self).postcmd(stop, line)   
        # Print additional information in case of routines fails
        if stop == False:
            return False
        
        args=line.split()
        # Return for empty line
        if len(args)==0:
            return stop
        
        # try to print linked to the first word in command 
        #as import_model,... if you don't find then try print with only
        #the first word.
        if len(args)==1:
            command=args[0]
        else:
            command = args[0]+'_'+args[1].split('.')[0]
        
        try:
            logger_tuto.info(getattr(tutorial_text, command).replace('\n','\n\t'))
        except:
            try:
                logger_tuto.info(getattr(tutorial_text, args[0]).replace('\n','\n\t'))
            except:
                pass
        
        return stop

     
    def get_history_header(self):
        """return the history header""" 
        return self.history_header % misc.get_time_info()

#===============================================================================
# HelpToCmd
#===============================================================================
class HelpToCmd(cmd.HelpCmd):
    """ The Series of help routine for the MadGraphCmd"""    
    
    def help_save(self):
        logger.info("syntax: save %s FILENAME" % "|".join(self._save_opts))
        logger.info("-- save information as file FILENAME")
        logger.info("   FILENAME is optional for saving 'options'.")

    def help_load(self):
        logger.info("syntax: load %s FILENAME" % "|".join(self._save_opts))
        logger.info("-- load information from file FILENAME")

    def help_import(self):
        logger.info("syntax: import " + "|".join(self._import_formats) + \
              " FILENAME")
        logger.info("-- imports file(s) in various formats")
        logger.info("")
        logger.info("   import model MODEL[-RESTRICTION] [--modelname]:")
        logger.info("      Import a UFO model.")
        logger.info("      MODEL should be a valid UFO model name")
        logger.info("      Model restrictions are specified by MODEL-RESTRICTION")
        logger.info("        with the file restrict_RESTRICTION.dat in the model dir.")
        logger.info("        By default, restrict_default.dat is used.")
        logger.info("        Specify model_name-full to get unrestricted model.")
        logger.info("      '--modelname' keeps the original particle names for the model")
        logger.info("")
        logger.info("   import model_v4 MODEL [--modelname] :")
        logger.info("      Import an MG4 model.")
        logger.info("      Model should be the name of the model")
        logger.info("      or the path to theMG4 model directory")
        logger.info("      '--modelname' keeps the original particle names for the model")
        logger.info("")
        logger.info("   import proc_v4 [PATH] :"  )
        logger.info("      Execute MG5 based on a proc_card.dat in MG4 format.")
        logger.info("      Path to the proc_card is optional if you are in a")
        logger.info("      madevent directory")
        logger.info("")
        logger.info("   import command PATH :")
        logger.info("      Execute the list of command in the file at PATH")
        logger.info("")
        logger.info("   import banner PATH  [--no_launch]:")
        logger.info("      Rerun the exact same run define in the valid banner.")
 
    def help_install(self):
        logger.info("syntax: install " + "|".join(self._install_opts))
        logger.info("-- Download the last version of the program and install it")
        logger.info("   localy in the current Madgraph version. In order to have")
        logger.info("   a sucessfull instalation, you will need to have up-to-date")
        logger.info("   F77 and/or C and Root compiler.")
        logger.info(" ")
        logger.info("   \"install update\" check if your MG5 installation is the latest one.")
        logger.info("   If not it load the difference between your current version and the latest one,")
        logger.info("   and apply it to the code. Two options are available for this command:")
        logger.info("     -f: didn't ask for confirmation if it founds an update.")
        logger.info("     --timeout=: Change the maximum time allowed to reach the server.")
        
    def help_display(self):
        logger.info("syntax: display " + "|".join(self._display_opts))
        logger.info("-- display a the status of various internal state variables")
        logger.info("   for particles/interactions you can specify the name or id of the")
        logger.info("   particles/interactions to receive more details information.")
        logger.info("   Example: display particles e+.")
        logger.info("   For \"checks\", can specify only to see failed checks.")
        logger.info("   For \"diagrams\", you can specify where the file will be written.")
        logger.info("   Example: display diagrams ./")
        
        
    def help_launch(self):
        """help for launch command"""
        _launch_parser.print_help()

    def help_tutorial(self):
        logger.info("syntax: tutorial [" + "|".join(self._tutorial_opts) + "]")
        logger.info("-- start/stop the tutorial mode")

    def help_open(self):
        logger.info("syntax: open FILE  ")
        logger.info("-- open a file with the appropriate editor.")
        logger.info('   If FILE belongs to index.html, param_card.dat, run_card.dat')
        logger.info('   the path to the last created/used directory is used')
        logger.info('   The program used to open those files can be chosen in the')
        logger.info('   configuration file ./input/mg5_configuration.txt')
        
    def help_output(self):
        logger.info("syntax: output [" + "|".join(self._export_formats) + \
                    "] [path|.|auto] [options]")
        logger.info("-- Output any generated process(es) to file.")
        logger.info("   mode: Default mode is madevent. Default path is \'.\' or auto.")
        logger.info("   - If mode is madevent, create a MadEvent process directory.")
        logger.info("   - If mode is standalone, create a Standalone directory")
        logger.info("   - If mode is matrix, output the matrix.f files for all")
        logger.info("     generated processes in directory \"path\".")
        logger.info("   - If mode is standalone_cpp, create a standalone C++")
        logger.info("     directory in \"path\".")
        logger.info("   - If mode is pythia8, output all files needed to generate")
        logger.info("     the processes using Pythia 8. The files are written in")
        logger.info("     the Pythia 8 directory (default).")
        logger.info("     NOTE: The Pythia 8 directory is set in the ./input/mg5_configuration.txt")
        logger.info("   - If mode is aloha: Special syntax output:")
        logger.info("     syntax: aloha [ROUTINE] [--options]" )
        logger.info("     valid options for aloha output are:")
        logger.info("      --format=Fortran|Python|Cpp : defining the output language")
        logger.info("      --output= : defining output directory")
        logger.info("   path: The path of the process directory.")
        logger.info("     If you put '.' as path, your pwd will be used.")
        logger.info("     If you put 'auto', an automatic directory PROC_XX_n will be created.")
        logger.info("   options:")
        logger.info("      -f: force cleaning of the directory if it already exists")
        logger.info("      -d: specify other MG/ME directory")
        logger.info("      -noclean: no cleaning performed in \"path\".")
        logger.info("      -nojpeg: no jpeg diagrams will be generated.")
        logger.info("      -name: the postfix of the main file in pythia8 mode.")
        logger.info("   Examples:")
        logger.info("       output")
        logger.info("       output standalone MYRUN -f")
        logger.info("       output pythia8 ../pythia8/ -name qcdprocs")
        
    def help_check(self):

        logger.info("syntax: check [" + "|".join(self._check_opts) + "] [param_card] process_definition")
        logger.info("-- check a process or set of processes. Options:")
        logger.info("full: Perform all three checks described below:")
        logger.info("   permutation, gauge and lorentz_invariance.")
        logger.info("permutation: Check that the model and MG5 are working")
        logger.info("   properly by generating permutations of the process and")
        logger.info("   checking that the resulting matrix elements give the")
        logger.info("   same value.")
        logger.info("gauge: Check that processes with massless gauge bosons")
        logger.info("   are gauge invariant")
        logger.info("lorentz_invariance: Check that the amplitude is lorentz")
        logger.info("   invariant by comparing the amplitiude in different frames")        
        logger.info("If param_card is given, that param_card is used instead")
        logger.info("   of the default values for the model.")
        logger.info("For process syntax, please see help generate")

    def help_generate(self):

        logger.info("syntax: generate INITIAL STATE > REQ S-CHANNEL > FINAL STATE $ EXCL S-CHANNEL / FORBIDDEN PARTICLES COUP1=ORDER1 COUP2=ORDER2 @N")
        logger.info("-- generate diagrams for a given process")
        logger.info("   Syntax example: l+ vl > w+ > l+ vl a $ z / a h QED=3 QCD=0 @1")
        logger.info("   Alternative required s-channels can be separated by \"|\":")
        logger.info("   b b~ > W+ W- | H+ H- > ta+ vt ta- vt~")
        logger.info("   If no coupling orders are given, MG5 will try to determine")
        logger.info("   orders to ensure maximum number of QCD vertices.")
        logger.info("   Note that if there are more than one non-QCD coupling type,")
        logger.info("   coupling orders need to be specified by hand.")
        logger.info("Decay chain syntax:")
        logger.info("   core process, decay1, (decay2, (decay2', ...)), ...  etc")
        logger.info("   Example: p p > t~ t QED=0, (t~ > W- b~, W- > l- vl~), t > j j b @2")
        logger.info("   Note that identical particles will all be decayed.")
        logger.info("To generate a second process use the \"add process\" command")

    def help_add(self):

        logger.info("syntax: add process INITIAL STATE > REQ S-CHANNEL > FINAL STATE $ EXCL S-CHANNEL / FORBIDDEN PARTICLES COUP1=ORDER1 COUP2=ORDER2")
        logger.info("-- generate diagrams for a process and add to existing processes")
        logger.info("   Syntax example: l+ vl > w+ > l+ vl a $ z / a h QED=3 QCD=0 @1")
        logger.info("   Alternative required s-channels can be separated by \"|\":")
        logger.info("   b b~ > W+ W- | H+ H- > ta+ vt ta- vt~")
        logger.info("   If no coupling orders are given, MG5 will try to determine")
        logger.info("   orders to ensure maximum number of QCD vertices.")
        logger.info("Decay chain syntax:")
        logger.info("   core process, decay1, (decay2, (decay2', ...)), ...  etc")
        logger.info("   Example: p p > t~ t QED=0, (t~ > W- b~, W- > l- vl~), t > j j b @2")
        logger.info("   Note that identical particles will all be decayed.")

    def help_define(self):
        logger.info("syntax: define multipart_name [=] part_name_list")
        logger.info("-- define a multiparticle")
        logger.info("   Example: define p = g u u~ c c~ d d~ s s~ b b~")
        

    def help_set(self):
        logger.info("syntax: set %s argument" % "|".join(self._set_options))
        logger.info("-- set options for generation or output")
        logger.info("   group_subprocesses True/False/Auto: ")
        logger.info("     (default Auto) Smart grouping of subprocesses into ")
        logger.info("     directories, mirroring of initial states, and ")
        logger.info("     combination of integration channels.")
        logger.info("     Example: p p > j j j w+ gives 5 directories and 184 channels")
        logger.info("     (cf. 65 directories and 1048 channels for regular output)")
        logger.info("     Auto means False for decay computation and True for") 
        logger.info("     collisions.")
        logger.info("   ignore_six_quark_processes multi_part_label")
        logger.info("     (default none) ignore processes with at least 6 of any")
        logger.info("     of the quarks given in multi_part_label.")
        logger.info("     These processes give negligible contribution to the")
        logger.info("     cross section but have subprocesses/channels.")
        logger.info("   stdout_level DEBUG|INFO|WARNING|ERROR|CRITICAL")
        logger.info("     change the default level for printed information")
        logger.info("   fortran_compiler NAME")
        logger.info("      (default None) Force a specific fortran compiler.")
        logger.info("      If None, it tries first g77 and if not present gfortran.")
        logger.info("   gauge unitary|Feynman")        
        logger.info("      (default unitary) choose the gauge.")
        logger.info("   complex_mass_scheme True|False")        
        logger.info("      (default False) Set complex mass scheme.")
        logger.info("   timeout VALUE")
        logger.info("      (default 20) Seconds allowed to answer questions.")
        logger.info("      Note that pressing tab always stops the timer.")

#===============================================================================
# CheckValidForCmd
#===============================================================================
class CheckValidForCmd(cmd.CheckCmd):
    """ The Series of help routine for the MadGraphCmd"""
    
    class RWError(MadGraph5Error):
        """a class for read/write errors"""
    
    def check_add(self, args):
        """check the validity of line
        syntax: add process PROCESS 
        """
    
        if len(args) < 2:
            self.help_add()
            raise self.InvalidCmd('\"add\" requires at least two arguments')
        
        if args[0] != 'process':
            raise self.InvalidCmd('\"add\" requires the argument \"process\"')

        if not self._curr_model:
            logger.info("No model currently active, so we import the Standard Model")
            self.do_import('model sm')
    
        self.check_process_format(' '.join(args[1:]))

    def check_define(self, args):
        """check the validity of line
        syntax: define multipart_name [ part_name_list ]
        """  

        
        if len(args) < 2:
            self.help_define()
            raise self.InvalidCmd('\"define\" command requires at least two arguments')

        if args[1] == '=':
            del args[1]
            if len(args) < 2:
                self.help_define()
                raise self.InvalidCmd('\"define\" command requires at least one particles name after \"=\"')
        
        if '=' in args:
            self.help_define()
            raise self.InvalidCmd('\"define\" command requires symbols \"=\" at the second position')
        
        if not self._curr_model:
            logger.info('No model currently active. Try with the Standard Model')
            self.do_import('model sm')

        if self._curr_model['particles'].find_name(args[0]):
            raise self.InvalidCmd("label %s is a particle name in this model\n\
            Please retry with another name." % args[0])

    def check_display(self, args):
        """check the validity of line
        syntax: display XXXXX
        """
            
        if len(args) < 1:
            self.help_display()
            raise self.InvalidCmd, 'display requires an argument specifying what to display'
        if args[0] not in self._display_opts:
            self.help_display()
            raise self.InvalidCmd, 'Invalid arguments for display command: %s' % args[0]

        if not self._curr_model:
            raise self.InvalidCmd("No model currently active, please import a model!")

        if args[0] in ['processes', 'diagrams'] and not self._curr_amps:
            raise self.InvalidCmd("No process generated, please generate a process!")
        if args[0] == 'checks' and not self._comparisons:
            raise self.InvalidCmd("No check results to display.")
        
        if args[0] == 'variable' and len(args) !=2:
            raise self.InvalidCmd('variable need a variable name')


    def check_draw(self, args):
        """check the validity of line
        syntax: draw DIRPATH [option=value]
        """
        
        if len(args) < 1:
            args.append('/tmp')
        
        if not self._curr_amps:
            raise self.InvalidCmd("No process generated, please generate a process!")
            
        if not os.path.isdir(args[0]):
            raise self.InvalidCmd( "%s is not a valid directory for export file" % args[0])
            
    def check_check(self, args):
        """check the validity of args"""
        
        if  not self._curr_model:
            raise self.InvalidCmd("No model currently active, please import a model!")

        if self._model_v4_path:
            raise self.InvalidCmd(\
                "\"check\" not possible for v4 models")

        if len(args) < 2:
            self.help_check()
            raise self.InvalidCmd("\"check\" requires a process.")

        param_card = None
        if os.path.isfile(args[1]):
            param_card = args.pop(1)

        if args[0] not in self._check_opts:
            args.insert(0, 'full')

        if any([',' in elem for elem in args]):
            raise self.InvalidCmd('Decay chains not allowed in check')
        
        self.check_process_format(" ".join(args[1:]))

        return param_card
    
    def check_generate(self, args):
        """check the validity of args"""
        # Not called anymore see check_add
        return self.check_add(args)
    
    def check_process_format(self, process):
        """ check the validity of the string given to describe a format """
        
        #check balance of paranthesis
        if process.count('(') != process.count(')'):
            raise self.InvalidCmd('Invalid Format, no balance between open and close parenthesis')
        #remove parenthesis for fututre introspection
        process = process.replace('(',' ').replace(')',' ')
        
        # split following , (for decay chains)
        subprocesses = process.split(',')
        if len(subprocesses) > 1:
            for subprocess in subprocesses:
                self.check_process_format(subprocess)
            return
        
        # request that we have one or two > in the process
        if process.count('>') not in [1,2]:
            raise self.InvalidCmd(
               'wrong format for \"%s\" this part requires one or two symbols \'>\', %s found' 
               % (process, process.count('>')))
        
        # we need at least one particles in each pieces
        particles_parts = process.split('>')
        for particles in particles_parts:
            if re.match(r'^\s*$', particles):
                raise self.InvalidCmd(
                '\"%s\" is a wrong process format. Please try again' % process)  
        
        # '/' and '$' sould be used only after the process definition
        for particles in particles_parts[:-1]:
            if re.search('\D/', particles):
                raise self.InvalidCmd(
                'wrong process format: restriction should be place after the final states')
            if re.search('\D\$', particles):
                raise self.InvalidCmd(
                'wrong process format: restriction should be place after the final states')
        
    
    def check_import(self, args):
        """check the validity of line"""
        
        modelname = False
        if '-modelname' in args:
            args.remove('-modelname')
            modelname = True   
        elif '--modelname' in args:
            args.remove('--modelname')
            modelname = True              
                
        if not args:
            self.help_import()
            raise self.InvalidCmd('wrong \"import\" format')
        
        if len(args) >= 2 and args[0] not in self._import_formats:
            self.help_import()
            raise self.InvalidCmd('wrong \"import\" format')            
        elif len(args) == 1:
            if args[0] in self._import_formats:
                if args[0] != "proc_v4":
                    self.help_import()
                    raise self.InvalidCmd('wrong \"import\" format')
                elif not self._export_dir:
                    self.help_import()
                    raise self.InvalidCmd('PATH is mandatory in the current context\n' + \
                                  'Did you forget to run the \"output\" command')
            # The type of the import is not given -> guess it
            format = self.find_import_type(args[0])
            logger.info('The import format was not given, so we guess it as %s' % format)
            args.insert(0, format)
            if self.history[-1].startswith('import'):
                self.history[-1] = 'import %s %s' % \
                                (format, ' '.join(self.history[-1].split()[1:]))
                                    
        if modelname:
            args.append('-modelname') 
        
        
          
    def check_install(self, args):
        """check that the install command is valid"""
        
        if len(args) < 1:
            self.help_install()
            raise self.InvalidCmd('install command require at least one argument')
        
        if args[0] not in self._install_opts:
            if not args[0].startswith('td'):
                self.help_install()
                raise self.InvalidCmd('Not recognize program %s ' % args[0])
            
        if args[0] in ["ExRootAnalysis", "Delphes"]:
            if not misc.which('root'):
                raise self.InvalidCmd(
'''In order to install ExRootAnalysis, you need to install Root on your computer first.
please follow information on http://root.cern.ch/drupal/content/downloading-root''')
            if 'ROOTSYS' not in os.environ:
                raise self.InvalidCmd(
'''The environment variable ROOTSYS is not configured.
You can set it by adding the following lines in your .bashrc [.bash_profile for mac]:
export ROOTSYS=%s
export PATH=$PATH:$ROOTSYS/bin
export LD_LIBRARY_PATH=$LD_LIBRARY_PATH:$ROOTSYS/lib
export DYLD_LIBRARY_PATH=$DYLD_LIBRARY_PATH:$ROOTSYS/lib
This will take effect only in a NEW terminal
''' % os.path.realpath(pjoin(misc.which('root'), \
                                               os.path.pardir, os.path.pardir)))

                
    def check_launch(self, args, options):
        """check the validity of the line"""
        # modify args in order to be MODE DIR
        # mode being either standalone or madevent
        if not( 0 <= int(options.cluster) <= 2):
            return self.InvalidCmd, 'cluster mode should be between 0 and 2'
        
        if not args:
            if self._done_export:
                mode = self.find_output_type(self._done_export[0])
                if mode != self._done_export[1]:
                    raise self.InvalidCmd, \
                          '%s not valid directory for launch' % self._done_export[0]
                args.append(self._done_export[1])
                args.append(self._done_export[0])
                return
            else:
                self.help_launch()
                raise self.InvalidCmd, \
                       'No default location available, please specify location.'
        
        if len(args) != 1:
            self.help_launch()
            return self.InvalidCmd, 'Invalid Syntax: Too many argument'
        
        # search for a valid path
        if os.path.isdir(args[0]):
            path = os.path.realpath(args[0])
        elif os.path.isdir(pjoin(MG5DIR,args[0])):
            path = pjoin(MG5DIR,args[0])
        elif  MG4DIR and os.path.isdir(pjoin(MG4DIR,args[0])):
            path = pjoin(MG4DIR,args[0])
        else:    
            raise self.InvalidCmd, '%s is not a valid directory' % args[0]
                
        mode = self.find_output_type(path)
        
        args[0] = mode
        args.append(path)
        # inform where we are for future command
        self._done_export = [path, mode]
        

    def find_import_type(self, path):
        """ identify the import type of a given path 
        valid output: model/model_v4/proc_v4/command"""
        
        possibility = [pjoin(MG5DIR,'models',path), \
                     pjoin(MG5DIR,'models',path+'_v4'), path]
        if '-' in path:
            name = path.rsplit('-',1)[0]
            possibility = [pjoin(MG5DIR,'models',name), name] + possibility
        # Check if they are a valid directory
        for name in possibility:
            if os.path.isdir(name):
                if os.path.exists(pjoin(name,'particles.py')):
                    return 'model'
                elif os.path.exists(pjoin(name,'particles.dat')):
                    return 'model_v4'
        
        # Not valid directory so maybe a file
        if os.path.isfile(path):
            text = open(path).read()
            pat = re.compile('(Begin process|<MGVERSION>)', re.I)
            matches = pat.findall(text)
            if not matches:
                return 'command'
            elif len(matches) > 1:
                return 'banner'
            elif matches[0].lower() == 'begin process':
                return 'proc_v4'
            else:
                return 'banner'
        else:
            return 'proc_v4'
        
        

    
    def find_output_type(self, path):
        """ identify the type of output of a given directory:
        valid output: madevent/standalone/standalone_cpp"""
        
        card_path = pjoin(path,'Cards')
        bin_path = pjoin(path,'bin')
        src_path = pjoin(path,'src')
        include_path = pjoin(path,'include')
        subproc_path = pjoin(path,'SubProcesses')

        if os.path.isfile(pjoin(include_path, 'Pythia.h')):
            return 'pythia8'
        elif not os.path.isdir(os.path.join(path, 'SubProcesses')):
            raise self.InvalidCmd, '%s : Not a valid directory' % path
        
        if os.path.isdir(src_path):
            return 'standalone_cpp'
        elif os.path.isfile(pjoin(bin_path,'generate_events')):
            return 'madevent'
        elif os.path.isdir(card_path):
            return 'standalone'

        raise self.InvalidCmd, '%s : Not a valid directory' % path
        
    def check_load(self, args):
        """ check the validity of the line"""
        
        if len(args) != 2 or args[0] not in self._save_opts:
            self.help_load()
            raise self.InvalidCmd('wrong \"load\" format')
            
        
    def check_save(self, args):
        """ check the validity of the line"""
        
        if len(args) == 0:
            args.append('options')
        
        if args[0] not in self._save_opts:
            self.help_save()
            raise self.InvalidCmd('wrong \"save\" format')
        
        if args[0] != 'options' and len(args) != 2:
            self.help_save()
            raise self.InvalidCmd('wrong \"save\" format')
        elif args[0] != 'options' and len(args) == 2:
            basename = os.path.dirname(args[1])
            if not os.path.exists(basename):
                raise self.InvalidCmd('%s is not a valid path, please retry' % \
                                                                        args[1])
        
        if args[0] == 'options':
            has_path = None
            for arg in args[1:]:
                if arg in ['--auto', '--all']:
                    continue
                elif arg.startswith('--'):
                    raise self.InvalidCmd('unknow command for \'save options\'')
                else:
                    basename = os.path.dirname(arg)
                    if not os.path.exists(basename):
                        raise self.InvalidCmd('%s is not a valid path, please retry' % \
                                                                        arg)
                    elif has_path:
                        raise self.InvalidCmd('only one path is allowed')
                    else:
                        args.remove(arg)
                        args.insert(1, arg)
                        has_path = True
            if not has_path:
                args.insert(1, pjoin(MG5DIR,'input','mg5_configuration.txt'))     
                

           
    
    
    def check_set(self, args):
        """ check the validity of the line"""
        
        if len(args) == 1 and args[0] == 'complex_mass_scheme':
            args.append('True')
        
        if len(args) < 2:
            self.help_set()
            raise self.InvalidCmd('set needs an option and an argument')

        if args[0] not in self._set_options:
            if not args[0] in self.options and not args[0] in self.options:
                self.help_set()
                raise self.InvalidCmd('Possible options for set are %s' % \
                                  self._set_options)

        if args[0] in ['group_subprocesses']:
            if args[1] not in ['False', 'True', 'Auto']:
                raise self.InvalidCmd('%s needs argument False, True or Auto' % \
                                      args[0])
        if args[0] in ['ignore_six_quark_processes']:
            if args[1] not in self._multiparticles.keys() and args[1] != 'False':
                raise self.InvalidCmd('ignore_six_quark_processes needs ' + \
                                      'a multiparticle name as argument')
        
        if args[0] in ['stdout_level']:
            if args[1] not in ['DEBUG','INFO','WARNING','ERROR','CRITICAL']:
                raise self.InvalidCmd('output_level needs ' + \
                                      'a valid level')       
        if args[0] in ['gauge']:
            if args[1] not in ['unitary','Feynman']:
                raise self.InvalidCmd('gauge needs argument unitary or Feynman.')       

        if args[0] in ['timeout']:
            if not args[1].isdigit():
                raise self.InvalidCmd('timeout values should be a integer')   

    def check_open(self, args):
        """ check the validity of the line """
        
        if len(args) != 1:
            self.help_open()
            raise self.InvalidCmd('OPEN command requires exactly one argument')

        if args[0].startswith('./'):
            if not os.path.isfile(args[0]):
                raise self.InvalidCmd('%s: not such file' % args[0])
            return True

        # if special : create the path.
        if not self._done_export:
            if not os.path.isfile(args[0]):
                self.help_open()
                raise self.InvalidCmd('No command \"output\" or \"launch\" used. Impossible to associate this name to a file')
            else:
                return True
            
        path = self._done_export[0]
        if os.path.isfile(pjoin(path,args[0])):
            args[0] = pjoin(path,args[0])
        elif os.path.isfile(pjoin(path,'Cards',args[0])):
            args[0] = pjoin(path,'Cards',args[0])
        elif os.path.isfile(pjoin(path,'HTML',args[0])):
            args[0] = pjoin(path,'HTML',args[0])
        # special for card with _default define: copy the default and open it
        elif '_card.dat' in args[0]:   
            name = args[0].replace('_card.dat','_card_default.dat')
            if os.path.isfile(pjoin(path,'Cards', name)):
                files.cp(path + '/Cards/' + name, path + '/Cards/'+ args[0])
                args[0] = pjoin(path,'Cards', args[0])
            else:
                raise self.InvalidCmd('No default path for this file')
        elif not os.path.isfile(args[0]):
            raise self.InvalidCmd('No default path for this file')
                
                
    def check_output(self, args):
        """ check the validity of the line"""
          
        if args and args[0] in self._export_formats:
            self._export_format = args.pop(0)
        else:
            self._export_format = 'madevent'

        if not self._curr_model:
            text = 'No model found. Please import a model first and then retry.'
            raise self.InvalidCmd(text)

        if self._model_v4_path and \
               (self._export_format not in self._v4_export_formats):
            text = " The Model imported (MG4 format) does not contain enough\n "
            text += " information for this type of output. In order to create\n"
            text += " output for " + args[0] + ", you have to use a UFO model.\n"
            text += " Those model can be imported with mg5> import model NAME."
            logger.warning(text)
            raise self.InvalidCmd('')

        if self._export_format == 'aloha':
            return


        if not self._curr_amps:
            text = 'No processes generated. Please generate a process first.'
            raise self.InvalidCmd(text)





        if args and args[0][0] != '-':
            # This is a path
            path = args.pop(0)
            forbiden_chars = ['>','<',';','&']
            for char in forbiden_chars:
                if char in path:
                    raise self.invalidCmd('%s is not allowed in the output path' % char)
            # Check for special directory treatment
            if path == 'auto' and self._export_format in \
                     ['madevent', 'standalone', 'standalone_cpp']:
                self.get_default_path()
            elif path != 'auto':
                self._export_dir = path
            elif path == 'auto':
                if self.options['pythia8_path']:
                    self._export_dir = self.options['pythia8_path']
                else:
                    self._export_dir = '.'
        else:
            if self._export_format != 'pythia8':
                # No valid path
                self.get_default_path()
            else:
                if self.options['pythia8_path']:
                    self._export_dir = self.options['pythia8_path']
                else:
                    self._export_dir = '.'
                    
        self._export_dir = os.path.realpath(self._export_dir)

    def get_default_path(self):
        """Set self._export_dir to the default (\'auto\') path"""

        if self._export_format in ['madevent', 'standalone']:
            # Detect if this script is launched from a valid copy of the Template,
            # if so store this position as standard output directory
            if 'TemplateVersion.txt' in os.listdir('.'):
                #Check for ./
                self._export_dir = os.path.realpath('.')
                return
            elif 'TemplateVersion.txt' in os.listdir('..'):
                #Check for ../
                self._export_dir = os.path.realpath('..')
                return
            elif self.stdin != sys.stdin:
                #Check for position defined by the input files
                input_path = os.path.realpath(self.stdin.name).split(os.path.sep)
                print "Not standard stdin, use input path"
                if input_path[-2] == 'Cards':
                    self._export_dir = os.path.sep.join(input_path[:-2])
                    if 'TemplateVersion.txt' in self._export_dir:
                        return
        
        if self._export_format.startswith('madevent'):            
            name_dir = lambda i: 'PROC_%s_%s' % \
                                    (self._curr_model['name'], i)
            auto_path = lambda i: pjoin(self.writing_dir,
                                               name_dir(i))
        elif self._export_format == 'standalone':
            name_dir = lambda i: 'PROC_SA_%s_%s' % \
                                    (self._curr_model['name'], i)
            auto_path = lambda i: pjoin(self.writing_dir,
                                               name_dir(i))                
        elif self._export_format == 'standalone_cpp':
            name_dir = lambda i: 'PROC_SA_CPP_%s_%s' % \
                                    (self._curr_model['name'], i)
            auto_path = lambda i: pjoin(self.writing_dir,
                                               name_dir(i))
        elif self._export_format == 'pythia8':
            if self.options['pythia8_path']:
                self._export_dir = self.options['pythia8_path']
            else:
                self._export_dir = '.'
            return
        else:
            self._export_dir = '.'
            return
        for i in range(500):
            if os.path.isdir(auto_path(i)):
                continue
            else:
                self._export_dir = auto_path(i) 
                break
        if not self._export_dir:
            raise self.InvalidCmd('Can\'t use auto path,' + \
                                  'more than 500 dirs already')    
            
        
#===============================================================================
# CheckValidForCmdWeb
#===============================================================================
class CheckValidForCmdWeb(CheckValidForCmd):
    """ Check the validity of input line for web entry
    (no explicit path authorized)"""
    
    class WebRestriction(MadGraph5Error):
        """class for WebRestriction"""
    
    def check_draw(self, args):
        """check the validity of line
        syntax: draw FILEPATH [option=value]
        """
        raise self.WebRestriction('direct call to draw is forbidden on the web')
    
    def check_display(self, args):
        """ check the validity of line in web mode """
        
        if args[0] == 'mg5_variable':
            raise self.WebRestriction('Display internal variable is forbidden on the web')
        
        CheckValidForCmd.check_history(self, args)
    
    def check_check(self, args):
        """ Not authorize for the Web"""
        
        raise self.WebRestriction('Check call is forbidden on the web')
    
    def check_history(self, args):
        """check the validity of line
        No Path authorize for the Web"""
        
        CheckValidForCmd.check_history(self, args)

        if len(args) == 2 and args[1] not in ['.', 'clean']:
            raise self.WebRestriction('Path can\'t be specify on the web.')

        
    def check_import(self, args):
        """check the validity of line
        No Path authorize for the Web"""
        
        if not args:
            raise self.WebRestriction, 'import requires at least one option'
        
        if args[0] not in self._import_formats:
            args[:] = ['command', './Cards/proc_card_mg5.dat']
        elif args[0] == 'proc_v4':
            args[:] = [args[0], './Cards/proc_card.dat']
        elif args[0] == 'command':
            args[:] = [args[0], './Cards/proc_card_mg5.dat']

        CheckValidForCmd.check_import(self, args)
        
    def check_install(self, args):
        """ No possibility to install new software on the web """
        if args == ['update','--mode=mg5_start']:
            return
        
        raise self.WebRestriction('Impossible to install program on the cluster')
        
    def check_load(self, args):
        """ check the validity of the line
        No Path authorize for the Web"""

        CheckValidForCmd.check_load(self, args)        

        if len(args) == 2:
            if args[0] != 'model':
                raise self.WebRestriction('only model can be loaded online')
            if 'model.pkl' not in args[1]:
                raise self.WebRestriction('not valid pkl file: wrong name')
            if not os.path.realpath(args[1]).startswith(pjoin(MG4DIR, \
                                                                    'Models')):
                raise self.WebRestriction('Wrong path to load model')
        
    def check_save(self, args):
        """ not authorize on web"""
        raise self.WebRestriction('\"save\" command not authorize online')
    
    def check_open(self, args):
        """ not authorize on web"""
        raise self.WebRestriction('\"open\" command not authorize online')
    
    def check_output(self, args):
        """ check the validity of the line"""

        
        # first pass to the default
        CheckValidForCmd.check_output(self, args)
        
        args[:] = [self._export_format, '.', '-f']

        # Check that we output madevent
        if 'madevent' != self._export_format:
                raise self.WebRestriction, 'only available output format is madevent (at current stage)'

#===============================================================================
# CompleteForCmd
#===============================================================================
class CompleteForCmd(cmd.CompleteCmd):
    """ The Series of help routine for the MadGraphCmd"""
    
 
    def model_completion(self, text, process):
        """ complete the line with model information """

        while ',' in process:
            process = process[process.index(',')+1:]
        args = self.split_arg(process)
        couplings = []

        # Force '>' if two initial particles.
        if len(args) == 2 and args[-1] != '>':
                return self.list_completion(text, '>')
            
        # Add non-particle names
        if len(args) > 0 and args[-1] != '>':
            couplings = ['>']
        if '>' in args and args.index('>') < len(args) - 1:
            couplings = [c + "=" for c in self._couplings] + \
                        ['@','$','/','>',',']
        return self.list_completion(text, self._particle_names + \
                                    self._multiparticles.keys() + couplings)
        
                    
    def complete_generate(self, text, line, begidx, endidx):
        "Complete the add command"

        # Return list of particle names and multiparticle names, as well as
        # coupling orders and allowed symbols
        args = self.split_arg(line[0:begidx])
        if len(args) > 2 and args[-1] == '@' or args[-1].endswith('='):
            return

        try:
            return self.model_completion(text, ' '.join(args[1:]))
        except Exception as error:
            print error
            
        #if len(args) > 1 and args[-1] != '>':
        #    couplings = ['>']
        #if '>' in args and args.index('>') < len(args) - 1:
        #    couplings = [c + "=" for c in self._couplings] + ['@','$','/','>']
        #return self.list_completion(text, self._particle_names + \
        #                            self._multiparticles.keys() + couplings)
        
    def complete_add(self, text, line, begidx, endidx):
        "Complete the add command"

        args = self.split_arg(line[0:begidx])

        # Format
        if len(args) == 1:
            return self.list_completion(text, self._add_opts)

        return self.complete_generate(text, " ".join(args[1:]), begidx, endidx)

        # Return list of particle names and multiparticle names, as well as
        # coupling orders and allowed symbols
        couplings = []
        if len(args) > 2 and args[-1] != '>':
            couplings = ['>']
        if '>' in args and args.index('>') < len(args) - 1:
            couplings = [c + "=" for c in self._couplings] + ['@','$','/','>']
        return self.list_completion(text, self._particle_names + \
                                    self._multiparticles.keys() + couplings)
          
    def complete_check(self, text, line, begidx, endidx):
        "Complete the add command"

        args = self.split_arg(line[0:begidx])

        # Format
        if len(args) == 1:
            return self.list_completion(text, self._check_opts)

        


        # Directory continuation
        if args[-1].endswith(os.path.sep):
            return self.path_completion(text, pjoin(*[a for a in args \
                                                    if a.endswith(os.path.sep)]))
        # autocompletion for particles/couplings
        model_comp = self.model_completion(text, ' '.join(args[2:]))

        if len(args) == 2:
            return model_comp + self.path_completion(text)

        if len(args) > 2:
            return model_comp
            
        
    def complete_tutorial(self, text, line, begidx, endidx):
        "Complete the tutorial command"

        # Format
        if len(self.split_arg(line[0:begidx])) == 1:
            return self.list_completion(text, self._tutorial_opts)
        
    def complete_define(self, text, line, begidx, endidx):
        """Complete particle information"""
        return self.model_completion(text, line[6:])

    def complete_display(self, text, line, begidx, endidx):
        "Complete the display command"

        args = self.split_arg(line[0:begidx])
        # Format
        if len(args) == 1:
            return self.list_completion(text, self._display_opts)

        if len(args) == 2 and args[1] == 'checks':
            return self.list_completion(text, ['failed'])

        if len(args) == 2 and args[1] == 'particles':
            return self.model_completion(text, line[begidx:])

    def complete_draw(self, text, line, begidx, endidx):
        "Complete the draw command"

        args = self.split_arg(line[0:begidx])

        # Directory continuation
        if args[-1].endswith(os.path.sep):
            return self.path_completion(text,
                                        pjoin(*[a for a in args if a.endswith(os.path.sep)]),
                                        only_dirs = True)
        # Format
        if len(args) == 1:
            return self.path_completion(text, '.', only_dirs = True)


        #option
        if len(args) >= 2:
            opt = ['horizontal', 'external=', 'max_size=', 'add_gap=',
                                'non_propagating', '--']
            return self.list_completion(text, opt)

    def complete_launch(self, text, line, begidx, endidx):
        """ complete the launch command"""
        args = self.split_arg(line[0:begidx])

        # Directory continuation
        if args[-1].endswith(os.path.sep):
            return self.path_completion(text,
                                        pjoin(*[a for a in args if a.endswith(os.path.sep)]),
                                        only_dirs = True)
        # Format
        if len(args) == 1:
            out = {'Path from ./': self.path_completion(text, '.', only_dirs = True)}
            if MG5DIR != os.path.realpath('.'):
                out['Path from %s' % MG5DIR] =  self.path_completion(text,
                                     MG5DIR, only_dirs = True, relative=False)
            if MG4DIR and MG4DIR != os.path.realpath('.') and MG4DIR != MG5DIR:
                out['Path from %s' % MG4DIR] =  self.path_completion(text,
                                     MG4DIR, only_dirs = True, relative=False)

            
        #option
        if len(args) >= 2:
            out={}

        if line[0:begidx].endswith('--laststep='):
            opt = ['parton', 'pythia', 'pgs','delphes','auto']
            out['Options'] = self.list_completion(text, opt, line)
        else:
            opt = ['--cluster', '--multicore', '-i', '--name=', '-f','-m', '-n', 
               '--interactive', '--laststep=parton', '--laststep=pythia',
               '--laststep=pgs', '--laststep=delphes','--laststep=auto']
            out['Options'] = self.list_completion(text, opt, line)
        

        return self.deal_multiple_categories(out)

    def complete_load(self, text, line, begidx, endidx):
        "Complete the load command"

        args = self.split_arg(line[0:begidx])        

        # Format
        if len(args) == 1:
            return self.list_completion(text, self._save_opts)

        # Directory continuation
        if args[-1].endswith(os.path.sep):
            return self.path_completion(text,
                                        pjoin(*[a for a in args if \
                                                      a.endswith(os.path.sep)]))

        # Filename if directory is not given
        if len(args) == 2:
            return self.path_completion(text)

    def complete_save(self, text, line, begidx, endidx):
        "Complete the save command"

        args = self.split_arg(line[0:begidx])

        # Format
        if len(args) == 1:
            return self.list_completion(text, self._save_opts)

        # Directory continuation
        if args[-1].endswith(os.path.sep):
            return self.path_completion(text,
                                        pjoin(*[a for a in args if a.endswith(os.path.sep)]),
                                        only_dirs = True)

        # Filename if directory is not given
        if len(args) == 2:
            return self.path_completion(text)

    @cmd.debug()    
    def complete_open(self, text, line, begidx, endidx): 
        """ complete the open command """
        
        args = self.split_arg(line[0:begidx])
        
        # Directory continuation
        if os.path.sep in args[-1] + text:
            return self.path_completion(text,
                                    pjoin(*[a for a in args if \
                                                      a.endswith(os.path.sep)]))

        possibility = []
        if self._done_export:
            path = self._done_export[0]
            possibility = ['index.html']
            if os.path.isfile(pjoin(path,'README')):
                possibility.append('README')
            if os.path.isdir(pjoin(path,'Cards')):
                possibility += [f for f in os.listdir(pjoin(path,'Cards')) 
                                    if f.endswith('.dat')]
            if os.path.isdir(pjoin(path,'HTML')):
                possibility += [f for f in os.listdir(pjoin(path,'HTML')) 
                                  if f.endswith('.html') and 'default' not in f]
        else:
            possibility.extend(['./','../'])
        if os.path.exists('MG5_debug'):
            possibility.append('MG5_debug')
        if os.path.exists('ME5_debug'):
            possibility.append('ME5_debug')            

        return self.list_completion(text, possibility)
    
    @cmd.debug()
    def complete_output(self, text, line, begidx, endidx,
                        possible_options = ['f', 'noclean', 'nojpeg'],
                        possible_options_full = ['-f', '-noclean', '-nojpeg']):
        "Complete the output command"

        possible_format = self._export_formats
        #don't propose directory use by MG_ME
        forbidden_names = ['MadGraphII', 'Template', 'pythia-pgs', 'CVS',
                            'Calculators', 'MadAnalysis', 'SimpleAnalysis',
                            'mg5', 'DECAY', 'EventConverter', 'Models',
                            'ExRootAnalysis', 'HELAS', 'Transfer_Fct', 'aloha']
        
        #name of the run =>proposes old run name
        args = self.split_arg(line[0:begidx])
        if len(args) >= 1: 
            if len(args) > 1 and args[1] == 'aloha':
                try:
                    return self.aloha_complete_output(text, line, begidx, endidx)
                except Exception, error:
                    print error
            # Directory continuation
            if args[-1].endswith(os.path.sep):
                return [name for name in self.path_completion(text,
                        pjoin(*[a for a in args if a.endswith(os.path.sep)]),
                        only_dirs = True) if name not in forbidden_names]
            # options
            if args[-1][0] == '-' or len(args) > 1 and args[-2] == '-':
                return self.list_completion(text, possible_options)
            if len(args) > 2:
                return self.list_completion(text, possible_options_full)
            # Formats
            if len(args) == 1:
                format = possible_format + ['.' + os.path.sep, '..' + os.path.sep, 'auto']
                return self.list_completion(text, format)

            # directory names
            content = [name for name in self.path_completion(text, '.', only_dirs = True) \
                       if name not in forbidden_names]
            content += ['auto']
            return self.list_completion(text, content)

    def aloha_complete_output(self, text, line, begidx, endidx):
        "Complete the output aloha command"
        args = self.split_arg(line[0:begidx])
        completion_categories = {}
        
        forbidden_names = ['MadGraphII', 'Template', 'pythia-pgs', 'CVS',
                            'Calculators', 'MadAnalysis', 'SimpleAnalysis',
                            'mg5', 'DECAY', 'EventConverter', 'Models',
                            'ExRootAnalysis', 'Transfer_Fct', 'aloha',
                            'apidoc','vendor']
        
        
        # options
        options = ['--format=Fortran', '--format=Python','--format=gpu','--format=CPP','--output=']
        options = self.list_completion(text, options)
        if options:
            completion_categories['options'] = options
        
        if args[-1] == '--output=' or args[-1].endswith(os.path.sep):
            # Directory continuation
            completion_categories['path'] =  [name for name in self.path_completion(text,
                        pjoin(*[a for a in args if a.endswith(os.path.sep)]),
                        only_dirs = True) if name not in forbidden_names]

        else:
            ufomodel = ufomodels.load_model(self._curr_model.get('name'))
            wf_opt = []
            amp_opt = []
            opt_conjg = []
            for lor in ufomodel.all_lorentz:
                amp_opt.append('%s_0' % lor.name)
                for i in range(len(lor.spins)):
                    wf_opt.append('%s_%i' % (lor.name,i+1))
                    if i % 2 == 0 and lor.spins[i] == 2:
                        opt_conjg.append('%sC%i_%i' % (lor.name,i //2 +1,i+1))
            completion_categories['amplitude routines'] = self.list_completion(text, amp_opt) 
            completion_categories['Wavefunctions routines'] = self.list_completion(text, wf_opt)        
            completion_categories['conjugate_routines'] = self.list_completion(text, opt_conjg)
            
        return self.deal_multiple_categories(completion_categories)

    def complete_set(self, text, line, begidx, endidx):
        "Complete the set command"
        args = self.split_arg(line[0:begidx])

        # Format
        if len(args) == 1:
            opts = self.options.keys() 
            return self.list_completion(text, opts)

        if len(args) == 2:
            if args[1] in ['group_subprocesses', 'complex_mass_scheme']:
                return self.list_completion(text, ['False', 'True'])
            elif args[1] in ['ignore_six_quark_processes']:
                return self.list_completion(text, self._multiparticles.keys())
            elif args[1] == 'gauge':
                return self.list_completion(text, ['unitary', 'Feynman'])
            elif args[1] == 'stdout_level':
                return self.list_completion(text, ['DEBUG','INFO','WARNING','ERROR','CRITICAL'])
        
            elif args[1] == 'fortran_compiler':
                return self.list_completion(text, ['f77','g77','gfortran'])
            elif args[1] == 'nb_core':
                return self.list_completion(text, [str(i) for i in range(100)])
            elif args[1] == 'run_mode':
                return self.list_completion(text, [str(i) for i in range(3)])
            elif args[1] == 'cluster_type':
                return self.list_completion(text, cluster.from_name.keys())
            elif args[1] == 'cluster_queue':
                return []
            elif args[1] == 'automatic_html_opening':
                return self.list_completion(text, ['False', 'True'])            
            else:
                # directory names
                second_set = [name for name in self.path_completion(text, '.', only_dirs = True)]
                return self.list_completion(text, first_set + second_set)
        elif len(args) >2 and args[-1].endswith(os.path.sep):
                return self.path_completion(text,
                        pjoin(*[a for a in args if a.endswith(os.path.sep)]),
                        only_dirs = True)
        
    def complete_import(self, text, line, begidx, endidx):
        "Complete the import command"
        
        args=self.split_arg(line[0:begidx])
        
        # Format
        if len(args) == 1:
            opt =  self.list_completion(text, self._import_formats)
            if opt:
                return opt
            mode = 'all'
        elif args[1] in self._import_formats:
            mode = args[1]
        else:
            args.insert(1, 'all')
            mode = 'all'


        completion_categories = {}
        # restriction continuation (for UFO)
        if mode in ['model', 'all'] and '-' in  text:
            # deal with - in readline splitting (different on some computer)
            path = '-'.join([part for part in text.split('-')[:-1]])
            # remove the final - for the model name
            # find the different possibilities
            all_name = self.find_restrict_card(path, no_restrict=False)
            all_name += self.find_restrict_card(path, no_restrict=False,
                                        base_dir=pjoin(MG5DIR,'models'))

            # select the possibility according to the current line           
            all_name = [name+' ' for name in  all_name if name.startswith(text)
                                                       and name.strip() != text]
            
                
            if all_name:
                completion_categories['Restricted model'] = all_name

        # Path continuation
        if os.path.sep in args[-1]:
            if mode.startswith('model') or mode == 'all':
                # Directory continuation
                try:
                    cur_path = pjoin(*[a for a in args \
                                                   if a.endswith(os.path.sep)])
                except:
                    pass
                else:
                    all_dir = self.path_completion(text, cur_path, only_dirs = True)
                    if mode in ['model_v4','all']:
                        completion_categories['Path Completion'] = all_dir
                    # Only UFO model here
                    new = []
                    data =   [new.__iadd__(self.find_restrict_card(name, base_dir=cur_path))
                                                                for name in all_dir]
                    if data:
                        completion_categories['Path Completion'] = all_dir + new
            else:
                try:
                    cur_path = pjoin(*[a for a in args \
                                                   if a.endswith(os.path.sep)])
                except:
                    pass
                else:
                    all_path =  self.path_completion(text, cur_path)
                    if mode == 'all':
                        new = [] 
                        data =   [new.__iadd__(self.find_restrict_card(name, base_dir=cur_path)) 
                                                               for name in all_path]
                        if data:
                            completion_categories['Path Completion'] = data[0]
                    else:
                        completion_categories['Path Completion'] = all_path
                
        # Model directory name if directory is not given
        if (len(args) == 2):
            is_model = True
            if mode == 'model':
                file_cond = lambda p : os.path.exists(pjoin(MG5DIR,'models',p,'particles.py'))
                mod_name = lambda name: name
            elif mode == 'model_v4':
                file_cond = lambda p :  (os.path.exists(pjoin(MG5DIR,'models',p,'particles.dat')) 
                                      or os.path.exists(pjoin(self._mgme_dir,'Models',p,'particles.dat')))
                mod_name = lambda name :(name[-3:] != '_v4' and name or name[:-3]) 
            elif mode == 'all':
                mod_name = lambda name: name
                file_cond = lambda p : os.path.exists(pjoin(MG5DIR,'models',p,'particles.py')) \
                                      or os.path.exists(pjoin(MG5DIR,'models',p,'particles.dat')) \
                                      or os.path.exists(pjoin(self._mgme_dir,'Models',p,'particles.dat')) 
            else:
                cur_path = pjoin(*[a for a in args \
                                                   if a.endswith(os.path.sep)])
                all_path =  self.path_completion(text, cur_path)
                completion_categories['model name'] = all_path
                is_model = False
            
            if is_model:
                model_list = [mod_name(name) for name in \
                                                self.path_completion(text,
                                                pjoin(MG5DIR,'models'),
                                                only_dirs = True) \
                                                if file_cond(name)]
                
                if mode == 'model_v4':
                    completion_categories['model name'] = model_list
                else:
                    # need to update the  list with the possible restriction
                    all_name = []
                    for model_name in model_list:
                        all_name += self.find_restrict_card(model_name, 
                                            base_dir=pjoin(MG5DIR,'models'))
                if mode == 'all':
                    cur_path = pjoin(*[a for a in args \
                                                        if a.endswith(os.path.sep)])
                    all_path =  self.path_completion(text, cur_path)
                    completion_categories['model name'] = all_path + all_name 
                elif mode == 'model':
                    completion_categories['model name'] = all_name 

        # Options
        if mode == 'all' and len(args)>1:
            mode = self.find_import_type(args[2])
   
        if len(args) >= 3 and mode.startswith('model') and not '-modelname' in line:
            if not text and not completion_categories:
                return ['--modelname']
            elif not (os.path.sep in args[-1] and line[-1] != ' '):
                completion_categories['options'] = self.list_completion(text, ['--modelname','-modelname'])
        if len(args) >= 3 and mode.startswith('banner') and not '--no_launch' in line:
            completion_categories['options'] = self.list_completion(text, ['--no_launch'])
        return self.deal_multiple_categories(completion_categories) 
        
        
            
    def find_restrict_card(self, model_name, base_dir='./', no_restrict=True):
        """find the restriction file associate to a given model"""

        # check if the model_name should be keeped as a possibility
        if no_restrict:
            output = [model_name]
        else:
            output = []
        
        # check that the model is a valid model
        if not os.path.exists(pjoin(base_dir, model_name, 'couplings.py')):
            # not valid UFO model
            return output
        
        if model_name.endswith(os.path.sep):
            model_name = model_name[:-1]
        
        # look for _default and treat this case
        if os.path.exists(pjoin(base_dir, model_name, 'restrict_default.dat')):
            output.append('%s-full' % model_name)
        
        # look for other restrict_file
        for name in os.listdir(pjoin(base_dir, model_name)):
            if name.startswith('restrict_') and not name.endswith('default.dat') \
                and name.endswith('.dat'):
                tag = name[9:-4] #remove restrict and .dat
                while model_name.endswith(os.path.sep):
                    model_name = model_name[:-1]
                output.append('%s-%s' % (model_name, tag))

        # return
        return output
    
    def complete_install(self, text, line, begidx, endidx):
        "Complete the import command"

        args = self.split_arg(line[0:begidx])
        
        # Format
        if len(args) == 1:
            return self.list_completion(text, self._install_opts)
        elif len(args) and args[0] == 'update':
            return self.list_completion(text, ['-f','--timeout='])     

#===============================================================================
# MadGraphCmd
#===============================================================================
class MadGraphCmd(HelpToCmd, CheckValidForCmd, CompleteForCmd, CmdExtended):
    """The command line processor of MadGraph"""    

    writing_dir = '.'
  
    # Options and formats available
    _display_opts = ['particles', 'interactions', 'processes', 'diagrams', 
                     'diagrams_text', 'multiparticles', 'couplings', 'lorentz', 
                     'checks', 'parameters', 'options', 'coupling_order','variable']
    _add_opts = ['process']
    _save_opts = ['model', 'processes', 'options']
    _tutorial_opts = ['start', 'stop']
    _check_opts = ['full', 'permutation', 'gauge', 'lorentz_invariance']
    _import_formats = ['model_v4', 'model', 'proc_v4', 'command', 'banner']
    _install_opts = ['pythia-pgs', 'Delphes', 'MadAnalysis', 'ExRootAnalysis', 
                     'update']
    _v4_export_formats = ['madevent', 'standalone', 'matrix'] 
    _export_formats = _v4_export_formats + ['standalone_cpp', 'pythia8', 'aloha']
    _set_options = ['group_subprocesses',
                    'ignore_six_quark_processes',
                    'stdout_level',
                    'fortran_compiler',
                    'gauge',
                    'complex_mass_scheme']
    
    # The three options categories are treated on a different footage when a 
    # set/save configuration occur. current value are kept in self.options
    options_configuration = {'pythia8_path': './pythia8',
                       'madanalysis_path': './MadAnalysis',
                       'pythia-pgs_path':'./pythia-pgs',
                       'td_path':'./td',
                       'delphes_path':'./Delphes',
                       'exrootanalysis_path':'./ExRootAnalysis',
                       'timeout': 20,
                       'web_browser':None,
                       'eps_viewer':None,
                       'text_editor':None,
                       'fortran_compiler':None,
                       'auto_update':7,
                       'cluster_type': 'condor'}
    
    options_madgraph= {'group_subprocesses': 'Auto',
                          'ignore_six_quark_processes': False,
                          'complex_mass_scheme': False,
                          'gauge':'unitary',
                          'stdout_level':None}
    options_madevent = {'automatic_html_opening':True,
                         'run_mode':2,
                         'cluster_queue':'madgraph',
                         'nb_core': None,
                         }


    # Variables to store object information
    _curr_model = None  #base_objects.Model()
    _curr_amps = diagram_generation.AmplitudeList()
    _curr_matrix_elements = helas_objects.HelasMultiProcess()
    _curr_fortran_model = None
    _curr_cpp_model = None
    _curr_exporter = None
    _done_export = False

    def preloop(self):
        """Initializing before starting the main loop"""

        self.prompt = 'mg5>'       
        self.do_install('update --mode=mg5_start')
        
        # By default, load the UFO Standard Model
        logger.info("Loading default model: sm")
        self.do_import('model sm')
        self.history.append('import model sm')
        
        # preloop mother
        CmdExtended.preloop(self)

    
    def __init__(self, mgme_dir = '', *completekey, **stdin):
        """ add a tracker of the history """

        CmdExtended.__init__(self, *completekey, **stdin)
        
        # Set MG/ME directory path
        if mgme_dir:
            if os.path.isdir(pjoin(mgme_dir, 'Template')):
                self._mgme_dir = mgme_dir
                logger.info('Setting MG/ME directory to %s' % mgme_dir)
            else:
                logger.warning('Warning: Directory %s not valid MG/ME directory' % \
                             mgme_dir)
                self._mgme_dir = MG4DIR

        # Variables to store state information
        self._multiparticles = {}
        self.options = {}
        self._generate_info = "" # store the first generated process
        self._model_v4_path = None
        self._use_lower_part_names = False
        self._export_dir = None
        self._export_format = 'madevent'
        self._mgme_dir = MG4DIR
        self._comparisons = None

        # Load the configuration file
        self.set_configuration()

    def do_quit(self, line):
        """Do quit"""

        if self._done_export and \
                    os.path.exists(pjoin(self._done_export[0],'RunWeb')):
            os.remove(pjoin(self._done_export[0],'RunWeb'))
                
        value = super(MadGraphCmd, self).do_quit(line)
        self.do_install('update --mode=mg5_end')
        print

        return value
        
    # Add a process to the existing multiprocess definition
    # Generate a new amplitude
    def do_add(self, line):
        """Generate an amplitude for a given process and add to
        existing amplitudes
        """

        args = self.split_arg(line)
        
        # Check the validity of the arguments
        self.check_add(args)

        if args[0] == 'process':            
            # Rejoin line
            line = ' '.join(args[1:])
            
            # store the first process (for the perl script)
            if not self._generate_info:
                self._generate_info = line
                
            # Reset Helas matrix elements
            self._curr_matrix_elements = helas_objects.HelasMultiProcess()

            # Extract process from process definition
            if ',' in line:
                myprocdef, line = self.extract_decay_chain_process(line)
            else:
                myprocdef = self.extract_process(line)

            # Check that we have something    
            if not myprocdef:
                raise self.InvalidCmd("Empty or wrong format process, please try again.")
            # Check that we have the same number of initial states as
            # existing processes
            if self._curr_amps and self._curr_amps[0].get_ninitial() != \
               myprocdef.get_ninitial():
                raise self.InvalidCmd("Can not mix processes with different number of initial states.")               
            
            cpu_time1 = time.time()

            # Generate processes
            if self.options['group_subprocesses'] == 'Auto':
                    collect_mirror_procs = True
            else:
                collect_mirror_procs = self.options['group_subprocesses']
            ignore_six_quark_processes = \
                           self.options['ignore_six_quark_processes'] if \
                           "ignore_six_quark_processes" in self.options \
                           else []

            myproc = diagram_generation.MultiProcess(myprocdef,
                                          collect_mirror_procs =\
                                          collect_mirror_procs,
                                          ignore_six_quark_processes = \
                                          ignore_six_quark_processes)

            for amp in myproc.get('amplitudes'):
                if amp not in self._curr_amps:
                    self._curr_amps.append(amp)
                else:
                    raise self.InvalidCmd, "Duplicate process %s found. Please check your processes." % \
                                                amp.nice_string_processes()


            # Reset _done_export, since we have new process
            self._done_export = False

            cpu_time2 = time.time()

            nprocs = len(myproc.get('amplitudes'))
            ndiags = sum([amp.get_number_of_diagrams() for \
                              amp in myproc.get('amplitudes')])
            logger.info("%i processes with %i diagrams generated in %0.3f s" % \
                  (nprocs, ndiags, (cpu_time2 - cpu_time1)))
            ndiags = sum([amp.get_number_of_diagrams() for \
                              amp in self._curr_amps])
            logger.info("Total: %i processes with %i diagrams" % \
                  (len(self._curr_amps), ndiags))                
  
    # Define a multiparticle label
    def do_define(self, line, log=True):
        """Define a multiparticle"""

        if self._use_lower_part_names:
            # Particle names lowercase
            line = line.lower()
        # Make sure there are spaces around = and |
        line = line.replace("=", " = ")
        line = line.replace("|", " | ")
        args = self.split_arg(line)
        # check the validity of the arguments
        self.check_define(args)

        label = args[0]
        
        pdg_list = self.extract_particle_ids(args[1:])
        self.optimize_order(pdg_list)
        self._multiparticles[label] = pdg_list
        if log:
            logger.info("Defined multiparticle %s" % \
                                             self.multiparticle_string(label))
    
    # Display
    def do_display(self, line, output=sys.stdout):
        """Display current internal status"""

        args = self.split_arg(line)
        #check the validity of the arguments
        self.check_display(args)

        if args[0] == 'diagrams':
            self.draw(' '.join(args[1:]))

        if args[0] == 'particles' and len(args) == 1:
            propagating_particle = []
            nb_unpropagating = 0
            for particle in self._curr_model['particles']:
                if particle.get('propagating'):
                    propagating_particle.append(particle)
                else:
                    nb_unpropagating += 1
                    
            print "Current model contains %i particles:" % \
                    len(propagating_particle)
            part_antipart = [part for part in propagating_particle \
                             if not part['self_antipart']]
            part_self = [part for part in propagating_particle \
                             if part['self_antipart']]
            for part in part_antipart:
                print part['name'] + '/' + part['antiname'],
            print ''
            for part in part_self:
                print part['name'],
            print ''
            if nb_unpropagating:
                print 'In addition of %s un-physical particle mediating new interactions.' \
                                     % nb_unpropagating

        elif args[0] == 'particles':
            for arg in args[1:]:
                if arg.isdigit() or (arg[0] == '-' and arg[1:].isdigit()):
                    particle = self._curr_model.get_particle(abs(int(arg)))
                else:
                    particle = self._curr_model['particles'].find_name(arg)
                if not particle:
                    raise self.InvalidCmd, 'no particle %s in current model' % arg

                print "Particle %s has the following properties:" % particle.get_name()
                print str(particle)
            
        elif args[0] == 'interactions' and len(args) == 1:
            text = "Current model contains %i interactions\n" % \
                    len(self._curr_model['interactions'])
            for i, inter in enumerate(self._curr_model['interactions']):
                text += str(i+1) + ':'
                for part in inter['particles']:
                    if part['is_part']:
                        text += part['name']
                    else:
                        text += part['antiname']
                    text += " "
                text += " ".join(order + '=' + str(inter['orders'][order]) \
                                 for order in inter['orders'])
                text += '\n'
            pydoc.pager(text)

        elif args[0] == 'interactions' and len(args)==2 and args[1].isdigit():
            for arg in args[1:]:
                if int(arg) > len(self._curr_model['interactions']):
                    raise self.InvalidCmd, 'no interaction %s in current model' % arg
                if int(arg) == 0:
                    print 'Special interactions which identify two particles'
                else:
                    print "Interactions %s has the following property:" % arg
                    print self._curr_model['interactions'][int(arg)-1]

        elif args[0] == 'interactions':
            request_part = args[1:]
            text = ''
            for i, inter in enumerate(self._curr_model['interactions']):
                present_part = [part['is_part'] and part['name'] or part['antiname']
                                 for part in inter['particles']
                                if (part['is_part'] and  part['name'] in request_part) or
                                   (not part['is_part'] and part['antiname'] in request_part)]
                if len(present_part) < len(request_part):
                    continue
                # check that all particles are selected at least once
                if set(present_part) != set(request_part):
                    continue
                # check if a particle is asked more than once
                if len(request_part) > len(set(request_part)):
                    for p in request_part:
                        if request_part.count(p) > present_part.count(p):
                            continue
                        
                name = str(i+1) + ' : '
                for part in inter['particles']:
                    if part['is_part']:
                        name += part['name']
                    else:
                        name += part['antiname']
                    name += " "                   
                text += "\nInteractions %s has the following property:\n" % name
                text += str(self._curr_model['interactions'][i]) 

                text += '\n'
                print name
            if text =='':
                text += 'No matching for any interactions'
            pydoc.pager(text)


        elif args[0] == 'parameters' and len(args) == 1:
            text = "Current model contains %i parameters\n" % \
                    sum([len(part) for part in 
                                       self._curr_model['parameters'].values()])
            keys = self._curr_model['parameters'].keys()
            def key_sort(x, y):
                if ('external',) == x:
                    return -1
                elif ('external',) == y:
                    return +1
                elif  len(x) < len(y):
                    return -1
                else:
                    return 1
            keys.sort(key_sort)
            for key in keys:
                item = self._curr_model['parameters'][key]
                text += '\nparameter type: %s\n' % str(key)
                for value in item:
                    if hasattr(value, 'expr'):
                        if value.value is not None:
                            text+= '        %s = %s = %s\n' % (value.name, value.expr ,value.value)
                        else:
                            text+= '        %s = %s\n' % (value.name, value.expr)
                    else:
                        if value.value is not None:
                            text+= '        %s = %s\n' % (value.name, value.value)
                        else:
                            text+= '        %s \n' % (value.name)
            pydoc.pager(text)
            
        elif args[0] == 'processes':
            for amp in self._curr_amps:
                print amp.nice_string_processes()

        elif args[0] == 'diagrams_text':
            text = "\n".join([amp.nice_string() for amp in self._curr_amps])
            pydoc.pager(text)

        elif args[0] == 'multiparticles':
            print 'Multiparticle labels:'
            for key in self._multiparticles:
                print self.multiparticle_string(key)
                
        elif args[0] == 'coupling_order':
            hierarchy = self._curr_model['order_hierarchy'].items()
            #self._curr_model.get_order_hierarchy().items()
            def order(first, second):
                if first[1] < second[1]:
                    return -1
                else:
                    return 1
            hierarchy.sort(order)
            for order in hierarchy:
                print ' %s : weight = %s' % order 
            
        elif args[0] == 'couplings' and len(args) == 1:
            if self._model_v4_path:
                print 'No couplings information available in V4 model'
                return
            text = ''
            text = "Current model contains %i couplings\n" % \
                    sum([len(part) for part in 
                                        self._curr_model['couplings'].values()])
            keys = self._curr_model['couplings'].keys()
            def key_sort(x, y):
                if ('external',) == x:
                    return -1
                elif ('external',) == y:
                    return +1
                elif  len(x) < len(y):
                    return -1
                else:
                    return 1
            keys.sort(key_sort)
            for key in keys:
                item = self._curr_model['couplings'][key]
                text += '\ncouplings type: %s\n' % str(key)
                for value in item:
                    if value.value is not None:
                        text+= '        %s = %s = %s\n' % (value.name, value.expr ,value.value)
                    else:
                        text+= '        %s = %s\n' % (value.name, value.expr)

            pydoc.pager(text)

        elif args[0] == 'couplings':
            if self._model_v4_path:
                print 'No couplings information available in V4 model'
                return
            
            try:
                ufomodel = ufomodels.load_model(self._curr_model.get('name'))
                print 'Note that this is the UFO informations.'
                print ' "display couplings" present the actual definition'
                print 'prints the current states of mode'
                print eval('ufomodel.couplings.%s.nice_string()'%args[1])
            except:
                raise self.InvalidCmd, 'no couplings %s in current model' % args[1]
        
        elif args[0] == 'lorentz':
            if self._model_v4_path:
                print 'No lorentz information available in V4 model'
                return
            elif len(args) == 1: 
                raise self.InvalidCmd,\
                     'display lorentz require an argument: the name of the lorentz structure.'
                return
            try:
                ufomodel = ufomodels.load_model(self._curr_model.get('name'))
                print eval('ufomodel.lorentz.%s.nice_string()'%args[1])
            except:
                raise self.InvalidCmd, 'no lorentz %s in current model' % args[1]
            
        elif args[0] == 'checks':
            comparisons = self._comparisons[0]
            if len(args) > 1 and args[1] == 'failed':
                comparisons = [c for c in comparisons if not c['passed']]
            outstr = "Process check results:"
            for comp in comparisons:
                outstr += "\n%s:" % comp['process'].nice_string()
                outstr += "\n   Phase space point: (px py pz E)"
                for i, p in enumerate(comp['momenta']):
                    outstr += "\n%2s    %+.9e  %+.9e  %+.9e  %+.9e" % tuple([i] + p)
                outstr += "\n   Permutation values:"
                outstr += "\n   " + str(comp['values'])
                if comp['passed']:
                    outstr += "\n   Process passed (rel. difference %.9e)" % \
                          comp['difference']
                else:
                    outstr += "\n   Process failed (rel. difference %.9e)" % \
                          comp['difference']

            used_aloha = sorted(self._comparisons[1])
            outstr += "\nChecked ALOHA routines:"
            for aloha in used_aloha:
                aloha_str = aloha[0]
                if aloha[1]:
                    aloha_str += 'C' + 'C'.join([str(ia) for ia in aloha[1]])
                aloha_str += "_%d" % aloha[2]
                outstr += "\n" + aloha_str

            pydoc.pager(outstr)            
        
        elif args[0] == 'options':
            outstr = "                          MadGraph Options    \n"
            outstr += "                          ----------------    \n"
            for key, default in self.options_madgraph.items():
                value = self.options[key]
                if value == default:
                    outstr += "  %25s \t:\t%s\n" % (key,value)
                else:
                    outstr += "  %25s \t:\t%s (user set)\n" % (key,value)
            outstr += "\n"
            outstr += "                         MadEvent Options    \n"
            outstr += "                          ----------------    \n"
            for key, default in self.options_madevent.items():
                value = self.options[key]
                if value == default:
                    outstr += "  %25s \t:\t%s\n" % (key,value)
                else:
                    outstr += "  %25s \t:\t%s (user set)\n" % (key,value)  
            outstr += "\n"                 
            outstr += "                      Configuration Options    \n"
            outstr += "                      ---------------------    \n"
            for key, default in self.options_configuration.items():
                value = self.options[key]
                if value == default:
                    outstr += "  %25s \t:\t%s\n" % (key,value)
                else:
                    outstr += "  %25s \t:\t%s (user set)\n" % (key,value)
            output.write(outstr)
        elif args[0] in  ["variable"]:
            super(MadGraphCmd, self).do_display(line, output)
                
            
    def multiparticle_string(self, key):
        """Returns a nicely formatted string for the multiparticle"""

        if self._multiparticles[key] and \
               isinstance(self._multiparticles[key][0], list):
            return "%s = %s" % (key, "|".join([" ".join([self._curr_model.\
                                     get('particle_dict')[part_id].get_name() \
                                                     for part_id in id_list]) \
                                  for id_list in self._multiparticles[key]]))
        else:
            return "%s = %s" % (key, " ".join([self._curr_model.\
                                    get('particle_dict')[part_id].get_name() \
                                    for part_id in self._multiparticles[key]]))
            
  

    def do_tutorial(self, line):
        """Activate/deactivate the tutorial mode."""

        args = self.split_arg(line)
        if len(args) > 0 and args[0] == "stop":
            logger_tuto.info("\n\tThanks for using the tutorial!")
            logger_tuto.setLevel(logging.ERROR)
        else:
            logger_tuto.setLevel(logging.INFO)

        if not self._mgme_dir:
            logger_tuto.info(\
                       "\n\tWarning: To use all features in this tutorial, " + \
                       "please run from a" + \
                       "\n\t         valid MG_ME directory.")

    def draw(self, line):
        """ draw the Feynman diagram for the given process """

        args = self.split_arg(line)
        # Check the validity of the arguments
        self.check_draw(args)
        
        # Check if we plot a decay chain 
        if any([isinstance(a, diagram_generation.DecayChainAmplitude) for \
               a in self._curr_amps]) and not self._done_export:
            warn = 'WARNING: You try to draw decay chain diagrams without first running output.\n'
            warn += '\t  The decay processes will be drawn separately'
            logger.warning(warn)

        (options, args) = _draw_parser.parse_args(args)
        options = draw_lib.DrawOption(options)
        start = time.time()
        
        # Collect amplitudes
        amplitudes = diagram_generation.AmplitudeList()

        for amp in self._curr_amps:
            amplitudes.extend(amp.get_amplitudes())            

        for amp in amplitudes:
            filename = pjoin(args[0], 'diagrams_' + \
                                    amp.get('process').shell_string() + ".eps")
            plot = draw.MultiEpsDiagramDrawer(amp['diagrams'],
                                          filename,
                                          model=self._curr_model,
                                          amplitude='',
                                          legend=amp.get('process').input_string())

            logger.info("Drawing " + \
                         amp.get('process').nice_string())
            plot.draw(opt=options)
            logger.info("Wrote file " + filename)
            self.exec_cmd('open %s' % filename)

        stop = time.time()
        logger.info('time to draw %s' % (stop - start)) 
    
    # Generate a new amplitude
    def do_check(self, line):
        """Check a given process or set of processes"""

        args = self.split_arg(line)

        # Check args validity
        param_card = self.check_check(args)

        line = " ".join(args[1:])
        myprocdef = self.extract_process(line)

        # Check that we have something    
        if not myprocdef:
            raise self.InvalidCmd("Empty or wrong format process, please try again.")

        # Disable diagram generation logger
        diag_logger = logging.getLogger('madgraph.diagram_generation')
        old_level = diag_logger.getEffectiveLevel()
        diag_logger.setLevel(logging.WARNING)

        # run the check
        cpu_time1 = time.time()
        # Run matrix element generation check on processes
        mass_scheme = self.options['complex_mass_scheme']

        comparisons = []
        gauge_result = []
        gauge_result_no_brs = []
        lorentz_result =[]
        nb_processes = 0
        
        if args[0] in  ['permutation', 'full']:
            comparisons = process_checks.check_processes(myprocdef,
                                                        param_card = param_card,
                                                        quick = True)
            nb_processes += len(comparisons[0])

        if args[0] in ['lorentz_invariance', 'full']:
            lorentz_result = process_checks.check_lorentz(myprocdef,
                                                      param_card = param_card,
                                                      cmass_scheme = mass_scheme)
            nb_processes += len(lorentz_result)
            
        if args[0] in  ['gauge', 'full']:
            gauge_result = process_checks.check_gauge(myprocdef,
                                                      param_card = param_card,
                                                      cmass_scheme = mass_scheme)
            nb_processes += len(gauge_result)

        if args[0] in  ['gauge', 'full'] and len(self._curr_model.get('gauge')) == 2:
            
            gauge = str(self.options['gauge'])
            line = " ".join(args[1:])
            myprocdef = self.extract_process(line)
            model_name = self._curr_model['name']
            if gauge == 'unitarity':
                myprocdef_unit = myprocdef
                self.do_set('gauge Feynman', log=False)
                self.do_import('model %s' % model_name)
                myprocdef_feyn = self.extract_process(line)
            else:
                myprocdef_feyn = myprocdef
                self.do_set('gauge unitary', log=False)
                self.do_import('model %s' % model_name)
                myprocdef_unit = self.extract_process(line)            
            
            gauge_result_no_brs = process_checks.check_unitary_feynman(
                                                myprocdef_unit, myprocdef_feyn,
                                                param_card = param_card,
                                                cmass_scheme = mass_scheme)
            
            # restore previous settings
            self.do_set('gauge %s' % gauge, log=False)
            self.do_import('model %s' % model_name)
            
            nb_processes += len(gauge_result_no_brs)            
            
            
        cpu_time2 = time.time()

        logger.info("%i checked performed in %0.3f s" \
                    % (nb_processes,
                      (cpu_time2 - cpu_time1)))
        if mass_scheme:
            text = "Note that Complex mass scheme gives gauge/lorentz invariant\n"
            text+= "results only for stable particles in final states.\n\n"
        else:
            text = "Note That all width have been set to zero for those checks\n\n"
            
        if gauge_result:
            text += 'Gauge results:\n'
            text += process_checks.output_gauge(gauge_result) + '\n'
        if gauge_result_no_brs:
            text += 'Gauge results (switching between Unitary/Feynman):\n'
            text += process_checks.output_unitary_feynman(gauge_result_no_brs) + '\n'

        if lorentz_result:
            text += 'Lorentz invariance results:\n'
            text += process_checks.output_lorentz_inv(lorentz_result) + '\n'

        if comparisons:
            text += 'Process permutation results:\n'
            text += process_checks.output_comparisons(comparisons[0]) + '\n'
            self._comparisons = comparisons

        logger.info(text)
        pydoc.pager(text)
        # Restore diagram logger
        diag_logger.setLevel(old_level)
        
        # clean the globals created.
        process_checks.clean_added_globals(process_checks.ADDED_GLOBAL)
    
    # Generate a new amplitude
    def do_generate(self, line):
        """Generate an amplitude for a given process"""

        # Reset amplitudes
        self._curr_amps = diagram_generation.AmplitudeList()
        # Reset Helas matrix elements
        self._curr_matrix_elements = None
        self._generate_info = line
        # Reset _done_export, since we have new process
        self._done_export = False
        # Also reset _export_format and _export_dir
        self._export_format = None

        # Remove previous generations from history
        self.clean_history(to_remove=['add process'], remove_bef_lb1='generate',
                           to_keep=['add','import','set','load'])

        # Call add process
        args = self.split_arg(line)
        args.insert(0, 'process')
        
        self.do_add(" ".join(args))
    
    def extract_process(self, line, proc_number = 0, overall_orders = {}):
        """Extract a process definition from a string. Returns
        a ProcessDefinition."""

        # Check basic validity of the line
        if not line.count('>') in [1,2]:
            self.do_help('generate')
            print
            raise self.InvalidCmd('Wrong use of \">\" special character.')
        

        # Perform sanity modifications on the lines:
        # Add a space before and after any > , $ / |
        space_before = re.compile(r"(?P<carac>\S)(?P<tag>[/\,\\$\\>|])(?P<carac2>\S)")
        line = space_before.sub(r'\g<carac> \g<tag> \g<carac2>', line)       
        
        # Use regular expressions to extract s-channel propagators,
        # forbidden s-channel propagators/particles, coupling orders
        # and process number, starting from the back

        # Start with process number (identified by "@")
        proc_number_pattern = re.compile("^(.+)@\s*(\d+)\s*(.*)$")
        proc_number_re = proc_number_pattern.match(line)
        if proc_number_re:
            proc_number = int(proc_number_re.group(2))
            line = proc_number_re.group(1) + \
                   proc_number_re.group(3)

        # Then take coupling orders (identified by "=")
        order_pattern = re.compile("^(.+)\s+(\w+)\s*=\s*(\d+)\s*$")
        order_re = order_pattern.match(line)
        orders = {}
        while order_re:
            orders[order_re.group(2)] = int(order_re.group(3))
            line = order_re.group(1)
            order_re = order_pattern.match(line)

        if self._use_lower_part_names:
            # Particle names lowercase
            line = line.lower()

        # Now check for forbidden particles, specified using "/"
        slash = line.find("/")
        dollar = line.find("$")
        dollar = line.find("$")
        forbidden_particles = ""
        if slash > 0:
            if dollar > slash:
                forbidden_particles_re = re.match("^(.+)\s*/\s*(.+\s*)(\$.*)$", line)
            else:
                forbidden_particles_re = re.match("^(.+)\s*/\s*(.+\s*)$", line)
            if forbidden_particles_re:
                forbidden_particles = forbidden_particles_re.group(2)
                line = forbidden_particles_re.group(1)
                if len(forbidden_particles_re.groups()) > 2:
                    line = line + forbidden_particles_re.group(3)

        # Now check for forbidden schannels, specified using "$$"
        forbidden_schannels_re = re.match("^(.+)\s*\$\s*\$\s*(.+)\s*$", line)
        forbidden_schannels = ""
        if forbidden_schannels_re:
            forbidden_schannels = forbidden_schannels_re.group(2)
            line = forbidden_schannels_re.group(1)

        # Now check for forbidden onshell schannels, specified using "$"
        forbidden_onsh_schannels_re = re.match("^(.+)\s*\$\s*(.+)\s*$", line)
        forbidden_onsh_schannels = ""
        if forbidden_onsh_schannels_re:
            forbidden_onsh_schannels = forbidden_onsh_schannels_re.group(2)
            line = forbidden_onsh_schannels_re.group(1)

        # Now check for required schannels, specified using "> >"
        required_schannels_re = re.match("^(.+?)>(.+?)>(.+)$", line)
        required_schannels = ""
        if required_schannels_re:
            required_schannels = required_schannels_re.group(2)
            line = required_schannels_re.group(1) + ">" + \
                   required_schannels_re.group(3)

        args = self.split_arg(line)

        myleglist = base_objects.MultiLegList()
        state = False

        # Extract process
        for part_name in args:
            if part_name == '>':
                if not myleglist:
                    raise self.InvalidCmd, "No final state particles"
                state = True
                continue

            mylegids = []
            if part_name in self._multiparticles:
                if isinstance(self._multiparticles[part_name][0], list):
                    raise self.InvalidCmd,\
                          "Multiparticle %s is or-multiparticle" % part_name + \
                          " which can be used only for required s-channels"
                mylegids.extend(self._multiparticles[part_name])
            else:
                mypart = self._curr_model['particles'].get_copy(part_name)
                if mypart:
                    mylegids.append(mypart.get_pdg_code())

            if mylegids:
                myleglist.append(base_objects.MultiLeg({'ids':mylegids,
                                                        'state':state}))
            else:
                raise self.InvalidCmd, \
                      "No particle %s in model" % part_name

        if filter(lambda leg: leg.get('state') == True, myleglist):
            # We have a valid process

            # Now extract restrictions
            forbidden_particle_ids = \
                              self.extract_particle_ids(forbidden_particles)
            if forbidden_particle_ids and \
               isinstance(forbidden_particle_ids[0], list):
                raise self.InvalidCmd,\
                      "Multiparticle %s is or-multiparticle" % part_name + \
                      " which can be used only for required s-channels"
            forbidden_onsh_schannel_ids = \
                              self.extract_particle_ids(forbidden_onsh_schannels)
            forbidden_schannel_ids = \
                              self.extract_particle_ids(forbidden_schannels)
            if forbidden_onsh_schannel_ids and \
               isinstance(forbidden_onsh_schannel_ids[0], list):
                raise self.InvalidCmd,\
                      "Multiparticle %s is or-multiparticle" % part_name + \
                      " which can be used only for required s-channels"
            if forbidden_schannel_ids and \
               isinstance(forbidden_schannel_ids[0], list):
                raise self.InvalidCmd,\
                      "Multiparticle %s is or-multiparticle" % part_name + \
                      " which can be used only for required s-channels"
            required_schannel_ids = \
                               self.extract_particle_ids(required_schannels)
            if required_schannel_ids and not \
                   isinstance(required_schannel_ids[0], list):
                required_schannel_ids = [required_schannel_ids]
            

            return \
                base_objects.ProcessDefinition({'legs': myleglist,
                              'model': self._curr_model,
                              'id': proc_number,
                              'orders': orders,
                              'forbidden_particles': forbidden_particle_ids,
                              'forbidden_onsh_s_channels': forbidden_onsh_schannel_ids,
                              'forbidden_s_channels': \
                                                forbidden_schannel_ids,
                              'required_s_channels': required_schannel_ids,
                              'overall_orders': overall_orders
                              })
      #                       'is_decay_chain': decay_process\

    def extract_particle_ids(self, args):
        """Extract particle ids from a list of particle names. If
        there are | in the list, this corresponds to an or-list, which
        is represented as a list of id lists. An or-list is used to
        allow multiple required s-channel propagators to be specified
        (e.g. Z/gamma)."""

        if isinstance(args, basestring):
            args.replace("|", " | ")
            args = self.split_arg(args)
        all_ids = []
        ids=[]
        for part_name in args:
            mypart = self._curr_model['particles'].get_copy(part_name)
            if mypart:
                ids.append([mypart.get_pdg_code()])
            elif part_name in self._multiparticles:
                ids.append(self._multiparticles[part_name])
            elif part_name == "|":
                # This is an "or-multiparticle"
                if ids:
                    all_ids.append(ids)
                ids = []
            else:
                raise self.InvalidCmd("No particle %s in model" % part_name)
        all_ids.append(ids)
        # Flatten id list, to take care of multiparticles and
        # or-multiparticles
        res_lists = []
        for i, id_list in enumerate(all_ids):
            res_lists.extend(diagram_generation.expand_list_list(id_list))
        # Trick to avoid duplication while keeping ordering
        for ilist, idlist in enumerate(res_lists):
            set_dict = {}
            res_lists[ilist] = [set_dict.setdefault(i,i) for i in idlist \
                         if i not in set_dict]

        if len(res_lists) == 1:
            res_lists = res_lists[0]

        return res_lists

    def optimize_order(self, pdg_list):
        """Optimize the order of particles in a pdg list, so that
        similar particles are next to each other. Sort according to:
        1. pdg > 0, 2. spin, 3. color, 4. mass > 0"""

        if not pdg_list:
            return
        if not isinstance(pdg_list[0], int):
            return
        
        model = self._curr_model
        pdg_list.sort(key = lambda i: i < 0)
        pdg_list.sort(key = lambda i: model.get_particle(i).is_fermion())
        pdg_list.sort(key = lambda i: model.get_particle(i).get('color'),
                      reverse = True)
        pdg_list.sort(key = lambda i: \
                      model.get_particle(i).get('mass').lower() != 'zero')

    def extract_decay_chain_process(self, line, level_down=False):
        """Recursively extract a decay chain process definition from a
        string. Returns a ProcessDefinition."""

        # Start with process number (identified by "@") and overall orders
        proc_number_pattern = re.compile("^(.+)@\s*(\d+)\s*((\w+\s*=\s*\d+\s*)*)$")
        proc_number_re = proc_number_pattern.match(line)
        proc_number = 0
        overall_orders = {}
        if proc_number_re:
            proc_number = int(proc_number_re.group(2))
            line = proc_number_re.group(1)
            if proc_number_re.group(3):
                order_pattern = re.compile("^(.*?)\s*(\w+)\s*=\s*(\d+)\s*$")
                order_line = proc_number_re.group(3)
                order_re = order_pattern.match(order_line)
                while order_re:
                    overall_orders[order_re.group(2)] = int(order_re.group(3))
                    order_line = order_re.group(1)
                    order_re = order_pattern.match(order_line)
            logger.info(line)            
            
        index_comma = line.find(",")
        index_par = line.find(")")
        min_index = index_comma
        if index_par > -1 and (index_par < min_index or min_index == -1):
            min_index = index_par
        
        if min_index > -1:
            core_process = self.extract_process(line[:min_index], proc_number,
                                                overall_orders)
        else:
            core_process = self.extract_process(line, proc_number,
                                                overall_orders)

        #level_down = False

        while index_comma > -1:
            line = line[index_comma + 1:]
            if not line.strip():
                break
            index_par = line.find(')')
            if line.lstrip()[0] == '(':
                # Go down one level in process hierarchy
                #level_down = True
                line = line.lstrip()[1:]
                # This is where recursion happens
                decay_process, line = \
                            self.extract_decay_chain_process(line,
                                                             level_down=True)
                index_comma = line.find(",")
                index_par = line.find(')')
            else:
                index_comma = line.find(",")
                min_index = index_comma
                if index_par > -1 and \
                       (index_par < min_index or min_index == -1):
                    min_index = index_par
                if min_index > -1:
                    decay_process = self.extract_process(line[:min_index])
                else:
                    decay_process = self.extract_process(line)

            core_process.get('decay_chains').append(decay_process)

            if level_down:
                if index_par == -1:
                    raise self.InvalidCmd, \
                      "Missing ending parenthesis for decay process"

                if index_par < index_comma:
                    line = line[index_par + 1:]
                    level_down = False
                    break

        if level_down:
            index_par = line.find(')')
            if index_par == -1:
                raise self.InvalidCmd, \
                      "Missing ending parenthesis for decay process"
            line = line[index_par + 1:]
            
        # Return the core process (ends recursion when there are no
        # more decays)
        return core_process, line
    

    # Import files
    def do_import(self, line):
        """Import files with external formats"""

        args = self.split_arg(line)
        # Check argument's validity
        self.check_import(args)
        
        if args[0].startswith('model'):
            self._model_v4_path = None
            # Clear history, amplitudes and matrix elements when a model is imported
            # Remove previous imports, generations and outputs from history
            self.clean_history(remove_bef_lb1='import')
            # Reset amplitudes and matrix elements
            self._curr_amps = diagram_generation.AmplitudeList()
            self._curr_matrix_elements = helas_objects.HelasMultiProcess()
            # Import model
            if args[0].endswith('_v4'):
                self._curr_model, self._model_v4_path = \
                                 import_v4.import_model(args[1], self._mgme_dir)
                self._curr_fortran_model = \
                      helas_call_writers.FortranHelasCallWriter(\
                                                               self._curr_model)
            else:
                try:
                    self._curr_model = import_ufo.import_model(args[1])
                except import_ufo.UFOImportError, error:
                    if 'not a valid UFO model' in str(error):
                        logger_stderr.warning('WARNING: %s' % error)
                        logger_stderr.warning('Try to recover by running automatically `import model_v4 %s` instead.' \
                                                                      % args[1])
                    self.exec_cmd('import model_v4 %s ' % args[1], precmd=True)    
                if self.options['complex_mass_scheme']:
                    self._curr_model.change_mass_to_complex_scheme()
                    if hasattr(self._curr_model, 'set_parameters_and_couplings'):
                        self._curr_model.set_parameters_and_couplings()
                if self.options['gauge']=='unitary':
                    if 0 not in self._curr_model.get('gauge') :
                        logger.warning('Change the gauge to Feynman since the model does not allow unitary gauge') 
                        self.do_set('gauge Feynman', log=False)
                        self.do_import(line)
                        return                        
                else:
                    if 1 not in self._curr_model.get('gauge') :
                        logger.warning('Change the gauge to unitary since the model does not allow Feynman gauge')
                        self._curr_model = None
                        self.do_set('gauge unitary', log= False)
                        self.do_import(line)
                        return 
                
                self._curr_fortran_model = \
                      helas_call_writers.FortranUFOHelasCallWriter(\
                                                               self._curr_model)
                self._curr_cpp_model = \
                      helas_call_writers.CPPUFOHelasCallWriter(\
                                                               self._curr_model)

            if '-modelname' not in args:
                self._curr_model.pass_particles_name_in_mg_default()

            # Do post-processing of model
            self.process_model()

            # Reset amplitudes and matrix elements and global checks
            self._curr_amps = diagram_generation.AmplitudeList()
            self._curr_matrix_elements = helas_objects.HelasMultiProcess()
            process_checks.store_aloha = []
            
        elif args[0] == 'command':
            # Remove previous imports, generations and outputs from history
            self.clean_history(to_remove=['import', 'generate', 'add process',
                                          'open','display','launch'])

            if not os.path.isfile(args[1]):
                raise self.InvalidCmd("Path %s is not a valid pathname" % args[1])
            else:
                # Check the status of export and try to use file position if no
                #self._export dir are define
                self.check_for_export_dir(args[1])
                # Execute the card
                self.use_rawinput = False
                self.import_command_file(args[1])
                self.use_rawinput = True
                
        elif args[0] == 'banner':
            type = madevent_interface.MadEventCmd.detect_card_type(args[1])    
            if type != 'banner':
                raise self.InvalidCmd, 'The File should be a valid banner'
            ban = banner_module.Banner(args[1])
            # Check that this is MG5 banner
            if 'mg5proccard' in ban:
                for line in ban['mg5proccard'].split('\n'):
                    if line.startswith('#') or line.startswith('<'):
                        continue
                    self.exec_cmd(line)
            else:
                raise self.InvalidCmd, 'Only MG5 banner are supported'
            
            if not self._done_export:
                self.exec_cmd('output . -f')

            ban.split(self._done_export[0])
            logger.info('All Cards from the banner have been place in directory %s' % pjoin(self._done_export[0], 'Cards'))
            if '--no_launch' not in args:
                self.exec_cmd('launch')
            
            
        elif args[0] == 'proc_v4':
            
            # Remove previous imports, generations and outputs from history
            self.clean_history(to_remove=['import', 'generate', 'add process',
                                          'open','display','launch'])

            if len(args) == 1 and self._export_dir:
                proc_card = pjoin(self._export_dir, 'Cards', \
                                                                'proc_card.dat')
            elif len(args) == 2:
                proc_card = args[1]
                # Check the status of export and try to use file position is no
                # self._export dir are define
                self.check_for_export_dir(os.path.realpath(proc_card))
            else:
                raise MadGraph5('No default directory in output')

 
            #convert and excecute the card
            self.import_mg4_proc_card(proc_card)

    
    def import_ufo_model(self, model_name):
        """ import the UFO model """
        
        self._curr_model = import_ufo.import_model(model_name)
        self._curr_fortran_model = \
                helas_call_writers.FortranUFOHelasCallWriter(self._curr_model)
        self._curr_cpp_model = \
                helas_call_writers.CPPUFOHelasCallWriter(self._curr_model)
                
    def process_model(self):
        """Set variables _particle_names and _couplings for tab
        completion, define multiparticles"""

         # Set variables for autocomplete
        self._particle_names = [p.get('name') for p in self._curr_model.get('particles')\
                                                    if p.get('propagating')] + \
                 [p.get('antiname') for p in self._curr_model.get('particles') \
                                                    if p.get('propagating')]
        
        self._couplings = list(set(sum([i.get('orders').keys() for i in \
                                        self._curr_model.get('interactions')], [])))
        # Check if we can use case-independent particle names
        self._use_lower_part_names = \
            (self._particle_names == \
             [p.get('name').lower() for p in self._curr_model.get('particles')] + \
             [p.get('antiname').lower() for p in self._curr_model.get('particles')])

        self.add_default_multiparticles()
        
    
    def import_mg4_proc_card(self, filepath):
        """ read a V4 proc card, convert it and run it in mg5"""
        
        # change the status of this line in the history -> pass in comment
        if self.history and self.history[-1].startswith('import proc_v4'):
            self.history[-1] = '#%s' % self.history[-1]
         
        # read the proc_card.dat
        reader = files.read_from_file(filepath, import_v4.read_proc_card_v4)
        if not reader:
            raise self.InvalidCmd('\"%s\" is not a valid path' % filepath)
        
        if self._mgme_dir:
            # Add comment to history
            self.exec_cmd("# Import the model %s" % reader.model, precmd=True)
            line = self.exec_cmd('import model_v4 %s -modelname' % \
                                 (reader.model), precmd=True)
        else:
            logging.error('No MG_ME installation detected')
            return    


        # Now that we have the model we can split the information
        lines = reader.extract_command_lines(self._curr_model)

        for line in lines:
            self.exec_cmd(line, precmd=True)
    
        return 
    
    def add_default_multiparticles(self):
        """ add default particle from file interface.multiparticles_default.txt
        """
        
        defined_multiparticles = self._multiparticles.keys()
        removed_multiparticles = []
        # First check if the defined multiparticles are allowed in the
        # new model
        for key in self._multiparticles.keys():
            try:
                for part in self._multiparticles[key]:
                    self._curr_model.get('particle_dict')[part]
            except:
                del self._multiparticles[key]
                defined_multiparticles.remove(key)
                removed_multiparticles.append(key)
        
        # Now add default multiparticles
        for line in open(pjoin(MG5DIR, 'input', \
                                      'multiparticles_default.txt')):
            if line.startswith('#'):
                continue
            try:
                if self._use_lower_part_names:
                    multipart_name = line.lower().split()[0]
                else:
                    multipart_name = line.split()[0]
                if multipart_name not in self._multiparticles:
                    self.do_define(line)
                    
            except self.InvalidCmd, why:
                logger_stderr.warning('impossible to set default multiparticles %s because %s' %
                                        (line.split()[0],why))
        if defined_multiparticles:
            if 'all' in defined_multiparticles:
                defined_multiparticles.remove('all')
            logger.info("Kept definitions of multiparticles %s unchanged" % \
                                         " / ".join(defined_multiparticles))

        for removed_part in removed_multiparticles:
            if removed_part in self._multiparticles:
                removed_multiparticles.remove(removed_part)

        if removed_multiparticles:
            logger.info("Removed obsolete multiparticles %s" % \
                                         " / ".join(removed_multiparticles))
        
        # add all tag
        line = []
        for part in self._curr_model.get('particles'):
            line.append('%s %s' % (part.get('name'), part.get('antiname')))
        line = 'all =' + ' '.join(line)
        self.do_define(line)

    def do_install(self, line):
        """Install optional package from the MG suite."""
        
        args = self.split_arg(line)
        #check the validity of the arguments
        self.check_install(args)

        if sys.platform == "darwin":
            program = "curl"
        else:
            program = "wget"
        
        # special command for auto-update
        if args[0] == 'update':
            self.install_update(args, wget=program)
            return
           
        # Load file with path of the different program:
        import urllib
        path = {}
        try:
            data = urllib.urlopen('http://madgraph.phys.ucl.ac.be/package_info.dat')
        except:
            raise MadGraph5Error, '''Impossible to connect the server. 
            Please check your internet connection or retry later'''
        for line in data: 
            split = line.split()   
            path[split[0]] = split[1]
        
        name = {'td_mac': 'td', 'td_linux':'td', 'Delphes':'Delphes', 
                'pythia-pgs':'pythia-pgs', 'ExRootAnalysis': 'ExRootAnalysis',
                'MadAnalysis':'MadAnalysis'}
        name = name[args[0]]
        
        try:
            os.system('rm -rf %s' % pjoin(MG5DIR, name))
        except:
            pass
        
        # Load that path
        logger.info('Downloading %s' % path[args[0]])
        if sys.platform == "darwin":
            misc.call(['curl', path[args[0]], '-o%s.tgz' % name], cwd=MG5DIR)
        else:
            misc.call(['wget', path[args[0]], '--output-document=%s.tgz'% name], cwd=MG5DIR)
        # Untar the file
        returncode = misc.call(['tar', '-xzpvf', '%s.tgz' % name], cwd=MG5DIR, 
                                     stdout=open(os.devnull, 'w'))
        if returncode:
            raise MadGraph5Error, 'Fail to download correctly the File. Stop'
        
        # Check that the directory has the correct name
        if not os.path.exists(pjoin(MG5DIR, name)):
            created_name = [n for n in os.listdir(MG5DIR) if n.startswith(name) 
                                                  and not n.endswith('gz')]
            if not created_name:
                raise MadGraph5Error, 'The file was not loaded correctly. Stop'
            else:
                created_name = created_name[0]
            files.mv(pjoin(MG5DIR, created_name), pjoin(MG5DIR, name))
        logger.info('compile %s. This might takes a while.' % name)
        
        # Modify Makefile for pythia-pgs on Mac 64 bit
        if args[0] == "pythia-pgs" and sys.maxsize > 2**32:
            path = os.path.join(MG5DIR, 'pythia-pgs', 'src', 'make_opts')
            text = open(path).read()
            text = text.replace('MBITS=32','MBITS=64')
            open(path, 'w').writelines(text)
            
        # Compile the file
        # Check for F77 compiler
        if 'FC' not in os.environ or not os.environ['FC']:
            if self.options['fortran_compiler']:
                compiler = self.options['fortran_compiler']
            elif misc.which('gfortran'):
                 compiler = 'gfortran'
            elif misc.which('g77'):
                compiler = 'g77'
            else:
                raise self.InvalidCmd('Require g77 or Gfortran compiler')
            if compiler == 'gfortran' and args[0] == "pythia-pgs":
                path = os.path.join(MG5DIR, 'pythia-pgs', 'src', 'make_opts')
                text = open(path).read()
                text = text.replace('FC=g77','FC=gfortran')
                open(path, 'w').writelines(text)    
            elif compiler == 'gfortran' and args[0] == 'MadAnalysis':
                path = os.path.join(MG5DIR, 'MadAnalysis', 'makefile')
                text = open(path).read()
                text = text.replace('FC=g77','FC=gfortran')
                open(path, 'w').writelines(text)
                            
        if logger.level <= logging.INFO:
            devnull = open(os.devnull,'w') 
            misc.call(['make', 'clean'], stdout=devnull, stderr=-2)
            status = misc.call(['make'], cwd = os.path.join(MG5DIR, name))
        else:
            misc.compile(['clean'], mode='', cwd = os.path.join(MG5DIR, name))
            status = misc.compile(mode='', cwd = os.path.join(MG5DIR, name))
        if not status:
            logger.info('compilation succeeded')
        else:
            logger.warning('Error detected during the compilation. Please check the compilation error and run make manually.')


        # Special treatment for TD/Ghostscript program (require by MadAnalysis)
        if args[0] == 'MadAnalysis':
            try:
                os.system('rm -rf td')
                os.mkdir(pjoin(MG5DIR, 'td'))
            except Exception, error:
                print error
                pass
            
            if sys.platform == "darwin":
                logger.info('Downloading TD for Mac')
                target = 'http://theory.fnal.gov/people/parke/TD/td_mac_intel.tar.gz'
                misc.call(['curl', target, '-otd.tgz'], 
                                                  cwd=pjoin(MG5DIR,'td'))      
                misc.call(['tar', '-xzpvf', 'td.tgz'], 
                                                  cwd=pjoin(MG5DIR,'td'))
                files.mv(MG5DIR + '/td/td_mac_intel',MG5DIR+'/td/td')
            else:
                logger.info('Downloading TD for Linux 32 bit')
                target = 'http://madgraph.phys.ucl.ac.be/Downloads/td'
                misc.call(['wget', target], cwd=pjoin(MG5DIR,'td'))      
                os.chmod(pjoin(MG5DIR,'td','td'), 0775)
                if sys.maxsize > 2**32:
                    logger.warning('''td program (needed by MadAnalysis) is not compile for 64 bit computer
                Please follow instruction in http://cp3wks05.fynu.ucl.ac.be/twiki/bin/view/Software/TopDrawer.''')
            
            if not misc.which('gs'):
                logger.warning('''gosthscript not install on your system. This is not required to run MA.
                    but this prevent to create jpg files and therefore to have the plots in the html output.''')
                if sys.platform == "darwin":
                    logger.warning('''You can download this program at the following link: 
                    http://www.macupdate.com/app/mac/9980/gpl-ghostscript''')

    def install_update(self, args, wget):
        """ check if the current version of mg5 is up-to-date. 
        and allow user to install the latest version of MG5 """
        
        # load options
        mode = [arg.split('=',1)[1] for arg in args if arg.startswith('--mode=')]
        if mode:
            mode = mode[-1]
        else:
            mode = "userrequest"
        force = any([arg=='-f' for arg in args])
        timeout = [arg.split('=',1)[1] for arg in args if arg.startswith('--timeout=')]
        if timeout:
            try:
                timeout = int(timeout[-1])
            except ValueError:
                raise self.InvalidCmd('%s: invalid argument for timeout (integer expected)'%timeout[-1])
        else:
            timeout = self.options['timeout']
        
        options = ['y','n','on_exit']
        if mode == 'mg5_start':
            timeout = 2
            default = 'n'
            update_delay = self.options['auto_update'] * 24 * 3600
            if update_delay == 0:
                return
        elif mode == 'mg5_end':
            timeout = 5
            default = 'n'
            update_delay = self.options['auto_update'] * 24 * 3600
            if update_delay == 0:
                return
            options.remove('on_exit')
        elif mode == "userrequest":
            default = 'y'
            update_delay = 0
        else:
            raise self.InvalidCmd('Unknown mode for command install update')
        
        if not os.path.exists(os.path.join(MG5DIR,'input','.autoupdate')) or \
                os.path.exists(os.path.join(MG5DIR,'.bzr')):
            error_text = """This version of MG5 doesn\'t support auto-update. Common reasons are:
            1) This version was loaded via bazaar (use bzr pull to update instead).
            2) This version is a beta release of MG5."""
            if mode == 'userrequest':
                raise self.ConfigurationError(error_text)
            return 
        
        
        # read the data present in .autoupdate
        data = {}
        for line in open(os.path.join(MG5DIR,'input','.autoupdate')):
            if not line.strip():
                continue
            sline = line.split()
            data[sline[0]] = int(sline[1])
            
        if time.time() - data['last_check'] < update_delay:
            return
        
        logger.info('Checking if MG5 is up-to-date... (takes up to %ss)' % timeout)
        class TimeOutError(Exception): pass
        
        def handle_alarm(signum, frame): 
            raise TimeOutError
        
        signal.signal(signal.SIGALRM, handle_alarm)
        signal.alarm(timeout)
        to_update = 0
        try:
#            filetext = urllib.urlopen('http://madgraph.phys.ucl.ac.be/mg5_build_nb')
            filetext = urllib.urlopen('http://madgraph.phys.ucl.ac.be/mg5_test_build_nb')
            signal.alarm(0)
            web_version = int(filetext.read().strip())            
        except (TimeOutError, ValueError, IOError):
            signal.alarm(0)
            print 'failed to connect server'
            if mode == 'mg5_end':
                # wait 24h before next check
                fsock = open(os.path.join(MG5DIR,'input','.autoupdate'),'w')
                fsock.write("version_nb   %s\n" % data['version_nb'])
                fsock.write("last_check   %s\n" % \
                int(time.time()) - 3600 * 24 * (self.options['auto_update'] -1))
                fsock.close()
            return
        
        if web_version == data['version_nb']:
            logger.info('No new version of MG5 available')
            # update .autoupdate to prevent a too close check
            fsock = open(os.path.join(MG5DIR,'input','.autoupdate'),'w')
            fsock.write("version_nb   %s\n" % data['version_nb'])
            fsock.write("last_check   %s\n" % int(time.time()))
            fsock.close()
            return
        elif data['version_nb'] > web_version:
            logger_stderr.info('impossible to update: local %s web %s' % (data['version_nb'], web_version))
            fsock = open(os.path.join(MG5DIR,'input','.autoupdate'),'w')
            fsock.write("version_nb   %s\n" % data['version_nb'])
            fsock.write("last_check   %s\n" % int(time.time()))
            fsock.close()
            return
        else:
            if not force:
                answer = self.ask('New Version of MG5 available! Do you want to update your current version?',
                                  default, options)
            else:
                answer = default

        
        if answer == 'y':
            logger.info('start updating code')
            fail = 0
            for i in range(data['version_nb'], web_version):
                try:
#                    filetext = urllib.urlopen('http://madgraph.phys.ucl.ac.be/patch/build%s.patch' %(i+1))
                    filetext = urllib.urlopen('http://madgraph.phys.ucl.ac.be/patch_test/build%s.patch' %(i+1))
                except:
                    print 'fail to load patch to build #%s' % (i+1)
                    fail = i
                    break
                print 'apply patch %s' % (i+1)
                text = filetext.read()
                p= subprocess.Popen(['patch', '-p1'], stdin=subprocess.PIPE, 
                                                                  cwd=MG5DIR)
                p.communicate(text)
                
            logger.info('Checking current version. (type ctrl-c to bypass the check)')
            subprocess.call([os.path.join('tests','test_manager.py')],
                                                                  cwd=MG5DIR)
            
            fsock = open(os.path.join(MG5DIR,'input','.autoupdate'),'w')
            if not fail:
                fsock.write("version_nb   %s\n" % web_version)
            else:
                fsock.write("version_nb   %s\n" % fail)
            fsock.write("last_check   %s\n" % int(time.time()))
            fsock.close()
            print 'new version installed, please relaunch mg5'
            sys.exit(0)
        elif answer == 'n':
            # prevent for a future check
            fsock = open(os.path.join(MG5DIR,'input','.autoupdate'),'w')
            fsock.write("version_nb   %s\n" % data['version_nb'])
            fsock.write("last_check   %s\n" % int(time.time()))
            fsock.close()
            logger.info('Update bypassed.')
            logger.info('The next check for a new version will be performed in %s days' \
                        % abs(self.options['auto_update']))
            logger.info('In order to change this delay. Enter the command:')
            logger.info('set auto_update X')
            logger.info('Putting X to zero will prevent this check at anytime.')
            logger.info('You can upgrade your version at any time by typing:')
            logger.info('install update')
        else: #answer is on_exit
            #ensure that the test will be done on exit
            #Do not use the set command here!!
            self.options['auto_update'] = -1 * self.options['auto_update']


    
    def set_configuration(self, config_path=None, final=True):
        """ assign all configuration variable from file 
            ./input/mg5_configuration.txt. assign to default if not define """

        if not self.options:
            self.options = dict(self.options_configuration)
            self.options.update(self.options_madgraph)
            self.options.update(self.options_madevent) 

        if not config_path:
            if os.environ.has_key('MADGRAPH_BASE'):
                config_path = pjoin(os.environ['MADGRAPH_BASE'],'mg5_configuration.txt')
                self.set_configuration(config_path, final)
                return
            if 'HOME' in os.environ:
                config_path = pjoin(os.environ['HOME'],'.mg5', 
                                                        'mg5_configuration.txt')
                if os.path.exists(config_path):
                    self.set_configuration(config_path, final=False)
            config_path = os.path.relpath(pjoin(MG5DIR,'input',
                                                       'mg5_configuration.txt'))     
            return self.set_configuration(config_path, final)
        
        if not os.path.exists(config_path):
            files.cp(pjoin(MG5DIR,'input','.mg5_configuration_default.txt'), config_path)
        config_file = open(config_path)

        # read the file and extract information
        logger.info('load MG5 configuration from %s ' % config_file.name)
        for line in config_file:
            if '#' in line:
                line = line.split('#',1)[0]
            line = line.replace('\n','').replace('\r\n','')
            try:
                name, value = line.split('=')
            except ValueError:
                pass
            else:
                name = name.strip()
                value = value.strip()
                if name != 'mg5_path':
                    self.options[name] = value
                if value.lower() == "none":
                    self.options[name] = None

        if not final:
            return self.options # the return is usefull for unittest

        # Treat each expected input
        # 1: Pythia8_path
        # try relative path
        for key in self.options:
            if key == 'pythia8_path':
                if self.options['pythia8_path'] in ['None', None]:
                    self.options['pythia8_path'] = None
                    continue
                pythia8_dir = pjoin(MG5DIR, self.options['pythia8_path'])
                if not os.path.isfile(pjoin(pythia8_dir, 'include', 'Pythia.h')):
                    if not os.path.isfile(pjoin(self.options['pythia8_path'], 'include', 'Pythia.h')):
                       self.options['pythia8_path'] = None
                    else:
                        continue
                    
            elif key.endswith('path'):
                pass
            elif key in ['run_mode', 'auto_update']:
                self.options[key] = int(self.options[key])
            elif key in ['cluster_type','automatic_html_opening']:
                pass
            elif key not in ['text_editor','eps_viewer','web_browser', 'stdout_level']:
                # Default: try to set parameter
                try:
                    self.do_set("%s %s --no_save" % (key, self.options[key]), log=False)
                except MadGraph5Error, error:
                    print error
                    logger.warning("Option %s from config file not understood" \
                                   % key)
            elif key == 'stdout_level':
                if self.options[key] != None:
                    # Default: try to set parameter
                    try:
                        self.do_set("%s %s" % (key, self.options[key]), log=False)
                    except MadGraph5Error, error:
                        print error
                        logger.warning("Option %s from config file not understood" \
                                       % key)
                else:
                    self.options[key] = logger.level                
        
        # Configure the way to open a file:
        launch_ext.open_file.configure(self.options)
          
        return self.options
     
    def check_for_export_dir(self, filepath):
        """Check if the files is in a valid export directory and assign it to
        export path if if is"""

        # keep previous if a previous one is defined
        if self._export_dir:
            return
        
        if os.path.exists(pjoin(os.getcwd(), 'Cards')):    
            self._export_dir = os.getcwd()
            return
    
        path_split = filepath.split(os.path.sep)
        if len(path_split) > 2 and path_split[-2] == 'Cards':
            self._export_dir = os.path.sep.join(path_split[:-2])
            return

    def do_launch(self, line):
        """Ask for editing the parameter and then 
        Execute the code (madevent/standalone/...)
        """
        start_cwd = os.getcwd()
        
        args = self.split_arg(line)
        # check argument validity and normalise argument
        (options, args) = _launch_parser.parse_args(args)
        self.check_launch(args, options)
        options = options.__dict__
        # args is now MODE PATH

        if args[0].startswith('standalone'):
            ext_program = launch_ext.SALauncher(self, args[1], options=self.options, **options)
        elif args[0] == 'madevent':
            if options['interactive']:
                if hasattr(self, 'do_shell'):
                    ME = madevent_interface.MadEventCmdShell(me_dir=args[1], options=self.options)
                else:
<<<<<<< HEAD
                     ME = madevent_interface.MadEventCmd(me_dir=args[1],options=self.options)
=======
                     ME = madevent_interface.MadEventCmd(me_dir=args[1])
                     ME.pass_in_web_mode()

>>>>>>> 01cdcd26
                # transfer interactive configuration
                config_line = [l for l in self.history if l.strip().startswith('set')]
                for line in config_line:
                    ME.exec_cmd(line)
                stop = self.define_child_cmd_interface(ME)                
                return stop
            
            #check if this is a cross-section
            if not self._generate_info:
                # This relaunch an old run -> need to check if this is a 
                # cross-section or a width
                info = open(pjoin(args[1],'SubProcesses','procdef_mg5.dat')).read()
                generate_info = info.split('# Begin PROCESS',1)[1].split('\n')[1]
                generate_info = generate_info.split('#')[0]
            else:
                generate_info = self._generate_info
            
            if len(generate_info.split('>')[0].strip().split())>1:
                ext_program = launch_ext.MELauncher(args[1], self,
                                shell = hasattr(self, 'do_shell'),
                                options=self.options,**options)
            else:
                # This is a width computation
                ext_program = launch_ext.MELauncher(args[1], self, unit='GeV',
                                shell = hasattr(self, 'do_shell'),
                                options=self.options,**options)

        elif args[0] == 'pythia8':
            ext_program = launch_ext.Pythia8Launcher( args[1], self, **options)
        else:
            os.chdir(start_cwd) #ensure to go to the initial path
            raise self.InvalidCmd , '%s cannot be run from MG5 interface' % args[0]
        
        
        ext_program.run()
        os.chdir(start_cwd) #ensure to go to the initial path
        
        
        
    
    def do_load(self, line):
        """Not in help: Load information from file"""

        args = self.split_arg(line)
        # check argument validity
        self.check_load(args)

        cpu_time1 = time.time()
        if args[0] == 'model':
            self._curr_model = save_load_object.load_from_file(args[1])
            if self._curr_model.get('parameters'):
                # This is a UFO model
                self._model_v4_path = None
                self._curr_fortran_model = \
                  helas_call_writers.FortranUFOHelasCallWriter(self._curr_model)
            else:
                # This is a v4 model
                self._model_v4_path = import_v4.find_model_path(\
                    self._curr_model.get('name').replace("_v4", ""),
                    self._mgme_dir)
                self._curr_fortran_model = \
                  helas_call_writers.FortranHelasCallWriter(self._curr_model)

            # Do post-processing of model
            self.process_model()
                
            #save_model.save_model(args[1], self._curr_model)
            if isinstance(self._curr_model, base_objects.Model):
                cpu_time2 = time.time()
                logger.info("Loaded model from file in %0.3f s" % \
                      (cpu_time2 - cpu_time1))
            else:
                raise self.RWError('Could not load model from file %s' \
                                      % args[1])
        elif args[0] == 'processes':
            amps = save_load_object.load_from_file(args[1])
            if isinstance(amps, diagram_generation.AmplitudeList):
                cpu_time2 = time.time()
                logger.info("Loaded processes from file in %0.3f s" % \
                      (cpu_time2 - cpu_time1))
                if amps:
                    model = amps[0].get('process').get('model')
                    if not model.get('parameters'):
                        # This is a v4 model.  Look for path.
                        self._model_v4_path = import_v4.find_model_path(\
                                   model.get('name').replace("_v4", ""),
                                   self._mgme_dir)
                        self._curr_fortran_model = \
                                helas_call_writers.FortranHelasCallWriter(\
                                                              model)
                    else:
                        self._model_v4_path = None
                        self._curr_fortran_model = \
                                helas_call_writers.FortranUFOHelasCallWriter(\
                                                              model)
                    # If not exceptions from previous steps, set
                    # _curr_amps and _curr_model
                    self._curr_amps = amps                    
                    self._curr_model = model
                    logger.info("Model set from process.")
                    # Do post-processing of model
                    self.process_model()
                self._done_export = None
            else:
                raise self.RWError('Could not load processes from file %s' % args[1])
    
    def do_save(self, line, check=True, to_keep={}):
        """Not in help: Save information to file"""

        args = self.split_arg(line)
        # Check argument validity
        if check:
            self.check_save(args)

        if args[0] == 'model':
            if self._curr_model:
                #save_model.save_model(args[1], self._curr_model)
                if save_load_object.save_to_file(args[1], self._curr_model):
                    logger.info('Saved model to file %s' % args[1])
            else:
                raise self.InvalidCmd('No model to save!')
        elif args[0] == 'processes':
            if self._curr_amps:
                if save_load_object.save_to_file(args[1], self._curr_amps):
                    logger.info('Saved processes to file %s' % args[1])
            else:
                raise self.InvalidCmd('No processes to save!')
        
        elif args[0] == 'options':
            # First look at options which should be put in MG5DIR/input
            to_define = {}
            for key, default in self.options_configuration.items():
                if  self.options_configuration[key] != self.options[key] != None:
                    to_define[key] = self.options[key]
            
            if not '--auto' in args:
                for key, default in self.options_madevent.items():
                    if self.options_madevent[key] != self.options[key] != None:
                        to_define[key] = self.options[key]
            
            if '--all' in args:
                for key, default in self.options_madgraph.items():
                    if self.options_madgraph[key] != self.options[key] != None and \
                      key != 'stdout_level':
                        to_define[key] = self.options[key]
            elif not '--auto' in args:
                for key, default in self.options_madgraph.items():
                    if self.options_madgraph[key] != self.options[key] != None and  key != 'stdout_level':
                        logger.info('The option %s is modified [%s] but will not be written in the configuration files.' \
                                    % (key,self.options_madgraph[key]) )
                        logger.info('If you want to make this value the default for future session, you can run \'save options --all\'')
            if len(args) >1 and not args[1].startswith('--'):
                filepath = args[1]
            else:
                filepath = pjoin(MG5DIR, 'input', 'mg5_configuration.txt')
            basefile = pjoin(MG5DIR, 'input', '.mg5_configuration_default.txt')
            basedir = MG5DIR
            
            if to_keep:
                to_define = to_keep
            self.write_configuration(filepath, basefile, basedir, to_define)
    
    # Set an option
    def do_set(self, line, log=True):
        """Set an option, which will be default for coming generations/outputs
        """
	    # This command is associated to a post_cmd: post_set.
        
        args = self.split_arg(line)
        
        # Check the validity of the arguments
        self.check_set(args)
            
        if args[0] == 'ignore_six_quark_processes':
            if args[1] == 'False':
                self.options[args[0]] = False
                return
            self.options[args[0]] = list(set([abs(p) for p in \
                                      self._multiparticles[args[1]]\
                                      if self._curr_model.get_particle(p).\
                                      is_fermion() and \
                                      self._curr_model.get_particle(abs(p)).\
                                      get('color') == 3]))
            if log:
                logger.info('Ignore processes with >= 6 quarks (%s)' % \
                        ",".join([\
                            self._curr_model.get_particle(q).get('name') \
                            for q in self.options[args[0]]]))
            
        elif args[0] == 'group_subprocesses':
            if args[1] != 'Auto':
                self.options[args[0]] = eval(args[1])
            else:
                self.options[args[0]] = 'Auto'
            if log:
                logger.info('Set group_subprocesses to %s' % \
                        str(self.options[args[0]]))
                logger.info('Note that you need to regenerate all processes')
            self._curr_amps = diagram_generation.AmplitudeList()
            self._curr_matrix_elements = helas_objects.HelasMultiProcess()

        elif args[0] == "stdout_level":
            logging.root.setLevel(eval('logging.' + args[1]))
            logging.getLogger('madgraph').setLevel(eval('logging.' + args[1]))
            if log:
                logger.info('set output information to level: %s' % args[1])

        elif args[0] == "complex_mass_scheme":
            old = self.options[args[0]] 
            self.options[args[0]] = eval(args[1])
            aloha.complex_mass = eval(args[1])
            aloha_lib.KERNEL.clean()
            if not self._curr_model:
                pass
            elif self.options[args[0]]:
                if old:
                    if log:
                        logger.info('Complex mass already activated.')
                    return
                if log:
                    logger.info('Activate complex mass scheme.')
                self._curr_model.change_mass_to_complex_scheme()
                if hasattr(self._curr_model, 'set_parameters_and_couplings'):
                        self._curr_model.set_parameters_and_couplings()
            else:
                if not old:
                    if log:
                        logger.info('Complex mass already desactivated.')
                    return
                if log:
                    logger.info('Desactivate complex mass scheme.')
                self.exec_cmd('import model %s' % self._curr_model.get('name'))

        elif args[0] == "gauge":
            
            # Treat the case where they are no model loaded
            if not self._curr_model:
                if args[1] == 'unitary':
                    aloha.unitary_gauge = True
                else:
                    aloha.unitary_gauge = False
                aloha_lib.KERNEL.clean()
                self.options[args[0]] = args[1]
                if log: logger.info('Pass to gauge %s.' % args[1])
                return
            
            # They are a valid model
            able_to_mod = True
            if args[1] == 'unitary':
                if 1 in self._curr_model.get('gauge'):		   
                    aloha.unitary_gauge = True
                else:
                    able_to_mod = False
                    if log: logger.warning('Note that unitary gauge is not allowed for your current model %s' \
		                                     % self._curr_model.get('name'))
            else:
                if 0 in self._curr_model.get('gauge'):		   
                    aloha.unitary_gauge = False
                else:
                    able_to_mod = False
                    if log: logger.warning('Note that Feynman gauge is not allowed for your current model %s' \
		                                     % self._curr_model.get('name'))
            self.options[args[0]] = args[1]

            #re-init all variable
            model_name = self._curr_model.get('name')
            self._curr_model = None
            self._curr_amps = diagram_generation.AmplitudeList()
            self._curr_matrix_elements = helas_objects.HelasMultiProcess()
            self._curr_fortran_model = None
            self._curr_cpp_model = None
            self._curr_exporter = None
            self._done_export = False
            import_ufo._import_once = []
            logger.info('Pass to gauge %s.' % args[1])
            
            if able_to_mod:
                self.do_import('model %s' % model_name)
            elif log:
                logger.info('Note that you have to reload the model') 

		
        elif args[0] == 'fortran_compiler':
            if args[1] != 'None':
                if log:
                    logger.info('set fortran compiler to %s' % args[1])
                self.options['fortran_compiler'] = args[1]
            else:
                self.options['fortran_compiler'] = None
        elif args[0] in ['timeout', 'auto_update']:
                self.options[args[0]] = int(args[1]) 
        elif args[0] in self.options:
            if args[1] in ['None','True','False']:
                self.options[args[0]] = eval(args[1])
            else:
                self.options[args[0]] = args[1]             

    def post_set(self, stop, line):
        """Check if we need to save this in the option file"""
        
        args = self.split_arg(line)
        # Check the validity of the arguments
        self.check_set(args)
        
        if args[0] in self.options_configuration and '--no_save' not in args:
            self.exec_cmd('save options --auto')
        elif args[0] in self.options_madevent:
            logger.info('This option will be the default in any output that you are going to create in this session.')
            logger.info('In order to keep this changes permanent please run \'save options\'')
        return stop

    def do_open(self, line):
        """Open a text file/ eps file / html file"""
        
        args = self.split_arg(line)
        # Check Argument validity and modify argument to be the real path
        self.check_open(args)
        file_path = args[0]
        
        launch_ext.open_file(file_path)
                 
    def do_output(self, line):
        """Initialize a new Template or reinitialize one"""

        args = self.split_arg(line)
        # Check Argument validity
        self.check_output(args)

        # Remove previous outputs from history
        self.clean_history(to_remove=['display','open','history','launch','output'],
                           remove_bef_lb1='generate',
                           keep_last=True)
        
        noclean = '-noclean' in args
        force = '-f' in args 
        nojpeg = '-nojpeg' in args
        main_file_name = ""
        try:
            main_file_name = args[args.index('-name') + 1]
        except:
            pass
        
        ################
        # ALOHA OUTPUT #
        ################
        if self._export_format == 'aloha':
            # catch format
            format = [d[9:] for d in args if d.startswith('--format=')]
            if not format:
                format = 'Fortran'
            else:
                format = format[-1]
            # catch output dir
            output = [d for d in args if d.startswith('--output=')]
            if not output:
                output = import_ufo.find_ufo_path(self._curr_model['name'])
                output = pjoin(output, format)
                if not os.path.isdir(output):
                    os.mkdir(output)
            else:
                output = output[-1]
                if not os.path.isdir(output):
                    raise self.InvalidCmd('%s is not a valid directory' % output)
            logger.info('creating routines in directory %s ' % output)
            # build the calling list for aloha
            names = [d for d in args if not d.startswith('-')]
            wanted_lorentz = aloha_fct.guess_routine_from_name(names)
            # Create and write ALOHA Routine
            aloha_model = create_aloha.AbstractALOHAModel(self._curr_model.get('name'))
            if wanted_lorentz:
                aloha_model.compute_subset(wanted_lorentz)
            else:
                aloha_model.compute_all(save=False)
            aloha_model.write(output, format)
            return
        
        #################
        ## Other Output #
        #################
        if not force and not noclean and os.path.isdir(self._export_dir)\
               and self._export_format in ['madevent', 'standalone']:
            # Don't ask if user already specified force or noclean
            logger.info('INFO: directory %s already exists.' % self._export_dir)
            logger.info('If you continue this directory will be deleted and replaced.')
            answer = self.ask('Do you want to continue?', 'y', ['y','n'])
            if answer != 'y':
                raise self.InvalidCmd('Stopped by user request')
            else:
                shutil.rmtree(self._export_dir)
                             
        # Make a Template Copy
        if self._export_format in ['madevent', 'standalone', 'matrix']:
            self._curr_exporter = export_v4.ExportV4Factory(self, noclean)
        elif self._export_format == 'standalone_cpp':
            export_cpp.setup_cpp_standalone_dir(self._export_dir, self._curr_model)
        elif not os.path.isdir(self._export_dir):
            os.makedirs(self._export_dir)

        if self._export_format in ['madevent', 'standalone']:
            self._curr_exporter.copy_v4template(modelname=self._curr_model.get('name'))

        # Reset _done_export, since we have new directory
        self._done_export = False

        # Perform export and finalize right away
        self.export(nojpeg, main_file_name)

        # Automatically run finalize
        self.finalize(nojpeg)
            
        # Remember that we have done export
        self._done_export = (self._export_dir, self._export_format)

        # Reset _export_dir, so we don't overwrite by mistake later
        self._export_dir = None

    # Export a matrix element
    def export(self, nojpeg = False, main_file_name = ""):
        """Export a generated amplitude to file"""

        def generate_matrix_elements(self):
            """Helper function to generate the matrix elements before
            exporting"""

            # Sort amplitudes according to number of diagrams,
            # to get most efficient multichannel output
            self._curr_amps.sort(lambda a1, a2: a2.get_number_of_diagrams() - \
                                 a1.get_number_of_diagrams())

            # Check if we need to group the SubProcesses or not
            group = True
            if self.options['group_subprocesses'] is False:
                group = False
            elif self.options['group_subprocesses'] == 'Auto' and \
                                         self._curr_amps[0].get_ninitial() == 1:
                   group = False 



            cpu_time1 = time.time()
            ndiags = 0
            if not self._curr_matrix_elements.get_matrix_elements():
                if group:
                    cpu_time1 = time.time()
                    dc_amps = diagram_generation.DecayChainAmplitudeList(\
                        [amp for amp in self._curr_amps if isinstance(amp, \
                                        diagram_generation.DecayChainAmplitude)])
                    non_dc_amps = diagram_generation.AmplitudeList(\
                             [amp for amp in self._curr_amps if not \
                              isinstance(amp, \
                                         diagram_generation.DecayChainAmplitude)])
                    subproc_groups = group_subprocs.SubProcessGroupList()
                    if non_dc_amps:
                        subproc_groups.extend(\
                                   group_subprocs.SubProcessGroup.group_amplitudes(\
                                                                       non_dc_amps))
                    if dc_amps:
                        dc_subproc_group = \
                                 group_subprocs.DecayChainSubProcessGroup.\
                                                           group_amplitudes(dc_amps)
                        subproc_groups.extend(\
                                  dc_subproc_group.\
                                        generate_helas_decay_chain_subproc_groups())

                    ndiags = sum([len(m.get('diagrams')) for m in \
                              subproc_groups.get_matrix_elements()])
                    self._curr_matrix_elements = subproc_groups
                    # assign a unique id number to all groups
                    uid = 0 
                    for group in subproc_groups:
                        uid += 1 # update the identification number
                        for me in group.get('matrix_elements'):
                            me.get('processes')[0].set('uid', uid)
                else: # Not grouped subprocesses
                    self._curr_matrix_elements = \
                        helas_objects.HelasMultiProcess(self._curr_amps)
                    ndiags = sum([len(me.get('diagrams')) for \
                                  me in self._curr_matrix_elements.\
                                  get_matrix_elements()])
                    # assign a unique id number to all process
                    uid = 0 
                    for me in self._curr_matrix_elements.get_matrix_elements():
                        uid += 1 # update the identification number
                        me.get('processes')[0].set('uid', uid)

            cpu_time2 = time.time()
            return ndiags, cpu_time2 - cpu_time1

        # Start of the actual routine

        ndiags, cpu_time = generate_matrix_elements(self)

        calls = 0

        path = self._export_dir
        if self._export_format in ['standalone_cpp', 'madevent', 'standalone']:
            path = pjoin(path, 'SubProcesses')
            
        cpu_time1 = time.time()

        # First treat madevent and pythia8 exports, where we need to
        # distinguish between grouped and ungrouped subprocesses

        # MadEvent
        if self._export_format == 'madevent':
            if isinstance(self._curr_matrix_elements, group_subprocs.SubProcessGroupList):
                for (group_number, me_group) in enumerate(self._curr_matrix_elements):
                    calls = calls + \
                         self._curr_exporter.generate_subprocess_directory_v4(\
                                me_group, self._curr_fortran_model,
                                group_number)
            else:
                for me_number, me in \
                   enumerate(self._curr_matrix_elements.get_matrix_elements()):
                    calls = calls + \
                            self._curr_exporter.generate_subprocess_directory_v4(\
                                me, self._curr_fortran_model, me_number)


            # Write the procdef_mg5.dat file with process info
            card_path = pjoin(path, os.path.pardir, 'SubProcesses', \
                                     'procdef_mg5.dat')
            if self._generate_info:
                self._curr_exporter.write_procdef_mg5(card_path,
                                self._curr_model['name'],
                                self._generate_info)
                try:
                    cmd.Cmd.onecmd(self, 'history .')
                except:
                    pass
                
        # Pythia 8
        if self._export_format == 'pythia8':
            # Output the process files
            process_names = []
            if isinstance(self._curr_matrix_elements, group_subprocs.SubProcessGroupList):
                for (group_number, me_group) in enumerate(self._curr_matrix_elements):
                    exporter = export_cpp.generate_process_files_pythia8(\
                            me_group.get('matrix_elements'), self._curr_cpp_model,
                            process_string = me_group.get('name'),
                            process_number = group_number, path = path)
                    process_names.append(exporter.process_name)
            else:
                exporter = export_cpp.generate_process_files_pythia8(\
                            self._curr_matrix_elements, self._curr_cpp_model,
                            process_string = self._generate_info, path = path)
                process_names.append(exporter.process_file_name)

            # Output the model parameter and ALOHA files
            model_name, model_path = export_cpp.convert_model_to_pythia8(\
                            self._curr_model, self._export_dir)

            # Generate the main program file
            filename, make_filename = \
                      export_cpp.generate_example_file_pythia8(path,
                                                               model_path,
                                                               process_names,
                                                               exporter,
                                                               main_file_name)

        # Pick out the matrix elements in a list
        matrix_elements = \
                        self._curr_matrix_elements.get_matrix_elements()

        # Fortran MadGraph Standalone
        if self._export_format == 'standalone':
            for me in matrix_elements:
                calls = calls + \
                        self._curr_exporter.generate_subprocess_directory_v4(\
                            me, self._curr_fortran_model)

        # Just the matrix.f files
        if self._export_format == 'matrix':
            for me in matrix_elements:
                filename = pjoin(path, 'matrix_' + \
                           me.get('processes')[0].shell_string() + ".f")
                if os.path.isfile(filename):
                    logger.warning("Overwriting existing file %s" % filename)
                else:
                    logger.info("Creating new file %s" % filename)
                calls = calls + self._curr_exporter.write_matrix_element_v4(\
                    writers.FortranWriter(filename),\
                    me, self._curr_fortran_model)

        # C++ standalone
        if self._export_format == 'standalone_cpp':
            for me in matrix_elements:
                export_cpp.generate_subprocess_directory_standalone_cpp(\
                              me, self._curr_cpp_model,
                              path = path)
                
        cpu_time2 = time.time() - cpu_time1

        logger.info(("Generated helas calls for %d subprocesses " + \
              "(%d diagrams) in %0.3f s") % \
              (len(matrix_elements),
               ndiags, cpu_time))

        if calls:
            if "cpu_time2" in locals():
                logger.info("Wrote files for %d helas calls in %0.3f s" % \
                            (calls, cpu_time2))
            else:
                logger.info("Wrote files for %d helas calls" % \
                            (calls))
                
        if self._export_format == 'pythia8':
            logger.info("- All necessary files for Pythia 8 generated.")
            logger.info("- Run \"launch\" and select %s.cc," % filename)
            logger.info("  or go to %s/examples and run" % path)
            logger.info("      make -f %s" % make_filename)
            logger.info("  (with process_name replaced by process name).")
            logger.info("  You can then run ./%s to produce events for the process" % \
                        filename)

        # Replace the amplitudes with the actual amplitudes from the
        # matrix elements, which allows proper diagram drawing also of
        # decay chain processes
        self._curr_amps = diagram_generation.AmplitudeList(\
               [me.get('base_amplitude') for me in \
                matrix_elements])

    def finalize(self, nojpeg, online = False):
        """Make the html output, write proc_card_mg5.dat and create
        madevent.tar.gz for a MadEvent directory"""
        
        if self._export_format in ['madevent', 'standalone']:
            # For v4 models, copy the model/HELAS information.
            if self._model_v4_path:
                logger.info('Copy %s model files to directory %s' % \
                            (os.path.basename(self._model_v4_path), self._export_dir))
                self._curr_exporter.export_model_files(self._model_v4_path)
                self._curr_exporter.export_helas(pjoin(self._mgme_dir,'HELAS'))
            else:
                logger.info('Export UFO model to MG4 format')
                # wanted_lorentz are the lorentz structures which are
                # actually used in the wavefunctions and amplitudes in
                # these processes
                wanted_lorentz = self._curr_matrix_elements.get_used_lorentz()
                wanted_couplings = self._curr_matrix_elements.get_used_couplings()
                self._curr_exporter.convert_model_to_mg4(self._curr_model,
                                               wanted_lorentz,
                                               wanted_couplings)
        if self._export_format == 'standalone_cpp':
            logger.info('Export UFO model to C++ format')
            # wanted_lorentz are the lorentz structures which are
            # actually used in the wavefunctions and amplitudes in
            # these processes
            wanted_lorentz = self._curr_matrix_elements.get_used_lorentz()
            wanted_couplings = self._curr_matrix_elements.get_used_couplings()
            export_cpp.convert_model_to_cpp(self._curr_model,
                                            pjoin(self._export_dir),
                                            wanted_lorentz,
                                            wanted_couplings)
            export_cpp.make_model_cpp(self._export_dir)

        elif self._export_format == 'madevent':          
            # Create configuration file [path to executable] for madevent
            filename = os.path.join(self._export_dir, 'Cards', 'me5_configuration.txt')
            self.do_save('options %s' % filename.replace(' ', '\ '), check=False, 
                         to_keep={'mg5_path':MG5DIR})

        if self._export_format in ['madevent', 'standalone']:
            
            self._curr_exporter.finalize_v4_directory( \
                                           self._curr_matrix_elements,
                                           [self.history_header] + \
                                           self.history,
                                           not nojpeg,
                                           online,
                                           self.options['fortran_compiler'])

        if self._export_format in ['madevent', 'standalone', 'standalone_cpp']:
            logger.info('Output to directory ' + self._export_dir + ' done.')

        if self._export_format == 'madevent':              
            logger.info('Type \"launch\" to generate events from this process, or see')
            logger.info(self._export_dir + '/README')
            logger.info('Run \"open index.html\" to see more information about this process.')

    def do_help(self, line):
        """ propose some usefull possible action """
        
        super(MadGraphCmd,self).do_help(line)
        
        if line:
            return
        
        if len(self.history) == 0:
            last_action_2 = 'mg5_start'
            last_action = 'mg5_start'
        else:
            args = self.history[-1].split()
            last_action = args[0]
            if len(args)>1: 
                last_action_2 = '%s %s' % (last_action, args[1])
            else: 
                last_action_2 = 'none'

class MadGraphCmdWeb(CheckValidForCmdWeb,MadGraphCmd):
    """Temporary parser"""
                
#===============================================================================
# Command Parser
#=============================================================================== 
# DRAW
_draw_usage = "draw FILEPATH [options]\n" + \
         "-- draw the diagrams in eps format\n" + \
         "   Files will be FILEPATH/diagrams_\"process_string\".eps \n" + \
         "   Example: draw plot_dir . \n"
_draw_parser = optparse.OptionParser(usage=_draw_usage)
_draw_parser.add_option("", "--horizontal", default=False,
                   action='store_true', help="force S-channel to be horizontal")
_draw_parser.add_option("", "--external", default=0, type='float',
                    help="authorizes external particles to end at top or " + \
                    "bottom of diagram. If bigger than zero this tune the " + \
                    "length of those line.")
_draw_parser.add_option("", "--max_size", default=1.5, type='float',
                         help="this forbids external line bigger than max_size")
_draw_parser.add_option("", "--non_propagating", default=True, \
                          dest="contract_non_propagating", action='store_false',
                          help="avoid contractions of non propagating lines") 
_draw_parser.add_option("", "--add_gap", default=0, type='float', \
                          help="set the x-distance between external particles")  

# LAUNCH PROGRAM
_launch_usage = "launch [DIRPATH] [options]\n" + \
         "-- execute the madevent/standalone/standalone_cpp/pythia8 output present in DIRPATH\n" + \
         "   By default DIRPATH is the latest created directory \n" + \
         "   (for pythia8, it should be the Pythia 8 main directory) \n" + \
         "   Example: launch PROC_sm_1 --name=run2 \n" + \
         "   Example: launch ../pythia8 \n"
_launch_parser = optparse.OptionParser(usage=_launch_usage)
_launch_parser.add_option("-f", "--force", default=False, action='store_true',
                                help="Use the card present in the directory in order to launch the different program")
_launch_parser.add_option("-n", "--name", default='', type='str',
                                help="Provide a name to the run (for madevent run)")
_launch_parser.add_option("-c", "--cluster", default=False, action='store_true',
                                help="submit the job on the cluster")
_launch_parser.add_option("-m", "--multicore", default=False, action='store_true',
                                help="submit the job on multicore core")

_launch_parser.add_option("-i", "--interactive", default=False, action='store_true',
                                help="Use Interactive Console [if available]")
_launch_parser.add_option("-s", "--laststep", default='', 
                                help="last program run in MadEvent run. [auto|parton|pythia|pgs|delphes]")
    
    
#===============================================================================
# __main__
#===============================================================================

if __name__ == '__main__':
    
    run_option = sys.argv
    if len(run_option) > 1:
        # The first argument of sys.argv is the name of the program
        input_file = open(run_option[1], 'rU')
        cmd_line = MadGraphCmd(stdin=input_file)
        cmd_line.use_rawinput = False #put it in non interactive mode
        cmd_line.cmdloop()
    else:
        # Interactive mode
        MadGraphCmd().cmdloop()    <|MERGE_RESOLUTION|>--- conflicted
+++ resolved
@@ -3365,13 +3365,8 @@
                 if hasattr(self, 'do_shell'):
                     ME = madevent_interface.MadEventCmdShell(me_dir=args[1], options=self.options)
                 else:
-<<<<<<< HEAD
                      ME = madevent_interface.MadEventCmd(me_dir=args[1],options=self.options)
-=======
-                     ME = madevent_interface.MadEventCmd(me_dir=args[1])
                      ME.pass_in_web_mode()
-
->>>>>>> 01cdcd26
                 # transfer interactive configuration
                 config_line = [l for l in self.history if l.strip().startswith('set')]
                 for line in config_line:

################################################################################
#
# Copyright (c) 2009 The MadGraph5_aMC@NLO Development team and Contributors
#
# This file is a part of the MadGraph5_aMC@NLO project, an application which
# automatically generates Feynman diagrams and matrix elements for arbitrary
# high-energy processes in the Standard Model and beyond.
#
# It is subject to the MadGraph5_aMC@NLO license which should accompany this
# distribution.
#
# For more information, visit madgraph.phys.ucl.ac.be and amcatnlo.web.cern.ch
#
################################################################################
"""A user friendly command line interface to access MadGraph5_aMC@NLO features at LO.
   Uses the cmd package for command interpretation and tab completion.
"""
from __future__ import division

from __future__ import absolute_import
from __future__ import print_function
import atexit
import collections
import cmath
import glob
import logging
import operator
import optparse
import os
import pydoc
import random
import re
import signal
import subprocess
import copy
import sys
import shutil

import traceback
import time
import inspect
import six.moves.urllib.request, six.moves.urllib.parse, six.moves.urllib.error
import random
import six
StringIO = six
from six.moves import range

#useful shortcut
pjoin = os.path.join

try:
    import readline
    GNU_SPLITTING = ('GNU' in readline.__doc__)
except:
    GNU_SPLITTING = True

import aloha
import madgraph
from madgraph import MG4DIR, MG5DIR, MadGraph5Error


import madgraph.core.base_objects as base_objects
import madgraph.core.diagram_generation as diagram_generation
import madgraph.loop.loop_diagram_generation as loop_diagram_generation
import madgraph.loop.loop_base_objects as loop_base_objects
import madgraph.core.drawing as draw_lib
import madgraph.core.helas_objects as helas_objects



import madgraph.iolibs.drawing_eps as draw
import madgraph.iolibs.export_cpp as export_cpp
import madgraph.iolibs.export_v4 as export_v4
import madgraph.iolibs.helas_call_writers as helas_call_writers
import madgraph.iolibs.file_writers as writers
import madgraph.iolibs.files as files
import madgraph.iolibs.group_subprocs as group_subprocs
import madgraph.iolibs.import_v4 as import_v4
import madgraph.iolibs.save_load_object as save_load_object

import madgraph.interface.extended_cmd as cmd
import madgraph.interface.tutorial_text as tutorial_text
import madgraph.interface.tutorial_text_nlo as tutorial_text_nlo
import madgraph.interface.tutorial_text_madloop as tutorial_text_madloop
import madgraph.interface.launch_ext_program as launch_ext
import madgraph.interface.madevent_interface as madevent_interface
import madgraph.interface.amcatnlo_run_interface as amcatnlo_run

import madgraph.loop.loop_exporters as loop_exporters
import madgraph.loop.loop_helas_objects as loop_helas_objects

import madgraph.various.process_checks as process_checks
import madgraph.various.banner as banner_module
import madgraph.various.misc as misc
import madgraph.various.cluster as cluster

import models as ufomodels
import models.import_ufo as import_ufo
import models.write_param_card as param_writer
import models.check_param_card as check_param_card
import models.model_reader as model_reader

import aloha.aloha_fct as aloha_fct
import aloha.create_aloha as create_aloha
import aloha.aloha_lib as aloha_lib

import mg5decay.decay_objects as decay_objects


# Special logger for the Cmd Interface
logger = logging.getLogger('cmdprint') # -> stdout
logger_check = logging.getLogger('check') # -> stdout
logger_mg = logging.getLogger('madgraph.interface') # -> stdout
logger_stderr = logging.getLogger('fatalerror') # ->stderr
logger_tuto = logging.getLogger('tutorial') # -> stdout include instruction in
                                            #order to learn MG5
logger_tuto_nlo = logging.getLogger('tutorial_aMCatNLO') # -> stdout include instruction in
                                                        #order to learn aMC@NLO

logger_tuto_madloop = logging.getLogger('tutorial_MadLoop') # -> stoud for MadLoop tuto

#===============================================================================
# CmdExtended
#===============================================================================
class CmdExtended(cmd.Cmd):
    """Particularisation of the cmd command for MG5"""

    #suggested list of command
    next_possibility = {
        'start': ['import model ModelName', 'import command PATH',
                      'import proc_v4 PATH', 'tutorial'],
        'import model' : ['generate PROCESS','define MULTIPART PART1 PART2 ...',
                                   'display particles', 'display interactions'],
        'define': ['define MULTIPART PART1 PART2 ...', 'generate PROCESS',
                                                    'display multiparticles'],
        'generate': ['add process PROCESS','output [OUTPUT_TYPE] [PATH]','display diagrams'],
        'add process':['output [OUTPUT_TYPE] [PATH]', 'display processes'],
        'output':['launch','open index.html','history PATH', 'exit'],
        'display': ['generate PROCESS', 'add process PROCESS', 'output [OUTPUT_TYPE] [PATH]'],
        'import proc_v4' : ['launch','exit'],
        'launch': ['open index.html','exit'],
        'tutorial': ['generate PROCESS', 'import model MODEL', 'help TOPIC']
    }

    debug_output = 'MG5_debug'
    error_debug = 'Please report this bug on https://bugs.launchpad.net/mg5amcnlo\n'
    error_debug += 'More information is found in \'%(debug)s\'.\n'
    error_debug += 'Please attach this file to your report.'

    config_debug = 'If you need help with this issue please contact us on https://answers.launchpad.net/mg5amcnlo\n'

    keyboard_stop_msg = """stopping all operation
            in order to quit mg5 please enter exit"""

    # Define the Error Class # Define how error are handle
    InvalidCmd = madgraph.InvalidCmd
    ConfigurationError = MadGraph5Error
    
    intro_banner = "************************************************************\n" + \
        "*                                                          *\n" + \
        "*                     W E L C O M E to                     *\n" + \
        "*              M A D G R A P H 5 _ a M C @ N L O           *\n" + \
        "*                                                          *\n" + \
        "*                                                          *\n" + \
        "*                 *                       *                *\n" + \
        "*                   *        * *        *                  *\n" + \
        "*                     * * * * 5 * * * *                    *\n" + \
        "*                   *        * *        *                  *\n" + \
        "*                 *                       *                *\n" + \
        "*                                                          *\n" + \
        "%s" + \
        "*                                                          *\n" + \
        "*    The MadGraph5_aMC@NLO Development Team - Find us at   *\n" + \
        "*    https://server06.fynu.ucl.ac.be/projects/madgraph     *\n" + \
        "*                            and                           *\n" + \
        "*            http://amcatnlo.web.cern.ch/amcatnlo/         *\n" + \
        "*                                                          *\n" + \
        "*               Type 'help' for in-line help.              *\n" + \
        "*           Type 'tutorial' to learn how MG5 works         *\n" + \
        "*    Type 'tutorial aMCatNLO' to learn how aMC@NLO works   *\n" + \
        "*    Type 'tutorial MadLoop' to learn how MadLoop works    *\n" + \
        "*                                                          *\n" + \
        "************************************************************"
    

    def __init__(self, *arg, **opt):
        """Init history and line continuation"""

        # If possible, build an info line with current version number
        # and date, from the VERSION text file
        info = misc.get_pkg_info()
        info_line = ""

        if 'version' in info and  'date' in info:
            len_version = len(info['version'])
            len_date = len(info['date'])
            if len_version + len_date < 30:
                info_line = "#*         VERSION %s %s %s         *\n" % \
                            (info['version'],
                            (30 - len_version - len_date) * ' ',
                            info['date'])

        if os.path.exists(pjoin(MG5DIR, '.bzr')):
            try: 
                proc = subprocess.Popen(['bzr', 'nick'], stdout=subprocess.PIPE,cwd=MG5DIR)
            except OSError:
                logger_stderr.critical("Note that this is a development version.\nThis version is intended for development/beta testing and NOT for production.\nThis version has not been fully tested (if at all) and might have limited user support (if at all)")
                info_line += "#*     UNKNOWN DEVELOPMENT VERSION. NOT FOR PRODUCTION      *\n"
            else:
                bzrname,_ = proc.communicate()
                proc = subprocess.Popen(['bzr', 'revno'], stdout=subprocess.PIPE,cwd=MG5DIR)
                bzrversion,_ = proc.communicate() 
                bzrname, bzrversion = bzrname.decode().strip(), bzrversion.decode().strip() 
                len_name = len(bzrname)
                len_version = len(bzrversion)            
                info_line += "#*         BZR %s %s %s         *\n" % \
                                (bzrname,
                                (34 - len_name - len_version) * ' ',
                                bzrversion)
        elif os.path.exists(pjoin(MG5DIR, 'bin', 'create_release.py')):
            logger_stderr.critical("Note that this is a development version.\nThis version is intended for development/beta testing and NOT for production.\nThis version has not been fully tested (if at all) and might have limited user support (if at all)")
            info_line += "\033[1;31m#*%s*\033[1;0m\n" % (' '*58)
            info_line += "\033[1;31m#*          WARNING: UNKNOWN DEVELOPMENT VERSION.           *\033[1;0m\n"
            info_line += "\033[1;31m#*            WARNING: DO NOT USE FOR PRODUCTION            *\033[1;0m\n"
            info_line += "\033[1;31m#*%s*\033[1;0m\n" % (' '*58)

        # Create a header for the history file.
        # Remember to fill in time at writeout time!
        self.history_header = banner_module.ProcCard.history_header % {'info_line': info_line}
        banner_module.ProcCard.history_header = self.history_header

        if info_line:
            info_line = info_line.replace("#*","*")
            

        logger.info(self.intro_banner % info_line)

        cmd.Cmd.__init__(self, *arg, **opt)

        self.history = banner_module.ProcCard()


    def default(self, line):
        """Default action if line is not recognized"""

        # Faulty command
        log=True
        if line.startswith('p') or line.startswith('e'):
            logger.warning("Command %s not recognized. Did you mean \'generate %s\'?. Please try again" %
                           (line.split()[0], line))
            log=False
        return super(CmdExtended,self).default(line, log=log)

    def postcmd(self,stop, line):
        """ finishing a command
        This looks if the command add a special post part.
        This looks if we have to write an additional text for the tutorial."""

        stop = super(CmdExtended, self).postcmd(stop, line)
        # Print additional information in case of routines fails
        if stop == False:
            return False

        args=line.split()
        # Return for empty line
        if len(args)==0:
            return stop

        # try to print linked to the first word in command
        #as import_model,... if you don't find then try print with only
        #the first word.
        if len(args)==1:
            command=args[0]
        else:
            command = args[0]+'_'+args[1].split('.')[0]

        try:
            logger_tuto.info(getattr(tutorial_text, command).replace('\n','\n\t'))
        except Exception:
            try:
                logger_tuto.info(getattr(tutorial_text, args[0]).replace('\n','\n\t'))
            except Exception:
                pass

        try:
            logger_tuto_nlo.info(getattr(tutorial_text_nlo, command).replace('\n','\n\t'))
        except Exception:
            try:
                logger_tuto_nlo.info(getattr(tutorial_text_nlo, args[0]).replace('\n','\n\t'))
            except Exception:
                pass

        try:
            logger_tuto_madloop.info(getattr(tutorial_text_madloop, command).replace('\n','\n\t'))
        except Exception:
            try:
                logger_tuto_madloop.info(getattr(tutorial_text_madloop, args[0]).replace('\n','\n\t'))
            except Exception:
                pass

        return stop


    def get_history_header(self):
        """return the history header"""
        return self.history_header % misc.get_time_info()

#===============================================================================
# HelpToCmd
#===============================================================================
class HelpToCmd(cmd.HelpCmd):
    """ The Series of help routine for the MadGraphCmd"""

    def help_save(self):
        logger.info("syntax: save %s FILENAME [OPTIONS]" % "|".join(self._save_opts),'$MG:color:BLUE')
        logger.info("-- save information as file FILENAME",'$MG:BOLD')
        logger.info("   FILENAME is optional for saving 'options'.")
        logger.info('   By default it uses ./input/mg5_configuration.txt')
        logger.info('   If you put "global" for FILENAME it will use ~/.mg5/mg5_configuration.txt')
        logger.info('   If this files exists, it is uses by all MG5 on the system but continues')
        logger.info('   to read the local options files.')
        logger.info('   if additional argument are defined for save options, only those arguments will be saved to the configuration file.')

    def help_load(self):
        logger.info("syntax: load %s FILENAME" % "|".join(self._save_opts),'$MG:color:BLUE')
        logger.info("-- load information from file FILENAME",'$MG:BOLD')

    def help_import(self):
        logger.info("syntax: import " + "|".join(self._import_formats) + \
              " FILENAME",'$MG:color:BLUE')
        logger.info("-- imports file(s) in various formats",'$MG:color:GREEN')
        logger.info("")
        logger.info("   import model MODEL[-RESTRICTION] [OPTIONS]:",'$MG:BOLD')
        logger.info("      Import a UFO model.")
        logger.info("      MODEL should be a valid UFO model name")
        logger.info("      Model restrictions are specified by MODEL-RESTRICTION")
        logger.info("        with the file restrict_RESTRICTION.dat in the model dir.")
        logger.info("        By default, restrict_default.dat is used.")
        logger.info("        Specify model_name-full to get unrestricted model.")
        logger.info("      '--modelname' keeps the original particle names for the model")
        logger.info("")
        logger.info("      Type 'display modellist' to have the list of all model available.",'$MG:color:GREEN')
        logger.info("")
        logger.info("   import model_v4 MODEL [--modelname] :",'$MG:BOLD')
        logger.info("      Import an MG4 model.")
        logger.info("      Model should be the name of the model")
        logger.info("      or the path to theMG4 model directory")
        logger.info("      '--modelname' keeps the original particle names for the model")
        logger.info("")
        logger.info("   import proc_v4 [PATH] :",'$MG:BOLD')
        logger.info("      Execute MG5 based on a proc_card.dat in MG4 format.")
        logger.info("      Path to the proc_card is optional if you are in a")
        logger.info("      madevent directory")
        logger.info("")
        logger.info("   import command PATH :",'$MG:BOLD')
        logger.info("      Execute the list of command in the file at PATH")
        logger.info("")
        logger.info("   import banner PATH  [--no_launch]:",'$MG:BOLD')
        logger.info("      Rerun the exact same run define in the valid banner.")

    def help_install(self):
        logger.info("syntax: install " + "|".join(self._install_opts),'$MG:color:BLUE')
        logger.info("-- Download the last version of the program and install it")
        logger.info("   locally in the current MadGraph5_aMC@NLO version. In order to have")
        logger.info("   a successful installation, you will need to have an up-to-date")
        logger.info("   F77 and/or C and Root compiler.")
        logger.info(" ")
        logger.info("   When installing any of the following programs:")
        logger.info("     %s"%(', '.join(self._advanced_install_opts)))
        logger.info("   The following options are available:")
        logger.info("     --force        Overwrite without asking any existing installation.")
        logger.info("     --keep_source  Keep a local copy of the sources of the tools MG5_aMC installed from.")         
        logger.info(" ")
        logger.info("   \"install update\"",'$MG:BOLD')
        logger.info("   check if your MG5 installation is the latest one.")
        logger.info("   If not it load the difference between your current version and the latest one,")
        logger.info("   and apply it to the code. Two options are available for this command:")
        logger.info("     -f: didn't ask for confirmation if it founds an update.")
        logger.info("     --timeout=: Change the maximum time allowed to reach the server.")

    def help_display(self):
        logger.info("syntax: display " + "|".join(self._display_opts),'$MG:color:BLUE')
        logger.info("-- display a the status of various internal state variables")
        logger.info("   for particles/interactions you can specify the name or id of the")
        logger.info("   particles/interactions to receive more details information.")
        logger.info("   Example: display particles e+.",'$MG:color:GREEN')
        logger.info(" > For \"checks\", can specify only to see failed checks.")
        logger.info(" > For \"diagrams\", you can specify where the file will be written.")
        logger.info("   Example: display diagrams ./",'$MG:color:GREEN')


    def help_launch(self):
        """help for launch command"""
        # Using the built-in parser help is not convenient when one wants to use
        # color schemes.
        #_launch_parser.print_help()
        logger.info("syntax: launch <dir_path> <options>",'$MG:color:BLUE')
        logger.info("-- execute the aMC@NLO/madevent/standalone/pythia8 output present in dir_path",'$MG:BOLD')
        logger.info("By default, dir_path points to the last created directory.")
        logger.info("(for pythia8, it should be the Pythia 8 main directory)")
        logger.info("")
        logger.info("Launch on madevent/pythia8/standalone outputs:",'$MG:BOLD')
        logger.info(" o Example: launch PROC_sm_1 --name=run2",'$MG:color:GREEN')
        logger.info(" o Example: launch ../pythia8",'$MG:color:GREEN')
        logger.info(" > Options:")
        logger.info("     -h, --help            show this help message and exit")
        logger.info("     -f, --force           Use the card present in the directory in order")
        logger.info("                           to launch the different program")
        logger.info("     -n NAME, --name=NAME  Provide a name to the run (for madevent run)")
        logger.info("     -c, --cluster         submit the job on the cluster")
        logger.info("     -m, --multicore       submit the job on multicore core")
        logger.info("     -i, --interactive     Use Interactive Console [if available]")
        logger.info("     -s LASTSTEP, --laststep=LASTSTEP")
        logger.info("                           last program run in MadEvent run.")
        logger.info("                           [auto|parton|pythia|pgs|delphes]")
        logger.info("")
        logger.info("Launch on MadLoop standalone output:",'$MG:BOLD')
        logger.info(" o Example: launch PROC_loop_sm_1 -f",'$MG:color:GREEN')
        logger.info(" > Simple check of a single Phase-space points.")
        logger.info(" > You will be asked whether you want to edit the MadLoop ")
        logger.info("   and model param card as well as the PS point, unless ")
        logger.info("   the -f option is specified. All other options are ")
        logger.info("   irrelevant for this kind of launch.")
        logger.info("")
        logger.info("Launch on aMC@NLO output:",'$MG:BOLD')
        logger.info(" > launch <dir_path> <mode> <options>",'$MG:color:BLUE')
        logger.info(" o Example: launch MyProc aMC@NLO -f -p",'$MG:color:GREEN')

    def help_tutorial(self):
        logger.info("syntax: tutorial [" + "|".join(self._tutorial_opts) + "]",'$MG:color:BLUE')
        logger.info("-- start/stop the MG5 tutorial mode (or stop any other mode)")
        logger.info("-- aMCatNLO: start aMC@NLO tutorial mode")
        logger.info("-- MadLoop: start MadLoop tutorial mode")

    def help_open(self):
        logger.info("syntax: open FILE  ",'$MG:color:BLUE')
        logger.info("-- open a file with the appropriate editor.",'$MG:BOLD')
        logger.info('   If FILE belongs to index.html, param_card.dat, run_card.dat')
        logger.info('   the path to the last created/used directory is used')
        logger.info('   The program used to open those files can be chosen in the')
        logger.info('   configuration file ./input/mg5_configuration.txt')

    def help_customize_model(self):
        logger.info("syntax: customize_model --save=NAME",'$MG:color:BLUE')
        logger.info("--  Open an invite where you options to tweak the model.",'$MG:BOLD')
        logger.info("    If you specify the option --save=NAME, this tweak will be")
        logger.info("    available for future import with the command 'import model XXXX-NAME'")

    def help_output(self):
        logger.info("syntax: output [" + "|".join(self._export_formats) + \
                    "] [path|.|auto] [options]",'$MG:color:BLUE')
        logger.info("-- Output any generated process(es) to file.",'$MG:BOLD')
        logger.info("   Default mode is madevent. Default path is \'.\' or auto.")
        logger.info("   mode:",'$MG:BOLD')
        logger.info("   - For MadLoop and aMC@NLO runs, there is only one mode and")
        logger.info("     it is set by default.")
        logger.info("   - If mode is madevent, create a MadEvent process directory.")
        logger.info("   - If mode is standalone, create a Standalone directory")
        logger.info("   - If mode is matrix, output the matrix.f files for all")
        logger.info("     generated processes in directory \"path\".")
        logger.info("   - If mode is standalone_cpp, create a standalone C++")
        logger.info("     directory in \"path\".")
        logger.info("   - If mode is pythia8, output all files needed to generate")
        logger.info("     the processes using Pythia 8. The files are written in")
        logger.info("     the Pythia 8 directory (default).")
        logger.info("     NOTE: The Pythia 8 directory is set in the ./input/mg5_configuration.txt")
        logger.info("   - If mode is aloha: Special syntax output:")
        logger.info("     syntax: aloha [ROUTINE] [--options]" )
        logger.info("     valid options for aloha output are:")
        logger.info("      --format=Fortran|Python|Cpp : defining the output language")
        logger.info("      --output= : defining output directory")
        logger.info("   path: The path of the process directory.",'$MG:BOLD')
        logger.info("     If you put '.' as path, your pwd will be used.")
        logger.info("     If you put 'auto', an automatic directory PROC_XX_n will be created.")
        logger.info("   options:",'$MG:BOLD')
        logger.info("      -f: force cleaning of the directory if it already exists")
        logger.info("      -d: specify other MG/ME directory")
        logger.info("      -noclean: no cleaning performed in \"path\".")
        logger.info("      -nojpeg: no jpeg diagrams will be generated.")
        logger.info("      --noeps=True: no jpeg and eps diagrams will be generated.")
        logger.info("      -name: the postfix of the main file in pythia8 mode.")
        logger.info("      --jamp_optim=[True|False]: [madevent(default:True)|standalone(default:False)] allows a more efficient code computing the color-factor.")
        logger.info("      --t_strategy: [madevent] allows to change ordering strategy for t-channel.")
        logger.info("      --hel_recycling=False: [madevent] forbids helicity recycling optimization")
        logger.info("   Examples:",'$MG:color:GREEN')
        logger.info("       output",'$MG:color:GREEN')
        logger.info("       output standalone MYRUN -f",'$MG:color:GREEN')
        logger.info("       output pythia8 ../pythia8/ -name qcdprocs",'$MG:color:GREEN')

    def help_check(self):
        logger.info("syntax: check [" + "|".join(self._check_opts) + "] [param_card] process_definition [--energy=] [--split_orders=] [--reduction=]",'$MG:color:BLUE')
        logger.info("-- check a process or set of processes.",'$MG:BOLD')
        logger.info("General options:",'$MG:BOLD')
        logger.info("o full:",'$MG:color:GREEN')
        logger.info("   Perform all four checks described below:")
        logger.info("   permutation, brs, gauge and lorentz_invariance.")
        logger.info("o permutation:",'$MG:color:GREEN')
        logger.info("   Check that the model and MG5 are working properly")
        logger.info("   by generating permutations of the process and checking")
        logger.info("   that the resulting matrix elements give the same value.")
        logger.info("o gauge:",'$MG:color:GREEN')
        logger.info("   Check that processes are gauge invariant by ")
        logger.info("   comparing Feynman and unitary gauges.")
        logger.info("   This check is, for now, not available for loop processes.")
        logger.info("o brs:",'$MG:color:GREEN')
        logger.info("   Check that the Ward identities are satisfied if the ")
        logger.info("   process has at least one massless gauge boson as an")
        logger.info("   external particle.")
        logger.info("o lorentz_invariance:",'$MG:color:GREEN')
        logger.info("   Check that the amplitude is lorentz invariant by")
        logger.info("   comparing the amplitiude in different frames")
        logger.info("o cms:",'$MG:color:GREEN')
        logger.info("   Check the complex mass scheme consistency by comparing")
        logger.info("   it to the narrow width approximation in the off-shell")
        logger.info("   region of detected resonances and by progressively")
        logger.info("   decreasing the width. Additional options for this check are:")
        logger.info("    --offshellness=f : f is a positive or negative float specifying ")
        logger.info("      the distance from the pole as f*particle_mass. Default is 10.0")
        logger.info("    --seed=i : to force a specific RNG integer seed i (default is fixed to 0)")
        logger.info("    --cms=order1&order2;...,p1->f(p,lambdaCMS)&p2->f2(p,lambdaCMS);...")
        logger.info("      'order_i' specifies the expansion orders considered for the test.")
        logger.info("      The substitution lists specifies how internal parameter must be modified")
        logger.info("      with the width scaling 'lambdaCMS'. The default value for this option is:")
        logger.info("        --cms=QED&QCD,aewm1->10.0/lambdaCMS&as->0.1*lambdaCMS ")
        logger.info("      The number of order and parameters don't have to be the same.")
        logger.info("      The scaling must be specified so that one occurrence of the coupling order.")
        logger.info("      brings in exactly one power of lambdaCMS.")
        logger.info("    --recompute_width= never|first_time|always|auto")
        logger.info("      Decides when to use MadWidth to automatically recompute the width")
        logger.info("      'auto' (default) let MG5 chose the most appropriate behavior.")
        logger.info("      'never' uses the default width value for lambdaCMS=1.0.")
        logger.info("      'first_time' uses MadWidth to compute the width for lambdaCMS=1.0.")
        logger.info("      'first_time' and 'never' assume linear scaling of the widths with lambdaCMS")
        logger.info("      'always' uses MadWidth to compute the widths for all values of lambdaCMS")
        logger.info("               the test relies on linear scaling of the width, so 'always' is ")
        logger.info("               only for double-checks")
        logger.info("    --lambdaCMS = <python_list> : specifies the list of lambdaCMS values to ")
        logger.info("      use for the test. For example: '[(1/2.0)**exp\ for\ exp\ in\ range(0,20)]'")
        logger.info("      In the list expression, you must escape spaces. Also, this option")
        logger.info("      *must* appear last in the otpion list. Finally, the default value is '1.0e-6'")
        logger.info("      for which an optimal list of progressive values is picked up to 1.0e-6")
        logger.info("    --show_plot = True or False: Whether to show plot during analysis (default is True)")
        logger.info("    --report = concise or full: Whether return a concise or full report.")
        logger.info("Comments",'$MG:color:GREEN')
        logger.info(" > If param_card is given, that param_card is used ")
        logger.info("   instead of the default values for the model.")
        logger.info("   If that file is an (LHE) event file. The param_card of the banner")
        logger.info("   is used and the first event compatible with the requested process")
        logger.info("   is used for the computation of the square matrix elements")
        logger.info(" > \"--energy=\" allows to change the default value of sqrt(S).")
        logger.info(" > Except for the 'gauge' test, all checks above are also")
        logger.info("   available for loop processes with ML5 ('virt=' mode)")
        logger.info("Example: check full p p > j j",'$MG:color:GREEN')
        logger.info("Using leshouches file as input",'$MG:color:GREEN')
        logger.info("    use the option --events=PATH")
        logger.info("      zipped file are not supported")
        logger.info("      to loop over the file use the option --skip_evt=X")
        logger.info("")
        logger.info("Options for loop processes only:",'$MG:BOLD')
        logger.info("o timing:",'$MG:color:GREEN')
        logger.info("   Generate and output a process and returns detailed")
        logger.info("   information about the code and a timing benchmark.")
        logger.info("o stability:",'$MG:color:GREEN')
        logger.info("   Generate and output a process and returns detailed")
        logger.info("   statistics about the numerical stability of the code.")
        logger.info("o profile:",'$MG:color:GREEN')
        logger.info("   Performs both the timing and stability analysis at once")
        logger.info("   and outputs the result in a log file without prompting")
        logger.info("   it to the user.")
        logger.info("Comments",'$MG:color:GREEN')
        logger.info(" > These checks are only available for ML5 ('virt=' mode)")
        logger.info(" > For the 'profile' and 'stability' checks, you can chose")
        logger.info("   how many PS points should be used for the statistic by")
        logger.info("   specifying it as an integer just before the [param_card]")
        logger.info("   optional argument.")
        logger.info(" > Notice multiparticle labels cannot be used with these checks.")
        logger.info(" > \"--reduction=\" allows to change what reduction methods should be used.")
        logger.info(" > \"--split_orders=\" allows to change what specific combination of coupling orders to consider.")
        logger.info(" > For process syntax, please see help generate.")
        logger.info(" > In order to save the directory generated or the reuse an existing one")
        logger.info("   previously generated with the check command, one can add the '-reuse' ")
        logger.info("   keyword just after the specification of the type of check desired.")
        logger.info("Example: check profile g g > t t~ [virt=QCD]",'$MG:color:GREEN')


    def help_generate(self):

        logger.info("-- generate diagrams for a given process",'$MG:color:BLUE')
        logger.info("General leading-order syntax:",'$MG:BOLD')
        logger.info(" o generate INITIAL STATE > REQ S-CHANNEL > FINAL STATE $ EXCL S-CHANNEL / FORBIDDEN PARTICLES COUP1=ORDER1 COUP2^2=ORDER2 @N")
        logger.info(" o Example: generate l+ vl > w+ > l+ vl a $ z / a h QED<=3 QCD=0 @1",'$MG:color:GREEN')
        logger.info(" > Alternative required s-channels can be separated by \"|\":")
        logger.info("   b b~ > W+ W- | H+ H- > ta+ vt ta- vt~")
        logger.info(" > If no coupling orders are given, MG5 will try to determine")
        logger.info("   orders to ensure maximum number of QCD vertices.")
        logger.info(" > Desired coupling orders combination can be specified directly for")
        logger.info("   the squared matrix element by appending '^2' to the coupling name.")
        logger.info("   For example, 'p p > j j QED^2==2 QCD^2==2' selects the QED-QCD")
        logger.info("   interference terms only. The other two operators '<=' and '>' are")
        logger.info("   supported. Finally, a negative value COUP^2==-I refers to the")
        logger.info("   N^(-I+1)LO term in the expansion of the COUP order.")
        logger.info(" > allowed coupling operator are: \"==\", \"=\", \"<=\" and \">\".")
        logger.info("    \"==\" request exactly that number of coupling while \"=\" is interpreted as \"<=\".")
        logger.info(" > To generate a second process use the \"add process\" command")
        logger.info("Decay chain syntax:",'$MG:BOLD')
        logger.info(" o core process, decay1, (decay2, (decay2', ...)), ...  etc")
        logger.info(" o Example: generate p p > t~ t QED=0, (t~ > W- b~, W- > l- vl~), t > j j b @2",'$MG:color:GREEN')
        logger.info(" > Note that identical particles will all be decayed.")
        logger.info("Loop processes syntax:",'$MG:BOLD')
        logger.info(" o core process [ <NLO_mode=> LoopOrder1 LoopOrder2 ... ] SQUAREDCOUPi=ORDERi")
        logger.info(" o Example: generate p p > t~ t QED=0 QCD=2 [ all= QCD ] QCD=6",'$MG:color:GREEN')
        logger.info(" > Notice that in this format, decay chains are not allowed.")
        logger.info(" > The LoopOrder(s) defined specify the kind of loops to consider (only QCD for now).")
        logger.info(" > The coupling restrictions before '[' restrict the orders of born *amplitudes*.")
        logger.info("   So that in the example above QCD=2 restricts the born amplitude to have at")
        logger.info("   most QCD=2 and loop amplitudes at most QCD=2+2 (because QCD loops are considered)")
        logger.info(" > The coupling restrictions after ']' restrict the orders of the matrix element, ")
        logger.info("   namely the squared amplitudes. In the example above QCD=6 correspond to born")
        logger.info("   amplitudes with QCD=2 squared against loop amplitudes with QCD=4, adding up to 6.")
        logger.info(" > The optional <NLO_mode=> can be any of the following ('all=' by default if absent):")
        logger.info("     all=   : Generate all the real-emission and loop diagrams, ready for aMC@NLO runs.")
        logger.info("     virt=  : Generate only the loop diagrams, read for MadLoop standalone checks/runs.")
        logger.info("     real=  : Generate only the real-emission diagrams, for use with alternative OLP. ")
        logger.info(" > For processes without born amplitudes (i.e. loop-induced like g g > z), please use ")
        logger.info("   the 'virt=' NLO mode. aMC@NLO cannot integrate these processes, but standalone MadLoop5")
        logger.info("   can still handle these.")

    def help_add(self):
        logger.info("-- generate diagrams for a process and add to existing processes",'$MG:color:BLUE')
        logger.info("   OR merge two model",'$MG:color:BLUE')
        logger.info('')
        logger.info("-- generate diagrams for a process and add to existing processes",'$MG:color:BLUE')
        logger.info("General leading-order syntax:",'$MG:BOLD')
        logger.info(" o add process INITIAL STATE > REQ S-CHANNEL > FINAL STATE $ EXCL S-CHANNEL / FORBIDDEN PARTICLES COUP1=ORDER1 COUP2=ORDER2 @N")
        logger.info(" o Example: add process l+ vl > w+ > l+ vl a $ z / a h QED=3 QCD=0 @1",'$MG:color:GREEN')
        logger.info(" > Alternative required s-channels can be separated by \"|\":")
        logger.info("   b b~ > W+ W- | H+ H- > ta+ vt ta- vt~")
        logger.info(" > If no coupling orders are given, MG5 will try to determine")
        logger.info("   orders to ensure maximum number of QCD vertices.")
        logger.info(" > Note that if there are more than one non-QCD coupling type,")
        logger.info("   coupling orders need to be specified by hand.")
        logger.info("Decay chain syntax:",'$MG:BOLD')
        logger.info(" o core process, decay1, (decay2, (decay2', ...)), ...  etc")
        logger.info(" o Example: add process p p > t~ t QED=0, (t~ > W- b~, W- > l- vl~), t > j j b @2",'$MG:color:GREEN')
        logger.info(" > Note that identical particles will all be decayed.")
        logger.info("Loop processes syntax:",'$MG:BOLD')
        logger.info(" o core process [ <NLO_mode=> LoopOrder1 LoopOrder2 ... ] SQUAREDCOUPi=ORDERi")
        logger.info(" o Example: add process p p > t~ t QED=0 QCD=2 [ all= QCD ] QCD=6",'$MG:color:GREEN')
        logger.info(" > Notice that in this format, decay chains are not allowed.")
        logger.info(" > The LoopOrder(s) defined specify the kind of loops to consider (only QCD for now).")
        logger.info(" > The coupling restrictions before '[' restrict the orders of born *amplitudes*.")
        logger.info("   So that in the example above QCD=2 restricts the born amplitude to have at")
        logger.info("   most QCD=2 and loop amplitudes at most QCD=2+2 (because QCD loops are considered)")
        logger.info(" > The coupling restrictions after ']' restrict the orders of the matrix element, ")
        logger.info("   namely the squared amplitudes. In the example above QCD=6 correspond to born")
        logger.info("   amplitudes with QCD=2 squared against loop amplitudes with QCD=4, adding up to 6.")
        logger.info(" > The optional <NLO_mode=> can be any of the following ('all=' by default if absent):")
        logger.info("     all=   : Generate all the real-emission and loop diagrams, ready for aMC@NLO runs.")
        logger.info("     virt=  : Generate only the loop diagrams, read for MadLoop standalone checks/runs.")
        logger.info("     real=  : Generate only the real-emission diagrams, for use with alternative OLP. ")
        logger.info(" > For processes without born amplitudes (i.e. loop-induced like g g > z), please use ")
        logger.info("   the 'virt=' NLO mode. aMC@NLO cannot integrate these processes, but standalone MadLoop5")
        logger.info("   can still handle these.")

        logger.info("--  merge two model to create a new one", '$MG:color:BLUE')
        logger.info("syntax:",'$MG:BOLD')
        logger.info(" o add model MODELNAME [OPTIONS]")
        logger.info(" o Example: add model taudecay",'$MG:color:GREEN')
        logger.info(" > Merge the two model in a single one. If that same merge was done before.")
        logger.info(" > Just reload the previous merge. (WARNING: This doesn't check if those model are modified)")
        logger.info(" > Options:")
        logger.info("   --output=  : Specify the name of the directory where the merge is done.")
        logger.info("                This allow to do \"import NAME\" to load that merge.")
        logger.info("   --recreate : Force to recreated the merge model even if the merge model directory already exists.")
        
    def help_convert(self):
        logger.info("syntax: convert model FULLPATH")
        logger.info("modify (in place) the UFO model to make it compatible with both python2 and python3")
        
    def help_compute_widths(self):
        logger.info("syntax: calculate_width PART [other particles] [OPTIONS]")
        logger.info("  Computes the width and partial width for a set of particles")
        logger.info("  Returns a valid param_card with this information.")
        logger.info(" ")
        logger.info("  PART: name of the particle you want to calculate width")
        logger.info("        you can enter either the name or pdg code.\n")
        logger.info("  Various options:\n")
        logger.info("  --body_decay=X: Parameter to control the precision of the computation")
        logger.info("        if X is an integer, we compute all channels up to X-body decay.")
        logger.info("        if X <1, then we stop when the estimated error is lower than X.")
        logger.info("        if X >1 BUT not an integer, then we X = N + M, with M <1 and N an integer")
        logger.info("              We then either stop at the N-body decay or when the estimated error is lower than M.")
        logger.info("        default: 4.0025")
        logger.info("  --min_br=X: All channel which are estimated below this value will not be integrated numerically.")
        logger.info("        default: precision (decimal part of the body_decay options) divided by four")
        logger.info("  --precision_channel=X: requested numerical precision for each channel")
        logger.info("        default: 0.01")
        logger.info("  --path=X: path for param_card")
        logger.info("        default: take value from the model")
        logger.info("  --output=X: path where to write the resulting card. ")
        logger.info("        default: overwrite input file. If no input file, write it in the model directory")
        logger.info("  --nlo: Compute NLO width [if the model support it]")
        logger.info("")
        logger.info(" example: calculate_width h --body_decay=2 --output=./param_card")

    def help_decay_diagram(self):
        logger.info("syntax: decay_diagram PART [other particles] [OPTIONS]")
        logger.info("  Returns the amplitude required for the computation of the widths")
        logger.info(" ")
        logger.info("  PART: name of the particle you want to calculate width")
        logger.info("        you can enter either the name or pdg code.\n")
        logger.info("  Various options:\n")
        logger.info("  --body_decay=X: Parameter to control the precision of the computation")
        logger.info("        if X is an integer, we compute all channels up to X-body decay.")
        logger.info("        if X <1, then we stop when the estimated error is lower than X.")
        logger.info("        if X >1 BUT not an integer, then we X = N + M, with M <1 and N an integer")
        logger.info("              We then either stop at the N-body decay or when the estimated error is lower than M.")
        logger.info("        default: 4.0025")
        logger.info("  --min_br=X: All channel which are estimated below this value will not be integrated numerically.")
        logger.info("        default: precision (decimal part of the body_decay options) divided by four")
        logger.info("  --precision_channel=X: requested numerical precision for each channel")
        logger.info("        default: 0.01")
        logger.info("  --path=X: path for param_card")
        logger.info("        default: take value from the model")
        logger.info("  --output=X: path where to write the resulting card. ")
        logger.info("        default: overwrite input file. If no input file, write it in the model directory")
        logger.info("")
        logger.info(" example: calculate_width h --body_decay=2 --output=./param_card")

    def help_define(self):
        logger.info("-- define a multiparticle",'$MG:color:BLUE')
        logger.info("Syntax:  define multipart_name [=] part_name_list")
        logger.info("Example: define p = g u u~ c c~ d d~ s s~ b b~",'$MG:color:GREEN')
        logger.info("Special syntax: Use | for OR (used for required s-channels)")
        logger.info("Special syntax: Use / to remove particles. Example: define q = p / g")

    def help_set(self):
        logger.info("-- set options for generation or output.",'$MG:color:BLUE')
        logger.info("syntax: set <option_name> <option_value>",'$MG:BOLD')
        logger.info("Possible options are: ")
        for opts in [self._set_options[i*3:(i+1)*3] for i in \
                                          range((len(self._set_options)//4)+1)]:
            logger.info("%s"%(','.join(opts)),'$MG:color:GREEN')
        logger.info("Details of each option:")
        logger.info("group_subprocesses True/False/Auto: ",'$MG:color:GREEN')
        logger.info(" > (default Auto) Smart grouping of subprocesses into ")
        logger.info("   directories, mirroring of initial states, and ")
        logger.info("   combination of integration channels.")
        logger.info(" > Example: p p > j j j w+ gives 5 directories and 184 channels",'$MG:BOLD')
        logger.info("   (cf. 65 directories and 1048 channels for regular output)",'$MG:BOLD')
        logger.info(" > Auto means False for decay computation and True for collisions.")
        logger.info("ignore_six_quark_processes multi_part_label",'$MG:color:GREEN')
        logger.info(" > (default none) ignore processes with at least 6 of any")
        logger.info("   of the quarks given in multi_part_label.")
        logger.info(" > These processes give negligible contribution to the")
        logger.info("   cross section but have subprocesses/channels.")
        logger.info("stdout_level DEBUG|INFO|WARNING|ERROR|CRITICAL",'$MG:color:GREEN')
        logger.info(" > change the default level for printed information")
        logger.info("fortran_compiler NAME",'$MG:color:GREEN')
        logger.info(" > (default None) Force a specific fortran compiler.")
        logger.info("   If None, it tries first g77 and if not present gfortran")
        logger.info("   but loop output use gfortran.")
        logger.info("loop_optimized_output True|False",'$MG:color:GREEN')
        logger.info(" > Exploits the open loop thechnique for considerable")
        logger.info("   improvement.")
        logger.info(" > CP relations among helicites are detected and the helicity")
        logger.info("   filter has more potential.")
        logger.info("loop_color_flows True|False",'$MG:color:GREEN')
        logger.info(" > Only relevant for the loop optimized output.")
        logger.info(" > Reduces the loop diagrams at the amplitude level")
        logger.info("   rendering possible the computation of the loop amplitude")
        logger.info("   for a fixed color flow or color configuration.")
        logger.info(" > This option can considerably slow down the loop ME")
        logger.info("   computation time, especially when summing over all color")
        logger.info("   and helicity configuration, hence turned off by default.")        
        logger.info("gauge unitary|Feynman|axial",'$MG:color:GREEN')
        logger.info(" > (default unitary) choose the gauge of the non QCD part.")
        logger.info(" > For loop processes, only Feynman gauge is employable.")
        logger.info("complex_mass_scheme True|False",'$MG:color:GREEN')
        logger.info(" > (default False) Set complex mass scheme.")
        logger.info(" > Complex mass scheme is not yet supported for loop processes.")
        logger.info("include_lepton_initiated_processes True|False",'$MG:color:GREEN')
        logger.info(" > (default False) Do not include real emission with leptons in the initial state.")
        logger.info("timeout VALUE",'$MG:color:GREEN')
        logger.info(" > (default 20) Seconds allowed to answer questions.")
        logger.info(" > Note that pressing tab always stops the timer.")
        logger.info("cluster_temp_path PATH",'$MG:color:GREEN')
        logger.info(" > (default None) [Used in Madevent Output]")
        logger.info(" > Allow to perform the run in PATH directory")
        logger.info(" > This allow to not run on the central disk. ")
        logger.info(" > This is not used by condor cluster (since condor has")
        logger.info("   its own way to prevent it).")
        logger.info("mg5amc_py8_interface_path PATH",'$MG:color:GREEN')
        logger.info(" > Necessary when showering events with Pythia8 from Madevent.")        
        logger.info("OLP ProgramName",'$MG:color:GREEN')
        logger.info(" > (default 'MadLoop') [Used for virtual generation]")
        logger.info(" > Chooses what One-Loop Program to use for the virtual")
        logger.info(" > matrix element generation via the BLAH accord.")
        logger.info("output_dependencies <mode>",'$MG:color:GREEN')
        logger.info(" > (default 'external') [Use for NLO outputs]")
        logger.info(" > Choses how the external dependences (such as CutTools)")
        logger.info(" > of NLO outputs are handled. Possible values are:")
        logger.info("     o external: Some of the libraries the output depends")
        logger.info("       on are links to their installation in MG5 root dir.")
        logger.info("     o internal: All libraries the output depends on are")
        logger.info("       copied and compiled locally in the output directory.")
        logger.info("     o environment_paths: The location of all libraries the ")
        logger.info("       output depends on should be found in your env. paths.")        
        logger.info("max_npoint_for_channel <value>",'$MG:color:GREEN')
        logger.info(" > (default '0') [Used ONLY for loop-induced outputs with madevent]")
        logger.info(" > Sets the maximum 'n' of n-points loops to be used for")
        logger.info(" > setting up the integration multichannels.") 
        logger.info(" > The default value of zero automatically picks the apparent")
        logger.info(" > appropriate choice which is to sometimes pick box loops")
        logger.info(" > but never higher n-points ones.")
        logger.info("max_t_for_channel <value>",'$MG:color:GREEN')
        logger.info(" > (default '0') [Used ONLY for tree-level output with madevent]")
        logger.info(" > Forbids the inclusion of channel of integration with more than X")
        logger.info(" > T channel propagators. Such channel can sometimes be quite slow to integrate")
        logger.info("zerowidth_tchannel <value>",'$MG:color:GREEN')
        logger.info(" > (default: True) [Used ONLY for tree-level output with madevent]")
        logger.info(" > set the width to zero for all T-channel propagator --no impact on complex-mass scheme mode")
        logger.info("auto_convert_model <value>",'$MG:color:GREEN')   
        logger.info(" > (default: False) If set on True any python2 UFO model will be automatically converted to pyton3 format")   
        logger.info("nlo_mixed_expansion <value>",'$MG:color:GREEN') 
        logger.info("deactivates mixed expansion support at NLO, goes back to MG5aMCv2 behavior")
        logger.info("acknowledged_v3.1_syntax <value>",'$MG:color:GREEN') 
        logger.info("if set to True allows to use syntax which have change meaning between 3.0 and 3.1 version")
          
#===============================================================================
# CheckValidForCmd
#===============================================================================
class CheckValidForCmd(cmd.CheckCmd):
    """ The Series of help routine for the MadGraphCmd"""

    class RWError(MadGraph5Error):
        """a class for read/write errors"""

    def check_add(self, args):
        """check the validity of line
        syntax: add process PROCESS | add model MODELNAME
        """

        if len(args) < 2:
            self.help_add()
            raise self.InvalidCmd('\"add\" requires at least two arguments')
        
        if args[0] not in  ['model', 'process']:
            raise self.InvalidCmd('\"add\" requires the argument \"process\" or \"model\"')    
    
        if args[0] == 'process':
            return self.check_generate(args)
    
        if args[0] == 'model':
            pass
            

    def check_define(self, args):
        """check the validity of line
        syntax: define multipart_name [ part_name_list ]
        """

        if len(args) < 2:
            self.help_define()
            raise self.InvalidCmd('\"define\" command requires at least two arguments')

        if args[1] == '=':
            del args[1]
            if len(args) < 2:
                self.help_define()
                raise self.InvalidCmd('\"define\" command requires at least one particles name after \"=\"')

        if '=' in args:
            self.help_define()
            raise self.InvalidCmd('\"define\" command requires symbols \"=\" at the second position')

        if not self._curr_model:
            logger.info('No model currently active. Try with the Standard Model')
            self.do_import('model sm')

        if self._curr_model['particles'].find_name(args[0]):
            raise self.InvalidCmd("label %s is a particle name in this model\n\
            Please retry with another name." % args[0])

    def check_display(self, args):
        """check the validity of line
        syntax: display XXXXX
        """

        if len(args) < 1:
            self.help_display()
            raise self.InvalidCmd('display requires an argument specifying what to display')
        if args[0] not in self._display_opts + ['model_list']:
            self.help_display()
            raise self.InvalidCmd('Invalid arguments for display command: %s' % args[0])

        if not self._curr_model:
            raise self.InvalidCmd("No model currently active, please import a model!")

# check that either _curr_amps or _fks_multi_proc exists
        if (args[0] in ['processes', 'diagrams'] and not self._curr_amps and not self._fks_multi_proc):
           raise self.InvalidCmd("No process generated, please generate a process!")
        if args[0] == 'checks' and not self._comparisons and not self._cms_checks:
            raise self.InvalidCmd("No check results to display.")

        if args[0] == 'variable' and len(args) !=2:
            raise self.InvalidCmd('variable need a variable name')


    def check_draw(self, args):
        """check the validity of line
        syntax: draw DIRPATH [option=value]
        """

        if len(args) < 1:
            args.append('/tmp')

        if not self._curr_amps:
            raise self.InvalidCmd("No process generated, please generate a process!")

        if not os.path.isdir(args[0]):
            raise self.InvalidCmd( "%s is not a valid directory for export file" % args[0])

    def check_check(self, args):
        """check the validity of args"""

        if  not self._curr_model:
            raise self.InvalidCmd("No model currently active, please import a model!")

        if self._model_v4_path:
            raise self.InvalidCmd(\
                "\"check\" not possible for v4 models")

        if len(args) < 2 and not args[0].lower().endswith('options'):
            self.help_check()
            raise self.InvalidCmd("\"check\" requires a process.")

        if args[0] not in self._check_opts and \
                                        not args[0].lower().endswith('options'):
            args.insert(0, 'full')

        param_card = None
        if args[0] not in ['stability','profile','timing'] and \
                                        len(args)>1 and os.path.isfile(args[1]):
            param_card = args.pop(1)

        if len(args)>1:
            if args[1] != "-reuse":
                args.insert(1, '-no_reuse')
        else:
            args.append('-no_reuse')

        if args[0] in ['timing'] and len(args)>2 and os.path.isfile(args[2]):
            param_card = args.pop(2)
        if args[0] in ['stability', 'profile'] and len(args)>1:
            # If the first argument after 'stability' is not the integer
            # specifying the desired statistics (i.e. number of points), then
            # we insert the default value 100
            try:
                int(args[2])
            except ValueError:
                args.insert(2, '100')

        if args[0] in ['stability', 'profile'] and os.path.isfile(args[3]):
            param_card = args.pop(3)
        if any([',' in elem for elem in args if not elem.startswith('--')]):
            raise self.InvalidCmd('Decay chains not allowed in check')
        
        user_options = {'--energy':'1000','--split_orders':'-1',
                   '--reduction':'1|3|5|6','--CTModeRun':'-1',
                   '--helicity':'-1','--seed':'-1','--collier_cache':'-1',
                   '--collier_req_acc':'auto',
                   '--collier_internal_stability_test':'False',
                   '--collier_mode':'1',
                   '--events': None,
                   '--skip_evt':0}  

        if args[0] in ['cms'] or args[0].lower()=='cmsoptions':
            # increase the default energy to 5000
            user_options['--energy']='5000'
            # The first argument gives the name of the coupling order in which
            # the cms expansion is carried, and the expression following the 
            # comma gives the relation of an external parameter with the
            # CMS expansions parameter called 'lambdaCMS'.
            parameters = ['aewm1->10.0/lambdaCMS','as->0.1*lambdaCMS']
            user_options['--cms']='QED&QCD,'+'&'.join(parameters)
            # Widths are assumed to scale linearly with lambdaCMS unless
            # --force_recompute_width='always' or 'first_time' is used.
            user_options['--recompute_width']='auto'
            # It can be negative so as to be offshell below the resonant mass
            user_options['--offshellness']='10.0'
            # Pick the lambdaCMS values for the test. Instead of a python list
            # we specify here (low,N) which means that do_check will automatically
            # pick lambda values up to the value low and with N values uniformly
            # spread in each interval [1.0e-i,1.0e-(i+1)].
            # Some points close to each other will be added at the end for the
            # stability test.
            user_options['--lambdaCMS']='(1.0e-6,5)'
            # Set the RNG seed, -1 is default (random).
            user_options['--seed']=666
            # The option below can help the user re-analyze existing pickled check
            user_options['--analyze']='None'
            # Decides whether to show plot or not during the analysis
            user_options['--show_plot']='True'
            # Decides what kind of report 
            user_options['--report']='concise'
            # 'secret' option to chose by which lambda power one should divide
            # the nwa-cms difference. Useful to set to 2 when doing the Born check
            # to see whether the NLO check will have sensitivity to the CMS
            # implementation
            user_options['--diff_lambda_power']='1'
            # Sets the range of lambda values to plot
            user_options['--lambda_plot_range']='[-1.0,-1.0]'
            # Sets a filter to apply at generation. See name of available 
            # filters in loop_diagram_generations.py, function user_filter 
            user_options['--loop_filter']='None'
            # Apply tweaks to the check like multiplying a certain width by a
            # certain parameters or changing the analytical continuation of the 
            # logarithms of the UV counterterms
            user_options['--tweak']='default()'
            # Give a name to the run for the files to be saved
            user_options['--name']='auto'
            # Select what resonances must be run
            user_options['--resonances']='1'
        
        for arg in args[:]:
            if arg.startswith('--') and '=' in arg:
                parsed = arg.split('=')
                key, value = parsed[0],'='.join(parsed[1:])
                if key not in user_options:
                    raise self.InvalidCmd("unknown option %s" % key)
                user_options[key] = value
                args.remove(arg)

        # If we are just re-analyzing saved data or displaying options then we 
        # shouldn't check the process format.
        if not (args[0]=='cms' and '--analyze' in user_options and \
                              user_options['--analyze']!='None') and not \
                                            args[0].lower().endswith('options'):
            
            self.check_process_format(" ".join(args[1:]))

        for option, value in user_options.items():
            args.append('%s=%s'%(option,value))

        return param_card

    def check_generate(self, args):
        """check the validity of args"""

        if not self._curr_model:
            logger.info("No model currently active, so we import the Standard Model")
            self.do_import('model sm')
        
        if args[-1].startswith('--optimize'):
            if args[2] != '>':
                raise self.InvalidCmd('optimize mode valid only for 1->N processes. (See model restriction for 2->N)')
            if '=' in args[-1]:
                path = args[-1].split('=',1)[1]
                if not os.path.exists(path) or \
                                self.detect_file_type(path) != 'param_card':
                    raise self.InvalidCmd('%s is not a valid param_card')
            else:
                path=None
            # Update the default value of the model here.
            if not isinstance(self._curr_model, model_reader.ModelReader):
                self._curr_model = model_reader.ModelReader(self._curr_model)
            self._curr_model.set_parameters_and_couplings(path)
            self.check_process_format(' '.join(args[1:-1]))
        else:
            self.check_process_format(' '.join(args[1:]))
    

    def check_process_format(self, process):
        """ check the validity of the string given to describe a format """

        #check balance of paranthesis
        if process.count('(') != process.count(')'):
            raise self.InvalidCmd('Invalid Format, no balance between open and close parenthesis')
        #remove parenthesis for fututre introspection
        process = process.replace('(',' ').replace(')',' ')

        # split following , (for decay chains)
        subprocesses = process.split(',')
        if len(subprocesses) > 1:
            for subprocess in subprocesses:
                self.check_process_format(subprocess)
            return

        # request that we have one or two > in the process
        nbsep = len(re.findall('>\D', process)) # not use process.count because of QCD^2>2
        if nbsep not in [1,2]:
            raise self.InvalidCmd(
               'wrong format for \"%s\" this part requires one or two symbols \'>\', %s found'
               % (process, nbsep))

        # we need at least one particles in each pieces
        particles_parts = re.split('>\D', process)
        for particles in particles_parts:
            if re.match(r'^\s*$', particles):
                raise self.InvalidCmd(
                '\"%s\" is a wrong process format. Please try again' % process)

        # '/' and '$' sould be used only after the process definition
        for particles in particles_parts[:-1]:
            if re.search('\D/', particles):
                raise self.InvalidCmd(
                'wrong process format: restriction should be place after the final states')
            if re.search('\D\$', particles):
                raise self.InvalidCmd(
                'wrong process format: restriction should be place after the final states')
                
        # '{}' should only be used for onshell particle (including initial/final state)
        # check first that polarization are not include between > >
        if nbsep == 2:
            if '{' in particles_parts[1]:
                raise self.InvalidCmd('Polarization restriction can not be used as required s-channel')
        split = re.split('\D[$|/]',particles_parts[-1],1)
        if len(split)==2:
            if '{' in split[1]:
                raise self.InvalidCmd('Polarization restriction can not be used in forbidding particles')
            
        if '[' in process and '{' in process:
            valid = False
            if 'noborn' in process or 'sqrvirt' in process:
                valid = True
            else:
                raise self.InvalidCmd('Polarization restriction can not be used for NLO processes')

            # below are the check when [QCD] will be valid for computation            
            order = process.split('[')[1].split(']')[0]
            if '=' in order:
                order = order.split('=')[1]
            if order.strip().lower() != 'qcd':
                raise self.InvalidCmd('Polarization restriction can not be used for generic NLO computations')


            for p in particles_parts[1].split():
                if '{' in p:
                    part = p.split('{')[0]
                else:
                    continue
                if self._curr_model:
                    p = self._curr_model.get_particle(part)
                    if not p:
                        if part in self._multiparticles:
                            for part2 in self._multiparticles[part]:
                                p = self._curr_model.get_particle(part2)
                                if p.get('color') != 1:
                                    raise self.InvalidCmd('Polarization restriction can not be used for color charged particles')
                        continue
                    if p.get('color') != 1:
                        raise self.InvalidCmd('Polarization restriction can not be used for color charged particles')
        


    def check_tutorial(self, args):
        """check the validity of the line"""
        if len(args) == 1:
            if not args[0] in self._tutorial_opts:
                self.help_tutorial()
                raise self.InvalidCmd('Invalid argument for tutorial')
        elif len(args) == 0:
            #this means mg5 tutorial
            args.append('MadGraph5')
        else:
            self.help_tutorial()
            raise self.InvalidCmd('Too many arguments for tutorial')



    def check_import(self, args):
        """check the validity of line"""
        
        modelname = False
        prefix = True
        if '-modelname' in args:
            args.remove('-modelname')
            modelname = True
        elif '--modelname' in args:
            args.remove('--modelname')
            modelname = True
            
        if '--noprefix' in args:
            args.remove('--noprefix')
            prefix = False  

        if args and args[0] == 'model' and '--last' in args:
            # finding last created directory
            args.remove('--last')
            last_change =  0
            to_search = [pjoin(MG5DIR,'models')]
            if 'PYTHONPATH' in os.environ:
                to_search += os.environ['PYTHONPATH'].split(':')
                to_search = [d for d in to_search if os.path.exists(d)]
            
            models = []
            for d in to_search:
                for p in misc.glob('*/particles.py', path=d ):
                    if p.endswith(('__REAL/particles.py','__COMPLEX/particles.py')):
                        continue
                    models.append(os.path.dirname(p))
                
            lastmodel = max(models, key=os.path.getmtime)
            logger.info('last model found is %s', lastmodel)
            args.insert(1, lastmodel)

        if not args:
            self.help_import()
            raise self.InvalidCmd('wrong \"import\" format')

        if len(args) >= 2 and args[0] not in self._import_formats:
            self.help_import()
            raise self.InvalidCmd('wrong \"import\" format')
        elif len(args) == 1:
            if args[0] in self._import_formats:
                if args[0] != "proc_v4":
                    self.help_import()
                    raise self.InvalidCmd('wrong \"import\" format')
                elif not self._export_dir:
                    self.help_import()
                    raise self.InvalidCmd('PATH is mandatory in the current context\n' + \
                                  'Did you forget to run the \"output\" command')
            # The type of the import is not given -> guess it
            format = self.find_import_type(args[0])
            logger.info('The import format was not given, so we guess it as %s' % format)
            args.insert(0, format)
            if self.history[-1].startswith('import'):
                self.history[-1] = 'import %s %s' % \
                                (format, ' '.join(self.history[-1].split()[1:]))

        if not prefix:
            args.append('--noprefix')

        if modelname:
            args.append('-modelname')



    def check_install(self, args):
        """check that the install command is valid"""
        

        install_options = {'options_for_HEPToolsInstaller':[],
                   'update_options':[]}
        hidden_prog = ['Delphes2', 'pythia-pgs','SysCalc']

        if len(args) < 1:
            self.help_install()
            raise self.InvalidCmd('install command require at least one argument')
        
        if len(args) > 1:
            for arg in args[1:]:
                try:
                    option, value = arg.split('=')
                except ValueError:
                    option = arg
                    value = None
                # Options related to the MadGraph installer can be treated here, i.e
                if args[0]=='update':
                    if value is None:
                        install_options['update_options'].append(option)
                    else:
                        install_options['update_options'].append('='.join([option,value]))                        
                else:
                    # Other options will be directly added to the call to HEPToolsInstallers
                    # in the advanced_install function
                    install_options['options_for_HEPToolsInstaller'].append(arg)
            # Now that the options have been treated keep only the target tool
            # to install as argument.   
            args = args[:1]

        if args[0] not in self._install_opts + hidden_prog + self._advanced_install_opts: 
            if not args[0].startswith('td'):
                self.help_install()
                raise self.InvalidCmd('Not recognize program %s ' % args[0])

        if args[0] in ["ExRootAnalysis", "Delphes", "Delphes2"]:
            if not misc.which('root'):
                raise self.InvalidCmd(
'''In order to install ExRootAnalysis, you need to install Root on your computer first.
please follow information on http://root.cern.ch/drupal/content/downloading-root''')
            if 'ROOTSYS' not in os.environ:
                raise self.InvalidCmd(
'''The environment variable ROOTSYS is not configured.
You can set it by adding the following lines in your .bashrc [.bash_profile for mac]:
export ROOTSYS=%s
export PATH=$PATH:$ROOTSYS/bin
export LD_LIBRARY_PATH=$LD_LIBRARY_PATH:$ROOTSYS/lib
export DYLD_LIBRARY_PATH=$DYLD_LIBRARY_PATH:$ROOTSYS/lib
This will take effect only in a NEW terminal
''' % os.path.realpath(pjoin(misc.which('root'), \
                                               os.path.pardir, os.path.pardir)))

        return install_options

    def check_launch(self, args, options):
        """check the validity of the line"""
        # modify args in order to be MODE DIR
        # mode being either standalone or madevent
        if not( 0 <= int(options.cluster) <= 2):
            return self.InvalidCmd( 'cluster mode should be between 0 and 2')

        if not args:
            if self._done_export:
                mode = self.find_output_type(self._done_export[0])
                if (self._done_export[1] == 'plugin' and mode in self._export_formats):
                    args.append(mode)
                    args.append(self._done_export[0])
                elif self._done_export[1].startswith(mode):
                    args.append(self._done_export[1])
                    args.append(self._done_export[0])
                else:
                    raise self.InvalidCmd('%s not valid directory for launch' % self._done_export[0])
                return
            else:
                logger.warning('output command missing, run it automatically (with default argument)')
                self.do_output('')
                logger.warning('output done: running launch')
                return self.check_launch(args, options)

        if len(args) != 1:
            self.help_launch()
            return self.InvalidCmd( 'Invalid Syntax: Too many argument')

        # search for a valid path
        if os.path.isdir(args[0]):
            path = os.path.realpath(args[0])
        elif os.path.isdir(pjoin(MG5DIR,args[0])):
            path = pjoin(MG5DIR,args[0])
        elif  MG4DIR and os.path.isdir(pjoin(MG4DIR,args[0])):
            path = pjoin(MG4DIR,args[0])
        else:
            raise self.InvalidCmd('%s is not a valid directory' % args[0])

        mode = self.find_output_type(path)

        args[0] = mode
        args.append(path)
        # inform where we are for future command
        self._done_export = [path, mode]


    def find_import_type(self, path):
        """ identify the import type of a given path
        valid output: model/model_v4/proc_v4/command"""

        possibility = [pjoin(MG5DIR,'models',path), \
                     pjoin(MG5DIR,'models',path+'_v4'), path]
        if '-' in path:
            name = path.rsplit('-',1)[0]
            possibility = [pjoin(MG5DIR,'models',name), name] + possibility
        # Check if they are a valid directory
        for name in possibility:
            if os.path.isdir(name):
                if os.path.exists(pjoin(name,'particles.py')):
                    return 'model'
                elif os.path.exists(pjoin(name,'particles.dat')):
                    return 'model_v4'

        # Not valid directory so maybe a file
        if os.path.isfile(path):
            text = open(path).read()
            pat = re.compile('(Begin process|<MGVERSION>)', re.I)
            matches = pat.findall(text)
            if not matches:
                return 'command'
            elif len(matches) > 1:
                return 'banner'
            elif matches[0].lower() == 'begin process':
                return 'proc_v4'
            else:
                return 'banner'
        else:
            return 'proc_v4'




    def find_output_type(self, path):
        """ identify the type of output of a given directory:
        valid output: madevent/standalone/standalone_cpp"""

        card_path = pjoin(path,'Cards')
        bin_path = pjoin(path,'bin')
        src_path = pjoin(path,'src')
        include_path = pjoin(path,'include')
        subproc_path = pjoin(path,'SubProcesses')
        mw_path = pjoin(path,'Source','MadWeight')

        if os.path.isfile(pjoin(include_path, 'Pythia.h')) or \
            os.path.isfile(pjoin(include_path, 'Pythia8', 'Pythia.h')):
            return 'pythia8'
        elif not os.path.isdir(os.path.join(path, 'SubProcesses')):
            raise self.InvalidCmd('%s : Not a valid directory' % path)

        if os.path.isdir(src_path):
            return 'standalone_cpp'
        elif os.path.isdir(mw_path):
            return 'madweight'
        elif os.path.isfile(pjoin(bin_path,'madevent')):
            return 'madevent'
        elif os.path.isfile(pjoin(bin_path,'aMCatNLO')):
            return 'aMC@NLO'
        elif os.path.isdir(card_path):
            return 'standalone'

        raise self.InvalidCmd('%s : Not a valid directory' % path)

    def check_load(self, args):
        """ check the validity of the line"""

        if len(args) != 2 or args[0] not in self._save_opts:
            self.help_load()
            raise self.InvalidCmd('wrong \"load\" format')

    def check_customize_model(self, args):
        """check the validity of the line"""

        # Check argument validity
        if len(args) >1 :
            self.help_customize_model()
            raise self.InvalidCmd('No argument expected for this command')

        if len(args):
            if not args[0].startswith('--save='):
                self.help_customize_model()
                raise self.InvalidCmd('Wrong argument for this command')
            if '-' in args[0][6:]:
                raise self.InvalidCmd('The name given in save options can\'t contain \'-\' symbol.')

        if self._model_v4_path:
            raise self.InvalidCmd('Restriction of Model is not supported by v4 model.')


    def check_save(self, args):
        """ check the validity of the line"""

        if len(args) == 0:
            args.append('options')

        if args[0] not in self._save_opts and args[0] != 'global':
            self.help_save()
            raise self.InvalidCmd('wrong \"save\" format')
        elif args[0] == 'global':
            args.insert(0, 'options')

        if args[0] != 'options' and len(args) != 2:
            self.help_save()
            raise self.InvalidCmd('wrong \"save\" format')
        elif args[0] != 'options' and len(args) == 2:
            basename = os.path.dirname(args[1])
            if not os.path.exists(basename):
                raise self.InvalidCmd('%s is not a valid path, please retry' % \
                                                                        args[1])

        if args[0] == 'options':
            has_path = None
            for arg in args[1:]:
                if arg in ['--auto', '--all'] or arg in self.options:
                    continue
                elif arg.startswith('--'):
                    raise self.InvalidCmd('unknow command for \'save options\'')
                elif arg == 'global':
                    if 'HOME' in os.environ:
                        args.remove('global')
                        args.insert(1,pjoin(os.environ['HOME'],'.mg5','mg5_configuration.txt'))
                        has_path = True
                else:
                    basename = os.path.dirname(arg)
                    if not os.path.exists(basename):
                        raise self.InvalidCmd('%s is not a valid path, please retry' % \
                                                                        arg)
                    elif has_path:
                        raise self.InvalidCmd('only one path is allowed')
                    else:
                        args.remove(arg)
                        args.insert(1, arg)
                        has_path = True
            if not has_path:
                args.insert(1, pjoin(MG5DIR,'input','mg5_configuration.txt'))


    def check_set(self, args, log=True):
        """ check the validity of the line"""

        if len(args) == 1 and args[0] in ['complex_mass_scheme',\
                                          'loop_optimized_output',\
                                          'loop_color_flows',\
                                          'include_lepton_initiated_processes',\
                                          'low_mem_multicore_nlo_generation']:
            args.append('True')

        if len(args) > 2 and '=' == args[1]:
            args.pop(1)

        if len(args) < 2:
            self.help_set()
            raise self.InvalidCmd('set needs an option and an argument')

        if args[1] == 'default':
            if args[0] in self.options_configuration:
                default = self.options_configuration[args[0]]
            elif args[0] in self.options_madgraph:
                default = self.options_madgraph[args[0]]
            elif args[0] in self.options_madevent:
                default = self.options_madevent[args[0]]
            else:
                raise self.InvalidCmd('%s doesn\'t have a valid default value' % args[0])
            if log:
                logger.info('Pass parameter %s to it\'s default value: %s' %
                                                             (args[0], default))
            args[1] = str(default)

        if args[0] not in self._set_options:
            if not args[0] in self.options and not args[0] in self.options:
                self.help_set()
                raise self.InvalidCmd('Possible options for set are %s' % \
                                  self._set_options)

        if args[0] in ['group_subprocesses']:
            if args[1].lower() not in ['false', 'true', 'auto']:
                raise self.InvalidCmd('%s needs argument False, True or Auto, got %s' % \
                                      (args[0], args[1]))
        if args[0] in ['ignore_six_quark_processes']:
            if args[1] not in list(self._multiparticles.keys()) and args[1].lower() != 'false':
                raise self.InvalidCmd('ignore_six_quark_processes needs ' + \
                                      'a multiparticle name as argument')

        if args[0] in ['stdout_level']:
            if args[1] not in ['DEBUG','INFO','WARNING','ERROR','CRITICAL'] and \
                                                          not args[1].isdigit():
                raise self.InvalidCmd('output_level needs ' + \
                                      'a valid level')

        if args[0] in ['timeout', 'max_npoint_for_channel', 'max_t_for_channel']:
            if not args[1].isdigit():
                raise self.InvalidCmd('%s values should be a integer' % args[0])
            
        if args[0] in ['loop_optimized_output', 'loop_color_flows', 'low_mem_multicore_nlo_generation', 'nlo_mixed_expansion']:
            try:
                args[1] = banner_module.ConfigFile.format_variable(args[1], bool, args[0])
            except Exception:
                raise self.InvalidCmd('%s needs argument True or False'%args[0])

        if args[0] in ['low_mem_multicore_nlo_generation']:
            if args[1]:
                if sys.version_info[0] == 2:
                    if  sys.version_info[1] == 6:
                        raise Exception('python2.6 does not support such functionalities please use python2.7')
                #else:
                #    raise Exception('python3.x does not support such functionalities please use python2.7')
        



        if args[0] in ['gauge']:
            if args[1] not in ['unitary','Feynman', 'axial']:
                raise self.InvalidCmd('gauge needs argument unitary, axial or Feynman.')

        if args[0] in ['timeout']:
            if not args[1].isdigit():
                raise self.InvalidCmd('timeout values should be a integer')

        if args[0] in ['OLP']:
            if args[1] not in MadGraphCmd._OLP_supported:
                raise self.InvalidCmd('OLP value should be one of %s'\
                                               %str(MadGraphCmd._OLP_supported))

        if args[0].lower() in ['ewscheme']:
            if not self._curr_model:
                raise self.InvalidCmd("ewscheme acts on the current model please load one first.")
            if args[1] not in ['external', 'MZ_MW_alpha']:
                raise self.InvalidCmd('Only valid ewscheme are "external" and "MZ_MW_alpha". To restore default, please re-import the model.')

        if args[0] in ['output_dependencies']:
            if args[1] not in MadGraphCmd._output_dependencies_supported:
                raise self.InvalidCmd('output_dependencies value should be one of %s'\
                               %str(MadGraphCmd._output_dependencies_supported))

    def check_open(self, args):
        """ check the validity of the line """

        if len(args) != 1:
            self.help_open()
            raise self.InvalidCmd('OPEN command requires exactly one argument')

        if args[0].startswith('./'):
            if not os.path.isfile(args[0]):
                raise self.InvalidCmd('%s: not such file' % args[0])
            return True

        # if special : create the path.
        if not self._done_export:
            if not os.path.isfile(args[0]):
                self.help_open()
                raise self.InvalidCmd('No command \"output\" or \"launch\" used. Impossible to associate this name to a file')
            else:
                return True

        path = self._done_export[0]
        if os.path.isfile(pjoin(path,args[0])):
            args[0] = pjoin(path,args[0])
        elif os.path.isfile(pjoin(path,'Cards',args[0])):
            args[0] = pjoin(path,'Cards',args[0])
        elif os.path.isfile(pjoin(path,'HTML',args[0])):
            args[0] = pjoin(path,'HTML',args[0])
        # special for card with _default define: copy the default and open it
        elif '_card.dat' in args[0]:
            name = args[0].replace('_card.dat','_card_default.dat')
            if os.path.isfile(pjoin(path,'Cards', name)):
                files.cp(path + '/Cards/' + name, path + '/Cards/'+ args[0])
                args[0] = pjoin(path,'Cards', args[0])
            else:
                raise self.InvalidCmd('No default path for this file')
        elif not os.path.isfile(args[0]):
            raise self.InvalidCmd('No default path for this file')


    def check_output(self, args, default='madevent'):
        """ check the validity of the line"""

        if args and args[0] in self._export_formats:
            self._export_format = args.pop(0)
        elif args:
            # check for PLUGIN format
            output_cls = misc.from_plugin_import(self.plugin_path, 'new_output',
                                                 args[0], warning=True, 
                                                 info='Output will be done with PLUGIN: %(plug)s')
            if output_cls:
                self._export_format = 'plugin'
                self._export_plugin = output_cls
                args.pop(0)
            else:
                self._export_format = default
        else:
            self._export_format = default

        if not self._curr_model:
            text = 'No model found. Please import a model first and then retry.'
            raise self.InvalidCmd(text)

        if self._model_v4_path and \
               (self._export_format not in self._v4_export_formats):
            text = " The Model imported (MG4 format) does not contain enough\n "
            text += " information for this type of output. In order to create\n"
            text += " output for " + args[0] + ", you have to use a UFO model.\n"
            text += " Those model can be imported with MG5> import model NAME."
            logger.warning(text)
            raise self.InvalidCmd('')

        if self._export_format == 'aloha':
            return


        if not self._curr_amps:
            text = 'No processes generated. Please generate a process first.'
            raise self.InvalidCmd(text)

        if args and args[0][0] != '-':
            # This is a path
            path = args.pop(0)
            forbiden_chars = ['>','<',';','&']
            for char in forbiden_chars:
                if char in path:
                    raise self.InvalidCmd('%s is not allowed in the output path' % char)
            # Check for special directory treatment
            if path == 'auto' and self._export_format in \
                     ['madevent', 'standalone', 'standalone_cpp', 'matchbox_cpp', 'madweight',
                      'matchbox', 'plugin']:
                self.get_default_path()
                if '-noclean' not in args and os.path.exists(self._export_dir):
                    args.append('-noclean')
            elif path != 'auto':
                if path in ['HELAS', 'tests', 'MadSpin', 'madgraph', 'mg5decay', 'vendor']:
                    if os.getcwd() == MG5DIR:
                        raise self.InvalidCmd("This name correspond to a buildin MG5 directory. Please choose another name")
                self._export_dir = path
            elif path == 'auto':
                if self.options['pythia8_path']:
                    self._export_dir = self.options['pythia8_path']
                else:
                    self._export_dir = '.'
        else:
            if self._export_format != 'pythia8':
                # No valid path
                self.get_default_path()
                if '-noclean' not in args and os.path.exists(self._export_dir):
                    args.append('-noclean')
                    
            else:
                if self.options['pythia8_path']:
                    self._export_dir = self.options['pythia8_path']
                else:
                    self._export_dir = '.'

        self._export_dir = os.path.realpath(self._export_dir)


    def check_compute_widths(self, args):
        """ check and format calculate decay width:
        Expected format: NAME [other names] [--options]
        # fill the options if not present.
        # NAME can be either (anti-)particle name, multiparticle, pid
        """

        if len(args)<1:
            self.help_compute_widths()
            raise self.InvalidCmd('''compute_widths requires at least the name of one particle.
            If you want to compute the width of all particles, type \'compute_widths all\'''')

        particles = set()
        options = {'path':None, 'output':None,
                   'min_br':None, 'body_decay':4.0025, 'precision_channel':0.01,
                   'nlo':False}
        # check that the firsts argument is valid
        
        for i,arg in enumerate(args):
            if arg.startswith('--'):
                if arg.startswith('--nlo'):
                    options['nlo'] =True  
                    continue
                elif not '=' in arg:
                    raise self.InvalidCmd('Options required an equal (and then the value)')
                arg, value = arg.split('=',1)
                if arg[2:] not in options:
                    raise self.InvalidCmd('%s not valid options' % arg)
                options[arg[2:]] = value
                continue
            # check for pid
            if arg.isdigit():
                p = self._curr_model.get_particle(int(arg))
                if not p:
                    raise self.InvalidCmd('Model doesn\'t have pid %s for any particle' % arg)
                particles.add(abs(int(arg)))
            elif arg in self._multiparticles:
                particles.update([abs(id) for id in self._multiparticles[args[0]]])
            else:
                if not self._curr_model['case_sensitive']:
                    arg = arg.lower()                
                for p in self._curr_model['particles']:
                    if p['name'] == arg or p['antiname'] == arg:
                        particles.add(abs(p.get_pdg_code()))
                        break
                else:
                    if arg == 'all':
                        #sometimes the multiparticle all is not define
                        particles.update([abs(p.get_pdg_code())
                                        for p in self._curr_model['particles']])
                    else:
                        raise self.InvalidCmd('%s invalid particle name' % arg)

        if options['path'] and not os.path.isfile(options['path']):

            if os.path.exists(pjoin(MG5DIR, options['path'])):
                options['path'] = pjoin(MG5DIR, options['path'])
            elif self._model_v4_path and  os.path.exists(pjoin(self._model_v4_path, options['path'])):
                options['path'] = pjoin(self._curr_model_v4_path, options['path'])
            elif os.path.exists(pjoin(self._curr_model.path, options['path'])):
                options['path'] = pjoin(self._curr_model.path, options['path'])

            if os.path.isdir(options['path']) and os.path.isfile(pjoin(options['path'], 'param_card.dat')):
                options['path'] = pjoin(options['path'], 'param_card.dat')
            elif not os.path.isfile(options['path']):
                raise self.InvalidCmd('%s is not a valid path' % args[2])
            # check that the path is indeed a param_card:
            if madevent_interface.MadEventCmd.detect_card_type(options['path']) != 'param_card.dat':
                raise self.InvalidCmd('%s should be a path to a param_card' % options['path'])

        if not options['path']:
            param_card_text = self._curr_model.write_param_card()
            if not options['output']:
                dirpath = self._curr_model.get('modelpath')
                options['path'] = pjoin(dirpath, 'param_card.dat')
            else:
                options['path'] = options['output']
            ff = open(options['path'],'w')
            ff.write(param_card_text)
            ff.close()
        if not options['output']:
            options['output'] = options['path']

        if not options['min_br']:
            options['min_br'] = (float(options['body_decay']) % 1) / 5
        return particles, options


    check_decay_diagram = check_compute_widths

    def get_default_path(self):
        """Set self._export_dir to the default (\'auto\') path"""

        if self._export_format in ['madevent', 'standalone']:
            # Detect if this script is launched from a valid copy of the Template,
            # if so store this position as standard output directory
            if 'TemplateVersion.txt' in os.listdir('.'):
                #Check for ./
                self._export_dir = os.path.realpath('.')
                return
            elif 'TemplateVersion.txt' in os.listdir('..'):
                #Check for ../
                self._export_dir = os.path.realpath('..')
                return
            elif self.stdin != sys.stdin:
                #Check for position defined by the input files
                input_path = os.path.realpath(self.stdin.name).split(os.path.sep)
                print("Not standard stdin, use input path")
                if input_path[-2] == 'Cards':
                    self._export_dir = os.path.sep.join(input_path[:-2])
                    if 'TemplateVersion.txt' in self._export_dir:
                        return


        if self._export_format == 'NLO':
            name_dir = lambda i: 'PROCNLO_%s_%s' % \
                                    (self._curr_model['name'], i)
            auto_path = lambda i: pjoin(self.writing_dir,
                                               name_dir(i))
        elif self._export_format.startswith('madevent'):
            name_dir = lambda i: 'PROC_%s_%s' % \
                                    (self._curr_model['name'], i)
            auto_path = lambda i: pjoin(self.writing_dir,
                                               name_dir(i))
        elif self._export_format.startswith('standalone'):
            name_dir = lambda i: 'PROC_SA_%s_%s' % \
                                    (self._curr_model['name'], i)
            auto_path = lambda i: pjoin(self.writing_dir,
                                               name_dir(i))                
        elif self._export_format == 'madweight':
            name_dir = lambda i: 'PROC_MW_%s_%s' % \
                                    (self._curr_model['name'], i)
            auto_path = lambda i: pjoin(self.writing_dir,
                                               name_dir(i))
        elif self._export_format == 'standalone_cpp':
            name_dir = lambda i: 'PROC_SA_CPP_%s_%s' % \
                                    (self._curr_model['name'], i)
            auto_path = lambda i: pjoin(self.writing_dir,
                                               name_dir(i))
        elif self._export_format in ['matchbox_cpp', 'matchbox']:
            name_dir = lambda i: 'PROC_MATCHBOX_%s_%s' % \
                                    (self._curr_model['name'], i)
            auto_path = lambda i: pjoin(self.writing_dir,
                                               name_dir(i))
        elif self._export_format in ['plugin']:
            name_dir = lambda i: 'PROC_PLUGIN_%s_%s' % \
                                    (self._curr_model['name'], i)
            auto_path = lambda i: pjoin(self.writing_dir,
                                               name_dir(i))
        elif self._export_format == 'pythia8':
            if self.options['pythia8_path']:
                self._export_dir = self.options['pythia8_path']
            else:
                self._export_dir = '.'
            return
        else:
            self._export_dir = '.'
            return
        for i in range(500):
            if os.path.isdir(auto_path(i)):
                continue
            else:
                self._export_dir = auto_path(i)
                break
        if not self._export_dir:
            raise self.InvalidCmd('Can\'t use auto path,' + \
                                  'more than 500 dirs already')


#===============================================================================
# CheckValidForCmdWeb
#===============================================================================
class CheckValidForCmdWeb(CheckValidForCmd):
    """ Check the validity of input line for web entry
    (no explicit path authorized)"""

    class WebRestriction(MadGraph5Error):
        """class for WebRestriction"""

    def check_draw(self, args):
        """check the validity of line
        syntax: draw FILEPATH [option=value]
        """
        raise self.WebRestriction('direct call to draw is forbidden on the web')

    def check_display(self, args):
        """ check the validity of line in web mode """

        if args[0] == 'mg5_variable':
            raise self.WebRestriction('Display internal variable is forbidden on the web')

        CheckValidForCmd.check_history(self, args)

    def check_check(self, args):
        """ Not authorize for the Web"""

        raise self.WebRestriction('Check call is forbidden on the web')

    def check_history(self, args):
        """check the validity of line
        No Path authorize for the Web"""

        CheckValidForCmd.check_history(self, args)

        if len(args) == 2 and args[1] not in ['.', 'clean']:
            raise self.WebRestriction('Path can\'t be specify on the web.')


    def check_import(self, args):
        """check the validity of line
        No Path authorize for the Web"""

        if not args:
            raise self.WebRestriction('import requires at least one option')

        if args[0] not in self._import_formats:
            args[:] = ['command', './proc_card_mg5.dat']
        elif args[0] == 'proc_v4':
            args[:] = [args[0], './proc_card.dat']
        elif args[0] == 'command':
            args[:] = [args[0], './proc_card_mg5.dat']

        CheckValidForCmd.check_import(self, args)

    def check_install(self, args):
        """ No possibility to install new software on the web """
        if args == ['update','--mode=mg5_start']:
            return

        raise self.WebRestriction('Impossible to install program on the cluster')

    def check_load(self, args):
        """ check the validity of the line
        No Path authorize for the Web"""

        CheckValidForCmd.check_load(self, args)

        if len(args) == 2:
            if args[0] != 'model':
                raise self.WebRestriction('only model can be loaded online')
            if 'model.pkl' not in args[1]:
                raise self.WebRestriction('not valid pkl file: wrong name')
            if not os.path.realpath(args[1]).startswith(pjoin(MG4DIR, \
                                                                    'Models')):
                raise self.WebRestriction('Wrong path to load model')

    def check_save(self, args):
        """ not authorize on web"""
        raise self.WebRestriction('\"save\" command not authorize online')

    def check_open(self, args):
        """ not authorize on web"""
        raise self.WebRestriction('\"open\" command not authorize online')

    def check_output(self, args, default='madevent'):
        """ check the validity of the line"""

        # first pass to the default
        CheckValidForCmd.check_output(self, args, default=default)
        args[:] = ['.', '-f']

        self._export_dir = os.path.realpath(os.getcwd())
        # Check that we output madevent
        if 'madevent' != self._export_format:
                raise self.WebRestriction('only available output format is madevent (at current stage)')

#===============================================================================
# CompleteForCmd
#===============================================================================
class CompleteForCmd(cmd.CompleteCmd):
    """ The Series of help routine for the MadGraphCmd"""


    def nlo_completion(self,args,text,line,allowed_loop_mode=None):
        """ complete the nlo settings within square brackets. It uses the
         allowed_loop_mode for the proposed mode if specified, otherwise, it
         uses self._nlo_modes_for_completion"""

        # We are now editing the loop related options
        # Automatically allow for QCD perturbation if in the sm because the
        # loop_sm would then automatically be loaded
        nlo_modes = allowed_loop_mode if not allowed_loop_mode is None else \
                                                  self._nlo_modes_for_completion
        if isinstance(self._curr_model,loop_base_objects.LoopModel):
            pert_couplings_allowed = ['all']+self._curr_model['perturbation_couplings']
        else:
            pert_couplings_allowed = []
        if self._curr_model.get('name').startswith('sm'):
            pert_couplings_allowed = pert_couplings_allowed + ['QCD']
        # Find wether the loop mode is already set or not
        loop_specs = line[line.index('[')+1:]
        try:
            loop_orders = loop_specs[loop_specs.index('=')+1:]
        except ValueError:
            loop_orders = loop_specs
        possibilities = []
        possible_orders = [order for order in pert_couplings_allowed if \
                                                  order not in loop_orders]

        # Simplify obvious loop completion
        single_completion = ''
        if len(nlo_modes)==1:
                single_completion = '%s= '%nlo_modes[0]
                if len(possible_orders)==1:
                    single_completion = single_completion + possible_orders[0] + ' ] '
        # Automatically add a space if not present after [ or =
        if text.endswith('['):
            if single_completion != '':
                return self.list_completion(text, ['[ '+single_completion])
            else:
                return self.list_completion(text,['[ '])

        if text.endswith('='):
            return self.list_completion(text,[' '])

        if args[-1]=='[':
            possibilities = possibilities + ['%s= '%mode for mode in nlo_modes]
            if single_completion != '':
                return self.list_completion(text, [single_completion])
            else:
                if len(possible_orders)==1:
                    return self.list_completion(text, [poss+' %s ] '%\
                              possible_orders[0] for poss in possibilities])
                return self.list_completion(text, possibilities)

        if len(possible_orders)==1:
            possibilities.append(possible_orders[0]+' ] ')
        else:
            possibilities.extend(possible_orders)
        if any([(order in loop_orders) for order in pert_couplings_allowed]):
            possibilities.append(']')
        return self.list_completion(text, possibilities)

    def model_completion(self, text, process, line, categories = True, \
                                                      allowed_loop_mode = None,
                                                      formatting=True):
        """ complete the line with model information. If categories is True,
        it will use completion with categories. If allowed_loop_mode is
        specified, it will only complete with these loop modes."""

        # First check if we are within squared brackets so that specific
        # input for NLO settings must be completed
        args = self.split_arg(process)
        if len(args) > 2 and '>' in line and '[' in line and not ']' in line:
            return self.nlo_completion(args,text,line, allowed_loop_mode = \
                                                              allowed_loop_mode)

        while ',' in process:
            process = process[process.index(',')+1:]
        args = self.split_arg(process)
        couplings = []

        # Do no complete the @ for the process number.
        if len(args) > 1 and args[-1]=='@':
            return

        # Automatically allow for QCD perturbation if in the sm because the
        # loop_sm would then automatically be loaded
        if isinstance(self._curr_model,loop_base_objects.LoopModel):
            pert_couplings_allowed = ['all'] + self._curr_model['perturbation_couplings']
        else:
            pert_couplings_allowed = []
        if self._curr_model.get('name').startswith('sm'):
            pert_couplings_allowed = pert_couplings_allowed + ['QCD']

        # Remove possible identical names
        particles = list(set(self._particle_names + list(self._multiparticles.keys())))
        n_part_entered = len([1 for a in args if a in particles])

        # Force '>' if two initial particles.
        if n_part_entered == 2 and args[-1] != '>':
                return self.list_completion(text, '>')

        # Add non-particle names
        syntax = []
        couplings = []
        if len(args) > 0 and args[-1] != '>' and n_part_entered > 0:
            syntax.append('>')
        if '>' in args and args.index('>') < len(args) - 1:
            couplings.extend(sum([[c+"<=", c+"==", c+">",c+'^2<=',c+'^2==',c+'^2>' ] for c in \
                                              self._couplings+['WEIGHTED']],[]))
            syntax.extend(['@','$','/','>',','])
            if '[' not in line and ',' not in line and len(pert_couplings_allowed)>0:
                syntax.append('[')
            
        # If information for the virtuals has been specified already, do not
        # propose syntax or particles input anymore
        if '[' in line:
            syntax = []
            particles = []
            # But still allow for defining the process id
            couplings.append('@')

        if not categories:
            # The direct completion (might be needed for some completion using
            # this function but adding some other completions (like in check)).
            # For those, it looks ok in the categorie mode on my mac, but if
            # someone sees wierd result on Linux systems, then use the
            # default completion for these features.
            return self.list_completion(text, particles+syntax+couplings)
        else:
            # A more elaborate one with categories
            poss_particles = self.list_completion(text, particles)
            poss_syntax = self.list_completion(text, syntax)
            poss_couplings = self.list_completion(text, couplings)
            possibilities = {}
            if poss_particles != []: possibilities['Particles']=poss_particles
            if poss_syntax != []: possibilities['Syntax']=poss_syntax
            if poss_couplings != []: possibilities['Coupling orders']=poss_couplings
            if len(list(possibilities.keys()))==1:
                return self.list_completion(text, list(possibilities.values())[0])
            else:
                return self.deal_multiple_categories(possibilities, formatting)

    def complete_generate(self, text, line, begidx, endidx, formatting=True):
        "Complete the generate command"

        # Return list of particle names and multiparticle names, as well as
        # coupling orders and allowed symbols
        args = self.split_arg(line[0:begidx])

        valid_sqso_operators=['==','<=','>']

        if any(line.endswith('^2 %s '%op) for op in valid_sqso_operators):
            return
        if args[-1].endswith('^2'):
            return self.list_completion(text,valid_sqso_operators)
        match_op = [o for o in valid_sqso_operators if o.startswith(args[-1])]            
        if len(args)>2 and args[-2].endswith('^2') and len(match_op)>0:
            if args[-1] in valid_sqso_operators:
                return self.list_completion(text,' ')
            if len(match_op)==1:
                return self.list_completion(text,[match_op[0][len(args[-1]):]])
            else:
                return self.list_completion(text,match_op)
        if len(args) > 2 and args[-1] == '@' or ( args[-1].endswith('=') and \
                            (not '[' in line or ('[' in line and ']' in line))):
            return

        try:
            return self.model_completion(text, ' '.join(args[1:]),line, formatting)
        except Exception as error:
            print(error)

        #if len(args) > 1 and args[-1] != '>':
        #    couplings = ['>']
        #if '>' in args and args.index('>') < len(args) - 1:
        #    couplings = [c + "=" for c in self._couplings] + ['@','$','/','>']
        #return self.list_completion(text, self._particle_names + \
        #                            self._multiparticles.keys() + couplings)

    def complete_convert(self, text, line, begidx, endidx,formatting=True):
        "Complete the compute_widths command"

        args = self.split_arg(line[0:begidx])
        
        # Format
        if len(args) == 1:
            return self.list_completion(text, ['model'])
        elif line[begidx-1] == os.path.sep:
            current_dir = pjoin(*[a for a in args if a.endswith(os.path.sep)])
            return self.path_completion(text, current_dir)
        else:
            return self.path_completion(text)
        

    def complete_compute_widths(self, text, line, begidx, endidx,formatting=True):
        "Complete the compute_widths command"

        args = self.split_arg(line[0:begidx])

        if args[-1] in  ['--path=', '--output=']:
            completion = {'path': self.path_completion(text)}
        elif line[begidx-1] == os.path.sep:
            current_dir = pjoin(*[a for a in args if a.endswith(os.path.sep)])
            if current_dir.startswith('--path='):
                current_dir = current_dir[7:]
            if current_dir.startswith('--output='):
                current_dir = current_dir[9:]
            completion = {'path': self.path_completion(text, current_dir)}
        else:
            completion = {}
            completion['options'] = self.list_completion(text,
                            ['--path=', '--output=', '--min_br=0.\$',
                             '--precision_channel=0.\$', '--body_decay=', '--nlo'])
            completion['particles'] = self.model_completion(text, '', line)

        return self.deal_multiple_categories(completion,formatting)

    complete_decay_diagram = complete_compute_widths

    def complete_add(self, text, line, begidx, endidx, formatting):
        "Complete the add command"

        args = self.split_arg(line[0:begidx])

        # Format
        if len(args) == 1:
            return self.list_completion(text, self._add_opts)

        if args[1] == 'process':
            return self.complete_generate(text, " ".join(args[1:]), begidx, endidx)
        
        elif args[1] == 'model':
            completion_categories = self.complete_import(text, line, begidx, endidx, 
                                                         allow_restrict=False, formatting=False)
            completion_categories['options'] = self.list_completion(text,['--modelname=','--recreate'])
            return self.deal_multiple_categories(completion_categories, formatting) 
            
    def complete_customize_model(self, text, line, begidx, endidx):
        "Complete the customize_model command"

        args = self.split_arg(line[0:begidx])

        # Format
        if len(args) == 1:
            return self.list_completion(text, ['--save='])


    def complete_check(self, text, line, begidx, endidx, formatting=True):
        "Complete the check command"

        out = {}
        args = self.split_arg(line[0:begidx])

        # Format
        if len(args) == 1:
            return self.list_completion(text, self._check_opts)


        cms_check_mode = len(args) >= 2 and args[1]=='cms'

        cms_options = ['--name=','--tweak=','--seed=','--offshellness=',
          '--lambdaCMS=','--show_plot=','--report=','--lambda_plot_range=','--recompute_width=',
          '--CTModeRun=','--helicity=','--reduction=','--cms=','--diff_lambda_power=',
          '--loop_filter=','--resonances=']

        options = ['--energy=']
        if cms_options:
            options.extend(cms_options)

        # Directory continuation
        if args[-1].endswith(os.path.sep):
            return self.path_completion(text, pjoin(*[a for a in args \
                                                    if a.endswith(os.path.sep)]))
        # autocompletion for particles/couplings
        model_comp = self.model_completion(text, ' '.join(args[2:]),line,
                                  categories = True, allowed_loop_mode=['virt'])

        model_comp_and_path = self.deal_multiple_categories(\
          {'Process completion': self.model_completion(text, ' '.join(args[2:]),
          line, categories = False, allowed_loop_mode=['virt']),
          'Param_card.dat path completion:':self.path_completion(text),
          'options': self.list_completion(text,options)}, formatting)

        #Special rules for check cms completion
        if cms_check_mode:
            # A couple of useful value completions
            if line[-1]!=' ' and line[-2]!='\\' and not '--' in line[begidx:endidx] \
                              and args[-1].startswith('--') and '=' in args[-1]:
                examples = {
                  '--tweak=':
['default','alltweaks',"['default','allwidths->1.1*all_withds&seed333(Increased_widths_and_seed_333)','logp->logm&logm->logp(inverted_logs)']"],
                  '--lambdaCMS=':
['(1.0e-2,5)',"[float('1.0e-%d'%exp)\\ for\\ exp\\ in\\ range(8)]","[1.0,0.5,0.001]"],
                  '--lambda_plot_range=':
[' [1e-05,1e-02]','[0.01,1.0]'],
                  '--reduction=':
['1','1|2|3|4','1|2','3'],
                  '--cms=':
['QED&QCD,aewm1->10.0/lambdaCMS&as->0.1*lambdaCMS',
'NP&QED&QCD,aewm1->10.0/lambdaCMS&as->0.1*lambdaCMS&newExpansionParameter->newExpansionParameter*lambdaCMS'],
                  '--loop_filter=':
['None','n>3','n<4 and 6 in loop_pdgs and 3<=id<=7'],
                  '--resonances=':
['1','all','(24,(3,4))','[(24,(3,4)),(24,(4,5))]'],
                  '--analyze=':
['my_default_run.pkl',
'default_run.pkl,increased_widths.pkl(Increased_widths),logs_modified.pkl(Inverted_logs),seed_668.pkl(Different_seed)']
                    }
                for name, example in examples.items():
                    if  args[-1].startswith(name):
                        return self.deal_multiple_categories(
          {"Examples of completion for option '%s'"%args[-1].split('=')[0]:
#                    ['%d: %s'%(i+1,ex) for i, ex in enumerate(example)]},
                    ['%s'%ex for i, ex in enumerate(example)]},formatting,
                                                             forceCategory=True)
                if args[-1]=='--recompute_width=':
                    return self.list_completion(text,
                                         ['never','first_time','always','auto'])
                elif args[-1]=='--show_plot=':
                    return self.list_completion(text,['True','False'])
                elif args[-1]=='--report=':
                    return self.list_completion(text,['concise','full'])
                elif args[-1]=='--CTModeRun=':
                    return self.list_completion(text,['-1','1','2','3','4'])
                else:
                    return text
            if len(args)==2 or len(args)==3 and args[-1]=='-reuse':
                return self.deal_multiple_categories(
          {'Process completion': self.model_completion(text, ' '.join(args[2:]),
                        line, categories = False, allowed_loop_mode=['virt']),
                   'Param_card.dat path completion:': self.path_completion(text),
               'reanalyze result on disk / save output:':self.list_completion(
                                                  text,['-reuse','--analyze='])},
                                                     formatting)
            elif not any(arg.startswith('--') for arg in args):
                if '>' in args:
                    return self.deal_multiple_categories({'Process completion': 
                        self.model_completion(text, ' '.join(args[2:]),
                        line, categories = False, allowed_loop_mode=['virt']),
                        'options': self.list_completion(text,options)},
                                                         formatting)
                else:
                    return self.deal_multiple_categories({'Process completion': 
                        self.model_completion(text, ' '.join(args[2:]),
                        line, categories = False, allowed_loop_mode=['virt'])},
                                                         formatting)
            else:
                return self.list_completion(text,options)
            
        if len(args) == 2:
            return model_comp_and_path
        elif len(args) == 3:
            try:
                int(args[2])
            except ValueError:
                return model_comp
            else:
                return model_comp_and_path
        elif len(args) > 3:
            return model_comp


    def complete_tutorial(self, text, line, begidx, endidx):
        "Complete the tutorial command"

        # Format
        if len(self.split_arg(line[0:begidx])) == 1:
            return self.list_completion(text, self._tutorial_opts)

    def complete_define(self, text, line, begidx, endidx):
        """Complete particle information"""
        return self.model_completion(text, line[6:],line)

    def complete_display(self, text, line, begidx, endidx):
        "Complete the display command"

        args = self.split_arg(line[0:begidx])
        # Format
        if len(args) == 1:
            return self.list_completion(text, self._display_opts)

        if len(args) == 2 and args[1] == 'checks':
            return self.list_completion(text, ['failed'])

        if len(args) == 2 and args[1] == 'particles':
            return self.model_completion(text, line[begidx:],line)

    def complete_draw(self, text, line, begidx, endidx):
        "Complete the draw command"

        args = self.split_arg(line[0:begidx])

        # Directory continuation
        if args[-1].endswith(os.path.sep):
            return self.path_completion(text,
                                        pjoin(*[a for a in args if a.endswith(os.path.sep)]),
                                        only_dirs = True)
        # Format
        if len(args) == 1:
            return self.path_completion(text, '.', only_dirs = True)


        #option
        if len(args) >= 2:
            opt = ['horizontal', 'external=', 'max_size=', 'add_gap=',
                                'non_propagating', '--']
            return self.list_completion(text, opt)

    def complete_launch(self, text, line, begidx, endidx,formatting=True):
        """ complete the launch command"""
        args = self.split_arg(line[0:begidx])

        # Directory continuation
        if args[-1].endswith(os.path.sep):
            return self.path_completion(text,
                                        pjoin(*[a for a in args if a.endswith(os.path.sep)]),
                                        only_dirs = True)
        # Format
        if len(args) == 1:
            out = {'Path from ./': self.path_completion(text, '.', only_dirs = True)}
            if MG5DIR != os.path.realpath('.'):
                out['Path from %s' % MG5DIR] =  self.path_completion(text,
                                     MG5DIR, only_dirs = True, relative=False)
            if MG4DIR and MG4DIR != os.path.realpath('.') and MG4DIR != MG5DIR:
                out['Path from %s' % MG4DIR] =  self.path_completion(text,
                                     MG4DIR, only_dirs = True, relative=False)


        #option
        if len(args) >= 2:
            out={}

        if line[0:begidx].endswith('--laststep='):
            opt = ['parton', 'pythia', 'pgs','delphes','auto']
            out['Options'] = self.list_completion(text, opt, line)
        else:
            opt = ['--cluster', '--multicore', '-i', '--name=', '-f','-m', '-n',
               '-p','--parton','--interactive', '--laststep=parton', '--laststep=pythia',
               '--laststep=pgs', '--laststep=delphes','--laststep=auto']
            out['Options'] = self.list_completion(text, opt, line)


        return self.deal_multiple_categories(out,formatting)

    def complete_load(self, text, line, begidx, endidx):
        "Complete the load command"

        args = self.split_arg(line[0:begidx])

        # Format
        if len(args) == 1:
            return self.list_completion(text, self._save_opts)

        # Directory continuation
        if args[-1].endswith(os.path.sep):
            return self.path_completion(text,
                                        pjoin(*[a for a in args if \
                                                      a.endswith(os.path.sep)]))

        # Filename if directory is not given
        if len(args) == 2:
            return self.path_completion(text)

    def complete_save(self, text, line, begidx, endidx):
        "Complete the save command"

        args = self.split_arg(line[0:begidx])

        # Format
        if len(args) == 1:
            return self.list_completion(text, self._save_opts)

        # Directory continuation
        if args[-1].endswith(os.path.sep):
            return self.path_completion(text,
                                        pjoin(*[a for a in args if a.endswith(os.path.sep)]),
                                        only_dirs = True)

        # Filename if directory is not given
        if len(args) == 2:
            return self.path_completion(text) + self.list_completion(text, ['global'])

    @cmd.debug()
    def complete_open(self, text, line, begidx, endidx):
        """ complete the open command """

        args = self.split_arg(line[0:begidx])

        # Directory continuation
        if os.path.sep in args[-1] + text:
            return self.path_completion(text,
                                    pjoin(*[a for a in args if \
                                                      a.endswith(os.path.sep)]))

        possibility = []
        if self._done_export:
            path = self._done_export[0]
            possibility = ['index.html']
            if os.path.isfile(pjoin(path,'README')):
                possibility.append('README')
            if os.path.isdir(pjoin(path,'Cards')):
                possibility += [f for f in os.listdir(pjoin(path,'Cards'))
                                    if f.endswith('.dat')]
            if os.path.isdir(pjoin(path,'HTML')):
                possibility += [f for f in os.listdir(pjoin(path,'HTML'))
                                  if f.endswith('.html') and 'default' not in f]
        else:
            possibility.extend(['./','../'])
        if os.path.exists('MG5_debug'):
            possibility.append('MG5_debug')
        if os.path.exists('ME5_debug'):
            possibility.append('ME5_debug')

        return self.list_completion(text, possibility)

    @cmd.debug()
    def complete_output(self, text, line, begidx, endidx,
                        possible_options = ['f', 'noclean', 'nojpeg'],
                        possible_options_full = ['-f', '-noclean', '-nojpeg', '--noeps=True','--hel_recycling=False',
                                                 '--jamp_optim=', '--t_strategy=']):
        "Complete the output command"

        possible_format = self._export_formats
        #don't propose directory use by MG_ME
        forbidden_names = ['MadGraphII', 'Template', 'pythia-pgs', 'CVS',
                            'Calculators', 'MadAnalysis', 'SimpleAnalysis',
                            'mg5', 'DECAY', 'EventConverter', 'Models',
                            'ExRootAnalysis', 'HELAS', 'Transfer_Fct', 'aloha',
                            'matchbox', 'matchbox_cpp', 'tests', 'launch']

        #name of the run =>proposes old run name
        args = self.split_arg(line[0:begidx])
        if len(args) >= 1:
            
            if len(args) > 1 and args[1] == 'pythia8':
                possible_options_full = list(possible_options_full) + ['--version=8.1','--version=8.2'] 
            
            if len(args) > 1 and args[1] == 'aloha':
                try:
                    return self.aloha_complete_output(text, line, begidx, endidx)
                except Exception as error:
                    print(error)
            # Directory continuation
            if args[-1].endswith(os.path.sep):
                return [name for name in self.path_completion(text,
                        pjoin(*[a for a in args if a.endswith(os.path.sep)]),
                        only_dirs = True) if name not in forbidden_names]
            # options
            if args[-1][0] == '-' or len(args) > 1 and args[-2] == '-':
                return self.list_completion(text, possible_options)
            
            if len(args) > 2:
                return self.list_completion(text, possible_options_full)
            # Formats
            if len(args) == 1:
                format = possible_format + ['.' + os.path.sep, '..' + os.path.sep, 'auto']
                return self.list_completion(text, format)

            # directory names
            content = [name for name in self.path_completion(text, '.', only_dirs = True) \
                       if name not in forbidden_names]
            content += ['auto']
            content += possible_options_full
            return self.list_completion(text, content)

    def aloha_complete_output(self, text, line, begidx, endidx,formatting=True):
        "Complete the output aloha command"
        args = self.split_arg(line[0:begidx])
        completion_categories = {}

        forbidden_names = ['MadGraphII', 'Template', 'pythia-pgs', 'CVS',
                            'Calculators', 'MadAnalysis', 'SimpleAnalysis',
                            'mg5', 'DECAY', 'EventConverter', 'Models',
                            'ExRootAnalysis', 'Transfer_Fct', 'aloha',
                            'apidoc','vendor']


        # options
        options = ['--format=Fortran', '--format=Python','--format=gpu','--format=CPP','--output=']
        options = self.list_completion(text, options)
        if options:
            completion_categories['options'] = options

        if args[-1] == '--output=' or args[-1].endswith(os.path.sep):
            # Directory continuation
            completion_categories['path'] =  [name for name in self.path_completion(text,
                        pjoin(*[a for a in args if a.endswith(os.path.sep)]),
                        only_dirs = True) if name not in forbidden_names]

        else:
            ufomodel = ufomodels.load_model(self._curr_model.get('name'))
            wf_opt = []
            amp_opt = []
            opt_conjg = []
            for lor in ufomodel.all_lorentz:
                amp_opt.append('%s_0' % lor.name)
                for i in range(len(lor.spins)):
                    wf_opt.append('%s_%i' % (lor.name,i+1))
                    if i % 2 == 0 and lor.spins[i] == 2:
                        opt_conjg.append('%sC%i_%i' % (lor.name,i //2 +1,i+1))
            completion_categories['amplitude routines'] = self.list_completion(text, amp_opt)
            completion_categories['Wavefunctions routines'] = self.list_completion(text, wf_opt)
            completion_categories['conjugate_routines'] = self.list_completion(text, opt_conjg)

        return self.deal_multiple_categories(completion_categories,formatting)

    def complete_set(self, text, line, begidx, endidx):
        "Complete the set command"
        #misc.sprint([text,line,begidx, endidx])
        args = self.split_arg(line[0:begidx])

        # Format
        if len(args) == 1:
            opts = list(set(list(self.options.keys()) + self._set_options))
            return self.list_completion(text, opts)

        if len(args) == 2:
            if args[1] in ['group_subprocesses', 'complex_mass_scheme',\
                           'loop_optimized_output', 'loop_color_flows',\
                           'include_lepton_initiated_processes',\
<<<<<<< HEAD
                           'low_mem_multicore_nlo_generation']:
=======
                           'low_mem_multicore_nlo_generation', 'nlo_mixed_expansion']:
>>>>>>> 05aaf9e1
                return self.list_completion(text, ['False', 'True', 'default'])
            elif args[1] in ['ignore_six_quark_processes']:
                return self.list_completion(text, list(self._multiparticles.keys()))
            elif args[1].lower() == 'ewscheme':
                return self.list_completion(text, ["external", "MZ_MW_alpha"])
            elif args[1] == 'gauge':
                return self.list_completion(text, ['unitary', 'Feynman','default', 'axial'])
            elif args[1] == 'OLP':
                return self.list_completion(text, MadGraphCmd._OLP_supported)
            elif args[1] == 'output_dependencies':
                return self.list_completion(text, 
                                     MadGraphCmd._output_dependencies_supported)
            elif args[1] == 'stdout_level':
                return self.list_completion(text, ['DEBUG','INFO','WARNING','ERROR',
                                                          'CRITICAL','default'])
            elif args[1] == 'fortran_compiler':
                return self.list_completion(text, ['f77','g77','gfortran','default'])
            elif args[1] == 'cpp_compiler':
                return self.list_completion(text, ['g++', 'c++', 'clang', 'default'])
            elif args[1] == 'nb_core':
                return self.list_completion(text, [str(i) for i in range(100)] + ['default'] )
            elif args[1] == 'run_mode':
                return self.list_completion(text, [str(i) for i in range(3)] + ['default'])
            elif args[1] == 'cluster_type':
                return self.list_completion(text, list(cluster.from_name.keys()) + ['default'])
            elif args[1] == 'cluster_queue':
                return []
            elif args[1] == 'automatic_html_opening':
                return self.list_completion(text, ['False', 'True', 'default'])
            else:
                # directory names
                second_set = [name for name in self.path_completion(text, '.', only_dirs = True)]
                return self.list_completion(text, second_set + ['default'])
        elif len(args) >2 and args[-1].endswith(os.path.sep):
                return self.path_completion(text,
                        pjoin(*[a for a in args if a.endswith(os.path.sep)]),
                        only_dirs = True)
        
    def complete_import(self, text, line, begidx, endidx, allow_restrict=True,
                        formatting=True):
        "Complete the import command"

        args=self.split_arg(line[0:begidx])

        # Format
        if len(args) == 1:
            opt =  self.list_completion(text, self._import_formats)
            if opt:
                return opt
            mode = 'all'
        elif args[1] in self._import_formats:
            mode = args[1]
        else:
            args.insert(1, 'all')
            mode = 'all'

        completion_categories = {}
        # restriction continuation (for UFO)
        if mode in ['model', 'all'] and '-' in  text:
            # deal with - in readline splitting (different on some computer)
            path = '-'.join([part for part in text.split('-')[:-1]])
            # remove the final - for the model name
            # find the different possibilities
            all_name = self.find_restrict_card(path, no_restrict=False)
            all_name += self.find_restrict_card(path, no_restrict=False,
                                        base_dir=pjoin(MG5DIR,'models'))

            if os.environ['PYTHONPATH']:
                for modeldir in os.environ['PYTHONPATH'].split(':'):
                    if not modeldir:
                            continue
                    all_name += self.find_restrict_card(path, no_restrict=False,
                                        base_dir=modeldir)
            all_name = list(set(all_name))
            # select the possibility according to the current line
            all_name = [name+' ' for name in  all_name if name.startswith(text)
                                                       and name.strip() != text]


            if all_name:
                completion_categories['Restricted model'] = all_name

        # Path continuation
        if os.path.sep in args[-1]:
            if mode.startswith('model') or mode == 'all':
                # Directory continuation
                try:
                    cur_path = pjoin(*[a for a in args \
                                                   if a.endswith(os.path.sep)])
                except Exception as error:
                    pass
                else:
                    all_dir = self.path_completion(text, cur_path, only_dirs = True)
                    if mode in ['model_v4','all']:
                        completion_categories['Path Completion'] = all_dir
                    # Only UFO model here
                    new = []
                    data =   [new.__iadd__(self.find_restrict_card(name, base_dir=cur_path, online=False))
                                                                for name in all_dir]
                    if data:
                        completion_categories['Path Completion'] = all_dir + new
            else:
                try:
                    cur_path = pjoin(*[a for a in args \
                                                   if a.endswith(os.path.sep)])
                except Exception:
                    pass
                else:
                    all_path =  self.path_completion(text, cur_path)
                    if mode == 'all':
                        new = []
                        data =   [new.__iadd__(self.find_restrict_card(name, base_dir=cur_path, online=False))
                                                               for name in all_path]
                        if data:
                            completion_categories['Path Completion'] = data[0]
                    else:
                        completion_categories['Path Completion'] = all_path

        # Model directory name if directory is not given
        if (len(args) == 2):
            is_model = True
            if mode == 'model':
                file_cond = lambda p : os.path.exists(pjoin(MG5DIR,'models',p,'particles.py'))
                mod_name = lambda name: name
            elif mode == 'model_v4':
                file_cond = lambda p :  (os.path.exists(pjoin(MG5DIR,'models',p,'particles.dat'))
                                      or os.path.exists(pjoin(self._mgme_dir,'Models',p,'particles.dat')))
                mod_name = lambda name :(name[-3:] != '_v4' and name or name[:-3])
            elif mode == 'all':
                mod_name = lambda name: name
                file_cond = lambda p : os.path.exists(pjoin(MG5DIR,'models',p,'particles.py')) \
                                      or os.path.exists(pjoin(MG5DIR,'models',p,'particles.dat')) \
                                      or os.path.exists(pjoin(self._mgme_dir,'Models',p,'particles.dat'))
            else:
                cur_path = pjoin(*[a for a in args \
                                                   if a.endswith(os.path.sep)])
                all_path =  self.path_completion(text, cur_path)
                completion_categories['model name'] = all_path
                is_model = False

            if is_model and os.path.sep not in text:
                model_list = [mod_name(name) for name in \
                                                self.path_completion(text,
                                                pjoin(MG5DIR,'models'),
                                                only_dirs = True) \
                                                if file_cond(name)]
                if mode == 'model' and 'PYTHONPATH' in os.environ:
                    for modeldir in os.environ['PYTHONPATH'].split(':'):
                        if not modeldir or not os.path.exists(modeldir):
                            continue
                        model_list += [name for name in self.path_completion(text,
                                       modeldir, only_dirs=True)
                                       if os.path.exists(pjoin(modeldir,name, 'particles.py'))]                    
                if mode == 'model':
                    model_list += [name for name in list(self._online_model.keys())+self._online_model2
                                    if name.startswith(text)]
                    
                if mode == 'model_v4':
                    completion_categories['model name'] = model_list
                elif allow_restrict:
                    # need to update the  list with the possible restriction
                    all_name = []
                    for model_name in model_list:
                        all_name += self.find_restrict_card(model_name,
                                            base_dir=pjoin(MG5DIR,'models'))
                else:
                    all_name = model_list
                
                #avoid duplication
                all_name = list(set(all_name))
                
                if mode == 'all':
                    cur_path = pjoin(*[a for a in args \
                                                        if a.endswith(os.path.sep)])
                    all_path =  self.path_completion(text, cur_path)
                    completion_categories['model name'] = all_path + all_name
                elif mode == 'model':
                    completion_categories['model name'] = all_name
            elif os.path.sep in text:
                try:
                    cur_path = pjoin(*[a for a in args \
                                            if a.endswith(os.path.sep)])
                except Exception:
                    cur_path = os.getcwd()
                all_path =  self.path_completion(text, cur_path)                
                completion_categories['model name'] = all_path 

        # Options
        if mode == 'all' and len(args)>1:
            mode = self.find_import_type(args[2])

        if len(args) >= 3 and mode.startswith('model') and not '-modelname' in line:
            if not text and not completion_categories:
                return ['--modelname']
            elif not (os.path.sep in args[-1] and line[-1] != ' '):
                completion_categories['options'] = self.list_completion(text, ['--modelname','-modelname','--noprefix'])
        if len(args) >= 3 and mode.startswith('banner') and not '--no_launch' in line:
            completion_categories['options'] = self.list_completion(text, ['--no_launch'])
        
        return self.deal_multiple_categories(completion_categories,formatting)
    
    _online_model = {'2HDM':[], 
                         'loop_qcd_qed_sm':['full','no_widths','with_b_mass ', 'with_b_mass_no_widths'],
                         'loop_qcd_qed_sm_Gmu':['ckm', 'full', 'no_widths'], 
                         '4Gen':[],
                         'DY_SM':[],
                         'EWdim6':['full'],
                         'heft':['ckm','full', 'no_b_mass','no_masses','no_tau_mass','zeromass_ckm'],
                         'nmssm':['full'],
                         'SMScalars':['full'],
                         'RS':[''],
                         'sextet_diquarks':[''],
                         'TopEffTh':[''],
                         'triplet_diquarks':[''],
                         'uutt_sch_4fermion':[''],
                         'uutt_tch_scalar':['']
                         }   
    _online_model2 = [] # fill by model on the db if user do "display modellist" 
    
    def find_restrict_card(self, model_name, base_dir='./', no_restrict=True,
                           online=True):
        """find the restriction file associate to a given model"""

        # check if the model_name should be keeped as a possibility
        if no_restrict:
            output = [model_name]
        else:
            output = []

        local_model = os.path.exists(pjoin(base_dir, model_name, 'couplings.py'))
        # check that the model is a valid model
        if online and not local_model and model_name in self._online_model:
            output += ['%s-%s' % (model_name, tag) for tag in self._online_model[model_name]]
            return output  
        
        if not local_model:
            # not valid UFO model
            return output

        if model_name.endswith(os.path.sep):
            model_name = model_name[:-1]

        # look for _default and treat this case
        if os.path.exists(pjoin(base_dir, model_name, 'restrict_default.dat')):
            output.append('%s-full' % model_name)

        # look for other restrict_file
        for name in os.listdir(pjoin(base_dir, model_name)):
            if name.startswith('restrict_') and not name.endswith('default.dat') \
                and name.endswith('.dat'):
                tag = name[9:-4] #remove restrict and .dat
                while model_name.endswith(os.path.sep):
                    model_name = model_name[:-1]
                output.append('%s-%s' % (model_name, tag))

        # return
        return output

    def complete_install(self, text, line, begidx, endidx):
        "Complete the import command"

        args = self.split_arg(line[0:begidx])
        # Format
        if len(args) == 1:
            return self.list_completion(text, self._install_opts + self._advanced_install_opts)
        elif len(args) and args[0] == 'update':
            return self.list_completion(text, ['-f','--timeout='])
        elif len(args)>=2 and args[1] in self._advanced_install_opts:           
            options = ['--keep_source','--logging=']
            if args[1]=='pythia8':
                options.append('--pythia8_tarball=')
            elif args[1]=='mg5amc_py8_interface':
                options.append('--mg5amc_py8_interface_tarball=') 
            elif args[1] in ['MadAnalysis5','MadAnalysis']:
                #options.append('--no_MA5_further_install')
                options.append('--no_root_in_MA5')
                options.append('--update')
                options.append('--madanalysis5_tarball=')
                for prefix in ['--with', '--veto']:
                    for prog in ['fastjet', 'delphes', 'delphesMA5tune']:
                        options.append('%s_%s' % (prefix, prog))
                         
            for opt in options[:]:
                if any(a.startswith(opt) for a in args):
                    options.remove(opt)
            return self.list_completion(text, options)
        else:
            return self.list_completion(text, [])

#===============================================================================
# MadGraphCmd
#===============================================================================
class MadGraphCmd(HelpToCmd, CheckValidForCmd, CompleteForCmd, CmdExtended):
    """The command line processor of MadGraph"""

    writing_dir = '.'

    # Options and formats available
    _display_opts = ['particles', 'interactions', 'processes', 'diagrams',
                     'diagrams_text', 'multiparticles', 'couplings', 'lorentz',
                     'checks', 'parameters', 'options', 'coupling_order','variable',
                     'modellist']
    _add_opts = ['process', 'model']
    _save_opts = ['model', 'processes', 'options']
    _tutorial_opts = ['aMCatNLO', 'stop', 'MadLoop', 'MadGraph5']
    _switch_opts = ['mg5','aMC@NLO','ML5']
    _check_opts = ['full', 'timing', 'stability', 'profile', 'permutation',
                   'gauge','lorentz', 'brs', 'cms']
    _import_formats = ['model_v4', 'model', 'proc_v4', 'command', 'banner']
    _install_opts = ['Delphes', 'MadAnalysis4', 'ExRootAnalysis',
                     'update', 'Golem95', 'QCDLoop', 'maddm', 'maddump',
                     'looptools', 'MadSTR']
    
    # The targets below are installed using the HEPToolsInstaller.py script
    _advanced_install_opts = ['pythia8','zlib','boost','lhapdf6','lhapdf5','collier',
                              'hepmc','mg5amc_py8_interface','ninja','oneloop','MadAnalysis5']

    _install_opts.extend(_advanced_install_opts)

    _v4_export_formats = ['madevent', 'standalone', 'standalone_msP','standalone_msF',
                          'matrix', 'standalone_rw', 'madweight'] 
    _export_formats = _v4_export_formats + ['standalone_cpp', 'pythia8', 'aloha',
                                            'matchbox_cpp', 'matchbox']
    _set_options = ['group_subprocesses',
                    'ignore_six_quark_processes',
                    'stdout_level',
                    'fortran_compiler',
                    'cpp_compiler',
                    'loop_optimized_output',
                    'complex_mass_scheme',
                    'include_lepton_initiated_processes',
                    'gauge',
                    'EWscheme',
                    'max_npoint_for_channel',
                    'max_t_for_channel',
                    'zerowidth_tchannel',
                    'default_unset_couplings',
                    'nlo_mixed_expansion'
                    ]
    _valid_nlo_modes = ['all','real','virt','sqrvirt','tree','noborn','LOonly', 'only']
    _valid_sqso_types = ['==','<=','=','>']
    _valid_amp_so_types = ['=','<=', '==', '>']
    _OLP_supported = ['MadLoop', 'GoSam']
    _output_dependencies_supported = ['external', 'internal','environment_paths']

    # The three options categories are treated on a different footage when a
    # set/save configuration occur. current value are kept in self.options
    options_configuration = {'pythia8_path': './HEPTools/pythia8',
                       'hwpp_path': './herwigPP',
                       'thepeg_path': './thepeg',
                       'hepmc_path': './hepmc',
                       'madanalysis_path': './MadAnalysis',
                       'madanalysis5_path':'./HEPTools/madanalysis5/madanalysis5',
                       'pythia-pgs_path':'./pythia-pgs',
                       'td_path':'./td',
                       'delphes_path':'./Delphes',
                       'exrootanalysis_path':'./ExRootAnalysis',
                       'syscalc_path': './SysCalc',
                       'timeout': 60,
                       'web_browser':None,
                       'eps_viewer':None,
                       'text_editor':None,
                       'fortran_compiler':None,
                       'f2py_compiler':None,
                       'f2py_compiler_py2':None,
                       'f2py_compiler_py3':None,
                       'cpp_compiler':None,
                       'auto_update':7,
                       'cluster_type': 'condor',
                       'cluster_queue': None,
                       'cluster_status_update': (600, 30),
                       'fastjet':'fastjet-config',
                       'golem':'auto',
                       'samurai':None,
                       'ninja':'./HEPTools/lib',
                       'collier':'./HEPTools/lib',
                       'lhapdf':'lhapdf-config',
                       'pineappl':'pineappl',
                       'lhapdf_py2': None,
                       'lhapdf_py3': None,
                       'cluster_temp_path':None,
                       'mg5amc_py8_interface_path': './HEPTools/MG5aMC_PY8_interface',
                       'cluster_local_path': None,
                       'mg5amc_py8_interface_path': './HEPTools/MG5aMC_PY8_interface',
                       'OLP': 'MadLoop',
                       'cluster_nb_retry':1,
                       'cluster_retry_wait':300,
                       'cluster_size':100,
                       'output_dependencies':'external',
                       'crash_on_error':False,
                       'auto_convert_model': False,
                       'acknowledged_v3.1_syntax': False
                       }

    options_madgraph= {'group_subprocesses': 'Auto',
                          'ignore_six_quark_processes': False,
                          'low_mem_multicore_nlo_generation': False,
                          'complex_mass_scheme': False,
                          'include_lepton_initiated_processes': False,
                          'gauge':'unitary',
                          'stdout_level':None,
                          'loop_optimized_output':True,
                          'loop_color_flows':False,
                          'max_npoint_for_channel': 0, # 0 means automaticly adapted
                          'default_unset_couplings': 99, # 99 means infinity
                          'max_t_for_channel': 99, # means no restrictions
                          'zerowidth_tchannel': True,
                          'nlo_mixed_expansion':True,
                        }

    options_madevent = {'automatic_html_opening':True,
                         'run_mode':2,
                         'nb_core': None,
                         'notification_center': True
                         }


    # Variables to store object information
    _curr_model = None  #base_objects.Model()
    _curr_amps = diagram_generation.AmplitudeList()
    _curr_proc_defs = base_objects.ProcessDefinitionList()
    _curr_matrix_elements = helas_objects.HelasMultiProcess()
    _curr_helas_model = None
    _curr_exporter = None
    _done_export = False
    _curr_decaymodel = None

    helporder = ['Main commands', 'Documented commands']


    def preloop(self):
        """Initializing before starting the main loop"""

        self.prompt = 'MG5_aMC>'
        if madgraph.ReadWrite: # prevent on read-only disk
            self.do_install('update --mode=mg5_start')

        # By default, load the UFO Standard Model
        logger.info("Loading default model: sm")
        self.exec_cmd('import model sm', printcmd=False, precmd=True)

        # preloop mother
        CmdExtended.preloop(self)


    def __init__(self, mgme_dir = '', *completekey, **stdin):
        """ add a tracker of the history """

        CmdExtended.__init__(self, *completekey, **stdin)

        # Set MG/ME directory path
        if mgme_dir:
            if os.path.isdir(pjoin(mgme_dir, 'Template')):
                self._mgme_dir = mgme_dir
                logger.info('Setting MG/ME directory to %s' % mgme_dir)
            else:
                logger.warning('Warning: Directory %s not valid MG/ME directory' % \
                             mgme_dir)
                self._mgme_dir = MG4DIR

        # check that make_opts exists
        make_opts = pjoin(MG5DIR, 'Template','LO','Source','make_opts')
        make_opts_source = pjoin(MG5DIR, 'Template','LO','Source','.make_opts')
        if not os.path.exists(make_opts):
            shutil.copy(make_opts_source, make_opts)
        elif  os.path.getmtime(make_opts) <  os.path.getmtime(make_opts_source):
            shutil.copy(make_opts_source, make_opts)
            
        # Variables to store state information
        self._multiparticles = {}
        self.options = {}
        self._generate_info = "" # store the first generated process
        self._model_v4_path = None
        self._export_dir = None
        self._export_format = 'madevent'
        self._mgme_dir = MG4DIR
        self._cuttools_dir=str(os.path.join(self._mgme_dir,'vendor','CutTools'))
        self._iregi_dir=str(os.path.join(self._mgme_dir,'vendor','IREGI','src'))
        self._comparisons = None
        self._cms_checks = []
        self._nlo_modes_for_completion = ['all','virt','real','LOonly']

        # Load the configuration file,i.e.mg5_configuration.txt
        self.set_configuration()

    def setup(self):
        """ Actions to carry when switching to this interface """

        # Refresh all the interface stored value as things like generated
        # processes and amplitudes are not to be reused in between different
        # interfaces
        # Clear history, amplitudes and matrix elements when a model is imported
        # Remove previous imports, generations and outputs from history
        self.history.clean(remove_bef_last='import',keep_switch=True)
        # Reset amplitudes and matrix elements
        self._done_export=False
        self._curr_amps = diagram_generation.AmplitudeList()
        self._curr_proc_defs = base_objects.ProcessDefinitionList()
        self._curr_matrix_elements = helas_objects.HelasMultiProcess()

        self._v4_export_formats = ['madevent', 'standalone','standalone_msP','standalone_msF',
                                   'matrix', 'standalone_rw']
        self._export_formats = self._v4_export_formats + ['standalone_cpp', 'pythia8']
        self._nlo_modes_for_completion = ['all','virt','real']

    def do_quit(self, line):
        """Not in help: Do quit"""

        if self._done_export and \
                    os.path.exists(pjoin(self._done_export[0],'RunWeb')):
            os.remove(pjoin(self._done_export[0],'RunWeb'))

        value = super(MadGraphCmd, self).do_quit(line)
        if madgraph.ReadWrite: #prevent to run on Read Only disk
            self.do_install('update --mode=mg5_end')
        misc.EasterEgg('quit')
        
        
        return value

    # Add a process to the existing multiprocess definition
    # Generate a new amplitude
    def do_add(self, line):
        """Generate an amplitude for a given process and add to
        existing amplitudes
        or merge two model
        """
        
        args = self.split_arg(line)

        
        warning_duplicate = True
        if '--no_warning=duplicate' in args:
            warning_duplicate = False
            args.remove('--no_warning=duplicate')

        diagram_filter = False
        if '--diagram_filter' in args:
            diagram_filter = True
            args.remove('--diagram_filter')
        
        standalone_only = False
        if '--standalone' in args:
            standalone_only = True
            args.remove('--standalone')            

        # Check the validity of the arguments
        self.check_add(args)

        if args[0] == 'model':
            return self.add_model(args[1:])
        
        # special option for 1->N to avoid generation of kinematically forbidden
        #decay.
        if args[-1].startswith('--optimize'):
            optimize = True
            args.pop()
        else:
            optimize = False

        if args[0] == 'process':
            # Rejoin line
            line = ' '.join(args[1:])

            # store the first process (for the perl script)
            if not self._generate_info:
                self._generate_info = line

            # Reset Helas matrix elements
            self._curr_matrix_elements = helas_objects.HelasMultiProcess()

            # Extract process from process definition
            if ',' in line:
                if ']' in line or '[' in line:
                    error_msg=\
"""The '[' and ']' syntax cannot be used in cunjunction with decay chains.
This implies that with decay chains:
  > Squared coupling order limitations are not available.
  > Loop corrections cannot be considered."""
                    raise MadGraph5Error(error_msg)
                else:
                    nb_proc = len([l for l in self.history if l.startswith(('generate','add process'))])
                    myprocdef, line = self.extract_decay_chain_process(line, proc_number=nb_proc)
                    # Redundant with above, but not completely as in the future
                    # one might think of allowing the core process to be 
                    # corrected by loops.
                    if myprocdef.are_decays_perturbed():
                        raise MadGraph5Error("Decay processes cannot be perturbed.")
                    # The two limitations below have some redundancy, but once
                    # again, they might be relieved (one at a time or together)
                    # int he future.
                    if myprocdef.decays_have_squared_orders() or \
                                                myprocdef['squared_orders']!={}:
                        raise MadGraph5Error("Decay processes cannot specify "+\
                                                  "squared orders constraints.")                        
                    if myprocdef.are_negative_orders_present():
                        raise MadGraph5Error("Decay processes cannot include negative"+\
                                                " coupling orders constraints.")                    
            else:
                nb_proc = len([l for l in self.history if l.startswith(('generate','add process'))])
                myprocdef = self.extract_process(line, proc_number=nb_proc)

            

            # Check that we have something
            if not myprocdef:
                raise self.InvalidCmd("Empty or wrong format process, please try again.")
            # Check that we have the same number of initial states as
            # existing processes
            if self._curr_amps and self._curr_amps[0].get_ninitial() != \
               myprocdef.get_ninitial() and not standalone_only:
                raise self.InvalidCmd("Can not mix processes with different number of initial states.")               

            #Check that we do not have situation like z{T} z
            if not myprocdef.check_polarization():
                logger.critical("Not Supported syntax:\n"+ \
                                "   Syntax like p p  > Z{T} Z are ambiguious" +\
                                "   Behavior is not guarantee to be stable within future version of the code." + \
                                "   Furthemore, you can have issue with symmetry factor (we do not guarantee [differential] cross-section."+\
                                "   We suggest you to abort this computation")
                ans = self.ask('Do you want to continue', 'no',['yes','no'])
                if ans == 'no':
                    raise self.InvalidCmd("Not supported syntax of type p p  > Z{T} Z")
                    
                
                

            self._curr_proc_defs.append(myprocdef)

            try:
                # Negative coupling order contraints can be given on at most one
                # coupling order (and either in squared orders or orders, not both)
                if len([1 for val in list(myprocdef.get('orders').values())+\
                              list(myprocdef.get('squared_orders').values()) if val<0])>1:
                    raise MadGraph5Error("Negative coupling order constraints"+\
                      " can only be given on one type of coupling and either on"+\
                                   " squared orders or amplitude orders, not both.")
    
                if myprocdef.get_ninitial() ==1 and  myprocdef.get('squared_orders'):
                    logger.warning('''Computation of interference term with decay is not 100% validated.  
                    Please check carefully your result.
                    One suggestion is also to compare the generation of your process with and without
                    set group_subprocesses True
                    (to write Before the generate command)
                    ''')
    
                cpu_time1 = time.time()
    
                # Generate processes
                if self.options['group_subprocesses'] == 'Auto':
                        collect_mirror_procs = True
                else:
                    collect_mirror_procs = self.options['group_subprocesses']
                ignore_six_quark_processes = \
                               self.options['ignore_six_quark_processes'] if \
                               "ignore_six_quark_processes" in self.options \
                               else []
    
                myproc = diagram_generation.MultiProcess(myprocdef,
                                         collect_mirror_procs = collect_mirror_procs,
                                         ignore_six_quark_processes = ignore_six_quark_processes,
                                         optimize=optimize, diagram_filter=diagram_filter)
    
    
                for amp in myproc.get('amplitudes'):
                    if amp not in self._curr_amps:
                        self._curr_amps.append(amp)
                    elif warning_duplicate:
                        raise self.InvalidCmd( "Duplicate process %s found. Please check your processes." % \
                                                    amp.nice_string_processes())
            except Exception:
                self._curr_proc_defs.pop(-1)
                raise

            # Reset _done_export, since we have new process
            self._done_export = False

            cpu_time2 = time.time()

            nprocs = len(myproc.get('amplitudes'))
            ndiags = sum([amp.get_number_of_diagrams() for \
                              amp in myproc.get('amplitudes')])
            
            logger.info("%i processes with %i diagrams generated in %0.3f s" % \
                  (nprocs, ndiags, (cpu_time2 - cpu_time1)))
            ndiags = sum([amp.get_number_of_diagrams() for \
                              amp in self._curr_amps])
            logger.info("Total: %i processes with %i diagrams" % \
                  (len(self._curr_amps), ndiags))        
                
    def add_model(self, args):
        """merge two model"""
        
        model_path = args[0]
        recreate = ('--recreate' in args)
        if recreate:
            args.remove('--recreate')
        keep_decay = ('--keep_decay' in args)
        if keep_decay:
            args.remove('--keep_decay')
        output_dir = [a.split('=',1)[1] for a in args if a.startswith('--output')]
        if output_dir:
            output_dir = output_dir[0]
            recreate = True
            restrict_name = ''
            args.remove('--output=%s' % output_dir)
        else:
            name = os.path.basename(self._curr_model.get('modelpath'))
            restrict_name = self._curr_model.get('restrict_name')
            output_dir = pjoin(MG5DIR, 'models', '%s__%s' % (name,
                                                  os.path.basename(model_path)))
        
        if os.path.exists(output_dir):
            if recreate:
                shutil.rmtree(output_dir)
            else:
                logger.info('Model already created! Loading it from %s' % output_dir)
                oldmodel = self._curr_model.get('modelpath')
                new_model_name = output_dir
                if restrict_name:
                    new_model_name = '%s-%s' % (output_dir, restrict_name)
                try:
                    self.exec_cmd('import model %s' % new_model_name, errorhandling=False, 
                              printcmd=False, precmd=True, postcmd=True)
                except Exception as error:
                    logger.debug('fail to load model %s with error:\n %s' % (output_dir, error))
                    logger.warning('Fail to load the model. Restore previous model')
                    self.exec_cmd('import model %s' % oldmodel, errorhandling=False, 
                              printcmd=False, precmd=True, postcmd=True)                    
                    raise Exception('Invalid Model! Please retry with the option \'--recreate\'.')
                else:
                    return
        
        #Need to do the work!!!        
        import models.usermod as usermod
        base_model = copy.deepcopy(usermod.UFOModel(self._curr_model.get('modelpath')))
        
        identify = dict(tuple(a.split('=')) for a in args if '=' in a)
        base_model.add_model(path=model_path, identify_particles=identify)
        base_model.write(output_dir)
        
        if keep_decay and os.path.exists(pjoin(self._curr_model.get('modelpath'), 'decays.py')):
            base_model.mod_file(pjoin(pjoin(self._curr_model.get('modelpath'), 'decays.py')),
                                pjoin(pjoin(output_dir, 'decays.py')))
        
        new_model_name = output_dir
        if restrict_name:
            new_model_name = '%s-%s' % (output_dir, restrict_name)
            
        if 'modelname' in self.history.get('full_model_line'):
            opts = '--modelname'
        else:
            opts='' 
        self.exec_cmd('import model %s %s' % (new_model_name, opts), errorhandling=False, 
                              printcmd=False, precmd=True, postcmd=True)         
        
    
    def do_convert(self, line):
        """convert model FULLPATH
           modify (in place) the UFO model to make it compatible with both python2 and python3
        """
        
        args = self.split_arg(line)
        if hasattr(self, 'do_convert_%s' % args[0]):
            getattr(self, 'do_convert_%s' % args[0])(args[1:])
            
    def do_convert_model(self, args):
        "Not in help: shortcut for convert model"
        
        if not os.path.isdir(args[0]):
            raise Exception( 'model to convert need to provide a full path')
        model_dir = args[0]
        
        
        if not ('-f' not in args or self.options['auto_convert_model']): 
            answer = self.ask('model conversion to support both py2 and py3 are done in place.\n They are NO guarantee of success.\n It can make the model to stop working under PY2 as well.\n Do you want to proceed?',
                     'y', ['y','n'])
            if answer != 'y':
                return 
        
        #Object_library 
        text = open(pjoin(model_dir, 'object_library.py')).read()
        #(.iteritems() -> .items())
        text = text.replace('.iteritems()', '.items()')
        # raise UFOError, "" -> raise UFOError()
        text = re.sub('raise (\w+)\s*,\s*["\']([^"]+)["\']',
                      'raise \g<1>("\g<2>")', text)
        text = open(pjoin(model_dir, 'object_library.py'),'w').write(text)
        
        # write_param_card.dat -> copy the one of the sm model
        files.cp(pjoin(MG5DIR, 'models','sm','write_param_card.py'),
                 pjoin(model_dir, 'write_param_card.py'))
        
        # __init__.py check that function_library and object_library are imported
        text = open(pjoin(model_dir, '__init__.py')).read()
        mod = False
        to_check =  ['object_library', 'function_library']
        for lib in to_check:
            if 'import %s' % lib in text:
                continue
            mod = True
            text = "import %s \n" % lib + text  
        if mod:
            open(pjoin(model_dir, '__init__.py'),'w').write(text)
        
        
        
        
    
    # Define a multiparticle label
    def do_define(self, line, log=True):
        """Define a multiparticle"""

        self.avoid_history_duplicate('define %s' % line, ['define'])
        if not self._curr_model:
            self.do_import('model sm')
            self.history.append('define %s' % line)
        if not self._curr_model['case_sensitive']:
            # Particle names lowercase
            line = line.lower()
        # Make sure there are spaces around =, | and /
        line = line.replace("=", " = ")
        line = line.replace("|", " | ")
        line = line.replace("/", " / ")
        args = self.split_arg(line)
        # check the validity of the arguments
        self.check_define(args)

        label = args[0]
        remove_ids = []
        try:
            remove_index = args.index("/")
        except ValueError:
            pass
        else:
            remove_ids = args[remove_index + 1:]
            args = args[:remove_index]

        pdg_list = self.extract_particle_ids(args[1:])
        remove_list = self.extract_particle_ids(remove_ids)
        pdg_list = [p for p in pdg_list if p not in remove_list]

        self.optimize_order(pdg_list)
        self._multiparticles[label] = pdg_list
        if log:
            logger.info("Defined multiparticle %s" % \
                                             self.multiparticle_string(label))

    # Display
    def do_display(self, line, output=sys.stdout):
        """Display current internal status"""

        args = self.split_arg(line)
        #check the validity of the arguments
        self.check_display(args)

        if args[0] == 'diagrams':
            self.draw(' '.join(args[1:]))

        if args[0] == 'particles' and len(args) == 1:
            propagating_particle = []
            nb_unpropagating = 0
            for particle in self._curr_model['particles']:
                if particle.get('propagating'):
                    propagating_particle.append(particle)
                else:
                    nb_unpropagating += 1

            print("Current model contains %i particles:" % \
                    len(propagating_particle))
            part_antipart = [part for part in propagating_particle \
                             if not part['self_antipart']]
            part_self = [part for part in propagating_particle \
                             if part['self_antipart']]
            for part in part_antipart:
                print(part['name'] + '/' + part['antiname'], end=' ')
            print('')
            for part in part_self:
                print(part['name'], end=' ')
            print('')
            if nb_unpropagating:
                print('In addition of %s un-physical particle mediating new interactions.' \
                                     % nb_unpropagating)

        elif args[0] == 'particles':
            for arg in args[1:]:
                if arg.isdigit() or (arg[0] == '-' and arg[1:].isdigit()):
                    particle = self._curr_model.get_particle(abs(int(arg)))
                else:
                    particle = self._curr_model['particles'].find_name(arg)
                if not particle:
                    raise self.InvalidCmd('no particle %s in current model' % arg)

                print("Particle %s has the following properties:" % particle.get_name())
                print(str(particle))

        elif args[0] == 'interactions' and len(args) == 1:
            text = "Current model contains %i interactions\n" % \
                    len(self._curr_model['interactions'])
            for i, inter in enumerate(self._curr_model['interactions']):
                text += str(i+1) + ':'
                for part in inter['particles']:
                    if part['is_part']:
                        text += part['name']
                    else:
                        text += part['antiname']
                    text += " "
                text += " ".join(order + '=' + str(inter['orders'][order]) \
                                 for order in inter['orders'])
                text += '\n'
            pydoc.pager(text)

        elif args[0] == 'interactions' and len(args)==2 and args[1].isdigit():
            for arg in args[1:]:
                if int(arg) > len(self._curr_model['interactions']):
                    raise self.InvalidCmd('no interaction %s in current model' % arg)
                if int(arg) == 0:
                    print('Special interactions which identify two particles')
                else:
                    print("Interactions %s has the following property:" % arg)
                    print(self._curr_model['interactions'][int(arg)-1])

        elif args[0] == 'interactions':
            request_part = args[1:]
            text = ''
            for i, inter in enumerate(self._curr_model['interactions']):
                present_part = [part['is_part'] and part['name'] or part['antiname']
                                 for part in inter['particles']
                                if (part['is_part'] and  part['name'] in request_part) or
                                   (not part['is_part'] and part['antiname'] in request_part)]
                if len(present_part) < len(request_part):
                    continue
                # check that all particles are selected at least once
                if set(present_part) != set(request_part):
                    continue
                # check if a particle is asked more than once
                if len(request_part) > len(set(request_part)):
                    for p in request_part:
                        if request_part.count(p) > present_part.count(p):
                            continue

                name = str(i+1) + ' : '
                for part in inter['particles']:
                    if part['is_part']:
                        name += part['name']
                    else:
                        name += part['antiname']
                    name += " "
                text += "\nInteractions %s has the following property:\n" % name
                text += str(self._curr_model['interactions'][i])

                text += '\n'
                print(name)
            if text =='':
                text += 'No matching for any interactions'
            pydoc.pager(text)


        elif args[0] == 'parameters' and len(args) == 1:
            text = "Current model contains %i parameters\n" % \
                    sum([len(part) for part in
                                       self._curr_model['parameters'].values()])
            keys = list(self._curr_model['parameters'].keys())
            def key_sort(x):
                if ('external',) == x:
                    return -1
                else:
                    return len(x)
            keys.sort(key=key_sort)
            for key in keys:
                item = self._curr_model['parameters'][key]
                text += '\nparameter type: %s\n' % str(key)
                for value in item:
                    if hasattr(value, 'expr'):
                        if value.value is not None:
                            text+= '        %s = %s = %s\n' % (value.name, value.expr ,value.value)
                        else:
                            text+= '        %s = %s\n' % (value.name, value.expr)
                    else:
                        if value.value is not None:
                            text+= '        %s = %s\n' % (value.name, value.value)
                        else:
                            text+= '        %s \n' % (value.name)
            pydoc.pager(text)

        elif args[0] == 'processes':
            for amp in self._curr_amps:
                print(amp.nice_string_processes())

        elif args[0] == 'diagrams_text':
            text = "\n".join([amp.nice_string() for amp in self._curr_amps])
            pydoc.pager(text)

        elif args[0] == 'multiparticles':
            print('Multiparticle labels:')
            for key in self._multiparticles:
                print(self.multiparticle_string(key))

        elif args[0] == 'coupling_order':
            hierarchy = list(self._curr_model['order_hierarchy'].items())
            hierarchy.sort(key=operator.itemgetter(1))
            for order in hierarchy:
                print(' %s : weight = %s' % order)

        elif args[0] == 'couplings' and len(args) == 1:
            if self._model_v4_path:
                print('No couplings information available in V4 model')
                return
            text = ''
            text = "Current model contains %i couplings\n" % \
                    sum([len(part) for part in
                                        self._curr_model['couplings'].values()])
            keys = list(self._curr_model['couplings'].keys())
            def key_sort(x):
                if ('external',) == x:
                    return -1
                else:
                    return len(x)
            keys.sort(key=key_sort)
            for key in keys:
                item = self._curr_model['couplings'][key]
                text += '\ncouplings type: %s\n' % str(key)
                for value in item:
                    if value.value is not None:
                        text+= '        %s = %s = %s\n' % (value.name, value.expr ,value.value)
                    else:
                        text+= '        %s = %s\n' % (value.name, value.expr)

            pydoc.pager(text)

        elif args[0] == 'couplings':
            if self._model_v4_path:
                print('No couplings information available in V4 model')
                return

            try:
                ufomodel = ufomodels.load_model(self._curr_model.get('name'))
                print('Note that this is the UFO informations.')
                print(' "display couplings" present the actual definition')
                print('prints the current states of mode')
                print(eval('ufomodel.couplings.%s.nice_string()'%args[1]))
            except Exception:
                raise self.InvalidCmd('no couplings %s in current model' % args[1])

        elif args[0] == 'lorentz':
            print('in lorentz')
            if self._model_v4_path:
                print('No lorentz information available in V4 model')
                return
            elif len(args) == 1:
                ufomodel = ufomodels.load_model(self._curr_model.get('name'))
                print(dir(ufomodel.lorentz))
                return
            try:
                ufomodel = ufomodels.load_model(self._curr_model.get('name'))
                print(getattr(ufomodel.lorentz, args[1]).nice_string())
            except Exception as error:
                raise
                logger.info(str(error))
                raise self.InvalidCmd('no lorentz %s in current model' % args[1])

        elif args[0] == 'checks':
            outstr = ''
            if self._comparisons:
                comparisons = self._comparisons[0]
                if len(args) > 1 and args[1] == 'failed':
                    comparisons = [c for c in comparisons if not c['passed']]
                outstr += "Process check results:"
                for comp in comparisons:
                    outstr += "\n%s:" % comp['process'].nice_string()
                    outstr += "\n   Phase space point: (px py pz E)"
                    for i, p in enumerate(comp['momenta']):
                        outstr += "\n%2s    %+.9e  %+.9e  %+.9e  %+.9e" % tuple([i] + p)
                    outstr += "\n   Permutation values:"
                    outstr += "\n   " + str(comp['values'])
                    if comp['passed']:
                        outstr += "\n   Process passed (rel. difference %.9e)" % \
                              comp['difference']
                    else:
                        outstr += "\n   Process failed (rel. difference %.9e)" % \
                              comp['difference']

                used_aloha = sorted(self._comparisons[1])
                if used_aloha:
                    outstr += "\nChecked ALOHA routines:"
                for aloha in used_aloha:
                    aloha_str = aloha[0]
                    if aloha[1]:
                        aloha_str += 'C' + 'C'.join([str(ia) for ia in aloha[1]])
                    aloha_str += "_%d" % aloha[2]
                    outstr += "\n" + aloha_str
            
            outstr += '\n'
            for cms_check in self._cms_checks:
                outstr += '*'*102+'\n'
                outstr += 'Complex Mass Scheme check:\n'
                outstr += '    -> check %s\n'%cms_check['line']
                outstr += '*'*102+'\n'
                tmp_options = copy.copy(cms_check['options'])
                tmp_options['show_plot']=False
                outstr += process_checks.output_complex_mass_scheme(
                            cms_check['cms_result'], cms_check['output_path'], 
                                           tmp_options, self._curr_model) + '\n'
                outstr += '*'*102+'\n\n'
            pydoc.pager(outstr)

        elif args[0] == 'options':
            if len(args) == 1:
                to_print = lambda name: True
            else:
                to_print = lambda name: any(poss in name for poss in args[1:])

            outstr = "                          MadGraph5_aMC@NLO Options    \n"
            outstr += "                          ----------------    \n"
            keys = list(self.options_madgraph.keys())
            keys.sort()
            for key in keys:
                if not to_print(key):
                    continue
                default = self.options_madgraph[key] 
                value = self.options[key]
                if value == default:
                    outstr += "  %25s \t:\t%s\n" % (key,value)
                else:
                    outstr += "  %25s \t:\t%s (user set)\n" % (key,value)
            outstr += "\n"
            outstr += "                         MadEvent Options    \n"
            outstr += "                          ----------------    \n"
            keys = list(self.options_madevent.keys())
            keys.sort()
            for key in keys:
                if not to_print(key):
                    continue
                default = self.options_madevent[key]
                value = self.options[key]
                if value == default:
                    outstr += "  %25s \t:\t%s\n" % (key,value)
                else:
                    outstr += "  %25s \t:\t%s (user set)\n" % (key,value)
            outstr += "\n"
            outstr += "                      Configuration Options    \n"
            outstr += "                      ---------------------    \n"
            keys = list(self.options_configuration.keys())
            keys.sort()
            for key in keys:
                if not to_print(key):
                    continue
                default = self.options_configuration[key]
                value = self.options[key]
                if value == default:
                    outstr += "  %25s \t:\t%s\n" % (key,value)
                else:
                    outstr += "  %25s \t:\t%s (user set)\n" % (key,value)

            output.write(outstr)
        elif args[0] in  ["variable"]:
            super(MadGraphCmd, self).do_display(line, output)
            
        elif args[0] in ["modellist", "model_list"]:
            outstr = []
            template = """%-30s | %-60s | %-25s """
            outstr.append(template % ('name', 'restriction', 'comment'))
            outstr.append('*'*150)
            already_done = []
            #local model #use
            
            if 'PYTHONPATH' in os.environ:
                pythonpath = os.environ['PYTHONPATH'].split(':')
            else:
                pythonpath = []

            for base in [pjoin(MG5DIR,'models')] + pythonpath:
                if not os.path.exists(base):
                    continue
                file_cond = lambda p : os.path.exists(pjoin(base,p,'particles.py'))
                mod_name = lambda name: name
                
                model_list = [mod_name(name) for name in \
                                                self.path_completion('',
                                                base,
                                                only_dirs = True) \
                                                if file_cond(name)]
                
                for model_name in model_list:
                    if model_name in already_done:
                        continue
                    all_name = self.find_restrict_card(model_name,
                                            base_dir=base,
                                            online=False)
                    already_done.append(model_name)
                    restrict = [name[len(model_name):] for name in all_name 
                                if len(name)>len(model_name)]
                    
                    comment = 'from models directory'
                    if base != pjoin(MG5DIR,'models'):
                        comment = 'from PYTHONPATH: %s' % base
                    lrestrict = ', '.join(restrict)
                    if len(lrestrict) > 50:
                        for i in range(-1,-len(restrict), -1):
                            lrestrict = ', '.join(restrict[:i])
                            if len(lrestrict)<50:
                                break
                        outstr.append(template % (model_name, lrestrict, comment))
                        outstr.append(template % ('', ', '.join(restrict[i:]), ''))
                    else:
                        outstr.append(template % (model_name, ', '.join(restrict), comment))
                outstr.append('*'*150)
                
            # Still have to add the one with internal information 
            for model_name in self._online_model:
                if model_name in already_done:
                    continue
                restrict = [tag for tag in self._online_model[model_name]]
                comment = 'automatic download from MG5aMC server'
                outstr.append(template % (model_name, ','.join(restrict), comment))
                already_done.append(model_name)
                
            outstr.append('*'*150)  
            # other downloadable model
            data   = import_ufo.get_model_db()
            self._online_model2 = []
            for line in data:
                model_name, path = line.decode().split()
                if model_name in already_done:
                    continue
                if model_name.endswith('_v4'):
                    continue
                
                if 'feynrules' in path:
                    comment = 'automatic download from FeynRules website'
                elif 'madgraph.phys' in path:
                     comment = 'automatic download from MG5aMC server'
                else:
                    comment = 'automatic download.'
                restrict = 'unknown'
                outstr.append(template % (model_name, restrict, comment))
                self._online_model2.append(model_name)
            pydoc.pager('\n'.join(outstr))
            

    def multiparticle_string(self, key):
        """Returns a nicely formatted string for the multiparticle"""

        if self._multiparticles[key] and \
               isinstance(self._multiparticles[key][0], list):
            return "%s = %s" % (key, "|".join([" ".join([self._curr_model.\
                                     get('particle_dict')[part_id].get_name() \
                                                     for part_id in id_list]) \
                                  for id_list in self._multiparticles[key]]))
        else:
            return "%s = %s" % (key, " ".join([self._curr_model.\
                                    get('particle_dict')[part_id].get_name() \
                                    for part_id in self._multiparticles[key]]))

    def do_tutorial(self, line):
        """Activate/deactivate the tutorial mode."""

        args = self.split_arg(line)
        self.check_tutorial(args)
        tutorials = {'MadGraph5': logger_tuto,
                     'aMCatNLO': logger_tuto_nlo,
                     'MadLoop': logger_tuto_madloop}
        try:
            tutorials[args[0]].setLevel(logging.INFO)
            for mode in [m for m in tutorials.keys() if m != args[0]]:
                tutorials[mode].setLevel(logging.ERROR)
        except KeyError:
            logger_tuto.info("\n\tThanks for using the tutorial!")
            logger_tuto.setLevel(logging.ERROR)
            logger_tuto_nlo.info("\n\tThanks for using the aMC@NLO tutorial!")
            logger_tuto_nlo.setLevel(logging.ERROR)
            logger_tuto_madloop.info("\n\tThanks for using MadLoop tutorial!")
            logger_tuto_madloop.setLevel(logging.ERROR)

        if not self._mgme_dir:
            logger_tuto.info(\
                       "\n\tWarning: To use all features in this tutorial, " + \
                       "please run from a" + \
                       "\n\t         valid MG_ME directory.")



    def draw(self, line,selection='all',Dtype=''):
        """ draw the Feynman diagram for the given process.
        Dtype refers to born, real or loop"""

        args = self.split_arg(line)
        # Check the validity of the arguments
        self.check_draw(args)

        # Check if we plot a decay chain
        if any([isinstance(a, diagram_generation.DecayChainAmplitude) for \
               a in self._curr_amps]) and not self._done_export:
            warn = 'WARNING: You try to draw decay chain diagrams without first running output.\n'
            warn += '\t  The decay processes will be drawn separately'
            logger.warning(warn)

        (options, args) = _draw_parser.parse_args(args)
        if madgraph.iolibs.drawing_eps.EpsDiagramDrawer.april_fool:
            options.horizontal = True
            options.external = True  
            options.max_size = 0.3 
            options.add_gap = 0.5  
        options = draw_lib.DrawOption(options)
        start = time.time()


            

        # Collect amplitudes
        amplitudes = diagram_generation.AmplitudeList()

        for amp in self._curr_amps:
            amplitudes.extend(amp.get_amplitudes())

        for amp in amplitudes:
            filename = pjoin(args[0], 'diagrams_' + \
                                    amp.get('process').shell_string() + ".eps")

            if selection=='all' and Dtype != 'loop':
                diags=amp.get('diagrams')
            elif selection=='born':
                diags=amp.get('born_diagrams')
            elif selection=='loop' or Dtype == 'loop':
                diags=base_objects.DiagramList([d for d in
                        amp.get('loop_diagrams') if d.get('type')>0])
                if len(diags) > 5000:
                    logger.warning('Displaying only the first 5000 diagrams')
                    diags = base_objects.DiagramList(diags[:5000])

            plot = draw.MultiEpsDiagramDrawer(diags,
                                          filename,
                                          model=self._curr_model,
                                          amplitude=amp,
                                          legend=amp.get('process').input_string(),
                                          diagram_type=Dtype)


            logger.info("Drawing " + \
                         amp.get('process').nice_string())
            plot.draw(opt=options)
            logger.info("Wrote file " + filename)
            self.exec_cmd('open %s' % filename)

        stop = time.time()
        logger.info('time to draw %s' % (stop - start))

    # Perform checks
    def do_check(self, line):
        """Check a given process or set of processes"""

        def create_lambda_values_list(lower_bound, N):
            """ Returns a list of values spanning the range [1.0, lower_bound] with
             lower_bound < 1.0 and with each interval [1e-i, 1e-(i+1)] covered
             by N values uniformly distributed. For example, lower_bound=1e-2
             and N=5 returns:
             [1, 0.8, 0.6, 0.4, 0.2, 0.1, 0.08, 0.06, 0.04, 0.02, 0.01]"""
            
            lCMS_values = [1]
            exp = 0
            n   = 0
            while lCMS_values[-1]>=lower_bound:
                n = (n+1)
                lCMS_values.append(float('1.0e-%d'%exp)*((N-n%N)/float(N)))
                if lCMS_values[-1]==lCMS_values[-2]:
                    lCMS_values.pop()
                exp = (n+1)//N
            
            lCMS_values = lCMS_values[:-1]
            if lCMS_values[-1]!=lower_bound:
                lCMS_values.append(lower_bound)
                
            return lCMS_values
        
        ###### BEGIN do_check

        args = self.split_arg(line)
        # Check args validity
        param_card = self.check_check(args)

        options= {'events':None} # If the momentum needs to be picked from a event file
        if param_card and 'banner' == madevent_interface.MadEventCmd.detect_card_type(param_card):
            logger_check.info("Will use the param_card contained in the banner and  the events associated")
            import madgraph.various.banner as banner
            options['events'] = param_card
            mybanner = banner.Banner(param_card)
            param_card = mybanner.charge_card('param_card')

        aloha_lib.KERNEL.clean()
        # Back up the gauge for later
        gauge = str(self.options['gauge'])
        options['reuse'] = args[1]=="-reuse"
        args = args[:1]+args[2:] 
        # For the stability check the user can specify the statistics (i.e
        # number of trial PS points) as a second argument
        if args[0] in ['stability', 'profile']:
            options['npoints'] = int(args[1])
            args = args[:1]+args[2:]
        MLoptions={}
        i=-1
        CMS_options = {}
        while args[i].startswith('--'):
            option = args[i].split('=')
            if option[0] =='--energy':
                options['energy']=float(option[1])
            elif option[0] == '--events' and option[1]:
                if option[1] == 'None':
                    options['events'] = None
                elif not os.path.exists(option[1]):
                    raise Exception('path %s does not exists' % option[1])
                else:
                    options['events'] = option[1]
            elif option[0] == '--skip_evt':
                options['skip_evt']=int(option[1])
            elif option[0]=='--split_orders':
                options['split_orders']=int(option[1])
            elif option[0]=='--helicity':
                try:
                    options['helicity']=int(option[1])
                except ValueError:
                    raise self.InvalidCmd("The value of the 'helicity' option"+\
                                       " must be an integer, not %s."%option[1])
            elif option[0]=='--reduction':
                MLoptions['MLReductionLib']=[int(ir) for ir in option[1].split('|')]
            elif option[0]=='--collier_mode':
                MLoptions['COLLIERMode']=int(option[1])
            elif option[0]=='--collier_cache':
                MLoptions['COLLIERGlobalCache']=int(option[1])
            elif option[0]=='--collier_req_acc':
                if option[1]!='auto':
                    MLoptions['COLLIERRequiredAccuracy']=float(option[1])
            elif option[0]=='--collier_internal_stability_test':
                MLoptions['COLLIERUseInternalStabilityTest']=eval(option[1])                
            elif option[0]=='--CTModeRun':
                try:
                    MLoptions['CTModeRun']=int(option[1])  
                except ValueError:
                    raise self.InvalidCmd("The value of the 'CTModeRun' option"+\
                                       " must be an integer, not %s."%option[1])
            elif option[0]=='--offshellness':
                CMS_options['offshellness'] = float(option[1])
                if CMS_options['offshellness']<=-1.0:
                    raise self.InvalidCmd('Offshellness must be number larger or'+
                           ' equal to -1.0, not %f'%CMS_options['offshellness'])
            elif option[0]=='--analyze':
                options['analyze'] = option[1]
            elif option[0]=='--show_plot':
                options['show_plot'] = 'true' in option[1].lower()
            elif option[0]=='--report':
                options['report'] = option[1].lower()
            elif option[0]=='--seed':
                options['seed'] = int(option[1])
            elif option[0]=='--name':
                if '.' in option[1]:
                    raise self.InvalidCmd("Do not specify the extension in the"+
                                                             " name of the run")
                CMS_options['name'] = option[1]
            elif option[0]=='--resonances':
                if option[1]=='all':
                    CMS_options['resonances']  = 'all'
                else:
                    try:
                        resonances=eval(option[1])
                    except:
                        raise self.InvalidCmd("Could not evaluate 'resonances'"+
                                                       " option '%s'"%option[1])
                    if isinstance(resonances,int) and resonances>0:
                        CMS_options['resonances']  = resonances
                    elif isinstance(resonances,list) and all(len(res)==2 and 
                        isinstance(res[0],int) and all(isinstance(i, int) for i in 
                                                     res[1]) for res in resonances):
                        CMS_options['resonances']  = resonances
                    else:
                        raise self.InvalidCmd("The option 'resonances' can only be 'all'"+
                               " or and integer or a list of tuples of the form "+
                               "(resPDG,(res_mothers_ID)). You gave '%s'"%option[1])
            elif option[0]=='--tweak':
                # Lists the sets of custom and widths modifications to apply
                value = option[1]
                # Set a shortcuts for applying all relevant tweaks
                if value=='alltweaks':
                    value=str(['default','seed667(seed667)','seed668(seed668)',
                      'allwidths->0.9*allwidths(widths_x_0.9)',
                      'allwidths->0.99*allwidths(widths_x_0.99)',
                      'allwidths->1.01*allwidths(widths_x_1.01)',
                      'allwidths->1.1*allwidths(widths_x_1.1)',                      
                      'logp->logm(logp2logm)','logm->logp(logm2logp)'])
                try:
                    tweaks = eval(value)
                    if isinstance(tweaks, str):
                        tweaks = [value]                         
                    elif not isinstance(tweaks,list):
                        tweaks = [value]
                except:
                    tweaks = [value]
                if not all(isinstance(t,str) for t in tweaks):
                    raise self.InvalidCmd("Invalid specificaiton of tweaks: %s"%value)
                CMS_options['tweak'] = []
                for tweakID, tweakset in enumerate(tweaks):
                    specs =re.match(r'^(?P<tweakset>.*)\((?P<name>.*)\)$', tweakset)
                    if specs:
                        tweakset = specs.group('tweakset')
                        name    = specs.group('name')
                    else:
                        if tweakset!='default':
                            name = 'tweak_%d'%(tweakID+1)
                        else:
                            name = ''
                    new_tweak_set = {'custom':[],'params':{},'name':name}
                    for tweak in tweakset.split('&'):
                        if tweak=='default':
                            continue
                        if tweak.startswith('seed'):
                            new_tweak_set['custom'].append(tweak)
                            continue
                        try:
                            param, replacement = tweak.split('->')
                        except ValueError:
                            raise self.InvalidCmd("Tweak specification '%s'"%\
                                    tweak+" is incorrect. It should be of"+\
                                 " the form a->_any_function_of_(a,lambdaCMS).")
                        if param in ['logp','logm','log'] and \
                           replacement in ['logp','logm','log']:
                            new_tweak_set['custom'].append(tweak)
                            continue
                        try:
                            # for safety prefix parameters, because 'as' for alphas
                            # is a python reserved name for example
                            orig_param, orig_replacement = param, replacement
                            replacement = replacement.replace(param,
                                                        '__tmpprefix__%s'%param)
                            param = '__tmpprefix__%s'%param
                            res = float(eval(replacement.lower(),
                                         {'lambdacms':1.0,param.lower():98.85}))
                        except:                    
                            raise self.InvalidCmd("The substitution expression "+
                        "'%s' for the tweaked parameter"%orig_replacement+
                        " '%s' could not be evaluated. It must be an "%orig_param+
                        "expression of the parameter and 'lambdaCMS'.")
                        new_tweak_set['params'][param.lower()] = replacement.lower()
                    CMS_options['tweak'].append(new_tweak_set)

            elif option[0]=='--recompute_width':
                if option[1].lower() not in ['never','always','first_time','auto']:
                    raise self.InvalidCmd("The option 'recompute_width' can "+\
                  "only be 'never','always', 'first_time' or 'auto' (default).")
                CMS_options['recompute_width'] = option[1]
            elif option[0]=='--loop_filter':
                # Specify a loop, filter. See functions get_loop_filter and
                # user_filter in loop_diagram_generation.LoopAmplitude for
                # information on usage.
                CMS_options['loop_filter'] = '='.join(option[1:])
            elif option[0]=='--diff_lambda_power':
                #'secret' option to chose by which lambda power one should divide
                # the nwa-cms difference. Useful to set to 2 when doing the Born check
                # to see whether the NLO check will have sensitivity to the CMS
                # implementation
                try:
                    CMS_options['diff_lambda_power']=float(option[1])
                except ValueError:
                    raise self.InvalidCmd("the '--diff_lambda_power' option"+\
                            " must be an integer or float, not '%s'."%option[1])
            elif option[0]=='--lambda_plot_range':
                try:
                    plot_range=eval(option[1])
                except Exception as e:
                    raise self.InvalidCmd("The plot range specified %s"%option[1]+\
                                   " is not a valid syntax. Error:\n%s"%str(e))
                if not isinstance(plot_range,(list,tuple)) or \
                    len(plot_range)!=2 or any(not isinstance(p,(float,int)) 
                                                           for p in plot_range):                    
                    raise self.InvalidCmd("The plot range specified %s"\
                                                       %option[1]+" is invalid")
                CMS_options['lambda_plot_range']=list([float(p) for p in plot_range])
            elif option[0]=='--lambdaCMS':
                try:
                    lambda_values = eval(option[1])
                except SyntaxError:
                    raise self.InvalidCmd("'%s' is not a correct"%option[1]+
                                     " python expression for lambdaCMS values.")
                if isinstance(lambda_values,list):
                    if lambda_values[0]!=1.0:
                        raise self.InvalidCmd("The first value of the lambdaCMS values"+
                                " specified must be 1.0, not %s"%str(lambda_values))
                    for l in lambda_values:
                        if not isinstance(l,float):
                            raise self.InvalidCmd("All lambda CMS values must be"+
                                                          " float, not '%s'"%str(l))
                elif isinstance(lambda_values,(tuple,float)):
                    # Format here is then (lower_bound, N) were lower_bound is
                    # the minimum lambdaCMS value that must be probed and the
                    # integer N is the number of such values that must be 
                    # uniformly distributed in each intervale [1.0e-i,1.0e-(i+1)]
                    if isinstance(lambda_values, float):
                        # Use default of 10 for the number of lambda values
                        lower_bound = lambda_values
                        N = 10
                    else:
                        if isinstance(lambda_values[0],float) and \
                           isinstance(lambda_values[1],int):
                            lower_bound = lambda_values[0]
                            N = lambda_values[1]
                        else:
                            raise self.InvalidCmd("'%s' must be a "%option[1]+
                                               "tuple with types (float, int).")
                    lambda_values = create_lambda_values_list(lower_bound,N)
                else:
                    raise self.InvalidCmd("'%s' must be an expression"%option[1]+
                                          " for either a float, tuple or list.")
                lower_bound = lambda_values[-1]
                # and finally add 5 points for stability test on the last values
                # Depending on how the stab test will behave at NLO, we can 
                # consider automatically adding the values below
#                for stab in range(1,6):
#                    lambda_values.append((1.0+(stab/100.0))*lower_bound)

                CMS_options['lambdaCMS'] = lambda_values
            elif option[0]=='--cms':
                try:
                    CMS_expansion_orders, CMS_expansion_parameters = \
                                                            option[1].split(',')
                except ValueError:
                    raise self.InvalidCmd("CMS expansion specification '%s'"%\
                                                       args[i]+" is incorrect.")
                CMS_options['expansion_orders'] = [expansion_order for 
                             expansion_order in CMS_expansion_orders.split('&')]
                CMS_options['expansion_parameters'] = {}
                for expansion_parameter in CMS_expansion_parameters.split('&'):
                    try:
                        param, replacement = expansion_parameter.split('->')
                    except ValueError:
                        raise self.InvalidCmd("CMS expansion specification '%s'"%\
                          expansion_parameter+" is incorrect. It should be of"+\
                                 " the form a->_any_function_of_(a,lambdaCMS).")
                    try:
                        # for safety prefix parameters, because 'as' for alphas
                        # is a python reserved name for example
                        orig_param, orig_replacement = param, replacement
                        replacement = replacement.replace(param,
                                                        '__tmpprefix__%s'%param)
                        param = '__tmpprefix__%s'%param
                        res = float(eval(replacement.lower(),
                                         {'lambdacms':1.0,param.lower():98.85}))
                    except:                    
                        raise self.InvalidCmd("The substitution expression "+
                        "'%s' for CMS expansion parameter"%orig_replacement+
                        " '%s' could not be evaluated. It must be an "%orig_param+
                        "expression of the parameter and 'lambdaCMS'.")
                    # Put everything lower case as it will be done when
                    # accessing model variables
                    CMS_options['expansion_parameters'][param.lower()]=\
                                                             replacement.lower()
            else:
                raise self.InvalidCmd("The option '%s' is not reckognized."%option[0])

            i=i-1
        args = args[:i+1]
        
        if args[0]=='options':
            # Simple printout of the check command options
            logger_check.info("Options for the command 'check' are:")
            logger_check.info("{:<20}     {}".format('  name','default value'))
            logger_check.info("-"*40)
            for key, value in options.items():
                logger_check.info("{:<20} =   {}".format('--%s'%key,str(value)))
            return

        if args[0].lower()=='cmsoptions':
            # Simple printout of the special check cms options
            logger_check.info("Special options for the command 'check cms' are:")
            logger_check.info("{:<20}     {}".format('  name','default value'))
            logger_check.info("-"*40)
            for key, value in CMS_options.items():
                logger_check.info("{:<20} =   {}".format('--%s'%key,str(value)))
            return        
        
        # Set the seed here if not in cms check and if specified
        if args[0]!='cms' and options['seed']!=-1:
            # Not necessarily optimal as there could be additional call to
            # random() as the code develops, but at least it will encompass
            # everything in this way.
            logger_check.info('Setting random seed to %d.'%options['seed'])
            random.seed(options['seed'])
        
        proc_line = " ".join(args[1:])
        # Don't try to extract the process if just re-analyzing a saved run
        if not (args[0]=='cms' and options['analyze']!='None'):
            myprocdef = self.extract_process(proc_line)

            # Check that we have something
            if not myprocdef:
                raise self.InvalidCmd("Empty or wrong format process, please try again.")
            # For the check command, only the mode 'virt' make sense.
            if myprocdef.get('NLO_mode')=='all':
                myprocdef.set('NLO_mode','virt')
        else:
            myprocdef = None
            
        # If the test has to write out on disk, it should do so at the location
        # specified below where the user must be sure to have writing access.
        output_path = os.getcwd()

        if args[0] in ['timing','stability', 'profile'] and not \
                                        myprocdef.get('perturbation_couplings'):
            raise self.InvalidCmd("Only loop processes can have their "+
                                  " timings or stability checked.")

        if args[0]=='gauge' and \
                    not myprocdef.get('perturbation_couplings') in [[],['QCD']]:
            raise self.InvalidCmd(
"""Feynman vs unitary gauge comparisons can only be done if there are no loop
   propagators affected by this gauge. Typically, either processes at tree level
   or including only QCD perturbations can be considered here.""")

        if args[0]=='gauge' and len(self._curr_model.get('gauge')) < 2:
            raise self.InvalidCmd("The current model does not allow for both "+\
                                                   "Feynman and unitary gauge.")

        # Disable some loggers
        loggers = [logging.getLogger('madgraph.diagram_generation'),
                   logging.getLogger('madgraph.loop_diagram_generation'),
                   logging.getLogger('ALOHA'),
                   logging.getLogger('madgraph.helas_objects'),
                   logging.getLogger('madgraph.loop_exporter'),
                   logging.getLogger('madgraph.export_v4'),
                   logging.getLogger('cmdprint'),
                   logging.getLogger('madgraph.model'),
                   logging.getLogger('madgraph.base_objects')]
        old_levels = [log.level for log in loggers]
        for log in loggers:
            log.setLevel(logging.WARNING)

        # run the check
        cpu_time1 = time.time()
        # Run matrix element generation check on processes

        # The aloha python output has trouble when doing (tree level of course)
        # python output and that loop_mode is True at the beginning.
        # So as a temporary fix for the problem that after doing a check at NLO
        # then a check at LO will fail, I make sure I set it to False if the
        # process is a tree-level one
        if myprocdef:
            if myprocdef.get('perturbation_couplings')==[]:
                aloha.loop_mode = False

        comparisons = []
        gauge_result = []
        gauge_result_no_brs = []
        lorentz_result =[]
        nb_processes = 0
        timings = []
        stability = []
        profile_time = []
        profile_stab = []
        cms_results = []

        if "_cuttools_dir" in dir(self):
            CT_dir = self._cuttools_dir
        else:
            CT_dir =""
            if "MLReductionLib" in MLoptions:
                if 1 in MLoptions["MLReductionLib"]:
                    MLoptions["MLReductionLib"].remove(1)
        # directories for TIR
        TIR_dir={}
        if "_iregi_dir" in dir(self):
            TIR_dir['iregi_dir']=self._iregi_dir
        else:
            if "MLReductionLib" in MLoptions:
                if 3 in MLoptions["MLReductionLib"]:
                    logger_check.warning('IREGI not available on your system; it will be skipped.')                    
                    MLoptions["MLReductionLib"].remove(3)


        if "MLReductionLib" in MLoptions:
            if 2 in MLoptions["MLReductionLib"]:
                logger_check.warning('PJFRY not supported anymore; it will be skipped.')                    
                MLoptions["MLReductionLib"].remove(2)
                    
        if 'golem' in self.options and isinstance(self.options['golem'],str):
            TIR_dir['golem_dir']=self.options['golem']
        else:
            if "MLReductionLib" in MLoptions:
                if 4 in MLoptions["MLReductionLib"]:
                    logger_check.warning('GOLEM not available on your system; it will be skipped.')
                    MLoptions["MLReductionLib"].remove(4)
        
        if 'samurai' in self.options and isinstance(self.options['samurai'],str):
            TIR_dir['samurai_dir']=self.options['samurai']
        else:
            if "MLReductionLib" in MLoptions:
                if 5 in MLoptions["MLReductionLib"]:
                    logger_check.warning('Samurai not available on your system; it will be skipped.')
                    MLoptions["MLReductionLib"].remove(5)
        
        if 'collier' in self.options and isinstance(self.options['collier'],str):
            TIR_dir['collier_dir']=self.options['collier']
        else:
            if "MLReductionLib" in MLoptions:
                if 7 in MLoptions["MLReductionLib"]:
                    logger_check.warning('Collier not available on your system; it will be skipped.')
                    MLoptions["MLReductionLib"].remove(7)
        
        if 'ninja' in self.options and isinstance(self.options['ninja'],str):
            TIR_dir['ninja_dir']=self.options['ninja']
        else:
            if "MLReductionLib" in MLoptions:
                if 6 in MLoptions["MLReductionLib"]:
                    logger_check.warning('Ninja not available on your system; it will be skipped.')
                    MLoptions["MLReductionLib"].remove(6)
        
        if args[0] in ['timing']:
            timings = process_checks.check_timing(myprocdef,
                                                  param_card = param_card,
                                                  cuttools=CT_dir,
                                                  tir=TIR_dir,
                                                  options = options,
                                                  cmd = self,
                                                  output_path = output_path,
                                                  MLOptions = MLoptions
                                                  )        

        if args[0] in ['stability']:
            stability=process_checks.check_stability(myprocdef,
                                                  param_card = param_card,
                                                  cuttools=CT_dir,
                                                  tir=TIR_dir,
                                                  options = options,
                                                  output_path = output_path,
                                                  cmd = self,
                                                  MLOptions = MLoptions)

        if args[0] in ['profile']:
            # In this case timing and stability will be checked one after the
            # other without re-generating the process.
            profile_time, profile_stab = process_checks.check_profile(myprocdef,
                                                  param_card = param_card,
                                                  cuttools=CT_dir,
                                                  tir=TIR_dir,
                                                  options = options,
                                                  MLOptions = MLoptions,
                                                  output_path = output_path,
                                                  cmd = self)

        if args[0] in  ['gauge', 'full'] and \
          len(self._curr_model.get('gauge')) == 2 and\
                        myprocdef.get('perturbation_couplings') in [[],['QCD']]:

            line = " ".join(args[1:])
            myprocdef = self.extract_process(line)
            if gauge == 'unitary':
                myprocdef_unit = myprocdef
                self.do_set('gauge Feynman', log=False)
                myprocdef_feyn = self.extract_process(line)              
            else:
                myprocdef_feyn = myprocdef
                self.do_set('gauge unitary', log=False)
                myprocdef_unit = self.extract_process(line)

            nb_part_unit = len(myprocdef_unit.get('model').get('particles'))
            nb_part_feyn = len(myprocdef_feyn.get('model').get('particles'))
            if nb_part_feyn == nb_part_unit:
                logger_check.error('No Goldstone present for this check!!')
            gauge_result_no_brs = process_checks.check_unitary_feynman(
                                                myprocdef_unit, myprocdef_feyn,
                                                param_card = param_card,
                                                options=options,
                                                cuttools=CT_dir,
                                                tir=TIR_dir,
                                                reuse = options['reuse'],
                                                output_path = output_path,
                                                cmd = self)
            
            # restore previous settings
            self.do_set('gauge %s' % gauge, log=False)
            nb_processes += len(gauge_result_no_brs)            

        if args[0] in  ['permutation', 'full']:
            comparisons = process_checks.check_processes(myprocdef,
                                            param_card = param_card,
                                            quick = True,
                                            cuttools=CT_dir,
                                            tir=TIR_dir,
                                            reuse = options['reuse'],
                                            cmd = self,
                                            output_path = output_path,
                                            options=options)
            nb_processes += len(comparisons[0])

        if args[0] in ['lorentz', 'full']:
            myprocdeff = copy.copy(myprocdef)
            lorentz_result = process_checks.check_lorentz(myprocdeff,
                                          param_card = param_card,
                                          cuttools=CT_dir,
                                          tir=TIR_dir,
                                          reuse = options['reuse'],
                                          cmd = self,
                                          output_path = output_path,
                                          options=options)
            nb_processes += len(lorentz_result)

        if args[0] in  ['brs', 'full']:
            gauge_result = process_checks.check_gauge(myprocdef,
                                          param_card = param_card,
                                          cuttools=CT_dir,
                                          tir=TIR_dir,
                                          reuse = options['reuse'],
                                          cmd = self,
                                          output_path = output_path,
                                          options=options)
            nb_processes += len(gauge_result)

        # The CMS check is typically more complicated and slower than others
        # so we don't run it automatically with 'full'.
        if args[0] in ['cms']:
            
            cms_original_setup = self.options['complex_mass_scheme']
            process_line = " ".join(args[1:])
            # Merge in the CMS_options to the options
            for key, value in CMS_options.items():
                if key=='tweak':
                    continue
                if key not in options:
                    options[key] = value
                else:
                    raise MadGraph5Error("Option '%s' is both in the option"%key+\
                                                   " and CMS_option dictionary.") 
            
            if options['analyze']=='None':
                cms_results = []
                for tweak in CMS_options['tweak']:
                    options['tweak']=tweak
                    # Try to guess the save path and try to load it before running
                    guessed_proc = myprocdef.get_process(
                      [leg.get('ids')[0] for leg in myprocdef.get('legs') 
                                                       if not leg.get('state')],
                      [leg.get('ids')[0] for leg in myprocdef.get('legs')
                                                           if leg.get('state')])
                    save_path = process_checks.CMS_save_path('pkl',
                    {'ordered_processes':[guessed_proc.base_string()],
                     'perturbation_orders':guessed_proc.get('perturbation_couplings')}, 
                             self._curr_model, options, output_path=output_path)
                    if os.path.isfile(save_path) and options['reuse']:
                        cms_result = save_load_object.load_from_file(save_path)
                        logger_check.info("The cms check for tweak %s is recycled from file:\n %s"%
                                                      (tweak['name'],save_path))
                        if cms_result is None:
                            raise self.InvalidCmd('The complex mass scheme check result'+
                            " file below could not be read.\n     %s"%save_path)
                    else:      
                        cms_result = process_checks.check_complex_mass_scheme(
                                              process_line,
                                              param_card = param_card,
                                              cuttools=CT_dir,
                                              tir=TIR_dir,
                                              cmd = self,
                                              output_path = output_path,
                                              MLOptions = MLoptions,
                                              options=options)
                        # Now set the correct save path
                        save_path = process_checks.CMS_save_path('pkl', cms_result, 
                             self._curr_model, options, output_path=output_path)
                    cms_results.append((cms_result,save_path,tweak['name']))
            else:
                cms_result = save_load_object.load_from_file(
                                               options['analyze'].split(',')[0])
                cms_results.append((cms_result,options['analyze'].split(',')[0],
                                               CMS_options['tweak'][0]['name']))
                if cms_result is None:
                    raise self.InvalidCmd('The complex mass scheme check result'+
                       " file below could not be read.\n     %s"
                                              %options['analyze'].split(',')[0])

            # restore previous settings
            self.do_set('complex_mass_scheme %s'%str(cms_original_setup),
                                                                      log=False)
            # Use here additional key 'ordered_processes'
            nb_processes += len(cms_result['ordered_processes'])

        cpu_time2 = time.time()
        logger_check.info("%i check performed in %s"% (nb_processes,
                                  misc.format_time(int(cpu_time2 - cpu_time1))))

        if args[0] in ['cms']:
                text = "Note that the complex mass scheme test in principle only\n"
                text+= "works for stable particles in final states.\n\ns"            
        if args[0] not in ['timing','stability', 'profile', 'cms']:
            if self.options['complex_mass_scheme']:
                text = "Note that Complex mass scheme gives gauge/lorentz invariant\n"
                text+= "results only for stable particles in final states.\n\ns"
            elif not myprocdef.get('perturbation_couplings'):
                text = "Note That all width have been set to zero for those checks\n\n"
            else:
                text = "\n"
        else:
            text ="\n"

        if timings:
            text += 'Timing result for the '+('optimized' if \
              self.options['loop_optimized_output'] else 'default')+' output:\n'

            text += process_checks.output_timings(myprocdef, timings)
        if stability:
            text += 'Stability result for the '+('optimized' if \
              self.options['loop_optimized_output'] else 'default')+' output:\n'
            text += process_checks.output_stability(stability,output_path)

        if profile_time and profile_stab:
            text += 'Timing result '+('optimized' if \
                    self.options['loop_optimized_output'] else 'default')+':\n'
            text += process_checks.output_profile(myprocdef, profile_stab,
                             profile_time, output_path, options['reuse']) + '\n'
        if lorentz_result:
            text += 'Lorentz invariance results:\n'
            text += process_checks.output_lorentz_inv(lorentz_result) + '\n'
        if gauge_result:
            text += 'Gauge results:\n'
            text += process_checks.output_gauge(gauge_result) + '\n'
        if gauge_result_no_brs:
            text += 'Gauge results (switching between Unitary/Feynman/axial gauge):\n'
            text += process_checks.output_unitary_feynman(gauge_result_no_brs) + '\n'
        if cms_results:
            text += 'Complex mass scheme results (varying width in the off-shell regions):\n'
            cms_result = cms_results[0][0]
            if len(cms_results)>1:
                analyze = []
                for i, (cms_res, save_path, tweakname) in enumerate(cms_results):
                    save_load_object.save_to_file(save_path, cms_res)
                    logger_check.info("Pickle file for tweak '%s' saved to disk at:\n ->%s"%
                                                          (tweakname,save_path))
                    if i==0:
                        analyze.append(save_path)
                    else:
                        analyze.append('%s(%s)'%(save_path,tweakname))
                options['analyze']=','.join(analyze)
                options['tweak']  = CMS_options['tweak'][0]
            
            self._cms_checks.append({'line':line, 'cms_result':cms_result,
                                  'options':options, 'output_path':output_path})
            text += process_checks.output_complex_mass_scheme(cms_result,
              output_path, options, self._curr_model,
              output='concise_text' if options['report']=='concise' else 'text')+'\n'

        if comparisons and len(comparisons[0])>0:
            text += 'Process permutation results:\n'
            text += process_checks.output_comparisons(comparisons[0]) + '\n'
            self._comparisons = comparisons

        # We use the reuse tag for an alternative way of skipping the pager.
        if len(text.split('\n'))>20 and not '-reuse' in line and text!='':
            if 'test_manager' not in sys.argv[0]:
                pydoc.pager(text)

        # Restore diagram logger
        for i, log in enumerate(loggers):
            log.setLevel(old_levels[i])

        # Output the result to the interface directly if short enough or if it
        # was anyway not output to the pager
        if len(text.split('\n'))<=20 or options['reuse']:
            # Useful to really specify what logger is used for ML acceptance tests
            logging.getLogger('madgraph.check_cmd').info(text)
        else:
            logging.getLogger('madgraph.check_cmd').debug(text)

        # clean the globals created.
        process_checks.clean_added_globals(process_checks.ADDED_GLOBAL)
        if not options['reuse']:
            process_checks.clean_up(self._mgme_dir)


    def clean_process(self):
        """ensure that all processes are cleaned from memory.
        typically called from import model and generate XXX command
        """

        aloha_lib.KERNEL.clean()
        # Reset amplitudes
        self._curr_amps = diagram_generation.AmplitudeList()
        # Reset Process definition
        self._curr_proc_defs = base_objects.ProcessDefinitionList()
        # Reset Helas matrix elements
        self._curr_matrix_elements = helas_objects.HelasMultiProcess()
        self._generate_info = ""
        # Reset _done_export, since we have new process
        self._done_export = False
        # Also reset _export_format and _export_dir
        self._export_format = None        
        
            
    # Generate a new amplitude
    def do_generate(self, line):
        """Main commands: Generate an amplitude for a given process"""

        self.clean_process()
        self._generate_info = line

        # Call add process
        args = self.split_arg(line)
        args.insert(0, 'process')
        self.do_add(" ".join(args))

    def extract_process(self, line, proc_number = 0, overall_orders = {}):
        """Extract a process definition from a string. Returns
        a ProcessDefinition."""

        orig_line = line
        # Check basic validity of the line
        if not len(re.findall('>\D', line)) in [1,2]:
            self.do_help('generate')
            raise self.InvalidCmd('Wrong use of \">\" special character.')


        # Perform sanity modifications on the lines:
        # Add a space before and after any > , $ / | [ ]
        space_before = re.compile(r"(?P<carac>\S)(?P<tag>[\\[\\]/\,\\$\\>|])(?P<carac2>\S)")
        line = space_before.sub(r'\g<carac> \g<tag> \g<carac2>', line)

        # Use regular expressions to extract s-channel propagators,
        # forbidden s-channel propagators/particles, coupling orders
        # and process number, starting from the back

        # Start with process number (identified by "@")
        proc_number_pattern = re.compile("^(.+)@\s*(\d+)\s*(.*)$")
        proc_number_re = proc_number_pattern.match(line)
        if proc_number_re:
            proc_number = int(proc_number_re.group(2))
            line = proc_number_re.group(1)+ proc_number_re.group(3)
            #overall_order are already handle but it is better to pass the info to each group
        
        # Now check for perturbation orders, specified in between squared brackets
        perturbation_couplings_pattern = \
          re.compile("^(?P<proc>.+>.+)\s*\[\s*((?P<option>\w+)\s*\=)?\s*"+\
                               "(?P<pertOrders>(\w+\s*)*)\s*\]\s*(?P<rest>.*)$")
        perturbation_couplings_re = perturbation_couplings_pattern.match(line)
        perturbation_couplings = ""
        LoopOption= 'tree'
        HasBorn= True
        if perturbation_couplings_re:
            perturbation_couplings = perturbation_couplings_re.group("pertOrders")
            option=perturbation_couplings_re.group("option")
            if option:
                if option in self._valid_nlo_modes:
                    LoopOption=option
                    if option=='sqrvirt':
                        LoopOption='virt'
                        HasBorn=False
                    elif option=='noborn':
                        HasBorn=False
                else:
                    raise self.InvalidCmd("NLO mode %s is not valid. "%option+\
                       "Valid modes are %s. "%str(self._valid_nlo_modes))
            else:
                LoopOption='all'

            line = perturbation_couplings_re.group("proc")+\
                     perturbation_couplings_re.group("rest")
                        
        ## Now check for orders/squared orders/constrained orders
        order_pattern = re.compile(\
           "^(?P<before>.+>.+)\s+(?P<name>(\w|(\^2))+)\s*(?P<type>"+\
                    "(=|(<=)|(==)|(===)|(!=)|(>=)|<|>))\s*(?P<value>-?\d+)\s*?(?P<after>.*)")
        order_re = order_pattern.match(line)
        squared_orders = {}
        orders = {}
        constrained_orders = {}
        
        # define the various coupling order alias 
        coupling_alias = {}
        model_orders = self._curr_model.get('coupling_orders')
        if 'EW' in model_orders:
            if 'QED' not in model_orders:
                coupling_alias['QED'] = 'EW'
                coupling_alias['QED^2'] = 'EW^2'
            if 'aEW' not in model_orders:
                coupling_alias['aEW'] = 'EW^2=2*'
        elif 'QED' in model_orders:
            coupling_alias['EW'] = 'QED'
            coupling_alias['EW^2'] = 'QED^2'
            if 'aEW' not in model_orders:
                coupling_alias['aEW'] = 'QED^2=2*'
        if 'QCD' in model_orders:
            if 'aS' not in model_orders:
                coupling_alias['aS'] = 'QCD^2=2*'
        
        ## The 'split_orders' (i.e. those for which individual matrix element
        ## evalutations must be provided for each corresponding order value) are
        ## defined from the orders specified in between [] and any order for
        ## which there are squared order constraints.
        split_orders = []
        while order_re:
            type = order_re.group('type')
            name =  order_re.group('name')
            value = int(order_re.group('value'))
            if name in coupling_alias:
                old_name,old_value = name,value
                
                name = coupling_alias[name]
                if name.endswith('=2*'):
                    name = name[:-3]
                    value *= 2
                logger.info("change syntax %s=%s to %s=%s to correspond to UFO model convention", 
                            old_name, old_value, name, value)
            if name.endswith('^2'):
                basename = name[:-2]
                if basename not in list(model_orders) + ['WEIGHTED']:
                    valid = list(model_orders) +list(coupling_alias.keys()) + ['WEIGHTED']
                    raise self.InvalidCmd("model order %s not valid for this model (valid one are: %s). Please correct" % (name, ', '.join(valid))) 

                if type not in self._valid_sqso_types:
                    raise self.InvalidCmd("Type of squared order "+\
                                 "constraint '%s'"% type+" is not supported.")
                if type == '=':
                    logger.warning("Interpreting '%(n)s=%(v)s' as '%(n)s<=%(v)s'" %\
                                       {'n':name, 'v': value})
                    type = "<="
                squared_orders[basename] = (value,type)
            else:
                if name not in model_orders:
                    valid = list(model_orders) + list(coupling_alias.keys())
                    raise self.InvalidCmd("model order %s not valid for this model (valid one are: %s). Please correct" % (name, ', '.join(valid))) 
                if type not in self._valid_amp_so_types:
                    raise self.InvalidCmd("Amplitude order constraints can only be of type %s"%\
                    (', '.join(self._valid_amp_so_types))+", not '%s'."%type)
                name = order_re.group('name')
                value = int(order_re.group('value'))
                if type in ['=', '<=']:
                    if type == '=' and value != 0:
                        logger.warning("Interpreting '%(n)s=%(v)s' as '%(n)s<=%(v)s'" %\
                                       {'n':name, 'v': value}) 
                    orders[name] = value
                elif type == "==":
                    constrained_orders[name] = (value, type)
                    if name not in squared_orders:
                        squared_orders[name] = (2 * value,'==')
                    if True:#name not in orders:
                        orders[name] = value
                    
                elif type == ">":
                    constrained_orders[name] = (value, type)
                    if name not in squared_orders:
                        squared_orders[name] = (2 * value,'>')
            
            line = '%s %s' % (order_re.group('before'),order_re.group('after')) 
            order_re = order_pattern.match(line)   
                   
        # handle the case where default is not 99 and some coupling defined
        if self.options['default_unset_couplings'] != 99 and \
                                                     (orders or squared_orders): 
                           
                to_set = [name for name in self._curr_model.get('coupling_orders')
                          if name not in orders and name not in squared_orders]
                if to_set:
                    logger.info('the following coupling will be allowed up to the maximal value of %s: %s' % 
                            (self.options['default_unset_couplings'], ', '.join(to_set)), '$MG:BOLD')
                for name in to_set:
                    orders[name] = int(self.options['default_unset_couplings'])
        
        #only allow amplitue restrctions >/ == for LO/tree level
        if constrained_orders and LoopOption != 'tree':
            raise self.InvalidCmd("Amplitude order constraints (for not LO processes) can only be of type %s"%\
                        (', '.join(['<=']))+", not '%s'."%type)

        # If the squared orders are defined but not the orders, assume 
        # orders=sq_orders. In case the squared order has a negative value or is
        # defined with the '>' operato, then this order correspondingly set to 
        # be maximal (99) since there is no way to know, during generation, if 
        # the amplitude being contstructed will be leading or not.
        # This only applies when no perturbation couplings are provided, ie
        # for LO-only generation
        if orders=={} and squared_orders!={} and not perturbation_couplings:
            for order in squared_orders.keys():
                if squared_orders[order][0]>=0 and squared_orders[order][1]!='>':
                    orders[order]=squared_orders[order][0]
                else:
                    orders[order]=99
        

        if not self._curr_model['case_sensitive']:
            # Particle names lowercase
            line = line.lower()

        # Now check for forbidden particles, specified using "/"
        slash = line.find("/")
        dollar = line.find("$")
        forbidden_particles = ""
        if slash > 0:
            if dollar > slash:
                forbidden_particles_re = re.match("^(.+)\s*/\s*(.+\s*)(\$.*)$", line)
            else:
                forbidden_particles_re = re.match("^(.+)\s*/\s*(.+\s*)$", line)
            if forbidden_particles_re:
                forbidden_particles = forbidden_particles_re.group(2)
                line = forbidden_particles_re.group(1)
                if len(forbidden_particles_re.groups()) > 2:
                    line = line + forbidden_particles_re.group(3)

        # Now check for forbidden schannels, specified using "$$"
        forbidden_schannels_re = re.match("^(.+)\s*\$\s*\$\s*(.+)\s*$", line)
        forbidden_schannels = ""
        if forbidden_schannels_re:
            forbidden_schannels = forbidden_schannels_re.group(2)
            line = forbidden_schannels_re.group(1)

        # Now check for forbidden onshell schannels, specified using "$"
        forbidden_onsh_schannels_re = re.match("^(.+)\s*\$\s*(.+)\s*$", line)
        forbidden_onsh_schannels = ""
        if forbidden_onsh_schannels_re:
            forbidden_onsh_schannels = forbidden_onsh_schannels_re.group(2)
            line = forbidden_onsh_schannels_re.group(1)

        # Now check for required schannels, specified using "> >"
        required_schannels_re = re.match("^(.+?)>(.+?)>(.+)$", line)
        required_schannels = ""
        if required_schannels_re:
            required_schannels = required_schannels_re.group(2)
            line = required_schannels_re.group(1) + ">" + \
                   required_schannels_re.group(3)

        args = self.split_arg(line)

        myleglist = base_objects.MultiLegList()
        state = False

        # Extract process
        for part_name in args:
            if part_name == '>':
                if not myleglist:
                    raise self.InvalidCmd("No final state particles")
                state = True
                continue

            mylegids = []
            polarization = []
            if '{' in part_name:
                part_name, pol = part_name.split('{',1)
                pol, rest = pol.split('}',1)
                
                no_dup_name = part_name
                while True:
                    try:
                        spin = self._curr_model.get_particle(no_dup_name).get('spin')
                        break
                    except AttributeError:
                        if no_dup_name in self._multiparticles:
                            spins = set([self._curr_model.get_particle(p).get('spin') for p in self._multiparticles[no_dup_name]])
                            if len(spins) > 1:
                                raise self.InvalidCmd('Can not use polarised on multi-particles for multi-particles with various spin')
                            else:
                                spin = spins.pop()
                                break
                        elif no_dup_name[0].isdigit():
                            no_dup_name = no_dup_name[1:]
                        else:
                            raise
                if rest:
                    raise self.InvalidCmd('A space is required after the "}" symbol to separate particles')
                ignore  =False
                for i,p in enumerate(pol):
                    if ignore or p==',':
                        ignore= False
                        continue
                    if p in ['t','T']:
                        if spin == 3:
                            polarization += [1,-1]
                        else:
                            raise self.InvalidCmd('"T" (transverse) polarization are only supported for spin one particle.')
                    elif p in ['l', 'L']:
                        if spin == 3:
                            logger.warning('"L" polarization is interpreted as Left for Longitudinal please use "0".')
                        polarization += [-1]
                    elif p in ['R','r']:
                        polarization += [1]
                    elif p in ["A",'a']:
                        if spin == 3:
                            polarization += [99]
                        else:
                            raise self.InvalidCmd('"A" (auxiliary) polarization are only supported for spin one particle.')
                    elif p in ['+']:
                        if i +1 < len(pol) and pol[i+1].isdigit():
                            p = int(pol[i+1])
                            if abs(p) > 3: 
                                raise self.InvalidCmd("polarization are between -3 and 3")
                            polarization.append(p)
                            ignore = True
                        else:
                            polarization += [1]
                    elif p in ['-']:
                        if i+1 < len(pol) and pol[i+1].isdigit():
                            p = int(pol[i+1])
                            if abs(p) > 3: 
                                raise self.InvalidCmd("polarization are between -3 and 3")
                            polarization.append(-p)
                            ignore = True
                        else:
                            polarization += [-1]
                    elif p in [0,'0']:
                        if spin in [1,2]:
                            raise self.InvalidCmd('"0" (longitudinal) polarization are not supported for scalar/fermion.')
                        else:
                            polarization += [0]
                    elif p.isdigit():
                        p = int(p)
                        if abs(p) > 3: 
                            raise self.InvalidCmd("polarization are between -3 and 3")
                        polarization.append(p)
                    else:
                        raise self.InvalidCmd('Invalid Polarization')

            duplicate =1
            if part_name in self._multiparticles:
                if isinstance(self._multiparticles[part_name][0], list):
                    raise self.InvalidCmd("Multiparticle %s is or-multiparticle" % part_name + \
                          " which can be used only for required s-channels")
                mylegids.extend(self._multiparticles[part_name])
            elif part_name.isdigit() or part_name.startswith('-') and part_name[1:].isdigit():
                if int(part_name) in self._curr_model.get('particle_dict'):
                    mylegids.append(int(part_name))
                else:
                    raise self.InvalidCmd("No pdg_code %s in model" % part_name)
            else:
                mypart = self._curr_model['particles'].get_copy(part_name)
                
                if mypart:
                    mylegids.append(mypart.get_pdg_code())
                else:
                    # check for duplication flag!
                    if part_name[0].isdigit():
                        duplicate, part_name = int(part_name[0]), part_name[1:]
                        if part_name in self._multiparticles:
                            if isinstance(self._multiparticles[part_name][0], list):
                                raise self.InvalidCmd(\
                                      "Multiparticle %s is or-multiparticle" % part_name + \
                                      " which can be used only for required s-channels")
                            mylegids.extend(self._multiparticles[part_name])                        
                        else:
                            mypart = self._curr_model['particles'].get_copy(part_name)
                            mylegids.append(mypart.get_pdg_code())

            if mylegids:
                for _ in range(duplicate):
                    myleglist.append(base_objects.MultiLeg({'ids':mylegids,
                                                        'state':state,
                                                        'polarization': polarization}))
            else:
                raise self.InvalidCmd("No particle %s in model" % part_name)

        # Apply the keyword 'all' for perturbed coupling orders.
        if perturbation_couplings.lower() in ['all', 'loonly']:
            if perturbation_couplings.lower() in ['loonly']:
                LoopOption = 'LOonly'
            perturbation_couplings=' '.join(self._curr_model['perturbation_couplings'])


        if [leg for leg in myleglist if leg.get('state') == True]:
            # We have a valid process
            # Extract perturbation orders
            perturbation_couplings_list = perturbation_couplings.split()
            if perturbation_couplings_list==['']:
                perturbation_couplings_list=[]
            # Correspondingly set 'split_order' from the squared orders and the
            # perturbation couplings list
            split_orders=list(set(perturbation_couplings_list+list(squared_orders.keys())))
            try:
                split_orders.sort(key=lambda elem: 0 if elem=='WEIGHTED' else
                                       self._curr_model.get('order_hierarchy')
                                       [elem if not elem.endswith('.sqrt') else elem[:-5]])
            except KeyError:
                raise self.InvalidCmd("The loaded model does not defined a "+\
                    " coupling order hierarchy for these couplings: %s"%\
                      str([so for so in split_orders if so!='WEIGHTED' and so not 
                                 in list(self._curr_model['order_hierarchy'].keys())]))

            # If the loopOption is 'tree' then the user used the syntax 
            # [tree= Orders] for the sole purpose of setting split_orders. We
            # then empty the perturbation_couplings_list at this stage.
            if LoopOption=='tree':
                perturbation_couplings_list = []
            if perturbation_couplings_list and LoopOption not in ['real', 'LOonly']:
                if not isinstance(self._curr_model,loop_base_objects.LoopModel):
                    raise self.InvalidCmd(\
                      "The current model does not allow for loop computations.")
                else:
                    for pert_order in perturbation_couplings_list:
                        if pert_order not in self._curr_model['perturbation_couplings']:
                            raise self.InvalidCmd(\
                                "Perturbation order %s is not among" % pert_order + \
                                " the perturbation orders allowed for by the loop model.")
            if not self.options['loop_optimized_output'] and \
                         LoopOption not in ['tree','real'] and split_orders!=[]:
                logger.warning('The default output mode (loop_optimized_output'+\
                  ' = False) does not support evaluations for given powers of'+\
                  ' coupling orders. MadLoop output will therefore not be'+\
                  ' able to provide such quantities.')
                split_orders = []
                       
            # Now extract restrictions
            forbidden_particle_ids = \
                              self.extract_particle_ids(forbidden_particles)
            if forbidden_particle_ids and \
               isinstance(forbidden_particle_ids[0], list):
                raise self.InvalidCmd(\
                      "Multiparticle %s is or-multiparticle" % part_name + \
                      " which can be used only for required s-channels")
            forbidden_onsh_schannel_ids = \
                              self.extract_particle_ids(forbidden_onsh_schannels)
            forbidden_schannel_ids = \
                              self.extract_particle_ids(forbidden_schannels)
            if forbidden_onsh_schannel_ids and \
               isinstance(forbidden_onsh_schannel_ids[0], list):
                raise self.InvalidCmd("Multiparticle %s is or-multiparticle" % part_name + \
                      " which can be used only for required s-channels")
            if forbidden_schannel_ids and \
               isinstance(forbidden_schannel_ids[0], list):
                raise self.InvalidCmd("Multiparticle %s is or-multiparticle" % part_name + \
                      " which can be used only for required s-channels")
            required_schannel_ids = \
                               self.extract_particle_ids(required_schannels)
            if required_schannel_ids and not \
                   isinstance(required_schannel_ids[0], list):
                required_schannel_ids = [required_schannel_ids]
            
            sqorders_values = dict([(k,v[0]) for k, v in squared_orders.items()])
            if len([1 for sqo_v in sqorders_values.values() if sqo_v<0])>1:
                raise self.InvalidCmd(
                  "At most one negative squared order constraint can be specified.")
            
            sqorders_types = dict([(k,v[1]) for k, v in squared_orders.items()]) 
            
            out = base_objects.ProcessDefinition({'legs': myleglist,
                              'model': self._curr_model,
                              'id': proc_number,
                              'orders': orders,
                              'squared_orders':sqorders_values,
                              'sqorders_types':sqorders_types,
                              'constrained_orders': constrained_orders,
                              'forbidden_particles': forbidden_particle_ids,
                              'forbidden_onsh_s_channels': forbidden_onsh_schannel_ids,
                              'forbidden_s_channels': forbidden_schannel_ids,
                              'required_s_channels': required_schannel_ids,
                              'overall_orders': overall_orders,
                              'perturbation_couplings': perturbation_couplings_list,
                              'has_born':HasBorn,
                              'NLO_mode':LoopOption,
                              'split_orders':split_orders
                              })
            return out
        #                       'is_decay_chain': decay_process\


    def create_loop_induced(self, line, myprocdef=None):
        """ Routine to create the MultiProcess for the loop-induced case"""
        
        args = self.split_arg(line)
        
        warning_duplicate = True
        if '--no_warning=duplicate' in args:
            warning_duplicate = False
            args.remove('--no_warning=duplicate')
        
        # Check the validity of the arguments
        self.check_add(args)
        if args[0] == 'process':
            args = args[1:]
        
        # special option for 1->N to avoid generation of kinematically forbidden
        #decay.
        if args[-1].startswith('--optimize'):
            optimize = True
            args.pop()
        else:
            optimize = False

        # Extract potential loop_filter  
        loop_filter=None        
        for arg in args:
            if arg.startswith('--loop_filter='):
                loop_filter = arg[14:]
            #if not isinstance(self, extended_cmd.CmdShell):
            #    raise self.InvalidCmd, "loop_filter is not allowed in web mode"
        args = [a for a in args if not a.startswith('--loop_filter=')]
        
        if not myprocdef:
            myprocdef = self.extract_process(' '.join(args))
        
        myprocdef.set('NLO_mode', 'noborn')
            
        # store the first process (for the perl script)
        if not self._generate_info:
            self._generate_info = line
                
        # Reset Helas matrix elements
        #self._curr_matrix_elements = helas_objects.HelasLoopInducedMultiProcess()


        # Check that we have the same number of initial states as
        # existing processes
        if self._curr_amps and self._curr_amps[0].get_ninitial() != \
               myprocdef.get_ninitial():
            raise self.InvalidCmd("Can not mix processes with different number of initial states.")               
      
        if self._curr_amps and (not isinstance(self._curr_amps[0], loop_diagram_generation.LoopAmplitude) or \
             self._curr_amps[0]['has_born']):
            raise self.InvalidCmd("Can not mix loop induced process with not loop induced process")
            
        # Negative coupling order contraints can be given on at most one
        # coupling order (and either in squared orders or orders, not both)
        if len([1 for val in list(myprocdef.get('orders').values())+\
                      list(myprocdef.get('squared_orders').values()) if val<0])>1:
            raise MadGraph5Error("Negative coupling order constraints"+\
              " can only be given on one type of coupling and either on"+\
                           " squared orders or amplitude orders, not both.")

        cpu_time1 = time.time()

        # Generate processes
        if self.options['group_subprocesses'] == 'Auto':
                collect_mirror_procs = True
        else:
            collect_mirror_procs = self.options['group_subprocesses']
        ignore_six_quark_processes = \
                       self.options['ignore_six_quark_processes'] if \
                       "ignore_six_quark_processes" in self.options \
                       else []

        # Decide here wether one needs a LoopMultiProcess or a MultiProcess

        myproc = loop_diagram_generation.LoopInducedMultiProcess(myprocdef,
                                 collect_mirror_procs = collect_mirror_procs,
                                 ignore_six_quark_processes = ignore_six_quark_processes,
                                 optimize=optimize,
                                 loop_filter=loop_filter)

        for amp in myproc.get('amplitudes'):
            if amp not in self._curr_amps:
                self._curr_amps.append(amp)
                if amp['has_born']:
                    raise Exception
            elif warning_duplicate:
                raise self.InvalidCmd("Duplicate process %s found. Please check your processes." % \
                                            amp.nice_string_processes())

        # Reset _done_export, since we have new process
        self._done_export = False
        self._curr_proc_defs.append(myprocdef)

        cpu_time2 = time.time()

        nprocs = len(myproc.get('amplitudes'))
        ndiags = sum([amp.get_number_of_diagrams() for \
                          amp in myproc.get('amplitudes')])
        logger.info("%i processes with %i diagrams generated in %0.3f s" % \
              (nprocs, ndiags, (cpu_time2 - cpu_time1)))
        ndiags = sum([amp.get_number_of_diagrams() for \
                          amp in self._curr_amps])
        logger.info("Total: %i processes with %i diagrams" % \
              (len(self._curr_amps), ndiags))

    @staticmethod
    def split_process_line(procline):
        """Takes a valid process and return
           a tuple (core_process, options). This removes
             - any NLO specifications.
             - any options
           [Used by MadSpin]
        """

        # remove the tag "[*]": this tag is used in aMC@LNO ,
        # but it is not a valid syntax for LO
        line=procline
        pos1=line.find("[")
        if pos1>0:
            pos2=line.find("]")
            if pos2 >pos1:
                line=line[:pos1]+line[pos2+1:]
        #
        # Extract the options:
        #
        # A. Remove process number (identified by "@")
        proc_number_pattern = re.compile("^(.+)@\s*(\d+)\s*(.*)$")
        proc_number_re = proc_number_pattern.match(line)
        if proc_number_re:
            line = proc_number_re.group(1) + proc_number_re.group(3)

        # B. search for the beginning of the option string
        pos=1000
        # start with order
        order_pattern = re.compile("^(.+)\s+(\w+)\s*=\s*(\d+)\s*$")
        order_re = order_pattern.match(line)
        if (order_re):
            pos_order=line.find(order_re.group(2))
            if pos_order>0 and pos_order < pos : pos=pos_order

        # then look for slash or dollar
        slash = line.find("/")
        if slash > 0 and slash < pos: pos=slash
        dollar = line.find("$")
        if dollar > 0 and dollar < pos: pos=dollar

        if pos<1000:
            proc_option=line[pos:]
            line=line[:pos]
        else:
            proc_option=""

        return line, proc_option

    def get_final_part(self, procline):
        """Takes a valid process and return
           a set of id of final states particles. [Used by MadSpin]
        """

        if not self._curr_model['case_sensitive']:
            procline = procline.lower()
        pids = self._curr_model.get('name2pdg')

        # method.
        # 1) look for decay.
        #     in presence of decay call this routine recursively and veto
        #     the particles which are decayed

        # Deal with decay chain
        if ',' in procline:
            core, decay = procline.split(',', 1)
            core_final = self.get_final_part(core)

            #split the decay
            all_decays = decay.split(',')
            nb_level,  tmp_decay = 0, ''
            decays = []
            # deal with ()
            for one_decay in all_decays:
                if '(' in one_decay:
                    nb_level += 1
                if ')' in one_decay:
                    nb_level -= 1

                if nb_level:
                    if tmp_decay:
                        tmp_decay += ', %s' % one_decay
                    else:
                        tmp_decay = one_decay
                elif tmp_decay:
                    final = '%s,%s' % (tmp_decay, one_decay)
                    final = final.strip()
                    assert final[0] == '(' and final[-1] == ')'
                    final = final[1:-1]
                    decays.append(final)
                    tmp_decay = ''
                else:
                    decays.append(one_decay)
            # remove from the final states all particles which are decayed
            for one_decay in decays:
                first = one_decay.split('>',1)[0].strip()
                if first in pids:
                    pid = set([pids[first]])
                elif first in self._multiparticles:
                    pid = set(self._multiparticles[first])
                else:
                    raise Exception('invalid particle name: %s. ' % first)
                core_final.difference_update(pid)
                core_final.update(self.get_final_part(one_decay))

            return core_final

        # NO DECAY CHAIN
        final = set()
        final_states = re.search(r'> ([^\/\$\=\@>]*)(\[|\s\S+\=|\$|\/|\@|$)', procline)
        particles = final_states.groups()[0]
        for particle in particles.split():
            if '{' in particle:
                particle = particle.split('{')[0]
            if particle in pids:
                final.add(pids[particle])
            elif particle in self._multiparticles:
                final.update(set(self._multiparticles[particle]))
            elif particle[0].isdigit():
                if particle[1:] in pids:
                    final.add(pids[particle[1:]])
                elif particle in self._multiparticles:
                    final.update(set(self._multiparticles[particle[1:]]))                

        return final

    def extract_particle_ids(self, args):
        """Extract particle ids from a list of particle names. If
        there are | in the list, this corresponds to an or-list, which
        is represented as a list of id lists. An or-list is used to
        allow multiple required s-channel propagators to be specified
        (e.g. Z/gamma)."""

        if isinstance(args, six.string_types):
            args.replace("|", " | ")
            args = self.split_arg(args)
        all_ids = []
        ids=[]
        for part_name in args:
            mypart = self._curr_model['particles'].get_copy(part_name)
            if mypart:
                ids.append([mypart.get_pdg_code()])
            elif part_name in self._multiparticles:
                ids.append(self._multiparticles[part_name])
            elif part_name == "|":
                # This is an "or-multiparticle"
                if ids:
                    all_ids.append(ids)
                ids = []
            elif part_name.isdigit() or (part_name.startswith('-') and part_name[1:].isdigit()):
                ids.append([int(part_name)])
            else:
                raise self.InvalidCmd("No particle %s in model" % part_name)
        all_ids.append(ids)
        # Flatten id list, to take care of multiparticles and
        # or-multiparticles
        res_lists = []
        for i, id_list in enumerate(all_ids):
            res_lists.extend(diagram_generation.expand_list_list(id_list))
        # Trick to avoid duplication while keeping ordering
        for ilist, idlist in enumerate(res_lists):
            set_dict = {}
            res_lists[ilist] = [set_dict.setdefault(i,i) for i in idlist \
                         if i not in set_dict]

        if len(res_lists) == 1:
            res_lists = res_lists[0]

        return res_lists

    def optimize_order(self, pdg_list):
        """Optimize the order of particles in a pdg list, so that
        similar particles are next to each other. Sort according to:
        1. pdg > 0, 2. spin, 3. color, 4. mass > 0"""

        if not pdg_list:
            return
        if not isinstance(pdg_list[0], int):
            return

        model = self._curr_model
        pdg_list.sort(key = lambda i: i < 0)
        pdg_list.sort(key = lambda i: model.get_particle(i).is_fermion())
        pdg_list.sort(key = lambda i: model.get_particle(i).get('color'),
                      reverse = True)
        pdg_list.sort(key = lambda i: \
                      model.get_particle(i).get('mass').lower() != 'zero')

    def extract_decay_chain_process(self, line, level_down=False, proc_number=0):
        """Recursively extract a decay chain process definition from a
        string. Returns a ProcessDefinition."""

        # Start with process number (identified by "@") and overall orders
        proc_number_pattern = re.compile("^(.+)@\s*(\d+)\s*((\w+\s*\<?=\s*\d+\s*)*)$")
        proc_number_re = proc_number_pattern.match(line)
        overall_orders = {}
        if proc_number_re:
            proc_number = int(proc_number_re.group(2))
            line = proc_number_re.group(1)
            if proc_number_re.group(3):
                order_pattern = re.compile("^(.*?)\s*(\w+)\s*\<?=\s*(\d+)\s*$")
                order_line = proc_number_re.group(3)
                order_re = order_pattern.match(order_line)
                while order_re:
                    overall_orders[order_re.group(2)] = int(order_re.group(3))
                    order_line = order_re.group(1)
                    order_re = order_pattern.match(order_line)            
            logger.info(line)
            

        index_comma = line.find(",")
        index_par = line.find(")")
        min_index = index_comma
        if index_par > -1 and (index_par < min_index or min_index == -1):
            min_index = index_par

        if min_index > -1:
            core_process = self.extract_process(line[:min_index], proc_number,
                                                overall_orders)
        else:
            core_process = self.extract_process(line, proc_number,
                                                overall_orders)

        #level_down = False

        while index_comma > -1:
            line = line[index_comma + 1:]
            if not line.strip():
                break
            index_par = line.find(')')
            # special cases: parenthesis but no , => remove the paranthesis!
            if line.lstrip()[0] == '(' and index_par !=-1 and \
                                                    not ',' in line[:index_par]:
                par_start = line.find('(')
                line = '%s %s' % (line[par_start+1:index_par], line[index_par+1:]) 
                index_par = line.find(')')
            if line.lstrip()[0] == '(':
                # Go down one level in process hierarchy
                #level_down = True
                line = line.lstrip()[1:]
                # This is where recursion happens
                decay_process, line = \
                            self.extract_decay_chain_process(line,
                                                             level_down=True)
                index_comma = line.find(",")
                index_par = line.find(')')
            else:
                index_comma = line.find(",")
                min_index = index_comma
                if index_par > -1 and \
                       (index_par < min_index or min_index == -1):
                    min_index = index_par
                if min_index > -1:
                    decay_process = self.extract_process(line[:min_index])
                else:
                    decay_process = self.extract_process(line)

            core_process.get('decay_chains').append(decay_process)

            if level_down:
                if index_par == -1:
                    raise self.InvalidCmd("Missing ending parenthesis for decay process")

                if index_par < index_comma:
                    line = line[index_par + 1:]
                    level_down = False
                    break

        if level_down:
            index_par = line.find(')')
            if index_par == -1:
                raise self.InvalidCmd("Missing ending parenthesis for decay process")
            line = line[index_par + 1:]

        # Return the core process (ends recursion when there are no
        # more decays)
        return core_process, line


    # Import files
    def do_import(self, line, force=False):
        """Main commands: Import files with external formats"""

        args = self.split_arg(line)
        # Check argument's validity
        self.check_import(args)
        if args[0].startswith('model'):
            self._model_v4_path = None
            # Reset amplitudes and matrix elements
            self.clean_process()
            # Import model
            if args[0].endswith('_v4'):
                self._curr_model, self._model_v4_path = \
                                 import_v4.import_model(args[1], self._mgme_dir)
            else:
                # avoid loading the qcd/qed model twice
                if (args[1].startswith('loop_qcd_qed_sm') or\
                    args[1].split('/')[-1].startswith('loop_qcd_qed_sm')) and\
                     self.options['gauge']!='Feynman':
                    logger.info('Switching to Feynman gauge because '+\
                          'it is the only one supported by the model %s.'%args[1])
                    self._curr_model = None
                    self.do_set('gauge Feynman',log=False)
                prefix = not '--noprefix' in args
                if prefix:
                    aloha.aloha_prefix='mdl_'
                else:
                    aloha.aloha_prefix=''
                
                try:
                    self._curr_model = import_ufo.import_model(args[1], prefix=prefix,
                        complex_mass_scheme=self.options['complex_mass_scheme'])
                except ufomodels.UFOError as err:
                    model_path, _,_ = import_ufo.get_path_restrict(args[1])
                    if six.PY3 and self.options['auto_convert_model']:
                        logger.info("fail to load model but auto_convert_model is on True. Trying to convert the model")
                        
                        self.exec_cmd('convert model %s' % model_path, errorhandling=False, printcmd=True, precmd=False, postcmd=False)
                        logger.info('retry the load of the model')
                        tmp_opt = dict(self.options)
                        tmp_opt['auto_convert_model'] = False
                        with misc.TMP_variable(self, 'options', tmp_opt):
                            try:
                                self.exec_cmd('import %s' % line, errorhandling=False, printcmd=True, precmd=False, postcmd=False)
                            except Exception:
                                raise err
                    elif six.PY3:
                        raise self.InvalidCmd('UFO model not python3 compatible. You can convert it via the command \nconvert model %s\nYou can also type \"set auto_convert_model T\" to automatically convert all python2 module to be python3 compatible in the future.' % model_path)
                    else:
                        raise
                if os.path.sep in args[1] and "import" in self.history[-1]:
                    self.history[-1] = 'import model %s' % self._curr_model.get('modelpath+restriction')

                if self.options['gauge'] in ['unitary', 'axial']:
                    if not force and isinstance(self._curr_model,\
                                              loop_base_objects.LoopModel) and \
                         self._curr_model.get('perturbation_couplings') not in \
                                                                   [[],['QCD']]:
                        if 1 not in self._curr_model.get('gauge') :
                            logger_stderr.warning('This model does not allow Feynman '+\
                              'gauge. You will only be able to do tree level '+\
                                                'QCD loop cmputations with it.')
                        else:
                            logger.info('Change to the gauge to Feynman because '+\
                          'this loop model allows for more than just tree level'+\
                                                      ' and QCD perturbations.')
                            self.do_set('gauge Feynman', log=False)
                            return
                    if 0 not in self._curr_model.get('gauge') :
                        logger_stderr.warning('Change the gauge to Feynman since '+\
                                       'the model does not allow unitary gauge')
                        self.do_set('gauge Feynman', log=False)
                        return
                else:
                    if 1 not in self._curr_model.get('gauge') :
                        logger_stderr.warning('Change the gauge to unitary since the'+\
                          ' model does not allow Feynman gauge.'+\
                                                  ' Please re-import the model')
                        self._curr_model = None
                        self.do_set('gauge unitary', log= False)
                        return

            if '-modelname' not in args:
                self._curr_model.pass_particles_name_in_mg_default()

            # Do post-processing of model
            self.process_model()
            # Reset amplitudes and matrix elements and global checks
            self._curr_amps = diagram_generation.AmplitudeList()
            # Reset proc defs
            self._curr_proc_defs = base_objects.ProcessDefinitionList()
            self._curr_matrix_elements = helas_objects.HelasMultiProcess()
            process_checks.store_aloha = []

        elif args[0] == 'command':

            if not os.path.isfile(args[1]):
                raise self.InvalidCmd("Path %s is not a valid pathname" % args[1])
            else:
                # Check the status of export and try to use file position if no
                #self._export dir are define
                self.check_for_export_dir(args[1])
                # Execute the card
                self.import_command_file(args[1])

        elif args[0] == 'banner':
            type = madevent_interface.MadEventCmd.detect_card_type(args[1])
            if type != 'banner':
                raise self.InvalidCmd('The File should be a valid banner')
            ban = banner_module.Banner(args[1])
            # Check that this is MG5 banner
            if 'mg5proccard' in ban:
                for line in ban['mg5proccard'].split('\n'):
                    if line.startswith('#') or line.startswith('<'):
                        continue
                    self.exec_cmd(line)
            else:
                raise self.InvalidCmd('Only MG5 banner are supported')

            if not self._done_export:
                self.exec_cmd('output . -f')

            ban.split(self._done_export[0])
            logger.info('All Cards from the banner have been place in directory %s' % pjoin(self._done_export[0], 'Cards'))
            if '--no_launch' not in args:
                self.exec_cmd('launch')

        elif args[0] == 'proc_v4':

            if len(args) == 1 and self._export_dir:
                proc_card = pjoin(self._export_dir, 'Cards', \
                                                                'proc_card.dat')
            elif len(args) == 2:
                proc_card = args[1]
                # Check the status of export and try to use file position is no
                # self._export dir are define
                self.check_for_export_dir(os.path.realpath(proc_card))
            else:
                raise MadGraph5Error('No default directory in output')


            #convert and excecute the card
            self.import_mg4_proc_card(proc_card)

    def remove_pointless_decay(self, param_card):
        """ For simple decay chain: remove diagram that are not in the BR.
            param_card should be a ParamCard instance."""

        assert isinstance(param_card, check_param_card.ParamCard)

        # Collect amplitudes
        amplitudes = diagram_generation.AmplitudeList()
        for amp in self._curr_amps:
            amplitudes.extend(amp.get_amplitudes())

        decay_tables = param_card['decay'].decay_table
        to_remove = []
        for amp in amplitudes:
            mother = [l.get('id') for l in amp['process'].get('legs') \
                                                        if not l.get('state')]
            if 1 == len(mother):
                try:
                    decay_table = decay_tables[abs(mother[0])]
                except KeyError:
                    logger.warning("No decay table for %s. decay of this particle with MadSpin should be discarded" % abs(mother[0]))
                    continue # No BR for this particle -> accept all.
                # create the tuple associate to the decay mode
                child = [l.get('id') for l in amp['process'].get('legs') \
                                                              if l.get('state')]
                if not mother[0] > 0:
                    child = [x if self._curr_model.get_particle(x)['self_antipart']
                             else -x for x in child]
                child.sort()
                child.insert(0, len(child))
                #check if the decay is present or not:
                if tuple(child) not in list(decay_table.keys()):
                    to_remove.append(amp)

        def remove_amp(amps):
            for amp in amps[:]:
                if amp in to_remove:
                    amps.remove(amp)
                if isinstance(amp, diagram_generation.DecayChainAmplitude):
                    remove_amp(amp.get('decay_chains'))
                    for decay in amp.get('decay_chains'):
                        remove_amp(decay.get('amplitudes'))
        remove_amp(self._curr_amps)


    def import_ufo_model(self, model_name):
        """ import the UFO model """

        self._curr_model = import_ufo.import_model(model_name)

    def process_model(self):
        """Set variables _particle_names and _couplings for tab
        completion, define multiparticles"""

         # Set variables for autocomplete
        self._particle_names = [p.get('name') for p in self._curr_model.get('particles')\
                                                    if p.get('propagating')] + \
                 [p.get('antiname') for p in self._curr_model.get('particles') \
                                                    if p.get('propagating')]

        self._couplings = list(set(sum([list(i.get('orders').keys()) for i in \
                                        self._curr_model.get('interactions')], [])))

        self.add_default_multiparticles()


    def import_mg4_proc_card(self, filepath):
        """ read a V4 proc card, convert it and run it in mg5"""

        # change the status of this line in the history -> pass in comment
        if self.history and self.history[-1].startswith('import proc_v4'):
            self.history[-1] = '#%s' % self.history[-1]

        # read the proc_card.dat
        reader = files.read_from_file(filepath, import_v4.read_proc_card_v4)
        if not reader:
            raise self.InvalidCmd('\"%s\" is not a valid path' % filepath)

        if self._mgme_dir:
            # Add comment to history
            self.exec_cmd("# Import the model %s" % reader.model, precmd=True)
            line = self.exec_cmd('import model_v4 %s -modelname' % \
                                 (reader.model), precmd=True)
        else:
            logging.error('No MG_ME installation detected')
            return


        # Now that we have the model we can split the information
        lines = reader.extract_command_lines(self._curr_model)
        for line in lines:
            self.exec_cmd(line, precmd=True)

        return

    def add_default_multiparticles(self):
        """ add default particle from file interface.multiparticles_default.txt
        """

        defined_multiparticles = list(self._multiparticles.keys())
        removed_multiparticles = []
        # First check if the defined multiparticles are allowed in the
        # new model
        
        for key in list(self._multiparticles.keys()):
            try:
                for part in self._multiparticles[key]:
                    self._curr_model.get('particle_dict')[part]
            except Exception:
                del self._multiparticles[key]
                defined_multiparticles.remove(key)
                removed_multiparticles.append(key)

        # Now add default multiparticles
        for line in open(pjoin(MG5DIR, 'input', \
                                      'multiparticles_default.txt')):
            if line.startswith('#'):
                continue
            try:
                if not self._curr_model['case_sensitive']:
                    multipart_name = line.lower().split()[0]
                else:
                    multipart_name = line.split()[0]
                if multipart_name not in self._multiparticles:
                    #self.do_define(line)
                    self.exec_cmd('define %s' % line, printcmd=False, precmd=True)
            except self.InvalidCmd as why:
                logger.warning('impossible to set default multiparticles %s because %s' %
                                        (line.split()[0],why))
                if self.history[-1] == 'define %s' % line.strip():
                    self.history.pop(-1)
                else:
                    misc.sprint([self.history[-1], 'define %s' % line.strip()])

        scheme = "old"
        photon = False
        for qcd_container in ['p', 'j']:
            if qcd_container not in self._multiparticles:
                continue
            multi = self._multiparticles[qcd_container]
            b = self._curr_model.get_particle(5)
            if not b:
                break

            if 5 in multi:
                if b['mass'] != 'ZERO':
                    multi.remove(5)
                    multi.remove(-5)
                    scheme = 4
            elif b['mass'] == 'ZERO':
                multi.append(5)
                multi.append(-5)
                scheme = 5

            # check if the photon has to be added to j and p
            if 'perturbation_couplings' in list(self._curr_model.keys()) and \
              'QED' in self._curr_model['perturbation_couplings']:
                if 22 not in multi:
                    multi.append(22)
                    photon = True
            elif 22 in multi:
                multi.remove(22)
                photon = False
                
        if scheme in [4,5] and not photon:
            logger.warning("Pass the definition of \'j\' and \'p\' to %s flavour scheme." % scheme)
            for container in ['p', 'j']:
                if container in defined_multiparticles:
                    defined_multiparticles.remove(container)
            self.history.append("define p = %s # pass to %s flavors" % \
                                (' ' .join([repr(i) for i in self._multiparticles['p']]), 
                                 scheme) 
                               )
            self.history.append("define j = p")

        if photon:
            logger.warning("Pass the definition of \'j\' and \'p\' to %s flavour scheme, including the photon." % scheme)
            for container in ['p', 'j']:
                if container in defined_multiparticles:
                    defined_multiparticles.remove(container)
            self.history.append("define p = %s # pass to %s flavors" % \
                                (' '.join([str(i) for i in self._multiparticles['p']]), 
                                 scheme) 
                               )
            self.history.append("define j = p")
        
        if defined_multiparticles:
            if 'all' in defined_multiparticles:
                defined_multiparticles.remove('all')
            logger.info("Kept definitions of multiparticles %s unchanged" % \
                                         " / ".join(defined_multiparticles))

        for removed_part in removed_multiparticles:
            if removed_part in self._multiparticles:
                removed_multiparticles.remove(removed_part)

        if removed_multiparticles:
            logger.info("Removed obsolete multiparticles %s" % \
                                         " / ".join(removed_multiparticles))

        # add all tag
        line = []
        for part in self._curr_model.get('particles'):
            line.append('%s %s' % (part.get('name'), part.get('antiname')))
        line = 'all =' + ' '.join(line)
        self.do_define(line)

    def advanced_install(self, tool_to_install, 
                               HepToolsInstaller_web_address=None,
                               additional_options=[]):
        """ Uses the HEPToolsInstaller.py script maintened online to install
        HEP tools with more complicated dependences.
        Additional options will be added to the list when calling HEPInstaller"""
        
        # prevent border effects
        add_options = list(additional_options)

        # Always refresh the installer if already present
        if not os.path.isdir(pjoin(MG5DIR,'HEPTools','HEPToolsInstallers')):
            if HepToolsInstaller_web_address is None:
                raise MadGraph5Error("The option 'HepToolsInstaller_web_address'"+\
                             " must be specified in function advanced_install"+\
                                " if the installers are not already downloaded.")
            if not os.path.isdir(pjoin(MG5DIR,'HEPTools')):
                os.mkdir(pjoin(MG5DIR,'HEPTools'))
        elif not HepToolsInstaller_web_address is None:
            shutil.rmtree(pjoin(MG5DIR,'HEPTools','HEPToolsInstallers'))
        if not HepToolsInstaller_web_address is None:
            logger.info('Downloading the HEPToolInstaller at:\n   %s'%
                                                  HepToolsInstaller_web_address)
            # Guess if it is a local or web address
            if '//' in HepToolsInstaller_web_address:
                misc.wget(HepToolsInstaller_web_address,
                          pjoin(MG5DIR,'HEPTools','HEPToolsInstallers.tar.gz'),
                          stderr=open(os.devnull,'w'), stdout=open(os.devnull,'w'),
                                                                         cwd=MG5DIR)
            else:
                # If it is a local tarball, then just copy it
                shutil.copyfile(HepToolsInstaller_web_address,
                           pjoin(MG5DIR,'HEPTools','HEPToolsInstallers.tar.gz'))

            # Untar the file
            returncode = misc.call(['tar', '-xzpf', 'HEPToolsInstallers.tar.gz'],
                     cwd=pjoin(MG5DIR,'HEPTools'), stdout=open(os.devnull, 'w'))
            
            # Remove the tarball
            os.remove(pjoin(MG5DIR,'HEPTools','HEPToolsInstallers.tar.gz'))

            
            # FOR DEBUGGING ONLY, Take HEPToolsInstaller locally
            if '--local' in add_options:
                add_options.remove('--local')
                logger.warning('you are using a local installer. This is intended for debugging only!')
                shutil.rmtree(pjoin(MG5DIR,'HEPTools','HEPToolsInstallers'))
                misc.copytree(os.path.abspath(pjoin(MG5DIR,os.path.pardir,
           'HEPToolsInstallers')),pjoin(MG5DIR,'HEPTools','HEPToolsInstallers'))

        # Potential change in naming convention
        name_map = {'lhapdf6_py3': 'lhapdf6'}
        try:
            tool = name_map[tool_to_install]
        except:
            tool = tool_to_install
     
        # Compiler options
        compiler_options = []
        if self.options['cpp_compiler'] is not None:
            compiler_options.append('--cpp_compiler=%s'%
                                                   self.options['cpp_compiler'])
            compiler_options.append('--cpp_standard_lib=%s'%
               misc.detect_cpp_std_lib_dependence(self.options['cpp_compiler']))
        elif misc.which('g++'):
            compiler_options.append('--cpp_standard_lib=%s'%
               misc.detect_cpp_std_lib_dependence('g++'))
        else:
            compiler_options.append('--cpp_standard_lib=%s'%
               misc.detect_cpp_std_lib_dependence(None))
            
        if not self.options['fortran_compiler'] is None:
            compiler_options.append('--fortran_compiler=%s'%
                                               self.options['fortran_compiler'])

        if 'heptools_install_dir' in self.options:
            prefix = self.options['heptools_install_dir']
            config_file = '~/.mg5/mg5_configuration.txt'
        else:
            prefix = pjoin(MG5DIR, 'HEPTools')
            config_file = ''

        # Add the path of pythia8 if known and the MG5 path
        if tool=='mg5amc_py8_interface':
            #add_options.append('--mg5_path=%s'%MG5DIR)
            # Warn about the soft dependency to gnuplot
            if misc.which('gnuplot') is None:
                logger.warning("==========")
                logger.warning("The optional dependency 'gnuplot' for the tool"+\
                 " 'mg5amc_py8_interface' was not found. We recommend that you"+\
                 " install it so as to be able to view the plots related to "+\
                                                      " merging with Pythia 8.")
                logger.warning("==========")
            if self.options['pythia8_path']:
                add_options.append(
                               '--with_pythia8=%s'%self.options['pythia8_path'])

        # Special rules for certain tools
        if tool=='madanalysis5':
            add_options.append('--mg5_path=%s'%MG5DIR)
            if not any(opt.startswith(('--with_fastjet', '--veto_fastjet')) for opt in add_options):
                fastjet_config  = misc.which(self.options['fastjet'])
                if fastjet_config:
                    add_options.append('--with_fastjet=%s'%fastjet_config)
                else:
                    add_options.append('--with_fastjet')
           
            if self.options['delphes_path'] and os.path.isdir(
                  os.path.normpath(pjoin(MG5DIR,self.options['delphes_path']))):
                add_options.append('--with_delphes3=%s'%\
                   os.path.normpath(pjoin(MG5DIR,self.options['delphes_path'])))

        if tool=='pythia8':
            # All what's below is to handle the lhapdf dependency of Pythia8
            lhapdf_config  = misc.which(self.options['lhapdf'])
            lhapdf_version = None
            if lhapdf_config is None:
                lhapdf_version = None
            else:
                try:
                    version = misc.Popen(
                           [lhapdf_config,'--version'], stdout=subprocess.PIPE)
                    lhapdf_version = int(version.stdout.read().decode()[0])
                    if lhapdf_version not in [5,6]:
                        raise 
                except:
                    raise self.InvalidCmd('Could not detect LHAPDF version. Make'+
                           " sure '%s --version ' runs properly."%lhapdf_config)
        
            if lhapdf_version is None:
                answer = self.ask(question=
"\033[33;34mLHAPDF was not found. Do you want to install LHPADF6? "+
"(recommended) \033[0m \033[33;32my\033[0m/\033[33;31mn\033[0m >",
                                                default='y',text_format='33;32')
                if not answer.lower() in ['y','']:
                    lhapdf_path = None
                else:
                    self.advanced_install('lhapdf6',
                                          additional_options=add_options)
                    lhapdf_path = pjoin(MG5DIR,'HEPTools','lhapdf6')
                    lhapdf_version = 6
            else:
                lhapdf_path = os.path.abspath(pjoin(os.path.dirname(\
                                                 lhapdf_config),os.path.pardir))
            if lhapdf_version is None:
                logger.warning('You decided not to link the Pythia8 installation'+
                  ' to LHAPDF. Beware that only built-in PDF sets can be used then.')
            else:
                logger.info('Pythia8 will be linked to LHAPDF v%d.'%lhapdf_version)
            logger.info('Now installing Pythia8. Be patient...','$MG:color:GREEN')
            lhapdf_option = []
            if lhapdf_version is None:
                lhapdf_option.append('--with_lhapdf6=OFF')
                lhapdf_option.append('--with_lhapdf5=OFF')                
            elif lhapdf_version==5:
                lhapdf_option.append('--with_lhapdf5=%s'%lhapdf_path)
                lhapdf_option.append('--with_lhapdf6=OFF')
            elif lhapdf_version==6:
                lhapdf_option.append('--with_lhapdf5=OFF')
                lhapdf_option.append('--with_lhapdf6=%s'%lhapdf_path)
            # Make sure each otion in add_options appears only once
            add_options = list(set(add_options))
             # And that the option '--force' is placed last.
            add_options = [opt for opt in add_options if opt!='--force']+\
                        (['--force'] if '--force' in add_options else [])
            return_code = misc.call([sys.executable, pjoin(MG5DIR,'HEPTools',
             'HEPToolsInstallers','HEPToolInstaller.py'),'pythia8',
             '--prefix=%s' % prefix]
                        + lhapdf_option + compiler_options + add_options)
        else:
            logger.info('Now installing %s. Be patient...'%tool)
            # Make sure each otion in add_options appears only once
            add_options.append('--mg5_path=%s'%MG5DIR)
            add_options = list(set(add_options))
            add_options.append('--mg5_path=%s'%MG5DIR)
             # And that the option '--force' is placed last.
            add_options = [opt for opt in add_options if opt!='--force']+\
                        (['--force'] if '--force' in add_options else [])
            return_code = misc.call([sys.executable, pjoin(MG5DIR,'HEPTools',
              'HEPToolsInstallers', 'HEPToolInstaller.py'), tool,'--prefix=%s'%
              prefix] + compiler_options + add_options)

        if return_code == 0:
            logger.info("%s successfully installed in %s."%(
                   tool_to_install, prefix),'$MG:color:GREEN')
            
            if tool=='madanalysis5':
                if not any(o.startswith(('--with_','--veto_','--update')) for o in add_options):
                    logger.info('    To install recasting capabilities of madanalysis5 and/or', '$MG:BOLD')
                    logger.info('    to allow delphes analysis at parton level.','$MG:BOLD')
                    logger.info('    Please run \'install MadAnalysis5 --with_delphes --update\':', '$MG:BOLD')
            
        elif return_code == 66:
            answer = self.ask(question=
"""\033[33;34mTool %s already installed in %s."""%(tool_to_install, prefix)+
""" Do you want to overwrite its installation?\033[0m \033[33;32my\033[0m/\033[33;31mn\033[0m >"""
    ,default='y',text_format='33;32')
            if not answer.lower() in ['y','']:
                logger.info("Installation of %s aborted."%tool_to_install,
                                                              '$MG:color:GREEN')
                return
            else:
                return self.advanced_install(tool_to_install,
                              additional_options=add_options+['--force'])            
        else:
            if tool=='madanalysis5' and '--update' not in add_options and \
                                 ('--no_MA5_further_install' not in add_options or
                                                        '--no_root_in_MA5' in add_options):
                if not __debug__:
                    logger.warning('Default installation of Madanalys5 failed.')
                    logger.warning("MG5aMC will now attempt to reinstall it with the options '--no_MA5_further_install --no_root_in_MA5'.")
                    logger.warning("This will however limit MA5 applicability for hadron-level analysis.")
                    logger.warning("If you would like to prevent MG5aMC to re-attempt MA5 installation, start MG5aMC with './bin/mg5_aMC --debug'.")
                    for option in ['--no_MA5_further_install', '--no_root_in_MA5', '--force']:
                        if option not in add_options:
                            add_options.append(option)
                    self.advanced_install('madanalysis5', 
                               HepToolsInstaller_web_address=HepToolsInstaller_web_address,
                               additional_options=add_options)
                else:
                    logger.critical("Default installation of Madanalys5 failed, we suggest you try again with the options '--no_MA5_further_install --no_root_in_MA5'.")
            raise self.InvalidCmd("Installation of %s failed."%tool_to_install)

        # Post-installation treatment
        if tool == 'pythia8':
            self.options['pythia8_path'] = pjoin(prefix,'pythia8')
            self.exec_cmd('save options %s pythia8_path' % config_file, printcmd=False, log=False)
            # Automatically re-install the mg5amc_py8_interface after a fresh
            # Pythia8 installation
            self.advanced_install('mg5amc_py8_interface',
                              additional_options=add_options+['--force'])          
        elif tool == 'lhapdf6':
            if six.PY3:
                self.options['lhapdf_py3'] = pjoin(prefix,'lhapdf6_py3','bin', 'lhapdf-config')
                self.exec_cmd('save options %s lhapdf_py3' % config_file)
                self.options['lhapdf'] = self.options['lhapdf_py3']
            else:
                self.options['lhapdf_py2'] = pjoin(prefix,'lhapdf6','bin', 'lhapdf-config')
                self.exec_cmd('save options %s lhapdf_py2' % config_file)
                self.options['lhapdf'] = self.options['lhapdf_py2']
        elif tool == 'lhapdf5':
            self.options['lhapdf'] = pjoin(prefix,'lhapdf5','bin', 'lhapdf-config')
            self.exec_cmd('save options %s lhapdf' % config_file, printcmd=False, log=False)            
        elif tool == 'madanalysis5':
            self.options['madanalysis5_path'] = pjoin(prefix, 'madanalysis5','madanalysis5')
            self.exec_cmd('save options madanalysis5_path', printcmd=False, log=False)
        elif tool == 'mg5amc_py8_interface':
            # At this stage, pythia is guaranteed to be installed
            if self.options['pythia8_path'] in ['',None,'None']:
                self.options['pythia8_path'] = pjoin(prefix,'pythia8')
            self.options['mg5amc_py8_interface_path'] = pjoin(prefix, 'MG5aMC_PY8_interface')
            self.exec_cmd('save options %s mg5amc_py8_interface_path' % config_file, 
                                                            printcmd=False, log=False)      
        elif tool == 'collier':
            self.options['collier'] = pjoin(prefix,'lib')
            self.exec_cmd('save options %s collier' % config_file, printcmd=False, log=False)      
        elif tool == 'ninja':
            if not misc.get_ninja_quad_prec_support(pjoin(
                                              prefix,'ninja','lib')):
                logger.warning(
"""Successful installation of Ninja, but without support for quadruple precision
arithmetics. If you want to enable this (hence improving the treatment of numerically
unstable points in the loop matrix elements) you can try to reinstall Ninja with:
  MG5aMC>install ninja
After having made sure to have selected a C++ compiler in the 'cpp' option of
MG5aMC that supports quadruple precision (typically g++ based on gcc 4.6+).""")
            self.options['ninja'] = pjoin(prefix,'lib')
            self.exec_cmd('save options %s ninja' % config_file, printcmd=False, log=False)      
        elif '%s_path' % tool in self.options:
            self.options['%s_path' % tool] = pjoin(prefix, tool)
            self.exec_cmd('save options %s %s_path'  % (config_file,tool), printcmd=False, log=False)      
            
        # Now warn the user if he didn't add HEPTools first in his environment
        # variables.
        path_to_be_set = []
        if sys.platform == "darwin":
            library_variables = ["DYLD_LIBRARY_PATH"]
        else:
            library_variables = ["LD_LIBRARY_PATH"]
        for variable in library_variables:
            if (variable not in os.environ) or \
                not any(os.path.abspath(pjoin(MG5DIR,'HEPTools','lib'))==\
                os.path.abspath(path) for path in os.environ[variable].split(os.pathsep)):
                path_to_be_set.append((variable,
                               os.path.abspath(pjoin(MG5DIR,'HEPTools','lib'))))
        for variable in ["PATH"]:
            if (variable not in os.environ) or \
                not any(os.path.abspath(pjoin(MG5DIR,'HEPTools','bin'))==\
                os.path.abspath(path) for path in os.environ[variable].split(os.pathsep)):
                path_to_be_set.append((variable,
                               os.path.abspath(pjoin(MG5DIR,'HEPTools','bin'))))
            if (variable not in os.environ) or \
                not any(os.path.abspath(pjoin(MG5DIR,'HEPTools','include'))==\
                os.path.abspath(path) for path in os.environ[variable].split(os.pathsep)):
                path_to_be_set.append((variable,
                               os.path.abspath(pjoin(MG5DIR,'HEPTools','include'))))
       
        if len(path_to_be_set)>0:
            shell_type = misc.get_shell_type()
            if shell_type in ['bash',None]:
                modification_line = r"printf '\n# MG5aMC paths:\n%s\n' >> ~/.bashrc"%\
                (r'\n'.join('export %s=%s%s'%
                (var,path,'%s$%s'%(os.pathsep,var)) for var,path in path_to_be_set))
            elif shell_type=='tcsh':
                modification_line = r"printf '\n# MG5aMC paths:\n%s\n' >> ~/.cshrc"%\
                (r'\n'.join('setenv %s %s%s'%
                (var,path,'%s$%s'%(os.pathsep,var)) for var,path in path_to_be_set))

            logger.debug("==========")
            logger.debug("We recommend that you add to the following paths"+\
             " to your environment variables, so that you are guaranteed that"+\
             " at runtime, MG5_aMC will use the tools you have just installed"+\
             " and not some other versions installed elsewhere on your system.\n"+\
             "You can do so by running the following command in your terminal:"
             "\n   %s"%modification_line) 
            logger.debug("==========")
    
         # Return true for successful installation
        return True

    install_plugin = ['maddm', 'maddump', 'MadSTR']
    install_ad = {'pythia-pgs':['arXiv:0603175'],
                          'Delphes':['arXiv:1307.6346'],
                          'Delphes2':['arXiv:0903.2225'],
                          'SysCalc':['arXiv:1801.08401'],
                          'Golem95':['arXiv:0807.0605'],
                          'QCDLoop':['arXiv:0712.1851'],
                          'pythia8':['arXiv:1410.3012'],
                          'lhapdf6':['arXiv:1412.7420'],
                          'lhapdf5':['arXiv:0605240'],
                          'hepmc':['CPC 134 (2001) 41-46'],
                          'mg5amc_py8_interface':['arXiv:1410.3012','arXiv:XXXX.YYYYY'],
                          'ninja':['arXiv:1203.0291','arXiv:1403.1229','arXiv:1604.01363'],
                          'MadAnalysis5':['arXiv:1206.1599'],
                          'MadAnalysis':['arXiv:1206.1599'],
                          'collier':['arXiv:1604.06792'],
                          'oneloop':['arXiv:1007.4716'],
                          'maddm':['arXiv:1804.00444'],
                          'maddump':['arXiv:1812.06771'],
                          'MadSTR':['arXiv:1612.00440']}
    
    install_server = ['http://madgraph.phys.ucl.ac.be/package_info.dat',
                         'http://madgraph.physics.illinois.edu/package_info.dat']
    install_name = {'td_mac': 'td', 'td_linux':'td', 'Delphes2':'Delphes',
                'Delphes3':'Delphes', 'pythia-pgs':'pythia-pgs',
                'ExRootAnalysis': 'ExRootAnalysis','MadAnalysis':'madanalysis5',
                'MadAnalysis4':'MadAnalysis',
                'SysCalc':'SysCalc', 'Golem95': 'golem95',
                    'lhapdf6' : 'lhapdf6' if six.PY2 else 'lhapdf6_py3',
                'QCDLoop':'QCDLoop','MadAnalysis5':'madanalysis5',
                'maddm':'maddm'
                }

    def do_install(self, line, paths=None, additional_options=[]):
        """Install optional package from the MG suite.
        The argument 'additional_options' will be passed to the advanced_install
        functions. If it contains the option '--force', then the advanced_install
        function will overwrite any existing installation of the tool without 
        warnings.
        """

        # Make sure to avoid any border effect on custom_additional_options
        add_options = list(additional_options)
        
        args = self.split_arg(line)
        #check the validity of the arguments
        install_options = self.check_install(args)

        if sys.platform == "darwin":
            program = "curl"
        else:
            program = "wget"

        # special command for auto-update
        if args[0] == 'update':
            self.install_update(['update']+install_options['update_options'],wget=program)
            return
        elif args[0] == 'looptools':
            self.install_reduction_library(force=True)
            return
        

        plugin = self.install_plugin
        
        advertisements = self.install_ad


        if args[0] in advertisements:
#            logger.info('{:^80}'.format("-"*70), '$MG:BOLD')
#            logger.info('{:^80}'.format("You are installing '%s', please cite ref(s):"%args[0]), '$MG:BOLD')
#            logger.info('{:^80}'.format(', '.join(advertisements[args[0]])), '$MG:color:GREEN')
#            logger.info('{:^80}'.format("when using results produced with this tool."), '$MG:BOLD')
#            logger.info('{:^80}'.format("-"*70), '$MG:BOLD')
            logger.info("   You are installing '%s', please cite ref(s): \033[92m%s\033[0m. " % (args[0], ', '.join(advertisements[args[0]])), '$MG:BOLD')

        source = None
        # Load file with path of the different program:
        import six.moves.urllib.request, six.moves.urllib.parse, six.moves.urllib.error
        if paths:
            path = paths
        else:
            path = {}
    
            data_path = self.install_server

#           Force here to choose one particular server
            if any(a.startswith('--source=') for a in args):
                source = [a[9:] for a in args if a.startswith('--source=')][-1]
                if source == 'uiuc':
                    r = [1]
                elif source == 'ucl':
                    r = [0]
                else:
                    if source[-1].isdigit() or source[-1] == '/':
                        source += '/package_info.dat'
                    data_path.append(source)
                    r = [2]
            else: 
                r = random.randint(0,1)
                r = [r, (1-r)]
                if 'MG5aMC_WWW' in os.environ and os.environ['MG5aMC_WWW']:
                    data_path.append(os.environ['MG5aMC_WWW']+'/package_info.dat')
                    r.insert(0, 2)



            for index in r:
                cluster_path = data_path[index]
                try:
                    data = six.moves.urllib.request.urlopen(cluster_path)
                except Exception as error:
                    misc.sprint(str(error), cluster_path)
                    continue
                if data.getcode() != 200:
                    continue
                
                break
                
            else:
                raise MadGraph5Error('''Impossible to connect any of us servers.
                Please check your internet connection or retry later''')
            for wwwline in data:
                split = wwwline.decode().split()
                if len(split)!=2:
                    if '--source' not in line:
                        source = {0:'uiuc',1:'ucl'}[index]
                        return self.do_install(line+' --source='+source, paths=paths, additional_options=additional_options)
                path[split[0]] = split[1]

################################################################################
# TEMPORARY HACK WHERE WE ADD ENTRIES TO WHAT WILL BE EVENTUALLY ON THE WEB
################################################################################
#            path['XXX'] = 'YYY'
################################################################################

        if args[0] == 'Delphes':
            args[0] = 'Delphes3'


        try:
            name = self.install_name
            name = name[args[0]]
        except KeyError:
            name = args[0]
        if args[0] == 'MadAnalysis4':
            args[0] = 'MadAnalysis'
        elif args[0] in ['madstr', 'madSTR']:
            args[0] = 'MadSTR'
            name = 'MadSTR'
            
        if args[0] in self._advanced_install_opts:
            # Now launch the advanced installation of the tool args[0]
            # path['HEPToolsInstaller'] is the online adress where to downlaod
            # the installers if necessary.
            # Specify the path of the MG5_aMC_interface
            MG5aMC_PY8_interface_path = path['MG5aMC_PY8_interface'] if \
                                        'MG5aMC_PY8_interface' in path else 'NA'
            add_options.append('--mg5amc_py8_interface_tarball=%s'%\
                                                   MG5aMC_PY8_interface_path)
            add_options.extend(install_options['options_for_HEPToolsInstaller'])
            if not any(opt.startswith('--logging=') for opt in add_options):
                add_options.append('--logging=%d' % logger.level)
                

            return self.advanced_install(name, path['HEPToolsInstaller'],
                                        additional_options = add_options)


        if args[0] == 'Delphes':
            args[0] = 'Delphes3'        


        #check outdated install
        substitution={'Delphes2':'Delphes','pythia-pgs':'pythia8'}
        if args[0] in substitution:
            logger.critical("Please Note that this package is NOT maintained anymore by their author(s).\n"+\
               "  You should consider installing and using %s, with:\n"%substitution[args[0]]+
               "   > install %s"%substitution[args[0]])
            ans = self.ask('Do you really want to continue?', 'n', ['y','n'])
            if ans !='y':
                return
            
        try:
            os.system('rm -rf %s' % pjoin(MG5DIR, name))
        except Exception:
            pass

        if args[0] not in path:
            if not source:
                if index ==1:
                    othersource = 'ucl'
                else:
                    othersource = 'uiuc'
                # try with the mirror
                misc.sprint('try other mirror', othersource, ' '.join(args))
                return self.do_install('%s --source=%s' % (' '.join(args), othersource), 
                                       paths, additional_options) 
            else:
                if 'xxx' in advertisements[name][0]:
                    logger.warning("Program not yet released. Please try later")
                else:
                    raise Exception("Online server are corrupted. No tarball available for %s" % name)
                return
            
        # Load that path
        logger.info('Downloading %s' % path[args[0]])
        misc.wget(path[args[0]], '%s.tgz' % name, cwd=MG5DIR)

        # Untar the file
        returncode = misc.call(['tar', '-xzpf', '%s.tgz' % name], cwd=MG5DIR,
                                     stdout=open(os.devnull, 'w'))

        if returncode:
            raise MadGraph5Error('Fail to download correctly the File. Stop')


        # Check that the directory has the correct name
        if not os.path.exists(pjoin(MG5DIR, name)):
            created_name = [n for n in os.listdir(MG5DIR) if n.lower().startswith(
                                         name.lower()) and not n.endswith('gz')]
            if not created_name:
                raise MadGraph5Error('The file was not loaded correctly. Stop')
            else:
                created_name = created_name[0]
            files.mv(pjoin(MG5DIR, created_name), pjoin(MG5DIR, name))

        if hasattr(self, 'post_install_%s' %name):
            return getattr(self, 'post_install_%s' %name)()

        logger.info('compile %s. This might take a while.' % name)

        # Modify Makefile for pythia-pgs on Mac 64 bit
        if args[0] == "pythia-pgs" and sys.maxsize > 2**32:
            path = os.path.join(MG5DIR, 'pythia-pgs', 'src', 'make_opts')
            text = open(path).read()
            text = text.replace('MBITS=32','MBITS=64')
            open(path, 'w').writelines(text)
            if not os.path.exists(pjoin(MG5DIR, 'pythia-pgs', 'libraries','pylib','lib')):
                os.mkdir(pjoin(MG5DIR, 'pythia-pgs', 'libraries','pylib','lib'))

        make_flags = [] #flags for the compilation
        # Compile the file
        # Check for F77 compiler
        if 'FC' not in os.environ or not os.environ['FC']:
            if self.options['fortran_compiler'] and self.options['fortran_compiler'] != 'None':
                compiler = self.options['fortran_compiler']
            elif misc.which('gfortran'):
                compiler = 'gfortran'
            elif misc.which('g77'):
                compiler = 'g77'
            else:
                raise self.InvalidCmd('Require g77 or Gfortran compiler')

            path = None
            base_compiler= ['FC=g77','FC=gfortran']
            if args[0] == "pythia-pgs":
                path = os.path.join(MG5DIR, 'pythia-pgs', 'src', 'make_opts')
            elif args[0] == 'MadAnalysis':
                path = os.path.join(MG5DIR, 'MadAnalysis', 'makefile')
            if path:
                text = open(path).read()
                for base in base_compiler:
                    text = text.replace(base,'FC=%s' % compiler)
                open(path, 'w').writelines(text)
            os.environ['FC'] = compiler
        
        # For Golem95, use autotools.
        if name == 'golem95':
            # Run the configure script
            ld_path = misc.Popen(['./configure', 
            '--prefix=%s'%str(pjoin(MG5DIR, name)),'FC=%s'%os.environ['FC']],
            cwd=pjoin(MG5DIR,'golem95'),stdout=subprocess.PIPE).communicate()[0].decode()


        # For QCDLoop, use autotools.
        if name == 'QCDLoop':
            # Run the configure script
            ld_path = misc.Popen(['./configure', 
            '--prefix=%s'%str(pjoin(MG5DIR, name)),'FC=%s'%os.environ['FC'],
            'F77=%s'%os.environ['FC']], cwd=pjoin(MG5DIR,name),
                                        stdout=subprocess.PIPE).communicate()[0].decode()

        # For Delphes edit the makefile to add the proper link to correct library
        if args[0] == 'Delphes3':
            #change in the makefile 
            #DELPHES_LIBS = $(shell $(RC) --libs) -lEG $(SYSLIBS)
            # to 
            #DELPHES_LIBS = $(shell $(RC) --libs) -lEG $(SYSLIBS) -Wl,-rpath,/Applications/root_v6.04.08/lib/
            rootsys = os.environ['ROOTSYS']
            text = open(pjoin(MG5DIR, 'Delphes','Makefile')).read()
            text = text.replace('DELPHES_LIBS = $(shell $(RC) --libs) -lEG $(SYSLIBS)', 
                         'DELPHES_LIBS = $(shell $(RC) --libs) -lEG $(SYSLIBS) -Wl,-rpath,%s/lib/' % rootsys)
            open(pjoin(MG5DIR, 'Delphes','Makefile'),'w').write(text)
            
        # For SysCalc link to lhapdf
        if name == 'SysCalc':
            if self.options['lhapdf']:
                ld_path = misc.Popen([self.options['lhapdf'], '--libdir'],
                                     stdout=subprocess.PIPE).communicate()[0].decode()
                ld_path = ld_path.replace('\n','')
                if 'LD_LIBRARY_PATH' not in os.environ:
                    os.environ['LD_LIBRARY_PATH'] = ld_path
                elif not os.environ['LD_LIBRARY_PATH']:
                    os.environ['LD_LIBRARY_PATH'] = ld_path
                elif ld_path not in os.environ['LD_LIBRARY_PATH']:
                    os.environ['LD_LIBRARY_PATH'] += ';%s' % ld_path
                if self.options['lhapdf'] != 'lhapdf-config':
                    if misc.which('lhapdf-config') != os.path.realpath(self.options['lhapdf']):
                        os.environ['PATH'] = '%s:%s' % (os.path.realpath(self.options['lhapdf']),os.environ['PATH']) 
            else:
                raise self.InvalidCmd('lhapdf is required to compile/use SysCalc. Specify his path or install it via install lhapdf6')
            if self.options['cpp_compiler']:
                make_flags.append('CXX=%s' % self.options['cpp_compiler'])
            

        if name in plugin:
            logger.info('no compilation needed for plugin. Loading plugin information')
            try:
                shutil.rmtree(pjoin(MG5DIR, 'PLUGIN', name))
            except Exception:
                pass
            shutil.move(pjoin(os.path.join(MG5DIR, name)), os.path.join(MG5DIR, 'PLUGIN', name))
            # read the __init__.py to check if we need to add a new executable
            pyvers=sys.version[0]
            try:
                __import__('PLUGIN.%s' % name, globals(), locals(), [], -1)
                plugin = sys.modules['PLUGIN.%s' % name] 
                new_interface = plugin.new_interface
                new_output = plugin.new_output
                latest_validated_version = plugin.latest_validated_version
                minimal_mg5amcnlo_version = plugin.minimal_mg5amcnlo_version
                maximal_mg5amcnlo_version = plugin.maximal_mg5amcnlo_version
            except Exception as error:
                if six.PY2:
                    raise Exception('Plugin %s fail to be loaded. Please contact the author of the PLUGIN\n Error %s' % (name, error))
                elif six.PY3:
                    logger.warning('Plugin not python3 compatible! It will run with python2')
                    text = open(os.path.join(MG5DIR, 'PLUGIN', name, '__init__.py')).read()
                    if re.search('^\s*new_interface\s*=\s*(?!None).', text, re.M):
                        new_interface = True
                        pyvers = 2
                    else:
                        misc.sprint(text)
                new_output = []
                latest_validated_version = ''
                minimal_mg5amcnlo_version = ''
                maximal_mg5amcnlo_version = ''
                misc.sprint(pyvers)
                    
            logger.info('Plugin %s correctly interfaced. Latest official validition for MG5aMC version %s.' % (name, '.'.join(repr(i) for i in latest_validated_version)))
            if new_interface:
                ff = open(pjoin(MG5DIR, 'bin', '%s.py' % name) , 'w') 
                if __debug__:
                    text = '''#! /usr/bin/env python{1}
import os
import sys
root_path = os.path.split(os.path.dirname(os.path.realpath( __file__ )))[0]
exe_path = os.path.join(root_path,'bin','mg5_aMC')
sys.argv.pop(0)
os.system('%s  -tt %s %s --mode={0}' %(sys.executable, str(exe_path) , ' '.join(sys.argv) ))
'''.format(name,'' if pyvers == 2 else pyvers)                    
                else:
                    text = '''#! /usr/bin/env python{1}
import os
import sys
root_path = os.path.split(os.path.dirname(os.path.realpath( __file__ )))[0]
exe_path = os.path.join(root_path,'bin','mg5_aMC')
sys.argv.pop(0)
os.system('%s  -O -W ignore::DeprecationWarning %s %s --mode={0}' %(sys.executable, str(exe_path) , ' '.join(sys.argv) ))
'''.format(name,'' if pyvers == 2 else pyvers)                     
                ff.write(text)
                ff.close()
                import stat
                os.chmod(pjoin(MG5DIR, 'bin', '%s.py' % name), stat.S_IRWXU)
                logger.info('To use this module, you need to quit MG5aMC and run the executable bin/%s.py' % name)
            status=0
                
        elif logger.level <= logging.INFO:
            devnull = open(os.devnull,'w')
            try:
                misc.call(['make', 'clean'], stdout=devnull, stderr=-2)
            except Exception:
                pass
            if name == 'pythia-pgs':
                #SLC6 needs to have this first (don't ask why)
                status = misc.call(['make'], cwd = pjoin(MG5DIR, name, 'libraries', 'pylib'))
            if name in ['golem95','QCDLoop']:
                status = misc.call(['make','install'], 
                                               cwd = os.path.join(MG5DIR, name))
            else:
                status = misc.call(['make']+make_flags, cwd = os.path.join(MG5DIR, name))
            devnull.close()
        else:
            try:
                misc.compile(['clean'], mode='', cwd = os.path.join(MG5DIR, name))
            except Exception:
                pass
            if name == 'pythia-pgs':
                #SLC6 needs to have this first (don't ask why)
                status = self.compile(mode='', cwd = pjoin(MG5DIR, name, 'libraries', 'pylib'))
            if name in ['golem95','QCDLoop']:
                status = misc.compile(['install'], mode='', 
                                          cwd = os.path.join(MG5DIR, name))
            else:
                status = self.compile(make_flags, mode='',
                                               cwd = os.path.join(MG5DIR, name))

        if not status:
            logger.info('Installation succeeded')
        else:
            # For pythia-pgs check when removing the "-fno-second-underscore" flag
            if name == 'pythia-pgs':
                to_comment = ['libraries/PGS4/src/stdhep-dir/mcfio/arch_mcfio',
                              'libraries/PGS4/src/stdhep-dir/src/stdhep_Arch']
                for f in to_comment:
                    f = pjoin(MG5DIR, name, *f.split('/'))
                    text = "".join(l for l in open(f) if 'fno-second-underscore' not in l)
                    fsock = open(f,'w').write(text)
                try:
                    misc.compile(['clean'], mode='', cwd = os.path.join(MG5DIR, name))
                except Exception:
                    pass
                status = self.compile(mode='', cwd = os.path.join(MG5DIR, name))
            if not status:
                logger.info('Compilation succeeded')
            else:
                logger.warning('Error detected during the compilation. Please check the compilation error and run make manually.')


        # Special treatment for TD/Ghostscript program (require by MadAnalysis)
        if args[0] == 'MadAnalysis':
            try:
                os.system('rm -rf td')
                os.mkdir(pjoin(MG5DIR, 'td'))
            except Exception as error:
                print(error)
                pass

            if sys.platform == "darwin":
                logger.info('Downloading TD for Mac')
                target = 'https://home.fnal.gov/~parke/TD/td_mac_intel64.tar.gz'
                misc.wget(target, 'td.tgz', cwd=pjoin(MG5DIR,'td'))
                misc.call(['tar', '-xzpvf', 'td.tgz'],
                                                  cwd=pjoin(MG5DIR,'td'))
                files.mv(MG5DIR + '/td/td_intel_mac64',MG5DIR+'/td/td')
            else:
                if sys.maxsize > 2**32:
                    logger.info('Downloading TD for Linux 64 bit')
                    target = 'https://home.fnal.gov/~parke/TD/td_linux_64bit.tar.gz'
                    #logger.warning('''td program (needed by MadAnalysis) is not compile for 64 bit computer.
                #In 99% of the case, this is perfectly fine. If you do not have plot, please follow 
                #instruction in https://cp3.irmp.ucl.ac.be/projects/madgraph/wiki/TopDrawer .''')
                else:                    
                    logger.info('Downloading TD for Linux 32 bit')
                    target = 'http://madgraph.phys.ucl.ac.be/Downloads/td'
                misc.wget(target, 'td', cwd=pjoin(MG5DIR,'td'))
            os.chmod(pjoin(MG5DIR,'td','td'), 0o775)
            self.options['td_path'] = pjoin(MG5DIR,'td')

            if not misc.which('gs'):
                logger.warning('''gosthscript not install on your system. This is not required to run MA.
                    but this prevent to create jpg files and therefore to have the plots in the html output.''')
                if sys.platform == "darwin":
                    logger.warning('''You can download this program at the following link:
                    http://www.macupdate.com/app/mac/9980/gpl-ghostscript''')

        if args[0] == 'Delphes2':
            data = open(pjoin(MG5DIR, 'Delphes','data','DetectorCard.dat')).read()
            data = data.replace('data/', 'DELPHESDIR/data/')
            out = open(pjoin(MG5DIR, 'Template','Common', 'Cards', 'delphes_card_default.dat'), 'w')
            out.write(data)
        if args[0] == 'Delphes3':
            if os.path.exists(pjoin(MG5DIR, 'Delphes','cards')):
                card_dir = pjoin(MG5DIR, 'Delphes','cards')
            else:
                card_dir = pjoin(MG5DIR, 'Delphes','examples')
            files.cp(pjoin(card_dir,'delphes_card_CMS.tcl'),
                     pjoin(MG5DIR,'Template', 'Common', 'Cards', 'delphes_card_default.dat'))
            files.cp(pjoin(card_dir,'delphes_card_CMS.tcl'),
                     pjoin(MG5DIR,'Template', 'Common', 'Cards', 'delphes_card_CMS.dat'))
            files.cp(pjoin(card_dir,'delphes_card_ATLAS.tcl'),
                     pjoin(MG5DIR,'Template', 'Common', 'Cards', 'delphes_card_ATLAS.dat'))
            
            if not self.options['pythia-pgs_path'] and not self.options['pythia8_path']:
                logger.warning("We noticed that no parton-shower module are installed/linked. \n In order to use Delphes from MG5aMC please install/link pythia8.")

        #reset the position of the executable
        options_name = {'Delphes': 'delphes_path',
                           'Delphes2': 'delphes_path',
                           'Delphes3': 'delphes_path',
                           'ExRootAnalysis': 'exrootanalysis_path',
                           'MadAnalysis': 'madanalysis_path',
                           'SysCalc': 'syscalc_path',
                           'pythia-pgs':'pythia-pgs_path',
                           'Golem95': 'golem'}

        if args[0] in options_name:
            opt = options_name[args[0]]
            if opt=='golem':
                self.options[opt] = pjoin(MG5DIR,name,'lib')
                self.exec_cmd('save options %s' % opt, printcmd=False)           
            elif self.options[opt] != self.options_configuration[opt]:
                self.options[opt] = self.options_configuration[opt]
                self.exec_cmd('save options %s' % opt, printcmd=False)



    def install_update(self, args, wget):
        """ check if the current version of mg5 is up-to-date.
        and allow user to install the latest version of MG5 """

        def apply_patch(filetext):
            """function to apply the patch"""
            text = filetext.read().decode()
            
            pattern = re.compile(r'''^=== renamed directory \'(?P<orig>[^\']*)\' => \'(?P<new>[^\']*)\'''')
            #= = = renamed directory 'Template' => 'Template/LO'
            for orig, new in pattern.findall(text):
                misc.copytree(pjoin(MG5DIR, orig), pjoin(MG5DIR, 'UPDATE_TMP'))
                full_path = os.path.dirname(pjoin(MG5DIR, new)).split('/')
                for i, name in enumerate(full_path):
                    path = os.path.sep.join(full_path[:i+1])
                    if path and not os.path.isdir(path):
                        os.mkdir(path)
                misc.copytree(pjoin(MG5DIR, 'UPDATE_TMP'), pjoin(MG5DIR, new))
                shutil.rmtree(pjoin(MG5DIR, 'UPDATE_TMP'))
            # track rename since patch fail to apply those correctly.
            pattern = re.compile(r'''=== renamed file \'(?P<orig>[^\']*)\' => \'(?P<new>[^\']*)\'''')
            #=== renamed file 'Template/SubProcesses/addmothers.f' => 'madgraph/iolibs/template_files/addmothers.f'
            for orig, new in pattern.findall(text):
                print('move %s to %s' % (orig, new))
                try:
                    files.cp(pjoin(MG5DIR, orig), pjoin(MG5DIR, new), error=True)
                except IOError:
                    full_path = os.path.dirname(pjoin(MG5DIR, new)).split('/')
                    for i, name in enumerate(full_path):
                        path = os.path.sep.join(full_path[:i+1])
                        if path and not os.path.isdir(path):
                            os.mkdir(path)
                files.cp(pjoin(MG5DIR, orig), pjoin(MG5DIR, new), error=True)
            # track remove/re-added file:
            pattern = re.compile(r'''^=== added file \'(?P<new>[^\']*)\'''',re.M)
            all_add = pattern.findall(text)
            #pattern = re.compile(r'''=== removed file \'(?P<new>[^\']*)\'''')
            #all_rm = pattern.findall(text)
            pattern=re.compile(r'''=== removed file \'(?P<new>[^\']*)\'(?=.*=== added file \'(?P=new)\')''',re.S)
            print('this step can take a few minuts. please be patient')
            all_rm_add = pattern.findall(text)
            #=== added file 'tests/input_files/full_sm/interactions.dat'
            for new in all_add:
                if new in all_rm_add:
                    continue
                if os.path.isfile(pjoin(MG5DIR, new)):
                    os.remove(pjoin(MG5DIR, new))
            #pattern = re.compile(r'''=== removed file \'(?P<new>[^\']*)\'''')
            #=== removed file 'tests/input_files/full_sm/interactions.dat'
            #for old in pattern.findall(text):
            #    if not os.path.isfile(pjoin(MG5DIR, old)):
            #        full_path = os.path.dirname(pjoin(MG5DIR, old)).split('/')
            #        for i, _ in enumerate(full_path):
            #            path = os.path.sep.join(full_path[:i+1])
            #            if path and not os.path.isdir(path):
            #                os.mkdir(path)
            #        subprocess.call(['touch', pjoin(MG5DIR, old)])

            p= subprocess.Popen(['patch', '-p1'], stdin=subprocess.PIPE,
                                                              cwd=MG5DIR)
            p.communicate(text.encode())

            # check file which are not move
            #=== modified file 'Template/LO/Cards/run_card.dat'
            #--- old/Template/Cards/run_card.dat     2012-12-06 10:01:04 +0000
            #+++ new/Template/LO/Cards/run_card.dat  2013-12-09 02:35:59 +0000
            pattern=re.compile('''=== modified file \'(?P<new>[^\']*)\'[^\n]*\n\-\-\- old/(?P<old>\S*)[^\n]*\n\+\+\+ new/(?P=new)''',re.S)
            for match in pattern.findall(text):
                new = pjoin(MG5DIR, match[0])
                old = pjoin(MG5DIR, match[1])
                if new == old:
                    continue
                elif os.path.exists(old):
                    if not os.path.exists(os.path.dirname(new)):
                        split = new.split('/')
                        for i in range(1,len(split)):
                            path = '/'.join(split[:i])
                            if not os.path.exists(path):
                                print('mkdir', path)
                                os.mkdir(path)
                    files.cp(old,new)
            #=== renamed file 'Template/bin/internal/run_delphes' => 'Template/Common/bin/internal/run_delphes'
            #--- old/Template/bin/internal/run_delphes       2011-12-09 07:28:10 +0000
            #+++ new/Template/Common/bin/internal/run_delphes        2012-10-23 02:41:37 +0000
            #pattern=re.compile('''=== renamed file \'(?P<old>[^\']*)\' => \'(?P<new>[^\']*)\'[^\n]*\n\-\-\- old/(?P=old)[^\n]*\n\+\+\+ new/(?P=new)''',re.S)
            #for match in pattern.findall(text):
            #    old = pjoin(MG5DIR, match[0])
            #    new = pjoin(MG5DIR, match[1])
            #    if new == old:
            #       continue
            #    elif os.path.exists(old):
            #        if not os.path.exists(os.path.dirname(new)):
            #            split = new.split('/')
            #            for i in range(1,len(split)):
            #                path = '/'.join(split[:i])
            #                if not os.path.exists(path):
            #                    print 'mkdir', path
            #                    os.mkdir(path)
            #        files.cp(old,new)

            # check that all files in bin directory are executable
            for path in misc.glob('*', pjoin(MG5DIR, 'bin')):
                misc.call(['chmod', '+x', path])
            for path in misc.glob(pjoin('*','bin','*'), pjoin(MG5DIR, 'Template')):
                misc.call(['chmod', '+x', path])
            for path in misc.glob(pjoin('*','bin','internal','*'), pjoin(MG5DIR, 'Template')):
                misc.call(['chmod', '+x', path])
            for path in misc.glob(pjoin('*','*', '*.py'), pjoin(MG5DIR, 'Template')):
                misc.call(['chmod', '+x', path])
            for path in misc.glob(pjoin('*','*','*.sh'), pjoin(MG5DIR, 'Template')):
                misc.call(['chmod', '+x', path])

            #add empty files/directory
            pattern=re.compile('''^=== touch (file|directory) \'(?P<new>[^\']*)\'''',re.M)
            for match in pattern.findall(text):
                if match[0] == 'file':
                    new = os.path.dirname(pjoin(MG5DIR, match[1]))
                else:
                    new = pjoin(MG5DIR, match[1])
                if not os.path.exists(new):
                    split = new.split('/')
                    for i in range(1,len(split)+1):
                        path = '/'.join(split[:i])
                        if path and not os.path.exists(path):
                            print('mkdir', path)
                            os.mkdir(path)
                if match[0] == 'file':
                    print('touch ', pjoin(MG5DIR, match[1]))
                    misc.call(['touch', pjoin(MG5DIR, match[1])])
            # add new symlink
            pattern=re.compile('''^=== link file \'(?P<new>[^\']*)\' \'(?P<old>[^\']*)\'''', re.M)
            for new, old in pattern.findall(text):
                    if not os.path.exists(pjoin(MG5DIR, new)):
                        files.ln(pjoin(MG5DIR,old), os.path.dirname(pjoin(MG5DIR,new)), os.path.basename(new))

            # Re-compile CutTools and IREGI
            if os.path.isfile(pjoin(MG5DIR,'vendor','CutTools','includects','libcts.a')):
                misc.compile(arg=['-j1'],cwd=pjoin(MG5DIR,'vendor','CutTools'),nb_core=1)
            if os.path.isfile(pjoin(MG5DIR,'vendor','IREGI','src','libiregi.a')):
                misc.compile(cwd=pjoin(MG5DIR,'vendor','IREGI','src'))

            # check if it need to download binary:
            pattern = re.compile("""^Binary files old/(\S*).*and new/(\S*).*$""", re.M)
            if pattern.search(text):
                return True
            else:
                return False
        
        mode = [arg.split('=',1)[1] for arg in args if arg.startswith('--mode=')]
        if mode:
            mode = mode[-1]
        else:
            mode = "userrequest"
        force = any([arg=='-f' for arg in args])
        timeout = [arg.split('=',1)[1] for arg in args if arg.startswith('--timeout=')]
        if timeout:
            try:
                timeout = int(timeout[-1])
            except ValueError:
                raise self.InvalidCmd('%s: invalid argument for timeout (integer expected)'%timeout[-1])
        else:
            timeout = self.options['timeout']
        input_path = [arg.split('=',1)[1] for arg in args if arg.startswith('--input=')]

        if input_path:
            fsock = open(input_path[0])
            need_binary = apply_patch(fsock)
            logger.info('manual patch apply. Please test your version.')
            if need_binary:
                logger.warning('Note that some files need to be loaded separately!')
            sys.exit(0)

        options = ['y','n','on_exit']
        if mode == 'mg5_start':
            timeout = 2
            default = 'n'
            update_delay = self.options['auto_update'] * 24 * 3600
            if update_delay == 0:
                return
        elif mode == 'mg5_end':
            timeout = 5
            default = 'n'
            update_delay = self.options['auto_update'] * 24 * 3600
            if update_delay == 0:
                return
            options.remove('on_exit')
        elif mode == "userrequest":
            default = 'y'
            update_delay = 0
        else:
            raise self.InvalidCmd('Unknown mode for command install update')

        if not os.path.exists(os.path.join(MG5DIR,'input','.autoupdate')):# or \
                #os.path.exists(os.path.join(MG5DIR,'.bzr')):
            error_text = """This version of MG5 doesn\'t support auto-update. Common reasons are:
            1) This version was loaded via bazaar (use bzr pull to update instead).
            2) This version is a beta release of MG5."""
            if mode == 'userrequest':
                raise self.ConfigurationError(error_text)
            return

        if not misc.which('patch'):
            error_text = """Not able to find program \'patch\'. Please reload a clean version
            or install that program and retry."""
            if mode == 'userrequest':
                raise self.ConfigurationError(error_text)
            return

        # read the data present in .autoupdate
        data = {'last_message':0}
        for line in open(os.path.join(MG5DIR,'input','.autoupdate')):
            if not line.strip():
                continue
            sline = line.split()
            data[sline[0]] = int(sline[1])

        #check validity of the file
        if 'version_nb' not in data:
            if mode == 'userrequest':
                error_text = 'This version of MG5 doesn\'t support auto-update. (Invalid information)'
                raise self.ConfigurationError(error_text)
            return
        elif 'last_check' not in data:
            data['last_check'] = time.time()

        #check if we need to update.
        if time.time() - float(data['last_check']) < float(update_delay):
            return

        logger.info('Checking if MG5 is up-to-date... (takes up to %ss)' % timeout)
        class TimeOutError(Exception): pass

        def handle_alarm(signum, frame):
            raise TimeOutError

        signal.signal(signal.SIGALRM, handle_alarm)
        signal.alarm(timeout)
        to_update = 0
        try:
            filetext = six.moves.urllib.request.urlopen('http://madgraph.phys.ucl.ac.be/mg5amc3_build_nb')
            signal.alarm(0)
            text = filetext.read().decode().split('\n')
            web_version = int(text[0].strip())
            try:
                msg_version = int(text[1].strip())
                message = '\n'.join(text[2:])
            except:
                msg_version = 0
                message = ""
        except (TimeOutError, ValueError, IOError):
            signal.alarm(0)
            print('failed to connect server')
            if mode == 'mg5_end':
                # wait 24h before next check
                fsock = open(os.path.join(MG5DIR,'input','.autoupdate'),'w')
                fsock.write("version_nb   %s\n" % data['version_nb'])
                fsock.write("last_check   %s\n" % (\
                int(time.time()) - 3600 * 24 * (self.options['auto_update'] -1)))
                fsock.write("last_message   %s\n" % data['last_message'])
                fsock.close()
            return

        if msg_version > data['last_message']:
            data['last_message'] = msg_version
            logger.info("************* INFORMATION *************", '$MG:BOLD')
            logger.info(message.replace('\n','\n    '))
            logger.info("************* INFORMATION *************", '$MG:BOLD')
            fsock = open(os.path.join(MG5DIR,'input','.autoupdate'),'w')
            fsock.write("version_nb   %s\n" % data['version_nb'])
            fsock.write("last_check   %s\n" % (\
            int(time.time()) - 3600 * 24 * (int(self.options['auto_update']) -1)))
            fsock.write("last_message   %s\n" % data['last_message'])
            fsock.close()
            
        if os.path.exists(os.path.join(MG5DIR,'.bzr')):
            logger.info("bzr version: use bzr pull to update")
            return 
        
        if web_version == data['version_nb']:
            logger.info('No new version of MG5 available')
            # update .autoupdate to prevent a too close check
            fsock = open(os.path.join(MG5DIR,'input','.autoupdate'),'w')
            fsock.write("version_nb   %s\n" % data['version_nb'])
            fsock.write("last_check   %s\n" % int(time.time()))
            fsock.write("last_message   %s\n" % data['last_message'])
            fsock.close()
            return
        elif data['version_nb'] > web_version:
            logger_stderr.info('impossible to update: local %s web %s' % (data['version_nb'], web_version))
            fsock = open(os.path.join(MG5DIR,'input','.autoupdate'),'w')
            fsock.write("version_nb   %s\n" % data['version_nb'])
            fsock.write("last_check   %s\n" % int(time.time()))
            fsock.write("last_message   %s\n" % data['last_message'])
            fsock.close()
            return
        else:
            if not force:
                answer = self.ask('New Version of MG5 available! Do you want to update your current version?',
                                  default, options)
            else:
                answer = default


        if answer == 'y':
            logger.info('start updating code')
            fail = 0
            for i in range(data['version_nb'], web_version):
                try:
                    filetext = six.moves.urllib.request.urlopen('http://madgraph.physics.illinois.edu/patch/build%s.patch' %(i+1))
                except Exception:
                    print('fail to load patch to build #%s' % (i+1))
                    fail = i
                    break
                need_binary = apply_patch(filetext)
                if need_binary:
                    path = "http://madgraph.physics.illinois.edu/binary/binary_file%s.tgz" %(i+1)
                    name = "extra_file%i" % (i+1)
                    misc.wget(path, '%s.tgz' % name, cwd=MG5DIR)
                    # Untar the file
                    returncode = misc.call(['tar', '-xzpf', '%s.tgz' % name], cwd=MG5DIR,
                                     stdout=open(os.devnull, 'w'))

            fsock = open(os.path.join(MG5DIR,'input','.autoupdate'),'w')
            if not fail:
                fsock.write("version_nb   %s\n" % web_version)
            else:
                fsock.write("version_nb   %s\n" % fail)
            fsock.write("last_check   %s\n" % int(time.time()))
            fsock.close()
            logger.info('Refreshing installation of MG5aMC_PY8_interface.')
            self.do_install('mg5amc_py8_interface',additional_options=['--force'])
            logger.info('Checking current version. (type ctrl-c to bypass the check)')
            subprocess.call([os.path.join('tests','test_manager.py')],
                                                                  cwd=MG5DIR)            
            print('new version installed, please relaunch mg5')
            try:
                os.remove(pjoin(MG5DIR, 'Template','LO','Source','make_opts'))
                shutil.copy(pjoin(MG5DIR, 'Template','LO','Source','.make_opts'),
                            pjoin(MG5DIR, 'Template','LO','Source','make_opts'))
            except:
                pass
            sys.exit(0)
        elif answer == 'n':
            # prevent for a future check
            fsock = open(os.path.join(MG5DIR,'input','.autoupdate'),'w')
            fsock.write("version_nb   %s\n" % data['version_nb'])
            fsock.write("last_check   %s\n" % int(time.time()))
            fsock.close()
            logger.info('Update bypassed.')
            logger.info('The next check for a new version will be performed in %s days' \
                        % abs(self.options['auto_update']))
            logger.info('In order to change this delay. Enter the command:')
            logger.info('set auto_update X')
            logger.info('Putting X to zero will prevent this check at anytime.')
            logger.info('You can upgrade your version at any time by typing:')
            logger.info('install update')
        else: #answer is on_exit
            #ensure that the test will be done on exit
            #Do not use the set command here!!
            self.options['auto_update'] = -1 * self.options['auto_update']



    def set_configuration(self, config_path=None, final=True):
        """ assign all configuration variable from file
            ./input/mg5_configuration.txt. assign to default if not define """

        if not self.options:
            self.options = dict(self.options_configuration)
            self.options.update(self.options_madgraph)
            self.options.update(self.options_madevent)

        if not config_path:
            if 'MADGRAPH_BASE' in os.environ:
                config_path = pjoin(os.environ['MADGRAPH_BASE'],'mg5_configuration.txt')
                self.set_configuration(config_path, final=False)
            if 'HOME' in os.environ:
                config_path = pjoin(os.environ['HOME'],'.mg5',
                                                        'mg5_configuration.txt')
                if os.path.exists(config_path):
                    self.set_configuration(config_path, final=False)
            config_path = os.path.relpath(pjoin(MG5DIR,'input',
                                                       'mg5_configuration.txt'))
            return self.set_configuration(config_path, final)

        if not os.path.exists(config_path):
            files.cp(pjoin(MG5DIR,'input','.mg5_configuration_default.txt'), config_path)
        config_file = open(config_path)

        # read the file and extract information
        logger.info('load MG5 configuration from %s ' % config_file.name)
        for line in config_file:
            if '#' in line:
                line = line.split('#',1)[0]
            line = line.replace('\n','').replace('\r\n','')
            try:
                name, value = line.split('=')
            except ValueError:
                pass
            else:
                name = name.strip()
                value = value.strip()
                if name != 'mg5_path':
                    self.options[name] = value
                if value.lower() == "none" or value=="":
                    self.options[name] = None
        config_file.close()      
        self.options['stdout_level'] = logging.getLogger('madgraph').level
        if not final:
            return self.options # the return is usefull for unittest

        # Treat each expected input
        # 1: Pythia8_path and hewrig++ paths
        # try absolute and relative path
        for key in self.options:
            if key in ['pythia8_path', 'hwpp_path', 'thepeg_path', 'hepmc_path',
                       'mg5amc_py8_interface_path','madanalysis5_path']:
                if self.options[key] in ['None', None]:
                    self.options[key] = None 
                    continue
                path = self.options[key]
                #this is for pythia8
                if key == 'pythia8_path' and not os.path.isfile(pjoin(MG5DIR, path, 'include', 'Pythia8', 'Pythia.h')):
                    if not os.path.isfile(pjoin(path,  'include', 'Pythia8', 'Pythia.h')):
                        self.options['pythia8_path'] = None
                    else:
                        continue
                #this is for mg5amc_py8_interface_path
                if key == 'mg5amc_py8_interface_path' and not os.path.isfile(pjoin(MG5DIR, path, 'MG5aMC_PY8_interface')):
                    if not os.path.isfile(pjoin(path, 'MG5aMC_PY8_interface')):
                        self.options['mg5amc_py8_interface_path'] = None
                    else:
                        continue
                #this is for madanalysis5
                if key == 'madanalysis5_path' and not os.path.isfile(pjoin(MG5DIR, path,'bin','ma5')):
                    if not os.path.isfile(pjoin(path,'bin','ma5')):
                        self.options['madanalysis5_path'] = None
                    else:
                        ma5path = pjoin(MG5DIR, path) if os.path.isfile(pjoin(MG5DIR, path)) else path
                        message = misc.is_MA5_compatible_with_this_MG5(ma5path)
                        if not message is None:
                            self.options['madanalysis5_path'] = None
                            logger.warning(message)
                            continue
 
                #this is for hw++
                if key == 'hwpp_path' and not os.path.isfile(pjoin(MG5DIR, path, 'include', 'Herwig++', 'Analysis', 'BasicConsistency.hh')):
                    if not os.path.isfile(pjoin(path, 'include', 'Herwig++', 'Analysis', 'BasicConsistency.hh')):
                        self.options['hwpp_path'] = None
                    else:
                        continue
                # this is for thepeg
                elif key == 'thepeg_path' and not os.path.isfile(pjoin(MG5DIR, path, 'include', 'ThePEG', 'ACDC', 'ACDCGenCell.h')):
                    if not os.path.isfile(pjoin(path, 'include', 'ThePEG', 'ACDC', 'ACDCGenCell.h')):
                        self.options['thepeg_path'] = None
                    else:
                        continue
                # this is for hepmc
                elif key == 'hepmc_path' and not os.path.isfile(pjoin(MG5DIR, path, 'include', 'HepMC', 'HEPEVT_Wrapper.h')):
                    if not os.path.isfile(pjoin(path, 'include', 'HepMC', 'HEPEVT_Wrapper.h')):
                        self.options['hepmc_path'] = None
                    else:
                        continue

            elif key in ['golem','samurai']:
                if isinstance(self.options[key],str) and self.options[key].lower() == 'auto':
                    # try to find it automatically on the system                                                                                                                                            
                    program = misc.which_lib('lib%s.a'%key)
                    if program != None:
                        fpath, _ = os.path.split(program)
                        logger.info('Using %s library in %s' % (key,fpath))
                        self.options[key]=fpath
                    else:
                        # Try to look for it locally
                        local_install = { 'golem':'golem95',
                                         'samurai':'samurai'}
                        if os.path.isfile(pjoin(MG5DIR,local_install[key],'lib', 'lib%s.a' % key)):
                            self.options[key]=pjoin(MG5DIR,local_install[key],'lib')
                        else:
                            self.options[key]=None
                    # Make sure that samurai version is recent enough
                    if key=='samurai' and \
                       isinstance(self.options[key],str) and \
                       self.options[key].lower() != 'auto':
                        if os.path.isfile(pjoin(self.options[key],os.pardir,'AUTHORS')):
                            try:
                                version = open(pjoin(self.options[key],os.pardir,
                                                          'VERSION'),'r').read()
                            except IOError:
                                version = None
                            if version is None:
                                self.options[key] = None
                                logger.info('--------')
                                logger.info(
"""The version of 'samurai' automatically detected seems too old to be compatible
with MG5aMC and it will be turned off. Ask the authors for the latest version if
you want to use samurai. 
If you want to enforce its use as-it-is, then specify directly its library folder
in the MG5aMC option 'samurai' (instead of leaving it to its default 'auto').""")
                                logger.info('--------')

            elif key.endswith('path'):
                pass
            elif key in ['run_mode', 'auto_update']:
                self.options[key] = int(self.options[key])
            elif key in ['cluster_type','automatic_html_opening']:
                pass
            elif key in ['notification_center']:
                if self.options[key] in ['False', 'True']:
                    self.allow_notification_center = eval(self.options[key])
                    self.options[key] = self.allow_notification_center
            elif key not in ['text_editor','eps_viewer','web_browser', 'stdout_level']:
                # Default: try to set parameter
                try:
                    self.do_set("%s %s --no_save" % (key, self.options[key]), log=False)
                except MadGraph5Error as error:
                    print(error)
                    logger.warning("Option %s from config file not understood" \
                                   % key)
                else:
                    if key in self.options_madgraph:
                        self.history.append('set %s %s' % (key, self.options[key]))
        
        warnings = madevent_interface.MadEventCmd.mg5amc_py8_interface_consistency_warning(self.options)
        if warnings:
            logger.warning(warnings)

        # Configure the way to open a file:
        launch_ext.open_file.configure(self.options)
        return self.options

    def check_for_export_dir(self, filepath):
        """Check if the files is in a valid export directory and assign it to
        export path if if is"""

        # keep previous if a previous one is defined
        if self._export_dir:
            return

        if os.path.exists(pjoin(os.getcwd(), 'Cards')):
            self._export_dir = os.getcwd()
            return

        path_split = filepath.split(os.path.sep)
        if len(path_split) > 2 and path_split[-2] == 'Cards':
            self._export_dir = os.path.sep.join(path_split[:-2])
            return

    def do_launch(self, line):
        """Main commands: Ask for editing the parameter and then
        Execute the code (madevent/standalone/...)
        """

        #ensure that MG option are not modified by the launch routine
        current_options = dict([(name, self.options[name]) for name in self.options_madgraph])
        start_cwd = os.getcwd()

        args = self.split_arg(line)
        # check argument validity and normalise argument
        (options, args) = _launch_parser.parse_args(args)
        self.check_launch(args, options)
        options = options.__dict__
        # args is now MODE PATH

        if args[0].startswith('standalone'):
            if os.path.isfile(os.path.join(os.getcwd(),args[1],'Cards',\
              'MadLoopParams.dat')) and not os.path.isfile(os.path.join(\
              os.getcwd(),args[1],'SubProcesses','check_poles.f')):
                ext_program = launch_ext.MadLoopLauncher(self, args[1], \
                                                options=self.options, **options)
            else:
                ext_program = launch_ext.SALauncher(self, args[1], \
                                                options=self.options, **options)
        elif args[0] == 'madevent':
            if options['interactive']:
                
                if isinstance(self, cmd.CmdShell):
                    ME = madevent_interface.MadEventCmdShell(me_dir=args[1], options=self.options)
                else:
                    ME = madevent_interface.MadEventCmd(me_dir=args[1],options=self.options)
                    ME.pass_in_web_mode()
                stop = self.define_child_cmd_interface(ME)
                return stop

            #check if this is a cross-section
            if not self._generate_info:
                # This relaunch an old run -> need to check if this is a
                # cross-section or a width
                info = open(pjoin(args[1],'SubProcesses','procdef_mg5.dat')).read()
                generate_info = info.split('# Begin PROCESS',1)[1].split('\n')[1]
                generate_info = generate_info.split('#')[0]
            else:
                generate_info = self._generate_info

            if len(generate_info.split('>')[0].strip().split())>1:
                ext_program = launch_ext.MELauncher(args[1], self,
                                shell = isinstance(self, cmd.CmdShell),
                                options=self.options,**options)
            else:
                # This is a width computation
                ext_program = launch_ext.MELauncher(args[1], self, unit='GeV',
                                shell = isinstance(self, cmd.CmdShell),
                                options=self.options,**options)

        elif args[0] == 'pythia8':
            ext_program = launch_ext.Pythia8Launcher( args[1], self, **options)

        elif args[0] == 'aMC@NLO':
            if options['interactive']:
                if isinstance(self, cmd.CmdShell):
                    ME = amcatnlo_run.aMCatNLOCmdShell(me_dir=args[1], options=self.options)
                else:
                    ME = amcatnlo_run.aMCatNLOCmd(me_dir=args[1],options=self.options)
                    ME.pass_in_web_mode()
                # transfer interactive configuration
                config_line = [l for l in self.history if l.strip().startswith('set')]
                for line in config_line:
                    ME.exec_cmd(line)
                stop = self.define_child_cmd_interface(ME)
                return stop
            ext_program = launch_ext.aMCatNLOLauncher( args[1], self,
                                                       shell = isinstance(self, cmd.CmdShell),
                                                        **options)
        elif args[0] == 'madweight':
            import madgraph.interface.madweight_interface as madweight_interface
            if options['interactive']:
                if isinstance(self, cmd.CmdShell):
                    MW = madweight_interface.MadWeightCmdShell(me_dir=args[1], options=self.options)
                else:
                    MW = madweight_interface.MadWeightCmd(me_dir=args[1],options=self.options)
                # transfer interactive configuration
                config_line = [l for l in self.history if l.strip().startswith('set')]
                for line in config_line:
                    MW.exec_cmd(line)
                stop = self.define_child_cmd_interface(MW)                
                return stop
            ext_program = launch_ext.MWLauncher( self, args[1],
                                                 shell = isinstance(self, cmd.CmdShell),
                                                 options=self.options,**options)            
        else:
            os.chdir(start_cwd) #ensure to go to the initial path
            raise self.InvalidCmd('%s cannot be run from MG5 interface' % args[0])


        ext_program.run()
        os.chdir(start_cwd) #ensure to go to the initial path
        # ensure that MG options are not changed!
        for key, value in current_options.items():
            self.options[key] = value

    def do_load(self, line):
        """Not in help: Load information from file"""

        args = self.split_arg(line)
        # check argument validity
        self.check_load(args)

        cpu_time1 = time.time()
        if args[0] == 'model':
            self._curr_model = save_load_object.load_from_file(args[1])
            if self._curr_model.get('parameters'):
                # This is a UFO model
                self._model_v4_path = None
            else:
                # This is a v4 model
                self._model_v4_path = import_v4.find_model_path(\
                    self._curr_model.get('name').replace("_v4", ""),
                    self._mgme_dir)

            # Do post-processing of model
            self.process_model()

            #save_model.save_model(args[1], self._curr_model)
            if isinstance(self._curr_model, base_objects.Model):
                cpu_time2 = time.time()
                logger.info("Loaded model from file in %0.3f s" % \
                      (cpu_time2 - cpu_time1))
            else:
                raise self.RWError('Could not load model from file %s' \
                                      % args[1])
        elif args[0] == 'processes':
            amps,proc_defs = save_load_object.load_from_file(args[1])
            if isinstance(amps, diagram_generation.AmplitudeList):
                cpu_time2 = time.time()
                logger.info("Loaded processes from file in %0.3f s" % \
                      (cpu_time2 - cpu_time1))
                if amps:
                    model = amps[0].get('process').get('model')
                    if not model.get('parameters'):
                        # This is a v4 model.  Look for path.
                        self._model_v4_path = import_v4.find_model_path(\
                                   model.get('name').replace("_v4", ""),
                                   self._mgme_dir)
                    else:
                        self._model_v4_path = None
                    # If not exceptions from previous steps, set
                    # _curr_amps and _curr_model
                    self._curr_amps = amps
                    self._curr_model = model
                    self._curr_proc_defs = proc_defs
                    logger.info("Model set from process.")
                    # Do post-processing of model
                    self.process_model()
                self._done_export = None
            else:
                raise self.RWError('Could not load processes from file %s' % args[1])


    def do_customize_model(self, line):
        """create a restriction card in a interactive way"""

        args = self.split_arg(line)
        self.check_customize_model(args)

        model_path = self._curr_model.get('modelpath')
        if not os.path.exists(pjoin(model_path,'build_restrict.py')):
            raise self.InvalidCmd('''Model not compatible with this option.''')

        # (re)import the full model (get rid of the default restriction)
        self._curr_model = import_ufo.import_model(model_path, restrict=False)

        #1) create the full param_card
        out_path = StringIO.StringIO()
        param_writer.ParamCardWriter(self._curr_model, out_path)
        # and load it to a python object
        param_card = check_param_card.ParamCard(out_path.getvalue().split('\n'))


        all_categories = self.ask('','0',[], ask_class=AskforCustomize)
        put_to_one = []
        ## Make a Temaplate for  the restriction card. (card with no restrict)
        for block in param_card:
            value_dict = {}
            for param in param_card[block]:
                value = param.value
                if value == 0:
                    param.value = 0.000001e-99
                elif value == 1:
                    if block != 'qnumbers':
                        put_to_one.append((block,param.lhacode))
                        param.value = random.random()
                elif abs(value) in value_dict:
                    param.value += value_dict[abs(value)] * 1e-4 * param.value
                    value_dict[abs(value)] += 1
                else:
                    value_dict[abs(value)] = 1

        for category in all_categories:
            for options in category:
                if not options.status:
                    continue
                param = param_card[options.lhablock].get(options.lhaid)
                param.value = options.value

        logger.info('Loading the resulting model')
        # Applying the restriction
        self._curr_model = import_ufo.RestrictModel(self._curr_model)
        model_name = self._curr_model.get('name')
        if model_name == 'mssm':
            keep_external=True
        else:
            keep_external=False
        self._curr_model.restrict_model(param_card,keep_external=keep_external)

        if args:
            name = args[0].split('=',1)[1]
            path = pjoin(model_path,'restrict_%s.dat' % name)
            logger.info('Save restriction file as %s' % path)
            param_card.write(path)
            self._curr_model['name'] += '-%s' % name

        # if some need to put on one
        if put_to_one:
            out_path = StringIO.StringIO()
            param_writer.ParamCardWriter(self._curr_model, out_path)
            # and load it to a python object
            param_card = check_param_card.ParamCard(out_path.getvalue().split('\n'))
            
            for (block, lhacode) in put_to_one:
                try:
                    param_card[block].get(lhacode).value = 1
                except:
                    pass # was removed of the model!
            self._curr_model.set_parameters_and_couplings(param_card)

            if args:
                name = args[0].split('=',1)[1]
                path = pjoin(model_path,'paramcard_%s.dat' % name)
                logger.info('Save default card file as %s' % path)
                param_card.write(path)

    def do_save(self, line, check=True, to_keep={}, log=True):
        """Not in help: Save information to file"""

        
        args = self.split_arg(line)
        # Check argument validity
        if check:
            self.check_save(args)

        if args[0] == 'model':
            if self._curr_model:
                #save_model.save_model(args[1], self._curr_model)
                if save_load_object.save_to_file(args[1], self._curr_model):
                    logger.info('Saved model to file %s' % args[1])
            else:
                raise self.InvalidCmd('No model to save!')
        elif args[0] == 'processes':
            if self._curr_amps:
                if save_load_object.save_to_file(args[1], (self._curr_amps,self._curr_proc_defs) ):
                    logger.info('Saved processes to file %s' % args[1])
            else:
                raise self.InvalidCmd('No processes to save!')

        elif args[0] == 'options':
            partial_save = False
            to_define = {}
            
            if any(not arg.startswith('--') and arg in self.options 
                                                               for arg in args):
                # store in file only those ones
                partial_save = True
                all_arg = [arg for arg in args[1:] if not arg.startswith('--') and
                           arg in self.options]
                for key in all_arg:
                    to_define[key] = self.options[key] 
            else:
                # First look at options which should be put in MG5DIR/input
                for key, default in self.options_configuration.items():
                    if self.options_configuration[key] != self.options[key] and not self.options_configuration[key] is None:
                        to_define[key] = self.options[key]
    
                if not '--auto' in args:
                    for key, default in self.options_madevent.items():
                        if self.options_madevent[key] != self.options[key] != None:
                            if '_path' in key and os.path.basename(self.options[key]) == 'None':
                                continue
                            to_define[key] = self.options[key]
                        elif key == 'cluster_queue' and self.options[key] is None:
                            to_define[key] = self.options[key]
    
                if '--all' in args:
                    for key, default in self.options_madgraph.items():
                        if self.options_madgraph[key] != self.options[key] != None and \
                          key != 'stdout_level':
                            to_define[key] = self.options[key]
                elif not '--auto' in args:
                    for key, default in self.options_madgraph.items():
                        if self.options_madgraph[key] != self.options[key] != None and  key != 'stdout_level':
                            logger.info('The option %s is modified [%s] but will not be written in the configuration files.' \
                                        % (key,self.options_madgraph[key]) )
                            logger.info('If you want to make this value the default for future session, you can run \'save options --all\'')

            if len(args) >1 and not args[1].startswith('--') and args[1] not in self.options:
                filepath = args[1]
            else:
                filepath = pjoin(MG5DIR, 'input', 'mg5_configuration.txt')
            
            basedir = MG5DIR
            if partial_save:
                basefile = filepath
            else:
                basefile = pjoin(MG5DIR, 'input', '.mg5_configuration_default.txt')
                
            

            if to_keep:
                to_define = to_keep
            self.write_configuration(filepath, basefile, basedir, to_define)

    # Set an option
    def do_set(self, line, log=True, model_reload=True):
        """Set an option, which will be default for coming generations/outputs.
        """

        # Be careful:
        # This command is associated to a post_cmd: post_set.
        args = self.split_arg(line)

        # Check the validity of the arguments
        self.check_set(args)

        if args[0] == 'ignore_six_quark_processes':
            if args[1].lower() == 'false':
                self.options[args[0]] = False
                return
            self.options[args[0]] = list(set([abs(p) for p in \
                                      self._multiparticles[args[1]]\
                                      if self._curr_model.get_particle(p).\
                                      is_fermion() and \
                                      self._curr_model.get_particle(abs(p)).\
                                      get('color') == 3]))
            if log:
                logger.info('Ignore processes with >= 6 quarks (%s)' % \
                        ",".join([\
                            self._curr_model.get_particle(q).get('name') \
                            for q in self.options[args[0]]]))

        elif args[0] == 'group_subprocesses':
            if args[1].lower() not in ['auto', 'nlo']:
                self.options[args[0]] = banner_module.ConfigFile.format_variable(args[1], bool, name="group_subprocesses")
            else:
                if args[1].lower() == 'nlo':
                    self.options[args[0]] = "NLO"
                else:
                    self.options[args[0]] = "Auto"
            if log:
                logger.info('Set group_subprocesses to %s' % \
                                                    str(self.options[args[0]]))
                logger.info('Note that you need to regenerate all processes')
            self._curr_amps = diagram_generation.AmplitudeList()
            self._curr_proc_defs = base_objects.ProcessDefinitionList()
            self._curr_matrix_elements = helas_objects.HelasMultiProcess()

        elif args[0] == "stdout_level":
            if args[1].isdigit():
                level = int(args[1])
            else:
                level = eval('logging.' + args[1])
            logging.root.setLevel(level)
            logging.getLogger('madgraph').setLevel(level)
            logging.getLogger('madevent').setLevel(level)
            self.options[args[0]] = level
            if log:
                logger.info('set output information to level: %s' % level)
        elif args[0].lower() == "ewscheme":
            if args[1] == 'external':
                logger.info("Change EW scheme to %s for the model %s. Note that YOU are responsible of the full validity of the input in that scheme." %\
                                              (self._curr_model.get('name'), args[1]))
            else:
                logger.info("Change EW scheme to %s for the model %s. Note that SM is assume here.")
            logger.info("Importing a new model will restore the default scheme")

            self._curr_model.change_electroweak_mode(args[1])
        elif args[0] == "complex_mass_scheme":
            old = self.options[args[0]]
            self.options[args[0]] = banner_module.ConfigFile.format_variable(args[1], bool, "complex_mass_scheme")
            aloha.complex_mass = self.options[args[0]]
            aloha_lib.KERNEL.clean()
            if self.options[args[0]]:
                if old:
                    if log:
                        logger.info('Complex mass already activated.')
                    return
                if log:
                    logger.info('Activate complex mass scheme.')
            else:
                if not old:
                    if log:
                        logger.info('Complex mass already desactivated.')
                    return
                if log:
                    logger.info('Desactivate complex mass scheme.')
            if not self._curr_model:
                return
            self.exec_cmd('import model %s' % self._curr_model.get('name'))

        elif args[0] == "gauge":
            # Treat the case where they are no model loaded
            if not self._curr_model:
                if args[1] == 'unitary':
                    aloha.unitary_gauge = True
                elif args[1] == 'axial':
                    aloha.unitary_gauge = 2 
                else:
                    aloha.unitary_gauge = False
                aloha_lib.KERNEL.clean()
                self.options[args[0]] = args[1]
                if log: logger.info('Passing to gauge %s.' % args[1])
                return

            # They are a valid model
            able_to_mod = True
            if args[1] == 'unitary':
                if 0 in self._curr_model.get('gauge'):
                    aloha.unitary_gauge = True
                else:
                    able_to_mod = False
                    if log: logger.warning('Note that unitary gauge is not allowed for your current model %s' \
                                           % self._curr_model.get('name'))
            elif args[1] == 'axial':
                if 0 in self._curr_model.get('gauge'):
                    aloha.unitary_gauge = 2
                else:
                    able_to_mod = False
                    if log: logger.warning('Note that parton-shower gauge is not allowed for your current model %s' \
                                           % self._curr_model.get('name'))
            else:
                if 1 in self._curr_model.get('gauge'):
                    aloha.unitary_gauge = False
                else:
                    able_to_mod = False
                    if log: logger.warning('Note that Feynman gauge is not allowed for your current model %s' \
                                           % self._curr_model.get('name'))

            if self.options['gauge'] == args[1]:
                return
            
            
            self.options[args[0]] = args[1]

            if able_to_mod and log and args[0] == 'gauge' and \
                args[1] == 'unitary' and not self.options['gauge']=='unitary' and \
                isinstance(self._curr_model,loop_base_objects.LoopModel) and \
                  not self._curr_model['perturbation_couplings'] in [[],['QCD']]:
                logger.warning('You will only be able to do tree level'+\
                                   ' and QCD corrections in the unitary gauge.')



            #re-init all variable
            model_name = self._curr_model.get('modelpath+restriction')
            self._curr_model = None
            self._curr_amps = diagram_generation.AmplitudeList()
            self._curr_proc_defs = base_objects.ProcessDefinitionList()
            self._curr_matrix_elements = helas_objects.HelasMultiProcess()
            self._curr_helas_model = None
            self._curr_exporter = None
            self._done_export = False
            import_ufo._import_once = []
            logger.info('Passing to gauge %s.' % args[1])

            if able_to_mod:
                # We don't want to go through the MasterCommand again
                # because it messes with the interface switching when
                # importing a loop model from MG5
                if 'modelname' in self.history.get('full_model_line'):
                    opts = '--modelname'
                else:
                    opts=''
                MadGraphCmd.do_import(self,'model %s %s' % (model_name, opts), force=True)
            elif log:
                logger.info('Note that you have to reload the model')

        elif args[0] == 'fortran_compiler':
            if args[1] != 'None':
                if log:
                    logger.info('set fortran compiler to %s' % args[1])
                self.options['fortran_compiler'] = args[1]
            else:
                self.options['fortran_compiler'] = None
        elif args[0] == 'default_unset_couplings':
            self.options['default_unset_couplings'] = banner_module.ConfigFile.format_variable(args[1], int, name="default_unset_couplings")
        elif args[0].startswith('f2py_compiler'):
            to_do = True
            if args[0].endswith('_py2') and six.PY3:
                to_do = False
            elif args[0].endswith('_py3') and six.PY2:
                to_do = False
            if to_do:
                if args[1] != 'None':
                    if log:
                        logger.info('set f2py compiler to %s' % args[1])
                
                    self.options['f2py_compiler'] = args[1]
                else:
                    self.options['f2py_compiler'] = None
            
        elif args[0] == 'loop_optimized_output':

            if log:
                    logger.info('set loop optimized output to %s' % args[1])
            self._curr_matrix_elements = helas_objects.HelasMultiProcess()
            self.options[args[0]] = args[1]
            if not self.options['loop_optimized_output'] and \
                                               self.options['loop_color_flows']:
                logger.warning("Turning off option 'loop_color_flows'"+\
                    " since it is not available for non-optimized loop output.")
                self.do_set('loop_color_flows False',log=False)
        elif args[0] == "nlo_mixed_expansion":
            self.options[args[0]] = banner_module.ConfigFile.format_variable(args[1],bool,args[0])
        elif args[0] == 'loop_color_flows':
            if log:
                    logger.info('set loop color flows to %s' % args[1])
            self._curr_matrix_elements = helas_objects.HelasMultiProcess()
            self.options[args[0]] = args[1]
            if self.options['loop_color_flows'] and \
                                      not self.options['loop_optimized_output']:
                logger.warning("Turning on option 'loop_optimized'"+\
                                     " needed for loop color flow computation.")
                self.do_set('loop_optimized_output True',False)

        elif args[0] == 'fastjet':
            try:
                p = subprocess.Popen([args[1], '--version'], stdout=subprocess.PIPE,
                stderr=subprocess.PIPE)
                output, error = p.communicate()
                output = output.decode()
                res = 0
            except Exception:
                res = 1

            if res != 0 or error:
                logger.info('%s does not seem to correspond to a valid fastjet-config ' % args[1] + \
                 'executable (v3+). We will use fjcore instead.\n Please set the \'fastjet\'' + \
                 'variable to the full (absolute) /PATH/TO/fastjet-config (including fastjet-config).' +
                        '\n MG5_aMC> set fastjet /PATH/TO/fastjet-config\n')
                self.options[args[0]] = None
                if self.history and 'fastjet' in self.history[-1]:
                    self.history.pop()
            elif int(output.split('.')[0]) < 3:
                logger.warning('%s is not ' % args[1] + \
                        'v3 or greater. Please install FastJet v3+.')
                self.options[args[0]] = None
                self.history.pop()
            else: #everything is fine
                logger.info('set fastjet to %s' % args[1])
                self.options[args[0]] = args[1]

        elif args[0] in ['golem','samurai','ninja','collier'] and \
             not (args[0] in ['ninja','collier'] and args[1]=='./HEPTools/lib'):
            if args[1] in ['None',"''",'""']:
                self.options[args[0]] = None
            else:
                program = misc.which_lib(os.path.join(args[1],'lib%s.a'%args[0]))
                if program!=None:
                    res = 0
                    logger.info('set %s to %s' % (args[0],args[1]))
                    self.options[args[0]] = args[1]
                else:
                    res = 1
    
                if res != 0 :
                    logger.warning('%s does not seem to correspond to a valid %s lib ' % (args[1],args[0]) + \
                            '. Please enter the full PATH/TO/%s/lib .\n'%args[0] + \
                            'You will NOT be able to run %s otherwise.\n'%args[0])
                
        elif args[0].startswith('lhapdf'):
            to_do = True
            if args[0].endswith('_py2') and six.PY3:
                to_do = False
            elif args[0].endswith('_py3') and six.PY2:
                to_do = False
            if to_do:
                try:
                    res = misc.call([args[1], '--version'], stdout=subprocess.PIPE,
                                                                 stderr=subprocess.PIPE)
                    logger.info('set lhapdf to %s' % args[1])
                    self.options['lhapdf'] = args[1]
                    self.options[args[0]] = args[1]
                except Exception:
                    res = 1
                if res != 0:
                    logger.info('%s does not seem to correspond to a valid lhapdf-config ' % args[1] + \
                            'executable. \nPlease set the \'lhapdf\' variable to the (absolute) ' + \
                            '/PATH/TO/lhapdf-config (including lhapdf-config).\n' + \
                            'Note that you can still compile and run aMC@NLO with the built-in PDFs\n' + \
                            ' MG5_aMC> set lhapdf /PATH/TO/lhapdf-config\n')

        elif args[0] in ['timeout', 'auto_update', 'cluster_nb_retry', 'max_t_for_channel',
                         'cluster_retry_wait', 'cluster_size', 'max_npoint_for_channel']:
                self.options[args[0]] = int(args[1])

        elif args[0] in ['cluster_local_path']:
            self.options[args[0]] = args[1].strip()

        elif args[0] == 'cluster_status_update':
            if '(' in args[1]:
                data = ' '.join([a for a in args[1:] if not a.startswith('-')])
                data = data.replace('(','').replace(')','').replace(',',' ').split()
                first, second = data[:2]
            else:
                first, second = args[1:3]

            self.options[args[0]] = (int(first), int(second))

        elif args[0] == 'madanalysis5_path':
            ma5path = pjoin(MG5DIR, args[1]) if os.path.isfile(pjoin(MG5DIR, args[1])) else args[1]
            message = misc.is_MA5_compatible_with_this_MG5(ma5path)
            if message is None:
                self.options['madanalysis5_path'] = args[1]
            else:
                logger.warning(message)

        elif args[0] == 'OLP':
            if six.PY3 and self.options['low_mem_multicore_nlo_generation']:
                raise self.InvalidCmd('Not possible to set OLP with both \"low_mem_multicore_nlo_generation\" and python3')
            # Reset the amplitudes, MatrixElements and exporter as they might
            # depend on this option
            self._curr_amps = diagram_generation.AmplitudeList()
            self._curr_proc_defs = base_objects.ProcessDefinitionList()
            self._curr_matrix_elements = helas_objects.HelasMultiProcess()
            self._curr_exporter = None
            self.options[args[0]] = args[1]

        elif args[0] =='output_dependencies':
            self.options[args[0]] = args[1]
        elif args[0] =='notification_center':
            if args[1] in ['None','True','False']:
                self.options[args[0]] = eval(args[1])
                self.allow_notification_center = self.options[args[0]]
            else:
                raise self.InvalidCmd('expected bool for notification_center')
        # True/False formatting
        elif args[0] in ['crash_on_error', 'auto_convert_model', 'acknowledged_v3.1_syntax']:
            try:
                tmp = banner_module.ConfigFile.format_variable(args[1], bool, args[0])
            except Exception:
                if args[1].lower() in ['never']:
                    tmp = args[1].lower()
                else: 
                    raise
            self.options[args[0]] = tmp
        elif args[0] in ['zerowidth_tchannel']:
            self.options[args[0]] = banner_module.ConfigFile.format_variable(args[1], bool, args[0])
        elif args[0] in ['cluster_queue']:
            self.options[args[0]] = args[1].strip()
        elif args[0] in ['low_mem_multicore_nlo_generation']:	    
            if six.PY3 and self.options['OLP'] != 'MadLoop':
                raise self.InvalidCmd('Not possible to set \"low_mem_multicore_nlo_generation\" for an OLP different of MadLoop when running  python3')
            else:
                self.options[args[0]] = args[1]
        elif args[0] in self.options:
            if args[1] in ['None','True','False']:
                self.options[args[0]] = eval(args[1])
            else:
                self.options[args[0]] = args[1]

    def post_set(self, stop, line):
        """Check if we need to save this in the option file"""

        args = self.split_arg(line)
        # Check the validity of the arguments
        try:
            self.check_set(args, log=False)
        except Exception:
            return stop

        if args[0] in self.options_configuration and '--no_save' not in args:
            self.exec_cmd('save options %s' % args[0] , log=False)
        elif args[0] in self.options_madevent:
            if not '--no_save' in line:
                logger.info('This option will be the default in any output that you are going to create in this session.')
                logger.info('In order to keep this changes permanent please run \'save options\'')
        else:
            #MadGraph5_aMC@NLO configuration
            if not self.history or self.history[-1].split() != line.split():
                self.history.append('set %s' % line)
                self.avoid_history_duplicate('set %s' % args[0], ['define', 'set'])
        return stop

    def do_open(self, line):
        """Open a text file/ eps file / html file"""

        args = self.split_arg(line)
        # Check Argument validity and modify argument to be the real path
        self.check_open(args)
        file_path = args[0]

        launch_ext.open_file(file_path)

    def do_output(self, line):
        """Main commands: Initialize a new Template or reinitialize one"""

        args = self.split_arg(line)
        # Check Argument validity
        self.check_output(args)

        noclean = '-noclean' in args
        force = '-f' in args
        nojpeg = '-nojpeg' in args
        if '--noeps=True' in args:
            nojpeg = True
        flaglist = []
                    
        if '--postpone_model' in args:
            flaglist.append('store_model')
        if '--hel_recycling=False' in args:
            flaglist.append('no_helrecycling')
                    
        line_options = dict( (arg[2:].split('=')  if "=" in arg else (arg[2:], True))
                             for arg in args if arg.startswith('--'))
#        line_options = dict(arg[2:].split('=') for arg in args if arg.startswith('--') and '=' not in arg)
        main_file_name = ""
        try:
            main_file_name = args[args.index('-name') + 1]
        except Exception:
            pass


        ################
        # ALOHA OUTPUT #
        ################
        if self._export_format == 'aloha':
            # catch format
            format = [d[9:] for d in args if d.startswith('--format=')]
            if not format:
                format = 'Fortran'
            else:
                format = format[-1]
            # catch output dir
            output = [d for d in args if d.startswith('--output=')]
            if not output:
                output = import_ufo.find_ufo_path(self._curr_model['name'])
                output = pjoin(output, format)
                if not os.path.isdir(output):
                    os.mkdir(output)
            else:
                output = output[-1]
                if not os.path.isdir(output):
                    raise self.InvalidCmd('%s is not a valid directory' % output)
            logger.info('creating routines in directory %s ' % output)
            # build the calling list for aloha
            names = [d for d in args if not d.startswith('-')]
            wanted_lorentz = aloha_fct.guess_routine_from_name(names)
            # Create and write ALOHA Routine
            aloha_model = create_aloha.AbstractALOHAModel(self._curr_model.get('name'))
            aloha_model.add_Lorentz_object(self._curr_model.get('lorentz'))
            if wanted_lorentz:
                aloha_model.compute_subset(wanted_lorentz)
            else:
                aloha_model.compute_all(save=False)
            aloha_model.write(output, format)
            return

        #################
        ## Other Output #
        #################
        # Configuration of what to do:
        # check: check status of the directory
        # exporter: which exporter to use (v4/cpp/...)
        # output: [Template/dir/None] copy the Template, just create dir or do nothing
        config = {}
        config['madevent'] =       {'check': True,  'exporter': 'v4',  'output':'Template'}
        config['matrix'] =         {'check': False, 'exporter': 'v4',  'output':'dir'}
        config['standalone'] =     {'check': True, 'exporter': 'v4',  'output':'Template'}
        config['standalone_msF'] = {'check': False, 'exporter': 'v4',  'output':'Template'}
        config['standalone_msP'] = {'check': False, 'exporter': 'v4',  'output':'Template'}
        config['standalone_rw'] =  {'check': False, 'exporter': 'v4',  'output':'Template'}
        config['standalone_cpp'] = {'check': False, 'exporter': 'cpp', 'output': 'Template'}
        config['pythia8'] =        {'check': False, 'exporter': 'cpp', 'output':'dir'}
        config['matchbox_cpp'] =   {'check': True, 'exporter': 'cpp', 'output': 'Template'}
        config['matchbox'] =       {'check': True, 'exporter': 'v4',  'output': 'Template'}
        config['madweight'] =      {'check': True, 'exporter': 'v4',  'output':'Template'}

        if self._export_format == 'plugin':
            options = {'check': self._export_plugin.check, 'exporter':self._export_plugin.exporter, 'output':self._export_plugin.output}
        else:
            options = config[self._export_format]
            
        # check
        if os.path.realpath(self._export_dir) == os.getcwd():
            if len(args) == 0:
                i=0
                while 1:
                    if os.path.exists('Pythia8_proc_%i' %i):
                        i+=1
                    else:
                        break
                os.mkdir('Pythia8_proc_%i' %i) 
                self._export_dir = pjoin(self._export_dir, 'Pythia8_proc_%i' %i)
                logger.info('Create output in %s' % self._export_dir)
            elif not args[0] in ['.', '-f']:
                raise self.InvalidCmd('Wrong path directory to create in local directory use \'.\'')
        elif not noclean and os.path.isdir(self._export_dir) and options['check']:
            if not force:
                # Don't ask if user already specified force or noclean
                logger.info('INFO: directory %s already exists.' % self._export_dir)
                logger.info('If you continue this directory will be deleted and replaced.')
                answer = self.ask('Do you want to continue?', 'y', ['y','n'])
            else:
                answer = 'y'
            if answer != 'y':
                raise self.InvalidCmd('Stopped by user request')
            else:
                shutil.rmtree(self._export_dir)

        # Choose here whether to group subprocesses or not, if the option was
        # set to 'Auto' and propagate this choice down the line:
        if self.options['group_subprocesses'] in [True, False]:
            group_processes = self.options['group_subprocesses']
        elif self.options['group_subprocesses'] == 'Auto':
            # By default we set it to True
            group_processes = True
            # But we turn if off for decay processes which
            # have been defined with multiparticle labels, because then
            # branching ratios necessitates to keep subprocesses independent.
            # That applies only if there is more than one subprocess of course.
            if self._curr_amps[0].get_ninitial() == 1 and \
                                                     len(self._curr_amps)>1:
                
                processes = [amp.get('process') for amp in self._curr_amps if 'process' in  list(amp.keys())]
                if len(set(proc.get('id') for proc in processes))!=len(processes):
                    # Special warning for loop-induced
                    if any(proc['perturbation_couplings'] != [] for proc in
                               processes) and self._export_format == 'madevent':
                        logger.warning("""
|| The loop-induced decay process you have specified contains several
|| subprocesses and, in order to be able to compute individual branching ratios, 
|| MG5_aMC will *not* group them. Integration channels will also be considered
|| for each diagrams and as a result integration will be inefficient.
|| It is therefore recommended to perform this simulation by setting the MG5_aMC
|| option 'group_subprocesses' to 'True' (before the output of the process).
|| Notice that when doing so, processes for which one still wishes to compute
|| branching ratios independently can be specified using the syntax:
||   -> add process <proc_def>
""")
                    group_processes = False
    
        #Exporter + Template
        if options['exporter'] == 'v4':
            self._curr_exporter = export_v4.ExportV4Factory(self, noclean, 
                                             group_subprocesses=group_processes,
                                             cmd_options=line_options)
        elif options['exporter'] == 'cpp':
            self._curr_exporter = export_cpp.ExportCPPFactory(self, group_subprocesses=group_processes,
                                                              cmd_options=line_options)
        
        self._curr_exporter.pass_information_from_cmd(self)
        
        if options['output'] == 'Template':
            self._curr_exporter.copy_template(self._curr_model)
        elif options['output'] == 'dir' and not os.path.isdir(self._export_dir):
            os.makedirs(self._export_dir)

        # Reset _done_export, since we have new directory
        self._done_export = False

        if self._export_format == "madevent":
            # for MadEvent with MadLoop decide if we keep the box as channel of 
            #integration or not. Forbid them for matching and for h+j
            if self.options['max_npoint_for_channel']:
                base_objects.Vertex.max_n_loop_for_multichanneling = self.options['max_npoint_for_channel']
            else:
                base_objects.Vertex.max_n_loop_for_multichanneling = 3 
            base_objects.Vertex.max_tpropa = self.options['max_t_for_channel']   

        # Perform export and finalize right away
        self.export(nojpeg, main_file_name, group_processes, args)

        # Automatically run finalize
        self.finalize(nojpeg, flaglist=flaglist)

        # Remember that we have done export
        self._done_export = (self._export_dir, self._export_format)

        # Reset _export_dir, so we don't overwrite by mistake later
        self._export_dir = None

    # Export a matrix element
    def export(self, nojpeg = False, main_file_name = "", group_processes=True, 
                                                                       args=[]):
        """Export a generated amplitude to file."""


        # Define the helas call  writer
        if self._curr_exporter.exporter == 'cpp':       
            self._curr_helas_model = helas_call_writers.CPPUFOHelasCallWriter(self._curr_model)
        elif self._model_v4_path:
            assert self._curr_exporter.exporter == 'v4'
            self._curr_helas_model = helas_call_writers.FortranHelasCallWriter(self._curr_model)
        else:
            assert self._curr_exporter.exporter == 'v4'
            options = {'zerowidth_tchannel': True}
            if self._curr_amps and self._curr_amps[0].get_ninitial() == 1:
                options['zerowidth_tchannel'] = False
            
            self._curr_helas_model = helas_call_writers.FortranUFOHelasCallWriter(self._curr_model, options=options)

        version = [arg[10:] for arg in args if arg.startswith('--version=')]
        if version:
            version = version[-1]
        else:
            version = '8.2'

        def generate_matrix_elements(self, group_processes=True):
            """Helper function to generate the matrix elements before
            exporting. Uses the main function argument 'group_processes' to decide 
            whether to use group_subprocess or not. (it has been set in do_output to
            the appropriate value if the MG5 option 'group_subprocesses' was set
            to 'Auto'."""

            if self._export_format in ['standalone_msP', 'standalone_msF', 'standalone_mw']:
                to_distinguish = []
                for part in self._curr_model.get('particles'):
                    if part.get('name') in args and part.get('antiname') in args and\
                       part.get('name') != part.get('antiname'):
                        to_distinguish.append(abs(part.get('pdg_code')))
            # Sort amplitudes according to number of diagrams,
            # to get most efficient multichannel output
            self._curr_amps.sort(key=lambda x: x.get_number_of_diagrams(),reverse=True)

            cpu_time1 = time.time()
            ndiags = 0
            if not self._curr_matrix_elements.get_matrix_elements():
                if group_processes:
                    cpu_time1 = time.time()
                    dc_amps = diagram_generation.DecayChainAmplitudeList(\
                        [amp for amp in self._curr_amps if isinstance(amp, \
                                        diagram_generation.DecayChainAmplitude)])
                    non_dc_amps = diagram_generation.AmplitudeList(\
                             [amp for amp in self._curr_amps if not \
                              isinstance(amp, \
                                         diagram_generation.DecayChainAmplitude)])
                    subproc_groups = group_subprocs.SubProcessGroupList()
                    matrix_elements_opts = {'optimized_output':
                                       self.options['loop_optimized_output']}
                    
                    grouping_criteria = self._curr_exporter.grouped_mode
                    if non_dc_amps:
                        subproc_groups.extend(\
                          group_subprocs.SubProcessGroup.group_amplitudes(\
                          non_dc_amps,grouping_criteria, 
                                     matrix_elements_opts=matrix_elements_opts))

                    if dc_amps:
                        dc_subproc_group = \
                                  group_subprocs.DecayChainSubProcessGroup.\
                                  group_amplitudes(dc_amps, grouping_criteria,
                                      matrix_elements_opts=matrix_elements_opts)
                        subproc_groups.extend(dc_subproc_group.\
                                    generate_helas_decay_chain_subproc_groups())

                    ndiags = sum([len(m.get('diagrams')) for m in \
                              subproc_groups.get_matrix_elements()])
                    self._curr_matrix_elements = subproc_groups
                    # assign a unique id number to all groups
                    uid = 0
                    for group in subproc_groups:
                        uid += 1 # update the identification number
                        for me in group.get('matrix_elements'):
                            me.get('processes')[0].set('uid', uid)
                else: # Not grouped subprocesses
                    mode = {}
                    if self._export_format in [ 'standalone_msP' , 
                                             'standalone_msF', 'standalone_rw']:
                        mode['mode'] = 'MadSpin'
                    # The conditional statement tests whether we are dealing
                    # with a loop induced process.
                    if isinstance(self._curr_amps[0], 
                                         loop_diagram_generation.LoopAmplitude):
                        mode['optimized_output']=self.options['loop_optimized_output']
                        HelasMultiProcessClass = loop_helas_objects.LoopHelasProcess
                        compute_loop_nc = True
                    else:
                        HelasMultiProcessClass = helas_objects.HelasMultiProcess
                        compute_loop_nc = False
                    
                    self._curr_matrix_elements = HelasMultiProcessClass(
                      self._curr_amps, compute_loop_nc=compute_loop_nc,
                                                       matrix_element_opts=mode)
                    
                    ndiags = sum([len(me.get('diagrams')) for \
                                  me in self._curr_matrix_elements.\
                                  get_matrix_elements()])
                    # assign a unique id number to all process
                    uid = 0
                    for me in self._curr_matrix_elements.get_matrix_elements()[:]:
                        uid += 1 # update the identification number
                        me.get('processes')[0].set('uid', uid)

            cpu_time2 = time.time()


            return ndiags, cpu_time2 - cpu_time1

        # Start of the actual routine
        
        ndiags, cpu_time = generate_matrix_elements(self,group_processes)

        calls = 0

        path = self._export_dir
            
        cpu_time1 = time.time()

        # First treat madevent and pythia8 exports, where we need to
        # distinguish between grouped and ungrouped subprocesses

        # MadEvent
        if self._export_format == 'madevent':
            calls += self._curr_exporter.export_processes(self._curr_matrix_elements,
                                                         self._curr_helas_model)
            
                #try:
                #    cmd.Cmd.onecmd(self, 'history .')
                #except Exception:
                #    misc.sprint('command history fails.', 10)
                #    pass

        # Pythia 8
        elif self._export_format == 'pythia8':
            # Output the process files
            process_names = []
            if isinstance(self._curr_matrix_elements, group_subprocs.SubProcessGroupList):
                for (group_number, me_group) in enumerate(self._curr_matrix_elements):
                    exporter = self._curr_exporter.generate_process_directory(\
                            me_group.get('matrix_elements'), self._curr_helas_model,
                            process_string = me_group.get('name'),
                            process_number = group_number+1,
                            version = version)
                    process_names.append(exporter.process_name)
            else:
                exporter =  self._curr_exporter.generate_process_directory(\
                            self._curr_matrix_elements, self._curr_helas_model,
                            process_string = self._generate_info, version = version)
                process_names.append(exporter.process_file_name)

            # Output the model parameter and ALOHA files
            model_name, model_path = exporter.convert_model_to_pythia8(\
                            self._curr_model, self._export_dir)

            # Generate the main program file
            filename, make_filename = \
                      self._curr_exporter.generate_example_file_pythia8(path,
                                                               model_path,
                                                               process_names,
                                                               exporter,
                                                               main_file_name)
                      
                      
        matrix_elements = self._curr_matrix_elements.get_matrix_elements()
        # Just the matrix.f files
        if self._export_format == 'matrix':
            for me in matrix_elements:
                filename = pjoin(path, 'matrix_' + \
                           me.get('processes')[0].shell_string() + ".f")
                if os.path.isfile(filename):
                    logger.warning("Overwriting existing file %s" % filename)
                else:
                    logger.info("Creating new file %s" % filename)
                calls = calls + self._curr_exporter.write_matrix_element_v4(\
                    writers.FortranWriter(filename),\
                    me, self._curr_helas_model)
        elif self._export_format in ['madevent', 'pythia8']:
            pass
        # grouping mode
        elif isinstance(self._curr_matrix_elements, group_subprocs.SubProcessGroupList) and\
            self._curr_exporter.grouped_mode:
            modify, self._curr_matrix_elements = self._curr_exporter.modify_grouping(self._curr_matrix_elements)
            if modify:
                matrix_elements = self._curr_matrix_elements.get_matrix_elements()

            for me_number, me in enumerate(self._curr_matrix_elements):
                calls = calls + \
                    self._curr_exporter.generate_subprocess_directory(\
                        me, self._curr_helas_model, me_number)               
        
        # ungroup mode
        else:
            for nb,me in enumerate(matrix_elements[:]):
                new_calls = self._curr_exporter.generate_subprocess_directory(\
                            me, self._curr_helas_model, nb)
                if  isinstance(new_calls, int):
                    if new_calls ==0:
                        matrix_elements.remove(me)
                    else:
                        calls = calls + new_calls

        if self._generate_info and hasattr(self._curr_exporter, 'write_procdef_mg5'):
            # Write the procdef_mg5.dat file with process info
            card_path = pjoin(self._export_dir ,'SubProcesses', \
                                     'procdef_mg5.dat')
            self._curr_exporter.write_procdef_mg5(card_path,
                                self._curr_model['name'],
                                self._generate_info)


        cpu_time2 = time.time() - cpu_time1

        logger.info(("Generated helas calls for %d subprocesses " + \
              "(%d diagrams) in %0.3f s") % \
              (len(matrix_elements),
               ndiags, cpu_time))

        if calls:
            if "cpu_time2" in locals():
                logger.info("Wrote files for %d helas calls in %0.3f s" % \
                            (calls, cpu_time2))
            else:
                logger.info("Wrote files for %d helas calls" % \
                            (calls))

        if self._export_format == 'pythia8':
            logger.info("- All necessary files for Pythia 8 generated.")
            logger.info("- Run \"launch\" and select %s.cc," % filename)
            logger.info("  or go to %s/examples and run" % path)
            logger.info("      make -f %s" % make_filename)
            logger.info("  (with process_name replaced by process name).")
            logger.info("  You can then run ./%s to produce events for the process" % \
                        filename)

        # Replace the amplitudes with the actual amplitudes from the
        # matrix elements, which allows proper diagram drawing also of
        # decay chain processes
        matrix_elements = self._curr_matrix_elements.get_matrix_elements()
        self._curr_amps = diagram_generation.AmplitudeList(\
               [me.get('base_amplitude') for me in \
                matrix_elements])

    def finalize(self, nojpeg, online = False, flaglist=[]):
        """Make the html output, write proc_card_mg5.dat and create
        madevent.tar.gz for a MadEvent directory"""

        compiler_dict = {'fortran': self.options['fortran_compiler'],
                             'cpp': self.options['cpp_compiler'],
                             'f2py': self.options['f2py_compiler']}

        # Handling of the model.
        if self._model_v4_path:
            logger.info('Copy %s model files to directory %s' % \
                            (os.path.basename(self._model_v4_path), self._export_dir))
            self._curr_exporter.export_model_files(self._model_v4_path)
            self._curr_exporter.export_helas(pjoin(self._mgme_dir,'HELAS'))        
        else:
            # wanted_lorentz are the lorentz structures which are
            # actually used in the wavefunctions and amplitudes in
            # these processes
            wanted_lorentz = self._curr_matrix_elements.get_used_lorentz()
            wanted_couplings = self._curr_matrix_elements.get_used_couplings()

            if self._export_format == 'madevent' and not 'no_helrecycling' in flaglist and \
                not isinstance(self._curr_amps[0], loop_diagram_generation.LoopAmplitude):
                for (name, flag, out) in wanted_lorentz[:]:
                    if out == 0:
                        newflag = list(flag) + ['P1N']
                        wanted_lorentz.append((name, tuple(newflag), -1))
                
            # For a unique output of multiple type of exporter need to store this
            # information.             
            if hasattr(self, 'previous_lorentz'):
                wanted_lorentz = list(set(self.previous_lorentz + wanted_lorentz))
                wanted_couplings = list(set(self.previous_couplings + wanted_couplings))
                del self.previous_lorentz
                del self.previous_couplings        
            if 'store_model' in flaglist:
                self.previous_lorentz = wanted_lorentz
                self.previous_couplings = wanted_couplings
            else:
                self._curr_exporter.convert_model(self._curr_model, 
                                               wanted_lorentz,
                                               wanted_couplings)
        
        # move the old options to the flaglist system.
        if nojpeg:
            flaglist.append('nojpeg')
        if online:
            flaglist.append('online')

            

        if self._export_format in ['NLO']:
            ## write fj_lhapdf_opts file            
            # Create configuration file [path to executable] for amcatnlo
            filename = os.path.join(self._export_dir, 'Cards', 'amcatnlo_configuration.txt')
            opts_to_keep = ['lhapdf', 'fastjet', 'pythia8_path', 'hwpp_path', 'thepeg_path', 
                                                                    'hepmc_path']
            to_keep = {}
            for opt in opts_to_keep:
                if self.options[opt]:
                    to_keep[opt] = self.options[opt]
            self.do_save('options %s' % filename.replace(' ', '\ '), check=False, \
                    to_keep = to_keep)

        elif self._export_format in ['madevent', 'madweight']:          
            # Create configuration file [path to executable] for madevent
            filename = os.path.join(self._export_dir, 'Cards', 'me5_configuration.txt')
            self.do_save('options %s' % filename.replace(' ', '\ '), check=False,
                         to_keep={'mg5_path':MG5DIR})

        # Dedicated finalize function.
        self._curr_exporter.finalize(self._curr_matrix_elements,
                                    self.history,
                                    self.options,
                                    flaglist)

        if self._export_format in ['madevent', 'standalone', 'standalone_cpp','madweight', 'matchbox']:
            logger.info('Output to directory ' + self._export_dir + ' done.')

        if self._export_format in ['madevent', 'NLO']:
            logger.info('Type \"launch\" to generate events from this process, or see')
            logger.info(self._export_dir + '/README')
            logger.info('Run \"open index.html\" to see more information about this process.')

    def do_help(self, line):
        """ propose some usefull possible action """

        super(MadGraphCmd,self).do_help(line)

        if line:
            return

        if len(self.history) == 0:
            last_action_2 = 'mg5_start'
            last_action = 'mg5_start'
        else:
            args = self.history[-1].split()
            last_action = args[0]
            if len(args)>1:
                last_action_2 = '%s %s' % (last_action, args[1])
            else:
                last_action_2 = 'none'



    # Calculate decay width
    def do_compute_widths(self, line, model=None, do2body=True, decaymodel=None):
        """Documented commands:Generate amplitudes for decay width calculation, with fixed
           number of final particles (called level)
           syntax; compute_widths particle [other particles] [--options=]

            - particle/other particles can also be multiparticle name (can also be
           pid of the particle)

           --body_decay=X [default=4.0025] allow to choose the precision.
                if X is an integer: compute all X body decay
                if X is a float <1: compute up to the time that total error < X
                if X is a float >1: stops at the first condition.

           --path=X. Use a given file for the param_card. (default UFO built-in)

           special argument:
               - skip_2body: allow to not consider those decay (use FR)
               - model: use the model pass in argument.

        """



        self.change_principal_cmd('MadGraph')
        if '--nlo' not in line:
            warning_text = """Please note that the automatic computation of the width is
    only valid in narrow-width approximation and at tree-level."""
            logger.warning(warning_text)
            
        if not model:
            modelname = self._curr_model.get('modelpath+restriction')
            with misc.MuteLogger(['madgraph'], ['INFO']):
                model = import_ufo.import_model(modelname, decay=True)
        self._curr_model = model
            
        if not isinstance(model, model_reader.ModelReader):
            model = model_reader.ModelReader(model)

        if '--nlo' in line:
            # call SMWidth to calculate NLO Width
            self.compute_widths_SMWidth(line, model=model)
            return

        # check the argument and return those in a dictionary format
        particles, opts = self.check_compute_widths(self.split_arg(line))

        if opts['path']:
            correct = True
            param_card = check_param_card.ParamCard(opts['path'])
            for param in param_card['decay']:
                if param.value == "auto":
                    param.value = 1
                    param.format = 'float'
                    correct = False
            if not correct:
                if opts['output']:
                    param_card.write(opts['output'])
                    opts['path'] = opts['output']
                else:
                    param_card.write(opts['path'])

        data = model.set_parameters_and_couplings(opts['path'])
        

        # find UFO particles linked to the require names.
        if do2body:
            skip_2body = True
            decay_info = {}
            for pid in particles:
                particle = model.get_particle(pid)
                if not hasattr(particle, 'partial_widths'):
                    skip_2body = False
                    break
                elif not decay_info:
                    logger_mg.info('Get two body decay from FeynRules formula')
                decay_info[pid] = []
                mass = abs(eval(str(particle.get('mass')), data).real)
                data = model.set_parameters_and_couplings(opts['path'], scale= mass)
                total = 0
    
                # check if the value of alphas is set to zero and raise warning if appropriate
                if 'aS' in data and data['aS'] == 0 and particle.get('color') != 1:
                    logger.warning("aS set to zero for this particle since the running is not defined for such low mass.")
                        
                for mode, expr in particle.partial_widths.items():
                    tmp_mass = mass
                    for p in mode:
                        try:
                            value_mass = eval(str(p.mass), data)
                        except Exception:
                            # the p object can still be UFO reference. since the 
                            # mass name might hve change load back the MG5 one.
                            value_mass = eval(str(model.get_particle(p.pdg_code).get('mass')), data)
                        tmp_mass -= abs(value_mass)             
                    if tmp_mass <=0:
                        continue
    
                    decay_to = [p.get('pdg_code') for p in mode]
                    value = eval(expr,{'cmath':cmath},data).real
                    if -1e-10 < value < 0:
                        value = 0
                    if -1e-5 < value < 0:
                        logger.warning('Partial width for %s > %s negative: %s automatically set to zero' %
                                       (particle.get('name'), ' '.join([p.get('name') for p in mode]), value))
                        value = 0
                    elif value < 0:
                        raise Exception('Partial width for %s > %s negative: %s' % \
                                       (particle.get('name'), ' '.join([p.get('name') for p in mode]), value))
                    elif 0 < value < 0.1 and particle['color'] !=1:
                        logger.warning("partial width of particle %s lower than QCD scale:%s. Set it to zero. (%s)" \
                                   % (particle.get('name'), value, decay_to))
                        value = 0
                                     
                    decay_info[particle.get('pdg_code')].append([decay_to, value])
                    total += value
            else:
                madevent_interface.MadEventCmd.update_width_in_param_card(decay_info,
                                                       opts['path'], opts['output'])
                if float(opts['body_decay']) == 2:
                    return  decay_info
        else:
            skip_2body = True

        #
        # add info from decay module
        #
        
        self.do_decay_diagram('%s %s' % (' '.join([repr(id) for id in particles]),
                                         ' '.join('--%s=%s' % (key,value)
                                                  for key,value in opts.items()
                                                  if key not in ['precision_channel'])
                                         ), skip_2body=skip_2body, model=decaymodel)

        if self._curr_amps:
            logger.info('Pass to numerical integration for computing the widths:')
        else:            
            logger.info('No need for N body-decay (N>2). Results are in %s' % opts['output'])
            return  decay_info

        # Do the MadEvent integration!!
        with misc.TMP_directory(dir=os.getcwd()) as path:
            decay_dir = pjoin(path,'temp_decay')
            logger_mg.info('More info in temporary files:\n    %s/index.html' % (decay_dir))
            with misc.MuteLogger(['madgraph','ALOHA','cmdprint','madevent'], [40,40,40,40]):
                self.exec_cmd('output madevent %s -f' % decay_dir,child=False)
                
                #modify some parameter of the default run_card
                run_card = banner_module.RunCard(pjoin(decay_dir,'Cards','run_card.dat'))
                if run_card['ickkw']:
                    run_card['ickkw'] = 0
                    run_card['xqcut'] = 0
                    run_card.remove_all_cut()
                    run_card.write(pjoin(decay_dir,'Cards','run_card.dat'))
                
                # Need to write the correct param_card in the correct place !!!
                if os.path.exists(opts['output']):
                    files.cp(opts['output'], pjoin(decay_dir, 'Cards', 'param_card.dat'))
                else:
                    files.cp(opts['path'], pjoin(decay_dir, 'Cards', 'param_card.dat'))
                if self._curr_model['name'] == 'mssm' or self._curr_model['name'].startswith('mssm-'):
                    check_param_card.convert_to_slha1(pjoin(decay_dir, 'Cards', 'param_card.dat'))
                # call a ME interface and define as it as child for correct error handling
                me_cmd = madevent_interface.MadEventCmd(decay_dir)
                for name, val in self.options.items():
                    if name in me_cmd.options and me_cmd.options[name] != val:
                        try:
                            me_cmd.exec_cmd('set %s %s --no_save' % (name, val)) 
                        except madgraph.InvalidCmd:
                            continue
                #me_cmd.options.update(self.options)
                #me_cmd.configure_run_mode(self.options['run_mode'])
                #self.define_child_cmd_interface(me_cmd, interface=False)
                me_cmd.model_name = self._curr_model['name'] #needed for mssm
                me_cmd.options['automatic_html_opening'] = False

                me_opts=[('accuracy', opts['precision_channel']), # default 0.01
                         ('points', 1000),
                         ('iterations',9)]
                me_cmd.exec_cmd('survey decay -f %s' % (
                       " ".join(['--%s=%s' % val for val in me_opts])),
                      postcmd=False)
                me_cmd.exec_cmd('combine_events', postcmd=False)
                #me_cmd.exec_cmd('store_events', postcmd=False)
                me_cmd.collect_decay_widths()
                me_cmd.do_quit('')
                # cleaning
                del me_cmd

            param = check_param_card.ParamCard(pjoin(decay_dir, 'Events', 'decay','param_card.dat'))

        for pid in particles:
            width = param['decay'].get((pid,)).value
            particle = self._curr_model.get_particle(pid) 
            #if particle['color'] !=1 and 0 < width.real < 0.1:
            #    logger.warning("width of colored particle \"%s(%s)\" lower than QCD scale: %s. Set width to zero "
            #                   % (particle.get('name'), pid, width.real))
            #    width = 0
                
            
            if not pid in param['decay'].decay_table:
                continue
            if pid not in decay_info:
                decay_info[pid] = []
            for BR in param['decay'].decay_table[pid]:
                if len(BR.lhacode) == 3 and skip_2body:
                    continue
                if 0 < BR.value * width <0.1 and particle['color'] !=1:
                    logger.warning("partial width of particle %s lower than QCD scale:%s. Set it to zero. (%s)" \
                                   % (particle.get('name'), BR.value * width, BR.lhacode[1:]))
                                     
                    continue
                
                decay_info[pid].append([BR.lhacode[1:], BR.value * width])

        madevent_interface.MadEventCmd.update_width_in_param_card(decay_info,
                                                   opts['path'], opts['output'])

        if self._curr_model['name'] == 'mssm' or self._curr_model['name'].startswith('mssm-'):
            check_param_card.convert_to_slha1(opts['output'])
        return decay_info



    # Calculate decay width with SMWidth
    def compute_widths_SMWidth(self, line, model=None):
        """Compute widths with SMWidth.
        """

        # check the argument and return those in a dictionary format
        particles, opts = self.check_compute_widths(self.split_arg(line))

        if opts['path']:
            correct = True
            param_card = check_param_card.ParamCard(opts['path'])
            for param in param_card['decay']:
                if param.value == "auto":
                    param.value = 1
                    param.format = 'float'
                    correct = False
            if not correct:
                if opts['output']:
                    param_card.write(opts['output'])
                    opts['path'] = opts['output']
                else:
                    param_card.write(opts['path'])

        if not model:
            model_path = self._curr_model.get('modelpath')
            model_name = self._curr_model.get('name')
            currmodel = self._curr_model
        else:
            model_path = model.get('modelpath')
            model_name = model.get('name')
            currmodel = model

        if not os.path.exists(pjoin(model_path, 'SMWidth')):
            raise self.InvalidCmd("Model %s is not valid for computing NLO width with SMWidth"%model_name)

        # determine the EW scheme
        externparam = [(param.lhablock.lower(),param.name.lower()) for param \
                           in currmodel.get('parameters')[('external',)]]

        if ('sminputs','aewm1') in externparam:
            # alpha(MZ) scheme
            arg2 = "1"
        elif ('sminputs','mdl_gf') in externparam or ('sminputs','gf') in externparam:
            # Gmu scheme
            arg2 = "2"
        else:
            raise Exception("Do not know the EW scheme in the model %s"%model_name)

        #compile the code
        if not os.path.exists(pjoin(model_path, 'SMWidth','smwidth')):
            logger.info('Compiling SMWidth. This has to be done only once and'+\
                            ' can take a couple of minutes.','$MG:BOLD')
            current = misc.detect_current_compiler(pjoin(model_path, 'SMWidth',
                                                         'makefile_MW5'))
            new = 'gfortran' if self.options_configuration['fortran_compiler'] is None else \
                self.options_configuration['fortran_compiler']
            if current != new:
                misc.mod_compilator(pjoin(model_path, 'SMWidth'), new, current)
                misc.mod_compilator(pjoin(model_path, 'SMWidth','oneloop'), new, current)
                misc.mod_compilator(pjoin(model_path, 'SMWidth','hdecay'), new, current)
            misc.compile(cwd=pjoin(model_path, 'SMWidth'))

        # look for the ident_card.dat
        identpath=" "
        carddir=os.path.dirname(opts['path'])
        if 'ident_card.dat' in os.listdir(carddir):
            identpath=pjoin(carddir,'ident_card.dat')
        #run the code
        output,error = misc.Popen(['./smwidth',opts['path'],identpath,arg2],
                                  stdout=subprocess.PIPE,
                                  stdin=subprocess.PIPE,
                                  cwd=pjoin(model_path, 'SMWidth')).communicate()
        pattern = re.compile(r'''  decay\s+(\+?\-?\d+)\s+(\+?\-?\d+\.\d+E\+?\-?\d+)''',re.I)
        width_list = pattern.findall(output.decode())
        width_dict = {}
        for pid,width in width_list:
            width_dict[int(pid)] = float(width)

        for pid in particles:
            if not pid in width_dict:
                width = 0
            else:
                width = width_dict[pid]
            param = param_card['decay'].get((pid,))
            param.value = width
            param.format = 'float'
            if pid == 25:
                refs=['hep-ph/9704448','arXiv:1801.09506 [hep-ph]']
                logger.info(" You are using program 'HDECAY', please cite refs: \033[92m%s\033[0m. " % ', '.join(refs), '$MG:BOLD')
            if pid not in param_card['decay'].decay_table:
                continue
            del param_card['decay'].decay_table[pid] # reset the BR
        # write the output file. (the new param_card)
        if opts['output']:
            param_card.write(opts['output'])
            logger.info('Results are written in %s' % opts['output'])
        else:
            param_card.write(opts['path'])
            logger.info('Results are written in %s' % opts['path'])
        return

    # Calculate decay width
    def do_decay_diagram(self, line, skip_2body=False,  model=None):
        """Not in help: Generate amplitudes for decay width calculation, with fixed
           number of final particles (called level)
           syntax; decay_diagram part_name level param_path
           args; part_name level param_path
           part_name = name of the particle you want to calculate width
           level = a.) when level is int,
                       it means the max number of decay products
                   b.) when level is float,
                       it means the required precision for width.
           param_path = path for param_card
           (this is necessary to determine whether a channel is onshell or not)
           e.g. calculate width for higgs up to 2-body decays.
           calculate_width h 2 [path]
           N.B. param_card must be given so that the program knows which channel
           is on shell and which is not.

           special argument:
               - skip_2body: allow to not consider those decay (use FR)
               - model: use the model pass in argument.
        """

        if model:
            self._curr_decaymodel = model


        args = self.split_arg(line)
        #check the validity of the arguments
        particles, args = self.check_decay_diagram(args)
        #print args
        pids = particles
        level = float(args['body_decay'])
        param_card_path = args['path']
        min_br = float(args['min_br'])

        # Reset amplitudes
        self._curr_amps = diagram_generation.AmplitudeList()
        self._curr_proc_defs = base_objects.ProcessDefinitionList()
        # Reset Helas matrix elements
        self._curr_matrix_elements = helas_objects.HelasMultiProcess()
        # Reset _done_export, since we have new process
        self._done_export = False
        # Also reset _export_format and _export_dir
        self._export_format = None


        # Setup before find_channels
        if not model:
            self._curr_decaymodel = decay_objects.DecayModel(self._curr_model,
                                                         True)
            self._curr_decaymodel.read_param_card(param_card_path)
        else:
            self._curr_decaymodel = model
        model = self._curr_decaymodel

        if  isinstance(pids, int):
            pids = [pids]

        first =True
        for part_nb,pid in enumerate(pids):
            part = self._curr_decaymodel.get_particle(pid)
            if part.get('width').lower() == 'zero':
                continue
            logger_mg.info('get decay diagram for %s' % part['name'])
            # Find channels as requested
            if level // 1 == level and level >1:
                level = int(level)
                self._curr_decaymodel.find_channels(part, level, min_br)
                if not skip_2body:
                    amp = part.get_amplitudes(2)
                    if amp:
                        self._curr_amps.extend(amp)

                for l in range(3, level+1):
                    amp = part.get_amplitudes(l)
                    if amp:
                        self._curr_amps.extend(amp)
            else:
                max_level = level // 1
                if max_level < 2:
                    max_level = 999
                precision = level % 1
                if first:
                    model.find_all_channels(2,generate_abstract=False)
                    first = False
                if not skip_2body:
                    amp = part.get_amplitudes(2)
                    if amp:
                        self._curr_amps.extend(amp)
                clevel = 2
                while part.get('apx_decaywidth_err').real > precision:
                    clevel += 1
                    if clevel > max_level:
                        logger_mg.info('    stop to %s body-decay. approximate error: %s' %
                                   (max_level, part.get('apx_decaywidth_err')) )
                        break
                    if clevel > 3:
                        logger_mg.info('    current estimated error: %s go to %s-body decay:' %\
                                        (part.get('apx_decaywidth_err'), clevel))
                    part.find_channels_nextlevel(model, min_br)
                    #part.group_channels_2_amplitudes(clevel, model, min_br)
                    amp = part.get_amplitudes(clevel)
                    if amp:
                        self._curr_amps.extend(amp)
                    part.update_decay_attributes(False, True, True, model)


        # Set _generate_info
        if len(self._curr_amps) > 0:
            process = self._curr_amps[0]['process'].nice_string()
            #print process
            self._generate_info = process[9:]
            #print self._generate_info
        else:
            logger.info("No decay is found")

class MadGraphCmdWeb(CheckValidForCmdWeb, MadGraphCmd):
    """Temporary parser"""

#===============================================================================
# Command Parser
#===============================================================================
# DRAW
_draw_usage = "draw FILEPATH [options]\n" + \
         "-- draw the diagrams in eps format\n" + \
         "   Files will be FILEPATH/diagrams_\"process_string\".eps \n" + \
         "   Example: draw plot_dir . \n"
_draw_parser = misc.OptionParser(usage=_draw_usage)
_draw_parser.add_option("", "--horizontal", default=False,
                   action='store_true', help="force S-channel to be horizontal")
_draw_parser.add_option("", "--external", default=0, type='float',
                    help="authorizes external particles to end at top or " + \
                    "bottom of diagram. If bigger than zero this tune the " + \
                    "length of those line.")
_draw_parser.add_option("", "--max_size", default=1.5, type='float',
                         help="this forbids external line bigger than max_size")
_draw_parser.add_option("", "--non_propagating", default=True, \
                          dest="contract_non_propagating", action='store_false',
                          help="avoid contractions of non propagating lines")
_draw_parser.add_option("", "--add_gap", default=0, type='float', \
                          help="set the x-distance between external particles")

# LAUNCH PROGRAM
_launch_usage = "launch [DIRPATH] [options]\n" + \
         "-- execute the madevent/standalone/standalone_cpp/pythia8/NLO output present in DIRPATH\n" + \
         "   By default DIRPATH is the latest created directory \n" + \
         "   (for pythia8, it should be the Pythia 8 main directory) \n" + \
         "   Example: launch PROC_sm_1 --name=run2 \n" + \
         "   Example: launch ../pythia8 \n"
_launch_parser = misc.OptionParser(usage=_launch_usage)
_launch_parser.add_option("-f", "--force", default=False, action='store_true',
                                help="Use the card present in the directory in order to launch the different program")
_launch_parser.add_option("-n", "--name", default='', type='str',
                                help="Provide a name to the run (for madevent run)")
_launch_parser.add_option("-c", "--cluster", default=False, action='store_true',
                                help="submit the job on the cluster")
_launch_parser.add_option("-m", "--multicore", default=False, action='store_true',
                                help="submit the job on multicore core")

_launch_parser.add_option("-i", "--interactive", default=False, action='store_true',
                                help="Use Interactive Console [if available]")
_launch_parser.add_option("-s", "--laststep", default='',
                                help="last program run in MadEvent run. [auto|parton|pythia|pgs|delphes]")
_launch_parser.add_option("-R", "--reweight", default=False, action='store_true',
                            help="Run the reweight module (reweighting by different model parameter")
_launch_parser.add_option("-M", "--madspin", default=False, action='store_true',
                            help="Run the madspin package")

#===============================================================================
# Interface for customize question.
#===============================================================================
class AskforCustomize(cmd.SmartQuestion):
    """A class for asking a question where in addition you can have the
    set command define and modifying the param_card/run_card correctly"""

    def __init__(self, question, allow_arg=[], default=None,
                                            mother_interface=None, *arg, **opt):

        model_path = mother_interface._curr_model.get('modelpath')
        #2) Import the option available in the model
        ufo_model = ufomodels.load_model(model_path)
        self.all_categories = ufo_model.build_restrict.all_categories

        question = self.get_question()
        # determine the possible value and how they are linked to the restriction
        #options.
        allow_arg = ['0']
        self.name2options = {}
        for category in self.all_categories:
            for options in category:
                if not options.first:
                    continue
                self.name2options[str(len(allow_arg))] = options
                self.name2options[options.name.replace(' ','')] = options
                allow_arg.append(len(allow_arg))
        allow_arg.append('done')

        cmd.SmartQuestion.__init__(self, question, allow_arg, default, mother_interface)



    def default(self, line):
        """Default action if line is not recognized"""

        line = line.strip()
        args = line.split()
        if line == '' and self.default_value is not None:
            self.value = self.default_value
        # check if input is a file
        elif hasattr(self, 'do_%s' % args[0]):
            self.do_set(' '.join(args[1:]))
        elif line.strip() != '0' and line.strip() != 'done' and \
            str(line) != 'EOF' and line.strip() in self.allow_arg:
            option = self.name2options[line.strip()]
            option.status = not option.status
            self.value = 'repeat'
        else:
            self.value = line

        return self.all_categories

    def reask(self, reprint_opt=True):
        """ """
        reprint_opt = True
        self.question = self.get_question()
        cmd.SmartQuestion.reask(self, reprint_opt)

    def do_set(self, line):
        """ """
        self.value = 'repeat'

        args = line.split()
        if args[0] not in self.name2options:
            logger.warning('Invalid set command. %s not recognize options. Valid options are: \n  %s' %
                           (args[0], ', '.join(list(self.name2options.keys())) ))
            return
        elif len(args) != 2:
            logger.warning('Invalid set command. Not correct number of argument')
            return


        if args[1] in ['True','1','.true.','T',1,True,'true','TRUE']:
            self.name2options[args[0]].status = True
        elif args[1] in ['False','0','.false.','F',0,False,'false','FALSE']:
            self.name2options[args[0]].status = False
        else:
            logger.warning('%s is not True/False. Didn\'t do anything.' % args[1])



    def get_question(self):
        """define the current question."""
        question = ''
        i=0
        for category in self.all_categories:
            question += category.name + ':\n'
            for options in category:
                if not options.first:
                    continue
                i+=1
                question += '    %s: %s [%s]\n' % (i, options.name,
                                options.display(options.status))
            question += 'Enter a number to change it\'s status or press enter to validate.\n'
            question += 'For scripting this function, please type: \'help\''
        return question


    def complete_set(self, text, line, begidx, endidx):
        """ Complete the set command"""
        signal.alarm(0) # avoid timer if any
        args = self.split_arg(line[0:begidx])

        if len(args) == 1:
            possibilities = [x for x in self.name2options if not x.isdigit()]
            return self.list_completion(text, possibilities, line)
        else:
            return self.list_completion(text,['True', 'False'], line)


    def do_help(self, line):
        '''help message'''

        print('This allows you to optimize your model to your needs.')
        print('Enter the number associate to the possible restriction/add-on')
        print(' to change the status of this restriction/add-on.')
        print('')
        print('In order to allow scripting of this function you can use the ')
        print('function \'set\'. This function takes two argument:')
        print('set NAME VALUE')
        print('   NAME is the description of the option where you remove all spaces')
        print('   VALUE is either True or False')
        print(' Example: For the question')
        print('''     sm customization:
        1: diagonal ckm [True]
        2: c mass = 0 [True]
        3: b mass = 0 [False]
        4: tau mass = 0 [False]
        5: muon mass = 0 [True]
        6: electron mass = 0 [True]
    Enter a number to change it's status or press enter to validate.''')
        print(''' you can answer by''')
        print('   set diagonalckm False')
        print('   set taumass=0 True')

    def cmdloop(self, intro=None):
        cmd.SmartQuestion.cmdloop(self, intro)
        return self.all_categories



#===============================================================================
# __main__
#===============================================================================

if __name__ == '__main__':

    run_option = sys.argv
    if len(run_option) > 1:
        # The first argument of sys.argv is the name of the program
        input_file = open(run_option[1], 'rU')
        cmd_line = MadGraphCmd(stdin=input_file)
        cmd_line.use_rawinput = False #put it in non interactive mode
        cmd_line.cmdloop()
    else:
        # Interactive mode
        MadGraphCmd().cmdloop()<|MERGE_RESOLUTION|>--- conflicted
+++ resolved
@@ -2589,11 +2589,7 @@
             if args[1] in ['group_subprocesses', 'complex_mass_scheme',\
                            'loop_optimized_output', 'loop_color_flows',\
                            'include_lepton_initiated_processes',\
-<<<<<<< HEAD
-                           'low_mem_multicore_nlo_generation']:
-=======
                            'low_mem_multicore_nlo_generation', 'nlo_mixed_expansion']:
->>>>>>> 05aaf9e1
                 return self.list_completion(text, ['False', 'True', 'default'])
             elif args[1] in ['ignore_six_quark_processes']:
                 return self.list_completion(text, list(self._multiparticles.keys()))

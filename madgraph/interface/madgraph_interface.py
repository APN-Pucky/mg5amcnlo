################################################################################
#
# Copyright (c) 2009 The MadGraph5_aMC@NLO Development team and Contributors
#
# This file is a part of the MadGraph5_aMC@NLO project, an application which
# automatically generates Feynman diagrams and matrix elements for arbitrary
# high-energy processes in the Standard Model and beyond.
#
# It is subject to the MadGraph5_aMC@NLO license which should accompany this
# distribution.
#
# For more information, visit madgraph.phys.ucl.ac.be and amcatnlo.web.cern.ch
#
################################################################################
"""A user friendly command line interface to access MadGraph5_aMC@NLO features at LO.
   Uses the cmd package for command interpretation and tab completion.
"""
from __future__ import division

import atexit
import collections
import cmath
import glob
import logging
import optparse
import os
import pydoc
import random
import re
import signal
import subprocess
import copy
import sys
import shutil
import StringIO
import traceback
import time
import inspect
import urllib
import random

#useful shortcut
pjoin = os.path.join

try:
    import readline
    GNU_SPLITTING = ('GNU' in readline.__doc__)
except:
    GNU_SPLITTING = True

import aloha
import madgraph
from madgraph import MG4DIR, MG5DIR, MadGraph5Error


import madgraph.core.base_objects as base_objects
import madgraph.core.diagram_generation as diagram_generation
import madgraph.loop.loop_diagram_generation as loop_diagram_generation
import madgraph.loop.loop_base_objects as loop_base_objects
import madgraph.core.drawing as draw_lib
import madgraph.core.helas_objects as helas_objects

import madgraph.iolibs.drawing_eps as draw
import madgraph.iolibs.export_cpp as export_cpp
import madgraph.iolibs.export_v4 as export_v4
import madgraph.iolibs.helas_call_writers as helas_call_writers
import madgraph.iolibs.file_writers as writers
import madgraph.iolibs.files as files
import madgraph.iolibs.group_subprocs as group_subprocs
import madgraph.iolibs.import_v4 as import_v4
import madgraph.iolibs.save_load_object as save_load_object

import madgraph.interface.extended_cmd as cmd
import madgraph.interface.tutorial_text as tutorial_text
import madgraph.interface.tutorial_text_nlo as tutorial_text_nlo
import madgraph.interface.tutorial_text_madloop as tutorial_text_madloop
import madgraph.interface.launch_ext_program as launch_ext
import madgraph.interface.madevent_interface as madevent_interface
import madgraph.interface.amcatnlo_run_interface as amcatnlo_run

import madgraph.loop.loop_exporters as loop_exporters
import madgraph.loop.loop_helas_objects as loop_helas_objects

import madgraph.various.process_checks as process_checks
import madgraph.various.banner as banner_module
import madgraph.various.misc as misc
import madgraph.various.cluster as cluster

import models as ufomodels
import models.import_ufo as import_ufo
import models.write_param_card as param_writer
import models.check_param_card as check_param_card
import models.model_reader as model_reader

import aloha.aloha_fct as aloha_fct
import aloha.create_aloha as create_aloha
import aloha.aloha_lib as aloha_lib

import mg5decay.decay_objects as decay_objects

# Special logger for the Cmd Interface
logger = logging.getLogger('cmdprint') # -> stdout
logger_check = logging.getLogger('check') # -> stdout
logger_mg = logging.getLogger('madgraph.interface') # -> stdout
logger_stderr = logging.getLogger('fatalerror') # ->stderr
logger_tuto = logging.getLogger('tutorial') # -> stdout include instruction in
                                            #order to learn MG5
logger_tuto_nlo = logging.getLogger('tutorial_aMCatNLO') # -> stdout include instruction in
                                                        #order to learn aMC@NLO

logger_tuto_madloop = logging.getLogger('tutorial_MadLoop') # -> stoud for MadLoop tuto

#===============================================================================
# CmdExtended
#===============================================================================
class CmdExtended(cmd.Cmd):
    """Particularisation of the cmd command for MG5"""

    #suggested list of command
    next_possibility = {
        'start': ['import model ModelName', 'import command PATH',
                      'import proc_v4 PATH', 'tutorial'],
        'import model' : ['generate PROCESS','define MULTIPART PART1 PART2 ...',
                                   'display particles', 'display interactions'],
        'define': ['define MULTIPART PART1 PART2 ...', 'generate PROCESS',
                                                    'display multiparticles'],
        'generate': ['add process PROCESS','output [OUTPUT_TYPE] [PATH]','display diagrams'],
        'add process':['output [OUTPUT_TYPE] [PATH]', 'display processes'],
        'output':['launch','open index.html','history PATH', 'exit'],
        'display': ['generate PROCESS', 'add process PROCESS', 'output [OUTPUT_TYPE] [PATH]'],
        'import proc_v4' : ['launch','exit'],
        'launch': ['open index.html','exit'],
        'tutorial': ['generate PROCESS', 'import model MODEL', 'help TOPIC']
    }

    debug_output = 'MG5_debug'
    error_debug = 'Please report this bug on https://bugs.launchpad.net/mg5amcnlo\n'
    error_debug += 'More information is found in \'%(debug)s\'.\n'
    error_debug += 'Please attach this file to your report.'

    config_debug = 'If you need help with this issue please contact us on https://answers.launchpad.net/mg5amcnlo\n'

    keyboard_stop_msg = """stopping all operation
            in order to quit mg5 please enter exit"""

    # Define the Error Class # Define how error are handle
    InvalidCmd = madgraph.InvalidCmd
    ConfigurationError = MadGraph5Error
    
    intro_banner = "************************************************************\n" + \
        "*                                                          *\n" + \
        "*                     W E L C O M E to                     *\n" + \
        "*              M A D G R A P H 5 _ a M C @ N L O           *\n" + \
        "*                                                          *\n" + \
        "*                                                          *\n" + \
        "*                 *                       *                *\n" + \
        "*                   *        * *        *                  *\n" + \
        "*                     * * * * 5 * * * *                    *\n" + \
        "*                   *        * *        *                  *\n" + \
        "*                 *                       *                *\n" + \
        "*                                                          *\n" + \
        "%s" + \
        "*                                                          *\n" + \
        "*    The MadGraph5_aMC@NLO Development Team - Find us at   *\n" + \
        "*    https://server06.fynu.ucl.ac.be/projects/madgraph     *\n" + \
        "*                            and                           *\n" + \
        "*            http://amcatnlo.web.cern.ch/amcatnlo/         *\n" + \
        "*                                                          *\n" + \
        "*               Type 'help' for in-line help.              *\n" + \
        "*           Type 'tutorial' to learn how MG5 works         *\n" + \
        "*    Type 'tutorial aMCatNLO' to learn how aMC@NLO works   *\n" + \
        "*    Type 'tutorial MadLoop' to learn how MadLoop works    *\n" + \
        "*                                                          *\n" + \
        "************************************************************"
    

    def __init__(self, *arg, **opt):
        """Init history and line continuation"""

        # If possible, build an info line with current version number
        # and date, from the VERSION text file
        info = misc.get_pkg_info()
        info_line = ""

        if info.has_key('version') and  info.has_key('date'):
            len_version = len(info['version'])
            len_date = len(info['date'])
            if len_version + len_date < 30:
                info_line = "#*         VERSION %s %s %s         *\n" % \
                            (info['version'],
                            (30 - len_version - len_date) * ' ',
                            info['date'])

        if os.path.exists(pjoin(MG5DIR, '.bzr')):
            proc = subprocess.Popen(['bzr', 'nick'], stdout=subprocess.PIPE,cwd=MG5DIR)
            bzrname,_ = proc.communicate()
            proc = subprocess.Popen(['bzr', 'revno'], stdout=subprocess.PIPE,cwd=MG5DIR)
            bzrversion,_ = proc.communicate() 
            bzrname, bzrversion = bzrname.strip(), bzrversion.strip() 
            len_name = len(bzrname)
            len_version = len(bzrversion)            
            info_line += "#*         BZR %s %s %s         *\n" % \
                            (bzrname,
                            (34 - len_name - len_version) * ' ',
                            bzrversion)

        # Create a header for the history file.
        # Remember to fill in time at writeout time!
        self.history_header = banner_module.ProcCard.history_header % {'info_line': info_line}
        banner_module.ProcCard.history_header = self.history_header

        if info_line:
            info_line = info_line.replace("#*","*")
            


        logger.info(self.intro_banner % info_line)

        cmd.Cmd.__init__(self, *arg, **opt)

        self.history = banner_module.ProcCard()


    def default(self, line):
        """Default action if line is not recognized"""

        # Faulty command
        log=True
        if line.startswith('p') or line.startswith('e'):
            logger.warning("Command %s not recognized. Did you mean \'generate %s\'?. Please try again" %
                           (line.split()[0], line))
            log=False
        return super(CmdExtended,self).default(line, log=log)

    def postcmd(self,stop, line):
        """ finishing a command
        This looks if the command add a special post part.
        This looks if we have to write an additional text for the tutorial."""

        stop = super(CmdExtended, self).postcmd(stop, line)
        # Print additional information in case of routines fails
        if stop == False:
            return False

        args=line.split()
        # Return for empty line
        if len(args)==0:
            return stop

        # try to print linked to the first word in command
        #as import_model,... if you don't find then try print with only
        #the first word.
        if len(args)==1:
            command=args[0]
        else:
            command = args[0]+'_'+args[1].split('.')[0]

        try:
            logger_tuto.info(getattr(tutorial_text, command).replace('\n','\n\t'))
        except Exception:
            try:
                logger_tuto.info(getattr(tutorial_text, args[0]).replace('\n','\n\t'))
            except Exception:
                pass

        try:
            logger_tuto_nlo.info(getattr(tutorial_text_nlo, command).replace('\n','\n\t'))
        except Exception:
            try:
                logger_tuto_nlo.info(getattr(tutorial_text_nlo, args[0]).replace('\n','\n\t'))
            except Exception:
                pass

        try:
            logger_tuto_madloop.info(getattr(tutorial_text_madloop, command).replace('\n','\n\t'))
        except Exception:
            try:
                logger_tuto_madloop.info(getattr(tutorial_text_madloop, args[0]).replace('\n','\n\t'))
            except Exception:
                pass

        return stop


    def get_history_header(self):
        """return the history header"""
        return self.history_header % misc.get_time_info()

#===============================================================================
# HelpToCmd
#===============================================================================
class HelpToCmd(cmd.HelpCmd):
    """ The Series of help routine for the MadGraphCmd"""

    def help_save(self):
        logger.info("syntax: save %s FILENAME" % "|".join(self._save_opts),'$MG:color:BLUE')
        logger.info("-- save information as file FILENAME",'$MG:color:BLACK')
        logger.info("   FILENAME is optional for saving 'options'.")
        logger.info('   By default it uses ./input/mg5_configuration.txt')
        logger.info('   If you put "global" for FILENAME it will use ~/.mg5/mg5_configuration.txt')
        logger.info('   If this files exists, it is uses by all MG5 on the system but continues')
        logger.info('   to read the local options files.')

    def help_load(self):
        logger.info("syntax: load %s FILENAME" % "|".join(self._save_opts),'$MG:color:BLUE')
        logger.info("-- load information from file FILENAME",'$MG:color:BLACK')

    def help_import(self):
        logger.info("syntax: import " + "|".join(self._import_formats) + \
              " FILENAME",'$MG:color:BLUE')
        logger.info("-- imports file(s) in various formats",'$MG:color:GREEN')
        logger.info("")
        logger.info("   import model MODEL[-RESTRICTION] [OPTIONS]:",'$MG:color:BLACK')
        logger.info("      Import a UFO model.")
        logger.info("      MODEL should be a valid UFO model name")
        logger.info("      Model restrictions are specified by MODEL-RESTRICTION")
        logger.info("        with the file restrict_RESTRICTION.dat in the model dir.")
        logger.info("        By default, restrict_default.dat is used.")
        logger.info("        Specify model_name-full to get unrestricted model.")
        logger.info("      '--modelname' keeps the original particle names for the model")
        logger.info("")
        logger.info("   import model_v4 MODEL [--modelname] :",'$MG:color:BLACK')
        logger.info("      Import an MG4 model.")
        logger.info("      Model should be the name of the model")
        logger.info("      or the path to theMG4 model directory")
        logger.info("      '--modelname' keeps the original particle names for the model")
        logger.info("")
        logger.info("   import proc_v4 [PATH] :",'$MG:color:BLACK')
        logger.info("      Execute MG5 based on a proc_card.dat in MG4 format.")
        logger.info("      Path to the proc_card is optional if you are in a")
        logger.info("      madevent directory")
        logger.info("")
        logger.info("   import command PATH :",'$MG:color:BLACK')
        logger.info("      Execute the list of command in the file at PATH")
        logger.info("")
        logger.info("   import banner PATH  [--no_launch]:",'$MG:color:BLACK')
        logger.info("      Rerun the exact same run define in the valid banner.")

    def help_install(self):
        logger.info("syntax: install " + "|".join(self._install_opts),'$MG:color:BLUE')
        logger.info("-- Download the last version of the program and install it")
        logger.info("   locally in the current MadGraph5_aMC@NLO version. In order to have")
        logger.info("   a successful installation, you will need to have an up-to-date")
        logger.info("   F77 and/or C and Root compiler.")
        logger.info(" ")
        logger.info("   When installing any of the following programs:")
        logger.info("     %s"%(', '.join(self._advanced_install_opts)))
        logger.info("   The following options are available:")
        logger.info("     --force        Overwrite without asking any existing installation.")
        logger.info("     --keep_source  Keep a local copy of the sources of the tools MG5_aMC installed from.")         
        logger.info(" ")
        logger.info("   \"install update\"",'$MG:color:BLACK')
        logger.info("   check if your MG5 installation is the latest one.")
        logger.info("   If not it load the difference between your current version and the latest one,")
        logger.info("   and apply it to the code. Two options are available for this command:")
        logger.info("     -f: didn't ask for confirmation if it founds an update.")
        logger.info("     --timeout=: Change the maximum time allowed to reach the server.")

    def help_display(self):
        logger.info("syntax: display " + "|".join(self._display_opts),'$MG:color:BLUE')
        logger.info("-- display a the status of various internal state variables")
        logger.info("   for particles/interactions you can specify the name or id of the")
        logger.info("   particles/interactions to receive more details information.")
        logger.info("   Example: display particles e+.",'$MG:color:GREEN')
        logger.info(" > For \"checks\", can specify only to see failed checks.")
        logger.info(" > For \"diagrams\", you can specify where the file will be written.")
        logger.info("   Example: display diagrams ./",'$MG:color:GREEN')


    def help_launch(self):
        """help for launch command"""
        # Using the built-in parser help is not convenient when one wants to use
        # color schemes.
        #_launch_parser.print_help()
        logger.info("syntax: launch <dir_path> <options>",'$MG:color:BLUE')
        logger.info("-- execute the aMC@NLO/madevent/standalone/pythia8 output present in dir_path",'$MG:color:BLACK')
        logger.info("By default, dir_path points to the last created directory.")
        logger.info("(for pythia8, it should be the Pythia 8 main directory)")
        logger.info("")
        logger.info("Launch on madevent/pythia8/standalone outputs:",'$MG:color:BLACK')
        logger.info(" o Example: launch PROC_sm_1 --name=run2",'$MG:color:GREEN')
        logger.info(" o Example: launch ../pythia8",'$MG:color:GREEN')
        logger.info(" > Options:")
        logger.info("     -h, --help            show this help message and exit")
        logger.info("     -f, --force           Use the card present in the directory in order")
        logger.info("                           to launch the different program")
        logger.info("     -n NAME, --name=NAME  Provide a name to the run (for madevent run)")
        logger.info("     -c, --cluster         submit the job on the cluster")
        logger.info("     -m, --multicore       submit the job on multicore core")
        logger.info("     -i, --interactive     Use Interactive Console [if available]")
        logger.info("     -s LASTSTEP, --laststep=LASTSTEP")
        logger.info("                           last program run in MadEvent run.")
        logger.info("                           [auto|parton|pythia|pgs|delphes]")
        logger.info("")
        logger.info("Launch on MadLoop standalone output:",'$MG:color:BLACK')
        logger.info(" o Example: launch PROC_loop_sm_1 -f",'$MG:color:GREEN')
        logger.info(" > Simple check of a single Phase-space points.")
        logger.info(" > You will be asked whether you want to edit the MadLoop ")
        logger.info("   and model param card as well as the PS point, unless ")
        logger.info("   the -f option is specified. All other options are ")
        logger.info("   irrelevant for this kind of launch.")
        logger.info("")
        logger.info("Launch on aMC@NLO output:",'$MG:color:BLACK')
        logger.info(" > launch <dir_path> <mode> <options>",'$MG:color:BLUE')
        logger.info(" o Example: launch MyProc aMC@NLO -f -p",'$MG:color:GREEN')

    def help_tutorial(self):
        logger.info("syntax: tutorial [" + "|".join(self._tutorial_opts) + "]",'$MG:color:BLUE')
        logger.info("-- start/stop the MG5 tutorial mode (or stop any other mode)")
        logger.info("-- aMCatNLO: start aMC@NLO tutorial mode")
        logger.info("-- MadLoop: start MadLoop tutorial mode")

    def help_open(self):
        logger.info("syntax: open FILE  ",'$MG:color:BLUE')
        logger.info("-- open a file with the appropriate editor.",'$MG:color:BLACK')
        logger.info('   If FILE belongs to index.html, param_card.dat, run_card.dat')
        logger.info('   the path to the last created/used directory is used')
        logger.info('   The program used to open those files can be chosen in the')
        logger.info('   configuration file ./input/mg5_configuration.txt')

    def help_customize_model(self):
        logger.info("syntax: customize_model --save=NAME",'$MG:color:BLUE')
        logger.info("--  Open an invite where you options to tweak the model.",'$MG:color:BLACK')
        logger.info("    If you specify the option --save=NAME, this tweak will be")
        logger.info("    available for future import with the command 'import model XXXX-NAME'")

    def help_output(self):
        logger.info("syntax: output [" + "|".join(self._export_formats) + \
                    "] [path|.|auto] [options]",'$MG:color:BLUE')
        logger.info("-- Output any generated process(es) to file.",'$MG:color:BLACK')
        logger.info("   Default mode is madevent. Default path is \'.\' or auto.")
        logger.info("   mode:",'$MG:color:BLACK')
        logger.info("   - For MadLoop and aMC@NLO runs, there is only one mode and")
        logger.info("     it is set by default.")
        logger.info("   - If mode is madevent, create a MadEvent process directory.")
        logger.info("   - If mode is standalone, create a Standalone directory")
        logger.info("   - If mode is matrix, output the matrix.f files for all")
        logger.info("     generated processes in directory \"path\".")
        logger.info("   - If mode is standalone_cpp, create a standalone C++")
        logger.info("     directory in \"path\".")
        logger.info("   - If mode is pythia8, output all files needed to generate")
        logger.info("     the processes using Pythia 8. The files are written in")
        logger.info("     the Pythia 8 directory (default).")
        logger.info("     NOTE: The Pythia 8 directory is set in the ./input/mg5_configuration.txt")
        logger.info("   - If mode is aloha: Special syntax output:")
        logger.info("     syntax: aloha [ROUTINE] [--options]" )
        logger.info("     valid options for aloha output are:")
        logger.info("      --format=Fortran|Python|Cpp : defining the output language")
        logger.info("      --output= : defining output directory")
        logger.info("   path: The path of the process directory.",'$MG:color:BLACK')
        logger.info("     If you put '.' as path, your pwd will be used.")
        logger.info("     If you put 'auto', an automatic directory PROC_XX_n will be created.")
        logger.info("   options:",'$MG:color:BLACK')
        logger.info("      -f: force cleaning of the directory if it already exists")
        logger.info("      -d: specify other MG/ME directory")
        logger.info("      -noclean: no cleaning performed in \"path\".")
        logger.info("      -nojpeg: no jpeg diagrams will be generated.")
        logger.info("      -name: the postfix of the main file in pythia8 mode.")
        logger.info("   Examples:",'$MG:color:GREEN')
        logger.info("       output",'$MG:color:GREEN')
        logger.info("       output standalone MYRUN -f",'$MG:color:GREEN')
        logger.info("       output pythia8 ../pythia8/ -name qcdprocs",'$MG:color:GREEN')

    def help_check(self):
        logger.info("syntax: check [" + "|".join(self._check_opts) + "] [param_card] process_definition [--energy=] [--split_orders=] [--reduction=]",'$MG:color:BLUE')
        logger.info("-- check a process or set of processes.",'$MG:color:BLACK')
        logger.info("General options:",'$MG:color:BLACK')
        logger.info("o full:",'$MG:color:GREEN')
        logger.info("   Perform all four checks described below:")
        logger.info("   permutation, brs, gauge and lorentz_invariance.")
        logger.info("o permutation:",'$MG:color:GREEN')
        logger.info("   Check that the model and MG5 are working properly")
        logger.info("   by generating permutations of the process and checking")
        logger.info("   that the resulting matrix elements give the same value.")
        logger.info("o gauge:",'$MG:color:GREEN')
        logger.info("   Check that processes are gauge invariant by ")
        logger.info("   comparing Feynman and unitary gauges.")
        logger.info("   This check is, for now, not available for loop processes.")
        logger.info("o brs:",'$MG:color:GREEN')
        logger.info("   Check that the Ward identities are satisfied if the ")
        logger.info("   process has at least one massless gauge boson as an")
        logger.info("   external particle.")
        logger.info("o lorentz_invariance:",'$MG:color:GREEN')
        logger.info("   Check that the amplitude is lorentz invariant by")
        logger.info("   comparing the amplitiude in different frames")
        logger.info("o cms:",'$MG:color:GREEN')
        logger.info("   Check the complex mass scheme consistency by comparing")
        logger.info("   it to the narrow width approximation in the off-shell")
        logger.info("   region of detected resonances and by progressively")
        logger.info("   decreasing the width. Additional options for this check are:")
        logger.info("    --offshellness=f : f is a positive or negative float specifying ")
        logger.info("      the distance from the pole as f*particle_mass. Default is 10.0")
        logger.info("    --seed=i : to force a specific RNG integer seed i (default is fixed to 0)")
        logger.info("    --cms=order1&order2;...,p1->f(p,lambdaCMS)&p2->f2(p,lambdaCMS);...")
        logger.info("      'order_i' specifies the expansion orders considered for the test.")
        logger.info("      The substitution lists specifies how internal parameter must be modified")
        logger.info("      with the width scaling 'lambdaCMS'. The default value for this option is:")
        logger.info("        --cms=QED&QCD,aewm1->10.0/lambdaCMS&as->0.1*lambdaCMS ")
        logger.info("      The number of order and parameters don't have to be the same.")
        logger.info("      The scaling must be specified so that one occurrence of the coupling order.")
        logger.info("      brings in exactly one power of lambdaCMS.")
        logger.info("    --recompute_width= never|first_time|always|auto")
        logger.info("      Decides when to use MadWidth to automatically recompute the width")
        logger.info("      'auto' (default) let MG5 chose the most appropriate behavior.")
        logger.info("      'never' uses the default width value for lambdaCMS=1.0.")
        logger.info("      'first_time' uses MadWidth to compute the width for lambdaCMS=1.0.")
        logger.info("      'first_time' and 'never' assume linear scaling of the widths with lambdaCMS")
        logger.info("      'always' uses MadWidth to compute the widths for all values of lambdaCMS")
        logger.info("               the test relies on linear scaling of the width, so 'always' is ")
        logger.info("               only for double-checks")
        logger.info("    --lambdaCMS = <python_list> : specifies the list of lambdaCMS values to ")
        logger.info("      use for the test. For example: '[(1/2.0)**exp\ for\ exp\ in\ range(0,20)]'")
        logger.info("      In the list expression, you must escape spaces. Also, this option")
        logger.info("      *must* appear last in the otpion list. Finally, the default value is '1.0e-6'")
        logger.info("      for which an optimal list of progressive values is picked up to 1.0e-6")
        logger.info("    --show_plot = True or False: Whether to show plot during analysis (default is True)")
        logger.info("    --report = concise or full: Whether return a concise or full report.")
        logger.info("Comments",'$MG:color:GREEN')
        logger.info(" > If param_card is given, that param_card is used ")
        logger.info("   instead of the default values for the model.")
        logger.info("   If that file is an (LHE) event file. The param_card of the banner")
        logger.info("   is used and the first event compatible with the requested process")
        logger.info("   is used for the computation of the square matrix elements")
        logger.info(" > \"--energy=\" allows to change the default value of sqrt(S).")
        logger.info(" > Except for the 'gauge' test, all checks above are also")
        logger.info("   available for loop processes with ML5 ('virt=' mode)")
        logger.info("Example: check full p p > j j",'$MG:color:GREEN')
        logger.info("Options for loop processes only:",'$MG:color:BLACK')
        logger.info("o timing:",'$MG:color:GREEN')
        logger.info("   Generate and output a process and returns detailed")
        logger.info("   information about the code and a timing benchmark.")
        logger.info("o stability:",'$MG:color:GREEN')
        logger.info("   Generate and output a process and returns detailed")
        logger.info("   statistics about the numerical stability of the code.")
        logger.info("o profile:",'$MG:color:GREEN')
        logger.info("   Performs both the timing and stability analysis at once")
        logger.info("   and outputs the result in a log file without prompting")
        logger.info("   it to the user.")
        logger.info("Comments",'$MG:color:GREEN')
        logger.info(" > These checks are only available for ML5 ('virt=' mode)")
        logger.info(" > For the 'profile' and 'stability' checks, you can chose")
        logger.info("   how many PS points should be used for the statistic by")
        logger.info("   specifying it as an integer just before the [param_card]")
        logger.info("   optional argument.")
        logger.info(" > Notice multiparticle labels cannot be used with these checks.")
        logger.info(" > \"--reduction=\" allows to change what reduction methods should be used.")
        logger.info(" > \"--split_orders=\" allows to change what specific combination of coupling orders to consider.")
        logger.info(" > For process syntax, please see help generate.")
        logger.info(" > In order to save the directory generated or the reuse an existing one")
        logger.info("   previously generated with the check command, one can add the '-reuse' ")
        logger.info("   keyword just after the specification of the type of check desired.")
        logger.info("Example: check profile g g > t t~ [virt=QCD]",'$MG:color:GREEN')


    def help_generate(self):

        logger.info("-- generate diagrams for a given process",'$MG:color:BLUE')
        logger.info("General leading-order syntax:",'$MG:color:BLACK')
        logger.info(" o generate INITIAL STATE > REQ S-CHANNEL > FINAL STATE $ EXCL S-CHANNEL / FORBIDDEN PARTICLES COUP1=ORDER1 COUP2^2=ORDER2 @N")
        logger.info(" o Example: generate l+ vl > w+ > l+ vl a $ z / a h QED<=3 QCD=0 @1",'$MG:color:GREEN')
        logger.info(" > Alternative required s-channels can be separated by \"|\":")
        logger.info("   b b~ > W+ W- | H+ H- > ta+ vt ta- vt~")
        logger.info(" > If no coupling orders are given, MG5 will try to determine")
        logger.info("   orders to ensure maximum number of QCD vertices.")
        logger.info(" > Desired coupling orders combination can be specified directly for")
        logger.info("   the squared matrix element by appending '^2' to the coupling name.")
        logger.info("   For example, 'p p > j j QED^2==2 QCD^==2' selects the QED-QCD")
        logger.info("   interference terms only. The other two operators '<=' and '>' are")
        logger.info("   supported. Finally, a negative value COUP^2==-I refers to the")
        logger.info("   N^(-I+1)LO term in the expansion of the COUP order.")
        logger.info(" > allowed coupling operator are: \"==\", \"=\", \"<=\" and \">\".")
        logger.info("    \"==\" request exactly that number of coupling while \"=\" is interpreted as \"<=\".")
        logger.info(" > To generate a second process use the \"add process\" command")
        logger.info("Decay chain syntax:",'$MG:color:BLACK')
        logger.info(" o core process, decay1, (decay2, (decay2', ...)), ...  etc")
        logger.info(" o Example: generate p p > t~ t QED=0, (t~ > W- b~, W- > l- vl~), t > j j b @2",'$MG:color:GREEN')
        logger.info(" > Note that identical particles will all be decayed.")
        logger.info("Loop processes syntax:",'$MG:color:BLACK')
        logger.info(" o core process [ <NLO_mode=> LoopOrder1 LoopOrder2 ... ] SQUAREDCOUPi=ORDERi")
        logger.info(" o Example: generate p p > t~ t QED=0 QCD=2 [ all= QCD ] QCD=6",'$MG:color:GREEN')
        logger.info(" > Notice that in this format, decay chains are not allowed.")
        logger.info(" > The LoopOrder(s) defined specify the kind of loops to consider (only QCD for now).")
        logger.info(" > The coupling restrictions before '[' restrict the orders of born *amplitudes*.")
        logger.info("   So that in the example above QCD=2 restricts the born amplitude to have at")
        logger.info("   most QCD=2 and loop amplitudes at most QCD=2+2 (because QCD loops are considered)")
        logger.info(" > The coupling restrictions after ']' restrict the orders of the matrix element, ")
        logger.info("   namely the squared amplitudes. In the example above QCD=6 correspond to born")
        logger.info("   amplitudes with QCD=2 squared against loop amplitudes with QCD=4, adding up to 6.")
        logger.info(" > The optional <NLO_mode=> can be any of the following ('all=' by default if absent):")
        logger.info("     all=   : Generate all the real-emission and loop diagrams, ready for aMC@NLO runs.")
        logger.info("     virt=  : Generate only the loop diagrams, read for MadLoop standalone checks/runs.")
        logger.info("     real=  : Generate only the real-emission diagrams, for use with alternative OLP. ")
        logger.info(" > For processes without born amplitudes (i.e. loop-induced like g g > z), please use ")
        logger.info("   the 'virt=' NLO mode. aMC@NLO cannot integrate these processes, but standalone MadLoop5")
        logger.info("   can still handle these.")

    def help_add(self):
        logger.info("-- generate diagrams for a process and add to existing processes",'$MG:color:BLUE')
        logger.info("   OR merge two model",'$MG:color:BLUE')
        logger.info('')
        logger.info("-- generate diagrams for a process and add to existing processes",'$MG:color:BLUE')
        logger.info("General leading-order syntax:",'$MG:color:BLACK')
        logger.info(" o add process INITIAL STATE > REQ S-CHANNEL > FINAL STATE $ EXCL S-CHANNEL / FORBIDDEN PARTICLES COUP1=ORDER1 COUP2=ORDER2 @N")
        logger.info(" o Example: add process l+ vl > w+ > l+ vl a $ z / a h QED=3 QCD=0 @1",'$MG:color:GREEN')
        logger.info(" > Alternative required s-channels can be separated by \"|\":")
        logger.info("   b b~ > W+ W- | H+ H- > ta+ vt ta- vt~")
        logger.info(" > If no coupling orders are given, MG5 will try to determine")
        logger.info("   orders to ensure maximum number of QCD vertices.")
        logger.info(" > Note that if there are more than one non-QCD coupling type,")
        logger.info("   coupling orders need to be specified by hand.")
        logger.info("Decay chain syntax:",'$MG:color:BLACK')
        logger.info(" o core process, decay1, (decay2, (decay2', ...)), ...  etc")
        logger.info(" o Example: add process p p > t~ t QED=0, (t~ > W- b~, W- > l- vl~), t > j j b @2",'$MG:color:GREEN')
        logger.info(" > Note that identical particles will all be decayed.")
        logger.info("Loop processes syntax:",'$MG:color:BLACK')
        logger.info(" o core process [ <NLO_mode=> LoopOrder1 LoopOrder2 ... ] SQUAREDCOUPi=ORDERi")
        logger.info(" o Example: add process p p > t~ t QED=0 QCD=2 [ all= QCD ] QCD=6",'$MG:color:GREEN')
        logger.info(" > Notice that in this format, decay chains are not allowed.")
        logger.info(" > The LoopOrder(s) defined specify the kind of loops to consider (only QCD for now).")
        logger.info(" > The coupling restrictions before '[' restrict the orders of born *amplitudes*.")
        logger.info("   So that in the example above QCD=2 restricts the born amplitude to have at")
        logger.info("   most QCD=2 and loop amplitudes at most QCD=2+2 (because QCD loops are considered)")
        logger.info(" > The coupling restrictions after ']' restrict the orders of the matrix element, ")
        logger.info("   namely the squared amplitudes. In the example above QCD=6 correspond to born")
        logger.info("   amplitudes with QCD=2 squared against loop amplitudes with QCD=4, adding up to 6.")
        logger.info(" > The optional <NLO_mode=> can be any of the following ('all=' by default if absent):")
        logger.info("     all=   : Generate all the real-emission and loop diagrams, ready for aMC@NLO runs.")
        logger.info("     virt=  : Generate only the loop diagrams, read for MadLoop standalone checks/runs.")
        logger.info("     real=  : Generate only the real-emission diagrams, for use with alternative OLP. ")
        logger.info(" > For processes without born amplitudes (i.e. loop-induced like g g > z), please use ")
        logger.info("   the 'virt=' NLO mode. aMC@NLO cannot integrate these processes, but standalone MadLoop5")
        logger.info("   can still handle these.")

        logger.info("--  merge two model to create a new one", '$MG:color:BLUE')
        logger.info("syntax:",'$MG:color:BLACK')
        logger.info(" o add model MODELNAME [OPTIONS]")
        logger.info(" o Example: add model taudecay",'$MG:color:GREEN')
        logger.info(" > Merge the two model in a single one. If that same merge was done before.")
        logger.info(" > Just reload the previous merge. (WARNING: This doesn't check if those model are modified)")
        logger.info(" > Options:")
        logger.info("   --output=  : Specify the name of the directory where the merge is done.")
        logger.info("                This allow to do \"import NAME\" to load that merge.")
        logger.info("   --recreate : Force to recreated the merge model even if the merge model directory already exists.")
        
    def help_compute_widths(self):
        logger.info("syntax: calculate_width PART [other particles] [OPTIONS]")
        logger.info("  Computes the width and partial width for a set of particles")
        logger.info("  Returns a valid param_card with this information.")
        logger.info(" ")
        logger.info("  PART: name of the particle you want to calculate width")
        logger.info("        you can enter either the name or pdg code.\n")
        logger.info("  Various options:\n")
        logger.info("  --body_decay=X: Parameter to control the precision of the computation")
        logger.info("        if X is an integer, we compute all channels up to X-body decay.")
        logger.info("        if X <1, then we stop when the estimated error is lower than X.")
        logger.info("        if X >1 BUT not an integer, then we X = N + M, with M <1 and N an integer")
        logger.info("              We then either stop at the N-body decay or when the estimated error is lower than M.")
        logger.info("        default: 4.0025")
        logger.info("  --min_br=X: All channel which are estimated below this value will not be integrated numerically.")
        logger.info("        default: precision (decimal part of the body_decay options) divided by four")
        logger.info("  --precision_channel=X: requested numerical precision for each channel")
        logger.info("        default: 0.01")
        logger.info("  --path=X: path for param_card")
        logger.info("        default: take value from the model")
        logger.info("  --output=X: path where to write the resulting card. ")
        logger.info("        default: overwrite input file. If no input file, write it in the model directory")
        logger.info("  --nlo: Compute NLO width [if the model support it]")
        logger.info("")
        logger.info(" example: calculate_width h --body_decay=2 --output=./param_card")

    def help_decay_diagram(self):
        logger.info("syntax: decay_diagram PART [other particles] [OPTIONS]")
        logger.info("  Returns the amplitude required for the computation of the widths")
        logger.info(" ")
        logger.info("  PART: name of the particle you want to calculate width")
        logger.info("        you can enter either the name or pdg code.\n")
        logger.info("  Various options:\n")
        logger.info("  --body_decay=X: Parameter to control the precision of the computation")
        logger.info("        if X is an integer, we compute all channels up to X-body decay.")
        logger.info("        if X <1, then we stop when the estimated error is lower than X.")
        logger.info("        if X >1 BUT not an integer, then we X = N + M, with M <1 and N an integer")
        logger.info("              We then either stop at the N-body decay or when the estimated error is lower than M.")
        logger.info("        default: 4.0025")
        logger.info("  --min_br=X: All channel which are estimated below this value will not be integrated numerically.")
        logger.info("        default: precision (decimal part of the body_decay options) divided by four")
        logger.info("  --precision_channel=X: requested numerical precision for each channel")
        logger.info("        default: 0.01")
        logger.info("  --path=X: path for param_card")
        logger.info("        default: take value from the model")
        logger.info("  --output=X: path where to write the resulting card. ")
        logger.info("        default: overwrite input file. If no input file, write it in the model directory")
        logger.info("")
        logger.info(" example: calculate_width h --body_decay=2 --output=./param_card")

    def help_define(self):
        logger.info("-- define a multiparticle",'$MG:color:BLUE')
        logger.info("Syntax:  define multipart_name [=] part_name_list")
        logger.info("Example: define p = g u u~ c c~ d d~ s s~ b b~",'$MG:color:GREEN')
        logger.info("Special syntax: Use | for OR (used for required s-channels)")
        logger.info("Special syntax: Use / to remove particles. Example: define q = p / g")

    def help_set(self):
        logger.info("-- set options for generation or output.",'$MG:color:BLUE')
        logger.info("syntax: set <option_name> <option_value>",'$MG:color:BLACK')
        logger.info("Possible options are: ")
        for opts in [self._set_options[i*3:(i+1)*3] for i in \
                                          range((len(self._set_options)//4)+1)]:
            logger.info("%s"%(','.join(opts)),'$MG:color:GREEN')
        logger.info("Details of each option:")
        logger.info("group_subprocesses True/False/Auto: ",'$MG:color:GREEN')
        logger.info(" > (default Auto) Smart grouping of subprocesses into ")
        logger.info("   directories, mirroring of initial states, and ")
        logger.info("   combination of integration channels.")
        logger.info(" > Example: p p > j j j w+ gives 5 directories and 184 channels",'$MG:color:BLACK')
        logger.info("   (cf. 65 directories and 1048 channels for regular output)",'$MG:color:BLACK')
        logger.info(" > Auto means False for decay computation and True for collisions.")
        logger.info("ignore_six_quark_processes multi_part_label",'$MG:color:GREEN')
        logger.info(" > (default none) ignore processes with at least 6 of any")
        logger.info("   of the quarks given in multi_part_label.")
        logger.info(" > These processes give negligible contribution to the")
        logger.info("   cross section but have subprocesses/channels.")
        logger.info("stdout_level DEBUG|INFO|WARNING|ERROR|CRITICAL",'$MG:color:GREEN')
        logger.info(" > change the default level for printed information")
        logger.info("fortran_compiler NAME",'$MG:color:GREEN')
        logger.info(" > (default None) Force a specific fortran compiler.")
        logger.info("   If None, it tries first g77 and if not present gfortran")
        logger.info("   but loop output use gfortran.")
        logger.info("loop_optimized_output True|False",'$MG:color:GREEN')
        logger.info(" > Exploits the open loop thechnique for considerable")
        logger.info("   improvement.")
        logger.info(" > CP relations among helicites are detected and the helicity")
        logger.info("   filter has more potential.")
        logger.info("loop_color_flows True|False",'$MG:color:GREEN')
        logger.info(" > Only relevant for the loop optimized output.")
        logger.info(" > Reduces the loop diagrams at the amplitude level")
        logger.info("   rendering possible the computation of the loop amplitude")
        logger.info("   for a fixed color flow or color configuration.")
        logger.info(" > This option can considerably slow down the loop ME")
        logger.info("   computation time, especially when summing over all color")
        logger.info("   and helicity configuration, hence turned off by default.")        
        logger.info("gauge unitary|Feynman",'$MG:color:GREEN')
        logger.info(" > (default unitary) choose the gauge of the non QCD part.")
        logger.info(" > For loop processes, only Feynman gauge is employable.")
        logger.info("complex_mass_scheme True|False",'$MG:color:GREEN')
        logger.info(" > (default False) Set complex mass scheme.")
        logger.info(" > Complex mass scheme is not yet supported for loop processes.")
        logger.info("include_initial_leptons_split True|False",'$MG:color:GREEN')
        logger.info(" > (default False) Do not include real emission with leptons in the initial state.")
        logger.info("timeout VALUE",'$MG:color:GREEN')
        logger.info(" > (default 20) Seconds allowed to answer questions.")
        logger.info(" > Note that pressing tab always stops the timer.")
        logger.info("cluster_temp_path PATH",'$MG:color:GREEN')
        logger.info(" > (default None) [Used in Madevent Output]")
        logger.info(" > Allow to perform the run in PATH directory")
        logger.info(" > This allow to not run on the central disk. ")
        logger.info(" > This is not used by condor cluster (since condor has")
        logger.info("   its own way to prevent it).")
        logger.info("mg5amc_py8_interface_path PATH",'$MG:color:GREEN')
<<<<<<< HEAD
        logger.info(" > Necessary when showering events with Pythia8 from Madevent.")
=======
        logger.info(" > Necessary when showering events with Pythia8 from Madevent.")        
>>>>>>> c9d91378
        logger.info("OLP ProgramName",'$MG:color:GREEN')
        logger.info(" > (default 'MadLoop') [Used for virtual generation]")
        logger.info(" > Chooses what One-Loop Program to use for the virtual")
        logger.info(" > matrix element generation via the BLAH accord.")
        logger.info("output_dependencies <mode>",'$MG:color:GREEN')
        logger.info(" > (default 'external') [Use for NLO outputs]")
        logger.info(" > Choses how the external dependences (such as CutTools)")
        logger.info(" > of NLO outputs are handled. Possible values are:")
        logger.info("     o external: Some of the libraries the output depends")
        logger.info("       on are links to their installation in MG5 root dir.")
        logger.info("     o internal: All libraries the output depends on are")
        logger.info("       copied and compiled locally in the output directory.")
        logger.info("     o environment_paths: The location of all libraries the ")
        logger.info("       output depends on should be found in your env. paths.")        
#        logger.info("max_npoint_for_channel <value>",'$MG:color:GREEN')
#        logger.info(" > (default '0') [Used for loop-induced outputs]")
#        logger.info(" > Sets the maximum 'n' of n-points loops to be used for")
#        logger.info(" > setting up the integration multichannels.") 
#        logger.info(" > The default value of zero automatically picks the apparent")
#        logger.info(" > appropriate choice which is to sometimes pick box loops")
#        logger.info(" > but never higher n-points ones.")

#===============================================================================
# CheckValidForCmd
#===============================================================================
class CheckValidForCmd(cmd.CheckCmd):
    """ The Series of help routine for the MadGraphCmd"""

    class RWError(MadGraph5Error):
        """a class for read/write errors"""

    def check_add(self, args):
        """check the validity of line
        syntax: add process PROCESS | add model MODELNAME
        """

        if len(args) < 2:
            self.help_add()
            raise self.InvalidCmd('\"add\" requires at least two arguments')
        
        if args[0] not in  ['model', 'process']:
            raise self.InvalidCmd('\"add\" requires the argument \"process\" or \"model\"')    
    
        if args[0] == 'process':
            return self.check_generate(args)
    
        if args[0] == 'model':
            pass
            

    def check_define(self, args):
        """check the validity of line
        syntax: define multipart_name [ part_name_list ]
        """

        if len(args) < 2:
            self.help_define()
            raise self.InvalidCmd('\"define\" command requires at least two arguments')

        if args[1] == '=':
            del args[1]
            if len(args) < 2:
                self.help_define()
                raise self.InvalidCmd('\"define\" command requires at least one particles name after \"=\"')

        if '=' in args:
            self.help_define()
            raise self.InvalidCmd('\"define\" command requires symbols \"=\" at the second position')

        if not self._curr_model:
            logger.info('No model currently active. Try with the Standard Model')
            self.do_import('model sm')

        if self._curr_model['particles'].find_name(args[0]):
            raise self.InvalidCmd("label %s is a particle name in this model\n\
            Please retry with another name." % args[0])

    def check_display(self, args):
        """check the validity of line
        syntax: display XXXXX
        """

        if len(args) < 1:
            self.help_display()
            raise self.InvalidCmd, 'display requires an argument specifying what to display'
        if args[0] not in self._display_opts:
            self.help_display()
            raise self.InvalidCmd, 'Invalid arguments for display command: %s' % args[0]

        if not self._curr_model:
            raise self.InvalidCmd("No model currently active, please import a model!")

# check that either _curr_amps or _fks_multi_proc exists
        if (args[0] in ['processes', 'diagrams'] and not self._curr_amps and not self._fks_multi_proc):
           raise self.InvalidCmd("No process generated, please generate a process!")
        if args[0] == 'checks' and not self._comparisons and not self._cms_checks:
            raise self.InvalidCmd("No check results to display.")

        if args[0] == 'variable' and len(args) !=2:
            raise self.InvalidCmd('variable need a variable name')


    def check_draw(self, args):
        """check the validity of line
        syntax: draw DIRPATH [option=value]
        """

        if len(args) < 1:
            args.append('/tmp')

        if not self._curr_amps:
            raise self.InvalidCmd("No process generated, please generate a process!")

        if not os.path.isdir(args[0]):
            raise self.InvalidCmd( "%s is not a valid directory for export file" % args[0])

    def check_check(self, args):
        """check the validity of args"""

        if  not self._curr_model:
            raise self.InvalidCmd("No model currently active, please import a model!")

        if self._model_v4_path:
            raise self.InvalidCmd(\
                "\"check\" not possible for v4 models")

        if len(args) < 2 and not args[0].lower().endswith('options'):
            self.help_check()
            raise self.InvalidCmd("\"check\" requires a process.")

        if args[0] not in self._check_opts and \
                                        not args[0].lower().endswith('options'):
            args.insert(0, 'full')

        param_card = None
        if args[0] not in ['stability','profile','timing'] and \
                                        len(args)>1 and os.path.isfile(args[1]):
            param_card = args.pop(1)

        if len(args)>1:
            if args[1] != "-reuse":
                args.insert(1, '-no_reuse')
        else:
            args.append('-no_reuse')

        if args[0] in ['timing'] and len(args)>2 and os.path.isfile(args[2]):
            param_card = args.pop(2)
        if args[0] in ['stability', 'profile'] and len(args)>1:
            # If the first argument after 'stability' is not the integer
            # specifying the desired statistics (i.e. number of points), then
            # we insert the default value 100
            try:
                int(args[2])
            except ValueError:
                args.insert(2, '100')

        if args[0] in ['stability', 'profile'] and os.path.isfile(args[3]):
            param_card = args.pop(3)
        if any([',' in elem for elem in args if not elem.startswith('--')]):
            raise self.InvalidCmd('Decay chains not allowed in check')
        
        user_options = {'--energy':'1000','--split_orders':'-1',
                   '--reduction':'1|2|3|4|5|6','--CTModeRun':'-1',
<<<<<<< HEAD
                   '--helicity':'-1','--seed':'-1'}
        
=======
                   '--helicity':'-1','--seed':'-1','--collier_cache':'-1',
                   '--collier_req_acc':'auto',
                   '--collier_internal_stability_test':'False',
                   '--collier_mode':'1'}  

>>>>>>> c9d91378
        if args[0] in ['cms'] or args[0].lower()=='cmsoptions':
            # increase the default energy to 5000
            user_options['--energy']='5000'
            # The first argument gives the name of the coupling order in which
            # the cms expansion is carried, and the expression following the 
            # comma gives the relation of an external parameter with the
            # CMS expansions parameter called 'lambdaCMS'.
            parameters = ['aewm1->10.0/lambdaCMS','as->0.1*lambdaCMS']
            user_options['--cms']='QED&QCD,'+'&'.join(parameters)
            # Widths are assumed to scale linearly with lambdaCMS unless
            # --force_recompute_width='always' or 'first_time' is used.
            user_options['--recompute_width']='auto'
            # It can be negative so as to be offshell below the resonant mass
            user_options['--offshellness']='10.0'
            # Pick the lambdaCMS values for the test. Instead of a python list
            # we specify here (low,N) which means that do_check will automatically
            # pick lambda values up to the value low and with N values uniformly
            # spread in each interval [1.0e-i,1.0e-(i+1)].
            # Some points close to each other will be added at the end for the
            # stability test.
            user_options['--lambdaCMS']='(1.0e-6,5)'
            # Set the RNG seed, -1 is default (random).
            user_options['--seed']=666
            # The option below can help the user re-analyze existing pickled check
            user_options['--analyze']='None'
            # Decides whether to show plot or not during the analysis
            user_options['--show_plot']='True'
            # Decides what kind of report 
            user_options['--report']='concise'
            # 'secret' option to chose by which lambda power one should divide
            # the nwa-cms difference. Useful to set to 2 when doing the Born check
            # to see whether the NLO check will have sensitivity to the CMS
            # implementation
            user_options['--diff_lambda_power']='1'
            # Sets the range of lambda values to plot
            user_options['--lambda_plot_range']='[-1.0,-1.0]'
            # Sets a filter to apply at generation. See name of available 
            # filters in loop_diagram_generations.py, function user_filter 
            user_options['--loop_filter']='None'
            # Apply tweaks to the check like multiplying a certain width by a
            # certain parameters or changing the analytical continuation of the 
            # logarithms of the UV counterterms
            user_options['--tweak']='default()'
            # Give a name to the run for the files to be saved
            user_options['--name']='auto'
            # Select what resonances must be run
            user_options['--resonances']='1'
        
        for arg in args[:]:
            if arg.startswith('--') and '=' in arg:
                parsed = arg.split('=')
                key, value = parsed[0],'='.join(parsed[1:])
                if key not in user_options:
                    raise self.InvalidCmd, "unknown option %s" % key
                user_options[key] = value
                args.remove(arg)

        # If we are just re-analyzing saved data or displaying options then we 
        # shouldn't check the process format.
        if not (args[0]=='cms' and '--analyze' in user_options and \
                              user_options['--analyze']!='None') and not \
                                            args[0].lower().endswith('options'):
            
            self.check_process_format(" ".join(args[1:]))

        for option, value in user_options.items():
            args.append('%s=%s'%(option,value))

        return param_card

    def check_generate(self, args):
        """check the validity of args"""

        if not self._curr_model:
            logger.info("No model currently active, so we import the Standard Model")
            self.do_import('model sm')
        
        if args[-1].startswith('--optimize'):
            if args[2] != '>':
                raise self.InvalidCmd('optimize mode valid only for 1->N processes. (See model restriction for 2->N)')
            if '=' in args[-1]:
                path = args[-1].split('=',1)[1]
                if not os.path.exists(path) or \
                                self.detect_file_type(path) != 'param_card':
                    raise self.InvalidCmd('%s is not a valid param_card')
            else:
                path=None
            # Update the default value of the model here.
            if not isinstance(self._curr_model, model_reader.ModelReader):
                self._curr_model = model_reader.ModelReader(self._curr_model)
            self._curr_model.set_parameters_and_couplings(path)
            self.check_process_format(' '.join(args[1:-1]))
        else:
            self.check_process_format(' '.join(args[1:]))
    

    def check_process_format(self, process):
        """ check the validity of the string given to describe a format """

        #check balance of paranthesis
        if process.count('(') != process.count(')'):
            raise self.InvalidCmd('Invalid Format, no balance between open and close parenthesis')
        #remove parenthesis for fututre introspection
        process = process.replace('(',' ').replace(')',' ')

        # split following , (for decay chains)
        subprocesses = process.split(',')
        if len(subprocesses) > 1:
            for subprocess in subprocesses:
                self.check_process_format(subprocess)
            return

        # request that we have one or two > in the process
        nbsep = len(re.findall('>\D', process)) # not use process.count because of QCD^2>2
        if nbsep not in [1,2]:
            raise self.InvalidCmd(
               'wrong format for \"%s\" this part requires one or two symbols \'>\', %s found'
               % (process, nbsep))

        # we need at least one particles in each pieces
        particles_parts = re.split('>\D', process)
        for particles in particles_parts:
            if re.match(r'^\s*$', particles):
                raise self.InvalidCmd(
                '\"%s\" is a wrong process format. Please try again' % process)

        # '/' and '$' sould be used only after the process definition
        for particles in particles_parts[:-1]:
            if re.search('\D/', particles):
                raise self.InvalidCmd(
                'wrong process format: restriction should be place after the final states')
            if re.search('\D\$', particles):
                raise self.InvalidCmd(
                'wrong process format: restriction should be place after the final states')


    def check_tutorial(self, args):
        """check the validity of the line"""
        if len(args) == 1:
            if not args[0] in self._tutorial_opts:
                self.help_tutorial()
                raise self.InvalidCmd('Invalid argument for tutorial')
        elif len(args) == 0:
            #this means mg5 tutorial
            args.append('MadGraph5')
        else:
            self.help_tutorial()
            raise self.InvalidCmd('Too many arguments for tutorial')



    def check_import(self, args):
        """check the validity of line"""

        modelname = False
        prefix = True
        if '-modelname' in args:
            args.remove('-modelname')
            modelname = True
        elif '--modelname' in args:
            args.remove('--modelname')
            modelname = True
            
        if '--noprefix' in args:
            args.remove('--noprefix')
            prefix = False  

        if not args:
            self.help_import()
            raise self.InvalidCmd('wrong \"import\" format')

        if len(args) >= 2 and args[0] not in self._import_formats:
            self.help_import()
            raise self.InvalidCmd('wrong \"import\" format')
        elif len(args) == 1:
            if args[0] in self._import_formats:
                if args[0] != "proc_v4":
                    self.help_import()
                    raise self.InvalidCmd('wrong \"import\" format')
                elif not self._export_dir:
                    self.help_import()
                    raise self.InvalidCmd('PATH is mandatory in the current context\n' + \
                                  'Did you forget to run the \"output\" command')
            # The type of the import is not given -> guess it
            format = self.find_import_type(args[0])
            logger.info('The import format was not given, so we guess it as %s' % format)
            args.insert(0, format)
            if self.history[-1].startswith('import'):
                self.history[-1] = 'import %s %s' % \
                                (format, ' '.join(self.history[-1].split()[1:]))

        if not prefix:
            args.append('--noprefix')

        if modelname:
            args.append('-modelname')



    def check_install(self, args):
        """check that the install command is valid"""
        

        install_options = {'options_for_HEPToolsInstaller':[],
                   'update_options':[]}
        hidden_prog = ['Delphes2', 'pythia-pgs']

        if len(args) < 1:
            self.help_install()
            raise self.InvalidCmd('install command require at least one argument')
        
        if len(args) > 1:
            for arg in args[1:]:
                try:
                    option, value = arg.split('=')
                except ValueError:
                    option = arg
                    value = None
                # Options related to the MadGraph installer can be treated here, i.e
                if args[0]=='update':
                    if value is None:
                        install_options['update_options'].append(option)
                    else:
                        install_options['update_options'].append('='.join([option,value]))                        
                else:
                    # Other options will be directly added to the call to HEPToolsInstallers
                    # in the advanced_install function
                    install_options['options_for_HEPToolsInstaller'].append(arg)
            # Now that the options have been treated keep only the target tool
            # to install as argument.   
            args = args[:1]

        if args[0] not in self._install_opts + hidden_prog:
            if not args[0].startswith('td'):
                self.help_install()
                raise self.InvalidCmd('Not recognize program %s ' % args[0])

        if args[0] in ["ExRootAnalysis", "Delphes", "Delphes2"]:
            if not misc.which('root'):
                raise self.InvalidCmd(
'''In order to install ExRootAnalysis, you need to install Root on your computer first.
please follow information on http://root.cern.ch/drupal/content/downloading-root''')
            if 'ROOTSYS' not in os.environ:
                raise self.InvalidCmd(
'''The environment variable ROOTSYS is not configured.
You can set it by adding the following lines in your .bashrc [.bash_profile for mac]:
export ROOTSYS=%s
export PATH=$PATH:$ROOTSYS/bin
export LD_LIBRARY_PATH=$LD_LIBRARY_PATH:$ROOTSYS/lib
export DYLD_LIBRARY_PATH=$DYLD_LIBRARY_PATH:$ROOTSYS/lib
This will take effect only in a NEW terminal
''' % os.path.realpath(pjoin(misc.which('root'), \
                                               os.path.pardir, os.path.pardir)))

        return install_options

    def check_launch(self, args, options):
        """check the validity of the line"""
        # modify args in order to be MODE DIR
        # mode being either standalone or madevent
        if not( 0 <= int(options.cluster) <= 2):
            return self.InvalidCmd, 'cluster mode should be between 0 and 2'

        if not args:
            if self._done_export:
                mode = self.find_output_type(self._done_export[0])
                if (self._done_export[1] == 'plugin' and mode not in self._export_formats):
                    args.append(mode)
                    args.append(self._done_export[0])
                elif self._done_export[1].startswith(mode):
                    args.append(self._done_export[1])
                    args.append(self._done_export[0])
                else:
                    raise self.InvalidCmd, \
                          '%s not valid directory for launch' % self._done_export[0]
                return
            else:
                logger.warning('output command missing, run it automatically (with default argument)')
                self.do_output('')
                logger.warning('output done: running launch')
                return self.check_launch(args, options)

        if len(args) != 1:
            self.help_launch()
            return self.InvalidCmd, 'Invalid Syntax: Too many argument'

        # search for a valid path
        if os.path.isdir(args[0]):
            path = os.path.realpath(args[0])
        elif os.path.isdir(pjoin(MG5DIR,args[0])):
            path = pjoin(MG5DIR,args[0])
        elif  MG4DIR and os.path.isdir(pjoin(MG4DIR,args[0])):
            path = pjoin(MG4DIR,args[0])
        else:
            raise self.InvalidCmd, '%s is not a valid directory' % args[0]

        mode = self.find_output_type(path)

        args[0] = mode
        args.append(path)
        # inform where we are for future command
        self._done_export = [path, mode]


    def find_import_type(self, path):
        """ identify the import type of a given path
        valid output: model/model_v4/proc_v4/command"""

        possibility = [pjoin(MG5DIR,'models',path), \
                     pjoin(MG5DIR,'models',path+'_v4'), path]
        if '-' in path:
            name = path.rsplit('-',1)[0]
            possibility = [pjoin(MG5DIR,'models',name), name] + possibility
        # Check if they are a valid directory
        for name in possibility:
            if os.path.isdir(name):
                if os.path.exists(pjoin(name,'particles.py')):
                    return 'model'
                elif os.path.exists(pjoin(name,'particles.dat')):
                    return 'model_v4'

        # Not valid directory so maybe a file
        if os.path.isfile(path):
            text = open(path).read()
            pat = re.compile('(Begin process|<MGVERSION>)', re.I)
            matches = pat.findall(text)
            if not matches:
                return 'command'
            elif len(matches) > 1:
                return 'banner'
            elif matches[0].lower() == 'begin process':
                return 'proc_v4'
            else:
                return 'banner'
        else:
            return 'proc_v4'




    def find_output_type(self, path):
        """ identify the type of output of a given directory:
        valid output: madevent/standalone/standalone_cpp"""

        card_path = pjoin(path,'Cards')
        bin_path = pjoin(path,'bin')
        src_path = pjoin(path,'src')
        include_path = pjoin(path,'include')
        subproc_path = pjoin(path,'SubProcesses')
        mw_path = pjoin(path,'Source','MadWeight')

        if os.path.isfile(pjoin(include_path, 'Pythia.h')) or \
            os.path.isfile(pjoin(include_path, 'Pythia8', 'Pythia.h')):
            return 'pythia8'
        elif not os.path.isdir(os.path.join(path, 'SubProcesses')):
            raise self.InvalidCmd, '%s : Not a valid directory' % path

        if os.path.isdir(src_path):
            return 'standalone_cpp'
        elif os.path.isdir(mw_path):
            return 'madweight'
        elif os.path.isfile(pjoin(bin_path,'madevent')):
            return 'madevent'
        elif os.path.isfile(pjoin(bin_path,'aMCatNLO')):
            return 'aMC@NLO'
        elif os.path.isdir(card_path):
            return 'standalone'

        raise self.InvalidCmd, '%s : Not a valid directory' % path

    def check_load(self, args):
        """ check the validity of the line"""

        if len(args) != 2 or args[0] not in self._save_opts:
            self.help_load()
            raise self.InvalidCmd('wrong \"load\" format')

    def check_customize_model(self, args):
        """check the validity of the line"""

        # Check argument validity
        if len(args) >1 :
            self.help_customize_model()
            raise self.InvalidCmd('No argument expected for this command')

        if len(args):
            if not args[0].startswith('--save='):
                self.help_customize_model()
                raise self.InvalidCmd('Wrong argument for this command')
            if '-' in args[0][6:]:
                raise self.InvalidCmd('The name given in save options can\'t contain \'-\' symbol.')

        if self._model_v4_path:
            raise self.InvalidCmd('Restriction of Model is not supported by v4 model.')


    def check_save(self, args):
        """ check the validity of the line"""

        if len(args) == 0:
            args.append('options')

        if args[0] not in self._save_opts and args[0] != 'global':
            self.help_save()
            raise self.InvalidCmd('wrong \"save\" format')
        elif args[0] == 'global':
            args.insert(0, 'options')

        if args[0] != 'options' and len(args) != 2:
            self.help_save()
            raise self.InvalidCmd('wrong \"save\" format')
        elif args[0] != 'options' and len(args) == 2:
            basename = os.path.dirname(args[1])
            if not os.path.exists(basename):
                raise self.InvalidCmd('%s is not a valid path, please retry' % \
                                                                        args[1])

        if args[0] == 'options':
            has_path = None
            for arg in args[1:]:
                if arg in ['--auto', '--all'] or arg in self.options:
                    continue
                elif arg.startswith('--'):
                    raise self.InvalidCmd('unknow command for \'save options\'')
                elif arg == 'global':
                    if os.environ.has_key('HOME'):
                        args.remove('global')
                        args.insert(1,pjoin(os.environ['HOME'],'.mg5','mg5_configuration.txt'))
                        has_path = True
                else:
                    basename = os.path.dirname(arg)
                    if not os.path.exists(basename):
                        raise self.InvalidCmd('%s is not a valid path, please retry' % \
                                                                        arg)
                    elif has_path:
                        raise self.InvalidCmd('only one path is allowed')
                    else:
                        args.remove(arg)
                        args.insert(1, arg)
                        has_path = True
            if not has_path:
                args.insert(1, pjoin(MG5DIR,'input','mg5_configuration.txt'))


    def check_set(self, args, log=True):
        """ check the validity of the line"""

        if len(args) == 1 and args[0] in ['complex_mass_scheme',\
                                          'loop_optimized_output',\
                                          'loop_color_flows',\
                                          'include_initial_leptons_split',\
                                          'low_mem_multicore_nlo_generation']:
            args.append('True')

        if len(args) > 2 and '=' == args[1]:
            args.pop(1)

        if len(args) < 2:
            self.help_set()
            raise self.InvalidCmd('set needs an option and an argument')

        if args[1] == 'default':
            if args[0] in self.options_configuration:
                default = self.options_configuration[args[0]]
            elif args[0] in self.options_madgraph:
                default = self.options_madgraph[args[0]]
            elif args[0] in self.options_madevent:
                default = self.options_madevent[args[0]]
            else:
                raise self.InvalidCmd('%s doesn\'t have a valid default value' % args[0])
            if log:
                logger.info('Pass parameter %s to it\'s default value: %s' %
                                                             (args[0], default))
            args[1] = str(default)

        if args[0] not in self._set_options:
            if not args[0] in self.options and not args[0] in self.options:
                self.help_set()
                raise self.InvalidCmd('Possible options for set are %s' % \
                                  self._set_options)

        if args[0] in ['group_subprocesses']:
            if args[1] not in ['False', 'True', 'Auto']:
                raise self.InvalidCmd('%s needs argument False, True or Auto' % \
                                      args[0])
        if args[0] in ['ignore_six_quark_processes']:
            if args[1] not in self._multiparticles.keys() and args[1] != 'False':
                raise self.InvalidCmd('ignore_six_quark_processes needs ' + \
                                      'a multiparticle name as argument')

        if args[0] in ['stdout_level']:
            if args[1] not in ['DEBUG','INFO','WARNING','ERROR','CRITICAL'] and \
                                                          not args[1].isdigit():
                raise self.InvalidCmd('output_level needs ' + \
                                      'a valid level')

        if args[0] in ['timeout', 'max_npoint_for_channel']:
            if not args[1].isdigit():
                raise self.InvalidCmd('%s values should be a integer' % args[0])

        if args[0] in ['loop_optimized_output', 'loop_color_flows', 'low_mem_multicore_nlo_generation']:
            try:
                args[1] = banner_module.ConfigFile.format_variable(args[1], bool, args[0])
            except Exception:
                raise self.InvalidCmd('%s needs argument True or False'%args[0])

        if args[0] in ['gauge']:
            if args[1] not in ['unitary','Feynman']:
                raise self.InvalidCmd('gauge needs argument unitary or Feynman.')

        if args[0] in ['timeout']:
            if not args[1].isdigit():
                raise self.InvalidCmd('timeout values should be a integer')

        if args[0] in ['OLP']:
            if args[1] not in MadGraphCmd._OLP_supported:
                raise self.InvalidCmd('OLP value should be one of %s'\
                                               %str(MadGraphCmd._OLP_supported))

        if args[0].lower() in ['ewscheme']:
            if not self._curr_model:
                raise self.InvalidCmd("ewscheme acts on the current model please load one first.")
            if args[1] not in ['external']:
                raise self.InvalidCmd('Only valid ewscheme is "external". To restore default, please re-import the model.')

        if args[0] in ['output_dependencies']:
            if args[1] not in MadGraphCmd._output_dependencies_supported:
                raise self.InvalidCmd('output_dependencies value should be one of %s'\
                               %str(MadGraphCmd._output_dependencies_supported))

    def check_open(self, args):
        """ check the validity of the line """

        if len(args) != 1:
            self.help_open()
            raise self.InvalidCmd('OPEN command requires exactly one argument')

        if args[0].startswith('./'):
            if not os.path.isfile(args[0]):
                raise self.InvalidCmd('%s: not such file' % args[0])
            return True

        # if special : create the path.
        if not self._done_export:
            if not os.path.isfile(args[0]):
                self.help_open()
                raise self.InvalidCmd('No command \"output\" or \"launch\" used. Impossible to associate this name to a file')
            else:
                return True

        path = self._done_export[0]
        if os.path.isfile(pjoin(path,args[0])):
            args[0] = pjoin(path,args[0])
        elif os.path.isfile(pjoin(path,'Cards',args[0])):
            args[0] = pjoin(path,'Cards',args[0])
        elif os.path.isfile(pjoin(path,'HTML',args[0])):
            args[0] = pjoin(path,'HTML',args[0])
        # special for card with _default define: copy the default and open it
        elif '_card.dat' in args[0]:
            name = args[0].replace('_card.dat','_card_default.dat')
            if os.path.isfile(pjoin(path,'Cards', name)):
                files.cp(path + '/Cards/' + name, path + '/Cards/'+ args[0])
                args[0] = pjoin(path,'Cards', args[0])
            else:
                raise self.InvalidCmd('No default path for this file')
        elif not os.path.isfile(args[0]):
            raise self.InvalidCmd('No default path for this file')


    def check_output(self, args, default='madevent'):
        """ check the validity of the line"""


        if args and args[0] in self._export_formats:
            self._export_format = args.pop(0)
        elif args:
            # check for PLUGIN format
            for plugpath in self.plugin_path:
                plugindirname = os.path.basename(plugpath)
                for plug in os.listdir(plugpath):
                    if os.path.exists(pjoin(plugpath, plug, '__init__.py')):
                        try:
                            __import__('%s.%s' % (plugindirname,plug))
                        except Exception, error:
                            logger.warning("error detected in plugin: %s.", plug)
                            logger.warning("%s", error)
                            continue
                        plugin = sys.modules['%s.%s' % (plugindirname,plug)]                
                        if hasattr(plugin, 'new_output'):
                            if not misc.is_plugin_supported(plugin):
                                continue
                            if args[0] in plugin.new_output:
                                self._export_format = 'plugin'
                                self._export_plugin = plugin.new_output[args[0]]
                                logger.info('Output will be done with PLUGIN: %s' % plug ,'$MG:color:BLACK')
                                args.pop(0)
                                break
                else:
                    continue
                break
            else:
                self._export_format = default
        else:
            self._export_format = default

        if not self._curr_model:
            text = 'No model found. Please import a model first and then retry.'
            raise self.InvalidCmd(text)

        if self._model_v4_path and \
               (self._export_format not in self._v4_export_formats):
            text = " The Model imported (MG4 format) does not contain enough\n "
            text += " information for this type of output. In order to create\n"
            text += " output for " + args[0] + ", you have to use a UFO model.\n"
            text += " Those model can be imported with MG5> import model NAME."
            logger.warning(text)
            raise self.InvalidCmd('')

        if self._export_format == 'aloha':
            return


        if not self._curr_amps:
            text = 'No processes generated. Please generate a process first.'
            raise self.InvalidCmd(text)

        if args and args[0][0] != '-':
            # This is a path
            path = args.pop(0)
            forbiden_chars = ['>','<',';','&']
            for char in forbiden_chars:
                if char in path:
                    raise self.InvalidCmd('%s is not allowed in the output path' % char)
            # Check for special directory treatment
            if path == 'auto' and self._export_format in \
                     ['madevent', 'standalone', 'standalone_cpp', 'matchbox_cpp', 'madweight',
                      'matchbox', 'plugin']:
                self.get_default_path()
                if '-noclean' not in args and os.path.exists(self._export_dir):
                    args.append('-noclean')
            elif path != 'auto':
                self._export_dir = path
            elif path == 'auto':
                if self.options['pythia8_path']:
                    self._export_dir = self.options['pythia8_path']
                else:
                    self._export_dir = '.'
        else:
            if self._export_format != 'pythia8':
                # No valid path
                self.get_default_path()
                if '-noclean' not in args and os.path.exists(self._export_dir):
                    args.append('-noclean')
                    
            else:
                if self.options['pythia8_path']:
                    self._export_dir = self.options['pythia8_path']
                else:
                    self._export_dir = '.'

        self._export_dir = os.path.realpath(self._export_dir)


    def check_compute_widths(self, args):
        """ check and format calculate decay width:
        Expected format: NAME [other names] [--options]
        # fill the options if not present.
        # NAME can be either (anti-)particle name, multiparticle, pid
        """

        if len(args)<1:
            self.help_compute_widths()
            raise self.InvalidCmd('''compute_widths requires at least the name of one particle.
            If you want to compute the width of all particles, type \'compute_widths all\'''')

        particles = set()
        options = {'path':None, 'output':None,
                   'min_br':None, 'body_decay':4.0025, 'precision_channel':0.01,
                   'nlo':False}
        # check that the firsts argument is valid
        
        for i,arg in enumerate(args):
            if arg.startswith('--'):
                if arg.startswith('--nlo'):
                    options['nlo'] =True  
                    continue
                elif not '=' in arg:
                    raise self.InvalidCmd('Options required an equal (and then the value)')
                arg, value = arg.split('=')
                if arg[2:] not in options:
                    raise self.InvalidCmd('%s not valid options' % arg)
                options[arg[2:]] = value
                continue
            # check for pid
            if arg.isdigit():
                p = self._curr_model.get_particle(int(arg))
                if not p:
                    raise self.InvalidCmd('Model doesn\'t have pid %s for any particle' % arg)
                particles.add(abs(int(arg)))
            elif arg in self._multiparticles:
                particles.update([abs(id) for id in self._multiparticles[args[0]]])
            else:
                if not self._curr_model['case_sensitive']:
                    arg = arg.lower()                
                for p in self._curr_model['particles']:
                    if p['name'] == arg or p['antiname'] == arg:
                        particles.add(abs(p.get_pdg_code()))
                        break
                else:
                    if arg == 'all':
                        #sometimes the multiparticle all is not define
                        particles.update([abs(p.get_pdg_code())
                                        for p in self._curr_model['particles']])
                    else:
                        raise self.InvalidCmd('%s invalid particle name' % arg)

        if options['path'] and not os.path.isfile(options['path']):

            if os.path.exists(pjoin(MG5DIR, options['path'])):
                options['path'] = pjoin(MG5DIR, options['path'])
            elif self._model_v4_path and  os.path.exists(pjoin(self._model_v4_path, options['path'])):
                options['path'] = pjoin(self._curr_model_v4_path, options['path'])
            elif os.path.exists(pjoin(self._curr_model.path, options['path'])):
                options['path'] = pjoin(self._curr_model.path, options['path'])

            if os.path.isdir(options['path']) and os.path.isfile(pjoin(options['path'], 'param_card.dat')):
                options['path'] = pjoin(options['path'], 'param_card.dat')
            elif not os.path.isfile(options['path']):
                raise self.InvalidCmd('%s is not a valid path' % args[2])
            # check that the path is indeed a param_card:
            if madevent_interface.MadEventCmd.detect_card_type(options['path']) != 'param_card.dat':
                raise self.InvalidCmd('%s should be a path to a param_card' % options['path'])

        if not options['path']:
            param_card_text = self._curr_model.write_param_card()
            if not options['output']:
                dirpath = self._curr_model.get('modelpath')
                options['path'] = pjoin(dirpath, 'param_card.dat')
            else:
                options['path'] = options['output']
            ff = open(options['path'],'w')
            ff.write(param_card_text)
            ff.close()
        if not options['output']:
            options['output'] = options['path']

        if not options['min_br']:
            options['min_br'] = (float(options['body_decay']) % 1) / 5
        return particles, options


    check_decay_diagram = check_compute_widths

    def get_default_path(self):
        """Set self._export_dir to the default (\'auto\') path"""

        if self._export_format in ['madevent', 'standalone']:
            # Detect if this script is launched from a valid copy of the Template,
            # if so store this position as standard output directory
            if 'TemplateVersion.txt' in os.listdir('.'):
                #Check for ./
                self._export_dir = os.path.realpath('.')
                return
            elif 'TemplateVersion.txt' in os.listdir('..'):
                #Check for ../
                self._export_dir = os.path.realpath('..')
                return
            elif self.stdin != sys.stdin:
                #Check for position defined by the input files
                input_path = os.path.realpath(self.stdin.name).split(os.path.sep)
                print "Not standard stdin, use input path"
                if input_path[-2] == 'Cards':
                    self._export_dir = os.path.sep.join(input_path[:-2])
                    if 'TemplateVersion.txt' in self._export_dir:
                        return


        if self._export_format == 'NLO':
            name_dir = lambda i: 'PROCNLO_%s_%s' % \
                                    (self._curr_model['name'], i)
            auto_path = lambda i: pjoin(self.writing_dir,
                                               name_dir(i))
        elif self._export_format.startswith('madevent'):
            name_dir = lambda i: 'PROC_%s_%s' % \
                                    (self._curr_model['name'], i)
            auto_path = lambda i: pjoin(self.writing_dir,
                                               name_dir(i))
        elif self._export_format.startswith('standalone'):
            name_dir = lambda i: 'PROC_SA_%s_%s' % \
                                    (self._curr_model['name'], i)
            auto_path = lambda i: pjoin(self.writing_dir,
                                               name_dir(i))                
        elif self._export_format == 'madweight':
            name_dir = lambda i: 'PROC_MW_%s_%s' % \
                                    (self._curr_model['name'], i)
            auto_path = lambda i: pjoin(self.writing_dir,
                                               name_dir(i))
        elif self._export_format == 'standalone_cpp':
            name_dir = lambda i: 'PROC_SA_CPP_%s_%s' % \
                                    (self._curr_model['name'], i)
            auto_path = lambda i: pjoin(self.writing_dir,
                                               name_dir(i))
        elif self._export_format in ['matchbox_cpp', 'matchbox']:
            name_dir = lambda i: 'PROC_MATCHBOX_%s_%s' % \
                                    (self._curr_model['name'], i)
            auto_path = lambda i: pjoin(self.writing_dir,
                                               name_dir(i))
        elif self._export_format in ['plugin']:
            name_dir = lambda i: 'PROC_PLUGIN_%s_%s' % \
                                    (self._curr_model['name'], i)
            auto_path = lambda i: pjoin(self.writing_dir,
                                               name_dir(i))
        elif self._export_format == 'pythia8':
            if self.options['pythia8_path']:
                self._export_dir = self.options['pythia8_path']
            else:
                self._export_dir = '.'
            return
        else:
            self._export_dir = '.'
            return
        for i in range(500):
            if os.path.isdir(auto_path(i)):
                continue
            else:
                self._export_dir = auto_path(i)
                break
        if not self._export_dir:
            raise self.InvalidCmd('Can\'t use auto path,' + \
                                  'more than 500 dirs already')


#===============================================================================
# CheckValidForCmdWeb
#===============================================================================
class CheckValidForCmdWeb(CheckValidForCmd):
    """ Check the validity of input line for web entry
    (no explicit path authorized)"""

    class WebRestriction(MadGraph5Error):
        """class for WebRestriction"""

    def check_draw(self, args):
        """check the validity of line
        syntax: draw FILEPATH [option=value]
        """
        raise self.WebRestriction('direct call to draw is forbidden on the web')

    def check_display(self, args):
        """ check the validity of line in web mode """

        if args[0] == 'mg5_variable':
            raise self.WebRestriction('Display internal variable is forbidden on the web')

        CheckValidForCmd.check_history(self, args)

    def check_check(self, args):
        """ Not authorize for the Web"""

        raise self.WebRestriction('Check call is forbidden on the web')

    def check_history(self, args):
        """check the validity of line
        No Path authorize for the Web"""

        CheckValidForCmd.check_history(self, args)

        if len(args) == 2 and args[1] not in ['.', 'clean']:
            raise self.WebRestriction('Path can\'t be specify on the web.')


    def check_import(self, args):
        """check the validity of line
        No Path authorize for the Web"""

        if not args:
            raise self.WebRestriction, 'import requires at least one option'

        if args[0] not in self._import_formats:
            args[:] = ['command', './proc_card_mg5.dat']
        elif args[0] == 'proc_v4':
            args[:] = [args[0], './proc_card.dat']
        elif args[0] == 'command':
            args[:] = [args[0], './proc_card_mg5.dat']

        CheckValidForCmd.check_import(self, args)

    def check_install(self, args):
        """ No possibility to install new software on the web """
        if args == ['update','--mode=mg5_start']:
            return

        raise self.WebRestriction('Impossible to install program on the cluster')

    def check_load(self, args):
        """ check the validity of the line
        No Path authorize for the Web"""

        CheckValidForCmd.check_load(self, args)

        if len(args) == 2:
            if args[0] != 'model':
                raise self.WebRestriction('only model can be loaded online')
            if 'model.pkl' not in args[1]:
                raise self.WebRestriction('not valid pkl file: wrong name')
            if not os.path.realpath(args[1]).startswith(pjoin(MG4DIR, \
                                                                    'Models')):
                raise self.WebRestriction('Wrong path to load model')

    def check_save(self, args):
        """ not authorize on web"""
        raise self.WebRestriction('\"save\" command not authorize online')

    def check_open(self, args):
        """ not authorize on web"""
        raise self.WebRestriction('\"open\" command not authorize online')

    def check_output(self, args, default='madevent'):
        """ check the validity of the line"""

        # first pass to the default
        CheckValidForCmd.check_output(self, args, default=default)
        args[:] = ['.', '-f']

        self._export_dir = os.path.realpath(os.getcwd())
        # Check that we output madevent
        if 'madevent' != self._export_format:
                raise self.WebRestriction, 'only available output format is madevent (at current stage)'

#===============================================================================
# CompleteForCmd
#===============================================================================
class CompleteForCmd(cmd.CompleteCmd):
    """ The Series of help routine for the MadGraphCmd"""

    def nlo_completion(self,args,text,line,allowed_loop_mode=None):
        """ complete the nlo settings within square brackets. It uses the
         allowed_loop_mode for the proposed mode if specified, otherwise, it
         uses self._nlo_modes_for_completion"""

        # We are now editing the loop related options
        # Automatically allow for QCD perturbation if in the sm because the
        # loop_sm would then automatically be loaded
        nlo_modes = allowed_loop_mode if not allowed_loop_mode is None else \
                                                  self._nlo_modes_for_completion
        if isinstance(self._curr_model,loop_base_objects.LoopModel):
            pert_couplings_allowed = ['all']+self._curr_model['perturbation_couplings']
        else:
            pert_couplings_allowed = []
        if self._curr_model.get('name').startswith('sm'):
            pert_couplings_allowed = pert_couplings_allowed + ['QCD']
        # Find wether the loop mode is already set or not
        loop_specs = line[line.index('[')+1:]
        try:
            loop_orders = loop_specs[loop_specs.index('=')+1:]
        except ValueError:
            loop_orders = loop_specs
        possibilities = []
        possible_orders = [order for order in pert_couplings_allowed if \
                                                  order not in loop_orders]

        # Simplify obvious loop completion
        single_completion = ''
        if len(nlo_modes)==1:
                single_completion = '%s= '%nlo_modes[0]
                if len(possible_orders)==1:
                    single_completion = single_completion + possible_orders[0] + ' ] '
        # Automatically add a space if not present after [ or =
        if text.endswith('['):
            if single_completion != '':
                return self.list_completion(text, ['[ '+single_completion])
            else:
                return self.list_completion(text,['[ '])

        if text.endswith('='):
            return self.list_completion(text,[' '])

        if args[-1]=='[':
            possibilities = possibilities + ['%s= '%mode for mode in nlo_modes]
            if single_completion != '':
                return self.list_completion(text, [single_completion])
            else:
                if len(possible_orders)==1:
                    return self.list_completion(text, [poss+' %s ] '%\
                              possible_orders[0] for poss in possibilities])
                return self.list_completion(text, possibilities)

        if len(possible_orders)==1:
            possibilities.append(possible_orders[0]+' ] ')
        else:
            possibilities.extend(possible_orders)
        if any([(order in loop_orders) for order in pert_couplings_allowed]):
            possibilities.append(']')
        return self.list_completion(text, possibilities)

    def model_completion(self, text, process, line, categories = True, \
                                                      allowed_loop_mode = None,
                                                      formatting=True):
        """ complete the line with model information. If categories is True,
        it will use completion with categories. If allowed_loop_mode is
        specified, it will only complete with these loop modes."""

        # First check if we are within squared brackets so that specific
        # input for NLO settings must be completed
        args = self.split_arg(process)
        if len(args) > 2 and '>' in line and '[' in line and not ']' in line:
            return self.nlo_completion(args,text,line, allowed_loop_mode = \
                                                              allowed_loop_mode)

        while ',' in process:
            process = process[process.index(',')+1:]
        args = self.split_arg(process)
        couplings = []

        # Do no complete the @ for the process number.
        if len(args) > 1 and args[-1]=='@':
            return

        # Automatically allow for QCD perturbation if in the sm because the
        # loop_sm would then automatically be loaded
        if isinstance(self._curr_model,loop_base_objects.LoopModel):
            pert_couplings_allowed = ['all'] + self._curr_model['perturbation_couplings']
        else:
            pert_couplings_allowed = []
        if self._curr_model.get('name').startswith('sm'):
            pert_couplings_allowed = pert_couplings_allowed + ['QCD']

        # Remove possible identical names
        particles = list(set(self._particle_names + self._multiparticles.keys()))
        n_part_entered = len([1 for a in args if a in particles])

        # Force '>' if two initial particles.
        if n_part_entered == 2 and args[-1] != '>':
                return self.list_completion(text, '>')

        # Add non-particle names
        syntax = []
        couplings = []
        if len(args) > 0 and args[-1] != '>' and n_part_entered > 0:
            syntax.append('>')
        if '>' in args and args.index('>') < len(args) - 1:
            couplings.extend(sum([[c+"<=", c+"==", c+">",c+'^2<=',c+'^2==',c+'^2>' ] for c in \
                                              self._couplings+['WEIGHTED']],[]))
            syntax.extend(['@','$','/','>',','])
            if '[' not in line and ',' not in line and len(pert_couplings_allowed)>0:
                syntax.append('[')
            
        # If information for the virtuals has been specified already, do not
        # propose syntax or particles input anymore
        if '[' in line:
            syntax = []
            particles = []
            # But still allow for defining the process id
            couplings.append('@')

        if not categories:
            # The direct completion (might be needed for some completion using
            # this function but adding some other completions (like in check)).
            # For those, it looks ok in the categorie mode on my mac, but if
            # someone sees wierd result on Linux systems, then use the
            # default completion for these features.
            return self.list_completion(text, particles+syntax+couplings)
        else:
            # A more elaborate one with categories
            poss_particles = self.list_completion(text, particles)
            poss_syntax = self.list_completion(text, syntax)
            poss_couplings = self.list_completion(text, couplings)
            possibilities = {}
            if poss_particles != []: possibilities['Particles']=poss_particles
            if poss_syntax != []: possibilities['Syntax']=poss_syntax
            if poss_couplings != []: possibilities['Coupling orders']=poss_couplings
            if len(possibilities.keys())==1:
                return self.list_completion(text, possibilities.values()[0])
            else:
                return self.deal_multiple_categories(possibilities, formatting)

    def complete_generate(self, text, line, begidx, endidx, formatting=True):
        "Complete the generate command"

        # Return list of particle names and multiparticle names, as well as
        # coupling orders and allowed symbols
        args = self.split_arg(line[0:begidx])

        valid_sqso_operators=['==','<=','>']

        if any(line.endswith('^2 %s '%op) for op in valid_sqso_operators):
            return
        if args[-1].endswith('^2'):
            return self.list_completion(text,valid_sqso_operators)
        match_op = [o for o in valid_sqso_operators if o.startswith(args[-1])]            
        if len(args)>2 and args[-2].endswith('^2') and len(match_op)>0:
            if args[-1] in valid_sqso_operators:
                return self.list_completion(text,' ')
            if len(match_op)==1:
                return self.list_completion(text,[match_op[0][len(args[-1]):]])
            else:
                return self.list_completion(text,match_op)
        if len(args) > 2 and args[-1] == '@' or ( args[-1].endswith('=') and \
                            (not '[' in line or ('[' in line and ']' in line))):
            return

        try:
            return self.model_completion(text, ' '.join(args[1:]),line, formatting)
        except Exception as error:
            print error

        #if len(args) > 1 and args[-1] != '>':
        #    couplings = ['>']
        #if '>' in args and args.index('>') < len(args) - 1:
        #    couplings = [c + "=" for c in self._couplings] + ['@','$','/','>']
        #return self.list_completion(text, self._particle_names + \
        #                            self._multiparticles.keys() + couplings)


    def complete_compute_widths(self, text, line, begidx, endidx,formatting=True):
        "Complete the compute_widths command"

        args = self.split_arg(line[0:begidx])

        if args[-1] in  ['--path=', '--output=']:
            completion = {'path': self.path_completion(text)}
        elif line[begidx-1] == os.path.sep:
            current_dir = pjoin(*[a for a in args if a.endswith(os.path.sep)])
            if current_dir.startswith('--path='):
                current_dir = current_dir[7:]
            if current_dir.startswith('--output='):
                current_dir = current_dir[9:]
            completion = {'path': self.path_completion(text, current_dir)}
        else:
            completion = {}
            completion['options'] = self.list_completion(text,
                            ['--path=', '--output=', '--min_br=0.\$',
                             '--precision_channel=0.\$', '--body_decay=', '--nlo'])
            completion['particles'] = self.model_completion(text, '', line)

        return self.deal_multiple_categories(completion,formatting)

    complete_decay_diagram = complete_compute_widths

    def complete_add(self, text, line, begidx, endidx, formatting):
        "Complete the add command"

        args = self.split_arg(line[0:begidx])

        # Format
        if len(args) == 1:
            return self.list_completion(text, self._add_opts)

        if args[1] == 'process':
            return self.complete_generate(text, " ".join(args[1:]), begidx, endidx)
        
        elif args[1] == 'model':
            completion_categories = self.complete_import(text, line, begidx, endidx, 
                                                         allow_restrict=False, formatting=False)
            completion_categories['options'] = self.list_completion(text,['--modelname=','--recreate'])
            return self.deal_multiple_categories(completion_categories, formatting) 
            
    def complete_customize_model(self, text, line, begidx, endidx):
        "Complete the customize_model command"

        args = self.split_arg(line[0:begidx])

        # Format
        if len(args) == 1:
            return self.list_completion(text, ['--save='])


    def complete_check(self, text, line, begidx, endidx, formatting=True):
        "Complete the check command"

        out = {}
        args = self.split_arg(line[0:begidx])

        # Format
        if len(args) == 1:
            return self.list_completion(text, self._check_opts)


        cms_check_mode = len(args) >= 2 and args[1]=='cms'

        cms_options = ['--name=','--tweak=','--seed=','--offshellness=',
          '--lambdaCMS=','--show_plot=','--report=','--lambda_plot_range=','--recompute_width=',
          '--CTModeRun=','--helicity=','--reduction=','--cms=','--diff_lambda_power=',
          '--loop_filter=','--resonances=']

        options = ['--energy=']
        if cms_options:
            options.extend(cms_options)

        # Directory continuation
        if args[-1].endswith(os.path.sep):
            return self.path_completion(text, pjoin(*[a for a in args \
                                                    if a.endswith(os.path.sep)]))
        # autocompletion for particles/couplings
        model_comp = self.model_completion(text, ' '.join(args[2:]),line,
                                  categories = True, allowed_loop_mode=['virt'])

        model_comp_and_path = self.deal_multiple_categories(\
          {'Process completion': self.model_completion(text, ' '.join(args[2:]),
          line, categories = False, allowed_loop_mode=['virt']),
          'Param_card.dat path completion:':self.path_completion(text),
          'options': self.list_completion(text,options)}, formatting)

        #Special rules for check cms completion
        if cms_check_mode:
            # A couple of useful value completions
            if line[-1]!=' ' and line[-2]!='\\' and not '--' in line[begidx:endidx] \
                              and args[-1].startswith('--') and '=' in args[-1]:
                examples = {
                  '--tweak=':
['default','alltweaks',"['default','allwidths->1.1*all_withds&seed333(Increased_widths_and_seed_333)','logp->logm&logm->logp(inverted_logs)']"],
                  '--lambdaCMS=':
['(1.0e-2,5)',"[float('1.0e-%d'%exp)\\ for\\ exp\\ in\\ range(8)]","[1.0,0.5,0.001]"],
                  '--lambda_plot_range=':
[' [1e-05,1e-02]','[0.01,1.0]'],
                  '--reduction=':
['1','1|2|3|4','1|2','3'],
                  '--cms=':
['QED&QCD,aewm1->10.0/lambdaCMS&as->0.1*lambdaCMS',
'NP&QED&QCD,aewm1->10.0/lambdaCMS&as->0.1*lambdaCMS&newExpansionParameter->newExpansionParameter*lambdaCMS'],
                  '--loop_filter=':
['None','n>3','n<4 and 6 in loop_pdgs and 3<=id<=7'],
                  '--resonances=':
['1','all','(24,(3,4))','[(24,(3,4)),(24,(4,5))]'],
                  '--analyze=':
['my_default_run.pkl',
'default_run.pkl,increased_widths.pkl(Increased_widths),logs_modified.pkl(Inverted_logs),seed_668.pkl(Different_seed)']
                    }
                for name, example in examples.items():
                    if  args[-1].startswith(name):
                        return self.deal_multiple_categories(
          {"Examples of completion for option '%s'"%args[-1].split('=')[0]:
#                    ['%d: %s'%(i+1,ex) for i, ex in enumerate(example)]},
                    ['%s'%ex for i, ex in enumerate(example)]},formatting,
                                                             forceCategory=True)
                if args[-1]=='--recompute_width=':
                    return self.list_completion(text,
                                         ['never','first_time','always','auto'])
                elif args[-1]=='--show_plot=':
                    return self.list_completion(text,['True','False'])
                elif args[-1]=='--report=':
                    return self.list_completion(text,['concise','full'])
                elif args[-1]=='--CTModeRun=':
                    return self.list_completion(text,['-1','1','2','3','4'])
                else:
                    return text
            if len(args)==2 or len(args)==3 and args[-1]=='-reuse':
                return self.deal_multiple_categories(
          {'Process completion': self.model_completion(text, ' '.join(args[2:]),
                        line, categories = False, allowed_loop_mode=['virt']),
                   'Param_card.dat path completion:': self.path_completion(text),
               'reanalyze result on disk / save output:':self.list_completion(
                                                  text,['-reuse','--analyze='])},
                                                     formatting)
            elif not any(arg.startswith('--') for arg in args):
                if '>' in args:
                    return self.deal_multiple_categories({'Process completion': 
                        self.model_completion(text, ' '.join(args[2:]),
                        line, categories = False, allowed_loop_mode=['virt']),
                        'options': self.list_completion(text,options)},
                                                         formatting)
                else:
                    return self.deal_multiple_categories({'Process completion': 
                        self.model_completion(text, ' '.join(args[2:]),
                        line, categories = False, allowed_loop_mode=['virt'])},
                                                         formatting)
            else:
                return self.list_completion(text,options)
            
        if len(args) == 2:
            return model_comp_and_path
        elif len(args) == 3:
            try:
                int(args[2])
            except ValueError:
                return model_comp
            else:
                return model_comp_and_path
        elif len(args) > 3:
            return model_comp


    def complete_tutorial(self, text, line, begidx, endidx):
        "Complete the tutorial command"

        # Format
        if len(self.split_arg(line[0:begidx])) == 1:
            return self.list_completion(text, self._tutorial_opts)

    def complete_define(self, text, line, begidx, endidx):
        """Complete particle information"""
        return self.model_completion(text, line[6:],line)

    def complete_display(self, text, line, begidx, endidx):
        "Complete the display command"

        args = self.split_arg(line[0:begidx])
        # Format
        if len(args) == 1:
            return self.list_completion(text, self._display_opts)

        if len(args) == 2 and args[1] == 'checks':
            return self.list_completion(text, ['failed'])

        if len(args) == 2 and args[1] == 'particles':
            return self.model_completion(text, line[begidx:],line)

    def complete_draw(self, text, line, begidx, endidx):
        "Complete the draw command"

        args = self.split_arg(line[0:begidx])

        # Directory continuation
        if args[-1].endswith(os.path.sep):
            return self.path_completion(text,
                                        pjoin(*[a for a in args if a.endswith(os.path.sep)]),
                                        only_dirs = True)
        # Format
        if len(args) == 1:
            return self.path_completion(text, '.', only_dirs = True)


        #option
        if len(args) >= 2:
            opt = ['horizontal', 'external=', 'max_size=', 'add_gap=',
                                'non_propagating', '--']
            return self.list_completion(text, opt)

    def complete_launch(self, text, line, begidx, endidx,formatting=True):
        """ complete the launch command"""
        args = self.split_arg(line[0:begidx])

        # Directory continuation
        if args[-1].endswith(os.path.sep):
            return self.path_completion(text,
                                        pjoin(*[a for a in args if a.endswith(os.path.sep)]),
                                        only_dirs = True)
        # Format
        if len(args) == 1:
            out = {'Path from ./': self.path_completion(text, '.', only_dirs = True)}
            if MG5DIR != os.path.realpath('.'):
                out['Path from %s' % MG5DIR] =  self.path_completion(text,
                                     MG5DIR, only_dirs = True, relative=False)
            if MG4DIR and MG4DIR != os.path.realpath('.') and MG4DIR != MG5DIR:
                out['Path from %s' % MG4DIR] =  self.path_completion(text,
                                     MG4DIR, only_dirs = True, relative=False)


        #option
        if len(args) >= 2:
            out={}

        if line[0:begidx].endswith('--laststep='):
            opt = ['parton', 'pythia', 'pgs','delphes','auto']
            out['Options'] = self.list_completion(text, opt, line)
        else:
            opt = ['--cluster', '--multicore', '-i', '--name=', '-f','-m', '-n',
               '-p','--parton','--interactive', '--laststep=parton', '--laststep=pythia',
               '--laststep=pgs', '--laststep=delphes','--laststep=auto']
            out['Options'] = self.list_completion(text, opt, line)


        return self.deal_multiple_categories(out,formatting)

    def complete_load(self, text, line, begidx, endidx):
        "Complete the load command"

        args = self.split_arg(line[0:begidx])

        # Format
        if len(args) == 1:
            return self.list_completion(text, self._save_opts)

        # Directory continuation
        if args[-1].endswith(os.path.sep):
            return self.path_completion(text,
                                        pjoin(*[a for a in args if \
                                                      a.endswith(os.path.sep)]))

        # Filename if directory is not given
        if len(args) == 2:
            return self.path_completion(text)

    def complete_save(self, text, line, begidx, endidx):
        "Complete the save command"

        args = self.split_arg(line[0:begidx])

        # Format
        if len(args) == 1:
            return self.list_completion(text, self._save_opts)

        # Directory continuation
        if args[-1].endswith(os.path.sep):
            return self.path_completion(text,
                                        pjoin(*[a for a in args if a.endswith(os.path.sep)]),
                                        only_dirs = True)

        # Filename if directory is not given
        if len(args) == 2:
            return self.path_completion(text) + self.list_completion(text, ['global'])

    @cmd.debug()
    def complete_open(self, text, line, begidx, endidx):
        """ complete the open command """

        args = self.split_arg(line[0:begidx])

        # Directory continuation
        if os.path.sep in args[-1] + text:
            return self.path_completion(text,
                                    pjoin(*[a for a in args if \
                                                      a.endswith(os.path.sep)]))

        possibility = []
        if self._done_export:
            path = self._done_export[0]
            possibility = ['index.html']
            if os.path.isfile(pjoin(path,'README')):
                possibility.append('README')
            if os.path.isdir(pjoin(path,'Cards')):
                possibility += [f for f in os.listdir(pjoin(path,'Cards'))
                                    if f.endswith('.dat')]
            if os.path.isdir(pjoin(path,'HTML')):
                possibility += [f for f in os.listdir(pjoin(path,'HTML'))
                                  if f.endswith('.html') and 'default' not in f]
        else:
            possibility.extend(['./','../'])
        if os.path.exists('MG5_debug'):
            possibility.append('MG5_debug')
        if os.path.exists('ME5_debug'):
            possibility.append('ME5_debug')

        return self.list_completion(text, possibility)

    @cmd.debug()
    def complete_output(self, text, line, begidx, endidx,
                        possible_options = ['f', 'noclean', 'nojpeg'],
                        possible_options_full = ['-f', '-noclean', '-nojpeg']):
        "Complete the output command"

        possible_format = self._export_formats
        #don't propose directory use by MG_ME
        forbidden_names = ['MadGraphII', 'Template', 'pythia-pgs', 'CVS',
                            'Calculators', 'MadAnalysis', 'SimpleAnalysis',
                            'mg5', 'DECAY', 'EventConverter', 'Models',
                            'ExRootAnalysis', 'HELAS', 'Transfer_Fct', 'aloha',
                            'matchbox', 'matchbox_cpp', 'tests']

        #name of the run =>proposes old run name
        args = self.split_arg(line[0:begidx])
        if len(args) >= 1:
            
            if len(args) > 1 and args[1] == 'pythia8':
                possible_options_full = list(possible_options_full) + ['--version=8.1','--version=8.2'] 
            
            if len(args) > 1 and args[1] == 'aloha':
                try:
                    return self.aloha_complete_output(text, line, begidx, endidx)
                except Exception, error:
                    print error
            # Directory continuation
            if args[-1].endswith(os.path.sep):
                return [name for name in self.path_completion(text,
                        pjoin(*[a for a in args if a.endswith(os.path.sep)]),
                        only_dirs = True) if name not in forbidden_names]
            # options
            if args[-1][0] == '-' or len(args) > 1 and args[-2] == '-':
                return self.list_completion(text, possible_options)
            
            if len(args) > 2:
                return self.list_completion(text, possible_options_full)
            # Formats
            if len(args) == 1:
                format = possible_format + ['.' + os.path.sep, '..' + os.path.sep, 'auto']
                return self.list_completion(text, format)

            # directory names
            content = [name for name in self.path_completion(text, '.', only_dirs = True) \
                       if name not in forbidden_names]
            content += ['auto']
            content += possible_options_full
            return self.list_completion(text, content)

    def aloha_complete_output(self, text, line, begidx, endidx,formatting=True):
        "Complete the output aloha command"
        args = self.split_arg(line[0:begidx])
        completion_categories = {}

        forbidden_names = ['MadGraphII', 'Template', 'pythia-pgs', 'CVS',
                            'Calculators', 'MadAnalysis', 'SimpleAnalysis',
                            'mg5', 'DECAY', 'EventConverter', 'Models',
                            'ExRootAnalysis', 'Transfer_Fct', 'aloha',
                            'apidoc','vendor']


        # options
        options = ['--format=Fortran', '--format=Python','--format=gpu','--format=CPP','--output=']
        options = self.list_completion(text, options)
        if options:
            completion_categories['options'] = options

        if args[-1] == '--output=' or args[-1].endswith(os.path.sep):
            # Directory continuation
            completion_categories['path'] =  [name for name in self.path_completion(text,
                        pjoin(*[a for a in args if a.endswith(os.path.sep)]),
                        only_dirs = True) if name not in forbidden_names]

        else:
            ufomodel = ufomodels.load_model(self._curr_model.get('name'))
            wf_opt = []
            amp_opt = []
            opt_conjg = []
            for lor in ufomodel.all_lorentz:
                amp_opt.append('%s_0' % lor.name)
                for i in range(len(lor.spins)):
                    wf_opt.append('%s_%i' % (lor.name,i+1))
                    if i % 2 == 0 and lor.spins[i] == 2:
                        opt_conjg.append('%sC%i_%i' % (lor.name,i //2 +1,i+1))
            completion_categories['amplitude routines'] = self.list_completion(text, amp_opt)
            completion_categories['Wavefunctions routines'] = self.list_completion(text, wf_opt)
            completion_categories['conjugate_routines'] = self.list_completion(text, opt_conjg)

        return self.deal_multiple_categories(completion_categories,formatting)

    def complete_set(self, text, line, begidx, endidx):
        "Complete the set command"
        args = self.split_arg(line[0:begidx])

        # Format
        if len(args) == 1:
            opts = list(set(self.options.keys() + self._set_options))
            return self.list_completion(text, opts)

        if len(args) == 2:
            if args[1] in ['group_subprocesses', 'complex_mass_scheme',\
                           'loop_optimized_output', 'loop_color_flows',\
                           'include_initial_leptons_split',\
                           'low_mem_multicore_nlo_generation']:
                return self.list_completion(text, ['False', 'True', 'default'])
            elif args[1] in ['ignore_six_quark_processes']:
                return self.list_completion(text, self._multiparticles.keys())
            elif args[1].lower() == 'ewscheme':
                return self.list_completion(text, ["external"])
            elif args[1] == 'gauge':
                return self.list_completion(text, ['unitary', 'Feynman','default'])
            elif args[1] == 'OLP':
                return self.list_completion(text, MadGraphCmd._OLP_supported)
            elif args[1] == 'output_dependencies':
                return self.list_completion(text, 
                                     MadGraphCmd._output_dependencies_supported)
            elif args[1] == 'stdout_level':
                return self.list_completion(text, ['DEBUG','INFO','WARNING','ERROR',
                                                          'CRITICAL','default'])
            elif args[1] == 'fortran_compiler':
                return self.list_completion(text, ['f77','g77','gfortran','default'])
            elif args[1] == 'cpp_compiler':
                return self.list_completion(text, ['g++', 'c++', 'clang', 'default'])
            elif args[1] == 'nb_core':
                return self.list_completion(text, [str(i) for i in range(100)] + ['default'] )
            elif args[1] == 'run_mode':
                return self.list_completion(text, [str(i) for i in range(3)] + ['default'])
            elif args[1] == 'cluster_type':
                return self.list_completion(text, cluster.from_name.keys() + ['default'])
            elif args[1] == 'cluster_queue':
                return []
            elif args[1] == 'automatic_html_opening':
                return self.list_completion(text, ['False', 'True', 'default'])
            else:
                # directory names
                second_set = [name for name in self.path_completion(text, '.', only_dirs = True)]
                return self.list_completion(text, second_set + ['default'])
        elif len(args) >2 and args[-1].endswith(os.path.sep):
                return self.path_completion(text,
                        pjoin(*[a for a in args if a.endswith(os.path.sep)]),
                        only_dirs = True)
        
    def complete_import(self, text, line, begidx, endidx, allow_restrict=True,
                        formatting=True):
        "Complete the import command"

        args=self.split_arg(line[0:begidx])

        # Format
        if len(args) == 1:
            opt =  self.list_completion(text, self._import_formats)
            if opt:
                return opt
            mode = 'all'
        elif args[1] in self._import_formats:
            mode = args[1]
        else:
            args.insert(1, 'all')
            mode = 'all'


        completion_categories = {}
        # restriction continuation (for UFO)
        if mode in ['model', 'all'] and '-' in  text:
            # deal with - in readline splitting (different on some computer)
            path = '-'.join([part for part in text.split('-')[:-1]])
            # remove the final - for the model name
            # find the different possibilities
            all_name = self.find_restrict_card(path, no_restrict=False)
            all_name += self.find_restrict_card(path, no_restrict=False,
                                        base_dir=pjoin(MG5DIR,'models'))
            if os.environ['PYTHONPATH']:
                for modeldir in os.environ['PYTHONPATH'].split(':'):
                    if not modeldir:
                            continue
                    all_name += self.find_restrict_card(path, no_restrict=False,
                                        base_dir=modeldir)
            # select the possibility according to the current line
            all_name = [name+' ' for name in  all_name if name.startswith(text)
                                                       and name.strip() != text]


            if all_name:
                completion_categories['Restricted model'] = all_name

        # Path continuation
        if os.path.sep in args[-1]:
            if mode.startswith('model') or mode == 'all':
                # Directory continuation
                try:
                    cur_path = pjoin(*[a for a in args \
                                                   if a.endswith(os.path.sep)])
                except Exception:
                    pass
                else:
                    all_dir = self.path_completion(text, cur_path, only_dirs = True)
                    if mode in ['model_v4','all']:
                        completion_categories['Path Completion'] = all_dir
                    # Only UFO model here
                    new = []
                    data =   [new.__iadd__(self.find_restrict_card(name, base_dir=cur_path))
                                                                for name in all_dir]
                    if data:
                        completion_categories['Path Completion'] = all_dir + new
            else:
                try:
                    cur_path = pjoin(*[a for a in args \
                                                   if a.endswith(os.path.sep)])
                except Exception:
                    pass
                else:
                    all_path =  self.path_completion(text, cur_path)
                    if mode == 'all':
                        new = []
                        data =   [new.__iadd__(self.find_restrict_card(name, base_dir=cur_path))
                                                               for name in all_path]
                        if data:
                            completion_categories['Path Completion'] = data[0]
                    else:
                        completion_categories['Path Completion'] = all_path

        # Model directory name if directory is not given
        if (len(args) == 2):
            is_model = True
            if mode == 'model':
                file_cond = lambda p : os.path.exists(pjoin(MG5DIR,'models',p,'particles.py'))
                mod_name = lambda name: name
            elif mode == 'model_v4':
                file_cond = lambda p :  (os.path.exists(pjoin(MG5DIR,'models',p,'particles.dat'))
                                      or os.path.exists(pjoin(self._mgme_dir,'Models',p,'particles.dat')))
                mod_name = lambda name :(name[-3:] != '_v4' and name or name[:-3])
            elif mode == 'all':
                mod_name = lambda name: name
                file_cond = lambda p : os.path.exists(pjoin(MG5DIR,'models',p,'particles.py')) \
                                      or os.path.exists(pjoin(MG5DIR,'models',p,'particles.dat')) \
                                      or os.path.exists(pjoin(self._mgme_dir,'Models',p,'particles.dat'))
            else:
                cur_path = pjoin(*[a for a in args \
                                                   if a.endswith(os.path.sep)])
                all_path =  self.path_completion(text, cur_path)
                completion_categories['model name'] = all_path
                is_model = False

            if is_model:
                model_list = [mod_name(name) for name in \
                                                self.path_completion(text,
                                                pjoin(MG5DIR,'models'),
                                                only_dirs = True) \
                                                if file_cond(name)]
                if mode == 'model' and 'PYTHONPATH' in os.environ:
                    for modeldir in os.environ['PYTHONPATH'].split(':'):
                        if not modeldir:
                            continue
                        model_list += [name for name in self.path_completion(text,
                                       modeldir, only_dirs=True)
                                       if os.path.exists(pjoin(modeldir,name, 'particles.py'))]
                    
                    

                if mode == 'model_v4':
                    completion_categories['model name'] = model_list
                elif allow_restrict:
                    # need to update the  list with the possible restriction
                    all_name = []
                    for model_name in model_list:
                        all_name += self.find_restrict_card(model_name,
                                            base_dir=pjoin(MG5DIR,'models'))
                else:
                    all_name = model_list
                    
                if mode == 'all':
                    cur_path = pjoin(*[a for a in args \
                                                        if a.endswith(os.path.sep)])
                    all_path =  self.path_completion(text, cur_path)
                    completion_categories['model name'] = all_path + all_name
                elif mode == 'model':
                    completion_categories['model name'] = all_name

        # Options
        if mode == 'all' and len(args)>1:
            mode = self.find_import_type(args[2])

        if len(args) >= 3 and mode.startswith('model') and not '-modelname' in line:
            if not text and not completion_categories:
                return ['--modelname']
            elif not (os.path.sep in args[-1] and line[-1] != ' '):
                completion_categories['options'] = self.list_completion(text, ['--modelname','-modelname','--noprefix'])
        if len(args) >= 3 and mode.startswith('banner') and not '--no_launch' in line:
            completion_categories['options'] = self.list_completion(text, ['--no_launch'])
        
        return self.deal_multiple_categories(completion_categories,formatting) 
    
    def find_restrict_card(self, model_name, base_dir='./', no_restrict=True):
        """find the restriction file associate to a given model"""

        # check if the model_name should be keeped as a possibility
        if no_restrict:
            output = [model_name]
        else:
            output = []

        # check that the model is a valid model
        if not os.path.exists(pjoin(base_dir, model_name, 'couplings.py')):
            # not valid UFO model
            return output

        if model_name.endswith(os.path.sep):
            model_name = model_name[:-1]

        # look for _default and treat this case
        if os.path.exists(pjoin(base_dir, model_name, 'restrict_default.dat')):
            output.append('%s-full' % model_name)

        # look for other restrict_file
        for name in os.listdir(pjoin(base_dir, model_name)):
            if name.startswith('restrict_') and not name.endswith('default.dat') \
                and name.endswith('.dat'):
                tag = name[9:-4] #remove restrict and .dat
                while model_name.endswith(os.path.sep):
                    model_name = model_name[:-1]
                output.append('%s-%s' % (model_name, tag))

        # return
        return output

    def complete_install(self, text, line, begidx, endidx):
        "Complete the import command"

        args = self.split_arg(line[0:begidx])
        # Format
        if len(args) == 1:
            return self.list_completion(text, self._install_opts)
        elif len(args) and args[0] == 'update':
            return self.list_completion(text, ['-f','--timeout='])
        elif len(args)>=2 and args[1] in self._advanced_install_opts:           
            options = ['--keep_source','--logging=']
            if args[1]=='pythia8':
                options.append('--pythia8_tarball=')
            elif args[1]=='mg5amc_py8_interface':
                options.append('--mg5amc_py8_interface_tarball=') 
            elif args[1] in ['MadAnalysis5','MadAnalysis']:
                #options.append('--no_MA5_further_install')
                options.append('--no_root_in_MA5')
                options.append('--update')
                options.append('--madanalysis5_tarball=')
                for prefix in ['--with', '--veto']:
                    for prog in ['fastjet', 'delphes', 'delphesMA5tune']:
                        options.append('%s_%s' % (prefix, prog))
                         
            for opt in options[:]:
                if any(a.startswith(opt) for a in args):
                    options.remove(opt)
            return self.list_completion(text, options)
        else:
            return self.list_completion(text, [])

#===============================================================================
# MadGraphCmd
#===============================================================================
class MadGraphCmd(HelpToCmd, CheckValidForCmd, CompleteForCmd, CmdExtended):
    """The command line processor of MadGraph"""

    writing_dir = '.'

    # Options and formats available
    _display_opts = ['particles', 'interactions', 'processes', 'diagrams',
                     'diagrams_text', 'multiparticles', 'couplings', 'lorentz',
                     'checks', 'parameters', 'options', 'coupling_order','variable']
    _add_opts = ['process', 'model']
    _save_opts = ['model', 'processes', 'options']
    _tutorial_opts = ['aMCatNLO', 'stop', 'MadLoop', 'MadGraph5']
    _switch_opts = ['mg5','aMC@NLO','ML5']
    _check_opts = ['full', 'timing', 'stability', 'profile', 'permutation',
                   'gauge','lorentz', 'brs', 'cms']
    _import_formats = ['model_v4', 'model', 'proc_v4', 'command', 'banner']
<<<<<<< HEAD
    _install_opts = ['pythia-pgs', 'Delphes', 'MadAnalysis', 'ExRootAnalysis',
                     'update', 'Delphes2', 'SysCalc', 'Golem95', 'PJFry',
                                                                      'QCDLoop']
    # The targets below are installed using the HEPToolsInstaller.py script
    _advanced_install_opts = ['ninja']
    
    # The options below are commented for now but already available
#    _advanced_install_opts += ['pythia8','zlib','boost','lhapdf6','lhapdf5','hepmc','mg5amc_py8_interface','oneloop']
    
=======
    _install_opts = ['Delphes', 'MadAnalysis4', 'ExRootAnalysis',
                     'update', 'SysCalc', 'Golem95', 'PJFry', 'QCDLoop', 'maddm']
    
    # The targets below are installed using the HEPToolsInstaller.py script
    _advanced_install_opts = ['pythia8','zlib','boost','lhapdf6','lhapdf5','collier',
                              'hepmc','mg5amc_py8_interface','ninja','oneloop','MadAnalysis5','MadAnalysis']

>>>>>>> c9d91378
    _install_opts.extend(_advanced_install_opts)

    _v4_export_formats = ['madevent', 'standalone', 'standalone_msP','standalone_msF',
                          'matrix', 'standalone_rw', 'madweight'] 
    _export_formats = _v4_export_formats + ['standalone_cpp', 'pythia8', 'aloha',
                                            'matchbox_cpp', 'matchbox']
    _set_options = ['group_subprocesses',
                    'ignore_six_quark_processes',
                    'stdout_level',
                    'fortran_compiler',
                    'cpp_compiler',
                    'loop_optimized_output',
                    'complex_mass_scheme',
                    'include_initial_leptons_split',
                    'gauge',
                    'EWscheme',
                    'max_npoint_for_channel']
    _valid_nlo_modes = ['all','real','virt','sqrvirt','tree','noborn','LOonly']
    _valid_sqso_types = ['==','<=','=','>']
    _valid_amp_so_types = ['=','<=', '==', '>']
    _OLP_supported = ['MadLoop', 'GoSam']
    _output_dependencies_supported = ['external', 'internal','environment_paths']

    # The three options categories are treated on a different footage when a
    # set/save configuration occur. current value are kept in self.options
    options_configuration = {'pythia8_path': './HEPTools/pythia8',
                       'hwpp_path': './herwigPP',
                       'thepeg_path': './thepeg',
                       'hepmc_path': './hepmc',
                       'madanalysis_path': './MadAnalysis',
                       'madanalysis5_path':'./HEPTools/madanalysis5/madanalysis5',
                       'pythia-pgs_path':'./pythia-pgs',
                       'td_path':'./td',
                       'delphes_path':'./Delphes',
                       'exrootanalysis_path':'./ExRootAnalysis',
                       'syscalc_path': './SysCalc',
                       'timeout': 60,
                       'web_browser':None,
                       'eps_viewer':None,
                       'text_editor':None,
                       'fortran_compiler':None,
                       'f2py_compiler':None,
                       'cpp_compiler':None,
                       'auto_update':7,
                       'cluster_type': 'condor',
                       'cluster_queue': None,
                       'cluster_status_update': (600, 30),
                       'fastjet':'fastjet-config',
                       'pjfry':'auto',
                       'golem':'auto',
<<<<<<< HEAD
                       'samurai':'auto',
                       'ninja':'./HEPTools/lib',
=======
                       'samurai':None,
                       'ninja':'./HEPTools/lib',
                       'collier':'./HEPTools/lib',
>>>>>>> c9d91378
                       'lhapdf':'lhapdf-config',
                       'applgrid':'applgrid-config',
                       'amcfast':'amcfast-config',
                       'cluster_temp_path':None,
<<<<<<< HEAD
                       'cluster_local_path': None,
                       'mg5amc_py8_interface_path': './HEPTools/MG5aMC_PY8_interface',
=======
                       'mg5amc_py8_interface_path': './HEPTools/MG5aMC_PY8_interface',
                       'cluster_local_path': None,
>>>>>>> c9d91378
                       'OLP': 'MadLoop',
                       'cluster_nb_retry':1,
                       'cluster_retry_wait':300,
                       'cluster_size':100,
                       'output_dependencies':'external'
                       }

    options_madgraph= {'group_subprocesses': 'Auto',
                          'ignore_six_quark_processes': False,
                          'low_mem_multicore_nlo_generation': False,
                          'complex_mass_scheme': False,
                          'include_initial_leptons_split': False,
                          'gauge':'unitary',
                          'stdout_level':None,
                          'loop_optimized_output':True,
                          'loop_color_flows':False,
                          'max_npoint_for_channel': 0 # 0 means automaticly adapted
                        }

    options_madevent = {'automatic_html_opening':True,
                         'run_mode':2,
                         'nb_core': None,
                         'notification_center': True
                         }


    # Variables to store object information
    _curr_model = None  #base_objects.Model()
    _curr_amps = diagram_generation.AmplitudeList()
    _curr_proc_defs = base_objects.ProcessDefinitionList()
    _curr_matrix_elements = helas_objects.HelasMultiProcess()
    _curr_helas_model = None
    _curr_exporter = None
    _done_export = False
    _curr_decaymodel = None

    helporder = ['Main commands', 'Documented commands']


    def preloop(self):
        """Initializing before starting the main loop"""

        self.prompt = 'MG5_aMC>'
        if madgraph.ReadWrite: # prevent on read-only disk
            self.do_install('update --mode=mg5_start')

        # By default, load the UFO Standard Model
        logger.info("Loading default model: sm")
        self.exec_cmd('import model sm', printcmd=False, precmd=True)

        # preloop mother
        CmdExtended.preloop(self)


    def __init__(self, mgme_dir = '', *completekey, **stdin):
        """ add a tracker of the history """

        CmdExtended.__init__(self, *completekey, **stdin)

        # Set MG/ME directory path
        if mgme_dir:
            if os.path.isdir(pjoin(mgme_dir, 'Template')):
                self._mgme_dir = mgme_dir
                logger.info('Setting MG/ME directory to %s' % mgme_dir)
            else:
                logger.warning('Warning: Directory %s not valid MG/ME directory' % \
                             mgme_dir)
                self._mgme_dir = MG4DIR

        # Variables to store state information
        self._multiparticles = {}
        self.options = {}
        self._generate_info = "" # store the first generated process
        self._model_v4_path = None
        self._export_dir = None
        self._export_format = 'madevent'
        self._mgme_dir = MG4DIR
        self._cuttools_dir=str(os.path.join(self._mgme_dir,'vendor','CutTools'))
        self._iregi_dir=str(os.path.join(self._mgme_dir,'vendor','IREGI','src'))
        self._comparisons = None
        self._cms_checks = []
        self._nlo_modes_for_completion = ['all','virt','real','LOonly']

        # Load the configuration file,i.e.mg5_configuration.txt
        self.set_configuration()

    def setup(self):
        """ Actions to carry when switching to this interface """

        # Refresh all the interface stored value as things like generated
        # processes and amplitudes are not to be reused in between different
        # interfaces
        # Clear history, amplitudes and matrix elements when a model is imported
        # Remove previous imports, generations and outputs from history
        self.history.clean(remove_bef_last='import',keep_switch=True)
        # Reset amplitudes and matrix elements
        self._done_export=False
        self._curr_amps = diagram_generation.AmplitudeList()
        self._curr_proc_defs = base_objects.ProcessDefinitionList()
        self._curr_matrix_elements = helas_objects.HelasMultiProcess()

        self._v4_export_formats = ['madevent', 'standalone','standalone_msP','standalone_msF',
                                   'matrix', 'standalone_rw']
        self._export_formats = self._v4_export_formats + ['standalone_cpp', 'pythia8']
        self._nlo_modes_for_completion = ['all','virt','real']

    def do_quit(self, line):
        """Not in help: Do quit"""

        if self._done_export and \
                    os.path.exists(pjoin(self._done_export[0],'RunWeb')):
            os.remove(pjoin(self._done_export[0],'RunWeb'))

        value = super(MadGraphCmd, self).do_quit(line)
        if madgraph.ReadWrite: #prevent to run on Read Only disk
            self.do_install('update --mode=mg5_end')
        print

        return value

    # Add a process to the existing multiprocess definition
    # Generate a new amplitude
    def do_add(self, line):
        """Generate an amplitude for a given process and add to
        existing amplitudes
        or merge two model
        """

        args = self.split_arg(line)

        
        warning_duplicate = True
        if '--no_warning=duplicate' in args:
            warning_duplicate = False
            args.remove('--no_warning=duplicate')

        diagram_filter = False
        if '--diagram_filter' in args:
            diagram_filter = True
            args.remove('--diagram_filter')

        # Check the validity of the arguments
        self.check_add(args)

        if args[0] == 'model':
            return self.add_model(args[1:])
        
        # special option for 1->N to avoid generation of kinematically forbidden
        #decay.
        if args[-1].startswith('--optimize'):
            optimize = True
            args.pop()
        else:
            optimize = False

        if args[0] == 'process':
            # Rejoin line
            line = ' '.join(args[1:])

            # store the first process (for the perl script)
            if not self._generate_info:
                self._generate_info = line

            # Reset Helas matrix elements
            self._curr_matrix_elements = helas_objects.HelasMultiProcess()

            # Extract process from process definition
            if ',' in line:
                if ']' in line or '[' in line:
                    error_msg=\
"""The '[' and ']' syntax cannot be used in cunjunction with decay chains.
This implies that with decay chains:
  > Squared coupling order limitations are not available.
  > Loop corrections cannot be considered."""
                    raise MadGraph5Error(error_msg)
                else:
                    nb_proc = len([l for l in self.history if l.startswith(('generate','add process'))])
                    myprocdef, line = self.extract_decay_chain_process(line, proc_number=nb_proc)
                    # Redundant with above, but not completely as in the future
                    # one might think of allowing the core process to be 
                    # corrected by loops.
                    if myprocdef.are_decays_perturbed():
                        raise MadGraph5Error("Decay processes cannot be perturbed.")
                    # The two limitations below have some redundancy, but once
                    # again, they might be relieved (one at a time or together)
                    # int he future.
                    if myprocdef.decays_have_squared_orders() or \
                                                myprocdef['squared_orders']!={}:
                        raise MadGraph5Error("Decay processes cannot specify "+\
                                                  "squared orders constraints.")                        
                    if myprocdef.are_negative_orders_present():
                        raise MadGraph5Error("Decay processes cannot include negative"+\
                                                " coupling orders constraints.")                    
            else:
                nb_proc = len([l for l in self.history if l.startswith(('generate','add process'))])
                myprocdef = self.extract_process(line, proc_number=nb_proc)

            

            # Check that we have something
            if not myprocdef:
                raise self.InvalidCmd("Empty or wrong format process, please try again.")
            # Check that we have the same number of initial states as
            # existing processes
            if self._curr_amps and self._curr_amps[0].get_ninitial() != \
               myprocdef.get_ninitial():
                raise self.InvalidCmd("Can not mix processes with different number of initial states.")               

            self._curr_proc_defs.append(myprocdef)
            
            # Negative coupling order contraints can be given on at most one
            # coupling order (and either in squared orders or orders, not both)
            if len([1 for val in myprocdef.get('orders').values()+\
                          myprocdef.get('squared_orders').values() if val<0])>1:
                raise MadGraph5Error("Negative coupling order constraints"+\
                  " can only be given on one type of coupling and either on"+\
                               " squared orders or amplitude orders, not both.")

            cpu_time1 = time.time()

            # Generate processes
            if self.options['group_subprocesses'] == 'Auto':
                    collect_mirror_procs = True
            else:
                collect_mirror_procs = self.options['group_subprocesses']
            ignore_six_quark_processes = \
                           self.options['ignore_six_quark_processes'] if \
                           "ignore_six_quark_processes" in self.options \
                           else []

            myproc = diagram_generation.MultiProcess(myprocdef,
                                     collect_mirror_procs = collect_mirror_procs,
                                     ignore_six_quark_processes = ignore_six_quark_processes,
                                     optimize=optimize, diagram_filter=diagram_filter)


            for amp in myproc.get('amplitudes'):
                if amp not in self._curr_amps:
                    self._curr_amps.append(amp)
                elif warning_duplicate:
                    raise self.InvalidCmd, "Duplicate process %s found. Please check your processes." % \
                                                amp.nice_string_processes()

            # Reset _done_export, since we have new process
            self._done_export = False

            cpu_time2 = time.time()

            nprocs = len(myproc.get('amplitudes'))
            ndiags = sum([amp.get_number_of_diagrams() for \
                              amp in myproc.get('amplitudes')])
            
            logger.info("%i processes with %i diagrams generated in %0.3f s" % \
                  (nprocs, ndiags, (cpu_time2 - cpu_time1)))
            ndiags = sum([amp.get_number_of_diagrams() for \
                              amp in self._curr_amps])
            logger.info("Total: %i processes with %i diagrams" % \
                  (len(self._curr_amps), ndiags))        
                
    def add_model(self, args):
        """merge two model"""
        
        model_path = args[0]
        recreate = ('--recreate' in args)
        keep_decay = ('--keep_decay' in args)
        output_dir = [a.split('=',1)[1] for a in args if a.startswith('--output')]
        if output_dir:
            output_dir = output_dir[0]
            recreate = True
            restrict_name = ''
        else:
            name = os.path.basename(self._curr_model.get('modelpath'))
            restrict_name = self._curr_model.get('restrict_name')
            output_dir = pjoin(MG5DIR, 'models', '%s__%s' % (name,
                                                  os.path.basename(model_path)))
        
        if os.path.exists(output_dir):
            if recreate:
                shutil.rmtree(output_dir)
            else:
                logger.info('Model already created! Loading it from %s' % output_dir)
                oldmodel = self._curr_model.get('modelpath')
                new_model_name = output_dir
                if restrict_name:
                    new_model_name = '%s-%s' % (output_dir, restrict_name)
                try:
                    self.exec_cmd('import model %s' % new_model_name, errorhandling=False, 
                              printcmd=False, precmd=True, postcmd=True)
                except Exception, error:
                    logger.debug('fail to load model %s with error:\n %s' % (output_dir, error))
                    logger.warning('Fail to load the model. Restore previous model')
                    self.exec_cmd('import model %s' % oldmodel, errorhandling=False, 
                              printcmd=False, precmd=True, postcmd=True)                    
                    raise Exception('Invalid Model! Please retry with the option \'--recreate\'.')
                else:
                    return
        
        #Need to do the work!!!        
        import models.usermod as usermod
        base_model = usermod.UFOModel(self._curr_model.get('modelpath'))
        
        identify = dict(tuple(a.split('=')) for a in args if '=' in a)
        base_model.add_model(path=model_path, identify_particles=identify)
        base_model.write(output_dir)
        
        if keep_decay and os.path.exists(pjoin(self._curr_model.get('modelpath'), 'decays.py')):
            base_model.mod_file(pjoin(pjoin(self._curr_model.get('modelpath'), 'decays.py')),
                                pjoin(pjoin(output_dir, 'decays.py')))
        
        new_model_name = output_dir
        if restrict_name:
            new_model_name = '%s-%s' % (output_dir, restrict_name)
            
        if 'modelname' in self.history.get('full_model_line'):
            opts = '--modelname'
        else:
            opts='' 
        self.exec_cmd('import model %s %s' % (new_model_name, opts), errorhandling=False, 
                              printcmd=False, precmd=True, postcmd=True)         
        
        
    # Define a multiparticle label
    def do_define(self, line, log=True):
        """Define a multiparticle"""

        self.avoid_history_duplicate('define %s' % line, ['define'])
        if not self._curr_model:
            self.do_import('model sm')
            self.history.append('define %s' % line)
        if not self._curr_model['case_sensitive']:
            # Particle names lowercase
            line = line.lower()
        # Make sure there are spaces around =, | and /
        line = line.replace("=", " = ")
        line = line.replace("|", " | ")
        line = line.replace("/", " / ")
        args = self.split_arg(line)
        # check the validity of the arguments
        self.check_define(args)

        label = args[0]
        remove_ids = []
        try:
            remove_index = args.index("/")
        except ValueError:
            pass
        else:
            remove_ids = args[remove_index + 1:]
            args = args[:remove_index]

        pdg_list = self.extract_particle_ids(args[1:])
        remove_list = self.extract_particle_ids(remove_ids)
        pdg_list = [p for p in pdg_list if p not in remove_list]

        self.optimize_order(pdg_list)
        self._multiparticles[label] = pdg_list
        if log:
            logger.info("Defined multiparticle %s" % \
                                             self.multiparticle_string(label))

    # Display
    def do_display(self, line, output=sys.stdout):
        """Display current internal status"""

        args = self.split_arg(line)
        #check the validity of the arguments
        self.check_display(args)

        if args[0] == 'diagrams':
            self.draw(' '.join(args[1:]))

        if args[0] == 'particles' and len(args) == 1:
            propagating_particle = []
            nb_unpropagating = 0
            for particle in self._curr_model['particles']:
                if particle.get('propagating'):
                    propagating_particle.append(particle)
                else:
                    nb_unpropagating += 1

            print "Current model contains %i particles:" % \
                    len(propagating_particle)
            part_antipart = [part for part in propagating_particle \
                             if not part['self_antipart']]
            part_self = [part for part in propagating_particle \
                             if part['self_antipart']]
            for part in part_antipart:
                print part['name'] + '/' + part['antiname'],
            print ''
            for part in part_self:
                print part['name'],
            print ''
            if nb_unpropagating:
                print 'In addition of %s un-physical particle mediating new interactions.' \
                                     % nb_unpropagating

        elif args[0] == 'particles':
            for arg in args[1:]:
                if arg.isdigit() or (arg[0] == '-' and arg[1:].isdigit()):
                    particle = self._curr_model.get_particle(abs(int(arg)))
                else:
                    particle = self._curr_model['particles'].find_name(arg)
                if not particle:
                    raise self.InvalidCmd, 'no particle %s in current model' % arg

                print "Particle %s has the following properties:" % particle.get_name()
                print str(particle)

        elif args[0] == 'interactions' and len(args) == 1:
            text = "Current model contains %i interactions\n" % \
                    len(self._curr_model['interactions'])
            for i, inter in enumerate(self._curr_model['interactions']):
                text += str(i+1) + ':'
                for part in inter['particles']:
                    if part['is_part']:
                        text += part['name']
                    else:
                        text += part['antiname']
                    text += " "
                text += " ".join(order + '=' + str(inter['orders'][order]) \
                                 for order in inter['orders'])
                text += '\n'
            pydoc.pager(text)

        elif args[0] == 'interactions' and len(args)==2 and args[1].isdigit():
            for arg in args[1:]:
                if int(arg) > len(self._curr_model['interactions']):
                    raise self.InvalidCmd, 'no interaction %s in current model' % arg
                if int(arg) == 0:
                    print 'Special interactions which identify two particles'
                else:
                    print "Interactions %s has the following property:" % arg
                    print self._curr_model['interactions'][int(arg)-1]

        elif args[0] == 'interactions':
            request_part = args[1:]
            text = ''
            for i, inter in enumerate(self._curr_model['interactions']):
                present_part = [part['is_part'] and part['name'] or part['antiname']
                                 for part in inter['particles']
                                if (part['is_part'] and  part['name'] in request_part) or
                                   (not part['is_part'] and part['antiname'] in request_part)]
                if len(present_part) < len(request_part):
                    continue
                # check that all particles are selected at least once
                if set(present_part) != set(request_part):
                    continue
                # check if a particle is asked more than once
                if len(request_part) > len(set(request_part)):
                    for p in request_part:
                        if request_part.count(p) > present_part.count(p):
                            continue

                name = str(i+1) + ' : '
                for part in inter['particles']:
                    if part['is_part']:
                        name += part['name']
                    else:
                        name += part['antiname']
                    name += " "
                text += "\nInteractions %s has the following property:\n" % name
                text += str(self._curr_model['interactions'][i])

                text += '\n'
                print name
            if text =='':
                text += 'No matching for any interactions'
            pydoc.pager(text)


        elif args[0] == 'parameters' and len(args) == 1:
            text = "Current model contains %i parameters\n" % \
                    sum([len(part) for part in
                                       self._curr_model['parameters'].values()])
            keys = self._curr_model['parameters'].keys()
            def key_sort(x, y):
                if ('external',) == x:
                    return -1
                elif ('external',) == y:
                    return +1
                elif  len(x) < len(y):
                    return -1
                else:
                    return 1
            keys.sort(key_sort)
            for key in keys:
                item = self._curr_model['parameters'][key]
                text += '\nparameter type: %s\n' % str(key)
                for value in item:
                    if hasattr(value, 'expr'):
                        if value.value is not None:
                            text+= '        %s = %s = %s\n' % (value.name, value.expr ,value.value)
                        else:
                            text+= '        %s = %s\n' % (value.name, value.expr)
                    else:
                        if value.value is not None:
                            text+= '        %s = %s\n' % (value.name, value.value)
                        else:
                            text+= '        %s \n' % (value.name)
            pydoc.pager(text)

        elif args[0] == 'processes':
            for amp in self._curr_amps:
                print amp.nice_string_processes()

        elif args[0] == 'diagrams_text':
            text = "\n".join([amp.nice_string() for amp in self._curr_amps])
            pydoc.pager(text)

        elif args[0] == 'multiparticles':
            print 'Multiparticle labels:'
            for key in self._multiparticles:
                print self.multiparticle_string(key)

        elif args[0] == 'coupling_order':
            hierarchy = self._curr_model['order_hierarchy'].items()
            #self._curr_model.get_order_hierarchy().items()
            def order(first, second):
                if first[1] < second[1]:
                    return -1
                else:
                    return 1
            hierarchy.sort(order)
            for order in hierarchy:
                print ' %s : weight = %s' % order

        elif args[0] == 'couplings' and len(args) == 1:
            if self._model_v4_path:
                print 'No couplings information available in V4 model'
                return
            text = ''
            text = "Current model contains %i couplings\n" % \
                    sum([len(part) for part in
                                        self._curr_model['couplings'].values()])
            keys = self._curr_model['couplings'].keys()
            def key_sort(x, y):
                if ('external',) == x:
                    return -1
                elif ('external',) == y:
                    return +1
                elif  len(x) < len(y):
                    return -1
                else:
                    return 1
            keys.sort(key_sort)
            for key in keys:
                item = self._curr_model['couplings'][key]
                text += '\ncouplings type: %s\n' % str(key)
                for value in item:
                    if value.value is not None:
                        text+= '        %s = %s = %s\n' % (value.name, value.expr ,value.value)
                    else:
                        text+= '        %s = %s\n' % (value.name, value.expr)

            pydoc.pager(text)

        elif args[0] == 'couplings':
            if self._model_v4_path:
                print 'No couplings information available in V4 model'
                return

            try:
                ufomodel = ufomodels.load_model(self._curr_model.get('name'))
                print 'Note that this is the UFO informations.'
                print ' "display couplings" present the actual definition'
                print 'prints the current states of mode'
                print eval('ufomodel.couplings.%s.nice_string()'%args[1])
            except Exception:
                raise self.InvalidCmd, 'no couplings %s in current model' % args[1]

        elif args[0] == 'lorentz':
            if self._model_v4_path:
                print 'No lorentz information available in V4 model'
                return
            elif len(args) == 1:
                raise self.InvalidCmd,\
                     'display lorentz require an argument: the name of the lorentz structure.'
                return
            try:
                ufomodel = ufomodels.load_model(self._curr_model.get('name'))
                print eval('ufomodel.lorentz.%s.nice_string()'%args[1])
            except Exception:
                raise self.InvalidCmd, 'no lorentz %s in current model' % args[1]

        elif args[0] == 'checks':
            outstr = ''
            if self._comparisons:
                comparisons = self._comparisons[0]
                if len(args) > 1 and args[1] == 'failed':
                    comparisons = [c for c in comparisons if not c['passed']]
                outstr += "Process check results:"
                for comp in comparisons:
                    outstr += "\n%s:" % comp['process'].nice_string()
                    outstr += "\n   Phase space point: (px py pz E)"
                    for i, p in enumerate(comp['momenta']):
                        outstr += "\n%2s    %+.9e  %+.9e  %+.9e  %+.9e" % tuple([i] + p)
                    outstr += "\n   Permutation values:"
                    outstr += "\n   " + str(comp['values'])
                    if comp['passed']:
                        outstr += "\n   Process passed (rel. difference %.9e)" % \
                              comp['difference']
                    else:
                        outstr += "\n   Process failed (rel. difference %.9e)" % \
                              comp['difference']

                used_aloha = sorted(self._comparisons[1])
                if used_aloha:
                    outstr += "\nChecked ALOHA routines:"
                for aloha in used_aloha:
                    aloha_str = aloha[0]
                    if aloha[1]:
                        aloha_str += 'C' + 'C'.join([str(ia) for ia in aloha[1]])
                    aloha_str += "_%d" % aloha[2]
                    outstr += "\n" + aloha_str
            
            outstr += '\n'
            for cms_check in self._cms_checks:
                outstr += '*'*102+'\n'
                outstr += 'Complex Mass Scheme check:\n'
                outstr += '    -> check %s\n'%cms_check['line']
                outstr += '*'*102+'\n'
                tmp_options = copy.copy(cms_check['options'])
                tmp_options['show_plot']=False
                outstr += process_checks.output_complex_mass_scheme(
                            cms_check['cms_result'], cms_check['output_path'], 
                                           tmp_options, self._curr_model) + '\n'
                outstr += '*'*102+'\n\n'
            pydoc.pager(outstr)

        elif args[0] == 'options':
            if len(args) == 1:
                to_print = lambda name: True
            else:
                to_print = lambda name: any(poss in name for poss in args[1:])

            outstr = "                          MadGraph5_aMC@NLO Options    \n"
            outstr += "                          ----------------    \n"
            keys = self.options_madgraph.keys()
            keys.sort()
            for key in keys:
                if not to_print(key):
                    continue
                default = self.options_madgraph[key] 
                value = self.options[key]
                if value == default:
                    outstr += "  %25s \t:\t%s\n" % (key,value)
                else:
                    outstr += "  %25s \t:\t%s (user set)\n" % (key,value)
            outstr += "\n"
            outstr += "                         MadEvent Options    \n"
            outstr += "                          ----------------    \n"
            keys = self.options_madevent.keys()
            keys.sort()
            for key in keys:
                if not to_print(key):
                    continue
                default = self.options_madevent[key]
                value = self.options[key]
                if value == default:
                    outstr += "  %25s \t:\t%s\n" % (key,value)
                else:
                    outstr += "  %25s \t:\t%s (user set)\n" % (key,value)
            outstr += "\n"
            outstr += "                      Configuration Options    \n"
            outstr += "                      ---------------------    \n"
            keys = self.options_configuration.keys()
            keys.sort()
            for key in keys:
                if not to_print(key):
                    continue
                default = self.options_configuration[key]
                value = self.options[key]
                if value == default:
                    outstr += "  %25s \t:\t%s\n" % (key,value)
                else:
                    outstr += "  %25s \t:\t%s (user set)\n" % (key,value)

            output.write(outstr)
        elif args[0] in  ["variable"]:
            super(MadGraphCmd, self).do_display(line, output)


    def multiparticle_string(self, key):
        """Returns a nicely formatted string for the multiparticle"""

        if self._multiparticles[key] and \
               isinstance(self._multiparticles[key][0], list):
            return "%s = %s" % (key, "|".join([" ".join([self._curr_model.\
                                     get('particle_dict')[part_id].get_name() \
                                                     for part_id in id_list]) \
                                  for id_list in self._multiparticles[key]]))
        else:
            return "%s = %s" % (key, " ".join([self._curr_model.\
                                    get('particle_dict')[part_id].get_name() \
                                    for part_id in self._multiparticles[key]]))

    def do_tutorial(self, line):
        """Activate/deactivate the tutorial mode."""

        args = self.split_arg(line)
        self.check_tutorial(args)
        tutorials = {'MadGraph5': logger_tuto,
                     'aMCatNLO': logger_tuto_nlo,
                     'MadLoop': logger_tuto_madloop}
        try:
            tutorials[args[0]].setLevel(logging.INFO)
            for mode in [m for m in tutorials.keys() if m != args[0]]:
                tutorials[mode].setLevel(logging.ERROR)
        except KeyError:
            logger_tuto.info("\n\tThanks for using the tutorial!")
            logger_tuto.setLevel(logging.ERROR)
            logger_tuto_nlo.info("\n\tThanks for using the aMC@NLO tutorial!")
            logger_tuto_nlo.setLevel(logging.ERROR)
            logger_tuto_madloop.info("\n\tThanks for using MadLoop tutorial!")
            logger_tuto_madloop.setLevel(logging.ERROR)

        if not self._mgme_dir:
            logger_tuto.info(\
                       "\n\tWarning: To use all features in this tutorial, " + \
                       "please run from a" + \
                       "\n\t         valid MG_ME directory.")



    def draw(self, line,selection='all',type=''):
        """ draw the Feynman diagram for the given process.
        Type refers to born, real or loop"""

        args = self.split_arg(line)
        # Check the validity of the arguments
        self.check_draw(args)

        # Check if we plot a decay chain
        if any([isinstance(a, diagram_generation.DecayChainAmplitude) for \
               a in self._curr_amps]) and not self._done_export:
            warn = 'WARNING: You try to draw decay chain diagrams without first running output.\n'
            warn += '\t  The decay processes will be drawn separately'
            logger.warning(warn)

        (options, args) = _draw_parser.parse_args(args)
        options = draw_lib.DrawOption(options)
        start = time.time()

        # Collect amplitudes
        amplitudes = diagram_generation.AmplitudeList()

        for amp in self._curr_amps:
            amplitudes.extend(amp.get_amplitudes())

        for amp in amplitudes:
            filename = pjoin(args[0], 'diagrams_' + \
                                    amp.get('process').shell_string() + ".eps")

            if selection=='all' and type != 'loop':
                diags=amp.get('diagrams')
            elif selection=='born':
                diags=amp.get('born_diagrams')
            elif selection=='loop' or type == 'loop':
                diags=base_objects.DiagramList([d for d in
                        amp.get('loop_diagrams') if d.get('type')>0])
                if len(diags) > 5000:
                    logger.warning('Displaying only the first 5000 diagrams')
                    diags = base_objects.DiagramList(diags[:5000])

            plot = draw.MultiEpsDiagramDrawer(diags,
                                          filename,
                                          model=self._curr_model,
                                          amplitude=amp,
                                          legend=amp.get('process').input_string(),
                                          diagram_type=type)


            logger.info("Drawing " + \
                         amp.get('process').nice_string())
            plot.draw(opt=options)
            logger.info("Wrote file " + filename)
            self.exec_cmd('open %s' % filename)

        stop = time.time()
        logger.info('time to draw %s' % (stop - start))

    # Perform checks
    def do_check(self, line):
        """Check a given process or set of processes"""

        def create_lambda_values_list(lower_bound, N):
            """ Returns a list of values spanning the range [1.0, lower_bound] with
             lower_bound < 1.0 and with each interval [1e-i, 1e-(i+1)] covered
             by N values uniformly distributed. For example, lower_bound=1e-2
             and N=5 returns:
             [1, 0.8, 0.6, 0.4, 0.2, 0.1, 0.08, 0.06, 0.04, 0.02, 0.01]"""
            
            lCMS_values = [1]
            exp = 0
            n   = 0
            while lCMS_values[-1]>=lower_bound:
                n = (n+1)
                lCMS_values.append(float('1.0e-%d'%exp)*((N-n%N)/float(N)))
                if lCMS_values[-1]==lCMS_values[-2]:
                    lCMS_values.pop()
                exp = (n+1)//N
            
            lCMS_values = lCMS_values[:-1]
            if lCMS_values[-1]!=lower_bound:
                lCMS_values.append(lower_bound)
                
            return lCMS_values
        
        ###### BEGIN do_check

        args = self.split_arg(line)
        # Check args validity
        param_card = self.check_check(args)

        options= {'events':None} # If the momentum needs to be picked from a event file
        if param_card and 'banner' == madevent_interface.MadEventCmd.detect_card_type(param_card):
            logger_check.info("Will use the param_card contained in the banner and  the events associated")
            import madgraph.various.banner as banner
            options['events'] = param_card
            mybanner = banner.Banner(param_card)
            param_card = mybanner.charge_card('param_card')

        aloha_lib.KERNEL.clean()
        # Back up the gauge for later
        gauge = str(self.options['gauge'])
        options['reuse'] = args[1]=="-reuse"
        args = args[:1]+args[2:] 
        # For the stability check the user can specify the statistics (i.e
        # number of trial PS points) as a second argument
        if args[0] in ['stability', 'profile']:
            options['npoints'] = int(args[1])
            args = args[:1]+args[2:]
        
        MLoptions={}
        i=-1
        CMS_options = {}
        while args[i].startswith('--'):
            option = args[i].split('=')
            if option[0] =='--energy':
                options['energy']=float(option[1])
            elif option[0]=='--split_orders':
                options['split_orders']=int(option[1])
            elif option[0]=='--helicity':
                try:
                    options['helicity']=int(option[1])
                except ValueError:
                    raise self.InvalidCmd("The value of the 'helicity' option"+\
                                       " must be an integer, not %s."%option[1])
            elif option[0]=='--reduction':
                MLoptions['MLReductionLib']=[int(ir) for ir in option[1].split('|')]
            elif option[0]=='--collier_mode':
                MLoptions['COLLIERMode']=int(option[1])
            elif option[0]=='--collier_cache':
                MLoptions['COLLIERGlobalCache']=int(option[1])
            elif option[0]=='--collier_req_acc':
                if option[1]!='auto':
                    MLoptions['COLLIERRequiredAccuracy']=float(option[1])
            elif option[0]=='--collier_internal_stability_test':
                MLoptions['COLLIERUseInternalStabilityTest']=eval(option[1])                
            elif option[0]=='--CTModeRun':
                try:
                    MLoptions['CTModeRun']=int(option[1])  
                except ValueError:
                    raise self.InvalidCmd("The value of the 'CTModeRun' option"+\
                                       " must be an integer, not %s."%option[1])
            elif option[0]=='--offshellness':
                CMS_options['offshellness'] = float(option[1])
                if CMS_options['offshellness']<=-1.0:
                    raise self.InvalidCmd('Offshellness must be number larger or'+
                           ' equal to -1.0, not %f'%CMS_options['offshellness'])
            elif option[0]=='--analyze':
                options['analyze'] = option[1]
            elif option[0]=='--show_plot':
                options['show_plot'] = 'true' in option[1].lower()
            elif option[0]=='--report':
                options['report'] = option[1].lower()
            elif option[0]=='--seed':
                options['seed'] = int(option[1])
            elif option[0]=='--name':
                if '.' in option[1]:
                    raise self.InvalidCmd("Do not specify the extension in the"+
                                                             " name of the run")
                CMS_options['name'] = option[1]
            elif option[0]=='--resonances':
                if option[1]=='all':
                    CMS_options['resonances']  = 'all'
                else:
                    try:
                        resonances=eval(option[1])
                    except:
                        raise self.InvalidCmd("Could not evaluate 'resonances'"+
                                                       " option '%s'"%option[1])
                    if isinstance(resonances,int) and resonances>0:
                        CMS_options['resonances']  = resonances
                    elif isinstance(resonances,list) and all(len(res)==2 and 
                        isinstance(res[0],int) and all(isinstance(i, int) for i in 
                                                     res[1]) for res in resonances):
                        CMS_options['resonances']  = resonances
                    else:
                        raise self.InvalidCmd("The option 'resonances' can only be 'all'"+
                               " or and integer or a list of tuples of the form "+
                               "(resPDG,(res_mothers_ID)). You gave '%s'"%option[1])
            elif option[0]=='--tweak':
                # Lists the sets of custom and widths modifications to apply
                value = option[1]
                # Set a shortcuts for applying all relevant tweaks
                if value=='alltweaks':
                    value=str(['default','seed667(seed667)','seed668(seed668)',
                      'allwidths->0.9*allwidths(widths_x_0.9)',
                      'allwidths->0.99*allwidths(widths_x_0.99)',
                      'allwidths->1.01*allwidths(widths_x_1.01)',
                      'allwidths->1.1*allwidths(widths_x_1.1)',                      
                      'logp->logm(logp2logm)','logm->logp(logm2logp)'])
                try:
                    tweaks = eval(value)
                    if isinstance(tweaks, str):
                        tweaks = [value]                         
                    elif not isinstance(tweaks,list):
                        tweaks = [value]
                except:
                    tweaks = [value]
                if not all(isinstance(t,str) for t in tweaks):
                    raise self.InvalidCmd("Invalid specificaiton of tweaks: %s"%value)
                CMS_options['tweak'] = []
                for tweakID, tweakset in enumerate(tweaks):
                    specs =re.match(r'^(?P<tweakset>.*)\((?P<name>.*)\)$', tweakset)
                    if specs:
                        tweakset = specs.group('tweakset')
                        name    = specs.group('name')
                    else:
                        if tweakset!='default':
                            name = 'tweak_%d'%(tweakID+1)
                        else:
                            name = ''
                    new_tweak_set = {'custom':[],'params':{},'name':name}
                    for tweak in tweakset.split('&'):
                        if tweak=='default':
                            continue
                        if tweak.startswith('seed'):
                            new_tweak_set['custom'].append(tweak)
                            continue
                        try:
                            param, replacement = tweak.split('->')
                        except ValueError:
                            raise self.InvalidCmd("Tweak specification '%s'"%\
                                    tweak+" is incorrect. It should be of"+\
                                 " the form a->_any_function_of_(a,lambdaCMS).")
                        if param in ['logp','logm','log'] and \
                           replacement in ['logp','logm','log']:
                            new_tweak_set['custom'].append(tweak)
                            continue
                        try:
                            # for safety prefix parameters, because 'as' for alphas
                            # is a python reserved name for example
                            orig_param, orig_replacement = param, replacement
                            replacement = replacement.replace(param,
                                                        '__tmpprefix__%s'%param)
                            param = '__tmpprefix__%s'%param
                            res = float(eval(replacement.lower(),
                                         {'lambdacms':1.0,param.lower():98.85}))
                        except:                    
                            raise self.InvalidCmd("The substitution expression "+
                        "'%s' for the tweaked parameter"%orig_replacement+
                        " '%s' could not be evaluated. It must be an "%orig_param+
                        "expression of the parameter and 'lambdaCMS'.")
                        new_tweak_set['params'][param.lower()] = replacement.lower()
                    CMS_options['tweak'].append(new_tweak_set)

            elif option[0]=='--recompute_width':
                if option[1].lower() not in ['never','always','first_time','auto']:
                    raise self.InvalidCmd("The option 'recompute_width' can "+\
                  "only be 'never','always', 'first_time' or 'auto' (default).")
                CMS_options['recompute_width'] = option[1]
            elif option[0]=='--loop_filter':
                # Specify a loop, filter. See functions get_loop_filter and
                # user_filter in loop_diagram_generation.LoopAmplitude for
                # information on usage.
                CMS_options['loop_filter'] = '='.join(option[1:])
            elif option[0]=='--diff_lambda_power':
                #'secret' option to chose by which lambda power one should divide
                # the nwa-cms difference. Useful to set to 2 when doing the Born check
                # to see whether the NLO check will have sensitivity to the CMS
                # implementation
                try:
                    CMS_options['diff_lambda_power']=float(option[1])
                except ValueError:
                    raise self.InvalidCmd("the '--diff_lambda_power' option"+\
                            " must be an integer or float, not '%s'."%option[1])
            elif option[0]=='--lambda_plot_range':
                try:
                    plot_range=eval(option[1])
                except Exception as e:
                    raise self.InvalidCmd("The plot range specified %s"%option[1]+\
                                   " is not a valid syntax. Error:\n%s"%str(e))
                if not isinstance(plot_range,(list,tuple)) or \
                    len(plot_range)!=2 or any(not isinstance(p,(float,int)) 
                                                           for p in plot_range):                    
                    raise self.InvalidCmd("The plot range specified %s"\
                                                       %option[1]+" is invalid")
                CMS_options['lambda_plot_range']=list([float(p) for p in plot_range])
            elif option[0]=='--lambdaCMS':
                try:
                    lambda_values = eval(option[1])
                except SyntaxError:
                    raise self.InvalidCmd("'%s' is not a correct"%option[1]+
                                     " python expression for lambdaCMS values.")
                if isinstance(lambda_values,list):
                    if lambda_values[0]!=1.0:
                        raise self.InvalidCmd("The first value of the lambdaCMS values"+
                                " specified must be 1.0, not %s"%str(lambda_values))
                    for l in lambda_values:
                        if not isinstance(l,float):
                            raise self.InvalidCmd("All lambda CMS values must be"+
                                                          " float, not '%s'"%str(l))
                elif isinstance(lambda_values,(tuple,float)):
                    # Format here is then (lower_bound, N) were lower_bound is
                    # the minimum lambdaCMS value that must be probed and the
                    # integer N is the number of such values that must be 
                    # uniformly distributed in each intervale [1.0e-i,1.0e-(i+1)]
                    if isinstance(lambda_values, float):
                        # Use default of 10 for the number of lambda values
                        lower_bound = lambda_values
                        N = 10
                    else:
                        if isinstance(lambda_values[0],float) and \
                           isinstance(lambda_values[1],int):
                            lower_bound = lambda_values[0]
                            N = lambda_values[1]
                        else:
                            raise self.InvalidCmd("'%s' must be a "%option[1]+
                                               "tuple with types (float, int).")
                    lambda_values = create_lambda_values_list(lower_bound,N)
                else:
                    raise self.InvalidCmd("'%s' must be an expression"%option[1]+
                                          " for either a float, tuple or list.")
                lower_bound = lambda_values[-1]
                # and finally add 5 points for stability test on the last values
                # Depending on how the stab test will behave at NLO, we can 
                # consider automatically adding the values below
#                for stab in range(1,6):
#                    lambda_values.append((1.0+(stab/100.0))*lower_bound)

                CMS_options['lambdaCMS'] = lambda_values
            elif option[0]=='--cms':
                try:
                    CMS_expansion_orders, CMS_expansion_parameters = \
                                                            option[1].split(',')
                except ValueError:
                    raise self.InvalidCmd("CMS expansion specification '%s'"%\
                                                       args[i]+" is incorrect.")
                CMS_options['expansion_orders'] = [expansion_order for 
                             expansion_order in CMS_expansion_orders.split('&')]
                CMS_options['expansion_parameters'] = {}
                for expansion_parameter in CMS_expansion_parameters.split('&'):
                    try:
                        param, replacement = expansion_parameter.split('->')
                    except ValueError:
                        raise self.InvalidCmd("CMS expansion specification '%s'"%\
                          expansion_parameter+" is incorrect. It should be of"+\
                                 " the form a->_any_function_of_(a,lambdaCMS).")
                    try:
                        # for safety prefix parameters, because 'as' for alphas
                        # is a python reserved name for example
                        orig_param, orig_replacement = param, replacement
                        replacement = replacement.replace(param,
                                                        '__tmpprefix__%s'%param)
                        param = '__tmpprefix__%s'%param
                        res = float(eval(replacement.lower(),
                                         {'lambdacms':1.0,param.lower():98.85}))
                    except:                    
                        raise self.InvalidCmd("The substitution expression "+
                        "'%s' for CMS expansion parameter"%orig_replacement+
                        " '%s' could not be evaluated. It must be an "%orig_param+
                        "expression of the parameter and 'lambdaCMS'.")
                    # Put everything lower case as it will be done when
                    # accessing model variables
                    CMS_options['expansion_parameters'][param.lower()]=\
                                                             replacement.lower()
            else:
                raise self.InvalidCmd("The option '%s' is not reckognized."%option[0])

            i=i-1
        args = args[:i+1]
        
        if args[0]=='options':
            # Simple printout of the check command options
            logger_check.info("Options for the command 'check' are:")
            logger_check.info("{:<20}     {}".format('  name','default value'))
            logger_check.info("-"*40)
            for key, value in options.items():
                logger_check.info("{:<20} =   {}".format('--%s'%key,str(value)))
            return

        if args[0].lower()=='cmsoptions':
            # Simple printout of the special check cms options
            logger_check.info("Special options for the command 'check cms' are:")
            logger_check.info("{:<20}     {}".format('  name','default value'))
            logger_check.info("-"*40)
            for key, value in CMS_options.items():
                logger_check.info("{:<20} =   {}".format('--%s'%key,str(value)))
            return        
        
        # Set the seed here if not in cms check and if specified
        if args[0]!='cms' and options['seed']!=-1:
            # Not necessarily optimal as there could be additional call to
            # random() as the code develops, but at least it will encompass
            # everything in this way.
            logger_check.info('Setting random seed to %d.'%options['seed'])
            random.seed(options['seed'])
        
        proc_line = " ".join(args[1:])
        # Don't try to extract the process if just re-analyzing a saved run
        if not (args[0]=='cms' and options['analyze']!='None'):
            myprocdef = self.extract_process(proc_line)

            # Check that we have something
            if not myprocdef:
                raise self.InvalidCmd("Empty or wrong format process, please try again.")
            # For the check command, only the mode 'virt' make sense.
            if myprocdef.get('NLO_mode')=='all':
                myprocdef.set('NLO_mode','virt')
        else:
            myprocdef = None
            
        # If the test has to write out on disk, it should do so at the location
        # specified below where the user must be sure to have writing access.
        output_path = os.getcwd()

        if args[0] in ['timing','stability', 'profile'] and not \
                                        myprocdef.get('perturbation_couplings'):
            raise self.InvalidCmd("Only loop processes can have their "+
                                  " timings or stability checked.")

        if args[0]=='gauge' and \
                    not myprocdef.get('perturbation_couplings') in [[],['QCD']]:
            raise self.InvalidCmd(
"""Feynman vs unitary gauge comparisons can only be done if there are no loop
   propagators affected by this gauge. Typically, either processes at tree level
   or including only QCD perturbations can be considered here.""")

        if args[0]=='gauge' and len(self._curr_model.get('gauge')) < 2:
            raise self.InvalidCmd("The current model does not allow for both "+\
                                                   "Feynman and unitary gauge.")

        # Disable some loggers
        loggers = [logging.getLogger('madgraph.diagram_generation'),
                   logging.getLogger('madgraph.loop_diagram_generation'),
                   logging.getLogger('ALOHA'),
                   logging.getLogger('madgraph.helas_objects'),
                   logging.getLogger('madgraph.loop_exporter'),
                   logging.getLogger('madgraph.export_v4'),
                   logging.getLogger('cmdprint'),
                   logging.getLogger('madgraph.model'),
                   logging.getLogger('madgraph.base_objects')]
        old_levels = [log.level for log in loggers]
        for log in loggers:
            log.setLevel(logging.WARNING)

        # run the check
        cpu_time1 = time.time()
        # Run matrix element generation check on processes

        # The aloha python output has trouble when doing (tree level of course)
        # python output and that loop_mode is True at the beginning.
        # So as a temporary fix for the problem that after doing a check at NLO
        # then a check at LO will fail, I make sure I set it to False if the
        # process is a tree-level one
        if myprocdef:
            if myprocdef.get('perturbation_couplings')==[]:
                aloha.loop_mode = False

        comparisons = []
        gauge_result = []
        gauge_result_no_brs = []
        lorentz_result =[]
        nb_processes = 0
        timings = []
        stability = []
        profile_time = []
        profile_stab = []
        cms_results = []

        if "_cuttools_dir" in dir(self):
            CT_dir = self._cuttools_dir
        else:
            CT_dir =""
            if "MLReductionLib" in MLoptions:
                if 1 in MLoptions["MLReductionLib"]:
                    MLoptions["MLReductionLib"].remove(1)
        # directories for TIR
        TIR_dir={}
        if "_iregi_dir" in dir(self):
            TIR_dir['iregi_dir']=self._iregi_dir
        else:
            if "MLReductionLib" in MLoptions:
                if 3 in MLoptions["MLReductionLib"]:
                    logger_check.warning('IREGI not available on your system; it will be skipped.')                    
                    MLoptions["MLReductionLib"].remove(3)

        if 'pjfry' in self.options and isinstance(self.options['pjfry'],str):
            TIR_dir['pjfry_dir']=self.options['pjfry']
        else:
            if "MLReductionLib" in MLoptions:
                if 2 in MLoptions["MLReductionLib"]:
                    logger_check.warning('PJFRY not available on your system; it will be skipped.')                    
                    MLoptions["MLReductionLib"].remove(2)
                    
        if 'golem' in self.options and isinstance(self.options['golem'],str):
            TIR_dir['golem_dir']=self.options['golem']
        else:
            if "MLReductionLib" in MLoptions:
                if 4 in MLoptions["MLReductionLib"]:
                    logger_check.warning('GOLEM not available on your system; it will be skipped.')
                    MLoptions["MLReductionLib"].remove(4)
        
        if 'samurai' in self.options and isinstance(self.options['samurai'],str):
            TIR_dir['samurai_dir']=self.options['samurai']
        else:
            if "MLReductionLib" in MLoptions:
                if 5 in MLoptions["MLReductionLib"]:
                    logger_check.warning('Samurai not available on your system; it will be skipped.')
                    MLoptions["MLReductionLib"].remove(5)
        
<<<<<<< HEAD
=======
        if 'collier' in self.options and isinstance(self.options['collier'],str):
            TIR_dir['collier_dir']=self.options['collier']
        else:
            if "MLReductionLib" in MLoptions:
                if 7 in MLoptions["MLReductionLib"]:
                    logger_check.warning('Collier not available on your system; it will be skipped.')
                    MLoptions["MLReductionLib"].remove(7)
        
>>>>>>> c9d91378
        if 'ninja' in self.options and isinstance(self.options['ninja'],str):
            TIR_dir['ninja_dir']=self.options['ninja']
        else:
            if "MLReductionLib" in MLoptions:
                if 6 in MLoptions["MLReductionLib"]:
                    logger_check.warning('Ninja not available on your system; it will be skipped.')
                    MLoptions["MLReductionLib"].remove(6)
        
        if args[0] in ['timing']:
            timings = process_checks.check_timing(myprocdef,
                                                  param_card = param_card,
                                                  cuttools=CT_dir,
                                                  tir=TIR_dir,
                                                  options = options,
                                                  cmd = self,
                                                  output_path = output_path,
                                                  MLOptions = MLoptions
                                                  )        

        if args[0] in ['stability']:
            stability=process_checks.check_stability(myprocdef,
                                                  param_card = param_card,
                                                  cuttools=CT_dir,
                                                  tir=TIR_dir,
                                                  options = options,
                                                  output_path = output_path,
                                                  cmd = self,
                                                  MLOptions = MLoptions)

        if args[0] in ['profile']:
            # In this case timing and stability will be checked one after the
            # other without re-generating the process.
            profile_time, profile_stab = process_checks.check_profile(myprocdef,
                                                  param_card = param_card,
                                                  cuttools=CT_dir,
                                                  tir=TIR_dir,
                                                  options = options,
                                                  MLOptions = MLoptions,
                                                  output_path = output_path,
                                                  cmd = self)

        if args[0] in  ['gauge', 'full'] and \
          len(self._curr_model.get('gauge')) == 2 and\
                        myprocdef.get('perturbation_couplings') in [[],['QCD']]:

            line = " ".join(args[1:])
            myprocdef = self.extract_process(line)
            if gauge == 'unitary':
                myprocdef_unit = myprocdef
                self.do_set('gauge Feynman', log=False)
                myprocdef_feyn = self.extract_process(line)
            else:
                myprocdef_feyn = myprocdef
                self.do_set('gauge unitary', log=False)
                myprocdef_unit = self.extract_process(line)

            nb_part_unit = len(myprocdef_unit.get('model').get('particles'))
            nb_part_feyn = len(myprocdef_feyn.get('model').get('particles'))
            if nb_part_feyn == nb_part_unit:
                logger_check.error('No Goldstone present for this check!!')
            gauge_result_no_brs = process_checks.check_unitary_feynman(
                                                myprocdef_unit, myprocdef_feyn,
                                                param_card = param_card,
                                                options=options,
                                                cuttools=CT_dir,
                                                tir=TIR_dir,
                                                reuse = options['reuse'],
                                                output_path = output_path,
                                                cmd = self)

            # restore previous settings
            self.do_set('gauge %s' % gauge, log=False)
            nb_processes += len(gauge_result_no_brs)            

        if args[0] in  ['permutation', 'full']:
            comparisons = process_checks.check_processes(myprocdef,
                                            param_card = param_card,
                                            quick = True,
                                            cuttools=CT_dir,
                                            tir=TIR_dir,
                                            reuse = options['reuse'],
                                            cmd = self,
                                            output_path = output_path,
                                            options=options)
            nb_processes += len(comparisons[0])

        if args[0] in ['lorentz', 'full']:
            myprocdeff = copy.copy(myprocdef)
            lorentz_result = process_checks.check_lorentz(myprocdeff,
                                          param_card = param_card,
                                          cuttools=CT_dir,
                                          tir=TIR_dir,
                                          reuse = options['reuse'],
                                          cmd = self,
                                          output_path = output_path,
                                          options=options)
            nb_processes += len(lorentz_result)

        if args[0] in  ['brs', 'full']:
            gauge_result = process_checks.check_gauge(myprocdef,
                                          param_card = param_card,
                                          cuttools=CT_dir,
                                          tir=TIR_dir,
                                          reuse = options['reuse'],
                                          cmd = self,
                                          output_path = output_path,
                                          options=options)
            nb_processes += len(gauge_result)

        # The CMS check is typically more complicated and slower than others
        # so we don't run it automatically with 'full'.
        if args[0] in ['cms']:
            
            cms_original_setup = self.options['complex_mass_scheme']
            process_line = " ".join(args[1:])
            # Merge in the CMS_options to the options
            for key, value in CMS_options.items():
                if key=='tweak':
                    continue
                if key not in options:
                    options[key] = value
                else:
                    raise MadGraph5Error,"Option '%s' is both in the option"%key+\
                                                   " and CMS_option dictionary." 
            
            if options['analyze']=='None':
                cms_results = []
                for tweak in CMS_options['tweak']:
                    options['tweak']=tweak
                    # Try to guess the save path and try to load it before running
                    guessed_proc = myprocdef.get_process(
                      [leg.get('ids')[0] for leg in myprocdef.get('legs') 
                                                       if not leg.get('state')],
                      [leg.get('ids')[0] for leg in myprocdef.get('legs')
                                                           if leg.get('state')])
                    save_path = process_checks.CMS_save_path('pkl',
                    {'ordered_processes':[guessed_proc.base_string()],
                     'perturbation_orders':guessed_proc.get('perturbation_couplings')}, 
                             self._curr_model, options, output_path=output_path)
                    if os.path.isfile(save_path) and options['reuse']:
                        cms_result = save_load_object.load_from_file(save_path)
                        logger_check.info("The cms check for tweak %s is recycled from file:\n %s"%
                                                      (tweak['name'],save_path))
                        if cms_result is None:
                            raise self.InvalidCmd('The complex mass scheme check result'+
                            " file below could not be read.\n     %s"%save_path)
                    else:      
                        cms_result = process_checks.check_complex_mass_scheme(
                                              process_line,
                                              param_card = param_card,
                                              cuttools=CT_dir,
                                              tir=TIR_dir,
                                              cmd = self,
                                              output_path = output_path,
                                              MLOptions = MLoptions,
                                              options=options)
                        # Now set the correct save path
                        save_path = process_checks.CMS_save_path('pkl', cms_result, 
                             self._curr_model, options, output_path=output_path)
                    cms_results.append((cms_result,save_path,tweak['name']))
            else:
                cms_result = save_load_object.load_from_file(
                                               options['analyze'].split(',')[0])
                cms_results.append((cms_result,options['analyze'].split(',')[0],
                                               CMS_options['tweak'][0]['name']))
                if cms_result is None:
                    raise self.InvalidCmd('The complex mass scheme check result'+
                       " file below could not be read.\n     %s"
                                              %options['analyze'].split(',')[0])

            # restore previous settings
            self.do_set('complex_mass_scheme %s'%str(cms_original_setup),
                                                                      log=False)
            # Use here additional key 'ordered_processes'
            nb_processes += len(cms_result['ordered_processes'])

        cpu_time2 = time.time()
        logger_check.info("%i check performed in %s"% (nb_processes,
                                  misc.format_time(int(cpu_time2 - cpu_time1))))

        if args[0] in ['cms']:
                text = "Note that the complex mass scheme test in principle only\n"
                text+= "works for stable particles in final states.\n\ns"            
        if args[0] not in ['timing','stability', 'profile', 'cms']:
            if self.options['complex_mass_scheme']:
                text = "Note that Complex mass scheme gives gauge/lorentz invariant\n"
                text+= "results only for stable particles in final states.\n\ns"
            elif not myprocdef.get('perturbation_couplings'):
                text = "Note That all width have been set to zero for those checks\n\n"
            else:
                text = "\n"
        else:
            text ="\n"

        if timings:
            text += 'Timing result for the '+('optimized' if \
              self.options['loop_optimized_output'] else 'default')+' output:\n'

            text += process_checks.output_timings(myprocdef, timings)
        if stability:
            text += 'Stability result for the '+('optimized' if \
              self.options['loop_optimized_output'] else 'default')+' output:\n'
            text += process_checks.output_stability(stability,output_path)

        if profile_time and profile_stab:
            text += 'Timing result '+('optimized' if \
                    self.options['loop_optimized_output'] else 'default')+':\n'
            text += process_checks.output_profile(myprocdef, profile_stab,
                             profile_time, output_path, options['reuse']) + '\n'
        if lorentz_result:
            text += 'Lorentz invariance results:\n'
            text += process_checks.output_lorentz_inv(lorentz_result) + '\n'
        if gauge_result:
            text += 'Gauge results:\n'
            text += process_checks.output_gauge(gauge_result) + '\n'
        if gauge_result_no_brs:
            text += 'Gauge results (switching between Unitary/Feynman):\n'
            text += process_checks.output_unitary_feynman(gauge_result_no_brs) + '\n'
        if cms_results:
            text += 'Complex mass scheme results (varying width in the off-shell regions):\n'
            cms_result = cms_results[0][0]
            if len(cms_results)>1:
                analyze = []
                for i, (cms_res, save_path, tweakname) in enumerate(cms_results):
                    save_load_object.save_to_file(save_path, cms_res)
                    logger_check.info("Pickle file for tweak '%s' saved to disk at:\n ->%s"%
                                                          (tweakname,save_path))
                    if i==0:
                        analyze.append(save_path)
                    else:
                        analyze.append('%s(%s)'%(save_path,tweakname))
                options['analyze']=','.join(analyze)
                options['tweak']  = CMS_options['tweak'][0]
            
            self._cms_checks.append({'line':line, 'cms_result':cms_result,
                                  'options':options, 'output_path':output_path})
            text += process_checks.output_complex_mass_scheme(cms_result,
              output_path, options, self._curr_model,
              output='concise_text' if options['report']=='concise' else 'text')+'\n'

        if comparisons and len(comparisons[0])>0:
            text += 'Process permutation results:\n'
            text += process_checks.output_comparisons(comparisons[0]) + '\n'
            self._comparisons = comparisons

        # We use the reuse tag for an alternative way of skipping the pager.
        if len(text.split('\n'))>20 and not '-reuse' in line and text!='':
            if 'test_manager' not in sys.argv[0]:
                pydoc.pager(text)

        # Restore diagram logger
        for i, log in enumerate(loggers):
            log.setLevel(old_levels[i])

        # Output the result to the interface directly if short enough or if it
        # was anyway not output to the pager
        if len(text.split('\n'))<=20 or options['reuse']:
            # Useful to really specify what logger is used for ML acceptance tests
            logging.getLogger('madgraph.check_cmd').info(text)
        else:
            logging.getLogger('madgraph.check_cmd').debug(text)

        # clean the globals created.
        process_checks.clean_added_globals(process_checks.ADDED_GLOBAL)
        if not options['reuse']:
            process_checks.clean_up(self._mgme_dir)

    # Generate a new amplitude
    def do_generate(self, line):
        """Main commands: Generate an amplitude for a given process"""

        aloha_lib.KERNEL.clean()
        # Reset amplitudes
        self._curr_amps = diagram_generation.AmplitudeList()
        # Reset Process definition
        self._curr_proc_defs = base_objects.ProcessDefinitionList()
        # Reset Helas matrix elements
        self._curr_matrix_elements = helas_objects.HelasMultiProcess()
        self._generate_info = line
        # Reset _done_export, since we have new process
        self._done_export = False
        # Also reset _export_format and _export_dir
        self._export_format = None


        # Call add process
        args = self.split_arg(line)
        args.insert(0, 'process')
        self.do_add(" ".join(args))

    def extract_process(self, line, proc_number = 0, overall_orders = {}):
        """Extract a process definition from a string. Returns
        a ProcessDefinition."""

        orig_line = line
        # Check basic validity of the line
        if not len(re.findall('>\D', line)) in [1,2]:
            self.do_help('generate')
            raise self.InvalidCmd('Wrong use of \">\" special character.')


        # Perform sanity modifications on the lines:
        # Add a space before and after any > , $ / | [ ]
        space_before = re.compile(r"(?P<carac>\S)(?P<tag>[\\[\\]/\,\\$\\>|])(?P<carac2>\S)")
        line = space_before.sub(r'\g<carac> \g<tag> \g<carac2>', line)

        # Use regular expressions to extract s-channel propagators,
        # forbidden s-channel propagators/particles, coupling orders
        # and process number, starting from the back

        # Start with process number (identified by "@")
        proc_number_pattern = re.compile("^(.+)@\s*(\d+)\s*(.*)$")
        proc_number_re = proc_number_pattern.match(line)
        if proc_number_re:
            proc_number = int(proc_number_re.group(2))
            line = proc_number_re.group(1)+ proc_number_re.group(3)
            #overall_order are already handle but it is better to pass the info to each group
        
        # Now check for perturbation orders, specified in between squared brackets
        perturbation_couplings_pattern = \
          re.compile("^(?P<proc>.+>.+)\s*\[\s*((?P<option>\w+)\s*\=)?\s*"+\
                               "(?P<pertOrders>(\w+\s*)*)\s*\]\s*(?P<rest>.*)$")
        perturbation_couplings_re = perturbation_couplings_pattern.match(line)
        perturbation_couplings = ""
        LoopOption= 'tree'
        HasBorn= True
        if perturbation_couplings_re:
            perturbation_couplings = perturbation_couplings_re.group("pertOrders")
            option=perturbation_couplings_re.group("option")
            if option:
                if option in self._valid_nlo_modes:
                    LoopOption=option
                    if option=='sqrvirt':
                        LoopOption='virt'
                        HasBorn=False
                    elif option=='noborn':
                        HasBorn=False
                else:
                    raise self.InvalidCmd, "NLO mode %s is not valid. "%option+\
                       "Valid modes are %s. "%str(self._valid_nlo_modes)
            else:
                LoopOption='all'

            line = perturbation_couplings_re.group("proc")+\
                     perturbation_couplings_re.group("rest")
                        
        ## Now check for orders/squared orders/constrained orders
        order_pattern = re.compile(\
           "^(?P<before>.+>.+)\s+(?P<name>(\w|(\^2))+)\s*(?P<type>"+\
                    "(=|(<=)|(==)|(===)|(!=)|(>=)|<|>))\s*(?P<value>-?\d+)\s*$")
        order_re = order_pattern.match(line)
        squared_orders = {}
        orders = {}
        constrained_orders = {}
        ## The 'split_orders' (i.e. those for which individual matrix element
        ## evalutations must be provided for each corresponding order value) are
        ## defined from the orders specified in between [] and any order for
        ## which there are squared order constraints.
        split_orders = []
        while order_re:
            type = order_re.group('type')
            if order_re.group('name').endswith('^2'):
                if type not in self._valid_sqso_types:
                    raise self.InvalidCmd, "Type of squared order "+\
                                 "constraint '%s'"% type+" is not supported."
                if type == '=':
                    name =  order_re.group('name')
                    value = order_re.group('value')
                    logger.warning("Interpreting '%(n)s=%(v)s' as '%(n)s<=%(v)s'" %\
                                       {'n':name, 'v': value})
                    type = "<="
                squared_orders[order_re.group('name')[:-2]] = \
                                         (int(order_re.group('value')),type)
            else:
                if type not in self._valid_amp_so_types:
                    raise self.InvalidCmd, \
                      "Amplitude order constraints can only be of type %s"%\
                    (', '.join(self._valid_amp_so_types))+", not '%s'."%type
                name = order_re.group('name')
                value = int(order_re.group('value'))
                if type in ['=', '<=']:
                    if type == '=' and value != 0:
                        logger.warning("Interpreting '%(n)s=%(v)s' as '%(n)s<=%(v)s'" %\
                                       {'n':name, 'v': value}) 
                    orders[name] = value
                elif type == "==":
                    constrained_orders[name] = (value, type)
                    if name not in squared_orders:
                        squared_orders[name] = (2 * value,'==')
                    if True:#name not in orders:
                        orders[name] = value
                    
                elif type == ">":
                    constrained_orders[name] = (value, type)
                    if name not in squared_orders:
                        squared_orders[name] = (2 * value,'>')
                                          
            line = order_re.group('before')
            order_re = order_pattern.match(line)          
            
        #only allow amplitue restrctions >/ == for LO/tree level
        if constrained_orders and LoopOption != 'tree':
            raise self.InvalidCmd, \
                          "Amplitude order constraints (for not LO processes) can only be of type %s"%\
                        (', '.join(['<=']))+", not '%s'."%type

        # If the squared orders are defined but not the orders, assume 
        # orders=sq_orders. In case the squared order has a negative value or is
        # defined with the '>' operato, then this order correspondingly set to 
        # be maximal (99) since there is no way to know, during generation, if 
        # the amplitude being contstructed will be leading or not.
        if orders=={} and squared_orders!={}:
            for order in squared_orders.keys():
                if squared_orders[order][0]>=0 and squared_orders[order][1]!='>':
                    orders[order]=squared_orders[order][0]
                else:
                    orders[order]=99
        
        if not self._curr_model['case_sensitive']:
            # Particle names lowercase
            line = line.lower()

        # Now check for forbidden particles, specified using "/"
        slash = line.find("/")
        dollar = line.find("$")
        forbidden_particles = ""
        if slash > 0:
            if dollar > slash:
                forbidden_particles_re = re.match("^(.+)\s*/\s*(.+\s*)(\$.*)$", line)
            else:
                forbidden_particles_re = re.match("^(.+)\s*/\s*(.+\s*)$", line)
            if forbidden_particles_re:
                forbidden_particles = forbidden_particles_re.group(2)
                line = forbidden_particles_re.group(1)
                if len(forbidden_particles_re.groups()) > 2:
                    line = line + forbidden_particles_re.group(3)

        # Now check for forbidden schannels, specified using "$$"
        forbidden_schannels_re = re.match("^(.+)\s*\$\s*\$\s*(.+)\s*$", line)
        forbidden_schannels = ""
        if forbidden_schannels_re:
            forbidden_schannels = forbidden_schannels_re.group(2)
            line = forbidden_schannels_re.group(1)

        # Now check for forbidden onshell schannels, specified using "$"
        forbidden_onsh_schannels_re = re.match("^(.+)\s*\$\s*(.+)\s*$", line)
        forbidden_onsh_schannels = ""
        if forbidden_onsh_schannels_re:
            forbidden_onsh_schannels = forbidden_onsh_schannels_re.group(2)
            line = forbidden_onsh_schannels_re.group(1)

        # Now check for required schannels, specified using "> >"
        required_schannels_re = re.match("^(.+?)>(.+?)>(.+)$", line)
        required_schannels = ""
        if required_schannels_re:
            required_schannels = required_schannels_re.group(2)
            line = required_schannels_re.group(1) + ">" + \
                   required_schannels_re.group(3)

        args = self.split_arg(line)

        myleglist = base_objects.MultiLegList()
        state = False

        # Extract process
        for part_name in args:
            if part_name == '>':
                if not myleglist:
                    raise self.InvalidCmd, "No final state particles"
                state = True
                continue

            mylegids = []
            if part_name in self._multiparticles:
                if isinstance(self._multiparticles[part_name][0], list):
                    raise self.InvalidCmd,\
                          "Multiparticle %s is or-multiparticle" % part_name + \
                          " which can be used only for required s-channels"
                mylegids.extend(self._multiparticles[part_name])
            elif part_name.isdigit() or part_name.startswith('-') and part_name[1:].isdigit():
                if int(part_name) in self._curr_model.get('particle_dict'):
                    mylegids.append(int(part_name))
                else:
                    raise self.InvalidCmd, \
                      "No pdg_code %s in model" % part_name
            else:
                mypart = self._curr_model['particles'].get_copy(part_name)
                if mypart:
                    mylegids.append(mypart.get_pdg_code())

            if mylegids:
                myleglist.append(base_objects.MultiLeg({'ids':mylegids,
                                                        'state':state}))
            else:
                raise self.InvalidCmd, "No particle %s in model" % part_name

        # Apply the keyword 'all' for perturbed coupling orders.
        if perturbation_couplings.lower()=='all':
            perturbation_couplings=' '.join(self._curr_model['perturbation_couplings'])

        if filter(lambda leg: leg.get('state') == True, myleglist):
            # We have a valid process
            # Extract perturbation orders
            perturbation_couplings_list = perturbation_couplings.split()
            if perturbation_couplings_list==['']:
                perturbation_couplings_list=[]
            # Correspondingly set 'split_order' from the squared orders and the
            # perturbation couplings list
            split_orders=list(set(perturbation_couplings_list+squared_orders.keys()))
            try:
                split_orders.sort(key=lambda elem: 0 if elem=='WEIGHTED' else
                                       self._curr_model['order_hierarchy']
                                       [elem if not elem.endswith('.sqrt') else elem[:-5]])
            except KeyError:
                raise self.InvalidCmd, "The loaded model does not defined a "+\
                    " coupling order hierarchy for these couplings: %s"%\
                      str([so for so in split_orders if so!='WEIGHTED' and so not 
                                 in self._curr_model['order_hierarchy'].keys()])

            # If the loopOption is 'tree' then the user used the syntax 
            # [tree= Orders] for the sole purpose of setting split_orders. We
            # then empty the perturbation_couplings_list at this stage.
            if LoopOption=='tree':
                perturbation_couplings_list = []
            if perturbation_couplings_list and LoopOption not in ['real', 'LOonly']:
                if not isinstance(self._curr_model,loop_base_objects.LoopModel):
                    raise self.InvalidCmd(\
                      "The current model does not allow for loop computations.")
                else:
                    for pert_order in perturbation_couplings_list:
                        if pert_order not in self._curr_model['perturbation_couplings']:
                            raise self.InvalidCmd(\
                                "Perturbation order %s is not among" % pert_order + \
                                " the perturbation orders allowed for by the loop model.")
            if not self.options['loop_optimized_output'] and \
                         LoopOption not in ['tree','real'] and split_orders!=[]:
                logger.warning('The default output mode (loop_optimized_output'+\
                  ' = False) does not support evaluations for given powers of'+\
                  ' coupling orders. MadLoop output will therefore not be'+\
                  ' able to provide such quantities.')
                split_orders = []
                       
            # Now extract restrictions
            forbidden_particle_ids = \
                              self.extract_particle_ids(forbidden_particles)
            if forbidden_particle_ids and \
               isinstance(forbidden_particle_ids[0], list):
                raise self.InvalidCmd(\
                      "Multiparticle %s is or-multiparticle" % part_name + \
                      " which can be used only for required s-channels")
            forbidden_onsh_schannel_ids = \
                              self.extract_particle_ids(forbidden_onsh_schannels)
            forbidden_schannel_ids = \
                              self.extract_particle_ids(forbidden_schannels)
            if forbidden_onsh_schannel_ids and \
               isinstance(forbidden_onsh_schannel_ids[0], list):
                raise self.InvalidCmd,\
                      "Multiparticle %s is or-multiparticle" % part_name + \
                      " which can be used only for required s-channels"
            if forbidden_schannel_ids and \
               isinstance(forbidden_schannel_ids[0], list):
                raise self.InvalidCmd,\
                      "Multiparticle %s is or-multiparticle" % part_name + \
                      " which can be used only for required s-channels"
            required_schannel_ids = \
                               self.extract_particle_ids(required_schannels)
            if required_schannel_ids and not \
                   isinstance(required_schannel_ids[0], list):
                required_schannel_ids = [required_schannel_ids]
            
            sqorders_values = dict([(k,v[0]) for k, v in squared_orders.items()])
            if len([1 for sqo_v in sqorders_values.values() if sqo_v<0])>1:
                raise self.InvalidCmd(
                  "At most one negative squared order constraint can be specified.")
            
            sqorders_types = dict([(k,v[1]) for k, v in squared_orders.items()]) 
                        
            
            out = base_objects.ProcessDefinition({'legs': myleglist,
                              'model': self._curr_model,
                              'id': proc_number,
                              'orders': orders,
                              'squared_orders':sqorders_values,
                              'sqorders_types':sqorders_types,
                              'constrained_orders': constrained_orders,
                              'forbidden_particles': forbidden_particle_ids,
                              'forbidden_onsh_s_channels': forbidden_onsh_schannel_ids,
                              'forbidden_s_channels': forbidden_schannel_ids,
                              'required_s_channels': required_schannel_ids,
                              'overall_orders': overall_orders,
                              'perturbation_couplings': perturbation_couplings_list,
                              'has_born':HasBorn,
                              'NLO_mode':LoopOption,
                              'split_orders':split_orders
                              })
            return out
        #                       'is_decay_chain': decay_process\


    def create_loop_induced(self, line, myprocdef=None):
        """ Routine to create the MultiProcess for the loop-induced case"""
        
        args = self.split_arg(line)
        
        warning_duplicate = True
        if '--no_warning=duplicate' in args:
            warning_duplicate = False
            args.remove('--no_warning=duplicate')
        
        # Check the validity of the arguments
        self.check_add(args)
        if args[0] == 'process':
            args = args[1:]
        
        # special option for 1->N to avoid generation of kinematically forbidden
        #decay.
        if args[-1].startswith('--optimize'):
            optimize = True
            args.pop()
        else:
            optimize = False

    
        if not myprocdef:
            myprocdef = self.extract_process(' '.join(args))
        
        myprocdef.set('NLO_mode', 'noborn')
            
        # store the first process (for the perl script)
        if not self._generate_info:
            self._generate_info = line
                
        # Reset Helas matrix elements
        #self._curr_matrix_elements = helas_objects.HelasLoopInducedMultiProcess()


        # Check that we have the same number of initial states as
        # existing processes
        if self._curr_amps and self._curr_amps[0].get_ninitial() != \
               myprocdef.get_ninitial():
            raise self.InvalidCmd("Can not mix processes with different number of initial states.")               
      
        if self._curr_amps and (not isinstance(self._curr_amps[0], loop_diagram_generation.LoopAmplitude) or \
             self._curr_amps[0]['has_born']):
            raise self.InvalidCmd("Can not mix loop induced process with not loop induced process")
            
        # Negative coupling order contraints can be given on at most one
        # coupling order (and either in squared orders or orders, not both)
        if len([1 for val in myprocdef.get('orders').values()+\
                      myprocdef.get('squared_orders').values() if val<0])>1:
            raise MadGraph5Error("Negative coupling order constraints"+\
              " can only be given on one type of coupling and either on"+\
                           " squared orders or amplitude orders, not both.")

        cpu_time1 = time.time()

        # Generate processes
        if self.options['group_subprocesses'] == 'Auto':
                collect_mirror_procs = True
        else:
            collect_mirror_procs = self.options['group_subprocesses']
        ignore_six_quark_processes = \
                       self.options['ignore_six_quark_processes'] if \
                       "ignore_six_quark_processes" in self.options \
                       else []

        # Decide here wether one needs a LoopMultiProcess or a MultiProcess

        myproc = loop_diagram_generation.LoopInducedMultiProcess(myprocdef,
                                 collect_mirror_procs = collect_mirror_procs,
                                 ignore_six_quark_processes = ignore_six_quark_processes,
                                 optimize=optimize)

        for amp in myproc.get('amplitudes'):
            if amp not in self._curr_amps:
                self._curr_amps.append(amp)
                if amp['has_born']:
                    raise Exception
            elif warning_duplicate:
                raise self.InvalidCmd, "Duplicate process %s found. Please check your processes." % \
                                            amp.nice_string_processes()

        # Reset _done_export, since we have new process
        self._done_export = False

        cpu_time2 = time.time()

        nprocs = len(myproc.get('amplitudes'))
        ndiags = sum([amp.get_number_of_diagrams() for \
                          amp in myproc.get('amplitudes')])
        logger.info("%i processes with %i diagrams generated in %0.3f s" % \
              (nprocs, ndiags, (cpu_time2 - cpu_time1)))
        ndiags = sum([amp.get_number_of_diagrams() for \
                          amp in self._curr_amps])
        logger.info("Total: %i processes with %i diagrams" % \
              (len(self._curr_amps), ndiags))

    @staticmethod
    def split_process_line(procline):
        """Takes a valid process and return
           a tuple (core_process, options). This removes
             - any NLO specifications.
             - any options
           [Used by MadSpin]
        """

        # remove the tag "[*]": this tag is used in aMC@LNO ,
        # but it is not a valid syntax for LO
        line=procline
        pos1=line.find("[")
        if pos1>0:
            pos2=line.find("]")
            if pos2 >pos1:
                line=line[:pos1]+line[pos2+1:]
        #
        # Extract the options:
        #
        # A. Remove process number (identified by "@")
        proc_number_pattern = re.compile("^(.+)@\s*(\d+)\s*(.*)$")
        proc_number_re = proc_number_pattern.match(line)
        if proc_number_re:
            line = proc_number_re.group(1) + proc_number_re.group(3)

        # B. search for the beginning of the option string
        pos=1000
        # start with order
        order_pattern = re.compile("^(.+)\s+(\w+)\s*=\s*(\d+)\s*$")
        order_re = order_pattern.match(line)
        if (order_re):
            pos_order=line.find(order_re.group(2))
            if pos_order>0 and pos_order < pos : pos=pos_order

        # then look for slash or dollar
        slash = line.find("/")
        if slash > 0 and slash < pos: pos=slash
        dollar = line.find("$")
        if dollar > 0 and dollar < pos: pos=dollar

        if pos<1000:
            proc_option=line[pos:]
            line=line[:pos]
        else:
            proc_option=""

        return line, proc_option

    def get_final_part(self, procline):
        """Takes a valid process and return
           a set of id of final states particles. [Used by MadSpin]
        """

        if not self._curr_model['case_sensitive']:
            procline = procline.lower()
        pids = self._curr_model.get('name2pdg')

        # method.
        # 1) look for decay.
        #     in presence of decay call this routine recursively and veto
        #     the particles which are decayed

        # Deal with decay chain
        if ',' in procline:
            core, decay = procline.split(',', 1)
            core_final = self.get_final_part(core)

            #split the decay
            all_decays = decay.split(',')
            nb_level,  tmp_decay = 0, ''
            decays = []
            # deal with ()
            for one_decay in all_decays:
                if '(' in one_decay:
                    nb_level += 1
                if ')' in one_decay:
                    nb_level -= 1

                if nb_level:
                    if tmp_decay:
                        tmp_decay += ', %s' % one_decay
                    else:
                        tmp_decay = one_decay
                elif tmp_decay:
                    final = '%s,%s' % (tmp_decay, one_decay)
                    final = final.strip()
                    assert final[0] == '(' and final[-1] == ')'
                    final = final[1:-1]
                    decays.append(final)
                    tmp_decay = ''
                else:
                    decays.append(one_decay)
            # remove from the final states all particles which are decayed
            for one_decay in decays:
                first = one_decay.split('>',1)[0].strip()
                if first in pids:
                    pid = set([pids[first]])
                elif first in self._multiparticles:
                    pid = set(self._multiparticles[first])
                else:
                    raise Exception, 'invalid particle name: %s. ' % first
                core_final.difference_update(pid)
                core_final.update(self.get_final_part(one_decay))

            return core_final

        # NO DECAY CHAIN
        final = set()
        final_states = re.search(r'> ([^\/\$\=\@>]*)(\[|\s\S+\=|\$|\/|\@|$)', procline)
        particles = final_states.groups()[0]
        for particle in particles.split():
            if particle in pids:
                final.add(pids[particle])
            elif particle in self._multiparticles:
                final.update(set(self._multiparticles[particle]))
        return final

    def extract_particle_ids(self, args):
        """Extract particle ids from a list of particle names. If
        there are | in the list, this corresponds to an or-list, which
        is represented as a list of id lists. An or-list is used to
        allow multiple required s-channel propagators to be specified
        (e.g. Z/gamma)."""

        if isinstance(args, basestring):
            args.replace("|", " | ")
            args = self.split_arg(args)
        all_ids = []
        ids=[]
        for part_name in args:
            mypart = self._curr_model['particles'].get_copy(part_name)
            if mypart:
                ids.append([mypart.get_pdg_code()])
            elif part_name in self._multiparticles:
                ids.append(self._multiparticles[part_name])
            elif part_name == "|":
                # This is an "or-multiparticle"
                if ids:
                    all_ids.append(ids)
                ids = []
            elif part_name.isdigit() or (part_name.startswith('-') and part_name[1:].isdigit()):
                ids.append([int(part_name)])
            else:
                raise self.InvalidCmd("No particle %s in model" % part_name)
        all_ids.append(ids)
        # Flatten id list, to take care of multiparticles and
        # or-multiparticles
        res_lists = []
        for i, id_list in enumerate(all_ids):
            res_lists.extend(diagram_generation.expand_list_list(id_list))
        # Trick to avoid duplication while keeping ordering
        for ilist, idlist in enumerate(res_lists):
            set_dict = {}
            res_lists[ilist] = [set_dict.setdefault(i,i) for i in idlist \
                         if i not in set_dict]

        if len(res_lists) == 1:
            res_lists = res_lists[0]

        return res_lists

    def optimize_order(self, pdg_list):
        """Optimize the order of particles in a pdg list, so that
        similar particles are next to each other. Sort according to:
        1. pdg > 0, 2. spin, 3. color, 4. mass > 0"""

        if not pdg_list:
            return
        if not isinstance(pdg_list[0], int):
            return

        model = self._curr_model
        pdg_list.sort(key = lambda i: i < 0)
        pdg_list.sort(key = lambda i: model.get_particle(i).is_fermion())
        pdg_list.sort(key = lambda i: model.get_particle(i).get('color'),
                      reverse = True)
        pdg_list.sort(key = lambda i: \
                      model.get_particle(i).get('mass').lower() != 'zero')

    def extract_decay_chain_process(self, line, level_down=False, proc_number=0):
        """Recursively extract a decay chain process definition from a
        string. Returns a ProcessDefinition."""

        # Start with process number (identified by "@") and overall orders
        proc_number_pattern = re.compile("^(.+)@\s*(\d+)\s*((\w+\s*=\s*\d+\s*)*)$")
        proc_number_re = proc_number_pattern.match(line)
        overall_orders = {}
        if proc_number_re:
            proc_number = int(proc_number_re.group(2))
            line = proc_number_re.group(1)
            if proc_number_re.group(3):
                order_pattern = re.compile("^(.*?)\s*(\w+)\s*=\s*(\d+)\s*$")
                order_line = proc_number_re.group(3)
                order_re = order_pattern.match(order_line)
                while order_re:
                    overall_orders[order_re.group(2)] = int(order_re.group(3))
                    order_line = order_re.group(1)
                    order_re = order_pattern.match(order_line)                
            logger.info(line)
            

        index_comma = line.find(",")
        index_par = line.find(")")
        min_index = index_comma
        if index_par > -1 and (index_par < min_index or min_index == -1):
            min_index = index_par

        if min_index > -1:
            core_process = self.extract_process(line[:min_index], proc_number,
                                                overall_orders)
        else:
            core_process = self.extract_process(line, proc_number,
                                                overall_orders)

        #level_down = False

        while index_comma > -1:
            line = line[index_comma + 1:]
            if not line.strip():
                break
            index_par = line.find(')')
            # special cases: parenthesis but no , => remove the paranthesis!
            if line.lstrip()[0] == '(' and index_par !=-1 and \
                                                    not ',' in line[:index_par]:
                par_start = line.find('(')
                line = '%s %s' % (line[par_start+1:index_par], line[index_par+1:]) 
                index_par = line.find(')')
            if line.lstrip()[0] == '(':
                # Go down one level in process hierarchy
                #level_down = True
                line = line.lstrip()[1:]
                # This is where recursion happens
                decay_process, line = \
                            self.extract_decay_chain_process(line,
                                                             level_down=True)
                index_comma = line.find(",")
                index_par = line.find(')')
            else:
                index_comma = line.find(",")
                min_index = index_comma
                if index_par > -1 and \
                       (index_par < min_index or min_index == -1):
                    min_index = index_par
                if min_index > -1:
                    decay_process = self.extract_process(line[:min_index])
                else:
                    decay_process = self.extract_process(line)

            core_process.get('decay_chains').append(decay_process)

            if level_down:
                if index_par == -1:
                    raise self.InvalidCmd, \
                      "Missing ending parenthesis for decay process"

                if index_par < index_comma:
                    line = line[index_par + 1:]
                    level_down = False
                    break

        if level_down:
            index_par = line.find(')')
            if index_par == -1:
                raise self.InvalidCmd, \
                      "Missing ending parenthesis for decay process"
            line = line[index_par + 1:]

        # Return the core process (ends recursion when there are no
        # more decays)
        return core_process, line


    # Import files
    def do_import(self, line, force=False):
        """Main commands: Import files with external formats"""

        args = self.split_arg(line)
        # Check argument's validity
        self.check_import(args)
        if args[0].startswith('model'):
            self._model_v4_path = None
            # Reset amplitudes and matrix elements
            self._curr_amps = diagram_generation.AmplitudeList()
            # Reset proc defs
            self._curr_proc_defs = base_objects.ProcessDefinitionList()
            self._curr_matrix_elements = helas_objects.HelasMultiProcess()
            # Import model
            if args[0].endswith('_v4'):
                self._curr_model, self._model_v4_path = \
                                 import_v4.import_model(args[1], self._mgme_dir)
            else:
                # avoid loading the qcd/qed model twice
                if (args[1].startswith('loop_qcd_qed_sm') or\
                    args[1].split('/')[-1].startswith('loop_qcd_qed_sm')) and\
                     self.options['gauge']!='Feynman':
                    logger.info('Switching to Feynman gauge because '+\
                          'it is the only one supported by the model %s.'%args[1])
                    self._curr_model = None
                    self.do_set('gauge Feynman',log=False)
                prefix = not '--noprefix' in args
                if prefix:
                    aloha.aloha_prefix='mdl_'
                else:
                    aloha.aloha_prefix=''
                
                try:
                    self._curr_model = import_ufo.import_model(args[1], prefix=prefix,
                        complex_mass_scheme=self.options['complex_mass_scheme'])
                except import_ufo.UFOImportError, error:
                    if 'not a valid UFO model' in str(error):
                        logger_stderr.warning('WARNING: %s' % error)
                        logger_stderr.warning('Try to recover by running '+\
                         'automatically `import model_v4 %s` instead.'% args[1])
                    self.exec_cmd('import model_v4 %s ' % args[1], precmd=True)
                    return
                if self.options['gauge']=='unitary':
                    if not force and isinstance(self._curr_model,\
                                              loop_base_objects.LoopModel) and \
                         self._curr_model.get('perturbation_couplings') not in \
                                                                   [[],['QCD']]:
                        if 1 not in self._curr_model.get('gauge') :
                            logger_stderr.warning('This model does not allow Feynman '+\
                              'gauge. You will only be able to do tree level '+\
                                                'QCD loop cmputations with it.')
                        else:
                            logger.info('Change to the gauge to Feynman because '+\
                          'this loop model allows for more than just tree level'+\
                                                      ' and QCD perturbations.')
                            self.do_set('gauge Feynman', log=False)
                            return
                    if 0 not in self._curr_model.get('gauge') :
                        logger_stderr.warning('Change the gauge to Feynman since '+\
                                       'the model does not allow unitary gauge')
                        self.do_set('gauge Feynman', log=False)
                        return
                else:
                    if 1 not in self._curr_model.get('gauge') :
                        logger_stderr.warning('Change the gauge to unitary since the'+\
                          ' model does not allow Feynman gauge.'+\
                                                  ' Please re-import the model')
                        self._curr_model = None
                        self.do_set('gauge unitary', log= False)
                        return

            if '-modelname' not in args:
                self._curr_model.pass_particles_name_in_mg_default()

            # Do post-processing of model
            self.process_model()
            # Reset amplitudes and matrix elements and global checks
            self._curr_amps = diagram_generation.AmplitudeList()
            # Reset proc defs
            self._curr_proc_defs = base_objects.ProcessDefinitionList()
            self._curr_matrix_elements = helas_objects.HelasMultiProcess()
            process_checks.store_aloha = []

        elif args[0] == 'command':

            if not os.path.isfile(args[1]):
                raise self.InvalidCmd("Path %s is not a valid pathname" % args[1])
            else:
                # Check the status of export and try to use file position if no
                #self._export dir are define
                self.check_for_export_dir(args[1])
                # Execute the card
                self.import_command_file(args[1])

        elif args[0] == 'banner':
            type = madevent_interface.MadEventCmd.detect_card_type(args[1])
            if type != 'banner':
                raise self.InvalidCmd, 'The File should be a valid banner'
            ban = banner_module.Banner(args[1])
            # Check that this is MG5 banner
            if 'mg5proccard' in ban:
                for line in ban['mg5proccard'].split('\n'):
                    if line.startswith('#') or line.startswith('<'):
                        continue
                    self.exec_cmd(line)
            else:
                raise self.InvalidCmd, 'Only MG5 banner are supported'

            if not self._done_export:
                self.exec_cmd('output . -f')

            ban.split(self._done_export[0])
            logger.info('All Cards from the banner have been place in directory %s' % pjoin(self._done_export[0], 'Cards'))
            if '--no_launch' not in args:
                self.exec_cmd('launch')

        elif args[0] == 'proc_v4':

            if len(args) == 1 and self._export_dir:
                proc_card = pjoin(self._export_dir, 'Cards', \
                                                                'proc_card.dat')
            elif len(args) == 2:
                proc_card = args[1]
                # Check the status of export and try to use file position is no
                # self._export dir are define
                self.check_for_export_dir(os.path.realpath(proc_card))
            else:
                raise MadGraph5Error('No default directory in output')


            #convert and excecute the card
            self.import_mg4_proc_card(proc_card)

    def remove_pointless_decay(self, param_card):
        """ For simple decay chain: remove diagram that are not in the BR.
            param_card should be a ParamCard instance."""

        assert isinstance(param_card, check_param_card.ParamCard)

        # Collect amplitudes
        amplitudes = diagram_generation.AmplitudeList()
        for amp in self._curr_amps:
            amplitudes.extend(amp.get_amplitudes())

        decay_tables = param_card['decay'].decay_table
        to_remove = []
        for amp in amplitudes:
            mother = [l.get('id') for l in amp['process'].get('legs') \
                                                        if not l.get('state')]
            if 1 == len(mother):
                try:
                    decay_table = decay_tables[abs(mother[0])]
                except KeyError:
                    logger.warning("No decay table for %s. decay of this particle with MadSpin should be discarded" % abs(mother[0]))
                    continue # No BR for this particle -> accept all.
                # create the tuple associate to the decay mode
                child = [l.get('id') for l in amp['process'].get('legs') \
                                                              if l.get('state')]
                if not mother[0] > 0:
                    child = [x if self._curr_model.get_particle(x)['self_antipart']
                             else -x for x in child]
                child.sort()
                child.insert(0, len(child))
                #check if the decay is present or not:
                if tuple(child) not in decay_table.keys():
                    to_remove.append(amp)

        def remove_amp(amps):
            for amp in amps[:]:
                if amp in to_remove:
                    amps.remove(amp)
                if isinstance(amp, diagram_generation.DecayChainAmplitude):
                    remove_amp(amp.get('decay_chains'))
                    for decay in amp.get('decay_chains'):
                        remove_amp(decay.get('amplitudes'))
        remove_amp(self._curr_amps)


    def import_ufo_model(self, model_name):
        """ import the UFO model """

        self._curr_model = import_ufo.import_model(model_name)

    def process_model(self):
        """Set variables _particle_names and _couplings for tab
        completion, define multiparticles"""

         # Set variables for autocomplete
        self._particle_names = [p.get('name') for p in self._curr_model.get('particles')\
                                                    if p.get('propagating')] + \
                 [p.get('antiname') for p in self._curr_model.get('particles') \
                                                    if p.get('propagating')]

        self._couplings = list(set(sum([i.get('orders').keys() for i in \
                                        self._curr_model.get('interactions')], [])))

        self.add_default_multiparticles()


    def import_mg4_proc_card(self, filepath):
        """ read a V4 proc card, convert it and run it in mg5"""

        # change the status of this line in the history -> pass in comment
        if self.history and self.history[-1].startswith('import proc_v4'):
            self.history[-1] = '#%s' % self.history[-1]

        # read the proc_card.dat
        reader = files.read_from_file(filepath, import_v4.read_proc_card_v4)
        if not reader:
            raise self.InvalidCmd('\"%s\" is not a valid path' % filepath)

        if self._mgme_dir:
            # Add comment to history
            self.exec_cmd("# Import the model %s" % reader.model, precmd=True)
            line = self.exec_cmd('import model_v4 %s -modelname' % \
                                 (reader.model), precmd=True)
        else:
            logging.error('No MG_ME installation detected')
            return


        # Now that we have the model we can split the information
        lines = reader.extract_command_lines(self._curr_model)
        for line in lines:
            self.exec_cmd(line, precmd=True)

        return

    def add_default_multiparticles(self):
        """ add default particle from file interface.multiparticles_default.txt
        """

        defined_multiparticles = self._multiparticles.keys()
        removed_multiparticles = []
        # First check if the defined multiparticles are allowed in the
        # new model
        
        for key in self._multiparticles.keys():
            try:
                for part in self._multiparticles[key]:
                    self._curr_model.get('particle_dict')[part]
            except Exception:
                del self._multiparticles[key]
                defined_multiparticles.remove(key)
                removed_multiparticles.append(key)

        # Now add default multiparticles
        for line in open(pjoin(MG5DIR, 'input', \
                                      'multiparticles_default.txt')):
            if line.startswith('#'):
                continue
            try:
                if not self._curr_model['case_sensitive']:
                    multipart_name = line.lower().split()[0]
                else:
                    multipart_name = line.split()[0]
                if multipart_name not in self._multiparticles:
                    #self.do_define(line)
                    self.exec_cmd('define %s' % line, printcmd=False, precmd=True)
            except self.InvalidCmd, why:
                logger_stderr.warning('impossible to set default multiparticles %s because %s' %
                                        (line.split()[0],why))
                if self.history[-1] == 'define %s' % line.strip():
                    self.history.pop(-1)
                else:
                    misc.sprint([self.history[-1], 'define %s' % line.strip()])

        scheme = "old"
        for qcd_container in ['p', 'j']:
            if qcd_container not in self._multiparticles:
                continue
            multi = self._multiparticles[qcd_container]
            b = self._curr_model.get_particle(5)
            if not b:
                break

            if 5 in multi:
                if b['mass'] != 'ZERO':
                    multi.remove(5)
                    multi.remove(-5)
                    scheme = 4
            elif b['mass'] == 'ZERO':
                multi.append(5)
                multi.append(-5)
                scheme = 5
                
        if scheme in [4,5]:
            logger.warning("Pass the definition of \'j\' and \'p\' to %s flavour scheme." % scheme)
            for container in ['p', 'j']:
                if container in defined_multiparticles:
                    defined_multiparticles.remove(container)
            self.history.append("define p = %s # pass to %s flavors" % \
                                (' ' .join([`i` for i in self._multiparticles['p']]), 
                                 scheme) 
                               )
            self.history.append("define j = p")
                
        
        if defined_multiparticles:
            if 'all' in defined_multiparticles:
                defined_multiparticles.remove('all')
            logger.info("Kept definitions of multiparticles %s unchanged" % \
                                         " / ".join(defined_multiparticles))

        for removed_part in removed_multiparticles:
            if removed_part in self._multiparticles:
                removed_multiparticles.remove(removed_part)

        if removed_multiparticles:
            logger.info("Removed obsolete multiparticles %s" % \
                                         " / ".join(removed_multiparticles))

        # add all tag
        line = []
        for part in self._curr_model.get('particles'):
            line.append('%s %s' % (part.get('name'), part.get('antiname')))
        line = 'all =' + ' '.join(line)
        self.do_define(line)

    def advanced_install(self, tool_to_install, 
<<<<<<< HEAD
                                            HepToolsInstaller_web_address=None,
                                            additional_options=[]):
        """ Uses the HEPToolsInstaller.py script maintened online to install
        HEP tools with more complicated dependences.
        Additional options will be added to the list when calling HEPInstaller"""
=======
                               HepToolsInstaller_web_address=None,
                               additional_options=[]):
        """ Uses the HEPToolsInstaller.py script maintened online to install
        HEP tools with more complicated dependences.
        Additional options will be added to the list when calling HEPInstaller"""
        
        # prevent border effects
        add_options = list(additional_options)
>>>>>>> c9d91378

        # Always refresh the installer if already present
        if not os.path.isdir(pjoin(MG5DIR,'HEPTools','HEPToolsInstallers')):
            if HepToolsInstaller_web_address is None:
                raise MadGraph5Error, "The option 'HepToolsInstaller_web_address'"+\
                             " must be specified in function advanced_install"+\
                                " if the installers are not already downloaded."
            if not os.path.isdir(pjoin(MG5DIR,'HEPTools')):
                os.mkdir(pjoin(MG5DIR,'HEPTools'))
        elif not HepToolsInstaller_web_address is None:
            shutil.rmtree(pjoin(MG5DIR,'HEPTools','HEPToolsInstallers'))
        if not HepToolsInstaller_web_address is None:
            logger.info('Downloading the HEPToolInstaller at:\n   %s'%
                                                  HepToolsInstaller_web_address)
            # Guess if it is a local or web address
            if '//' in HepToolsInstaller_web_address:
                if sys.platform == "darwin":
                    misc.call(['curl', HepToolsInstaller_web_address, '-o%s' 
                      %pjoin(MG5DIR,'HEPTools','HEPToolsInstallers.tar.gz')],
                      stderr=open(os.devnull,'w'), stdout=open(os.devnull,'w'),
                                                                         cwd=MG5DIR)
                else:
                    misc.call(['wget', HepToolsInstaller_web_address, 
                      '--output-document=%s'% pjoin(MG5DIR,'HEPTools',
                      'HEPToolsInstallers.tar.gz')], stderr=open(os.devnull, 'w'),
                                           stdout=open(os.devnull, 'w'), cwd=MG5DIR)
            else:
                # If it is a local tarball, then just copy it
                shutil.copyfile(HepToolsInstaller_web_address,
                           pjoin(MG5DIR,'HEPTools','HEPToolsInstallers.tar.gz'))

            # Untar the file
            returncode = misc.call(['tar', '-xzpf', 'HEPToolsInstallers.tar.gz'],
                     cwd=pjoin(MG5DIR,'HEPTools'), stdout=open(os.devnull, 'w'))
            
            # Remove the tarball
            os.remove(pjoin(MG5DIR,'HEPTools','HEPToolsInstallers.tar.gz'))
<<<<<<< HEAD
            
############## FOR DEBUGGING ONLY, Take HEPToolsInstaller locally ##############
#            shutil.rmtree(pjoin(MG5DIR,'HEPTools','HEPToolsInstallers'))
#            shutil.copytree(os.path.abspath(pjoin(MG5DIR,os.path.pardir,
#           'HEPToolsInstallers')),pjoin(MG5DIR,'HEPTools','HEPToolsInstallers'))
################################################################################
            
        # Potential change in naming convention
        name_map = {}
        try:
            tool = name_map[tool_to_install]
        except:
            tool = tool_to_install
     
        # Compiler options
        compiler_options = []
        if not self.options['cpp_compiler'] is None:
            compiler_options.append('--cpp_compiler=%s'%
                                                   self.options['cpp_compiler'])
        if not self.options['fortran_compiler'] is None:
            compiler_options.append('--fortran_compiler=%s'%
                                               self.options['fortran_compiler'])

        # Add the path of pythia8 if known and the MG5 path
        if tool=='mg5amc_py8_interface':
            additional_options.append('--mg5_path=%s'%MG5DIR)
            # Warn about the soft dependency to gnuplot
            if misc.which('gnuplot') is None:
                logger.warning("==========")
                logger.warning("The optional dependency 'gnuplot' for the tool"+\
                 " 'mg5amc_py8_interface' was not found. We recommend that you"+\
                 " install it so as to be able to view the plots related to "+\
                                                      " merging with Pythia 8.")
                logger.warning("==========")
            if self.options['pythia8_path']:
                additional_options.append(
                               '--with_pythia8=%s'%self.options['pythia8_path'])

##### FOR DEBUGGING ONLY, until the mg5amc_py8_interface is put online  ########
#            additional_options.append('--mg5amc_py8_interface_tarball=%s'%
#                    pjoin(MG5DIR,os.path.pardir,'MG5aMC_PY8_interface',
#                                                 'MG5aMC_PY8_interface.tar.gz'))
################################################################################

        # Special rules for certain tools  
        if tool=='pythia8':
            # All what's below is to handle the lhapdf dependency of Pythia8
            lhapdf_config  = misc.which(self.options['lhapdf'])
            lhapdf_version = None
            if lhapdf_config is None:
                lhapdf_version = None
            else:
                try:
                    version = misc.Popen(
                           [lhapdf_config,'--version'], stdout=subprocess.PIPE)
                    lhapdf_version = int(version.stdout.read()[0])
                    if lhapdf_version not in [5,6]:
                        raise 
                except:
                    raise self.InvalidCmd('Could not detect LHAPDF version. Make'+
                           " sure '%s --version ' runs properly."%lhapdf_config)
        
            if lhapdf_version is None:
                answer = self.ask(question=
"\033[33;34mLHAPDF was not found. Do you want to install LHPADF6? "+
"(recommended) \033[0m \033[33;32my\033[0m/\033[33;31mn\033[0m >",
                                                default='y',text_format='33;32')
                if not answer.lower() in ['y','']:
                    lhapdf_path = None
                else:
                    self.advanced_install('lhapdf6',
                                          additional_options=additional_options)
                    lhapdf_path = pjoin(MG5DIR,'HEPTools','lhapdf6')
                    lhapdf_version = 6
            else:
                lhapdf_path = os.path.abspath(pjoin(os.path.dirname(\
                                                 lhapdf_config),os.path.pardir))
            if lhapdf_version is None:
                logger.warning('You decided not to link the Pythia8 installation'+
                  ' to LHAPDF. Beware that only built-in PDF sets can be used then.')
            else:
                logger.info('Pythia8 will be linked to LHAPDF v%d.'%lhapdf_version)
            logger.info('Now installing Pythia8. Be patient...','$MG:color:GREEN')
            lhapdf_option = []
            if lhapdf_version is None:
                lhapdf_option.append('--with_lhapdf6=OFF')
                lhapdf_option.append('--with_lhapdf5=OFF')                
            elif lhapdf_version==5:
                lhapdf_option.append('--with_lhapdf5=%s'%lhapdf_path)
                lhapdf_option.append('--with_lhapdf6=OFF')
            elif lhapdf_version==6:
                lhapdf_option.append('--with_lhapdf5=OFF')
                lhapdf_option.append('--with_lhapdf6=%s'%lhapdf_path)
            # Make sure each otion in additional_options appears only once
            additional_options = list(set(additional_options))
             # And that the option '--force' is placed last.
            additional_options = [opt for opt in additional_options if opt!='--force']+\
                        (['--force'] if '--force' in additional_options else [])
            return_code = misc.call([pjoin(MG5DIR,'HEPTools',
             'HEPToolsInstallers','HEPToolInstaller.py'),'pythia8',
             '--prefix=%s'%pjoin(MG5DIR,'HEPTools')]
                        + lhapdf_option + compiler_options + additional_options)
        else:
            logger.info('Now installing %s. Be patient...'%tool)
            # Make sure each otion in additional_options appears only once
            additional_options = list(set(additional_options))
             # And that the option '--force' is placed last.
            additional_options = [opt for opt in additional_options if opt!='--force']+\
                        (['--force'] if '--force' in additional_options else [])
            return_code = misc.call([pjoin(MG5DIR,'HEPTools',
              'HEPToolsInstallers', 'HEPToolInstaller.py'), tool,'--prefix=%s'%
              pjoin(MG5DIR,'HEPTools')] + compiler_options + additional_options)

        if return_code == 0:
            logger.info("%s successfully installed in %s."%(
                   tool_to_install, pjoin(MG5DIR,'HEPTools')),'$MG:color:GREEN')
        elif return_code == 66:
            answer = self.ask(question=
"""\033[33;34mTool %s already installed in %s."""%(tool_to_install, pjoin(MG5DIR,'HEPTools'))+
""" Do you want to overwrite its installation?\033[0m \033[33;32my\033[0m/\033[33;31mn\033[0m >"""
    ,default='y',text_format='33;32')
            if not answer.lower() in ['y','']:
                logger.info("Installation of %s aborted."%tool_to_install,
                                                              '$MG:color:GREEN')
                return
            else:
                return self.advanced_install(tool_to_install,
                              additional_options=additional_options+['--force'])            
        else:
            raise self.InvalidCmd("Installation of %s failed."%tool_to_install)

        # Post-installation treatment
        if tool == 'pythia8':
            self.options['pythia8_path'] = pjoin(MG5DIR,'HEPTools','pythia8')
            self.exec_cmd('save options')
            # Automatically re-install the mg5amc_py8_interface after a fresh
            # Pythia8 installation
            self.advanced_install('mg5amc_py8_interface',
                              additional_options=additional_options+['--force'])          
        elif tool == 'lhapdf6':
            self.options['lhapdf'] = pjoin(MG5DIR,'HEPTools','lhapdf6','bin',
                                                                'lhapdf-config')
            self.exec_cmd('save options')
        elif tool == 'lhapdf5':
            self.options['lhapdf'] = pjoin(MG5DIR,'HEPTools','lhapdf5','bin',
                                                                'lhapdf-config')
            self.exec_cmd('save options')            

        elif tool == 'mg5amc_py8_interface':
            self.options['mg5amc_py8_interface_path'] = \
                                 pjoin(MG5DIR,'HEPTools','MG5aMC_PY8_interface')
            self.exec_cmd('save options')      

        elif tool == 'ninja':
            if not misc.get_ninja_quad_prec_support(pjoin(
                                              MG5DIR,'HEPTools','ninja','lib')):
                logger.warning(
"""Successful installation of Ninja, but without support for quadruple precision
arithmetics. If you want to enable this (hence improving the treatment of numerically
unstable points in the loop matrix elements) you can try to reinstall Ninja with:
  MG5aMC>install ninja
After having made sure to have selected a C++ compiler in the 'cpp' option of
MG5aMC that supports quadruple precision (typically g++ based on gcc 4.6+).""")
            self.options['ninja'] = pjoin(os.curdir,'HEPTools','lib')
            self.exec_cmd('save options')
            
        # Now warn the user if he didn't add HEPTools first in his environment
        # variables.
        path_to_be_set = []
        if sys.platform == "darwin":
            library_variables = ["DYLD_LIBRARY_PATH"]
        else:
            library_variables = ["LD_LIBRARY_PATH"]
        for variable in library_variables:
            if (variable not in os.environ) or \
                not any(os.path.abspath(pjoin(MG5DIR,'HEPTools','lib'))==\
                os.path.abspath(path) for path in os.environ[variable].split(os.pathsep)):
                path_to_be_set.append((variable,
                               os.path.abspath(pjoin(MG5DIR,'HEPTools','lib'))))
        for variable in ["PATH"]:
            if (variable not in os.environ) or \
                not any(os.path.abspath(pjoin(MG5DIR,'HEPTools','bin'))==\
                os.path.abspath(path) for path in os.environ[variable].split(os.pathsep)):
                path_to_be_set.append((variable,
                               os.path.abspath(pjoin(MG5DIR,'HEPTools','bin'))))
            if (variable not in os.environ) or \
                not any(os.path.abspath(pjoin(MG5DIR,'HEPTools','include'))==\
                os.path.abspath(path) for path in os.environ[variable].split(os.pathsep)):
                path_to_be_set.append((variable,
                               os.path.abspath(pjoin(MG5DIR,'HEPTools','include'))))
       
        if len(path_to_be_set)>0:
            shell_type = misc.get_shell_type()
            if shell_type in ['bash',None]:
                modification_line = r"printf '# MG5aMC paths:\n%s' >> ~/.bashrc"%\
                (r'\n'.join('export %s=%s%s'%
                (var,path,'%s$%s'%(os.pathsep,var) if var in os.environ else '') 
                                                for var,path in path_to_be_set))
            elif shell_type=='tcsh':
                modification_line = r"printf '# MG5aMC paths:\n%s' >> ~/.cshrc"%\
                (r'\n'.join('setenv %s %s%s'%
                (var,path,'%s$%s'%(os.pathsep,var) if var in os.environ else '')
                                                for var,path in path_to_be_set))

            logger.warning("==========")
            logger.warning("We recommend that you add to the following paths"+\
             " to your environment variables, so that you are guaranteed that"+\
             " at runtime, MG5_aMC will use the tools you have just installed"+\
             " and not some other versions installed elsewhere on your system.\n"+\
             "You can do so by running the following command in your terminal:"
             "\n   %s"%modification_line) 
            logger.warning("==========")
    
        # Return true for successful installation
        return True
    
    def do_install(self, line, paths=None, additional_options=[]):
        """Install optional package from the MG suite.
        The argument 'additional_options' will be passed to the advanced_install
        functions. If it contains the option '--force', then the advanced_install
        function will overwrite any existing installation of the tool without 
        warnings.
        """
=======
>>>>>>> c9d91378

            
            # FOR DEBUGGING ONLY, Take HEPToolsInstaller locally
            if '--local' in add_options:
                add_options.remove('--local')
                logger.warning('you are using a local installer. This is intended for debugging only!')
                shutil.rmtree(pjoin(MG5DIR,'HEPTools','HEPToolsInstallers'))
                shutil.copytree(os.path.abspath(pjoin(MG5DIR,os.path.pardir,
           'HEPToolsInstallers')),pjoin(MG5DIR,'HEPTools','HEPToolsInstallers'))
            
        # Potential change in naming convention
        name_map = {}
        try:
            tool = name_map[tool_to_install]
        except:
            tool = tool_to_install
     
        # Compiler options
        compiler_options = []
        if self.options['cpp_compiler'] is not None:
            compiler_options.append('--cpp_compiler=%s'%
                                                   self.options['cpp_compiler'])
            compiler_options.append('--cpp_standard_lib=%s'%
               misc.detect_cpp_std_lib_dependence(self.options['cpp_compiler']))
        elif misc.which('g++'):
            compiler_options.append('--cpp_standard_lib=%s'%
               misc.detect_cpp_std_lib_dependence('g++'))
        else:
            compiler_options.append('--cpp_standard_lib=%s'%
               misc.detect_cpp_std_lib_dependence(None))
            
        if not self.options['fortran_compiler'] is None:
            compiler_options.append('--fortran_compiler=%s'%
                                               self.options['fortran_compiler'])

        if 'heptools_install_dir' in self.options:
            prefix = self.options['heptools_install_dir']
            config_file = '~/.mg5/mg5_configuration.txt'
        else:
            prefix = pjoin(MG5DIR, 'HEPTools')
            config_file = ''

        # Add the path of pythia8 if known and the MG5 path
        if tool=='mg5amc_py8_interface':
            add_options.append('--mg5_path=%s'%MG5DIR)
            # Warn about the soft dependency to gnuplot
            if misc.which('gnuplot') is None:
                logger.warning("==========")
                logger.warning("The optional dependency 'gnuplot' for the tool"+\
                 " 'mg5amc_py8_interface' was not found. We recommend that you"+\
                 " install it so as to be able to view the plots related to "+\
                                                      " merging with Pythia 8.")
                logger.warning("==========")
            if self.options['pythia8_path']:
                add_options.append(
                               '--with_pythia8=%s'%self.options['pythia8_path'])

        # Special rules for certain tools
        if tool=='madanalysis5':
            add_options.append('--mg5_path=%s'%MG5DIR)
            if not any(opt.startswith(('--with_fastjet', '--veto_fastjet')) for opt in add_options):
                fastjet_config  = misc.which(self.options['fastjet'])
                if fastjet_config:
                    add_options.append('--with_fastjet=%s'%fastjet_config)
           
            if self.options['delphes_path'] and os.path.isdir(
                  os.path.normpath(pjoin(MG5DIR,self.options['delphes_path']))):
                add_options.append('--with_delphes3=%s'%\
                   os.path.normpath(pjoin(MG5DIR,self.options['delphes_path'])))

        if tool=='pythia8':
            # All what's below is to handle the lhapdf dependency of Pythia8
            lhapdf_config  = misc.which(self.options['lhapdf'])
            lhapdf_version = None
            if lhapdf_config is None:
                lhapdf_version = None
            else:
                try:
                    version = misc.Popen(
                           [lhapdf_config,'--version'], stdout=subprocess.PIPE)
                    lhapdf_version = int(version.stdout.read()[0])
                    if lhapdf_version not in [5,6]:
                        raise 
                except:
                    raise self.InvalidCmd('Could not detect LHAPDF version. Make'+
                           " sure '%s --version ' runs properly."%lhapdf_config)
        
            if lhapdf_version is None:
                answer = self.ask(question=
"\033[33;34mLHAPDF was not found. Do you want to install LHPADF6? "+
"(recommended) \033[0m \033[33;32my\033[0m/\033[33;31mn\033[0m >",
                                                default='y',text_format='33;32')
                if not answer.lower() in ['y','']:
                    lhapdf_path = None
                else:
                    self.advanced_install('lhapdf6',
                                          additional_options=add_options)
                    lhapdf_path = pjoin(MG5DIR,'HEPTools','lhapdf6')
                    lhapdf_version = 6
            else:
                lhapdf_path = os.path.abspath(pjoin(os.path.dirname(\
                                                 lhapdf_config),os.path.pardir))
            if lhapdf_version is None:
                logger.warning('You decided not to link the Pythia8 installation'+
                  ' to LHAPDF. Beware that only built-in PDF sets can be used then.')
            else:
                logger.info('Pythia8 will be linked to LHAPDF v%d.'%lhapdf_version)
            logger.info('Now installing Pythia8. Be patient...','$MG:color:GREEN')
            lhapdf_option = []
            if lhapdf_version is None:
                lhapdf_option.append('--with_lhapdf6=OFF')
                lhapdf_option.append('--with_lhapdf5=OFF')                
            elif lhapdf_version==5:
                lhapdf_option.append('--with_lhapdf5=%s'%lhapdf_path)
                lhapdf_option.append('--with_lhapdf6=OFF')
            elif lhapdf_version==6:
                lhapdf_option.append('--with_lhapdf5=OFF')
                lhapdf_option.append('--with_lhapdf6=%s'%lhapdf_path)
            # Make sure each otion in add_options appears only once
            add_options = list(set(add_options))
             # And that the option '--force' is placed last.
            add_options = [opt for opt in add_options if opt!='--force']+\
                        (['--force'] if '--force' in add_options else [])
            return_code = misc.call([pjoin(MG5DIR,'HEPTools',
             'HEPToolsInstallers','HEPToolInstaller.py'),'pythia8',
             '--prefix=%s' % prefix]
                        + lhapdf_option + compiler_options + add_options)
        else:
            logger.info('Now installing %s. Be patient...'%tool)
            # Make sure each otion in add_options appears only once
            add_options = list(set(add_options))
             # And that the option '--force' is placed last.
            add_options = [opt for opt in add_options if opt!='--force']+\
                        (['--force'] if '--force' in add_options else [])
            return_code = misc.call([pjoin(MG5DIR,'HEPTools',
              'HEPToolsInstallers', 'HEPToolInstaller.py'), tool,'--prefix=%s'%
              prefix] + compiler_options + add_options)

        if return_code == 0:
            logger.info("%s successfully installed in %s."%(
                   tool_to_install, prefix),'$MG:color:GREEN')
            
            if tool=='madanalysis5':
                if not any(o.startswith(('--with_','--veto_','--update')) for o in add_options):
                    logger.info('    To install recasting capabilities of madanalysis5 and/or', '$MG:color:BLACK')
                    logger.info('    to allow delphes analysis at parton level.','$MG:color:BLACK')
                    logger.info('    Please run \'install MadAnalysis5 --with_delphes --update\':', '$MG:color:BLACK')
            
        elif return_code == 66:
            answer = self.ask(question=
"""\033[33;34mTool %s already installed in %s."""%(tool_to_install, prefix)+
""" Do you want to overwrite its installation?\033[0m \033[33;32my\033[0m/\033[33;31mn\033[0m >"""
    ,default='y',text_format='33;32')
            if not answer.lower() in ['y','']:
                logger.info("Installation of %s aborted."%tool_to_install,
                                                              '$MG:color:GREEN')
                return
            else:
                return self.advanced_install(tool_to_install,
                              additional_options=add_options+['--force'])            
        else:
            if tool=='madanalysis5' and '--update' not in add_options and \
                                 ('--no_MA5_further_install' not in add_options or
                                                        '--no_root_in_MA5' in add_options):
                if not __debug__:
                    logger.warning('Default installation of Madanalys5 failed.')
                    logger.warning("MG5aMC will now attempt to reinstall it with the options '--no_MA5_further_install --no_root_in_MA5'.")
                    logger.warning("This will however limit MA5 applicability for hadron-level analysis.")
                    logger.warning("If you would like to prevent MG5aMC to re-attempt MA5 installation, start MG5aMC with './bin/mg5_aMC --debug'.")
                    for option in ['--no_MA5_further_install', '--no_root_in_MA5', '--force']:
                        if option not in add_options:
                            add_options.append(option)
                    self.advanced_install('madanalysis5', 
                               HepToolsInstaller_web_address=HepToolsInstaller_web_address,
                               additional_options=add_options)
                else:
                    logger.critical("Default installation of Madanalys5 failed, we suggest you try again with the options '--no_MA5_further_install --no_root_in_MA5'.")
            raise self.InvalidCmd("Installation of %s failed."%tool_to_install)

        # Post-installation treatment
        if tool == 'pythia8':
            self.options['pythia8_path'] = pjoin(prefix,'pythia8')
            self.exec_cmd('save options %s pythia8_path' % config_file, printcmd=False, log=False)
            # Automatically re-install the mg5amc_py8_interface after a fresh
            # Pythia8 installation
            self.advanced_install('mg5amc_py8_interface',
                              additional_options=add_options+['--force'])          
        elif tool == 'lhapdf6':
            self.options['lhapdf'] = pjoin(prefix,'lhapdf6','bin', 'lhapdf-config')
            self.exec_cmd('save options %s lhapdf' % config_file)
        elif tool == 'lhapdf5':
            self.options['lhapdf'] = pjoin(prefix,'lhapdf5','bin', 'lhapdf-config')
            self.exec_cmd('save options %s lhapdf' % config_file, printcmd=False, log=False)            
        elif tool == 'madanalysis5':
            self.options['madanalysis5_path'] = pjoin(prefix, 'madanalysis5','madanalysis5')
            self.exec_cmd('save options madanalysis5_path', printcmd=False, log=False)
        elif tool == 'mg5amc_py8_interface':
            # At this stage, pythia is guaranteed to be installed
            if self.options['pythia8_path'] in ['',None,'None']:
                self.options['pythia8_path'] = pjoin(prefix,'pythia8')
            self.options['mg5amc_py8_interface_path'] = pjoin(prefix, 'MG5aMC_PY8_interface')
            self.exec_cmd('save options %s mg5amc_py8_interface_path' % config_file, 
                                                            printcmd=False, log=False)      
        elif tool == 'collier':
            self.options['collier'] = pjoin(prefix,'lib')
            self.exec_cmd('save options %s collier' % config_file, printcmd=False, log=False)      
        elif tool == 'ninja':
            if not misc.get_ninja_quad_prec_support(pjoin(
                                              prefix,'ninja','lib')):
                logger.warning(
"""Successful installation of Ninja, but without support for quadruple precision
arithmetics. If you want to enable this (hence improving the treatment of numerically
unstable points in the loop matrix elements) you can try to reinstall Ninja with:
  MG5aMC>install ninja
After having made sure to have selected a C++ compiler in the 'cpp' option of
MG5aMC that supports quadruple precision (typically g++ based on gcc 4.6+).""")
            self.options['ninja'] = pjoin(prefix,'lib')
            self.exec_cmd('save options %s ninja' % config_file, printcmd=False, log=False)      
            
        # Now warn the user if he didn't add HEPTools first in his environment
        # variables.
        path_to_be_set = []
        if sys.platform == "darwin":
            library_variables = ["DYLD_LIBRARY_PATH"]
        else:
            library_variables = ["LD_LIBRARY_PATH"]
        for variable in library_variables:
            if (variable not in os.environ) or \
                not any(os.path.abspath(pjoin(MG5DIR,'HEPTools','lib'))==\
                os.path.abspath(path) for path in os.environ[variable].split(os.pathsep)):
                path_to_be_set.append((variable,
                               os.path.abspath(pjoin(MG5DIR,'HEPTools','lib'))))
        for variable in ["PATH"]:
            if (variable not in os.environ) or \
                not any(os.path.abspath(pjoin(MG5DIR,'HEPTools','bin'))==\
                os.path.abspath(path) for path in os.environ[variable].split(os.pathsep)):
                path_to_be_set.append((variable,
                               os.path.abspath(pjoin(MG5DIR,'HEPTools','bin'))))
            if (variable not in os.environ) or \
                not any(os.path.abspath(pjoin(MG5DIR,'HEPTools','include'))==\
                os.path.abspath(path) for path in os.environ[variable].split(os.pathsep)):
                path_to_be_set.append((variable,
                               os.path.abspath(pjoin(MG5DIR,'HEPTools','include'))))
       
        if len(path_to_be_set)>0:
            shell_type = misc.get_shell_type()
            if shell_type in ['bash',None]:
                modification_line = r"printf '\n# MG5aMC paths:\n%s\n' >> ~/.bashrc"%\
                (r'\n'.join('export %s=%s%s'%
                (var,path,'%s$%s'%(os.pathsep,var)) for var,path in path_to_be_set))
            elif shell_type=='tcsh':
                modification_line = r"printf '\n# MG5aMC paths:\n%s\n' >> ~/.cshrc"%\
                (r'\n'.join('setenv %s %s%s'%
                (var,path,'%s$%s'%(os.pathsep,var)) for var,path in path_to_be_set))

            logger.debug("==========")
            logger.debug("We recommend that you add to the following paths"+\
             " to your environment variables, so that you are guaranteed that"+\
             " at runtime, MG5_aMC will use the tools you have just installed"+\
             " and not some other versions installed elsewhere on your system.\n"+\
             "You can do so by running the following command in your terminal:"
             "\n   %s"%modification_line) 
            logger.debug("==========")
    
         # Return true for successful installation
        return True

    def do_install(self, line, paths=None, additional_options=[]):
        """Install optional package from the MG suite.
        The argument 'additional_options' will be passed to the advanced_install
        functions. If it contains the option '--force', then the advanced_install
        function will overwrite any existing installation of the tool without 
        warnings.
        """
        
        # Make sure to avoid any border effect on custom_additional_options
        add_options = list(additional_options)
        
        args = self.split_arg(line)
        #check the validity of the arguments
        install_options = self.check_install(args)

        if sys.platform == "darwin":
            program = "curl"
        else:
            program = "wget"

        # special command for auto-update
        if args[0] == 'update':
            self.install_update(['update']+install_options['update_options'],wget=program)
            return

<<<<<<< HEAD
=======
        plugin = ['maddm']
        
>>>>>>> c9d91378
        advertisements = {'pythia-pgs':['arXiv:0603175'],
                          'Delphes':['arXiv:1307.6346'],
                          'Delphes2':['arXiv:0903.2225'],
                          'SysCalc':['arXiv:XXXX.YYYYY'],
                          'Golem95':['arXiv:0807.0605'],
                          'PJFry':['arXiv:1210.4095','arXiv:1112.0500'],
                          'QCDLoop':['arXiv:0712.1851'],
                          'pythia8':['arXiv:1410.3012'],
                          'lhapdf6':['arXiv:1412.7420'],
                          'lhapdf5':['arXiv:0605240'],
                          'hepmc':['CPC 134 (2001) 41-46'],
                          'mg5amc_py8_interface':['arXiv:1410.3012','arXiv:XXXX.YYYYY'],
<<<<<<< HEAD
                          'ninja':['arXiv:1203.0291','arXiv:1403.1229','arXiv:XXXX.YYYYY'],
                          'oneloop':['arXiv:1007.4716']}

        if args[0] in advertisements:
            logger.info("------------------------------------------------------", '$MG:color:GREEN')
            logger.info("   You are installing '%s', please cite ref(s): "%args[0], '$MG:color:BLACK')
            for ad in advertisements[args[0]]:
              logger.info("                 %s"%ad, '$MG:color:GREEN')
            logger.info("   on top of the recommended MG5_aMC citations", '$MG:color:BLACK')
            logger.info("   when using results produced with this tool.", '$MG:color:BLACK')
            logger.info("------------------------------------------------------", '$MG:color:GREEN')

=======
                          'ninja':['arXiv:1203.0291','arXiv:1403.1229','arXiv:1604.01363'],
                          'MadAnalysis5':['arXiv:1206.1599'],
                          'MadAnalysis':['arXiv:1206.1599'],
                          'collier':['arXiv:1604.06792'],
                          'oneloop':['arXiv:1007.4716'],
                          'maddm':['arXiv:1505.04190']}


        if args[0] in advertisements:
#            logger.info('{:^80}'.format("-"*70), '$MG:color:BLACK')
#            logger.info('{:^80}'.format("You are installing '%s', please cite ref(s):"%args[0]), '$MG:color:BLACK')
#            logger.info('{:^80}'.format(', '.join(advertisements[args[0]])), '$MG:color:GREEN')
#            logger.info('{:^80}'.format("when using results produced with this tool."), '$MG:color:BLACK')
#            logger.info('{:^80}'.format("-"*70), '$MG:color:BLACK')
            logger.info("   You are installing '%s', please cite ref(s): \033[92m%s\033[0m. " % (args[0], ', '.join(advertisements[args[0]])), '$MG:color:BLACK')
>>>>>>> c9d91378

        # Load file with path of the different program:
        import urllib
        if paths:
            path = paths
        else:
            path = {}
    
            data_path = ['http://madgraph.phys.ucl.ac.be/package_info.dat',
                         'http://madgraph.physics.illinois.edu/package_info.dat']

            r = random.randint(0,1)
            r = [r, (1-r)]
<<<<<<< HEAD
################################################################################
#           Force her to choose one particular server
#            r = [0]
################################################################################
=======
#           Force here to choose one particular server
            if any(a.startswith('--source=') for a in args):
                source = [a[9:] for a in args if a.startswith('--source=')][-1]
                if source == 'uiuc':
                    r = [1]
                elif source == 'ucl':
                    r = [0]
                else:
                    data_path.append(source)
                    r = [2]
            else: 
                r = random.randint(0,1)
                r = [r, (1-r)]


>>>>>>> c9d91378

            for index in r:
                cluster_path = data_path[index]
                try:
                    data = urllib.urlopen(cluster_path)
                except Exception:
                    continue
                break
            else:
                raise MadGraph5Error, '''Impossible to connect any of us servers.
                Please check your internet connection or retry later'''
            for line in data:
                split = line.split()
                path[split[0]] = split[1]

################################################################################
# TEMPORARY HACK WHERE WE ADD ENTRIES TO WHAT WILL BE EVENTUALLY ON THE WEB
################################################################################
#            path['XXX'] = 'YYY'
################################################################################

<<<<<<< HEAD
=======
        if args[0] == 'Delphes':
            args[0] = 'Delphes3'

        try:
            name = {'td_mac': 'td', 'td_linux':'td', 'Delphes2':'Delphes',
                'Delphes3':'Delphes', 'pythia-pgs':'pythia-pgs',
                'ExRootAnalysis': 'ExRootAnalysis','MadAnalysis':'madanalysis5',
                'MadAnalysis4':'MadAnalysis',
                'SysCalc':'SysCalc', 'Golem95': 'golem95',
                'PJFry':'PJFry','QCDLoop':'QCDLoop','MadAnalysis5':'madanalysis5'
                }
            name = name[args[0]]
        except KeyError:
            name = args[0]

>>>>>>> c9d91378
        if args[0] in self._advanced_install_opts:
            # Now launch the advanced installation of the tool args[0]
            # path['HEPToolsInstaller'] is the online adress where to downlaod
            # the installers if necessary.
            # Specify the path of the MG5_aMC_interface
            MG5aMC_PY8_interface_path = path['MG5aMC_PY8_interface'] if \
                                        'MG5aMC_PY8_interface' in path else 'NA'
<<<<<<< HEAD
            additional_options.append('--mg5amc_py8_interface_tarball=%s'%\
                                                      MG5aMC_PY8_interface_path)
            return self.advanced_install(args[0], path['HEPToolsInstaller'],
                                        additional_options = additional_options)
=======
            add_options.append('--mg5amc_py8_interface_tarball=%s'%\
                                                   MG5aMC_PY8_interface_path)
            add_options.extend(install_options['options_for_HEPToolsInstaller'])
            if not any(opt.startswith('--logging=') for opt in add_options):
                add_options.append('--logging=%d' % logger.level)

            return self.advanced_install(name, path['HEPToolsInstaller'],
                                        additional_options = add_options)
>>>>>>> c9d91378

        if args[0] == 'PJFry' and not os.path.exists(
                                 pjoin(MG5DIR,'QCDLoop','lib','libqcdloop1.a')):
            logger.info("Installing PJFRY's dependence QCDLoop...")
            self.do_install('QCDLoop', paths=path)

        if args[0] == 'Delphes':
<<<<<<< HEAD
            args[0] = 'Delphes3'

=======
            args[0] = 'Delphes3'        
        if args[0] == 'MadAnalysis4':
            args[0] = 'MadAnalysis'
>>>>>>> c9d91378
        try:
            name = {'td_mac': 'td', 'td_linux':'td', 'Delphes2':'Delphes',
                'Delphes3':'Delphes', 'pythia-pgs':'pythia-pgs',
                'ExRootAnalysis': 'ExRootAnalysis','MadAnalysis':'MadAnalysis',
                'SysCalc':'SysCalc', 'Golem95': 'golem95',
                'PJFry':'PJFry','QCDLoop':'QCDLoop',
<<<<<<< HEAD
=======
                'maddm':'maddm'
>>>>>>> c9d91378
                }
            name = name[args[0]]
        except:
            pass

        #check outdated install
        substitution={'Delphes2':'Delphes','pythia-pgs':'pythia8'}
        if args[0] in substitution:
            logger.warning("Please Note that this package is NOT maintained anymore by their author(s).\n"+\
               "  You should consider installing and using %s, with:\n"%substitution[args[0]]+
               "   > install %s"%substitution[args[0]])

        try:
            os.system('rm -rf %s' % pjoin(MG5DIR, name))
        except Exception:
            pass

        # Load that path
        logger.info('Downloading %s' % path[args[0]])
        if sys.platform == "darwin":
            misc.call(['curl', path[args[0]], '-o%s.tgz' % name], cwd=MG5DIR)
        else:
            misc.call(['wget', path[args[0]], '--output-document=%s.tgz'% name], cwd=MG5DIR)

        # Untar the file
        returncode = misc.call(['tar', '-xzpf', '%s.tgz' % name], cwd=MG5DIR,
                                     stdout=open(os.devnull, 'w'))

        if returncode:
            raise MadGraph5Error, 'Fail to download correctly the File. Stop'


        # Check that the directory has the correct name
        if not os.path.exists(pjoin(MG5DIR, name)):
            created_name = [n for n in os.listdir(MG5DIR) if n.lower().startswith(
                                         name.lower()) and not n.endswith('gz')]
            if not created_name:
                raise MadGraph5Error, 'The file was not loaded correctly. Stop'
            else:
                created_name = created_name[0]
            files.mv(pjoin(MG5DIR, created_name), pjoin(MG5DIR, name))


        logger.info('compile %s. This might take a while.' % name)

        # Modify Makefile for pythia-pgs on Mac 64 bit
        if args[0] == "pythia-pgs" and sys.maxsize > 2**32:
            path = os.path.join(MG5DIR, 'pythia-pgs', 'src', 'make_opts')
            text = open(path).read()
            text = text.replace('MBITS=32','MBITS=64')
            open(path, 'w').writelines(text)
            if not os.path.exists(pjoin(MG5DIR, 'pythia-pgs', 'libraries','pylib','lib')):
                os.mkdir(pjoin(MG5DIR, 'pythia-pgs', 'libraries','pylib','lib'))

<<<<<<< HEAD
        make_flags = [] #flags for the compilation        
=======
        make_flags = [] #flags for the compilation
>>>>>>> c9d91378
        # Compile the file
        # Check for F77 compiler
        if 'FC' not in os.environ or not os.environ['FC']:
            if self.options['fortran_compiler'] and self.options['fortran_compiler'] != 'None':
                compiler = self.options['fortran_compiler']
            elif misc.which('gfortran'):
                compiler = 'gfortran'
            elif misc.which('g77'):
                compiler = 'g77'
            else:
                raise self.InvalidCmd('Require g77 or Gfortran compiler')

            path = None
            base_compiler= ['FC=g77','FC=gfortran']
            if args[0] == "pythia-pgs":
                path = os.path.join(MG5DIR, 'pythia-pgs', 'src', 'make_opts')
            elif args[0] == 'MadAnalysis':
                path = os.path.join(MG5DIR, 'MadAnalysis', 'makefile')
            if path:
                text = open(path).read()
                for base in base_compiler:
                    text = text.replace(base,'FC=%s' % compiler)
                open(path, 'w').writelines(text)
            os.environ['FC'] = compiler
        
        # For Golem95, use autotools.
        if name == 'golem95':
            # Run the configure script
            ld_path = misc.Popen(['./configure', 
            '--prefix=%s'%str(pjoin(MG5DIR, name)),'FC=%s'%os.environ['FC']],
            cwd=pjoin(MG5DIR,'golem95'),stdout=subprocess.PIPE).communicate()[0]

        # For PJFry, use autotools.
        if name == 'PJFry':
            # Run the configure script
            ld_path = misc.Popen(['./configure', 
            '--prefix=%s'%str(pjoin(MG5DIR, name)),
            '--enable-golem-mode', '--with-integrals=qcdloop1',
            'LDFLAGS=-L%s'%str(pjoin(MG5DIR,'QCDLoop','lib')),
            'FC=%s'%os.environ['FC'],
            'F77=%s'%os.environ['FC']], cwd=pjoin(MG5DIR,name),
                                        stdout=subprocess.PIPE).communicate()[0]

        # For QCDLoop, use autotools.
        if name == 'QCDLoop':
            # Run the configure script
            ld_path = misc.Popen(['./configure', 
            '--prefix=%s'%str(pjoin(MG5DIR, name)),'FC=%s'%os.environ['FC'],
            'F77=%s'%os.environ['FC']], cwd=pjoin(MG5DIR,name),
                                        stdout=subprocess.PIPE).communicate()[0]

        # For Delphes edit the makefile to add the proper link to correct library
        if args[0] == 'Delphes3':
            #change in the makefile 
            #DELPHES_LIBS = $(shell $(RC) --libs) -lEG $(SYSLIBS)
            # to 
            #DELPHES_LIBS = $(shell $(RC) --libs) -lEG $(SYSLIBS) -Wl,-rpath,/Applications/root_v6.04.08/lib/
            rootsys = os.environ['ROOTSYS']
<<<<<<< HEAD
            text = open('./Delphes/Makefile').read()
            text = text.replace('DELPHES_LIBS = $(shell $(RC) --libs) -lEG $(SYSLIBS)', 
                         'DELPHES_LIBS = $(shell $(RC) --libs) -lEG $(SYSLIBS) -Wl,-rpath,%s/lib/' % rootsys)
            open('./Delphes/Makefile','w').write(text)
=======
            text = open(pjoin(MG5DIR, 'Delphes','Makefile')).read()
            text = text.replace('DELPHES_LIBS = $(shell $(RC) --libs) -lEG $(SYSLIBS)', 
                         'DELPHES_LIBS = $(shell $(RC) --libs) -lEG $(SYSLIBS) -Wl,-rpath,%s/lib/' % rootsys)
            open(pjoin(MG5DIR, 'Delphes','Makefile'),'w').write(text)
>>>>>>> c9d91378
            
        # For SysCalc link to lhapdf
        if name == 'SysCalc':
            if self.options['lhapdf']:
                ld_path = misc.Popen([self.options['lhapdf'], '--libdir'],
                                     stdout=subprocess.PIPE).communicate()[0]
                ld_path = ld_path.replace('\n','')
                if 'LD_LIBRARY_PATH' not in os.environ:
                    os.environ['LD_LIBRARY_PATH'] = ld_path
                elif not os.environ['LD_LIBRARY_PATH']:
                    os.environ['LD_LIBRARY_PATH'] = ld_path
                elif ld_path not in os.environ['LD_LIBRARY_PATH']:
                    os.environ['LD_LIBRARY_PATH'] += ';%s' % ld_path
                if self.options['lhapdf'] != 'lhapdf-config':
                    if misc.which('lhapdf-config') != os.path.realpath(self.options['lhapdf']):
                        os.environ['PATH'] = '%s:%s' % (os.path.realpath(self.options['lhapdf']),os.environ['PATH']) 
            else:
                raise self.InvalidCmd('lhapdf is required to compile/use SysCalc. Specify his path or install it via install lhapdf6')
            if self.options['cpp_compiler']:
                make_flags.append('CXX=%s' % self.options['cpp_compiler'])
            

        if name in plugin:
            logger.info('no compilation needed for plugin. Loading plugin information')
            try:
                shutil.rmtree(pjoin(MG5DIR, 'PLUGIN', name))
            except Exception:
                pass
            shutil.move(pjoin(os.path.join(MG5DIR, name)), os.path.join(MG5DIR, 'PLUGIN', name))
            # read the __init__.py to check if we need to add a new executable
            try:
                __import__('PLUGIN.%s' % name, globals(), locals(), [], -1)
                plugin = sys.modules['PLUGIN.%s' % name] 
                new_interface = plugin.new_interface
                new_output = plugin.new_output
                latest_validated_version = plugin.latest_validated_version
                minimal_mg5amcnlo_version = plugin.minimal_mg5amcnlo_version
                maximal_mg5amcnlo_version = plugin.maximal_mg5amcnlo_version
            except Exception, error:
                raise Exception, 'Plugin %s fail to be loaded. Please contact the author of the PLUGIN\n Error %s' % (name, error)
                
            logger.info('Plugin %s correctly interfaced. Latest official validition for MG5aMC version %s.' % (name, '.'.join(`i` for i in latest_validated_version)))
            if new_interface:
                ff = open(pjoin(MG5DIR, 'bin', '%s.py' % name) , 'w') 
                if __debug__:
                    text = '''#! /usr/bin/env python
import os
import sys
root_path = os.path.split(os.path.dirname(os.path.realpath( __file__ )))[0]
exe_path = os.path.join(root_path,'bin','mg5_aMC')
sys.argv.pop(0)
os.system('%s  -tt %s %s --mode={0}' %(sys.executable, str(exe_path) , ' '.join(sys.argv) ))
'''.format(name)                    
                else:
                    text = '''#! /usr/bin/env python
import os
import sys
root_path = os.path.split(os.path.dirname(os.path.realpath( __file__ )))[0]
exe_path = os.path.join(root_path,'bin','mg5_aMC')
sys.argv.pop(0)
os.system('%s  -O -W ignore::DeprecationWarning %s %s --mode={0}' %(sys.executable, str(exe_path) , ' '.join(sys.argv) ))
'''.format(name)                     
                ff.write(text)
                ff.close()
                import stat
                os.chmod(pjoin(MG5DIR, 'bin', '%s.py' % name), stat.S_IRWXU)
                logger.info('To use this module, you need to quite MG5aMC and run the executable bin/%s.py' % name)
            status=0
                
        elif logger.level <= logging.INFO:
            devnull = open(os.devnull,'w')
            try:
                misc.call(['make', 'clean'], stdout=devnull, stderr=-2)
            except Exception:
                pass
            if name == 'pythia-pgs':
                #SLC6 needs to have this first (don't ask why)
                status = misc.call(['make'], cwd = pjoin(MG5DIR, name, 'libraries', 'pylib'))
            if name in ['golem95','QCDLoop','PJFry']:
                status = misc.call(['make','install'], 
                                               cwd = os.path.join(MG5DIR, name))
            else:
                status = misc.call(['make']+make_flags, cwd = os.path.join(MG5DIR, name))
        else:
            try:
                misc.compile(['clean'], mode='', cwd = os.path.join(MG5DIR, name))
            except Exception:
                pass
            if name == 'pythia-pgs':
                #SLC6 needs to have this first (don't ask why)
                status = self.compile(mode='', cwd = pjoin(MG5DIR, name, 'libraries', 'pylib'))
            if name in ['golem95','QCDLoop','PJFry']:
                status = misc.compile(['install'], mode='', 
                                          cwd = os.path.join(MG5DIR, name))
            else:
                status = self.compile(make_flags, mode='',
                                               cwd = os.path.join(MG5DIR, name))

        if not status:
            logger.info('Installation succeeded')
        else:
            # For pythia-pgs check when removing the "-fno-second-underscore" flag
            if name == 'pythia-pgs':
                to_comment = ['libraries/PGS4/src/stdhep-dir/mcfio/arch_mcfio',
                              'libraries/PGS4/src/stdhep-dir/src/stdhep_Arch']
                for f in to_comment:
                    f = pjoin(MG5DIR, name, *f.split('/'))
                    text = "".join(l for l in open(f) if 'fno-second-underscore' not in l)
                    fsock = open(f,'w').write(text)
                try:
                    misc.compile(['clean'], mode='', cwd = os.path.join(MG5DIR, name))
                except Exception:
                    pass
                status = self.compile(mode='', cwd = os.path.join(MG5DIR, name))
            if not status:
                logger.info('Compilation succeeded')
            else:
                logger.warning('Error detected during the compilation. Please check the compilation error and run make manually.')


        # Special treatment for TD/Ghostscript program (require by MadAnalysis)
        if args[0] == 'MadAnalysis':
            try:
                os.system('rm -rf td')
                os.mkdir(pjoin(MG5DIR, 'td'))
            except Exception, error:
                print error
                pass

            if sys.platform == "darwin":
                logger.info('Downloading TD for Mac')
                target = 'http://madgraph.phys.ucl.ac.be/Downloads/td_mac_intel.tar.gz'
                misc.call(['curl', target, '-otd.tgz'],
                                                  cwd=pjoin(MG5DIR,'td'))
                misc.call(['tar', '-xzpvf', 'td.tgz'],
                                                  cwd=pjoin(MG5DIR,'td'))
                files.mv(MG5DIR + '/td/td_mac_intel',MG5DIR+'/td/td')
            else:
                if sys.maxsize > 2**32:
                    logger.info('Downloading TD for Linux 64 bit')
                    target = 'http://madgraph.phys.ucl.ac.be/Downloads/td64/td'
                    logger.warning('''td program (needed by MadAnalysis) is not compile for 64 bit computer.
                In 99% of the case, this is perfectly fine. If you do not have plot, please follow 
                instruction in https://cp3.irmp.ucl.ac.be/projects/madgraph/wiki/TopDrawer .''')
                else:                    
                    logger.info('Downloading TD for Linux 32 bit')
                    target = 'http://madgraph.phys.ucl.ac.be/Downloads/td'
                misc.call(['wget', target], cwd=pjoin(MG5DIR,'td'))
            os.chmod(pjoin(MG5DIR,'td','td'), 0775)
            self.options['td_path'] = pjoin(MG5DIR,'td')

            if not misc.which('gs'):
                logger.warning('''gosthscript not install on your system. This is not required to run MA.
                    but this prevent to create jpg files and therefore to have the plots in the html output.''')
                if sys.platform == "darwin":
                    logger.warning('''You can download this program at the following link:
                    http://www.macupdate.com/app/mac/9980/gpl-ghostscript''')

        if args[0] == 'Delphes2':
            data = open(pjoin(MG5DIR, 'Delphes','data','DetectorCard.dat')).read()
            data = data.replace('data/', 'DELPHESDIR/data/')
            out = open(pjoin(MG5DIR, 'Template','Common', 'Cards', 'delphes_card_default.dat'), 'w')
            out.write(data)
        if args[0] == 'Delphes3':
            if os.path.exists(pjoin(MG5DIR, 'Delphes','cards')):
                card_dir = pjoin(MG5DIR, 'Delphes','cards')
            else:
                card_dir = pjoin(MG5DIR, 'Delphes','examples')
            files.cp(pjoin(card_dir,'delphes_card_CMS.tcl'),
                     pjoin(MG5DIR,'Template', 'Common', 'Cards', 'delphes_card_default.dat'))
            files.cp(pjoin(card_dir,'delphes_card_CMS.tcl'),
                     pjoin(MG5DIR,'Template', 'Common', 'Cards', 'delphes_card_CMS.dat'))
            files.cp(pjoin(card_dir,'delphes_card_ATLAS.tcl'),
                     pjoin(MG5DIR,'Template', 'Common', 'Cards', 'delphes_card_ATLAS.dat'))
            

        #reset the position of the executable
        options_name = {'Delphes': 'delphes_path',
                           'Delphes2': 'delphes_path',
                           'Delphes3': 'delphes_path',
                           'ExRootAnalysis': 'exrootanalysis_path',
                           'MadAnalysis': 'madanalysis_path',
                           'SysCalc': 'syscalc_path',
                           'pythia-pgs':'pythia-pgs_path',
                           'Golem95': 'golem',
                           'PJFry': 'pjfry'}

        if args[0] in options_name:
            opt = options_name[args[0]]
            if opt=='golem':
                self.options[opt] = pjoin(MG5DIR,name,'lib')
                self.exec_cmd('save options', printcmd=False)
            elif opt=='pjfry':
                self.options[opt] = pjoin(MG5DIR,'PJFry','lib')
                self.exec_cmd('save options', printcmd=False)            
            elif self.options[opt] != self.options_configuration[opt]:
                self.options[opt] = self.options_configuration[opt]
                self.exec_cmd('save options',printcmd=False)



    def install_update(self, args, wget):
        """ check if the current version of mg5 is up-to-date.
        and allow user to install the latest version of MG5 """

        def apply_patch(filetext):
            """function to apply the patch"""
            text = filetext.read()
            pattern = re.compile(r'''=== renamed directory \'(?P<orig>[^\']*)\' => \'(?P<new>[^\']*)\'''')
            #=== renamed directory 'Template' => 'Template/LO'
            for orig, new in pattern.findall(text):
                shutil.copytree(pjoin(MG5DIR, orig), pjoin(MG5DIR, 'UPDATE_TMP'))
                full_path = os.path.dirname(pjoin(MG5DIR, new)).split('/')
                for i, name in enumerate(full_path):
                    path = os.path.sep.join(full_path[:i+1])
                    if path and not os.path.isdir(path):
                        os.mkdir(path)
                shutil.copytree(pjoin(MG5DIR, 'UPDATE_TMP'), pjoin(MG5DIR, new))
                shutil.rmtree(pjoin(MG5DIR, 'UPDATE_TMP'))
            # track rename since patch fail to apply those correctly.
            pattern = re.compile(r'''=== renamed file \'(?P<orig>[^\']*)\' => \'(?P<new>[^\']*)\'''')
            #=== renamed file 'Template/SubProcesses/addmothers.f' => 'madgraph/iolibs/template_files/addmothers.f'
            for orig, new in pattern.findall(text):
                print 'move %s to %s' % (orig, new)
                try:
                    files.cp(pjoin(MG5DIR, orig), pjoin(MG5DIR, new), error=True)
                except IOError:
                    full_path = os.path.dirname(pjoin(MG5DIR, new)).split('/')
                    for i, name in enumerate(full_path):
                        path = os.path.sep.join(full_path[:i+1])
                        if path and not os.path.isdir(path):
                            os.mkdir(path)
                files.cp(pjoin(MG5DIR, orig), pjoin(MG5DIR, new), error=True)
            # track remove/re-added file:
            pattern = re.compile(r'''^=== added file \'(?P<new>[^\']*)\'''',re.M)
            all_add = pattern.findall(text)
            #pattern = re.compile(r'''=== removed file \'(?P<new>[^\']*)\'''')
            #all_rm = pattern.findall(text)
            pattern=re.compile(r'''=== removed file \'(?P<new>[^\']*)\'(?=.*=== added file \'(?P=new)\')''',re.S)
            print 'this step can take a few minuts. please be patient'
            all_rm_add = pattern.findall(text)
            #=== added file 'tests/input_files/full_sm/interactions.dat'
            for new in all_add:
                if new in all_rm_add:
                    continue
                if os.path.isfile(pjoin(MG5DIR, new)):
                    os.remove(pjoin(MG5DIR, new))
            #pattern = re.compile(r'''=== removed file \'(?P<new>[^\']*)\'''')
            #=== removed file 'tests/input_files/full_sm/interactions.dat'
            #for old in pattern.findall(text):
            #    if not os.path.isfile(pjoin(MG5DIR, old)):
            #        full_path = os.path.dirname(pjoin(MG5DIR, old)).split('/')
            #        for i, _ in enumerate(full_path):
            #            path = os.path.sep.join(full_path[:i+1])
            #            if path and not os.path.isdir(path):
            #                os.mkdir(path)
            #        subprocess.call(['touch', pjoin(MG5DIR, old)])

            p= subprocess.Popen(['patch', '-p1'], stdin=subprocess.PIPE,
                                                              cwd=MG5DIR)
            p.communicate(text)

            # check file which are not move
            #=== modified file 'Template/LO/Cards/run_card.dat'
            #--- old/Template/Cards/run_card.dat     2012-12-06 10:01:04 +0000
            #+++ new/Template/LO/Cards/run_card.dat  2013-12-09 02:35:59 +0000
            pattern=re.compile('''=== modified file \'(?P<new>[^\']*)\'[^\n]*\n\-\-\- old/(?P<old>\S*)[^\n]*\n\+\+\+ new/(?P=new)''',re.S)
            for match in pattern.findall(text):
                new = pjoin(MG5DIR, match[0])
                old = pjoin(MG5DIR, match[1])
                if new == old:
                    continue
                elif os.path.exists(old):
                    if not os.path.exists(os.path.dirname(new)):
                        split = new.split('/')
                        for i in range(1,len(split)):
                            path = '/'.join(split[:i])
                            if not os.path.exists(path):
                                print 'mkdir', path
                                os.mkdir(path)
                    files.cp(old,new)
            #=== renamed file 'Template/bin/internal/run_delphes' => 'Template/Common/bin/internal/run_delphes'
            #--- old/Template/bin/internal/run_delphes       2011-12-09 07:28:10 +0000
            #+++ new/Template/Common/bin/internal/run_delphes        2012-10-23 02:41:37 +0000
            #pattern=re.compile('''=== renamed file \'(?P<old>[^\']*)\' => \'(?P<new>[^\']*)\'[^\n]*\n\-\-\- old/(?P=old)[^\n]*\n\+\+\+ new/(?P=new)''',re.S)
            #for match in pattern.findall(text):
            #    old = pjoin(MG5DIR, match[0])
            #    new = pjoin(MG5DIR, match[1])
            #    if new == old:
            #       continue
            #    elif os.path.exists(old):
            #        if not os.path.exists(os.path.dirname(new)):
            #            split = new.split('/')
            #            for i in range(1,len(split)):
            #                path = '/'.join(split[:i])
            #                if not os.path.exists(path):
            #                    print 'mkdir', path
            #                    os.mkdir(path)
            #        files.cp(old,new)

            # check that all files in bin directory are executable
            for path in misc.glob('*', pjoin(MG5DIR, 'bin')):
                misc.call(['chmod', '+x', path])
            for path in misc.glob(pjoin('*','bin','*'), pjoin(MG5DIR, 'Template')):
                misc.call(['chmod', '+x', path])
            for path in misc.glob(pjoin('*','bin','internal','*'), pjoin(MG5DIR, 'Template')):
                misc.call(['chmod', '+x', path])
            for path in misc.glob(pjoin('*','*', '*.py'), pjoin(MG5DIR, 'Template')):
                misc.call(['chmod', '+x', path])
            for path in misc.glob(pjoin('*','*','*.sh'), pjoin(MG5DIR, 'Template')):
                misc.call(['chmod', '+x', path])

            #add empty files/directory
            pattern=re.compile('''^=== touch (file|directory) \'(?P<new>[^\']*)\'''',re.M)
            for match in pattern.findall(text):
                if match[0] == 'file':
                    new = os.path.dirname(pjoin(MG5DIR, match[1]))
                else:
                    new = pjoin(MG5DIR, match[1])
                if not os.path.exists(new):
                    split = new.split('/')
                    for i in range(1,len(split)+1):
                        path = '/'.join(split[:i])
                        if path and not os.path.exists(path):
                            print 'mkdir', path
                            os.mkdir(path)
                if match[0] == 'file':
                    print 'touch ', pjoin(MG5DIR, match[1])
                    misc.call(['touch', pjoin(MG5DIR, match[1])])
            # add new symlink
            pattern=re.compile('''^=== link file \'(?P<new>[^\']*)\' \'(?P<old>[^\']*)\'''', re.M)
            for new, old in pattern.findall(text):
                    if not os.path.exists(pjoin(MG5DIR, new)):
                        files.ln(old, os.path.dirname(new), os.path.basename(new))

            # Re-compile CutTools and IREGI
            if os.path.isfile(pjoin(MG5DIR,'vendor','CutTools','includects','libcts.a')):
                misc.compile(cwd=pjoin(MG5DIR,'vendor','CutTools'))
            if os.path.isfile(pjoin(MG5DIR,'vendor','IREGI','src','libiregi.a')):
                misc.compile(cwd=pjoin(MG5DIR,'vendor','IREGI','src'))

            # check if it need to download binary:
            pattern = re.compile("""^Binary files old/(\S*).*and new/(\S*).*$""", re.M)
            if pattern.search(text):
                return True
            else:
                return False
        
        mode = [arg.split('=',1)[1] for arg in args if arg.startswith('--mode=')]
        if mode:
            mode = mode[-1]
        else:
            mode = "userrequest"
        force = any([arg=='-f' for arg in args])
        timeout = [arg.split('=',1)[1] for arg in args if arg.startswith('--timeout=')]
        if timeout:
            try:
                timeout = int(timeout[-1])
            except ValueError:
                raise self.InvalidCmd('%s: invalid argument for timeout (integer expected)'%timeout[-1])
        else:
            timeout = self.options['timeout']
        input_path = [arg.split('=',1)[1] for arg in args if arg.startswith('--input=')]

        if input_path:
            fsock = open(input_path[0])
            need_binary = apply_patch(fsock)
            logger.info('manual patch apply. Please test your version.')
            if need_binary:
                logger.warning('Note that some files need to be loaded separately!')
            sys.exit(0)

        options = ['y','n','on_exit']
        if mode == 'mg5_start':
            timeout = 2
            default = 'n'
            update_delay = self.options['auto_update'] * 24 * 3600
            if update_delay == 0:
                return
        elif mode == 'mg5_end':
            timeout = 5
            default = 'n'
            update_delay = self.options['auto_update'] * 24 * 3600
            if update_delay == 0:
                return
            options.remove('on_exit')
        elif mode == "userrequest":
            default = 'y'
            update_delay = 0
        else:
            raise self.InvalidCmd('Unknown mode for command install update')

        if not os.path.exists(os.path.join(MG5DIR,'input','.autoupdate')) or \
                os.path.exists(os.path.join(MG5DIR,'.bzr')):
            error_text = """This version of MG5 doesn\'t support auto-update. Common reasons are:
            1) This version was loaded via bazaar (use bzr pull to update instead).
            2) This version is a beta release of MG5."""
            if mode == 'userrequest':
                raise self.ConfigurationError(error_text)
            return

        if not misc.which('patch'):
            error_text = """Not able to find program \'patch\'. Please reload a clean version
            or install that program and retry."""
            if mode == 'userrequest':
                raise self.ConfigurationError(error_text)
            return

        # read the data present in .autoupdate
        data = {}
        for line in open(os.path.join(MG5DIR,'input','.autoupdate')):
            if not line.strip():
                continue
            sline = line.split()
            data[sline[0]] = int(sline[1])

        #check validity of the file
        if 'version_nb' not in data:
            if mode == 'userrequest':
                error_text = 'This version of MG5 doesn\'t support auto-update. (Invalid information)'
                raise self.ConfigurationError(error_text)
            return
        elif 'last_check' not in data:
            data['last_check'] = time.time()

        #check if we need to update.
        if time.time() - data['last_check'] < update_delay:
            return

        logger.info('Checking if MG5 is up-to-date... (takes up to %ss)' % timeout)
        class TimeOutError(Exception): pass

        def handle_alarm(signum, frame):
            raise TimeOutError

        signal.signal(signal.SIGALRM, handle_alarm)
        signal.alarm(timeout)
        to_update = 0
        try:
            filetext = urllib.urlopen('http://madgraph.phys.ucl.ac.be/mg5amc_build_nb')
            signal.alarm(0)
            web_version = int(filetext.read().strip())
        except (TimeOutError, ValueError, IOError):
            signal.alarm(0)
            print 'failed to connect server'
            if mode == 'mg5_end':
                # wait 24h before next check
                fsock = open(os.path.join(MG5DIR,'input','.autoupdate'),'w')
                fsock.write("version_nb   %s\n" % data['version_nb'])
                fsock.write("last_check   %s\n" % \
                int(time.time()) - 3600 * 24 * (self.options['auto_update'] -1))
                fsock.close()
            return

        if web_version == data['version_nb']:
            logger.info('No new version of MG5 available')
            # update .autoupdate to prevent a too close check
            fsock = open(os.path.join(MG5DIR,'input','.autoupdate'),'w')
            fsock.write("version_nb   %s\n" % data['version_nb'])
            fsock.write("last_check   %s\n" % int(time.time()))
            fsock.close()
            return
        elif data['version_nb'] > web_version:
            logger_stderr.info('impossible to update: local %s web %s' % (data['version_nb'], web_version))
            fsock = open(os.path.join(MG5DIR,'input','.autoupdate'),'w')
            fsock.write("version_nb   %s\n" % data['version_nb'])
            fsock.write("last_check   %s\n" % int(time.time()))
            fsock.close()
            return
        else:
            if not force:
                answer = self.ask('New Version of MG5 available! Do you want to update your current version?',
                                  default, options)
            else:
                answer = default


        if answer == 'y':
            logger.info('start updating code')
            fail = 0
            for i in range(data['version_nb'], web_version):
                try:
                    filetext = urllib.urlopen('http://madgraph.phys.ucl.ac.be/patch/build%s.patch' %(i+1))
#                    filetext = urllib.urlopen('http://madgraph.phys.ucl.ac.be/patch_test/build%s.patch' %(i+1))
                except Exception:
                    print 'fail to load patch to build #%s' % (i+1)
                    fail = i
                    break
                need_binary = apply_patch(filetext)
                if need_binary:
                    path = "http://madgraph.phys.ucl.ac.be/binary/binary_file%s.tgz" %(i+1)
                    name = "extra_file%i" % (i+1)
                    if sys.platform == "darwin":
                        misc.call(['curl', path, '-o%s.tgz' % name], cwd=MG5DIR)
                    else:
                        misc.call(['wget', path, '--output-document=%s.tgz'% name], cwd=MG5DIR)
                    # Untar the file
                    returncode = misc.call(['tar', '-xzpf', '%s.tgz' % name], cwd=MG5DIR,
                                     stdout=open(os.devnull, 'w'))

            fsock = open(os.path.join(MG5DIR,'input','.autoupdate'),'w')
            if not fail:
                fsock.write("version_nb   %s\n" % web_version)
            else:
                fsock.write("version_nb   %s\n" % fail)
            fsock.write("last_check   %s\n" % int(time.time()))
<<<<<<< HEAD
            fsock.close()            
=======
            fsock.close()
>>>>>>> c9d91378
            logger.info('Refreshing installation of MG5aMC_PY8_interface.')
            self.do_install('mg5amc_py8_interface',additional_options=['--force'])
            logger.info('Checking current version. (type ctrl-c to bypass the check)')
            subprocess.call([os.path.join('tests','test_manager.py')],
                                                                  cwd=MG5DIR)            
            print 'new version installed, please relaunch mg5'
            sys.exit(0)
        elif answer == 'n':
            # prevent for a future check
            fsock = open(os.path.join(MG5DIR,'input','.autoupdate'),'w')
            fsock.write("version_nb   %s\n" % data['version_nb'])
            fsock.write("last_check   %s\n" % int(time.time()))
            fsock.close()
            logger.info('Update bypassed.')
            logger.info('The next check for a new version will be performed in %s days' \
                        % abs(self.options['auto_update']))
            logger.info('In order to change this delay. Enter the command:')
            logger.info('set auto_update X')
            logger.info('Putting X to zero will prevent this check at anytime.')
            logger.info('You can upgrade your version at any time by typing:')
            logger.info('install update')
        else: #answer is on_exit
            #ensure that the test will be done on exit
            #Do not use the set command here!!
            self.options['auto_update'] = -1 * self.options['auto_update']



    def set_configuration(self, config_path=None, final=True):
        """ assign all configuration variable from file
            ./input/mg5_configuration.txt. assign to default if not define """

        if not self.options:
            self.options = dict(self.options_configuration)
            self.options.update(self.options_madgraph)
            self.options.update(self.options_madevent)

        if not config_path:
            if os.environ.has_key('MADGRAPH_BASE'):
                config_path = pjoin(os.environ['MADGRAPH_BASE'],'mg5_configuration.txt')
                self.set_configuration(config_path, final=False)
            if 'HOME' in os.environ:
                config_path = pjoin(os.environ['HOME'],'.mg5',
                                                        'mg5_configuration.txt')
                if os.path.exists(config_path):
                    self.set_configuration(config_path, final=False)
            config_path = os.path.relpath(pjoin(MG5DIR,'input',
                                                       'mg5_configuration.txt'))
            return self.set_configuration(config_path, final)

        if not os.path.exists(config_path):
            files.cp(pjoin(MG5DIR,'input','.mg5_configuration_default.txt'), config_path)
        config_file = open(config_path)

        # read the file and extract information
        logger.info('load MG5 configuration from %s ' % config_file.name)
        for line in config_file:
            if '#' in line:
                line = line.split('#',1)[0]
            line = line.replace('\n','').replace('\r\n','')
            try:
                name, value = line.split('=')
            except ValueError:
                pass
            else:
                name = name.strip()
                value = value.strip()
                if name != 'mg5_path':
                    self.options[name] = value
                if value.lower() == "none" or value=="":
                    self.options[name] = None

        self.options['stdout_level'] = logging.getLogger('madgraph').level
        if not final:
            return self.options # the return is usefull for unittest

        # Treat each expected input
        # 1: Pythia8_path and hewrig++ paths
        # try absolute and relative path
        for key in self.options:
            if key in ['pythia8_path', 'hwpp_path', 'thepeg_path', 'hepmc_path',
<<<<<<< HEAD
                       'mg5amc_py8_interface_path']:
=======
                       'mg5amc_py8_interface_path','madanalysis5_path']:
>>>>>>> c9d91378
                if self.options[key] in ['None', None]:
                    self.options[key] = None
                    continue
                path = self.options[key]
                #this is for pythia8
                if key == 'pythia8_path' and not os.path.isfile(pjoin(MG5DIR, path, 'include', 'Pythia8', 'Pythia.h')):
                    if not os.path.isfile(pjoin(path, 'include', 'Pythia8', 'Pythia.h')):
                        self.options['pythia8_path'] = None
                    else:
                        continue
                #this is for mg5amc_py8_interface_path
                if key == 'mg5amc_py8_interface_path' and not os.path.isfile(pjoin(MG5DIR, path, 'MG5aMC_PY8_interface')):
                    if not os.path.isfile(pjoin(path, 'MG5aMC_PY8_interface')):
<<<<<<< HEAD
                        self.options['pythia8_path'] = None
                    else:
                        continue

=======
                        self.options['mg5amc_py8_interface_path'] = None
                    else:
                        continue
                #this is for madanalysis5
                if key == 'madanalysis5_path' and not os.path.isfile(pjoin(MG5DIR, path,'bin','ma5')):
                    if not os.path.isfile(pjoin(path,'bin','ma5')):
                        self.options['madanalysis5_path'] = None
                    else:
                        continue
>>>>>>> c9d91378
                #this is for hw++
                if key == 'hwpp_path' and not os.path.isfile(pjoin(MG5DIR, path, 'include', 'Herwig++', 'Analysis', 'BasicConsistency.hh')):
                    if not os.path.isfile(pjoin(path, 'include', 'Herwig++', 'Analysis', 'BasicConsistency.hh')):
                        self.options['hwpp_path'] = None
                    else:
                        continue
                # this is for thepeg
                elif key == 'thepeg_path' and not os.path.isfile(pjoin(MG5DIR, path, 'include', 'ThePEG', 'ACDC', 'ACDCGenCell.h')):
                    if not os.path.isfile(pjoin(path, 'include', 'ThePEG', 'ACDC', 'ACDCGenCell.h')):
                        self.options['thepeg_path'] = None
                    else:
                        continue
                # this is for hepmc
                elif key == 'hepmc_path' and not os.path.isfile(pjoin(MG5DIR, path, 'include', 'HEPEVT_Wrapper.h')):
                    if not os.path.isfile(pjoin(path, 'include', 'HEPEVT_Wrapper.h')):
                        self.options['hepmc_path'] = None
                    else:
                        continue

            elif key in ['pjfry','golem','samurai']:
                if isinstance(self.options[key],str) and self.options[key].lower() == 'auto':
                    # try to find it automatically on the system                                                                                                                                            
                    program = misc.which_lib('lib%s.a'%key)
                    if program != None:
                        fpath, _ = os.path.split(program)
                        logger.info('Using %s library in %s' % (key,fpath))
                        self.options[key]=fpath
                    else:
                        # Try to look for it locally
                        local_install = {'pjfry':'PJFRY', 'golem':'golem95',
                                         'samurai':'samurai'}
                        if os.path.isfile(pjoin(MG5DIR,local_install[key],'lib', 'lib%s.a' % key)):
                            self.options[key]=pjoin(MG5DIR,local_install[key],'lib')
                        else:
                            self.options[key]=None
                    # Make sure that samurai version is recent enough
                    if key=='samurai' and \
                       isinstance(self.options[key],str) and \
                       self.options[key].lower() != 'auto':
                        if os.path.isfile(pjoin(self.options[key],os.pardir,'AUTHORS')):
                            try:
                                version = open(pjoin(self.options[key],os.pardir,
                                                          'VERSION'),'r').read()
                            except IOError:
                                version = None
                            if version is None:
                                self.options[key] = None
                                logger.info('--------')
                                logger.info(
"""The version of 'samurai' automatically detected seems too old to be compatible
with MG5aMC and it will be turned off. Ask the authors for the latest version if
you want to use samurai. 
If you want to enforce its use as-it-is, then specify directly its library folder
in the MG5aMC option 'samurai' (instead of leaving it to its default 'auto').""")
                                logger.info('--------')

            elif key.endswith('path'):
                pass
            elif key in ['run_mode', 'auto_update']:
                self.options[key] = int(self.options[key])
            elif key in ['cluster_type','automatic_html_opening']:
                pass
            elif key in ['notification_center']:
                if self.options[key] in ['False', 'True']:
                    self.allow_notification_center = eval(self.options[key])
                    self.options[key] = self.allow_notification_center
            elif key not in ['text_editor','eps_viewer','web_browser', 'stdout_level']:
                # Default: try to set parameter
                try:
                    self.do_set("%s %s --no_save" % (key, self.options[key]), log=False)
                except MadGraph5Error, error:
                    print error
                    logger.warning("Option %s from config file not understood" \
                                   % key)
                else:
                    if key in self.options_madgraph:
                        self.history.append('set %s %s' % (key, self.options[key]))
        
<<<<<<< HEAD
        warnings = misc.mg5amc_py8_interface_consistency_warning(self.options)
=======
        warnings = madevent_interface.MadEventCmd.mg5amc_py8_interface_consistency_warning(self.options)
>>>>>>> c9d91378
        if warnings:
            logger.warning(warnings)

        # Configure the way to open a file:
        launch_ext.open_file.configure(self.options)
        return self.options

    def check_for_export_dir(self, filepath):
        """Check if the files is in a valid export directory and assign it to
        export path if if is"""

        # keep previous if a previous one is defined
        if self._export_dir:
            return

        if os.path.exists(pjoin(os.getcwd(), 'Cards')):
            self._export_dir = os.getcwd()
            return

        path_split = filepath.split(os.path.sep)
        if len(path_split) > 2 and path_split[-2] == 'Cards':
            self._export_dir = os.path.sep.join(path_split[:-2])
            return

    def do_launch(self, line):
        """Main commands: Ask for editing the parameter and then
        Execute the code (madevent/standalone/...)
        """

        #ensure that MG option are not modified by the launch routine
        current_options = dict([(name, self.options[name]) for name in self.options_madgraph])
        start_cwd = os.getcwd()

        args = self.split_arg(line)
        # check argument validity and normalise argument
        (options, args) = _launch_parser.parse_args(args)
        self.check_launch(args, options)
        options = options.__dict__
        # args is now MODE PATH

        if args[0].startswith('standalone'):
            if os.path.isfile(os.path.join(os.getcwd(),args[1],'Cards',\
              'MadLoopParams.dat')) and not os.path.isfile(os.path.join(\
              os.getcwd(),args[1],'SubProcesses','check_poles.f')):
                ext_program = launch_ext.MadLoopLauncher(self, args[1], \
                                                options=self.options, **options)
            else:
                ext_program = launch_ext.SALauncher(self, args[1], \
                                                options=self.options, **options)
        elif args[0] == 'madevent':
            if options['interactive']:
                
                if isinstance(self, cmd.CmdShell):
                    ME = madevent_interface.MadEventCmdShell(me_dir=args[1], options=self.options)
                else:
                    ME = madevent_interface.MadEventCmd(me_dir=args[1],options=self.options)
                    ME.pass_in_web_mode()
                stop = self.define_child_cmd_interface(ME)
                return stop

            #check if this is a cross-section
            if not self._generate_info:
                # This relaunch an old run -> need to check if this is a
                # cross-section or a width
                info = open(pjoin(args[1],'SubProcesses','procdef_mg5.dat')).read()
                generate_info = info.split('# Begin PROCESS',1)[1].split('\n')[1]
                generate_info = generate_info.split('#')[0]
            else:
                generate_info = self._generate_info

            if len(generate_info.split('>')[0].strip().split())>1:
                ext_program = launch_ext.MELauncher(args[1], self,
                                shell = isinstance(self, cmd.CmdShell),
                                options=self.options,**options)
            else:
                # This is a width computation
                ext_program = launch_ext.MELauncher(args[1], self, unit='GeV',
                                shell = isinstance(self, cmd.CmdShell),
                                options=self.options,**options)

        elif args[0] == 'pythia8':
            ext_program = launch_ext.Pythia8Launcher( args[1], self, **options)

        elif args[0] == 'aMC@NLO':
            if options['interactive']:
                if isinstance(self, cmd.CmdShell):
                    ME = amcatnlo_run.aMCatNLOCmdShell(me_dir=args[1], options=self.options)
                else:
                    ME = amcatnlo_run.aMCatNLOCmd(me_dir=args[1],options=self.options)
                    ME.pass_in_web_mode()
                # transfer interactive configuration
                config_line = [l for l in self.history if l.strip().startswith('set')]
                for line in config_line:
                    ME.exec_cmd(line)
                stop = self.define_child_cmd_interface(ME)
                return stop
            ext_program = launch_ext.aMCatNLOLauncher( args[1], self,
                                                       shell = isinstance(self, cmd.CmdShell),
                                                        **options)
        elif args[0] == 'madweight':
            import madgraph.interface.madweight_interface as madweight_interface
            if options['interactive']:
                if isinstance(self, cmd.CmdShell):
                    MW = madweight_interface.MadWeightCmdShell(me_dir=args[1], options=self.options)
                else:
                    MW = madweight_interface.MadWeightCmd(me_dir=args[1],options=self.options)
                # transfer interactive configuration
                config_line = [l for l in self.history if l.strip().startswith('set')]
                for line in config_line:
                    MW.exec_cmd(line)
                stop = self.define_child_cmd_interface(MW)                
                return stop
            ext_program = launch_ext.MWLauncher( self, args[1],
                                                 shell = isinstance(self, cmd.CmdShell),
                                                 options=self.options,**options)            
        else:
            os.chdir(start_cwd) #ensure to go to the initial path
            raise self.InvalidCmd , '%s cannot be run from MG5 interface' % args[0]


        ext_program.run()
        os.chdir(start_cwd) #ensure to go to the initial path
        # ensure that MG options are not changed!
        for key, value in current_options.items():
            self.options[key] = value

    def do_load(self, line):
        """Not in help: Load information from file"""

        args = self.split_arg(line)
        # check argument validity
        self.check_load(args)

        cpu_time1 = time.time()
        if args[0] == 'model':
            self._curr_model = save_load_object.load_from_file(args[1])
            if self._curr_model.get('parameters'):
                # This is a UFO model
                self._model_v4_path = None
            else:
                # This is a v4 model
                self._model_v4_path = import_v4.find_model_path(\
                    self._curr_model.get('name').replace("_v4", ""),
                    self._mgme_dir)

            # Do post-processing of model
            self.process_model()

            #save_model.save_model(args[1], self._curr_model)
            if isinstance(self._curr_model, base_objects.Model):
                cpu_time2 = time.time()
                logger.info("Loaded model from file in %0.3f s" % \
                      (cpu_time2 - cpu_time1))
            else:
                raise self.RWError('Could not load model from file %s' \
                                      % args[1])
        elif args[0] == 'processes':
            amps,proc_defs = save_load_object.load_from_file(args[1])
            if isinstance(amps, diagram_generation.AmplitudeList):
                cpu_time2 = time.time()
                logger.info("Loaded processes from file in %0.3f s" % \
                      (cpu_time2 - cpu_time1))
                if amps:
                    model = amps[0].get('process').get('model')
                    if not model.get('parameters'):
                        # This is a v4 model.  Look for path.
                        self._model_v4_path = import_v4.find_model_path(\
                                   model.get('name').replace("_v4", ""),
                                   self._mgme_dir)
                    else:
                        self._model_v4_path = None
                    # If not exceptions from previous steps, set
                    # _curr_amps and _curr_model
                    self._curr_amps = amps
                    self._curr_model = model
                    self._curr_proc_defs = proc_defs
                    logger.info("Model set from process.")
                    # Do post-processing of model
                    self.process_model()
                self._done_export = None
            else:
                raise self.RWError('Could not load processes from file %s' % args[1])


    def do_customize_model(self, line):
        """create a restriction card in a interactive way"""

        args = self.split_arg(line)
        self.check_customize_model(args)

        model_path = self._curr_model.get('modelpath')
        if not os.path.exists(pjoin(model_path,'build_restrict.py')):
            raise self.InvalidCmd('''Model not compatible with this option.''')

        # (re)import the full model (get rid of the default restriction)
        self._curr_model = import_ufo.import_model(model_path, restrict=False)

        #1) create the full param_card
        out_path = StringIO.StringIO()
        param_writer.ParamCardWriter(self._curr_model, out_path)
        # and load it to a python object
        param_card = check_param_card.ParamCard(out_path.getvalue().split('\n'))


        all_categories = self.ask('','0',[], ask_class=AskforCustomize)
        put_to_one = []
        ## Make a Temaplate for  the restriction card. (card with no restrict)
        for block in param_card:
            value_dict = {}
            for param in param_card[block]:
                value = param.value
                if value == 0:
                    param.value = 0.000001e-99
                elif value == 1:
                    if block != 'qnumbers':
                        put_to_one.append((block,param.lhacode))
                        param.value = random.random()
                elif abs(value) in value_dict:
                    param.value += value_dict[abs(value)] * 1e-4 * param.value
                    value_dict[abs(value)] += 1
                else:
                    value_dict[abs(value)] = 1

        for category in all_categories:
            for options in category:
                if not options.status:
                    continue
                param = param_card[options.lhablock].get(options.lhaid)
                param.value = options.value

        logger.info('Loading the resulting model')
        # Applying the restriction
        self._curr_model = import_ufo.RestrictModel(self._curr_model)
        model_name = self._curr_model.get('name')
        if model_name == 'mssm':
            keep_external=True
        else:
            keep_external=False
        self._curr_model.restrict_model(param_card,keep_external=keep_external)

        if args:
            name = args[0].split('=',1)[1]
            path = pjoin(model_path,'restrict_%s.dat' % name)
            logger.info('Save restriction file as %s' % path)
            param_card.write(path)
            self._curr_model['name'] += '-%s' % name

        # if some need to put on one
        if put_to_one:
            out_path = StringIO.StringIO()
            param_writer.ParamCardWriter(self._curr_model, out_path)
            # and load it to a python object
            param_card = check_param_card.ParamCard(out_path.getvalue().split('\n'))
            
            for (block, lhacode) in put_to_one:
                misc.sprint(block, lhacode)
                try:
                    param_card[block].get(lhacode).value = 1
                except:
                    pass # was removed of the model!
            self._curr_model.set_parameters_and_couplings(param_card)

            if args:
                name = args[0].split('=',1)[1]
                path = pjoin(model_path,'paramcard_%s.dat' % name)
                logger.info('Save default card file as %s' % path)
                param_card.write(path)

    def do_save(self, line, check=True, to_keep={}, log=True):
        """Not in help: Save information to file"""

        args = self.split_arg(line)
        # Check argument validity
        if check:
            self.check_save(args)

        if args[0] == 'model':
            if self._curr_model:
                #save_model.save_model(args[1], self._curr_model)
                if save_load_object.save_to_file(args[1], self._curr_model):
                    logger.info('Saved model to file %s' % args[1])
            else:
                raise self.InvalidCmd('No model to save!')
        elif args[0] == 'processes':
            if self._curr_amps:
                if save_load_object.save_to_file(args[1], (self._curr_amps,self._curr_proc_defs) ):
                    logger.info('Saved processes to file %s' % args[1])
            else:
                raise self.InvalidCmd('No processes to save!')

        elif args[0] == 'options':
            partial_save = False
            to_define = {}
            
            if any(not arg.startswith('--') and arg in self.options 
                                                               for arg in args):
                # store in file only those ones
                partial_save = True
                all_arg = [arg for arg in args[1:] if not arg.startswith('--') and
                           arg in self.options]
                for key in all_arg:
                    to_define[key] = self.options[key] 
            else:
                # First look at options which should be put in MG5DIR/input
                for key, default in self.options_configuration.items():
                    if self.options_configuration[key] != self.options[key] and not self.options_configuration[key] is None:
                        to_define[key] = self.options[key]
    
                if not '--auto' in args:
                    for key, default in self.options_madevent.items():
                        if self.options_madevent[key] != self.options[key] != None:
                            if '_path' in key and os.path.basename(self.options[key]) == 'None':
                                continue
                            to_define[key] = self.options[key]
                        elif key == 'cluster_queue' and self.options[key] is None:
                            to_define[key] = self.options[key]
    
                if '--all' in args:
                    for key, default in self.options_madgraph.items():
                        if self.options_madgraph[key] != self.options[key] != None and \
                          key != 'stdout_level':
                            to_define[key] = self.options[key]
                elif not '--auto' in args:
                    for key, default in self.options_madgraph.items():
                        if self.options_madgraph[key] != self.options[key] != None and  key != 'stdout_level':
                            logger.info('The option %s is modified [%s] but will not be written in the configuration files.' \
                                        % (key,self.options_madgraph[key]) )
                            logger.info('If you want to make this value the default for future session, you can run \'save options --all\'')

            if len(args) >1 and not args[1].startswith('--') and args[1] not in self.options:
                filepath = args[1]
            else:
                filepath = pjoin(MG5DIR, 'input', 'mg5_configuration.txt')
            
            basedir = MG5DIR
            if partial_save:
                basefile = filepath
            else:
                basefile = pjoin(MG5DIR, 'input', '.mg5_configuration_default.txt')
                
            

            if to_keep:
                to_define = to_keep
            self.write_configuration(filepath, basefile, basedir, to_define)

    # Set an option
    def do_set(self, line, log=True, model_reload=True):
        """Set an option, which will be default for coming generations/outputs.
        """

        # Be careful:
        # This command is associated to a post_cmd: post_set.
        args = self.split_arg(line)

        # Check the validity of the arguments
        self.check_set(args)

        if args[0] == 'ignore_six_quark_processes':
            if args[1] == 'False':
                self.options[args[0]] = False
                return
            self.options[args[0]] = list(set([abs(p) for p in \
                                      self._multiparticles[args[1]]\
                                      if self._curr_model.get_particle(p).\
                                      is_fermion() and \
                                      self._curr_model.get_particle(abs(p)).\
                                      get('color') == 3]))
            if log:
                logger.info('Ignore processes with >= 6 quarks (%s)' % \
                        ",".join([\
                            self._curr_model.get_particle(q).get('name') \
                            for q in self.options[args[0]]]))

        elif args[0] == 'group_subprocesses':
            if args[1] not in ['Auto', 'NLO']:
                self.options[args[0]] = eval(args[1])
            else:
                self.options[args[0]] = args[1]
            if log:
                logger.info('Set group_subprocesses to %s' % \
                                                    str(self.options[args[0]]))
                logger.info('Note that you need to regenerate all processes')
            self._curr_amps = diagram_generation.AmplitudeList()
            self._curr_proc_defs = base_objects.ProcessDefinitionList()
            self._curr_matrix_elements = helas_objects.HelasMultiProcess()

        elif args[0] == "stdout_level":
            if args[1].isdigit():
                level = int(args[1])
            else:
                level = eval('logging.' + args[1])
            logging.root.setLevel(level)
            logging.getLogger('madgraph').setLevel(level)
            logging.getLogger('madevent').setLevel(level)
            self.options[args[0]] = level
            if log:
                logger.info('set output information to level: %s' % level)
        elif args[0].lower() == "ewscheme":
            logger.info("Change EW scheme to %s for the model %s. Note that YOU are responsible of the full validity of the input in that scheme." %\
                                              (self._curr_model.get('name'), args[1]))
            logger.info("Importing a model will restore the default scheme")
            self._curr_model.change_electroweak_mode(args[1])
        elif args[0] == "complex_mass_scheme":
            old = self.options[args[0]]
            self.options[args[0]] = eval(args[1])
            aloha.complex_mass = eval(args[1])
            aloha_lib.KERNEL.clean()
            if self.options[args[0]]:
                if old:
                    if log:
                        logger.info('Complex mass already activated.')
                    return
                if log:
                    logger.info('Activate complex mass scheme.')
            else:
                if not old:
                    if log:
                        logger.info('Complex mass already desactivated.')
                    return
                if log:
                    logger.info('Desactivate complex mass scheme.')
            if not self._curr_model:
                return
            self.exec_cmd('import model %s' % self._curr_model.get('name'))

        elif args[0] == "gauge":
            # Treat the case where they are no model loaded
            if not self._curr_model:
                if args[1] == 'unitary':
                    aloha.unitary_gauge = True
                else:
                    aloha.unitary_gauge = False
                aloha_lib.KERNEL.clean()
                self.options[args[0]] = args[1]
                if log: logger.info('Passing to gauge %s.' % args[1])
                return

            # They are a valid model
            able_to_mod = True
            if args[1] == 'unitary':
                if 0 in self._curr_model.get('gauge'):
                    aloha.unitary_gauge = True
                else:
                    able_to_mod = False
                    if log: logger.warning('Note that unitary gauge is not allowed for your current model %s' \
                                           % self._curr_model.get('name'))
            else:
                if 1 in self._curr_model.get('gauge'):
                    aloha.unitary_gauge = False
                else:
                    able_to_mod = False
                    if log: logger.warning('Note that Feynman gauge is not allowed for your current model %s' \
                                           % self._curr_model.get('name'))

            if self.options['gauge'] == args[1]:
                return
            
            
            self.options[args[0]] = args[1]

            if able_to_mod and log and args[0] == 'gauge' and \
                args[1] == 'unitary' and not self.options['gauge']=='unitary' and \
                isinstance(self._curr_model,loop_base_objects.LoopModel) and \
                  not self._curr_model['perturbation_couplings'] in [[],['QCD']]:
                logger.warning('You will only be able to do tree level'+\
                                   ' and QCD corrections in the unitary gauge.')



            #re-init all variable
            model_name = self._curr_model.get('modelpath+restriction')
            self._curr_model = None
            self._curr_amps = diagram_generation.AmplitudeList()
            self._curr_proc_defs = base_objects.ProcessDefinitionList()
            self._curr_matrix_elements = helas_objects.HelasMultiProcess()
            self._curr_helas_model = None
            self._curr_exporter = None
            self._done_export = False
            import_ufo._import_once = []
            logger.info('Passing to gauge %s.' % args[1])

            if able_to_mod:
                # We don't want to go through the MasterCommand again
                # because it messes with the interface switching when
                # importing a loop model from MG5
                MadGraphCmd.do_import(self,'model %s' %model_name, force=True)
            elif log:
                logger.info('Note that you have to reload the model')

        elif args[0] == 'fortran_compiler':
            if args[1] != 'None':
                if log:
                    logger.info('set fortran compiler to %s' % args[1])
                self.options['fortran_compiler'] = args[1]
            else:
                self.options['fortran_compiler'] = None
        elif args[0] == 'f2py_compiler':
            if args[1] != 'None':
                if log:
                    logger.info('set f2py compiler to %s' % args[1])
                self.options['f2py_compiler'] = args[1]
            else:
                self.options['f2py_compiler'] = None
            
        elif args[0] == 'loop_optimized_output':
            if log:
                    logger.info('set loop optimized output to %s' % args[1])
            self._curr_matrix_elements = helas_objects.HelasMultiProcess()
            self.options[args[0]] = args[1]
            if not self.options['loop_optimized_output'] and \
                                               self.options['loop_color_flows']:
                logger.warning("Turning off option 'loop_color_flows'"+\
                    " since it is not available for non-optimized loop output.")
                self.do_set('loop_color_flows False',log=False)
        elif args[0] == 'loop_color_flows':
            if log:
                    logger.info('set loop color flows to %s' % args[1])
            self._curr_matrix_elements = helas_objects.HelasMultiProcess()
            self.options[args[0]] = args[1]
            if self.options['loop_color_flows'] and \
                                      not self.options['loop_optimized_output']:
                logger.warning("Turning on option 'loop_optimized'"+\
                                     " needed for loop color flow computation.")
                self.do_set('loop_optimized_output True',False)

        elif args[0] == 'fastjet':
            try:
                p = subprocess.Popen([args[1], '--version'], stdout=subprocess.PIPE,
                stderr=subprocess.PIPE)
                output, error = p.communicate()
                res = 0
            except Exception:
                res = 1

            if res != 0 or error:
                logger.info('%s does not seem to correspond to a valid fastjet-config ' % args[1] + \
                 'executable (v3+). We will use fjcore instead.\n Please set the \'fastjet\'' + \
                 'variable to the full (absolute) /PATH/TO/fastjet-config (including fastjet-config).' +
                        '\n MG5_aMC> set fastjet /PATH/TO/fastjet-config\n')
                self.options[args[0]] = None
                self.history.pop()
            elif int(output.split('.')[0]) < 3:
                logger.warning('%s is not ' % args[1] + \
                        'v3 or greater. Please install FastJet v3+.')
                self.options[args[0]] = None
                self.history.pop()
            else: #everything is fine
                logger.info('set fastjet to %s' % args[1])
                self.options[args[0]] = args[1]

<<<<<<< HEAD
        elif args[0] in ['pjfry','golem','samurai','ninja'] and \
                           not (args[0]=='ninja' and args[1]=='./HEPTools/lib'):
=======
        elif args[0] in ['pjfry','golem','samurai','ninja','collier'] and \
             not (args[0] in ['ninja','collier'] and args[1]=='./HEPTools/lib'):
>>>>>>> c9d91378
            if args[1] in ['None',"''",'""']:
                self.options[args[0]] = None
            else:
                program = misc.which_lib(os.path.join(args[1],'lib%s.a'%args[0]))
                if program!=None:
                    res = 0
                    logger.info('set %s to %s' % (args[0],args[1]))
                    self.options[args[0]] = args[1]
                else:
                    res = 1
    
                if res != 0 :
                    logger.warning('%s does not seem to correspond to a valid %s lib ' % (args[1],args[0]) + \
                            '. Please enter the full PATH/TO/%s/lib .\n'%args[0] + \
                            'You will NOT be able to run %s otherwise.\n'%args[0])
                
        elif args[0] == 'lhapdf':
            try:
                res = misc.call([args[1], '--version'], stdout=subprocess.PIPE,
                                                             stderr=subprocess.PIPE)
                logger.info('set lhapdf to %s' % args[1])
                self.options[args[0]] = args[1]
            except Exception:
                res = 1
            if res != 0:
                logger.info('%s does not seem to correspond to a valid lhapdf-config ' % args[1] + \
                        'executable. \nPlease set the \'lhapdf\' variable to the (absolute) ' + \
                        '/PATH/TO/lhapdf-config (including lhapdf-config).\n' + \
                        'Note that you can still compile and run aMC@NLO with the built-in PDFs\n' + \
                        ' MG5_aMC> set lhapdf /PATH/TO/lhapdf-config\n')

        elif args[0] in ['timeout', 'auto_update', 'cluster_nb_retry',
                         'cluster_retry_wait', 'cluster_size', 'max_npoint_for_channel']:
                self.options[args[0]] = int(args[1])

        elif args[0] in ['cluster_local_path']:
            self.options[args[0]] = args[1].strip()

        elif args[0] == 'cluster_status_update':
            if '(' in args[1]:
                data = ' '.join([a for a in args[1:] if not a.startswith('-')])
                data = data.replace('(','').replace(')','').replace(',',' ').split()
                first, second = data[:2]
            else:
                first, second = args[1:3]

            self.options[args[0]] = (int(first), int(second))

        elif args[0] == 'OLP':
            # Reset the amplitudes, MatrixElements and exporter as they might
            # depend on this option
            self._curr_amps = diagram_generation.AmplitudeList()
            self._curr_proc_defs = base_objects.ProcessDefinitionList()
            self._curr_matrix_elements = helas_objects.HelasMultiProcess()
            self._curr_exporter = None
            self.options[args[0]] = args[1]

        elif args[0] =='output_dependencies':
            self.options[args[0]] = args[1]
        elif args[0] =='notification_center':
            if args[1] in ['None','True','False']:
                self.options[args[0]] = eval(args[1])
                self.allow_notification_center = self.options[args[0]]
            else:
                raise self.InvalidCmd('expected bool for notification_center')
        elif args[0] in ['cluster_queue']:
            self.options[args[0]] = args[1].strip()
        elif args[0] in self.options:
            if args[1] in ['None','True','False']:
                self.options[args[0]] = eval(args[1])
            else:
                self.options[args[0]] = args[1]

    def post_set(self, stop, line):
        """Check if we need to save this in the option file"""

        args = self.split_arg(line)
        # Check the validity of the arguments
        try:
            self.check_set(args, log=False)
        except Exception:
            return stop

        if args[0] in self.options_configuration and '--no_save' not in args:
            self.exec_cmd('save options --auto', log=False)
        elif args[0] in self.options_madevent:
            if not '--no_save' in line:
                logger.info('This option will be the default in any output that you are going to create in this session.')
                logger.info('In order to keep this changes permanent please run \'save options\'')
        else:
            #MadGraph5_aMC@NLO configuration
            if not self.history or self.history[-1].split() != line.split():
                self.history.append('set %s' % line)
                self.avoid_history_duplicate('set %s' % args[0], ['define', 'set'])
        return stop

    def do_open(self, line):
        """Open a text file/ eps file / html file"""

        args = self.split_arg(line)
        # Check Argument validity and modify argument to be the real path
        self.check_open(args)
        file_path = args[0]

        launch_ext.open_file(file_path)

    def do_output(self, line):
        """Main commands: Initialize a new Template or reinitialize one"""

        args = self.split_arg(line)
        # Check Argument validity
        self.check_output(args)


        noclean = '-noclean' in args
        force = '-f' in args
        nojpeg = '-nojpeg' in args
        flaglist = []
                    
        if '--postpone_model' in args:
            flaglist.append('store_model')
        
        main_file_name = ""
        try:
            main_file_name = args[args.index('-name') + 1]
        except Exception:
            pass


        ################
        # ALOHA OUTPUT #
        ################
        if self._export_format == 'aloha':
            # catch format
            format = [d[9:] for d in args if d.startswith('--format=')]
            if not format:
                format = 'Fortran'
            else:
                format = format[-1]
            # catch output dir
            output = [d for d in args if d.startswith('--output=')]
            if not output:
                output = import_ufo.find_ufo_path(self._curr_model['name'])
                output = pjoin(output, format)
                if not os.path.isdir(output):
                    os.mkdir(output)
            else:
                output = output[-1]
                if not os.path.isdir(output):
                    raise self.InvalidCmd('%s is not a valid directory' % output)
            logger.info('creating routines in directory %s ' % output)
            # build the calling list for aloha
            names = [d for d in args if not d.startswith('-')]
            wanted_lorentz = aloha_fct.guess_routine_from_name(names)
            # Create and write ALOHA Routine
            aloha_model = create_aloha.AbstractALOHAModel(self._curr_model.get('name'))
            aloha_model.add_Lorentz_object(self._curr_model.get('lorentz'))
            if wanted_lorentz:
                aloha_model.compute_subset(wanted_lorentz)
            else:
                aloha_model.compute_all(save=False)
            aloha_model.write(output, format)
            return

        #################
        ## Other Output #
        #################
        # Configuration of what to do:
        # check: check status of the directory
        # exporter: which exporter to use (v4/cpp/...)
        # output: [Template/dir/None] copy the Template, just create dir or do nothing
        config = {}
        config['madevent'] =       {'check': True,  'exporter': 'v4',  'output':'Template'}
        config['matrix'] =         {'check': False, 'exporter': 'v4',  'output':'dir'}
        config['standalone'] =     {'check': True, 'exporter': 'v4',  'output':'Template'}
        config['standalone_msF'] = {'check': False, 'exporter': 'v4',  'output':'Template'}
        config['standalone_msP'] = {'check': False, 'exporter': 'v4',  'output':'Template'}
        config['standalone_rw'] =  {'check': False, 'exporter': 'v4',  'output':'Template'}
        config['standalone_cpp'] = {'check': False, 'exporter': 'cpp', 'output': 'Template'}
        config['pythia8'] =        {'check': False, 'exporter': 'cpp', 'output':'dir'}
        config['matchbox_cpp'] =   {'check': True, 'exporter': 'cpp', 'output': 'Template'}
        config['matchbox'] =       {'check': True, 'exporter': 'v4',  'output': 'Template'}
        config['madweight'] =      {'check': True, 'exporter': 'v4',  'output':'Template'}

        if self._export_format == 'plugin':
            options = {'check': self._export_plugin.check, 'exporter':self._export_plugin.exporter, 'output':self._export_plugin.output}
        else:
            options = config[self._export_format]
            
        # check
        if os.path.realpath(self._export_dir) == os.getcwd():
            if len(args) == 0:
                i=0
                while 1:
                    if os.path.exists('Pythia8_proc_%i' %i):
                        i+=1
                    else:
                        break
                os.mkdir('Pythia8_proc_%i' %i) 
                self._export_dir = pjoin(self._export_dir, 'Pythia8_proc_%i' %i)
                logger.info('Create output in %s' % self._export_dir)
            elif not args[0] in ['.', '-f']:
                raise self.InvalidCmd, 'Wrong path directory to create in local directory use \'.\''
        elif not noclean and os.path.isdir(self._export_dir) and options['check']:
            if not force:
                # Don't ask if user already specified force or noclean
                logger.info('INFO: directory %s already exists.' % self._export_dir)
                logger.info('If you continue this directory will be deleted and replaced.')
                answer = self.ask('Do you want to continue?', 'y', ['y','n'])
            else:
                answer = 'y'
            if answer != 'y':
                raise self.InvalidCmd('Stopped by user request')
            else:
                shutil.rmtree(self._export_dir)

        # Choose here whether to group subprocesses or not, if the option was
        # set to 'Auto' and propagate this choice down the line:
        if self.options['group_subprocesses'] in [True, False]:
            group_processes = self.options['group_subprocesses']
        elif self.options['group_subprocesses'] == 'Auto':
            # By default we set it to True
            group_processes = True
            # But we turn if off for decay processes which
            # have been defined with multiparticle labels, because then
            # branching ratios necessitates to keep subprocesses independent.
            # That applies only if there is more than one subprocess of course.
            if self._curr_amps[0].get_ninitial() == 1 and \
                                                     len(self._curr_amps)>1:
                processes = [amp.get('process') for amp in self._curr_amps]            
                if len(set(proc.get('id') for proc in processes))!=len(processes):
                    # Special warning for loop-induced
                    if any(proc['perturbation_couplings'] != [] for proc in
                               processes) and self._export_format == 'madevent':
                        logger.warning("""
|| The loop-induced decay process you have specified contains several
|| subprocesses and, in order to be able to compute individual branching ratios, 
|| MG5_aMC will *not* group them. Integration channels will also be considered
|| for each diagrams and as a result integration will be inefficient.
|| It is therefore recommended to perform this simulation by setting the MG5_aMC
|| option 'group_subprocesses' to 'True' (before the output of the process).
|| Notice that when doing so, processes for which one still wishes to compute
|| branching ratios independently can be specified using the syntax:
||   -> add process <proc_def>
""")
                    group_processes = False

        #Exporter + Template
        if options['exporter'] == 'v4':
            self._curr_exporter = export_v4.ExportV4Factory(self, noclean, 
                                             group_subprocesses=group_processes)
        elif options['exporter'] == 'cpp':
            self._curr_exporter = export_cpp.ExportCPPFactory(self, group_subprocesses=group_processes)
        
        self._curr_exporter.pass_information_from_cmd(self)
        
        if options['output'] == 'Template':
            self._curr_exporter.copy_template(self._curr_model)
        elif options['output'] == 'dir' and not os.path.isdir(self._export_dir):
            os.makedirs(self._export_dir)

        # Reset _done_export, since we have new directory
        self._done_export = False

        if self._export_format == "madevent":
            # for MadEvent with MadLoop decide if we keep the box as channel of 
            #integration or not. Forbid them for matching and for h+j
            if self.options['max_npoint_for_channel']:
                base_objects.Vertex.max_n_loop_for_multichanneling = self.options['max_npoint_for_channel']
            else:
                base_objects.Vertex.max_n_loop_for_multichanneling = 3                        

        # Perform export and finalize right away
        self.export(nojpeg, main_file_name, group_processes, args)

        # Automatically run finalize
        self.finalize(nojpeg, flaglist=flaglist)

        # Remember that we have done export
        self._done_export = (self._export_dir, self._export_format)

        # Reset _export_dir, so we don't overwrite by mistake later
        self._export_dir = None

    # Export a matrix element
    def export(self, nojpeg = False, main_file_name = "", group_processes=True, 
                                                                       args=[]):
        """Export a generated amplitude to file."""

        # Define the helas call  writer
        if self._curr_exporter.exporter == 'cpp':       
            self._curr_helas_model = helas_call_writers.CPPUFOHelasCallWriter(self._curr_model)
        elif self._model_v4_path:
            assert self._curr_exporter.exporter == 'v4'
            self._curr_helas_model = helas_call_writers.FortranHelasCallWriter(self._curr_model)
        else:
            assert self._curr_exporter.exporter == 'v4'
            self._curr_helas_model = helas_call_writers.FortranUFOHelasCallWriter(self._curr_model)

        version = [arg[10:] for arg in args if arg.startswith('--version=')]
        if version:
            version = version[-1]
        else:
            version = '8.2'

        def generate_matrix_elements(self, group_processes=True):
            """Helper function to generate the matrix elements before
            exporting. Uses the main function argument 'group_processes' to decide 
            whether to use group_subprocess or not. (it has been set in do_output to
            the appropriate value if the MG5 option 'group_subprocesses' was set
            to 'Auto'."""

            if self._export_format in ['standalone_msP', 'standalone_msF', 'standalone_mw']:
                to_distinguish = []
                for part in self._curr_model.get('particles'):
                    if part.get('name') in args and part.get('antiname') in args and\
                       part.get('name') != part.get('antiname'):
                        to_distinguish.append(abs(part.get('pdg_code')))
            # Sort amplitudes according to number of diagrams,
            # to get most efficient multichannel output
            self._curr_amps.sort(lambda a1, a2: a2.get_number_of_diagrams() - \
                                 a1.get_number_of_diagrams())

            cpu_time1 = time.time()
            ndiags = 0
            if not self._curr_matrix_elements.get_matrix_elements():
                if group_processes:
                    cpu_time1 = time.time()
                    dc_amps = diagram_generation.DecayChainAmplitudeList(\
                        [amp for amp in self._curr_amps if isinstance(amp, \
                                        diagram_generation.DecayChainAmplitude)])
                    non_dc_amps = diagram_generation.AmplitudeList(\
                             [amp for amp in self._curr_amps if not \
                              isinstance(amp, \
                                         diagram_generation.DecayChainAmplitude)])
                    subproc_groups = group_subprocs.SubProcessGroupList()
                    matrix_elements_opts = {'optimized_output':
                                       self.options['loop_optimized_output']}
                    
                    grouping_criteria = self._curr_exporter.grouped_mode
                    if non_dc_amps:
                        subproc_groups.extend(\
                          group_subprocs.SubProcessGroup.group_amplitudes(\
                          non_dc_amps,grouping_criteria, 
                                     matrix_elements_opts=matrix_elements_opts))

                    if dc_amps:
                        dc_subproc_group = \
                                  group_subprocs.DecayChainSubProcessGroup.\
                                  group_amplitudes(dc_amps, grouping_criteria,
                                      matrix_elements_opts=matrix_elements_opts)
                        subproc_groups.extend(dc_subproc_group.\
                                    generate_helas_decay_chain_subproc_groups())

                    ndiags = sum([len(m.get('diagrams')) for m in \
                              subproc_groups.get_matrix_elements()])
                    self._curr_matrix_elements = subproc_groups
                    # assign a unique id number to all groups
                    uid = 0
                    for group in subproc_groups:
                        uid += 1 # update the identification number
                        for me in group.get('matrix_elements'):
                            me.get('processes')[0].set('uid', uid)
                else: # Not grouped subprocesses
                    mode = {}
                    if self._export_format in [ 'standalone_msP' , 
                                             'standalone_msF', 'standalone_rw']:
                        mode['mode'] = 'MadSpin'
                    # The conditional statement tests whether we are dealing
                    # with a loop induced process.
                    if isinstance(self._curr_amps[0], 
                                         loop_diagram_generation.LoopAmplitude):
                        mode['optimized_output']=self.options['loop_optimized_output']
                        HelasMultiProcessClass = loop_helas_objects.LoopHelasProcess
                        compute_loop_nc = True
                    else:
                        HelasMultiProcessClass = helas_objects.HelasMultiProcess
                        compute_loop_nc = False
                    
                    self._curr_matrix_elements = HelasMultiProcessClass(
                      self._curr_amps, compute_loop_nc=compute_loop_nc,
                                                       matrix_element_opts=mode)
                    
                    ndiags = sum([len(me.get('diagrams')) for \
                                  me in self._curr_matrix_elements.\
                                  get_matrix_elements()])
                    # assign a unique id number to all process
                    uid = 0
                    for me in self._curr_matrix_elements.get_matrix_elements()[:]:
                        uid += 1 # update the identification number
                        me.get('processes')[0].set('uid', uid)

            cpu_time2 = time.time()


            return ndiags, cpu_time2 - cpu_time1

        # Start of the actual routine
        
        ndiags, cpu_time = generate_matrix_elements(self,group_processes)

        calls = 0

        path = self._export_dir
            
        cpu_time1 = time.time()

        # First treat madevent and pythia8 exports, where we need to
        # distinguish between grouped and ungrouped subprocesses

        # MadEvent
        if self._export_format == 'madevent':
            path = pjoin(path, 'SubProcesses')
            calls += self._curr_exporter.export_processes(self._curr_matrix_elements,
                                                         self._curr_helas_model)
            
            # Write the procdef_mg5.dat file with process info
            card_path = pjoin(path, os.path.pardir, 'SubProcesses', \
                                     'procdef_mg5.dat')
            if self._generate_info:
                self._curr_exporter.write_procdef_mg5(card_path,
                                self._curr_model['name'],
                                self._generate_info)
                try:
                    cmd.Cmd.onecmd(self, 'history .')
                except Exception:
                    misc.sprint('command history fails.', 10)
                    pass

        # Pythia 8
        elif self._export_format == 'pythia8':
            # Output the process files
            process_names = []
            if isinstance(self._curr_matrix_elements, group_subprocs.SubProcessGroupList):
                for (group_number, me_group) in enumerate(self._curr_matrix_elements):
                    exporter = self._curr_exporter.generate_process_directory(\
                            me_group.get('matrix_elements'), self._curr_helas_model,
                            process_string = me_group.get('name'),
                            process_number = group_number,
                            version = version)
                    process_names.append(exporter.process_name)
            else:
                exporter =  self._curr_exporter.generate_process_directory(\
                            self._curr_matrix_elements, self._curr_helas_model,
                            process_string = self._generate_info, version = version)
                process_names.append(exporter.process_file_name)

            # Output the model parameter and ALOHA files
            model_name, model_path = exporter.convert_model_to_pythia8(\
                            self._curr_model, self._export_dir)

            # Generate the main program file
            filename, make_filename = \
                      self._curr_exporter.generate_example_file_pythia8(path,
                                                               model_path,
                                                               process_names,
                                                               exporter,
                                                               main_file_name)
                      
                      
        matrix_elements = self._curr_matrix_elements.get_matrix_elements()
        # Just the matrix.f files
        if self._export_format == 'matrix':
            for me in matrix_elements:
                filename = pjoin(path, 'matrix_' + \
                           me.get('processes')[0].shell_string() + ".f")
                if os.path.isfile(filename):
                    logger.warning("Overwriting existing file %s" % filename)
                else:
                    logger.info("Creating new file %s" % filename)
                calls = calls + self._curr_exporter.write_matrix_element_v4(\
                    writers.FortranWriter(filename),\
                    me, self._curr_helas_model)
        elif self._export_format in ['madevent', 'pythia8']:
            pass
        # grouping mode
        elif isinstance(self._curr_matrix_elements, group_subprocs.SubProcessGroupList) and\
            self._curr_exporter.grouped_mode:
            modify, self._curr_matrix_elements = self._curr_exporter.modify_grouping(self._curr_matrix_elements)
            if modify:
                matrix_elements = self._curr_matrix_elements.get_matrix_elements()

            for me_number, me in enumerate(self._curr_matrix_elements):
                calls = calls + \
                    self._curr_exporter.generate_subprocess_directory(\
                        me, self._curr_helas_model, me_number)               
        
        # ungroup mode
        else:
            for nb,me in enumerate(matrix_elements[:]):
                new_calls = self._curr_exporter.generate_subprocess_directory(\
                            me, self._curr_helas_model, nb)
                if  isinstance(new_calls, int):
                    if new_calls ==0:
                        matrix_elements.remove(me)
                    else:
                        calls = calls + new_calls

        cpu_time2 = time.time() - cpu_time1

        logger.info(("Generated helas calls for %d subprocesses " + \
              "(%d diagrams) in %0.3f s") % \
              (len(matrix_elements),
               ndiags, cpu_time))

        if calls:
            if "cpu_time2" in locals():
                logger.info("Wrote files for %d helas calls in %0.3f s" % \
                            (calls, cpu_time2))
            else:
                logger.info("Wrote files for %d helas calls" % \
                            (calls))

        if self._export_format == 'pythia8':
            logger.info("- All necessary files for Pythia 8 generated.")
            logger.info("- Run \"launch\" and select %s.cc," % filename)
            logger.info("  or go to %s/examples and run" % path)
            logger.info("      make -f %s" % make_filename)
            logger.info("  (with process_name replaced by process name).")
            logger.info("  You can then run ./%s to produce events for the process" % \
                        filename)

        # Replace the amplitudes with the actual amplitudes from the
        # matrix elements, which allows proper diagram drawing also of
        # decay chain processes
        matrix_elements = self._curr_matrix_elements.get_matrix_elements()
        self._curr_amps = diagram_generation.AmplitudeList(\
               [me.get('base_amplitude') for me in \
                matrix_elements])

    def finalize(self, nojpeg, online = False, flaglist=[]):
        """Make the html output, write proc_card_mg5.dat and create
        madevent.tar.gz for a MadEvent directory"""

        compiler_dict = {'fortran': self.options['fortran_compiler'],
                             'cpp': self.options['cpp_compiler'],
                             'f2py': self.options['f2py_compiler']}

        # Handling of the model.
        if self._model_v4_path:
            logger.info('Copy %s model files to directory %s' % \
                            (os.path.basename(self._model_v4_path), self._export_dir))
            self._curr_exporter.export_model_files(self._model_v4_path)
            self._curr_exporter.export_helas(pjoin(self._mgme_dir,'HELAS'))        
        else:
            # wanted_lorentz are the lorentz structures which are
            # actually used in the wavefunctions and amplitudes in
            # these processes
            wanted_lorentz = self._curr_matrix_elements.get_used_lorentz()
            wanted_couplings = self._curr_matrix_elements.get_used_couplings()
            # For a unique output of multiple type of exporter need to store this
            # information.             
            if hasattr(self, 'previous_lorentz'):
                wanted_lorentz = list(set(self.previous_lorentz + wanted_lorentz))
                wanted_couplings = list(set(self.previous_couplings + wanted_couplings))
                del self.previous_lorentz
                del self.previous_couplings        
            if 'store_model' in flaglist:
                self.previous_lorentz = wanted_lorentz
                self.previous_couplings = wanted_couplings
            else:
                self._curr_exporter.convert_model(self._curr_model, 
                                               wanted_lorentz,
                                               wanted_couplings)
        
        # move the old options to the flaglist system.
        if nojpeg:
            flaglist.append('nojpeg')
        if online:
            flaglist.append('online')

            

        if self._export_format in ['NLO']:
            ## write fj_lhapdf_opts file            
            # Create configuration file [path to executable] for amcatnlo
            filename = os.path.join(self._export_dir, 'Cards', 'amcatnlo_configuration.txt')
            opts_to_keep = ['lhapdf', 'fastjet', 'pythia8_path', 'hwpp_path', 'thepeg_path', 
                                                                    'hepmc_path']
            to_keep = {}
            for opt in opts_to_keep:
                if self.options[opt]:
                    to_keep[opt] = self.options[opt]
            self.do_save('options %s' % filename.replace(' ', '\ '), check=False, \
                    to_keep = to_keep)

        elif self._export_format in ['madevent', 'madweight']:          
            # Create configuration file [path to executable] for madevent
            filename = os.path.join(self._export_dir, 'Cards', 'me5_configuration.txt')
            self.do_save('options %s' % filename.replace(' ', '\ '), check=False,
                         to_keep={'mg5_path':MG5DIR})

        # Dedicated finalize function.
        self._curr_exporter.finalize(self._curr_matrix_elements,
                                    self.history,
                                    self.options,
                                    flaglist)

        if self._export_format in ['madevent', 'standalone', 'standalone_cpp','madweight', 'matchbox']:
            logger.info('Output to directory ' + self._export_dir + ' done.')

        if self._export_format in ['madevent', 'NLO']:
            logger.info('Type \"launch\" to generate events from this process, or see')
            logger.info(self._export_dir + '/README')
            logger.info('Run \"open index.html\" to see more information about this process.')

    def do_help(self, line):
        """ propose some usefull possible action """

        super(MadGraphCmd,self).do_help(line)

        if line:
            return

        if len(self.history) == 0:
            last_action_2 = 'mg5_start'
            last_action = 'mg5_start'
        else:
            args = self.history[-1].split()
            last_action = args[0]
            if len(args)>1:
                last_action_2 = '%s %s' % (last_action, args[1])
            else:
                last_action_2 = 'none'



    # Calculate decay width
    def do_compute_widths(self, line, model=None, do2body=True, decaymodel=None):
        """Documented commands:Generate amplitudes for decay width calculation, with fixed
           number of final particles (called level)
           syntax; compute_widths particle [other particles] [--options=]

            - particle/other particles can also be multiparticle name (can also be
           pid of the particle)

           --body_decay=X [default=4.0025] allow to choose the precision.
                if X is an integer: compute all X body decay
                if X is a float <1: compute up to the time that total error < X
                if X is a float >1: stops at the first condition.

           --path=X. Use a given file for the param_card. (default UFO built-in)

           special argument:
               - skip_2body: allow to not consider those decay (use FR)
               - model: use the model pass in argument.

        """



        self.change_principal_cmd('MadGraph')
        if '--nlo' not in line:
            warning_text = """Please note that the automatic computation of the width is
    only valid in narrow-width approximation and at tree-level."""
            logger.warning(warning_text)
            
        if not model:
            modelname = self._curr_model.get('modelpath+restriction')
            with misc.MuteLogger(['madgraph'], ['INFO']):
                model = import_ufo.import_model(modelname, decay=True)
        self._curr_model = model
            
        if not isinstance(model, model_reader.ModelReader):
            model = model_reader.ModelReader(model)

        if '--nlo' in line:
            # call SMWidth to calculate NLO Width
            self.compute_widths_SMWidth(line, model=model)
            return

        # check the argument and return those in a dictionary format
        particles, opts = self.check_compute_widths(self.split_arg(line))

        if opts['path']:
            correct = True
            param_card = check_param_card.ParamCard(opts['path'])
            for param in param_card['decay']:
                if param.value == "auto":
                    param.value = 1
                    param.format = 'float'
                    correct = False
            if not correct:
                if opts['output']:
                    param_card.write(opts['output'])
                    opts['path'] = opts['output']
                else:
                    param_card.write(opts['path'])

        data = model.set_parameters_and_couplings(opts['path'])

        # find UFO particles linked to the require names.
        if do2body:
            skip_2body = True
            decay_info = {}
            for pid in particles:
                particle = model.get_particle(pid)
                if not hasattr(particle, 'partial_widths'):
                    skip_2body = False
                    break
                elif not decay_info:
                    logger_mg.info('Get two body decay from FeynRules formula')
                decay_info[pid] = []
                mass = abs(eval(str(particle.get('mass')), data).real)
                data = model.set_parameters_and_couplings(opts['path'], scale= mass)
                total = 0
    
                for mode, expr in particle.partial_widths.items():
                    tmp_mass = mass
                    for p in mode:
                        try:
                            value_mass = eval(str(p.mass), data)
                        except Exception:
                            # the p object can still be UFO reference. since the 
                            # mass name might hve change load back the MG5 one.
                            value_mass = eval(str(model.get_particle(p.pdg_code).get('mass')), data)
                        tmp_mass -= abs(value_mass)             
                    if tmp_mass <=0:
                        continue
    
                    decay_to = [p.get('pdg_code') for p in mode]
                    value = eval(expr,{'cmath':cmath},data).real
                    if -1e-10 < value < 0:
                        value = 0
                    if -1e-5 < value < 0:
                        logger.warning('Partial width for %s > %s negative: %s automatically set to zero' %
                                       (particle.get('name'), ' '.join([p.get('name') for p in mode]), value))
                        value = 0
                    elif value < 0:
                        raise Exception, 'Partial width for %s > %s negative: %s' % \
                                       (particle.get('name'), ' '.join([p.get('name') for p in mode]), value)
                    elif 0 < value < 0.1 and particle['color'] !=1:
                        logger.warning("partial width of particle %s lower than QCD scale:%s. Set it to zero. (%s)" \
                                   % (particle.get('name'), value, decay_to))
                        value = 0
                                     
                    decay_info[particle.get('pdg_code')].append([decay_to, value])
                    total += value
            else:
                madevent_interface.MadEventCmd.update_width_in_param_card(decay_info,
                                                       opts['path'], opts['output'])
                if float(opts['body_decay']) == 2:
                    return
        else:
            skip_2body = True

        #
        # add info from decay module
        #
        self.do_decay_diagram('%s %s' % (' '.join([`id` for id in particles]),
                                         ' '.join('--%s=%s' % (key,value)
                                                  for key,value in opts.items()
                                                  if key not in ['precision_channel'])
                                         ), skip_2body=skip_2body, model=decaymodel)

        if self._curr_amps:
            logger.info('Pass to numerical integration for computing the widths:')
        else:            
            logger.info('No need for N body-decay (N>2). Results are in %s' % opts['output'])
            
            
            
            return

        # Do the MadEvent integration!!
        with misc.TMP_directory(dir=os.getcwd()) as path:
            decay_dir = pjoin(path,'temp_decay')
            logger_mg.info('More info in temporary files:\n    %s/index.html' % (decay_dir))
            with misc.MuteLogger(['madgraph','ALOHA','cmdprint','madevent'], [40,40,40,40]):
                self.exec_cmd('output %s -f' % decay_dir,child=False)
                # Need to write the correct param_card in the correct place !!!
                if os.path.exists(opts['output']):
                    files.cp(opts['output'], pjoin(decay_dir, 'Cards', 'param_card.dat'))
                else:
                    files.cp(opts['path'], pjoin(decay_dir, 'Cards', 'param_card.dat'))
                if self._curr_model['name'] == 'mssm' or self._curr_model['name'].startswith('mssm-'):
                    check_param_card.convert_to_slha1(pjoin(decay_dir, 'Cards', 'param_card.dat'))
                # call a ME interface and define as it as child for correct error handling
                me_cmd = madevent_interface.MadEventCmd(decay_dir)
                #self.define_child_cmd_interface(me_cmd, interface=False)
                me_cmd.model_name = self._curr_model['name'] #needed for mssm
                me_cmd.options['automatic_html_opening'] = False

                me_opts=[('accuracy', opts['precision_channel']), # default 0.01
                         ('points', 1000),
                         ('iterations',9)]
                me_cmd.exec_cmd('survey decay -f %s' % (
                       " ".join(['--%s=%s' % val for val in me_opts])),
                      postcmd=False)
                me_cmd.exec_cmd('combine_events', postcmd=False)
                #me_cmd.exec_cmd('store_events', postcmd=False)
                me_cmd.collect_decay_widths()
                me_cmd.do_quit('')
                # cleaning
                del me_cmd

            param = check_param_card.ParamCard(pjoin(decay_dir, 'Events', 'decay','param_card.dat'))

        for pid in particles:
            width = param['decay'].get((pid,)).value
            particle = self._curr_model.get_particle(pid) 
            #if particle['color'] !=1 and 0 < width.real < 0.1:
            #    logger.warning("width of colored particle \"%s(%s)\" lower than QCD scale: %s. Set width to zero "
            #                   % (particle.get('name'), pid, width.real))
            #    width = 0
                
            
            if not pid in param['decay'].decay_table:
                continue
            if pid not in decay_info:
                decay_info[pid] = []
            for BR in param['decay'].decay_table[pid]:
                if len(BR.lhacode) == 3 and skip_2body:
                    continue
                if 0 < BR.value * width <0.1 and particle['color'] !=1:
                    logger.warning("partial width of particle %s lower than QCD scale:%s. Set it to zero. (%s)" \
                                   % (particle.get('name'), BR.value * width, BR.lhacode[1:]))
                                     
                    continue
                
                decay_info[pid].append([BR.lhacode[1:], BR.value * width])

        madevent_interface.MadEventCmd.update_width_in_param_card(decay_info,
                                                   opts['path'], opts['output'])

        if self._curr_model['name'] == 'mssm' or self._curr_model['name'].startswith('mssm-'):
            check_param_card.convert_to_slha1(opts['output'])
        return



    # Calculate decay width with SMWidth
    def compute_widths_SMWidth(self, line, model=None):
        """Compute widths with SMWidth.
        """

        # check the argument and return those in a dictionary format
        particles, opts = self.check_compute_widths(self.split_arg(line))

        if opts['path']:
            correct = True
            param_card = check_param_card.ParamCard(opts['path'])
            for param in param_card['decay']:
                if param.value == "auto":
                    param.value = 1
                    param.format = 'float'
                    correct = False
            if not correct:
                if opts['output']:
                    param_card.write(opts['output'])
                    opts['path'] = opts['output']
                else:
                    param_card.write(opts['path'])

        if not model:
            model_path = self._curr_model.get('modelpath')
            model_name = self._curr_model.get('name')
            currmodel = self._curr_model
        else:
            model_path = model.get('modelpath')
            model_name = model.get('name')
            currmodel = model

        if not os.path.exists(pjoin(model_path, 'SMWidth')):
            raise self.InvalidCmd, "Model %s is not valid for computing NLO width with SMWidth"%model_name

        # determine the EW scheme
        externparam = [(param.lhablock.lower(),param.name.lower()) for param \
                           in currmodel.get('parameters')[('external',)]]

        if ('sminputs','aewm1') in externparam:
            # alpha(MZ) scheme
            arg2 = "1"
        elif ('sminputs','mdl_gf') in externparam or ('sminputs','gf') in externparam:
            # Gmu scheme
            arg2 = "2"
        else:
            raise Exception, "Do not know the EW scheme in the model %s"%model_name

        #compile the code
        if not os.path.exists(pjoin(model_path, 'SMWidth','smwidth')):
            logger.info('Compiling SMWidth. This has to be done only once and'+\
                            ' can take a couple of minutes.','$MG:color:BLACK')
            current = misc.detect_current_compiler(pjoin(model_path, 'SMWidth',
                                                         'makefile_MW5'))
            new = 'gfortran' if self.options_configuration['fortran_compiler'] is None else \
                self.options_configuration['fortran_compiler']
            if current != new:
                misc.mod_compilator(pjoin(model_path, 'SMWidth'), new, current)
                misc.mod_compilator(pjoin(model_path, 'SMWidth','oneloop'), new, current)
                misc.mod_compilator(pjoin(model_path, 'SMWidth','hdecay'), new, current)
            misc.compile(cwd=pjoin(model_path, 'SMWidth'))

        # look for the ident_card.dat
        identpath=" "
        carddir=os.path.dirname(opts['path'])
        if 'ident_card.dat' in os.listdir(carddir):
            identpath=pjoin(carddir,'ident_card.dat')
        #run the code
        output,error = misc.Popen(['./smwidth',opts['path'],identpath,arg2],
                                  stdout=subprocess.PIPE,
                                  stdin=subprocess.PIPE,
                                  cwd=pjoin(model_path, 'SMWidth')).communicate()
        pattern = re.compile(r'''  decay\s+(\+?\-?\d+)\s+(\+?\-?\d+\.\d+E\+?\-?\d+)''',re.I)
        width_list = pattern.findall(output)
        width_dict = {}
        for pid,width in width_list:
            width_dict[int(pid)] = float(width)

        for pid in particles:
            if not pid in width_dict:
                width = 0
            else:
                width = width_dict[pid]
            param = param_card['decay'].get((pid,))
            param.value = width
            param.format = 'float'
            if pid not in param_card['decay'].decay_table:
                continue
            del param_card['decay'].decay_table[pid] # reset the BR
        # write the output file. (the new param_card)
        if opts['output']:
            param_card.write(opts['output'])
            logger.info('Results are written in %s' % opts['output'])
        else:
            param_card.write(opts['path'])
            logger.info('Results are written in %s' % opts['path'])
        return

    # Calculate decay width
    def do_decay_diagram(self, line, skip_2body=False,  model=None):
        """Not in help: Generate amplitudes for decay width calculation, with fixed
           number of final particles (called level)
           syntax; decay_diagram part_name level param_path
           args; part_name level param_path
           part_name = name of the particle you want to calculate width
           level = a.) when level is int,
                       it means the max number of decay products
                   b.) when level is float,
                       it means the required precision for width.
           param_path = path for param_card
           (this is necessary to determine whether a channel is onshell or not)
           e.g. calculate width for higgs up to 2-body decays.
           calculate_width h 2 [path]
           N.B. param_card must be given so that the program knows which channel
           is on shell and which is not.

           special argument:
               - skip_2body: allow to not consider those decay (use FR)
               - model: use the model pass in argument.
        """

        if model:
            self._curr_decaymodel = model


        args = self.split_arg(line)
        #check the validity of the arguments
        particles, args = self.check_decay_diagram(args)
        #print args
        pids = particles
        level = float(args['body_decay'])
        param_card_path = args['path']
        min_br = float(args['min_br'])

        # Reset amplitudes
        self._curr_amps = diagram_generation.AmplitudeList()
        self._curr_proc_defs = base_objects.ProcessDefinitionList()
        # Reset Helas matrix elements
        self._curr_matrix_elements = helas_objects.HelasMultiProcess()
        # Reset _done_export, since we have new process
        self._done_export = False
        # Also reset _export_format and _export_dir
        self._export_format = None


        # Setup before find_channels
        if not model:
            self._curr_decaymodel = decay_objects.DecayModel(self._curr_model,
                                                         True)
            self._curr_decaymodel.read_param_card(param_card_path)
        else:
            self._curr_decaymodel = model
        model = self._curr_decaymodel

        if  isinstance(pids, int):
            pids = [pids]

        first =True
        for part_nb,pid in enumerate(pids):
            part = self._curr_decaymodel.get_particle(pid)
            if part.get('width').lower() == 'zero':
                continue
            logger_mg.info('get decay diagram for %s' % part['name'])
            # Find channels as requested
            if level // 1 == level and level >1:
                level = int(level)
                self._curr_decaymodel.find_channels(part, level, min_br)
                if not skip_2body:
                    amp = part.get_amplitudes(2)
                    if amp:
                        self._curr_amps.extend(amp)

                for l in range(3, level+1):
                    amp = part.get_amplitudes(l)
                    if amp:
                        self._curr_amps.extend(amp)
            else:
                max_level = level // 1
                if max_level < 2:
                    max_level = 999
                precision = level % 1
                if first:
                    model.find_all_channels(2,generate_abstract=False)
                    first = False
                if not skip_2body:
                    amp = part.get_amplitudes(2)
                    if amp:
                        self._curr_amps.extend(amp)
                clevel = 2
                while part.get('apx_decaywidth_err').real > precision:
                    clevel += 1
                    if clevel > max_level:
                        logger_mg.info('    stop to %s body-decay. approximate error: %s' %
                                   (max_level, part.get('apx_decaywidth_err')) )
                        break
                    if clevel > 3:
                        logger_mg.info('    current estimated error: %s go to %s-body decay:' %\
                                        (part.get('apx_decaywidth_err'), clevel))
                    part.find_channels_nextlevel(model, min_br)
                    #part.group_channels_2_amplitudes(clevel, model, min_br)
                    amp = part.get_amplitudes(clevel)
                    if amp:
                        self._curr_amps.extend(amp)
                    part.update_decay_attributes(False, True, True, model)


        # Set _generate_info
        if len(self._curr_amps) > 0:
            process = self._curr_amps[0]['process'].nice_string()
            #print process
            self._generate_info = process[9:]
            #print self._generate_info
        else:
            logger.info("No decay is found")

class MadGraphCmdWeb(CheckValidForCmdWeb, MadGraphCmd):
    """Temporary parser"""

#===============================================================================
# Command Parser
#===============================================================================
# DRAW
_draw_usage = "draw FILEPATH [options]\n" + \
         "-- draw the diagrams in eps format\n" + \
         "   Files will be FILEPATH/diagrams_\"process_string\".eps \n" + \
         "   Example: draw plot_dir . \n"
_draw_parser = misc.OptionParser(usage=_draw_usage)
_draw_parser.add_option("", "--horizontal", default=False,
                   action='store_true', help="force S-channel to be horizontal")
_draw_parser.add_option("", "--external", default=0, type='float',
                    help="authorizes external particles to end at top or " + \
                    "bottom of diagram. If bigger than zero this tune the " + \
                    "length of those line.")
_draw_parser.add_option("", "--max_size", default=1.5, type='float',
                         help="this forbids external line bigger than max_size")
_draw_parser.add_option("", "--non_propagating", default=True, \
                          dest="contract_non_propagating", action='store_false',
                          help="avoid contractions of non propagating lines")
_draw_parser.add_option("", "--add_gap", default=0, type='float', \
                          help="set the x-distance between external particles")

# LAUNCH PROGRAM
_launch_usage = "launch [DIRPATH] [options]\n" + \
         "-- execute the madevent/standalone/standalone_cpp/pythia8/NLO output present in DIRPATH\n" + \
         "   By default DIRPATH is the latest created directory \n" + \
         "   (for pythia8, it should be the Pythia 8 main directory) \n" + \
         "   Example: launch PROC_sm_1 --name=run2 \n" + \
         "   Example: launch ../pythia8 \n"
_launch_parser = misc.OptionParser(usage=_launch_usage)
_launch_parser.add_option("-f", "--force", default=False, action='store_true',
                                help="Use the card present in the directory in order to launch the different program")
_launch_parser.add_option("-n", "--name", default='', type='str',
                                help="Provide a name to the run (for madevent run)")
_launch_parser.add_option("-c", "--cluster", default=False, action='store_true',
                                help="submit the job on the cluster")
_launch_parser.add_option("-m", "--multicore", default=False, action='store_true',
                                help="submit the job on multicore core")

_launch_parser.add_option("-i", "--interactive", default=False, action='store_true',
                                help="Use Interactive Console [if available]")
_launch_parser.add_option("-s", "--laststep", default='',
                                help="last program run in MadEvent run. [auto|parton|pythia|pgs|delphes]")
_launch_parser.add_option("-R", "--reweight", default=False, action='store_true',
                            help="Run the reweight module (reweighting by different model parameter")
_launch_parser.add_option("-M", "--madspin", default=False, action='store_true',
                            help="Run the madspin package")

#===============================================================================
# Interface for customize question.
#===============================================================================
class AskforCustomize(cmd.SmartQuestion):
    """A class for asking a question where in addition you can have the
    set command define and modifying the param_card/run_card correctly"""

    def __init__(self, question, allow_arg=[], default=None,
                                            mother_interface=None, *arg, **opt):

        model_path = mother_interface._curr_model.get('modelpath')
        #2) Import the option available in the model
        ufo_model = ufomodels.load_model(model_path)
        self.all_categories = ufo_model.build_restrict.all_categories

        question = self.get_question()
        # determine the possible value and how they are linked to the restriction
        #options.
        allow_arg = ['0']
        self.name2options = {}
        for category in self.all_categories:
            for options in category:
                if not options.first:
                    continue
                self.name2options[str(len(allow_arg))] = options
                self.name2options[options.name.replace(' ','')] = options
                allow_arg.append(len(allow_arg))
        allow_arg.append('done')

        cmd.SmartQuestion.__init__(self, question, allow_arg, default, mother_interface)



    def default(self, line):
        """Default action if line is not recognized"""

        line = line.strip()
        args = line.split()
        if line == '' and self.default_value is not None:
            self.value = self.default_value
        # check if input is a file
        elif hasattr(self, 'do_%s' % args[0]):
            self.do_set(' '.join(args[1:]))
        elif line.strip() != '0' and line.strip() != 'done' and \
            str(line) != 'EOF' and line.strip() in self.allow_arg:
            option = self.name2options[line.strip()]
            option.status = not option.status
            self.value = 'repeat'
        else:
            self.value = line

        return self.all_categories

    def reask(self, reprint_opt=True):
        """ """
        reprint_opt = True
        self.question = self.get_question()
        cmd.SmartQuestion.reask(self, reprint_opt)

    def do_set(self, line):
        """ """
        self.value = 'repeat'

        args = line.split()
        if args[0] not in self.name2options:
            logger.warning('Invalid set command. %s not recognize options. Valid options are: \n  %s' %
                           (args[0], ', '.join(self.name2options.keys()) ))
            return
        elif len(args) != 2:
            logger.warning('Invalid set command. Not correct number of argument')
            return


        if args[1] in ['True','1','.true.','T',1,True,'true','TRUE']:
            self.name2options[args[0]].status = True
        elif args[1] in ['False','0','.false.','F',0,False,'false','FALSE']:
            self.name2options[args[0]].status = False
        else:
            logger.warning('%s is not True/False. Didn\'t do anything.' % args[1])



    def get_question(self):
        """define the current question."""
        question = ''
        i=0
        for category in self.all_categories:
            question += category.name + ':\n'
            for options in category:
                if not options.first:
                    continue
                i+=1
                question += '    %s: %s [%s]\n' % (i, options.name,
                                options.display(options.status))
            question += 'Enter a number to change it\'s status or press enter to validate.\n'
            question += 'For scripting this function, please type: \'help\''
        return question


    def complete_set(self, text, line, begidx, endidx):
        """ Complete the set command"""
        signal.alarm(0) # avoid timer if any
        args = self.split_arg(line[0:begidx])

        if len(args) == 1:
            possibilities = [x for x in self.name2options if not x.isdigit()]
            return self.list_completion(text, possibilities, line)
        else:
            return self.list_completion(text,['True', 'False'], line)


    def do_help(self, line):
        '''help message'''

        print 'This allows you to optimize your model to your needs.'
        print 'Enter the number associate to the possible restriction/add-on'
        print ' to change the status of this restriction/add-on.'
        print ''
        print 'In order to allow scripting of this function you can use the '
        print 'function \'set\'. This function takes two argument:'
        print 'set NAME VALUE'
        print '   NAME is the description of the option where you remove all spaces'
        print '   VALUE is either True or False'
        print ' Example: For the question'
        print '''     sm customization:
        1: diagonal ckm [True]
        2: c mass = 0 [True]
        3: b mass = 0 [False]
        4: tau mass = 0 [False]
        5: muon mass = 0 [True]
        6: electron mass = 0 [True]
    Enter a number to change it's status or press enter to validate.'''
        print ''' you can answer by'''
        print '   set diagonalckm False'
        print '   set taumass=0 True'

    def cmdloop(self, intro=None):
        cmd.SmartQuestion.cmdloop(self, intro)
        return self.all_categories



#===============================================================================
# __main__
#===============================================================================

if __name__ == '__main__':

    run_option = sys.argv
    if len(run_option) > 1:
        # The first argument of sys.argv is the name of the program
        input_file = open(run_option[1], 'rU')
        cmd_line = MadGraphCmd(stdin=input_file)
        cmd_line.use_rawinput = False #put it in non interactive mode
        cmd_line.cmdloop()
    else:
        # Interactive mode
        MadGraphCmd().cmdloop()<|MERGE_RESOLUTION|>--- conflicted
+++ resolved
@@ -756,11 +756,7 @@
         logger.info(" > This is not used by condor cluster (since condor has")
         logger.info("   its own way to prevent it).")
         logger.info("mg5amc_py8_interface_path PATH",'$MG:color:GREEN')
-<<<<<<< HEAD
-        logger.info(" > Necessary when showering events with Pythia8 from Madevent.")
-=======
         logger.info(" > Necessary when showering events with Pythia8 from Madevent.")        
->>>>>>> c9d91378
         logger.info("OLP ProgramName",'$MG:color:GREEN')
         logger.info(" > (default 'MadLoop') [Used for virtual generation]")
         logger.info(" > Chooses what One-Loop Program to use for the virtual")
@@ -924,16 +920,11 @@
         
         user_options = {'--energy':'1000','--split_orders':'-1',
                    '--reduction':'1|2|3|4|5|6','--CTModeRun':'-1',
-<<<<<<< HEAD
-                   '--helicity':'-1','--seed':'-1'}
-        
-=======
                    '--helicity':'-1','--seed':'-1','--collier_cache':'-1',
                    '--collier_req_acc':'auto',
                    '--collier_internal_stability_test':'False',
                    '--collier_mode':'1'}  
 
->>>>>>> c9d91378
         if args[0] in ['cms'] or args[0].lower()=='cmsoptions':
             # increase the default energy to 5000
             user_options['--energy']='5000'
@@ -2744,17 +2735,6 @@
     _check_opts = ['full', 'timing', 'stability', 'profile', 'permutation',
                    'gauge','lorentz', 'brs', 'cms']
     _import_formats = ['model_v4', 'model', 'proc_v4', 'command', 'banner']
-<<<<<<< HEAD
-    _install_opts = ['pythia-pgs', 'Delphes', 'MadAnalysis', 'ExRootAnalysis',
-                     'update', 'Delphes2', 'SysCalc', 'Golem95', 'PJFry',
-                                                                      'QCDLoop']
-    # The targets below are installed using the HEPToolsInstaller.py script
-    _advanced_install_opts = ['ninja']
-    
-    # The options below are commented for now but already available
-#    _advanced_install_opts += ['pythia8','zlib','boost','lhapdf6','lhapdf5','hepmc','mg5amc_py8_interface','oneloop']
-    
-=======
     _install_opts = ['Delphes', 'MadAnalysis4', 'ExRootAnalysis',
                      'update', 'SysCalc', 'Golem95', 'PJFry', 'QCDLoop', 'maddm']
     
@@ -2762,7 +2742,6 @@
     _advanced_install_opts = ['pythia8','zlib','boost','lhapdf6','lhapdf5','collier',
                               'hepmc','mg5amc_py8_interface','ninja','oneloop','MadAnalysis5','MadAnalysis']
 
->>>>>>> c9d91378
     _install_opts.extend(_advanced_install_opts)
 
     _v4_export_formats = ['madevent', 'standalone', 'standalone_msP','standalone_msF',
@@ -2813,25 +2792,16 @@
                        'fastjet':'fastjet-config',
                        'pjfry':'auto',
                        'golem':'auto',
-<<<<<<< HEAD
-                       'samurai':'auto',
-                       'ninja':'./HEPTools/lib',
-=======
                        'samurai':None,
                        'ninja':'./HEPTools/lib',
                        'collier':'./HEPTools/lib',
->>>>>>> c9d91378
                        'lhapdf':'lhapdf-config',
                        'applgrid':'applgrid-config',
                        'amcfast':'amcfast-config',
                        'cluster_temp_path':None,
-<<<<<<< HEAD
+                       'mg5amc_py8_interface_path': './HEPTools/MG5aMC_PY8_interface',
                        'cluster_local_path': None,
                        'mg5amc_py8_interface_path': './HEPTools/MG5aMC_PY8_interface',
-=======
-                       'mg5amc_py8_interface_path': './HEPTools/MG5aMC_PY8_interface',
-                       'cluster_local_path': None,
->>>>>>> c9d91378
                        'OLP': 'MadLoop',
                        'cluster_nb_retry':1,
                        'cluster_retry_wait':300,
@@ -4055,8 +4025,6 @@
                     logger_check.warning('Samurai not available on your system; it will be skipped.')
                     MLoptions["MLReductionLib"].remove(5)
         
-<<<<<<< HEAD
-=======
         if 'collier' in self.options and isinstance(self.options['collier'],str):
             TIR_dir['collier_dir']=self.options['collier']
         else:
@@ -4065,7 +4033,6 @@
                     logger_check.warning('Collier not available on your system; it will be skipped.')
                     MLoptions["MLReductionLib"].remove(7)
         
->>>>>>> c9d91378
         if 'ninja' in self.options and isinstance(self.options['ninja'],str):
             TIR_dir['ninja_dir']=self.options['ninja']
         else:
@@ -5357,13 +5324,6 @@
         self.do_define(line)
 
     def advanced_install(self, tool_to_install, 
-<<<<<<< HEAD
-                                            HepToolsInstaller_web_address=None,
-                                            additional_options=[]):
-        """ Uses the HEPToolsInstaller.py script maintened online to install
-        HEP tools with more complicated dependences.
-        Additional options will be added to the list when calling HEPInstaller"""
-=======
                                HepToolsInstaller_web_address=None,
                                additional_options=[]):
         """ Uses the HEPToolsInstaller.py script maintened online to install
@@ -5372,7 +5332,6 @@
         
         # prevent border effects
         add_options = list(additional_options)
->>>>>>> c9d91378
 
         # Always refresh the installer if already present
         if not os.path.isdir(pjoin(MG5DIR,'HEPTools','HEPToolsInstallers')):
@@ -5410,232 +5369,6 @@
             
             # Remove the tarball
             os.remove(pjoin(MG5DIR,'HEPTools','HEPToolsInstallers.tar.gz'))
-<<<<<<< HEAD
-            
-############## FOR DEBUGGING ONLY, Take HEPToolsInstaller locally ##############
-#            shutil.rmtree(pjoin(MG5DIR,'HEPTools','HEPToolsInstallers'))
-#            shutil.copytree(os.path.abspath(pjoin(MG5DIR,os.path.pardir,
-#           'HEPToolsInstallers')),pjoin(MG5DIR,'HEPTools','HEPToolsInstallers'))
-################################################################################
-            
-        # Potential change in naming convention
-        name_map = {}
-        try:
-            tool = name_map[tool_to_install]
-        except:
-            tool = tool_to_install
-     
-        # Compiler options
-        compiler_options = []
-        if not self.options['cpp_compiler'] is None:
-            compiler_options.append('--cpp_compiler=%s'%
-                                                   self.options['cpp_compiler'])
-        if not self.options['fortran_compiler'] is None:
-            compiler_options.append('--fortran_compiler=%s'%
-                                               self.options['fortran_compiler'])
-
-        # Add the path of pythia8 if known and the MG5 path
-        if tool=='mg5amc_py8_interface':
-            additional_options.append('--mg5_path=%s'%MG5DIR)
-            # Warn about the soft dependency to gnuplot
-            if misc.which('gnuplot') is None:
-                logger.warning("==========")
-                logger.warning("The optional dependency 'gnuplot' for the tool"+\
-                 " 'mg5amc_py8_interface' was not found. We recommend that you"+\
-                 " install it so as to be able to view the plots related to "+\
-                                                      " merging with Pythia 8.")
-                logger.warning("==========")
-            if self.options['pythia8_path']:
-                additional_options.append(
-                               '--with_pythia8=%s'%self.options['pythia8_path'])
-
-##### FOR DEBUGGING ONLY, until the mg5amc_py8_interface is put online  ########
-#            additional_options.append('--mg5amc_py8_interface_tarball=%s'%
-#                    pjoin(MG5DIR,os.path.pardir,'MG5aMC_PY8_interface',
-#                                                 'MG5aMC_PY8_interface.tar.gz'))
-################################################################################
-
-        # Special rules for certain tools  
-        if tool=='pythia8':
-            # All what's below is to handle the lhapdf dependency of Pythia8
-            lhapdf_config  = misc.which(self.options['lhapdf'])
-            lhapdf_version = None
-            if lhapdf_config is None:
-                lhapdf_version = None
-            else:
-                try:
-                    version = misc.Popen(
-                           [lhapdf_config,'--version'], stdout=subprocess.PIPE)
-                    lhapdf_version = int(version.stdout.read()[0])
-                    if lhapdf_version not in [5,6]:
-                        raise 
-                except:
-                    raise self.InvalidCmd('Could not detect LHAPDF version. Make'+
-                           " sure '%s --version ' runs properly."%lhapdf_config)
-        
-            if lhapdf_version is None:
-                answer = self.ask(question=
-"\033[33;34mLHAPDF was not found. Do you want to install LHPADF6? "+
-"(recommended) \033[0m \033[33;32my\033[0m/\033[33;31mn\033[0m >",
-                                                default='y',text_format='33;32')
-                if not answer.lower() in ['y','']:
-                    lhapdf_path = None
-                else:
-                    self.advanced_install('lhapdf6',
-                                          additional_options=additional_options)
-                    lhapdf_path = pjoin(MG5DIR,'HEPTools','lhapdf6')
-                    lhapdf_version = 6
-            else:
-                lhapdf_path = os.path.abspath(pjoin(os.path.dirname(\
-                                                 lhapdf_config),os.path.pardir))
-            if lhapdf_version is None:
-                logger.warning('You decided not to link the Pythia8 installation'+
-                  ' to LHAPDF. Beware that only built-in PDF sets can be used then.')
-            else:
-                logger.info('Pythia8 will be linked to LHAPDF v%d.'%lhapdf_version)
-            logger.info('Now installing Pythia8. Be patient...','$MG:color:GREEN')
-            lhapdf_option = []
-            if lhapdf_version is None:
-                lhapdf_option.append('--with_lhapdf6=OFF')
-                lhapdf_option.append('--with_lhapdf5=OFF')                
-            elif lhapdf_version==5:
-                lhapdf_option.append('--with_lhapdf5=%s'%lhapdf_path)
-                lhapdf_option.append('--with_lhapdf6=OFF')
-            elif lhapdf_version==6:
-                lhapdf_option.append('--with_lhapdf5=OFF')
-                lhapdf_option.append('--with_lhapdf6=%s'%lhapdf_path)
-            # Make sure each otion in additional_options appears only once
-            additional_options = list(set(additional_options))
-             # And that the option '--force' is placed last.
-            additional_options = [opt for opt in additional_options if opt!='--force']+\
-                        (['--force'] if '--force' in additional_options else [])
-            return_code = misc.call([pjoin(MG5DIR,'HEPTools',
-             'HEPToolsInstallers','HEPToolInstaller.py'),'pythia8',
-             '--prefix=%s'%pjoin(MG5DIR,'HEPTools')]
-                        + lhapdf_option + compiler_options + additional_options)
-        else:
-            logger.info('Now installing %s. Be patient...'%tool)
-            # Make sure each otion in additional_options appears only once
-            additional_options = list(set(additional_options))
-             # And that the option '--force' is placed last.
-            additional_options = [opt for opt in additional_options if opt!='--force']+\
-                        (['--force'] if '--force' in additional_options else [])
-            return_code = misc.call([pjoin(MG5DIR,'HEPTools',
-              'HEPToolsInstallers', 'HEPToolInstaller.py'), tool,'--prefix=%s'%
-              pjoin(MG5DIR,'HEPTools')] + compiler_options + additional_options)
-
-        if return_code == 0:
-            logger.info("%s successfully installed in %s."%(
-                   tool_to_install, pjoin(MG5DIR,'HEPTools')),'$MG:color:GREEN')
-        elif return_code == 66:
-            answer = self.ask(question=
-"""\033[33;34mTool %s already installed in %s."""%(tool_to_install, pjoin(MG5DIR,'HEPTools'))+
-""" Do you want to overwrite its installation?\033[0m \033[33;32my\033[0m/\033[33;31mn\033[0m >"""
-    ,default='y',text_format='33;32')
-            if not answer.lower() in ['y','']:
-                logger.info("Installation of %s aborted."%tool_to_install,
-                                                              '$MG:color:GREEN')
-                return
-            else:
-                return self.advanced_install(tool_to_install,
-                              additional_options=additional_options+['--force'])            
-        else:
-            raise self.InvalidCmd("Installation of %s failed."%tool_to_install)
-
-        # Post-installation treatment
-        if tool == 'pythia8':
-            self.options['pythia8_path'] = pjoin(MG5DIR,'HEPTools','pythia8')
-            self.exec_cmd('save options')
-            # Automatically re-install the mg5amc_py8_interface after a fresh
-            # Pythia8 installation
-            self.advanced_install('mg5amc_py8_interface',
-                              additional_options=additional_options+['--force'])          
-        elif tool == 'lhapdf6':
-            self.options['lhapdf'] = pjoin(MG5DIR,'HEPTools','lhapdf6','bin',
-                                                                'lhapdf-config')
-            self.exec_cmd('save options')
-        elif tool == 'lhapdf5':
-            self.options['lhapdf'] = pjoin(MG5DIR,'HEPTools','lhapdf5','bin',
-                                                                'lhapdf-config')
-            self.exec_cmd('save options')            
-
-        elif tool == 'mg5amc_py8_interface':
-            self.options['mg5amc_py8_interface_path'] = \
-                                 pjoin(MG5DIR,'HEPTools','MG5aMC_PY8_interface')
-            self.exec_cmd('save options')      
-
-        elif tool == 'ninja':
-            if not misc.get_ninja_quad_prec_support(pjoin(
-                                              MG5DIR,'HEPTools','ninja','lib')):
-                logger.warning(
-"""Successful installation of Ninja, but without support for quadruple precision
-arithmetics. If you want to enable this (hence improving the treatment of numerically
-unstable points in the loop matrix elements) you can try to reinstall Ninja with:
-  MG5aMC>install ninja
-After having made sure to have selected a C++ compiler in the 'cpp' option of
-MG5aMC that supports quadruple precision (typically g++ based on gcc 4.6+).""")
-            self.options['ninja'] = pjoin(os.curdir,'HEPTools','lib')
-            self.exec_cmd('save options')
-            
-        # Now warn the user if he didn't add HEPTools first in his environment
-        # variables.
-        path_to_be_set = []
-        if sys.platform == "darwin":
-            library_variables = ["DYLD_LIBRARY_PATH"]
-        else:
-            library_variables = ["LD_LIBRARY_PATH"]
-        for variable in library_variables:
-            if (variable not in os.environ) or \
-                not any(os.path.abspath(pjoin(MG5DIR,'HEPTools','lib'))==\
-                os.path.abspath(path) for path in os.environ[variable].split(os.pathsep)):
-                path_to_be_set.append((variable,
-                               os.path.abspath(pjoin(MG5DIR,'HEPTools','lib'))))
-        for variable in ["PATH"]:
-            if (variable not in os.environ) or \
-                not any(os.path.abspath(pjoin(MG5DIR,'HEPTools','bin'))==\
-                os.path.abspath(path) for path in os.environ[variable].split(os.pathsep)):
-                path_to_be_set.append((variable,
-                               os.path.abspath(pjoin(MG5DIR,'HEPTools','bin'))))
-            if (variable not in os.environ) or \
-                not any(os.path.abspath(pjoin(MG5DIR,'HEPTools','include'))==\
-                os.path.abspath(path) for path in os.environ[variable].split(os.pathsep)):
-                path_to_be_set.append((variable,
-                               os.path.abspath(pjoin(MG5DIR,'HEPTools','include'))))
-       
-        if len(path_to_be_set)>0:
-            shell_type = misc.get_shell_type()
-            if shell_type in ['bash',None]:
-                modification_line = r"printf '# MG5aMC paths:\n%s' >> ~/.bashrc"%\
-                (r'\n'.join('export %s=%s%s'%
-                (var,path,'%s$%s'%(os.pathsep,var) if var in os.environ else '') 
-                                                for var,path in path_to_be_set))
-            elif shell_type=='tcsh':
-                modification_line = r"printf '# MG5aMC paths:\n%s' >> ~/.cshrc"%\
-                (r'\n'.join('setenv %s %s%s'%
-                (var,path,'%s$%s'%(os.pathsep,var) if var in os.environ else '')
-                                                for var,path in path_to_be_set))
-
-            logger.warning("==========")
-            logger.warning("We recommend that you add to the following paths"+\
-             " to your environment variables, so that you are guaranteed that"+\
-             " at runtime, MG5_aMC will use the tools you have just installed"+\
-             " and not some other versions installed elsewhere on your system.\n"+\
-             "You can do so by running the following command in your terminal:"
-             "\n   %s"%modification_line) 
-            logger.warning("==========")
-    
-        # Return true for successful installation
-        return True
-    
-    def do_install(self, line, paths=None, additional_options=[]):
-        """Install optional package from the MG suite.
-        The argument 'additional_options' will be passed to the advanced_install
-        functions. If it contains the option '--force', then the advanced_install
-        function will overwrite any existing installation of the tool without 
-        warnings.
-        """
-=======
->>>>>>> c9d91378
 
             
             # FOR DEBUGGING ONLY, Take HEPToolsInstaller locally
@@ -5928,11 +5661,8 @@
             self.install_update(['update']+install_options['update_options'],wget=program)
             return
 
-<<<<<<< HEAD
-=======
         plugin = ['maddm']
         
->>>>>>> c9d91378
         advertisements = {'pythia-pgs':['arXiv:0603175'],
                           'Delphes':['arXiv:1307.6346'],
                           'Delphes2':['arXiv:0903.2225'],
@@ -5945,20 +5675,6 @@
                           'lhapdf5':['arXiv:0605240'],
                           'hepmc':['CPC 134 (2001) 41-46'],
                           'mg5amc_py8_interface':['arXiv:1410.3012','arXiv:XXXX.YYYYY'],
-<<<<<<< HEAD
-                          'ninja':['arXiv:1203.0291','arXiv:1403.1229','arXiv:XXXX.YYYYY'],
-                          'oneloop':['arXiv:1007.4716']}
-
-        if args[0] in advertisements:
-            logger.info("------------------------------------------------------", '$MG:color:GREEN')
-            logger.info("   You are installing '%s', please cite ref(s): "%args[0], '$MG:color:BLACK')
-            for ad in advertisements[args[0]]:
-              logger.info("                 %s"%ad, '$MG:color:GREEN')
-            logger.info("   on top of the recommended MG5_aMC citations", '$MG:color:BLACK')
-            logger.info("   when using results produced with this tool.", '$MG:color:BLACK')
-            logger.info("------------------------------------------------------", '$MG:color:GREEN')
-
-=======
                           'ninja':['arXiv:1203.0291','arXiv:1403.1229','arXiv:1604.01363'],
                           'MadAnalysis5':['arXiv:1206.1599'],
                           'MadAnalysis':['arXiv:1206.1599'],
@@ -5974,7 +5690,6 @@
 #            logger.info('{:^80}'.format("when using results produced with this tool."), '$MG:color:BLACK')
 #            logger.info('{:^80}'.format("-"*70), '$MG:color:BLACK')
             logger.info("   You are installing '%s', please cite ref(s): \033[92m%s\033[0m. " % (args[0], ', '.join(advertisements[args[0]])), '$MG:color:BLACK')
->>>>>>> c9d91378
 
         # Load file with path of the different program:
         import urllib
@@ -5988,12 +5703,6 @@
 
             r = random.randint(0,1)
             r = [r, (1-r)]
-<<<<<<< HEAD
-################################################################################
-#           Force her to choose one particular server
-#            r = [0]
-################################################################################
-=======
 #           Force here to choose one particular server
             if any(a.startswith('--source=') for a in args):
                 source = [a[9:] for a in args if a.startswith('--source=')][-1]
@@ -6009,7 +5718,6 @@
                 r = [r, (1-r)]
 
 
->>>>>>> c9d91378
 
             for index in r:
                 cluster_path = data_path[index]
@@ -6031,8 +5739,6 @@
 #            path['XXX'] = 'YYY'
 ################################################################################
 
-<<<<<<< HEAD
-=======
         if args[0] == 'Delphes':
             args[0] = 'Delphes3'
 
@@ -6048,7 +5754,6 @@
         except KeyError:
             name = args[0]
 
->>>>>>> c9d91378
         if args[0] in self._advanced_install_opts:
             # Now launch the advanced installation of the tool args[0]
             # path['HEPToolsInstaller'] is the online adress where to downlaod
@@ -6056,12 +5761,6 @@
             # Specify the path of the MG5_aMC_interface
             MG5aMC_PY8_interface_path = path['MG5aMC_PY8_interface'] if \
                                         'MG5aMC_PY8_interface' in path else 'NA'
-<<<<<<< HEAD
-            additional_options.append('--mg5amc_py8_interface_tarball=%s'%\
-                                                      MG5aMC_PY8_interface_path)
-            return self.advanced_install(args[0], path['HEPToolsInstaller'],
-                                        additional_options = additional_options)
-=======
             add_options.append('--mg5amc_py8_interface_tarball=%s'%\
                                                    MG5aMC_PY8_interface_path)
             add_options.extend(install_options['options_for_HEPToolsInstaller'])
@@ -6070,7 +5769,6 @@
 
             return self.advanced_install(name, path['HEPToolsInstaller'],
                                         additional_options = add_options)
->>>>>>> c9d91378
 
         if args[0] == 'PJFry' and not os.path.exists(
                                  pjoin(MG5DIR,'QCDLoop','lib','libqcdloop1.a')):
@@ -6078,24 +5776,16 @@
             self.do_install('QCDLoop', paths=path)
 
         if args[0] == 'Delphes':
-<<<<<<< HEAD
-            args[0] = 'Delphes3'
-
-=======
             args[0] = 'Delphes3'        
         if args[0] == 'MadAnalysis4':
             args[0] = 'MadAnalysis'
->>>>>>> c9d91378
         try:
             name = {'td_mac': 'td', 'td_linux':'td', 'Delphes2':'Delphes',
                 'Delphes3':'Delphes', 'pythia-pgs':'pythia-pgs',
                 'ExRootAnalysis': 'ExRootAnalysis','MadAnalysis':'MadAnalysis',
                 'SysCalc':'SysCalc', 'Golem95': 'golem95',
                 'PJFry':'PJFry','QCDLoop':'QCDLoop',
-<<<<<<< HEAD
-=======
                 'maddm':'maddm'
->>>>>>> c9d91378
                 }
             name = name[args[0]]
         except:
@@ -6150,11 +5840,7 @@
             if not os.path.exists(pjoin(MG5DIR, 'pythia-pgs', 'libraries','pylib','lib')):
                 os.mkdir(pjoin(MG5DIR, 'pythia-pgs', 'libraries','pylib','lib'))
 
-<<<<<<< HEAD
-        make_flags = [] #flags for the compilation        
-=======
         make_flags = [] #flags for the compilation
->>>>>>> c9d91378
         # Compile the file
         # Check for F77 compiler
         if 'FC' not in os.environ or not os.environ['FC']:
@@ -6213,17 +5899,10 @@
             # to 
             #DELPHES_LIBS = $(shell $(RC) --libs) -lEG $(SYSLIBS) -Wl,-rpath,/Applications/root_v6.04.08/lib/
             rootsys = os.environ['ROOTSYS']
-<<<<<<< HEAD
-            text = open('./Delphes/Makefile').read()
-            text = text.replace('DELPHES_LIBS = $(shell $(RC) --libs) -lEG $(SYSLIBS)', 
-                         'DELPHES_LIBS = $(shell $(RC) --libs) -lEG $(SYSLIBS) -Wl,-rpath,%s/lib/' % rootsys)
-            open('./Delphes/Makefile','w').write(text)
-=======
             text = open(pjoin(MG5DIR, 'Delphes','Makefile')).read()
             text = text.replace('DELPHES_LIBS = $(shell $(RC) --libs) -lEG $(SYSLIBS)', 
                          'DELPHES_LIBS = $(shell $(RC) --libs) -lEG $(SYSLIBS) -Wl,-rpath,%s/lib/' % rootsys)
             open(pjoin(MG5DIR, 'Delphes','Makefile'),'w').write(text)
->>>>>>> c9d91378
             
         # For SysCalc link to lhapdf
         if name == 'SysCalc':
@@ -6730,11 +6409,7 @@
             else:
                 fsock.write("version_nb   %s\n" % fail)
             fsock.write("last_check   %s\n" % int(time.time()))
-<<<<<<< HEAD
-            fsock.close()            
-=======
             fsock.close()
->>>>>>> c9d91378
             logger.info('Refreshing installation of MG5aMC_PY8_interface.')
             self.do_install('mg5amc_py8_interface',additional_options=['--force'])
             logger.info('Checking current version. (type ctrl-c to bypass the check)')
@@ -6816,11 +6491,7 @@
         # try absolute and relative path
         for key in self.options:
             if key in ['pythia8_path', 'hwpp_path', 'thepeg_path', 'hepmc_path',
-<<<<<<< HEAD
-                       'mg5amc_py8_interface_path']:
-=======
                        'mg5amc_py8_interface_path','madanalysis5_path']:
->>>>>>> c9d91378
                 if self.options[key] in ['None', None]:
                     self.options[key] = None
                     continue
@@ -6834,12 +6505,6 @@
                 #this is for mg5amc_py8_interface_path
                 if key == 'mg5amc_py8_interface_path' and not os.path.isfile(pjoin(MG5DIR, path, 'MG5aMC_PY8_interface')):
                     if not os.path.isfile(pjoin(path, 'MG5aMC_PY8_interface')):
-<<<<<<< HEAD
-                        self.options['pythia8_path'] = None
-                    else:
-                        continue
-
-=======
                         self.options['mg5amc_py8_interface_path'] = None
                     else:
                         continue
@@ -6849,7 +6514,6 @@
                         self.options['madanalysis5_path'] = None
                     else:
                         continue
->>>>>>> c9d91378
                 #this is for hw++
                 if key == 'hwpp_path' and not os.path.isfile(pjoin(MG5DIR, path, 'include', 'Herwig++', 'Analysis', 'BasicConsistency.hh')):
                     if not os.path.isfile(pjoin(path, 'include', 'Herwig++', 'Analysis', 'BasicConsistency.hh')):
@@ -6928,11 +6592,7 @@
                     if key in self.options_madgraph:
                         self.history.append('set %s %s' % (key, self.options[key]))
         
-<<<<<<< HEAD
-        warnings = misc.mg5amc_py8_interface_consistency_warning(self.options)
-=======
         warnings = madevent_interface.MadEventCmd.mg5amc_py8_interface_consistency_warning(self.options)
->>>>>>> c9d91378
         if warnings:
             logger.warning(warnings)
 
@@ -7484,13 +7144,8 @@
                 logger.info('set fastjet to %s' % args[1])
                 self.options[args[0]] = args[1]
 
-<<<<<<< HEAD
-        elif args[0] in ['pjfry','golem','samurai','ninja'] and \
-                           not (args[0]=='ninja' and args[1]=='./HEPTools/lib'):
-=======
         elif args[0] in ['pjfry','golem','samurai','ninja','collier'] and \
              not (args[0] in ['ninja','collier'] and args[1]=='./HEPTools/lib'):
->>>>>>> c9d91378
             if args[1] in ['None',"''",'""']:
                 self.options[args[0]] = None
             else:

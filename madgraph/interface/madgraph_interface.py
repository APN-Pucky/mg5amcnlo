################################################################################
#
# Copyright (c) 2009 The MadGraph5_aMC@NLO Development team and Contributors
#
# This file is a part of the MadGraph5_aMC@NLO project, an application which
# automatically generates Feynman diagrams and matrix elements for arbitrary
# high-energy processes in the Standard Model and beyond.
#
# It is subject to the MadGraph5_aMC@NLO license which should accompany this
# distribution.
#
# For more information, visit madgraph.phys.ucl.ac.be and amcatnlo.web.cern.ch
#
################################################################################
"""A user friendly command line interface to access MadGraph5_aMC@NLO features at LO.
   Uses the cmd package for command interpretation and tab completion.
"""
from __future__ import division

from __future__ import absolute_import
from __future__ import print_function
import atexit
import collections
import cmath
import glob
import logging
import operator
import optparse
import os
import pydoc
import random
import re
import signal
import subprocess
import copy
import sys
import shutil

import traceback
import time
import inspect
import six.moves.urllib.request, six.moves.urllib.parse, six.moves.urllib.error
import random
import six
StringIO = six
from six.moves import range

#useful shortcut
pjoin = os.path.join

try:
    import readline
    GNU_SPLITTING = ('GNU' in readline.__doc__)
except:
    GNU_SPLITTING = True

import aloha
import madgraph
from madgraph import MG4DIR, MG5DIR, MadGraph5Error


import madgraph.core.base_objects as base_objects
import madgraph.core.diagram_generation as diagram_generation
import madgraph.loop.loop_diagram_generation as loop_diagram_generation
import madgraph.loop.loop_base_objects as loop_base_objects
import madgraph.core.drawing as draw_lib
import madgraph.core.helas_objects as helas_objects



import madgraph.iolibs.drawing_eps as draw
import madgraph.iolibs.export_cpp as export_cpp
import madgraph.iolibs.export_v4 as export_v4
import madgraph.iolibs.helas_call_writers as helas_call_writers
import madgraph.iolibs.file_writers as writers
import madgraph.iolibs.files as files
import madgraph.iolibs.group_subprocs as group_subprocs
import madgraph.iolibs.import_v4 as import_v4
import madgraph.iolibs.save_load_object as save_load_object

import madgraph.interface.extended_cmd as cmd
import madgraph.interface.tutorial_text as tutorial_text
import madgraph.interface.tutorial_text_nlo as tutorial_text_nlo
import madgraph.interface.tutorial_text_madloop as tutorial_text_madloop
import madgraph.interface.launch_ext_program as launch_ext
import madgraph.interface.madevent_interface as madevent_interface
import madgraph.interface.amcatnlo_run_interface as amcatnlo_run

import madgraph.loop.loop_exporters as loop_exporters
import madgraph.loop.loop_helas_objects as loop_helas_objects

import madgraph.various.process_checks as process_checks
import madgraph.various.banner as banner_module
import madgraph.various.misc as misc
import madgraph.various.cluster as cluster

import madgraph.fks.fks_tag as fks_tag

import models as ufomodels
import models.import_ufo as import_ufo
import models.write_param_card as param_writer
import models.check_param_card as check_param_card
import models.model_reader as model_reader

import aloha.aloha_fct as aloha_fct
import aloha.create_aloha as create_aloha
import aloha.aloha_lib as aloha_lib

import mg5decay.decay_objects as decay_objects


# Special logger for the Cmd Interface
logger = logging.getLogger('cmdprint') # -> stdout
logger_check = logging.getLogger('check') # -> stdout
logger_mg = logging.getLogger('madgraph.interface') # -> stdout
logger_stderr = logging.getLogger('fatalerror') # ->stderr
logger_tuto = logging.getLogger('tutorial') # -> stdout include instruction in
                                            #order to learn MG5
logger_tuto_nlo = logging.getLogger('tutorial_aMCatNLO') # -> stdout include instruction in
                                                        #order to learn aMC@NLO

logger_tuto_madloop = logging.getLogger('tutorial_MadLoop') # -> stoud for MadLoop tuto

#===============================================================================
# CmdExtended
#===============================================================================
class CmdExtended(cmd.Cmd):
    """Particularisation of the cmd command for MG5"""

    #suggested list of command
    next_possibility = {
        'start': ['import model ModelName', 'import command PATH',
                      'import proc_v4 PATH', 'tutorial'],
        'import model' : ['generate PROCESS','define MULTIPART PART1 PART2 ...',
                                   'display particles', 'display interactions'],
        'define': ['define MULTIPART PART1 PART2 ...', 'generate PROCESS',
                                                    'display multiparticles'],
        'generate': ['add process PROCESS','output [OUTPUT_TYPE] [PATH]','display diagrams'],
        'add process':['output [OUTPUT_TYPE] [PATH]', 'display processes'],
        'output':['launch','open index.html','history PATH', 'exit'],
        'display': ['generate PROCESS', 'add process PROCESS', 'output [OUTPUT_TYPE] [PATH]'],
        'import proc_v4' : ['launch','exit'],
        'launch': ['open index.html','exit'],
        'tutorial': ['generate PROCESS', 'import model MODEL', 'help TOPIC']
    }

    debug_output = 'MG5_debug'
    error_debug = 'Please report this bug on https://bugs.launchpad.net/mg5amcnlo\n'
    error_debug += 'More information is found in \'%(debug)s\'.\n'
    error_debug += 'Please attach this file to your report.'

    config_debug = 'If you need help with this issue please contact us on https://answers.launchpad.net/mg5amcnlo\n'

    keyboard_stop_msg = """stopping all operation
            in order to quit mg5 please enter exit"""

    # Define the Error Class # Define how error are handle
    InvalidCmd = madgraph.InvalidCmd
    ConfigurationError = MadGraph5Error
    
    intro_banner = "************************************************************\n" + \
        "*                                                          *\n" + \
        "*                     W E L C O M E to                     *\n" + \
        "*              M A D G R A P H 5 _ a M C @ N L O           *\n" + \
        "*                                                          *\n" + \
        "*                                                          *\n" + \
        "*                 *                       *                *\n" + \
        "*                   *        * *        *                  *\n" + \
        "*                     * * * * 5 * * * *                    *\n" + \
        "*                   *        * *        *                  *\n" + \
        "*                 *                       *                *\n" + \
        "*                                                          *\n" + \
        "%s" + \
        "*                                                          *\n" + \
        "*    The MadGraph5_aMC@NLO Development Team - Find us at   *\n" + \
        "*    https://server06.fynu.ucl.ac.be/projects/madgraph     *\n" + \
        "*                            and                           *\n" + \
        "*            http://amcatnlo.web.cern.ch/amcatnlo/         *\n" + \
        "*                                                          *\n" + \
        "*               Type 'help' for in-line help.              *\n" + \
        "*           Type 'tutorial' to learn how MG5 works         *\n" + \
        "*    Type 'tutorial aMCatNLO' to learn how aMC@NLO works   *\n" + \
        "*    Type 'tutorial MadLoop' to learn how MadLoop works    *\n" + \
        "*                                                          *\n" + \
        "************************************************************"
    

    def __init__(self, *arg, **opt):
        """Init history and line continuation"""

        # If possible, build an info line with current version number
        # and date, from the VERSION text file
        info = misc.get_pkg_info()
        info_line = ""

        if 'version' in info and  'date' in info:
            len_version = len(info['version'])
            len_date = len(info['date'])
            if len_version + len_date < 30:
                info_line = "#*         VERSION %s %s %s         *\n" % \
                            (info['version'],
                            (30 - len_version - len_date) * ' ',
                            info['date'])

        if os.path.exists(pjoin(MG5DIR, '.bzr')):
            try: 
                proc = subprocess.Popen(['bzr', 'nick'], stdout=subprocess.PIPE,cwd=MG5DIR)
            except OSError:
                logger_stderr.critical("Note that this is a development version.\nThis version is intended for development/beta testing and NOT for production.\nThis version has not been fully tested (if at all) and might have limited user support (if at all)")
                info_line += "#*     UNKNOWN DEVELOPMENT VERSION. NOT FOR PRODUCTION      *\n"
            else:
                bzrname,_ = proc.communicate()
                proc = subprocess.Popen(['bzr', 'revno'], stdout=subprocess.PIPE,cwd=MG5DIR)
                bzrversion,_ = proc.communicate() 
                bzrname, bzrversion = bzrname.decode(errors='ignore').strip(), bzrversion.decode(errors='ignore').strip() 
                len_name = len(bzrname)
                len_version = len(bzrversion)            
                info_line += "#*         BZR %s %s %s         *\n" % \
                                (bzrname,
                                (34 - len_name - len_version) * ' ',
                                bzrversion)
        elif os.path.exists(pjoin(MG5DIR, 'bin', 'create_release.py')):
            logger_stderr.critical("Note that this is a development version.\nThis version is intended for development/beta testing and NOT for production.\nThis version has not been fully tested (if at all) and might have limited user support (if at all)")
            info_line += "\033[1;31m#*%s*\033[1;0m\n" % (' '*58)
            info_line += "\033[1;31m#*          WARNING: UNKNOWN DEVELOPMENT VERSION.           *\033[1;0m\n"
            info_line += "\033[1;31m#*            WARNING: DO NOT USE FOR PRODUCTION            *\033[1;0m\n"
            info_line += "\033[1;31m#*%s*\033[1;0m\n" % (' '*58)

        # Create a header for the history file.
        # Remember to fill in time at writeout time!
        self.history_header = banner_module.ProcCard.history_header % {'info_line': info_line}
        banner_module.ProcCard.history_header = self.history_header

        if info_line:
            info_line = info_line.replace("#*","*")
            

        logger.info(self.intro_banner % info_line)

        cmd.Cmd.__init__(self, *arg, **opt)

        self.history = banner_module.ProcCard()


    def default(self, line):
        """Default action if line is not recognized"""

        # Faulty command
        log=True
        if line.startswith('p') or line.startswith('e'):
            logger.warning("Command %s not recognized. Did you mean \'generate %s\'?. Please try again" %
                           (line.split()[0], line))
            log=False
        return super(CmdExtended,self).default(line, log=log)

    def postcmd(self,stop, line):
        """ finishing a command
        This looks if the command add a special post part.
        This looks if we have to write an additional text for the tutorial."""

        stop = super(CmdExtended, self).postcmd(stop, line)
        # Print additional information in case of routines fails
        if stop == False:
            return False

        args=line.split()
        # Return for empty line
        if len(args)==0:
            return stop

        # try to print linked to the first word in command
        #as import_model,... if you don't find then try print with only
        #the first word.
        if len(args)==1:
            command=args[0]
        else:
            command = args[0]+'_'+args[1].split('.')[0]

        try:
            logger_tuto.info(getattr(tutorial_text, command).replace('\n','\n\t'))
        except Exception:
            try:
                logger_tuto.info(getattr(tutorial_text, args[0]).replace('\n','\n\t'))
            except Exception:
                pass

        try:
            logger_tuto_nlo.info(getattr(tutorial_text_nlo, command).replace('\n','\n\t'))
        except Exception:
            try:
                logger_tuto_nlo.info(getattr(tutorial_text_nlo, args[0]).replace('\n','\n\t'))
            except Exception:
                pass

        try:
            logger_tuto_madloop.info(getattr(tutorial_text_madloop, command).replace('\n','\n\t'))
        except Exception:
            try:
                logger_tuto_madloop.info(getattr(tutorial_text_madloop, args[0]).replace('\n','\n\t'))
            except Exception:
                pass

        return stop


    def get_history_header(self):
        """return the history header"""
        return self.history_header % misc.get_time_info()

#===============================================================================
# HelpToCmd
#===============================================================================
class HelpToCmd(cmd.HelpCmd):
    """ The Series of help routine for the MadGraphCmd"""

    def help_save(self):
        logger.info("syntax: save %s FILENAME [OPTIONS]" % "|".join(self._save_opts),'$MG:color:BLUE')
        logger.info("-- save information as file FILENAME",'$MG:BOLD')
        logger.info("   FILENAME is optional for saving 'options'.")
        logger.info('   By default it uses ./input/mg5_configuration.txt')
        logger.info('   If you put "global" for FILENAME it will use ~/.mg5/mg5_configuration.txt')
        logger.info('   If this files exists, it is uses by all MG5 on the system but continues')
        logger.info('   to read the local options files.')
        logger.info('   if additional argument are defined for save options, only those arguments will be saved to the configuration file.')

    def help_load(self):
        logger.info("syntax: load %s FILENAME" % "|".join(self._save_opts),'$MG:color:BLUE')
        logger.info("-- load information from file FILENAME",'$MG:BOLD')

    def help_import(self):
        logger.info("syntax: import " + "|".join(self._import_formats) + \
              " FILENAME",'$MG:color:BLUE')
        logger.info("-- imports file(s) in various formats",'$MG:color:GREEN')
        logger.info("")
        logger.info("   import model MODEL[-RESTRICTION] [OPTIONS]:",'$MG:BOLD')
        logger.info("      Import a UFO model.")
        logger.info("      MODEL should be a valid UFO model name")
        logger.info("      Model restrictions are specified by MODEL-RESTRICTION")
        logger.info("        with the file restrict_RESTRICTION.dat in the model dir.")
        logger.info("        By default, restrict_default.dat is used.")
        logger.info("        Specify model_name-full to get unrestricted model.")
        logger.info("      '--modelname' keeps the original particle names for the model")
        logger.info("")
        logger.info("      Type 'display modellist' to have the list of all model available.",'$MG:color:GREEN')
        logger.info("")
        logger.info("   import model_v4 MODEL [--modelname] :",'$MG:BOLD')
        logger.info("      Import an MG4 model.")
        logger.info("      Model should be the name of the model")
        logger.info("      or the path to theMG4 model directory")
        logger.info("      '--modelname' keeps the original particle names for the model")
        logger.info("")
        logger.info("   import proc_v4 [PATH] :",'$MG:BOLD')
        logger.info("      Execute MG5 based on a proc_card.dat in MG4 format.")
        logger.info("      Path to the proc_card is optional if you are in a")
        logger.info("      madevent directory")
        logger.info("")
        logger.info("   import command PATH :",'$MG:BOLD')
        logger.info("      Execute the list of command in the file at PATH")
        logger.info("")
        logger.info("   import banner PATH  [--no_launch]:",'$MG:BOLD')
        logger.info("      Rerun the exact same run define in the valid banner.")

    def help_install(self):
        logger.info("syntax: install " + "|".join(self._install_opts),'$MG:color:BLUE')
        logger.info("-- Download the last version of the program and install it")
        logger.info("   locally in the current MadGraph5_aMC@NLO version. In order to have")
        logger.info("   a successful installation, you will need to have an up-to-date")
        logger.info("   F77 and/or C and Root compiler.")
        logger.info(" ")
        logger.info("   When installing any of the following programs:")
        logger.info("     %s"%(', '.join(self._advanced_install_opts)))
        logger.info("   The following options are available:")
        logger.info("     --force        Overwrite without asking any existing installation.")
        logger.info("     --keep_source  Keep a local copy of the sources of the tools MG5_aMC installed from.")         
        logger.info(" ")
        logger.info("   \"install update\"",'$MG:BOLD')
        logger.info("   check if your MG5 installation is the latest one.")
        logger.info("   If not it load the difference between your current version and the latest one,")
        logger.info("   and apply it to the code. Two options are available for this command:")
        logger.info("     -f: didn't ask for confirmation if it founds an update.")
        logger.info("     --timeout=: Change the maximum time allowed to reach the server.")

    def help_display(self):
        logger.info("syntax: display " + "|".join(self._display_opts),'$MG:color:BLUE')
        logger.info("-- display a the status of various internal state variables")
        logger.info("   for particles/interactions you can specify the name or id of the")
        logger.info("   particles/interactions to receive more details information.")
        logger.info("   Example: display particles e+.",'$MG:color:GREEN')
        logger.info(" > For \"checks\", can specify only to see failed checks.")
        logger.info(" > For \"diagrams\", you can specify where the file will be written.")
        logger.info("   Example: display diagrams ./",'$MG:color:GREEN')


    def help_launch(self):
        """help for launch command"""
        # Using the built-in parser help is not convenient when one wants to use
        # color schemes.
        #_launch_parser.print_help()
        logger.info("syntax: launch <dir_path> <options>",'$MG:color:BLUE')
        logger.info("-- execute the aMC@NLO/madevent/standalone/pythia8 output present in dir_path",'$MG:BOLD')
        logger.info("By default, dir_path points to the last created directory.")
        logger.info("(for pythia8, it should be the Pythia 8 main directory)")
        logger.info("")
        logger.info("Launch on madevent/pythia8/standalone outputs:",'$MG:BOLD')
        logger.info(" o Example: launch PROC_sm_1 --name=run2",'$MG:color:GREEN')
        logger.info(" o Example: launch ../pythia8",'$MG:color:GREEN')
        logger.info(" > Options:")
        logger.info("     -h, --help            show this help message and exit")
        logger.info("     -f, --force           Use the card present in the directory in order")
        logger.info("                           to launch the different program")
        logger.info("     -n NAME, --name=NAME  Provide a name to the run (for madevent run)")
        logger.info("     -c, --cluster         submit the job on the cluster")
        logger.info("     -m, --multicore       submit the job on multicore core")
        logger.info("     -i, --interactive     Use Interactive Console [if available]")
        logger.info("     -s LASTSTEP, --laststep=LASTSTEP")
        logger.info("                           last program run in MadEvent run.")
        logger.info("                           [auto|parton|pythia|pgs|delphes]")
        logger.info("")
        logger.info("Launch on MadLoop standalone output:",'$MG:BOLD')
        logger.info(" o Example: launch PROC_loop_sm_1 -f",'$MG:color:GREEN')
        logger.info(" > Simple check of a single Phase-space points.")
        logger.info(" > You will be asked whether you want to edit the MadLoop ")
        logger.info("   and model param card as well as the PS point, unless ")
        logger.info("   the -f option is specified. All other options are ")
        logger.info("   irrelevant for this kind of launch.")
        logger.info("")
        logger.info("Launch on aMC@NLO output:",'$MG:BOLD')
        logger.info(" > launch <dir_path> <mode> <options>",'$MG:color:BLUE')
        logger.info(" o Example: launch MyProc aMC@NLO -f -p",'$MG:color:GREEN')

    def help_tutorial(self):
        logger.info("syntax: tutorial [" + "|".join(self._tutorial_opts) + "]",'$MG:color:BLUE')
        logger.info("-- start/stop the MG5 tutorial mode (or stop any other mode)")
        logger.info("-- aMCatNLO: start aMC@NLO tutorial mode")
        logger.info("-- MadLoop: start MadLoop tutorial mode")

    def help_open(self):
        logger.info("syntax: open FILE  ",'$MG:color:BLUE')
        logger.info("-- open a file with the appropriate editor.",'$MG:BOLD')
        logger.info('   If FILE belongs to index.html, param_card.dat, run_card.dat')
        logger.info('   the path to the last created/used directory is used')
        logger.info('   The program used to open those files can be chosen in the')
        logger.info('   configuration file ./input/mg5_configuration.txt')

    def help_customize_model(self):
        logger.info("syntax: customize_model --save=NAME",'$MG:color:BLUE')
        logger.info("--  Open an invite where you options to tweak the model.",'$MG:BOLD')
        logger.info("    If you specify the option --save=NAME, this tweak will be")
        logger.info("    available for future import with the command 'import model XXXX-NAME'")

    def help_output(self):
        logger.info("syntax: output [" + "|".join(self._export_formats) + \
                    "] [path|.|auto] [options]",'$MG:color:BLUE')
        logger.info("-- Output any generated process(es) to file.",'$MG:BOLD')
        logger.info("   Default mode is madevent. Default path is \'.\' or auto.")
        logger.info("   mode:",'$MG:BOLD')
        logger.info("   - For MadLoop and aMC@NLO runs, there is only one mode and")
        logger.info("     it is set by default.")
        logger.info("   - If mode is madevent, create a MadEvent process directory.")
        logger.info("   - If mode is standalone, create a Standalone directory")
        logger.info("   - If mode is matrix, output the matrix.f files for all")
        logger.info("     generated processes in directory \"path\".")
        logger.info("   - If mode is standalone_cpp, create a standalone C++")
        logger.info("     directory in \"path\".")
        logger.info("   - If mode is pythia8, output all files needed to generate")
        logger.info("     the processes using Pythia 8. The files are written in")
        logger.info("     the Pythia 8 directory (default).")
        logger.info("     NOTE: The Pythia 8 directory is set in the ./input/mg5_configuration.txt")
        logger.info("   - If mode is aloha: Special syntax output:")
        logger.info("     syntax: aloha [ROUTINE] [--options]" )
        logger.info("     valid options for aloha output are:")
        logger.info("      --format=Fortran|Python|Cpp : defining the output language")
        logger.info("      --output= : defining output directory")
        logger.info("   path: The path of the process directory.",'$MG:BOLD')
        logger.info("     If you put '.' as path, your pwd will be used.")
        logger.info("     If you put 'auto', an automatic directory PROC_XX_n will be created.")
        logger.info("   options:",'$MG:BOLD')
        logger.info("      -f: force cleaning of the directory if it already exists")
        logger.info("      -d: specify other MG/ME directory")
        logger.info("      -noclean: no cleaning performed in \"path\".")
        logger.info("      -nojpeg: no jpeg diagrams will be generated.")
        logger.info("      --noeps=True: no jpeg and eps diagrams will be generated.")
        logger.info("      -name: the postfix of the main file in pythia8 mode.")
        logger.info("      --jamp_optim=[True|False]: [madevent(default:True)|standalone(default:False)] allows a more efficient code computing the color-factor.")
        logger.info("      --t_strategy: [madevent] allows to change ordering strategy for t-channel.")
        logger.info("      --hel_recycling=False: [madevent] forbids helicity recycling optimization")
        logger.info("   Examples:",'$MG:color:GREEN')
        logger.info("       output",'$MG:color:GREEN')
        logger.info("       output standalone MYRUN -f",'$MG:color:GREEN')
        logger.info("       output pythia8 ../pythia8/ -name qcdprocs",'$MG:color:GREEN')

    def help_check(self):
        logger.info("syntax: check [" + "|".join(self._check_opts) + "] [param_card] process_definition [--energy=] [--split_orders=] [--reduction=]",'$MG:color:BLUE')
        logger.info("-- check a process or set of processes.",'$MG:BOLD')
        logger.info("General options:",'$MG:BOLD')
        logger.info("o full:",'$MG:color:GREEN')
        logger.info("   Perform all four checks described below:")
        logger.info("   permutation, brs, gauge and lorentz_invariance.")
        logger.info("o permutation:",'$MG:color:GREEN')
        logger.info("   Check that the model and MG5 are working properly")
        logger.info("   by generating permutations of the process and checking")
        logger.info("   that the resulting matrix elements give the same value.")
        logger.info("o gauge:",'$MG:color:GREEN')
        logger.info("   Check that processes are gauge invariant by ")
        logger.info("   comparing Feynman and unitary gauges.")
        logger.info("   This check is, for now, not available for loop processes.")
        logger.info("o brs:",'$MG:color:GREEN')
        logger.info("   Check that the Ward identities are satisfied if the ")
        logger.info("   process has at least one massless gauge boson as an")
        logger.info("   external particle.")
        logger.info("o lorentz_invariance:",'$MG:color:GREEN')
        logger.info("   Check that the amplitude is lorentz invariant by")
        logger.info("   comparing the amplitiude in different frames")
        logger.info("o cms:",'$MG:color:GREEN')
        logger.info("   Check the complex mass scheme consistency by comparing")
        logger.info("   it to the narrow width approximation in the off-shell")
        logger.info("   region of detected resonances and by progressively")
        logger.info("   decreasing the width. Additional options for this check are:")
        logger.info("    --offshellness=f : f is a positive or negative float specifying ")
        logger.info("      the distance from the pole as f*particle_mass. Default is 10.0")
        logger.info("    --seed=i : to force a specific RNG integer seed i (default is fixed to 0)")
        logger.info("    --cms=order1&order2;...,p1->f(p,lambdaCMS)&p2->f2(p,lambdaCMS);...")
        logger.info("      'order_i' specifies the expansion orders considered for the test.")
        logger.info("      The substitution lists specifies how internal parameter must be modified")
        logger.info("      with the width scaling 'lambdaCMS'. The default value for this option is:")
        logger.info("        --cms=QED&QCD,aewm1->10.0/lambdaCMS&as->0.1*lambdaCMS ")
        logger.info("      The number of order and parameters don't have to be the same.")
        logger.info("      The scaling must be specified so that one occurrence of the coupling order.")
        logger.info("      brings in exactly one power of lambdaCMS.")
        logger.info("    --recompute_width= never|first_time|always|auto")
        logger.info("      Decides when to use MadWidth to automatically recompute the width")
        logger.info("      'auto' (default) let MG5 chose the most appropriate behavior.")
        logger.info("      'never' uses the default width value for lambdaCMS=1.0.")
        logger.info("      'first_time' uses MadWidth to compute the width for lambdaCMS=1.0.")
        logger.info("      'first_time' and 'never' assume linear scaling of the widths with lambdaCMS")
        logger.info("      'always' uses MadWidth to compute the widths for all values of lambdaCMS")
        logger.info("               the test relies on linear scaling of the width, so 'always' is ")
        logger.info("               only for double-checks")
        logger.info("    --lambdaCMS = <python_list> : specifies the list of lambdaCMS values to ")
        logger.info("      use for the test. For example: '[(1/2.0)**exp\ for\ exp\ in\ range(0,20)]'")
        logger.info("      In the list expression, you must escape spaces. Also, this option")
        logger.info("      *must* appear last in the otpion list. Finally, the default value is '1.0e-6'")
        logger.info("      for which an optimal list of progressive values is picked up to 1.0e-6")
        logger.info("    --show_plot = True or False: Whether to show plot during analysis (default is True)")
        logger.info("    --report = concise or full: Whether return a concise or full report.")
        logger.info("Comments",'$MG:color:GREEN')
        logger.info(" > If param_card is given, that param_card is used ")
        logger.info("   instead of the default values for the model.")
        logger.info("   If that file is an (LHE) event file. The param_card of the banner")
        logger.info("   is used and the first event compatible with the requested process")
        logger.info("   is used for the computation of the square matrix elements")
        logger.info(" > \"--energy=\" allows to change the default value of sqrt(S).")
        logger.info(" > Except for the 'gauge' test, all checks above are also")
        logger.info("   available for loop processes with ML5 ('virt=' mode)")
        logger.info("Example: check full p p > j j",'$MG:color:GREEN')
        logger.info("Using leshouches file as input",'$MG:color:GREEN')
        logger.info("    use the option --events=PATH")
        logger.info("      zipped file are not supported")
        logger.info("      to loop over the file use the option --skip_evt=X")
        logger.info("")
        logger.info("Options for loop processes only:",'$MG:BOLD')
        logger.info("o timing:",'$MG:color:GREEN')
        logger.info("   Generate and output a process and returns detailed")
        logger.info("   information about the code and a timing benchmark.")
        logger.info("o stability:",'$MG:color:GREEN')
        logger.info("   Generate and output a process and returns detailed")
        logger.info("   statistics about the numerical stability of the code.")
        logger.info("o profile:",'$MG:color:GREEN')
        logger.info("   Performs both the timing and stability analysis at once")
        logger.info("   and outputs the result in a log file without prompting")
        logger.info("   it to the user.")
        logger.info("Comments",'$MG:color:GREEN')
        logger.info(" > These checks are only available for ML5 ('virt=' mode)")
        logger.info(" > For the 'profile' and 'stability' checks, you can chose")
        logger.info("   how many PS points should be used for the statistic by")
        logger.info("   specifying it as an integer just before the [param_card]")
        logger.info("   optional argument.")
        logger.info(" > Notice multiparticle labels cannot be used with these checks.")
        logger.info(" > \"--reduction=\" allows to change what reduction methods should be used.")
        logger.info(" > \"--split_orders=\" allows to change what specific combination of coupling orders to consider.")
        logger.info(" > For process syntax, please see help generate.")
        logger.info(" > In order to save the directory generated or the reuse an existing one")
        logger.info("   previously generated with the check command, one can add the '-reuse' ")
        logger.info("   keyword just after the specification of the type of check desired.")
        logger.info("Example: check profile g g > t t~ [virt=QCD]",'$MG:color:GREEN')


    def help_generate(self):

        logger.info("-- generate diagrams for a given process",'$MG:color:BLUE')
        logger.info("General leading-order syntax:",'$MG:BOLD')
        logger.info(" o generate INITIAL STATE > REQ S-CHANNEL > FINAL STATE $ EXCL S-CHANNEL / FORBIDDEN PARTICLES COUP1=ORDER1 COUP2^2=ORDER2 @N")
        logger.info(" o Example: generate l+ vl > w+ > l+ vl a $ z / a h QED<=3 QCD=0 @1",'$MG:color:GREEN')
        logger.info(" > Alternative required s-channels can be separated by \"|\":")
        logger.info("   b b~ > W+ W- | H+ H- > ta+ vt ta- vt~")
        logger.info(" > If no coupling orders are given, MG5 will try to determine")
        logger.info("   orders to ensure maximum number of QCD vertices.")
        logger.info(" > Desired coupling orders combination can be specified directly for")
        logger.info("   the squared matrix element by appending '^2' to the coupling name.")
        logger.info("   For example, 'p p > j j QED^2==2 QCD^2==2' selects the QED-QCD")
        logger.info("   interference terms only. The other two operators '<=' and '>' are")
        logger.info("   supported. Finally, a negative value COUP^2==-I refers to the")
        logger.info("   N^(-I+1)LO term in the expansion of the COUP order.")
        logger.info(" > allowed coupling operator are: \"==\", \"=\", \"<=\" and \">\".")
        logger.info("    \"==\" request exactly that number of coupling while \"=\" is interpreted as \"<=\".")
        logger.info(" > To generate a second process use the \"add process\" command")
        logger.info("Decay chain syntax:",'$MG:BOLD')
        logger.info(" o core process, decay1, (decay2, (decay2', ...)), ...  etc")
        logger.info(" o Example: generate p p > t~ t QED=0, (t~ > W- b~, W- > l- vl~), t > j j b @2",'$MG:color:GREEN')
        logger.info(" > Note that identical particles will all be decayed.")
        logger.info("Loop processes syntax:",'$MG:BOLD')
        logger.info(" o core process [ <NLO_mode=> LoopOrder1 LoopOrder2 ... ] SQUAREDCOUPi=ORDERi")
        logger.info(" o Example: generate p p > t~ t QED=0 QCD=2 [ all= QCD ] QCD=6",'$MG:color:GREEN')
        logger.info(" > Notice that in this format, decay chains are not allowed.")
        logger.info(" > The LoopOrder(s) defined specify the kind of loops to consider (only QCD for now).")
        logger.info(" > The coupling restrictions before '[' restrict the orders of born *amplitudes*.")
        logger.info("   So that in the example above QCD=2 restricts the born amplitude to have at")
        logger.info("   most QCD=2 and loop amplitudes at most QCD=2+2 (because QCD loops are considered)")
        logger.info(" > The coupling restrictions after ']' restrict the orders of the matrix element, ")
        logger.info("   namely the squared amplitudes. In the example above QCD=6 correspond to born")
        logger.info("   amplitudes with QCD=2 squared against loop amplitudes with QCD=4, adding up to 6.")
        logger.info(" > The optional <NLO_mode=> can be any of the following ('all=' by default if absent):")
        logger.info("     all=   : Generate all the real-emission and loop diagrams, ready for aMC@NLO runs.")
        logger.info("     virt=  : Generate only the loop diagrams, read for MadLoop standalone checks/runs.")
        logger.info("     real=  : Generate only the real-emission diagrams, for use with alternative OLP. ")
        logger.info(" > For processes without born amplitudes (i.e. loop-induced like g g > z), please use ")
        logger.info("   the 'virt=' NLO mode. aMC@NLO cannot integrate these processes, but standalone MadLoop5")
        logger.info("   can still handle these.")

    def help_add(self):
        logger.info("-- generate diagrams for a process and add to existing processes",'$MG:color:BLUE')
        logger.info("   OR merge two model",'$MG:color:BLUE')
        logger.info('')
        logger.info("-- generate diagrams for a process and add to existing processes",'$MG:color:BLUE')
        logger.info("General leading-order syntax:",'$MG:BOLD')
        logger.info(" o add process INITIAL STATE > REQ S-CHANNEL > FINAL STATE $ EXCL S-CHANNEL / FORBIDDEN PARTICLES COUP1=ORDER1 COUP2=ORDER2 @N")
        logger.info(" o Example: add process l+ vl > w+ > l+ vl a $ z / a h QED=3 QCD=0 @1",'$MG:color:GREEN')
        logger.info(" > Alternative required s-channels can be separated by \"|\":")
        logger.info("   b b~ > W+ W- | H+ H- > ta+ vt ta- vt~")
        logger.info(" > If no coupling orders are given, MG5 will try to determine")
        logger.info("   orders to ensure maximum number of QCD vertices.")
        logger.info(" > Note that if there are more than one non-QCD coupling type,")
        logger.info("   coupling orders need to be specified by hand.")
        logger.info("Decay chain syntax:",'$MG:BOLD')
        logger.info(" o core process, decay1, (decay2, (decay2', ...)), ...  etc")
        logger.info(" o Example: add process p p > t~ t QED=0, (t~ > W- b~, W- > l- vl~), t > j j b @2",'$MG:color:GREEN')
        logger.info(" > Note that identical particles will all be decayed.")
        logger.info("Loop processes syntax:",'$MG:BOLD')
        logger.info(" o core process [ <NLO_mode=> LoopOrder1 LoopOrder2 ... ] SQUAREDCOUPi=ORDERi")
        logger.info(" o Example: add process p p > t~ t QED=0 QCD=2 [ all= QCD ] QCD=6",'$MG:color:GREEN')
        logger.info(" > Notice that in this format, decay chains are not allowed.")
        logger.info(" > The LoopOrder(s) defined specify the kind of loops to consider (only QCD for now).")
        logger.info(" > The coupling restrictions before '[' restrict the orders of born *amplitudes*.")
        logger.info("   So that in the example above QCD=2 restricts the born amplitude to have at")
        logger.info("   most QCD=2 and loop amplitudes at most QCD=2+2 (because QCD loops are considered)")
        logger.info(" > The coupling restrictions after ']' restrict the orders of the matrix element, ")
        logger.info("   namely the squared amplitudes. In the example above QCD=6 correspond to born")
        logger.info("   amplitudes with QCD=2 squared against loop amplitudes with QCD=4, adding up to 6.")
        logger.info(" > The optional <NLO_mode=> can be any of the following ('all=' by default if absent):")
        logger.info("     all=   : Generate all the real-emission and loop diagrams, ready for aMC@NLO runs.")
        logger.info("     virt=  : Generate only the loop diagrams, read for MadLoop standalone checks/runs.")
        logger.info("     real=  : Generate only the real-emission diagrams, for use with alternative OLP. ")
        logger.info(" > For processes without born amplitudes (i.e. loop-induced like g g > z), please use ")
        logger.info("   the 'virt=' NLO mode. aMC@NLO cannot integrate these processes, but standalone MadLoop5")
        logger.info("   can still handle these.")

        logger.info("--  merge two model to create a new one", '$MG:color:BLUE')
        logger.info("syntax:",'$MG:BOLD')
        logger.info(" o add model MODELNAME [OPTIONS]")
        logger.info(" o Example: add model taudecay",'$MG:color:GREEN')
        logger.info(" > Merge the two model in a single one. If that same merge was done before.")
        logger.info(" > Just reload the previous merge. (WARNING: This doesn't check if those model are modified)")
        logger.info(" > Options:")
        logger.info("   --output=  : Specify the name of the directory where the merge is done.")
        logger.info("                This allow to do \"import NAME\" to load that merge.")
        logger.info("   --recreate : Force to recreated the merge model even if the merge model directory already exists.")
        
    def help_convert(self):
        logger.info("syntax: convert model FULLPATH")
        logger.info("modify (in place) the UFO model to make it compatible with both python2 and python3")
        
    def help_compute_widths(self):
        logger.info("syntax: calculate_width PART [other particles] [OPTIONS]")
        logger.info("  Computes the width and partial width for a set of particles")
        logger.info("  Returns a valid param_card with this information.")
        logger.info(" ")
        logger.info("  PART: name of the particle you want to calculate width")
        logger.info("        you can enter either the name or pdg code.\n")
        logger.info("  Various options:\n")
        logger.info("  --body_decay=X: Parameter to control the precision of the computation")
        logger.info("        if X is an integer, we compute all channels up to X-body decay.")
        logger.info("        if X <1, then we stop when the estimated error is lower than X.")
        logger.info("        if X >1 BUT not an integer, then we X = N + M, with M <1 and N an integer")
        logger.info("              We then either stop at the N-body decay or when the estimated error is lower than M.")
        logger.info("        default: 4.0025")
        logger.info("  --min_br=X: All channel which are estimated below this value will not be integrated numerically.")
        logger.info("        default: precision (decimal part of the body_decay options) divided by four")
        logger.info("  --precision_channel=X: requested numerical precision for each channel")
        logger.info("        default: 0.01")
        logger.info("  --path=X: path for param_card")
        logger.info("        default: take value from the model")
        logger.info("  --output=X: path where to write the resulting card. ")
        logger.info("        default: overwrite input file. If no input file, write it in the model directory")
        logger.info("  --nlo: Compute NLO width [if the model support it]")
        logger.info("")
        logger.info(" example: calculate_width h --body_decay=2 --output=./param_card")

    def help_decay_diagram(self):
        logger.info("syntax: decay_diagram PART [other particles] [OPTIONS]")
        logger.info("  Returns the amplitude required for the computation of the widths")
        logger.info(" ")
        logger.info("  PART: name of the particle you want to calculate width")
        logger.info("        you can enter either the name or pdg code.\n")
        logger.info("  Various options:\n")
        logger.info("  --body_decay=X: Parameter to control the precision of the computation")
        logger.info("        if X is an integer, we compute all channels up to X-body decay.")
        logger.info("        if X <1, then we stop when the estimated error is lower than X.")
        logger.info("        if X >1 BUT not an integer, then we X = N + M, with M <1 and N an integer")
        logger.info("              We then either stop at the N-body decay or when the estimated error is lower than M.")
        logger.info("        default: 4.0025")
        logger.info("  --min_br=X: All channel which are estimated below this value will not be integrated numerically.")
        logger.info("        default: precision (decimal part of the body_decay options) divided by four")
        logger.info("  --precision_channel=X: requested numerical precision for each channel")
        logger.info("        default: 0.01")
        logger.info("  --path=X: path for param_card")
        logger.info("        default: take value from the model")
        logger.info("  --output=X: path where to write the resulting card. ")
        logger.info("        default: overwrite input file. If no input file, write it in the model directory")
        logger.info("")
        logger.info(" example: calculate_width h --body_decay=2 --output=./param_card")

    def help_define(self):
        logger.info("-- define a multiparticle",'$MG:color:BLUE')
        logger.info("Syntax:  define multipart_name [=] part_name_list")
        logger.info("Example: define p = g u u~ c c~ d d~ s s~ b b~",'$MG:color:GREEN')
        logger.info("Special syntax: Use | for OR (used for required s-channels)")
        logger.info("Special syntax: Use / to remove particles. Example: define q = p / g")

    def help_set(self):
        logger.info("-- set options for generation or output.",'$MG:color:BLUE')
        logger.info("syntax: set <option_name> <option_value>",'$MG:BOLD')
        logger.info("Possible options are: ")
        for opts in [self._set_options[i*3:(i+1)*3] for i in \
                                          range((len(self._set_options)//4)+1)]:
            logger.info("%s"%(','.join(opts)),'$MG:color:GREEN')
        logger.info("Details of each option:")
        logger.info("group_subprocesses True/False/Auto: ",'$MG:color:GREEN')
        logger.info(" > (default Auto) Smart grouping of subprocesses into ")
        logger.info("   directories, mirroring of initial states, and ")
        logger.info("   combination of integration channels.")
        logger.info(" > Example: p p > j j j w+ gives 5 directories and 184 channels",'$MG:BOLD')
        logger.info("   (cf. 65 directories and 1048 channels for regular output)",'$MG:BOLD')
        logger.info(" > Auto means False for decay computation and True for collisions.")
        logger.info("ignore_six_quark_processes multi_part_label",'$MG:color:GREEN')
        logger.info(" > (default none) ignore processes with at least 6 of any")
        logger.info("   of the quarks given in multi_part_label.")
        logger.info(" > These processes give negligible contribution to the")
        logger.info("   cross section but have subprocesses/channels.")
        logger.info("stdout_level DEBUG|INFO|WARNING|ERROR|CRITICAL",'$MG:color:GREEN')
        logger.info(" > change the default level for printed information")
        logger.info("fortran_compiler NAME",'$MG:color:GREEN')
        logger.info(" > (default None) Force a specific fortran compiler.")
        logger.info("   If None, it tries first g77 and if not present gfortran")
        logger.info("   but loop output use gfortran.")
        logger.info("loop_optimized_output True|False",'$MG:color:GREEN')
        logger.info(" > Exploits the open loop thechnique for considerable")
        logger.info("   improvement.")
        logger.info(" > CP relations among helicites are detected and the helicity")
        logger.info("   filter has more potential.")
        logger.info("loop_color_flows True|False",'$MG:color:GREEN')
        logger.info(" > Only relevant for the loop optimized output.")
        logger.info(" > Reduces the loop diagrams at the amplitude level")
        logger.info("   rendering possible the computation of the loop amplitude")
        logger.info("   for a fixed color flow or color configuration.")
        logger.info(" > This option can considerably slow down the loop ME")
        logger.info("   computation time, especially when summing over all color")
        logger.info("   and helicity configuration, hence turned off by default.")        
        logger.info("gauge unitary|Feynman|axial",'$MG:color:GREEN')
        logger.info(" > (default unitary) choose the gauge of the non QCD part.")
        logger.info(" > For loop processes, only Feynman gauge is employable.")
        logger.info("complex_mass_scheme True|False",'$MG:color:GREEN')
        logger.info(" > (default False) Set complex mass scheme.")
        logger.info(" > Complex mass scheme is not yet supported for loop processes.")
        logger.info("include_lepton_initiated_processes True|False",'$MG:color:GREEN')
        logger.info(" > (default False) Do not include real emission with leptons in the initial state.")
        logger.info("timeout VALUE",'$MG:color:GREEN')
        logger.info(" > (default 20) Seconds allowed to answer questions.")
        logger.info(" > Note that pressing tab always stops the timer.")
        logger.info("cluster_temp_path PATH",'$MG:color:GREEN')
        logger.info(" > (default None) [Used in Madevent Output]")
        logger.info(" > Allow to perform the run in PATH directory")
        logger.info(" > This allow to not run on the central disk. ")
        logger.info(" > This is not used by condor cluster (since condor has")
        logger.info("   its own way to prevent it).")
        logger.info("mg5amc_py8_interface_path PATH",'$MG:color:GREEN')
        logger.info(" > Necessary when showering events with Pythia8 from Madevent.")        
        logger.info("OLP ProgramName",'$MG:color:GREEN')
        logger.info(" > (default 'MadLoop') [Used for virtual generation]")
        logger.info(" > Chooses what One-Loop Program to use for the virtual")
        logger.info(" > matrix element generation via the BLAH accord.")
        logger.info("output_dependencies <mode>",'$MG:color:GREEN')
        logger.info(" > (default 'external') [Use for NLO outputs]")
        logger.info(" > Choses how the external dependences (such as CutTools)")
        logger.info(" > of NLO outputs are handled. Possible values are:")
        logger.info("     o external: Some of the libraries the output depends")
        logger.info("       on are links to their installation in MG5 root dir.")
        logger.info("     o internal: All libraries the output depends on are")
        logger.info("       copied and compiled locally in the output directory.")
        logger.info("     o environment_paths: The location of all libraries the ")
        logger.info("       output depends on should be found in your env. paths.")        
        logger.info("max_npoint_for_channel <value>",'$MG:color:GREEN')
        logger.info(" > (default '0') [Used ONLY for loop-induced outputs with madevent]")
        logger.info(" > Sets the maximum 'n' of n-points loops to be used for")
        logger.info(" > setting up the integration multichannels.") 
        logger.info(" > The default value of zero automatically picks the apparent")
        logger.info(" > appropriate choice which is to sometimes pick box loops")
        logger.info(" > but never higher n-points ones.")
        logger.info("max_t_for_channel <value>",'$MG:color:GREEN')
        logger.info(" > (default '0') [Used ONLY for tree-level output with madevent]")
        logger.info(" > Forbids the inclusion of channel of integration with more than X")
        logger.info(" > T channel propagators. Such channel can sometimes be quite slow to integrate")
        logger.info("zerowidth_tchannel <value>",'$MG:color:GREEN')
        logger.info(" > (default: True) [Used ONLY for tree-level output with madevent]")
        logger.info(" > set the width to zero for all T-channel propagator --no impact on complex-mass scheme mode")
        logger.info("auto_convert_model <value>",'$MG:color:GREEN')   
        logger.info(" > (default: False) If set on True any python2 UFO model will be automatically converted to pyton3 format")   
        logger.info("nlo_mixed_expansion <value>",'$MG:color:GREEN') 
        logger.info("deactivates mixed expansion support at NLO, goes back to MG5aMCv2 behavior")
        logger.info("acknowledged_v3.1_syntax <value>",'$MG:color:GREEN') 
        logger.info("if set to True allows to use syntax which have change meaning between 3.0 and 3.1 version")
          
#===============================================================================
# CheckValidForCmd
#===============================================================================
class CheckValidForCmd(cmd.CheckCmd):
    """ The Series of help routine for the MadGraphCmd"""

    class RWError(MadGraph5Error):
        """a class for read/write errors"""

    def check_add(self, args):
        """check the validity of line
        syntax: add process PROCESS | add model MODELNAME
        """

        if len(args) < 2:
            self.help_add()
            raise self.InvalidCmd('\"add\" requires at least two arguments')
        
        if args[0] not in  ['model', 'process']:
            raise self.InvalidCmd('\"add\" requires the argument \"process\" or \"model\"')    
    
        if args[0] == 'process':
            return self.check_generate(args)
    
        if args[0] == 'model':
            pass
            

    def check_define(self, args):
        """check the validity of line
        syntax: define multipart_name [ part_name_list ]
        """

        if len(args) < 2:
            self.help_define()
            raise self.InvalidCmd('\"define\" command requires at least two arguments')

        if args[1] == '=':
            del args[1]
            if len(args) < 2:
                self.help_define()
                raise self.InvalidCmd('\"define\" command requires at least one particles name after \"=\"')

        if '=' in args:
            self.help_define()
            raise self.InvalidCmd('\"define\" command requires symbols \"=\" at the second position')

        if not self._curr_model:
            logger.info('No model currently active. Try with the Standard Model')
            self.do_import('model sm')

        if self._curr_model['particles'].find_name(args[0]):
            raise self.InvalidCmd("label %s is a particle name in this model\n\
            Please retry with another name." % args[0])

    def check_display(self, args):
        """check the validity of line
        syntax: display XXXXX
        """

        if len(args) < 1:
            self.help_display()
            raise self.InvalidCmd('display requires an argument specifying what to display')
        if args[0] not in self._display_opts + ['model_list']:
            self.help_display()
            raise self.InvalidCmd('Invalid arguments for display command: %s' % args[0])

        if not self._curr_model:
            raise self.InvalidCmd("No model currently active, please import a model!")

# check that either _curr_amps or _fks_multi_proc exists
        if (args[0] in ['processes', 'diagrams'] and not self._curr_amps and not self._fks_multi_proc):
           raise self.InvalidCmd("No process generated, please generate a process!")
        if args[0] == 'checks' and not self._comparisons and not self._cms_checks:
            raise self.InvalidCmd("No check results to display.")

        if args[0] == 'variable' and len(args) !=2:
            raise self.InvalidCmd('variable need a variable name')


    def check_draw(self, args):
        """check the validity of line
        syntax: draw DIRPATH [option=value]
        """

        if len(args) < 1:
            args.append('/tmp')

        if not self._curr_amps:
            raise self.InvalidCmd("No process generated, please generate a process!")

        if not os.path.isdir(args[0]):
            raise self.InvalidCmd( "%s is not a valid directory for export file" % args[0])

    def check_check(self, args):
        """check the validity of args"""

        if  not self._curr_model:
            raise self.InvalidCmd("No model currently active, please import a model!")

        if self._model_v4_path:
            raise self.InvalidCmd(\
                "\"check\" not possible for v4 models")

        if len(args) < 2 and not args[0].lower().endswith('options'):
            self.help_check()
            raise self.InvalidCmd("\"check\" requires a process.")

        if args[0] not in self._check_opts and \
                                        not args[0].lower().endswith('options'):
            args.insert(0, 'full')

        param_card = None
        if args[0] not in ['stability','profile','timing'] and \
                                        len(args)>1 and os.path.isfile(args[1]):
            param_card = args.pop(1)

        if len(args)>1:
            if args[1] != "-reuse":
                args.insert(1, '-no_reuse')
        else:
            args.append('-no_reuse')

        if args[0] in ['timing'] and len(args)>2 and os.path.isfile(args[2]):
            param_card = args.pop(2)
        if args[0] in ['stability', 'profile'] and len(args)>1:
            # If the first argument after 'stability' is not the integer
            # specifying the desired statistics (i.e. number of points), then
            # we insert the default value 100
            try:
                int(args[2])
            except ValueError:
                args.insert(2, '100')

        if args[0] in ['stability', 'profile'] and os.path.isfile(args[3]):
            param_card = args.pop(3)
        if any([',' in elem for elem in args if not elem.startswith('--')]):
            raise self.InvalidCmd('Decay chains not allowed in check')
        
        user_options = {'--energy':'1000','--split_orders':'-1',
                   '--reduction':'1|3|5|6','--CTModeRun':'-1',
                   '--helicity':'-1','--seed':'-1','--collier_cache':'-1',
                   '--collier_req_acc':'auto',
                   '--collier_internal_stability_test':'False',
                   '--collier_mode':'1',
                   '--events': None,
                   '--skip_evt':0}  

        if args[0] in ['cms'] or args[0].lower()=='cmsoptions':
            # increase the default energy to 5000
            user_options['--energy']='5000'
            # The first argument gives the name of the coupling order in which
            # the cms expansion is carried, and the expression following the 
            # comma gives the relation of an external parameter with the
            # CMS expansions parameter called 'lambdaCMS'.
            parameters = ['aewm1->10.0/lambdaCMS','as->0.1*lambdaCMS']
            user_options['--cms']='QED&QCD,'+'&'.join(parameters)
            # Widths are assumed to scale linearly with lambdaCMS unless
            # --force_recompute_width='always' or 'first_time' is used.
            user_options['--recompute_width']='auto'
            # It can be negative so as to be offshell below the resonant mass
            user_options['--offshellness']='10.0'
            # Pick the lambdaCMS values for the test. Instead of a python list
            # we specify here (low,N) which means that do_check will automatically
            # pick lambda values up to the value low and with N values uniformly
            # spread in each interval [1.0e-i,1.0e-(i+1)].
            # Some points close to each other will be added at the end for the
            # stability test.
            user_options['--lambdaCMS']='(1.0e-6,5)'
            # Set the RNG seed, -1 is default (random).
            user_options['--seed']=666
            # The option below can help the user re-analyze existing pickled check
            user_options['--analyze']='None'
            # Decides whether to show plot or not during the analysis
            user_options['--show_plot']='True'
            # Decides what kind of report 
            user_options['--report']='concise'
            # 'secret' option to chose by which lambda power one should divide
            # the nwa-cms difference. Useful to set to 2 when doing the Born check
            # to see whether the NLO check will have sensitivity to the CMS
            # implementation
            user_options['--diff_lambda_power']='1'
            # Sets the range of lambda values to plot
            user_options['--lambda_plot_range']='[-1.0,-1.0]'
            # Sets a filter to apply at generation. See name of available 
            # filters in loop_diagram_generations.py, function user_filter 
            user_options['--loop_filter']='None'
            # Apply tweaks to the check like multiplying a certain width by a
            # certain parameters or changing the analytical continuation of the 
            # logarithms of the UV counterterms
            user_options['--tweak']='default()'
            # Give a name to the run for the files to be saved
            user_options['--name']='auto'
            # Select what resonances must be run
            user_options['--resonances']='1'
        
        for arg in args[:]:
            if arg.startswith('--') and '=' in arg:
                parsed = arg.split('=')
                key, value = parsed[0],'='.join(parsed[1:])
                if key not in user_options:
                    raise self.InvalidCmd("unknown option %s" % key)
                user_options[key] = value
                args.remove(arg)

        # If we are just re-analyzing saved data or displaying options then we 
        # shouldn't check the process format.
        if not (args[0]=='cms' and '--analyze' in user_options and \
                              user_options['--analyze']!='None') and not \
                                            args[0].lower().endswith('options'):
            
            self.check_process_format(" ".join(args[1:]))

        for option, value in user_options.items():
            args.append('%s=%s'%(option,value))

        return param_card

    def check_generate(self, args):
        """check the validity of args"""

        if not self._curr_model:
            logger.info("No model currently active, so we import the Standard Model")
            self.do_import('model sm')
        
        argproc_noopt = [a for a in args[1:] if not (a.startswith('--') and "=" in a)]

        if args[-1].startswith('--optimize'):
            if args[2] != '>':
                raise self.InvalidCmd('optimize mode valid only for 1->N processes. (See model restriction for 2->N)')
            if '=' in args[-1]:
                path = args[-1].split('=',1)[1]
                if not os.path.exists(path) or \
                                self.detect_file_type(path) != 'param_card':
                    raise self.InvalidCmd('%s is not a valid param_card')
            else:
                path=None
            # Update the default value of the model here.
            if not isinstance(self._curr_model, model_reader.ModelReader):
                self._curr_model = model_reader.ModelReader(self._curr_model)
            self._curr_model.set_parameters_and_couplings(path)
        
        self.check_process_format(' '.join(argproc_noopt))            
        
    

    def check_process_format(self, process):
        """ check the validity of the string given to describe a format """

        #check balance of paranthesis
        if process.count('(') != process.count(')'):
            raise self.InvalidCmd('Invalid Format, no balance between open and close parenthesis')
        #remove parenthesis for fututre introspection
        process = process.replace('(',' ').replace(')',' ')

        # split following , (for decay chains)
        subprocesses = process.split(',')
        if len(subprocesses) > 1:
            for subprocess in subprocesses:
                self.check_process_format(subprocess)
            return

        # request that we have one or two > in the process
        nbsep = len(re.findall('>\D', process)) # not use process.count because of QCD^2>2
        if nbsep not in [1,2]:
            raise self.InvalidCmd(
               'wrong format for \"%s\" this part requires one or two symbols \'>\', %s found'
               % (process, nbsep))

        # we need at least one particles in each pieces
        particles_parts = re.split('>\D', process)
        for particles in particles_parts:
            if re.match(r'^\s*$', particles):
                raise self.InvalidCmd(
                '\"%s\" is a wrong process format. Please try again' % process)

        # '/' and '$' sould be used only after the process definition
        for particles in particles_parts[:-1]:
            if re.search('\D/', particles):
                raise self.InvalidCmd(
                'wrong process format: restriction should be place after the final states')
            if re.search('\D\$', particles):
                raise self.InvalidCmd(
                'wrong process format: restriction should be place after the final states')
                
        # '{}' should only be used for onshell particle (including initial/final state)
        # check first that polarization are not include between > >
        if nbsep == 2:
            if '{' in particles_parts[1]:
                raise self.InvalidCmd('Polarization restriction can not be used as required s-channel')
        split = re.split('\D[$|/]',particles_parts[-1],1)
        if len(split)==2:
            if '{' in split[1]:
                raise self.InvalidCmd('Polarization restriction can not be used in forbidding particles')
            
        if '[' in process and '{' in process:
            valid = False
            if 'noborn' in process or 'sqrvirt' in process:
                valid = True
            else:
                raise self.InvalidCmd('Polarization restriction can not be used for NLO processes')

            # below are the check when [QCD] will be valid for computation            
            order = process.split('[')[1].split(']')[0]
            if '=' in order:
                order = order.split('=')[1]
            if order.strip().lower() != 'qcd':
                raise self.InvalidCmd('Polarization restriction can not be used for generic NLO computations')


            for p in particles_parts[1].split():
                if '{' in p:
                    part = p.split('{')[0]
                else:
                    continue
                if self._curr_model:
                    p = self._curr_model.get_particle(part)
                    if not p:
                        if part in self._multiparticles:
                            for part2 in self._multiparticles[part]:
                                p = self._curr_model.get_particle(part2)
                                if p.get('color') != 1:
                                    raise self.InvalidCmd('Polarization restriction can not be used for color charged particles')
                        continue
                    if p.get('color') != 1:
                        raise self.InvalidCmd('Polarization restriction can not be used for color charged particles')
        


    def check_tutorial(self, args):
        """check the validity of the line"""
        if len(args) == 1:
            if not args[0] in self._tutorial_opts:
                self.help_tutorial()
                raise self.InvalidCmd('Invalid argument for tutorial')
        elif len(args) == 0:
            #this means mg5 tutorial
            args.append('MadGraph5')
        else:
            self.help_tutorial()
            raise self.InvalidCmd('Too many arguments for tutorial')



    def check_import(self, args):
        """check the validity of line"""
        
        modelname = False
        prefix = True
        if '-modelname' in args:
            args.remove('-modelname')
            modelname = True
        elif '--modelname' in args:
            args.remove('--modelname')
            modelname = True
            
        if '--noprefix' in args:
            args.remove('--noprefix')
            prefix = False  

        if args and args[0] == 'model' and '--last' in args:
            # finding last created directory
            args.remove('--last')
            last_change =  0
            to_search = [pjoin(MG5DIR,'models')]
            if 'PYTHONPATH' in os.environ:
                to_search += os.environ['PYTHONPATH'].split(':')
                to_search = [d for d in to_search if os.path.exists(d)]
            
            models = []
            for d in to_search:
                for p in misc.glob('*/particles.py', path=d ):
                    if p.endswith(('__REAL/particles.py','__COMPLEX/particles.py')):
                        continue
                    models.append(os.path.dirname(p))
                
            lastmodel = max(models, key=os.path.getmtime)
            logger.info('last model found is %s', lastmodel)
            args.insert(1, lastmodel)

        if not args:
            self.help_import()
            raise self.InvalidCmd('wrong \"import\" format')

        if len(args) >= 2 and args[0] not in self._import_formats:
            self.help_import()
            raise self.InvalidCmd('wrong \"import\" format')
        elif len(args) == 1:
            if args[0] in self._import_formats:
                if args[0] != "proc_v4":
                    self.help_import()
                    raise self.InvalidCmd('wrong \"import\" format')
                elif not self._export_dir:
                    self.help_import()
                    raise self.InvalidCmd('PATH is mandatory in the current context\n' + \
                                  'Did you forget to run the \"output\" command')
            # The type of the import is not given -> guess it
            format = self.find_import_type(args[0])
            logger.info('The import format was not given, so we guess it as %s' % format)
            args.insert(0, format)
            if self.history[-1].startswith('import'):
                self.history[-1] = 'import %s %s' % \
                                (format, ' '.join(self.history[-1].split()[1:]))

        if not prefix:
            args.append('--noprefix')

        if modelname:
            args.append('-modelname')



    def check_install(self, args):
        """check that the install command is valid"""
        

        install_options = {'options_for_HEPToolsInstaller':[],
                   'update_options':[]}
        hidden_prog = ['Delphes2', 'pythia-pgs','SysCalc']

        if len(args) < 1:
            self.help_install()
            raise self.InvalidCmd('install command require at least one argument')
        
        if len(args) > 1:
            for arg in args[1:]:
                try:
                    option, value = arg.split('=')
                except ValueError:
                    option = arg
                    value = None
                # Options related to the MadGraph installer can be treated here, i.e
                if args[0]=='update':
                    if value is None:
                        install_options['update_options'].append(option)
                    else:
                        install_options['update_options'].append('='.join([option,value]))                        
                else:
                    # Other options will be directly added to the call to HEPToolsInstallers
                    # in the advanced_install function
                    install_options['options_for_HEPToolsInstaller'].append(arg)
            # Now that the options have been treated keep only the target tool
            # to install as argument.   
            args = args[:1]

        if args[0] not in self._install_opts + hidden_prog + self._advanced_install_opts: 
            if not args[0].startswith('td'):
                self.help_install()
                raise self.InvalidCmd('Not recognize program %s ' % args[0])

        if args[0] in ["ExRootAnalysis", "Delphes", "Delphes2"]:
            if not misc.which('root'):
                raise self.InvalidCmd(
'''In order to install ExRootAnalysis, you need to install Root on your computer first.
please follow information on http://root.cern.ch/drupal/content/downloading-root''')
            if 'ROOTSYS' not in os.environ:
                raise self.InvalidCmd(
'''The environment variable ROOTSYS is not configured.
You can set it by adding the following lines in your .bashrc [.bash_profile for mac]:
export ROOTSYS=%s
export PATH=$PATH:$ROOTSYS/bin
export LD_LIBRARY_PATH=$LD_LIBRARY_PATH:$ROOTSYS/lib
export DYLD_LIBRARY_PATH=$DYLD_LIBRARY_PATH:$ROOTSYS/lib
This will take effect only in a NEW terminal
''' % os.path.realpath(pjoin(misc.which('root'), \
                                               os.path.pardir, os.path.pardir)))

        return install_options

    def check_launch(self, args, options):
        """check the validity of the line"""
        # modify args in order to be MODE DIR
        # mode being either standalone or madevent
        if not( 0 <= int(options.cluster) <= 2):
            return self.InvalidCmd( 'cluster mode should be between 0 and 2')

        if not args:
            if self._done_export:
                mode = self.find_output_type(self._done_export[0])
                if (self._done_export[1] == 'plugin' and mode in self._export_formats):
                    args.append(mode)
                    args.append(self._done_export[0])
                elif self._done_export[1].startswith(mode):
                    args.append(self._done_export[1])
                    args.append(self._done_export[0])
                else:
                    raise self.InvalidCmd('%s not valid directory for launch' % self._done_export[0])
                return
            else:
                logger.warning('output command missing, run it automatically (with default argument)')
                self.do_output('')
                logger.warning('output done: running launch')
                return self.check_launch(args, options)

        if len(args) != 1:
            self.help_launch()
            return self.InvalidCmd( 'Invalid Syntax: Too many argument')

        # search for a valid path
        if os.path.isdir(args[0]):
            path = os.path.realpath(args[0])
        elif os.path.isdir(pjoin(MG5DIR,args[0])):
            path = pjoin(MG5DIR,args[0])
        elif  MG4DIR and os.path.isdir(pjoin(MG4DIR,args[0])):
            path = pjoin(MG4DIR,args[0])
        else:
            raise self.InvalidCmd('%s is not a valid directory' % args[0])

        mode = self.find_output_type(path)

        args[0] = mode
        args.append(path)
        # inform where we are for future command
        self._done_export = [path, mode]


    def find_import_type(self, path):
        """ identify the import type of a given path
        valid output: model/model_v4/proc_v4/command"""

        possibility = [pjoin(MG5DIR,'models',path), \
                     pjoin(MG5DIR,'models',path+'_v4'), path]
        if '-' in path:
            name = path.rsplit('-',1)[0]
            possibility = [pjoin(MG5DIR,'models',name), name] + possibility
        # Check if they are a valid directory
        for name in possibility:
            if os.path.isdir(name):
                if os.path.exists(pjoin(name,'particles.py')):
                    return 'model'
                elif os.path.exists(pjoin(name,'particles.dat')):
                    return 'model_v4'

        # Not valid directory so maybe a file
        if os.path.isfile(path):
            text = open(path).read()
            pat = re.compile('(Begin process|<MGVERSION>)', re.I)
            matches = pat.findall(text)
            if not matches:
                return 'command'
            elif len(matches) > 1:
                return 'banner'
            elif matches[0].lower() == 'begin process':
                return 'proc_v4'
            else:
                return 'banner'
        else:
            return 'proc_v4'




    def find_output_type(self, path):
        """ identify the type of output of a given directory:
        valid output: madevent/standalone/standalone_cpp"""

        card_path = pjoin(path,'Cards')
        bin_path = pjoin(path,'bin')
        src_path = pjoin(path,'src')
        include_path = pjoin(path,'include')
        subproc_path = pjoin(path,'SubProcesses')
        mw_path = pjoin(path,'Source','MadWeight')

        if os.path.isfile(pjoin(include_path, 'Pythia.h')) or \
            os.path.isfile(pjoin(include_path, 'Pythia8', 'Pythia.h')):
            return 'pythia8'
        elif not os.path.isdir(os.path.join(path, 'SubProcesses')):
            raise self.InvalidCmd('%s : Not a valid directory' % path)

        if os.path.isdir(src_path):
            return 'standalone_cpp'
        elif os.path.isdir(mw_path):
            return 'madweight'
        elif os.path.isfile(pjoin(bin_path,'madevent')):
            return 'madevent'
        elif os.path.isfile(pjoin(bin_path,'aMCatNLO')):
            return 'aMC@NLO'
        elif os.path.isdir(card_path):
            return 'standalone'

        raise self.InvalidCmd('%s : Not a valid directory' % path)

    def check_load(self, args):
        """ check the validity of the line"""

        if len(args) != 2 or args[0] not in self._save_opts:
            self.help_load()
            raise self.InvalidCmd('wrong \"load\" format')

    def check_customize_model(self, args):
        """check the validity of the line"""

        # Check argument validity
        if len(args) >1 :
            self.help_customize_model()
            raise self.InvalidCmd('No argument expected for this command')

        if len(args):
            if not args[0].startswith('--save='):
                self.help_customize_model()
                raise self.InvalidCmd('Wrong argument for this command')
            if '-' in args[0][6:]:
                raise self.InvalidCmd('The name given in save options can\'t contain \'-\' symbol.')

        if self._model_v4_path:
            raise self.InvalidCmd('Restriction of Model is not supported by v4 model.')


    def check_save(self, args):
        """ check the validity of the line"""

        if len(args) == 0:
            args.append('options')

        if args[0] not in self._save_opts and args[0] != 'global':
            self.help_save()
            raise self.InvalidCmd('wrong \"save\" format')
        elif args[0] == 'global':
            args.insert(0, 'options')

        if args[0] != 'options' and len(args) != 2:
            self.help_save()
            raise self.InvalidCmd('wrong \"save\" format')
        elif args[0] != 'options' and len(args) == 2:
            basename = os.path.dirname(args[1])
            if not os.path.exists(basename):
                raise self.InvalidCmd('%s is not a valid path, please retry' % \
                                                                        args[1])

        if args[0] == 'options':
            has_path = None
            for arg in args[1:]:
                if arg in ['--auto', '--all'] or arg in self.options:
                    continue
                elif arg.startswith('--'):
                    raise self.InvalidCmd('unknow command for \'save options\'')
                elif arg == 'global':
                    if 'HOME' in os.environ:
                        args.remove('global')
                        args.insert(1,pjoin(os.environ['HOME'],'.mg5','mg5_configuration.txt'))
                        has_path = True
                else:
                    basename = os.path.dirname(arg)
                    if not os.path.exists(basename):
                        raise self.InvalidCmd('%s is not a valid path, please retry' % \
                                                                        arg)
                    elif has_path:
                        raise self.InvalidCmd('only one path is allowed')
                    else:
                        args.remove(arg)
                        args.insert(1, arg)
                        has_path = True
            if not has_path:
                args.insert(1, pjoin(MG5DIR,'input','mg5_configuration.txt'))


    def check_set(self, args, log=True):
        """ check the validity of the line"""

        if len(args) == 1 and args[0] in ['complex_mass_scheme',\
                                          'loop_optimized_output',\
                                          'loop_color_flows',\
                                          'include_lepton_initiated_processes',\
                                          'low_mem_multicore_nlo_generation']:
            args.append('True')

        if len(args) > 2 and '=' == args[1]:
            args.pop(1)

        if len(args) < 2:
            self.help_set()
            raise self.InvalidCmd('set needs an option and an argument')

        if args[1] == 'default':
            if args[0] in self.options_configuration:
                default = self.options_configuration[args[0]]
            elif args[0] in self.options_madgraph:
                default = self.options_madgraph[args[0]]
            elif args[0] in self.options_madevent:
                default = self.options_madevent[args[0]]
            else:
                raise self.InvalidCmd('%s doesn\'t have a valid default value' % args[0])
            if log:
                logger.info('Pass parameter %s to it\'s default value: %s' %
                                                             (args[0], default))
            args[1] = str(default)

        if args[0] not in self._set_options:
            if not args[0] in self.options and not args[0] in self.options:
                self.help_set()
                raise self.InvalidCmd('Possible options for set are %s' % \
                                  self._set_options)

        if args[0] in ['group_subprocesses']:
            if args[1].lower() not in ['false', 'true', 'auto']:
                raise self.InvalidCmd('%s needs argument False, True or Auto, got %s' % \
                                      (args[0], args[1]))
        if args[0] in ['ignore_six_quark_processes']:
            if args[1] not in list(self._multiparticles.keys()) and args[1].lower() != 'false':
                raise self.InvalidCmd('ignore_six_quark_processes needs ' + \
                                      'a multiparticle name as argument')

        if args[0] in ['stdout_level']:
            if args[1] not in ['DEBUG','INFO','WARNING','ERROR','CRITICAL'] and \
                                                          not args[1].isdigit():
                raise self.InvalidCmd('output_level needs ' + \
                                      'a valid level')

        if args[0] in ['timeout', 'max_npoint_for_channel', 'max_t_for_channel']:
            if not args[1].isdigit():
                raise self.InvalidCmd('%s values should be a integer' % args[0])
            
        if args[0] in ['loop_optimized_output', 'loop_color_flows', 'low_mem_multicore_nlo_generation', 'nlo_mixed_expansion']:
            try:
                args[1] = banner_module.ConfigFile.format_variable(args[1], bool, args[0])
            except Exception:
                raise self.InvalidCmd('%s needs argument True or False'%args[0])

        if args[0] in ['low_mem_multicore_nlo_generation']:
            if args[1]:
                if sys.version_info[0] == 2:
                    if  sys.version_info[1] == 6:
                        raise Exception('python2.6 does not support such functionalities please use python2.7')
                #else:
                #    raise Exception('python3.x does not support such functionalities please use python2.7')
        



        if args[0] in ['gauge']:
            if args[1] not in ['unitary','Feynman', 'axial']:
                raise self.InvalidCmd('gauge needs argument unitary, axial or Feynman.')

        if args[0] in ['timeout']:
            if not args[1].isdigit():
                raise self.InvalidCmd('timeout values should be a integer')

        if args[0] in ['OLP']:
            if args[1] not in MadGraphCmd._OLP_supported:
                raise self.InvalidCmd('OLP value should be one of %s'\
                                               %str(MadGraphCmd._OLP_supported))

        if args[0].lower() in ['ewscheme']:
            if not self._curr_model:
                raise self.InvalidCmd("ewscheme acts on the current model please load one first.")
            if args[1] not in ['external', 'MZ_MW_alpha']:
                raise self.InvalidCmd('Only valid ewscheme are "external" and "MZ_MW_alpha". To restore default, please re-import the model.')

        if args[0] in ['output_dependencies']:
            if args[1] not in MadGraphCmd._output_dependencies_supported:
                raise self.InvalidCmd('output_dependencies value should be one of %s'\
                               %str(MadGraphCmd._output_dependencies_supported))

    def check_open(self, args):
        """ check the validity of the line """

        if len(args) != 1:
            self.help_open()
            raise self.InvalidCmd('OPEN command requires exactly one argument')

        if args[0].startswith('./'):
            if not os.path.isfile(args[0]):
                raise self.InvalidCmd('%s: not such file' % args[0])
            return True

        # if special : create the path.
        if not self._done_export:
            if not os.path.isfile(args[0]):
                self.help_open()
                raise self.InvalidCmd('No command \"output\" or \"launch\" used. Impossible to associate this name to a file')
            else:
                return True

        path = self._done_export[0]
        if os.path.isfile(pjoin(path,args[0])):
            args[0] = pjoin(path,args[0])
        elif os.path.isfile(pjoin(path,'Cards',args[0])):
            args[0] = pjoin(path,'Cards',args[0])
        elif os.path.isfile(pjoin(path,'HTML',args[0])):
            args[0] = pjoin(path,'HTML',args[0])
        # special for card with _default define: copy the default and open it
        elif '_card.dat' in args[0]:
            name = args[0].replace('_card.dat','_card_default.dat')
            if os.path.isfile(pjoin(path,'Cards', name)):
                files.cp(path + '/Cards/' + name, path + '/Cards/'+ args[0])
                args[0] = pjoin(path,'Cards', args[0])
            else:
                raise self.InvalidCmd('No default path for this file')
        elif not os.path.isfile(args[0]):
            raise self.InvalidCmd('No default path for this file')


    def check_output(self, args, default='madevent'):
        """ check the validity of the line"""

        if args and args[0] in self._export_formats:
            self._export_format = args.pop(0)
        elif args:
            # check for PLUGIN format
            output_cls = misc.from_plugin_import(self.plugin_path, 'new_output',
                                                 args[0], warning=True, 
                                                 info='Output will be done with PLUGIN: %(plug)s')
            if output_cls:
                self._export_format = 'plugin'
                self._export_plugin = output_cls
                args.pop(0)
            else:
                self._export_format = default
        else:
            self._export_format = default

        if not self._curr_model:
            text = 'No model found. Please import a model first and then retry.'
            raise self.InvalidCmd(text)

        if self._model_v4_path and \
               (self._export_format not in self._v4_export_formats):
            text = " The Model imported (MG4 format) does not contain enough\n "
            text += " information for this type of output. In order to create\n"
            text += " output for " + args[0] + ", you have to use a UFO model.\n"
            text += " Those model can be imported with MG5> import model NAME."
            logger.warning(text)
            raise self.InvalidCmd('')

        if self._export_format == 'aloha':
            return


        if not self._curr_amps:
            text = 'No processes generated. Please generate a process first.'
            raise self.InvalidCmd(text)

        if args and args[0][0] != '-':
            # This is a path
            path = args.pop(0)
            forbiden_chars = ['>','<',';','&']
            for char in forbiden_chars:
                if char in path:
                    raise self.InvalidCmd('%s is not allowed in the output path' % char)
            # Check for special directory treatment
            if path == 'auto' and self._export_format in \
                     ['madevent', 'standalone', 'standalone_cpp', 'matchbox_cpp', 'madweight',
                      'matchbox', 'plugin']:
                self.get_default_path()
                if '-noclean' not in args and os.path.exists(self._export_dir):
                    args.append('-noclean')
            elif path != 'auto':
                if path in ['HELAS', 'tests', 'MadSpin', 'madgraph', 'mg5decay', 'vendor']:
                    if os.getcwd() == MG5DIR:
                        raise self.InvalidCmd("This name correspond to a buildin MG5 directory. Please choose another name")
                self._export_dir = path
            elif path == 'auto':
                if self.options['pythia8_path']:
                    self._export_dir = self.options['pythia8_path']
                else:
                    self._export_dir = '.'
        else:
            if self._export_format != 'pythia8':
                # No valid path
                self.get_default_path()
                if '-noclean' not in args and os.path.exists(self._export_dir):
                    args.append('-noclean')
                    
            else:
                if self.options['pythia8_path']:
                    self._export_dir = self.options['pythia8_path']
                else:
                    self._export_dir = '.'

        self._export_dir = os.path.realpath(self._export_dir)


    def check_compute_widths(self, args):
        """ check and format calculate decay width:
        Expected format: NAME [other names] [--options]
        # fill the options if not present.
        # NAME can be either (anti-)particle name, multiparticle, pid
        """

        if len(args)<1:
            self.help_compute_widths()
            raise self.InvalidCmd('''compute_widths requires at least the name of one particle.
            If you want to compute the width of all particles, type \'compute_widths all\'''')

        particles = set()
        options = {'path':None, 'output':None,
                   'min_br':None, 'body_decay':4.0025, 'precision_channel':0.01,
                   'nlo':False}
        # check that the firsts argument is valid
        
        for i,arg in enumerate(args):
            if arg.startswith('--'):
                if arg.startswith('--nlo'):
                    options['nlo'] =True  
                    continue
                elif not '=' in arg:
                    raise self.InvalidCmd('Options required an equal (and then the value)')
                arg, value = arg.split('=',1)
                if arg[2:] not in options:
                    raise self.InvalidCmd('%s not valid options' % arg)
                options[arg[2:]] = value
                continue
            # check for pid
            if arg.isdigit():
                p = self._curr_model.get_particle(int(arg))
                if not p:
                    raise self.InvalidCmd('Model doesn\'t have pid %s for any particle' % arg)
                particles.add(abs(int(arg)))
            elif arg in self._multiparticles:
                particles.update([abs(id) for id in self._multiparticles[args[0]]])
            else:
                if not self._curr_model['case_sensitive']:
                    arg = arg.lower()                
                for p in self._curr_model['particles']:
                    if p['name'] == arg or p['antiname'] == arg:
                        particles.add(abs(p.get_pdg_code()))
                        break
                else:
                    if arg == 'all':
                        #sometimes the multiparticle all is not define
                        particles.update([abs(p.get_pdg_code())
                                        for p in self._curr_model['particles']])
                    else:
                        raise self.InvalidCmd('%s invalid particle name' % arg)

        if options['path'] and not os.path.isfile(options['path']):

            if os.path.exists(pjoin(MG5DIR, options['path'])):
                options['path'] = pjoin(MG5DIR, options['path'])
            elif self._model_v4_path and  os.path.exists(pjoin(self._model_v4_path, options['path'])):
                options['path'] = pjoin(self._curr_model_v4_path, options['path'])
            elif os.path.exists(pjoin(self._curr_model.path, options['path'])):
                options['path'] = pjoin(self._curr_model.path, options['path'])

            if os.path.isdir(options['path']) and os.path.isfile(pjoin(options['path'], 'param_card.dat')):
                options['path'] = pjoin(options['path'], 'param_card.dat')
            elif not os.path.isfile(options['path']):
                raise self.InvalidCmd('%s is not a valid path' % args[2])
            # check that the path is indeed a param_card:
            if madevent_interface.MadEventCmd.detect_card_type(options['path']) != 'param_card.dat':
                raise self.InvalidCmd('%s should be a path to a param_card' % options['path'])

        if not options['path']:
            param_card_text = self._curr_model.write_param_card()
            if not options['output']:
                dirpath = self._curr_model.get('modelpath')
                options['path'] = pjoin(dirpath, 'param_card.dat')
            else:
                options['path'] = options['output']
            ff = open(options['path'],'w')
            ff.write(param_card_text)
            ff.close()
        if not options['output']:
            options['output'] = options['path']

        if not options['min_br']:
            options['min_br'] = (float(options['body_decay']) % 1) / 5
        return particles, options


    check_decay_diagram = check_compute_widths

    def get_default_path(self):
        """Set self._export_dir to the default (\'auto\') path"""

        if self._export_format in ['madevent', 'standalone']:
            # Detect if this script is launched from a valid copy of the Template,
            # if so store this position as standard output directory
            if 'TemplateVersion.txt' in os.listdir('.'):
                #Check for ./
                self._export_dir = os.path.realpath('.')
                return
            elif 'TemplateVersion.txt' in os.listdir('..'):
                #Check for ../
                self._export_dir = os.path.realpath('..')
                return
            elif self.stdin != sys.stdin:
                #Check for position defined by the input files
                input_path = os.path.realpath(self.stdin.name).split(os.path.sep)
                print("Not standard stdin, use input path")
                if input_path[-2] == 'Cards':
                    self._export_dir = os.path.sep.join(input_path[:-2])
                    if 'TemplateVersion.txt' in self._export_dir:
                        return


        if self._export_format == 'NLO':
            name_dir = lambda i: 'PROCNLO_%s_%s' % \
                                    (self._curr_model['name'], i)
            auto_path = lambda i: pjoin(self.writing_dir,
                                               name_dir(i))
        elif self._export_format.startswith('madevent'):
            name_dir = lambda i: 'PROC_%s_%s' % \
                                    (self._curr_model['name'], i)
            auto_path = lambda i: pjoin(self.writing_dir,
                                               name_dir(i))
        elif self._export_format.startswith('standalone'):
            name_dir = lambda i: 'PROC_SA_%s_%s' % \
                                    (self._curr_model['name'], i)
            auto_path = lambda i: pjoin(self.writing_dir,
                                               name_dir(i))                
        elif self._export_format == 'madweight':
            name_dir = lambda i: 'PROC_MW_%s_%s' % \
                                    (self._curr_model['name'], i)
            auto_path = lambda i: pjoin(self.writing_dir,
                                               name_dir(i))
        elif self._export_format == 'standalone_cpp':
            name_dir = lambda i: 'PROC_SA_CPP_%s_%s' % \
                                    (self._curr_model['name'], i)
            auto_path = lambda i: pjoin(self.writing_dir,
                                               name_dir(i))
        elif self._export_format in ['matchbox_cpp', 'matchbox']:
            name_dir = lambda i: 'PROC_MATCHBOX_%s_%s' % \
                                    (self._curr_model['name'], i)
            auto_path = lambda i: pjoin(self.writing_dir,
                                               name_dir(i))
        elif self._export_format in ['plugin']:
            name_dir = lambda i: 'PROC_PLUGIN_%s_%s' % \
                                    (self._curr_model['name'], i)
            auto_path = lambda i: pjoin(self.writing_dir,
                                               name_dir(i))
        elif self._export_format == 'pythia8':
            if self.options['pythia8_path']:
                self._export_dir = self.options['pythia8_path']
            else:
                self._export_dir = '.'
            return
        else:
            self._export_dir = '.'
            return
        for i in range(500):
            if os.path.isdir(auto_path(i)):
                continue
            else:
                self._export_dir = auto_path(i)
                break
        if not self._export_dir:
            raise self.InvalidCmd('Can\'t use auto path,' + \
                                  'more than 500 dirs already')


#===============================================================================
# CheckValidForCmdWeb
#===============================================================================
class CheckValidForCmdWeb(CheckValidForCmd):
    """ Check the validity of input line for web entry
    (no explicit path authorized)"""

    class WebRestriction(MadGraph5Error):
        """class for WebRestriction"""

    def check_draw(self, args):
        """check the validity of line
        syntax: draw FILEPATH [option=value]
        """
        raise self.WebRestriction('direct call to draw is forbidden on the web')

    def check_display(self, args):
        """ check the validity of line in web mode """

        if args[0] == 'mg5_variable':
            raise self.WebRestriction('Display internal variable is forbidden on the web')

        CheckValidForCmd.check_history(self, args)

    def check_check(self, args):
        """ Not authorize for the Web"""

        raise self.WebRestriction('Check call is forbidden on the web')

    def check_history(self, args):
        """check the validity of line
        No Path authorize for the Web"""

        CheckValidForCmd.check_history(self, args)

        if len(args) == 2 and args[1] not in ['.', 'clean']:
            raise self.WebRestriction('Path can\'t be specify on the web.')


    def check_import(self, args):
        """check the validity of line
        No Path authorize for the Web"""

        if not args:
            raise self.WebRestriction('import requires at least one option')

        if args[0] not in self._import_formats:
            args[:] = ['command', './proc_card_mg5.dat']
        elif args[0] == 'proc_v4':
            args[:] = [args[0], './proc_card.dat']
        elif args[0] == 'command':
            args[:] = [args[0], './proc_card_mg5.dat']

        CheckValidForCmd.check_import(self, args)

    def check_install(self, args):
        """ No possibility to install new software on the web """
        if args == ['update','--mode=mg5_start']:
            return

        raise self.WebRestriction('Impossible to install program on the cluster')

    def check_load(self, args):
        """ check the validity of the line
        No Path authorize for the Web"""

        CheckValidForCmd.check_load(self, args)

        if len(args) == 2:
            if args[0] != 'model':
                raise self.WebRestriction('only model can be loaded online')
            if 'model.pkl' not in args[1]:
                raise self.WebRestriction('not valid pkl file: wrong name')
            if not os.path.realpath(args[1]).startswith(pjoin(MG4DIR, \
                                                                    'Models')):
                raise self.WebRestriction('Wrong path to load model')

    def check_save(self, args):
        """ not authorize on web"""
        raise self.WebRestriction('\"save\" command not authorize online')

    def check_open(self, args):
        """ not authorize on web"""
        raise self.WebRestriction('\"open\" command not authorize online')

    def check_output(self, args, default='madevent'):
        """ check the validity of the line"""

        # first pass to the default
        CheckValidForCmd.check_output(self, args, default=default)
        args[:] = ['.', '-f']

        self._export_dir = os.path.realpath(os.getcwd())
        # Check that we output madevent
        if 'madevent' != self._export_format:
                raise self.WebRestriction('only available output format is madevent (at current stage)')

#===============================================================================
# CompleteForCmd
#===============================================================================
class CompleteForCmd(cmd.CompleteCmd):
    """ The Series of help routine for the MadGraphCmd"""


    def nlo_completion(self,args,text,line,allowed_loop_mode=None):
        """ complete the nlo settings within square brackets. It uses the
         allowed_loop_mode for the proposed mode if specified, otherwise, it
         uses self._nlo_modes_for_completion"""

        # We are now editing the loop related options
        # Automatically allow for QCD perturbation if in the sm because the
        # loop_sm would then automatically be loaded
        nlo_modes = allowed_loop_mode if not allowed_loop_mode is None else \
                                                  self._nlo_modes_for_completion
        if isinstance(self._curr_model,loop_base_objects.LoopModel):
            pert_couplings_allowed = ['all']+self._curr_model['perturbation_couplings']
        else:
            pert_couplings_allowed = []
        if self._curr_model.get('name').startswith('sm'):
            pert_couplings_allowed = pert_couplings_allowed + ['QCD']
        # Find wether the loop mode is already set or not
        loop_specs = line[line.index('[')+1:]
        try:
            loop_orders = loop_specs[loop_specs.index('=')+1:]
        except ValueError:
            loop_orders = loop_specs
        possibilities = []
        possible_orders = [order for order in pert_couplings_allowed if \
                                                  order not in loop_orders]

        # Simplify obvious loop completion
        single_completion = ''
        if len(nlo_modes)==1:
                single_completion = '%s= '%nlo_modes[0]
                if len(possible_orders)==1:
                    single_completion = single_completion + possible_orders[0] + ' ] '
        # Automatically add a space if not present after [ or =
        if text.endswith('['):
            if single_completion != '':
                return self.list_completion(text, ['[ '+single_completion])
            else:
                return self.list_completion(text,['[ '])

        if text.endswith('='):
            return self.list_completion(text,[' '])

        if args[-1]=='[':
            possibilities = possibilities + ['%s= '%mode for mode in nlo_modes]
            if single_completion != '':
                return self.list_completion(text, [single_completion])
            else:
                if len(possible_orders)==1:
                    return self.list_completion(text, [poss+' %s ] '%\
                              possible_orders[0] for poss in possibilities])
                return self.list_completion(text, possibilities)

        if len(possible_orders)==1:
            possibilities.append(possible_orders[0]+' ] ')
        else:
            possibilities.extend(possible_orders)
        if any([(order in loop_orders) for order in pert_couplings_allowed]):
            possibilities.append(']')
        return self.list_completion(text, possibilities)

    def model_completion(self, text, process, line, categories = True, \
                                                      allowed_loop_mode = None,
                                                      formatting=True):
        """ complete the line with model information. If categories is True,
        it will use completion with categories. If allowed_loop_mode is
        specified, it will only complete with these loop modes."""

        # First check if we are within squared brackets so that specific
        # input for NLO settings must be completed
        args = self.split_arg(process)
        if len(args) > 2 and '>' in line and '[' in line and not ']' in line:
            return self.nlo_completion(args,text,line, allowed_loop_mode = \
                                                              allowed_loop_mode)

        while ',' in process:
            process = process[process.index(',')+1:]
        args = self.split_arg(process)
        couplings = []

        # Do no complete the @ for the process number.
        if len(args) > 1 and args[-1]=='@':
            return

        # Automatically allow for QCD perturbation if in the sm because the
        # loop_sm would then automatically be loaded
        if isinstance(self._curr_model,loop_base_objects.LoopModel):
            pert_couplings_allowed = ['all'] + self._curr_model['perturbation_couplings']
        else:
            pert_couplings_allowed = []
        if self._curr_model.get('name').startswith('sm'):
            pert_couplings_allowed = pert_couplings_allowed + ['QCD']

        # Remove possible identical names
        particles = misc.make_unique(self._particle_names + list(self._multiparticles.keys()))
        n_part_entered = len([1 for a in args if a in particles])

        # Force '>' if two initial particles.
        if n_part_entered == 2 and args[-1] != '>':
                return self.list_completion(text, '>')

        # Add non-particle names
        syntax = []
        couplings = []
        if len(args) > 0 and args[-1] != '>' and n_part_entered > 0:
            syntax.append('>')
        if '>' in args and args.index('>') < len(args) - 1:
            couplings.extend(sum([[c+"<=", c+"==", c+">",c+'^2<=',c+'^2==',c+'^2>' ] for c in \
                                              self._couplings+['WEIGHTED']],[]))
            syntax.extend(['@','$','/','>',','])
            if '[' not in line and ',' not in line and len(pert_couplings_allowed)>0:
                syntax.append('[')
            
        # If information for the virtuals has been specified already, do not
        # propose syntax or particles input anymore
        if '[' in line:
            syntax = []
            particles = []
            # But still allow for defining the process id
            couplings.append('@')

        if not categories:
            # The direct completion (might be needed for some completion using
            # this function but adding some other completions (like in check)).
            # For those, it looks ok in the categorie mode on my mac, but if
            # someone sees wierd result on Linux systems, then use the
            # default completion for these features.
            return self.list_completion(text, particles+syntax+couplings)
        else:
            # A more elaborate one with categories
            poss_particles = self.list_completion(text, particles)
            poss_syntax = self.list_completion(text, syntax)
            poss_couplings = self.list_completion(text, couplings)
            possibilities = {}
            if poss_particles != []: possibilities['Particles']=poss_particles
            if poss_syntax != []: possibilities['Syntax']=poss_syntax
            if poss_couplings != []: possibilities['Coupling orders']=poss_couplings
            if len(list(possibilities.keys()))==1:
                return self.list_completion(text, list(possibilities.values())[0])
            else:
                return self.deal_multiple_categories(possibilities, formatting)

    def complete_generate(self, text, line, begidx, endidx, formatting=True):
        "Complete the generate command"

        # Return list of particle names and multiparticle names, as well as
        # coupling orders and allowed symbols
        args = self.split_arg(line[0:begidx])

        valid_sqso_operators=['==','<=','>']

        if any(line.endswith('^2 %s '%op) for op in valid_sqso_operators):
            return
        if args[-1].endswith('^2'):
            return self.list_completion(text,valid_sqso_operators)
        match_op = [o for o in valid_sqso_operators if o.startswith(args[-1])]            
        if len(args)>2 and args[-2].endswith('^2') and len(match_op)>0:
            if args[-1] in valid_sqso_operators:
                return self.list_completion(text,' ')
            if len(match_op)==1:
                return self.list_completion(text,[match_op[0][len(args[-1]):]])
            else:
                return self.list_completion(text,match_op)
        if len(args) > 2 and args[-1] == '@' or ( args[-1].endswith('=') and \
                            (not '[' in line or ('[' in line and ']' in line))):
            return

        try:
            return self.model_completion(text, ' '.join(args[1:]),line, formatting)
        except Exception as error:
            print(error)

        #if len(args) > 1 and args[-1] != '>':
        #    couplings = ['>']
        #if '>' in args and args.index('>') < len(args) - 1:
        #    couplings = [c + "=" for c in self._couplings] + ['@','$','/','>']
        #return self.list_completion(text, self._particle_names + \
        #                            self._multiparticles.keys() + couplings)

    def complete_convert(self, text, line, begidx, endidx,formatting=True):
        "Complete the compute_widths command"

        args = self.split_arg(line[0:begidx])
        
        # Format
        if len(args) == 1:
            return self.list_completion(text, ['model'])
        elif line[begidx-1] == os.path.sep:
            current_dir = pjoin(*[a for a in args if a.endswith(os.path.sep)])
            return self.path_completion(text, current_dir)
        else:
            return self.path_completion(text)
        

    def complete_compute_widths(self, text, line, begidx, endidx,formatting=True):
        "Complete the compute_widths command"

        args = self.split_arg(line[0:begidx])

        if args[-1] in  ['--path=', '--output=']:
            completion = {'path': self.path_completion(text)}
        elif line[begidx-1] == os.path.sep:
            current_dir = pjoin(*[a for a in args if a.endswith(os.path.sep)])
            if current_dir.startswith('--path='):
                current_dir = current_dir[7:]
            if current_dir.startswith('--output='):
                current_dir = current_dir[9:]
            completion = {'path': self.path_completion(text, current_dir)}
        else:
            completion = {}
            completion['options'] = self.list_completion(text,
                            ['--path=', '--output=', '--min_br=0.\$',
                             '--precision_channel=0.\$', '--body_decay=', '--nlo'])
            completion['particles'] = self.model_completion(text, '', line)

        return self.deal_multiple_categories(completion,formatting)

    complete_decay_diagram = complete_compute_widths

    def complete_add(self, text, line, begidx, endidx, formatting):
        "Complete the add command"

        args = self.split_arg(line[0:begidx])

        # Format
        if len(args) == 1:
            return self.list_completion(text, self._add_opts)

        if args[1] == 'process':
            return self.complete_generate(text, " ".join(args[1:]), begidx, endidx)
        
        elif args[1] == 'model':
            completion_categories = self.complete_import(text, line, begidx, endidx, 
                                                         allow_restrict=False, formatting=False)
            completion_categories['options'] = self.list_completion(text,['--modelname=','--recreate'])
            return self.deal_multiple_categories(completion_categories, formatting) 
            
    def complete_customize_model(self, text, line, begidx, endidx):
        "Complete the customize_model command"

        args = self.split_arg(line[0:begidx])

        # Format
        if len(args) == 1:
            return self.list_completion(text, ['--save='])


    def complete_check(self, text, line, begidx, endidx, formatting=True):
        "Complete the check command"

        out = {}
        args = self.split_arg(line[0:begidx])

        # Format
        if len(args) == 1:
            return self.list_completion(text, self._check_opts)


        cms_check_mode = len(args) >= 2 and args[1]=='cms'

        cms_options = ['--name=','--tweak=','--seed=','--offshellness=',
          '--lambdaCMS=','--show_plot=','--report=','--lambda_plot_range=','--recompute_width=',
          '--CTModeRun=','--helicity=','--reduction=','--cms=','--diff_lambda_power=',
          '--loop_filter=','--resonances=']

        options = ['--energy=']
        if cms_options:
            options.extend(cms_options)

        # Directory continuation
        if args[-1].endswith(os.path.sep):
            return self.path_completion(text, pjoin(*[a for a in args \
                                                    if a.endswith(os.path.sep)]))
        # autocompletion for particles/couplings
        model_comp = self.model_completion(text, ' '.join(args[2:]),line,
                                  categories = True, allowed_loop_mode=['virt'])

        model_comp_and_path = self.deal_multiple_categories(\
          {'Process completion': self.model_completion(text, ' '.join(args[2:]),
          line, categories = False, allowed_loop_mode=['virt']),
          'Param_card.dat path completion:':self.path_completion(text),
          'options': self.list_completion(text,options)}, formatting)

        #Special rules for check cms completion
        if cms_check_mode:
            # A couple of useful value completions
            if line[-1]!=' ' and line[-2]!='\\' and not '--' in line[begidx:endidx] \
                              and args[-1].startswith('--') and '=' in args[-1]:
                examples = {
                  '--tweak=':
['default','alltweaks',"['default','allwidths->1.1*all_withds&seed333(Increased_widths_and_seed_333)','logp->logm&logm->logp(inverted_logs)']"],
                  '--lambdaCMS=':
['(1.0e-2,5)',"[float('1.0e-%d'%exp)\\ for\\ exp\\ in\\ range(8)]","[1.0,0.5,0.001]"],
                  '--lambda_plot_range=':
[' [1e-05,1e-02]','[0.01,1.0]'],
                  '--reduction=':
['1','1|2|3|4','1|2','3'],
                  '--cms=':
['QED&QCD,aewm1->10.0/lambdaCMS&as->0.1*lambdaCMS',
'NP&QED&QCD,aewm1->10.0/lambdaCMS&as->0.1*lambdaCMS&newExpansionParameter->newExpansionParameter*lambdaCMS'],
                  '--loop_filter=':
['None','n>3','n<4 and 6 in loop_pdgs and 3<=id<=7'],
                  '--resonances=':
['1','all','(24,(3,4))','[(24,(3,4)),(24,(4,5))]'],
                  '--analyze=':
['my_default_run.pkl',
'default_run.pkl,increased_widths.pkl(Increased_widths),logs_modified.pkl(Inverted_logs),seed_668.pkl(Different_seed)']
                    }
                for name, example in examples.items():
                    if  args[-1].startswith(name):
                        return self.deal_multiple_categories(
          {"Examples of completion for option '%s'"%args[-1].split('=')[0]:
#                    ['%d: %s'%(i+1,ex) for i, ex in enumerate(example)]},
                    ['%s'%ex for i, ex in enumerate(example)]},formatting,
                                                             forceCategory=True)
                if args[-1]=='--recompute_width=':
                    return self.list_completion(text,
                                         ['never','first_time','always','auto'])
                elif args[-1]=='--show_plot=':
                    return self.list_completion(text,['True','False'])
                elif args[-1]=='--report=':
                    return self.list_completion(text,['concise','full'])
                elif args[-1]=='--CTModeRun=':
                    return self.list_completion(text,['-1','1','2','3','4'])
                else:
                    return text
            if len(args)==2 or len(args)==3 and args[-1]=='-reuse':
                return self.deal_multiple_categories(
          {'Process completion': self.model_completion(text, ' '.join(args[2:]),
                        line, categories = False, allowed_loop_mode=['virt']),
                   'Param_card.dat path completion:': self.path_completion(text),
               'reanalyze result on disk / save output:':self.list_completion(
                                                  text,['-reuse','--analyze='])},
                                                     formatting)
            elif not any(arg.startswith('--') for arg in args):
                if '>' in args:
                    return self.deal_multiple_categories({'Process completion': 
                        self.model_completion(text, ' '.join(args[2:]),
                        line, categories = False, allowed_loop_mode=['virt']),
                        'options': self.list_completion(text,options)},
                                                         formatting)
                else:
                    return self.deal_multiple_categories({'Process completion': 
                        self.model_completion(text, ' '.join(args[2:]),
                        line, categories = False, allowed_loop_mode=['virt'])},
                                                         formatting)
            else:
                return self.list_completion(text,options)
            
        if len(args) == 2:
            return model_comp_and_path
        elif len(args) == 3:
            try:
                int(args[2])
            except ValueError:
                return model_comp
            else:
                return model_comp_and_path
        elif len(args) > 3:
            return model_comp


    def complete_tutorial(self, text, line, begidx, endidx):
        "Complete the tutorial command"

        # Format
        if len(self.split_arg(line[0:begidx])) == 1:
            return self.list_completion(text, self._tutorial_opts)

    def complete_define(self, text, line, begidx, endidx):
        """Complete particle information"""
        return self.model_completion(text, line[6:],line)

    def complete_display(self, text, line, begidx, endidx):
        "Complete the display command"

        args = self.split_arg(line[0:begidx])
        # Format
        if len(args) == 1:
            return self.list_completion(text, self._display_opts)

        if len(args) == 2 and args[1] == 'checks':
            return self.list_completion(text, ['failed'])

        if len(args) == 2 and args[1] == 'particles':
            return self.model_completion(text, line[begidx:],line)

    def complete_draw(self, text, line, begidx, endidx):
        "Complete the draw command"

        args = self.split_arg(line[0:begidx])

        # Directory continuation
        if args[-1].endswith(os.path.sep):
            return self.path_completion(text,
                                        pjoin(*[a for a in args if a.endswith(os.path.sep)]),
                                        only_dirs = True)
        # Format
        if len(args) == 1:
            return self.path_completion(text, '.', only_dirs = True)


        #option
        if len(args) >= 2:
            opt = ['horizontal', 'external=', 'max_size=', 'add_gap=',
                                'non_propagating', '--']
            return self.list_completion(text, opt)

    def complete_launch(self, text, line, begidx, endidx,formatting=True):
        """ complete the launch command"""
        args = self.split_arg(line[0:begidx])

        # Directory continuation
        if args[-1].endswith(os.path.sep):
            return self.path_completion(text,
                                        pjoin(*[a for a in args if a.endswith(os.path.sep)]),
                                        only_dirs = True)
        # Format
        if len(args) == 1:
            out = {'Path from ./': self.path_completion(text, '.', only_dirs = True)}
            if MG5DIR != os.path.realpath('.'):
                out['Path from %s' % MG5DIR] =  self.path_completion(text,
                                     MG5DIR, only_dirs = True, relative=False)
            if MG4DIR and MG4DIR != os.path.realpath('.') and MG4DIR != MG5DIR:
                out['Path from %s' % MG4DIR] =  self.path_completion(text,
                                     MG4DIR, only_dirs = True, relative=False)


        #option
        if len(args) >= 2:
            out={}

        if line[0:begidx].endswith('--laststep='):
            opt = ['parton', 'pythia', 'pgs','delphes','auto']
            out['Options'] = self.list_completion(text, opt, line)
        else:
            opt = ['--cluster', '--multicore', '-i', '--name=', '-f','-m', '-n',
               '-p','--parton','--interactive', '--laststep=parton', '--laststep=pythia',
               '--laststep=pgs', '--laststep=delphes','--laststep=auto']
            out['Options'] = self.list_completion(text, opt, line)


        return self.deal_multiple_categories(out,formatting)

    def complete_load(self, text, line, begidx, endidx):
        "Complete the load command"

        args = self.split_arg(line[0:begidx])

        # Format
        if len(args) == 1:
            return self.list_completion(text, self._save_opts)

        # Directory continuation
        if args[-1].endswith(os.path.sep):
            return self.path_completion(text,
                                        pjoin(*[a for a in args if \
                                                      a.endswith(os.path.sep)]))

        # Filename if directory is not given
        if len(args) == 2:
            return self.path_completion(text)

    def complete_save(self, text, line, begidx, endidx):
        "Complete the save command"

        args = self.split_arg(line[0:begidx])

        # Format
        if len(args) == 1:
            return self.list_completion(text, self._save_opts)

        # Directory continuation
        if args[-1].endswith(os.path.sep):
            return self.path_completion(text,
                                        pjoin(*[a for a in args if a.endswith(os.path.sep)]),
                                        only_dirs = True)

        # Filename if directory is not given
        if len(args) == 2:
            return self.path_completion(text) + self.list_completion(text, ['global'])

    @cmd.debug()
    def complete_open(self, text, line, begidx, endidx):
        """ complete the open command """

        args = self.split_arg(line[0:begidx])

        # Directory continuation
        if os.path.sep in args[-1] + text:
            return self.path_completion(text,
                                    pjoin(*[a for a in args if \
                                                      a.endswith(os.path.sep)]))

        possibility = []
        if self._done_export:
            path = self._done_export[0]
            possibility = ['index.html']
            if os.path.isfile(pjoin(path,'README')):
                possibility.append('README')
            if os.path.isdir(pjoin(path,'Cards')):
                possibility += [f for f in os.listdir(pjoin(path,'Cards'))
                                    if f.endswith('.dat')]
            if os.path.isdir(pjoin(path,'HTML')):
                possibility += [f for f in os.listdir(pjoin(path,'HTML'))
                                  if f.endswith('.html') and 'default' not in f]
        else:
            possibility.extend(['./','../'])
        if os.path.exists('MG5_debug'):
            possibility.append('MG5_debug')
        if os.path.exists('ME5_debug'):
            possibility.append('ME5_debug')

        return self.list_completion(text, possibility)

    @cmd.debug()
    def complete_output(self, text, line, begidx, endidx,
                        possible_options = ['f', 'noclean', 'nojpeg'],
                        possible_options_full = ['-f', '-noclean', '-nojpeg', '--noeps=True','--hel_recycling=False',
                                                 '--jamp_optim=', '--t_strategy=']):
        "Complete the output command"

        possible_format = self._export_formats
        #don't propose directory use by MG_ME
        forbidden_names = ['MadGraphII', 'Template', 'pythia-pgs', 'CVS',
                            'Calculators', 'MadAnalysis', 'SimpleAnalysis',
                            'mg5', 'DECAY', 'EventConverter', 'Models',
                            'ExRootAnalysis', 'HELAS', 'Transfer_Fct', 'aloha',
                            'matchbox', 'matchbox_cpp', 'tests', 'launch']

        #name of the run =>proposes old run name
        args = self.split_arg(line[0:begidx])
        if len(args) >= 1:
            
            if len(args) > 1 and args[1] == 'pythia8':
                possible_options_full = list(possible_options_full) + ['--version=8.1','--version=8.2'] 
            
            if len(args) > 1 and args[1] == 'aloha':
                try:
                    return self.aloha_complete_output(text, line, begidx, endidx)
                except Exception as error:
                    print(error)
            # Directory continuation
            if args[-1].endswith(os.path.sep):
                return [name for name in self.path_completion(text,
                        pjoin(*[a for a in args if a.endswith(os.path.sep)]),
                        only_dirs = True) if name not in forbidden_names]
            # options
            if args[-1][0] == '-' or len(args) > 1 and args[-2] == '-':
                return self.list_completion(text, possible_options)
            
            if len(args) > 2:
                return self.list_completion(text, possible_options_full)
            # Formats
            if len(args) == 1:
                format = possible_format + ['.' + os.path.sep, '..' + os.path.sep, 'auto']
                return self.list_completion(text, format)

            # directory names
            content = [name for name in self.path_completion(text, '.', only_dirs = True) \
                       if name not in forbidden_names]
            content += ['auto']
            content += possible_options_full
            return self.list_completion(text, content)

    def aloha_complete_output(self, text, line, begidx, endidx,formatting=True):
        "Complete the output aloha command"
        args = self.split_arg(line[0:begidx])
        completion_categories = {}

        forbidden_names = ['MadGraphII', 'Template', 'pythia-pgs', 'CVS',
                            'Calculators', 'MadAnalysis', 'SimpleAnalysis',
                            'mg5', 'DECAY', 'EventConverter', 'Models',
                            'ExRootAnalysis', 'Transfer_Fct', 'aloha',
                            'apidoc','vendor']


        # options
        options = ['--format=Fortran', '--format=Python','--format=gpu','--format=CPP','--output=']
        options = self.list_completion(text, options)
        if options:
            completion_categories['options'] = options

        if args[-1] == '--output=' or args[-1].endswith(os.path.sep):
            # Directory continuation
            completion_categories['path'] =  [name for name in self.path_completion(text,
                        pjoin(*[a for a in args if a.endswith(os.path.sep)]),
                        only_dirs = True) if name not in forbidden_names]

        else:
            ufomodel = ufomodels.load_model(self._curr_model.get('name'))
            wf_opt = []
            amp_opt = []
            opt_conjg = []
            for lor in ufomodel.all_lorentz:
                amp_opt.append('%s_0' % lor.name)
                for i in range(len(lor.spins)):
                    wf_opt.append('%s_%i' % (lor.name,i+1))
                    if i % 2 == 0 and lor.spins[i] == 2:
                        opt_conjg.append('%sC%i_%i' % (lor.name,i //2 +1,i+1))
            completion_categories['amplitude routines'] = self.list_completion(text, amp_opt)
            completion_categories['Wavefunctions routines'] = self.list_completion(text, wf_opt)
            completion_categories['conjugate_routines'] = self.list_completion(text, opt_conjg)

        return self.deal_multiple_categories(completion_categories,formatting)

    def complete_set(self, text, line, begidx, endidx):
        "Complete the set command"
        #misc.sprint([text,line,begidx, endidx])
        args = self.split_arg(line[0:begidx])

        # Format
        if len(args) == 1:
            opts = misc.make_unique(list(self.options.keys()) + self._set_options)
            return self.list_completion(text, opts)

        if len(args) == 2:
            if args[1] in ['group_subprocesses', 'complex_mass_scheme',\
                           'loop_optimized_output', 'loop_color_flows',\
                           'include_lepton_initiated_processes',\
                           'low_mem_multicore_nlo_generation', 'nlo_mixed_expansion']:
                return self.list_completion(text, ['False', 'True', 'default'])
            elif args[1] in ['ignore_six_quark_processes']:
                return self.list_completion(text, list(self._multiparticles.keys()))
            elif args[1].lower() == 'ewscheme':
                return self.list_completion(text, ["external", "MZ_MW_alpha"])
            elif args[1] == 'gauge':
                return self.list_completion(text, ['unitary', 'Feynman','default', 'axial'])
            elif args[1] == 'OLP':
                return self.list_completion(text, MadGraphCmd._OLP_supported)
            elif args[1] == 'output_dependencies':
                return self.list_completion(text, 
                                     MadGraphCmd._output_dependencies_supported)
            elif args[1] == 'stdout_level':
                return self.list_completion(text, ['DEBUG','INFO','WARNING','ERROR',
                                                          'CRITICAL','default'])
            elif args[1] == 'fortran_compiler':
                return self.list_completion(text, ['f77','g77','gfortran','default'])
            elif args[1] == 'cpp_compiler':
                return self.list_completion(text, ['g++', 'c++', 'clang', 'default'])
            elif args[1] == 'nb_core':
                return self.list_completion(text, [str(i) for i in range(100)] + ['default'] )
            elif args[1] == 'run_mode':
                return self.list_completion(text, [str(i) for i in range(3)] + ['default'])
            elif args[1] == 'cluster_type':
                return self.list_completion(text, list(cluster.from_name.keys()) + ['default'])
            elif args[1] == 'cluster_queue':
                return []
            elif args[1] == 'automatic_html_opening':
                return self.list_completion(text, ['False', 'True', 'default'])
            else:
                # directory names
                second_set = [name for name in self.path_completion(text, '.', only_dirs = True)]
                return self.list_completion(text, second_set + ['default'])
        elif len(args) >2 and args[-1].endswith(os.path.sep):
                return self.path_completion(text,
                        pjoin(*[a for a in args if a.endswith(os.path.sep)]),
                        only_dirs = True)
        
    def complete_import(self, text, line, begidx, endidx, allow_restrict=True,
                        formatting=True):
        "Complete the import command"

        args=self.split_arg(line[0:begidx])

        # Format
        if len(args) == 1:
            opt =  self.list_completion(text, self._import_formats)
            if opt:
                return opt
            mode = 'all'
        elif args[1] in self._import_formats:
            mode = args[1]
        else:
            args.insert(1, 'all')
            mode = 'all'

        completion_categories = {}
        # restriction continuation (for UFO)
        if mode in ['model', 'all'] and '-' in  text:
            # deal with - in readline splitting (different on some computer)
            path = '-'.join([part for part in text.split('-')[:-1]])
            # remove the final - for the model name
            # find the different possibilities
            all_name = self.find_restrict_card(path, no_restrict=False)
            all_name += self.find_restrict_card(path, no_restrict=False,
                                        base_dir=pjoin(MG5DIR,'models'))

            if os.environ['PYTHONPATH']:
                for modeldir in os.environ['PYTHONPATH'].split(':'):
                    if not modeldir:
                            continue
                    all_name += self.find_restrict_card(path, no_restrict=False,
                                        base_dir=modeldir)
            all_name = misc.make_unique(all_name)
            # select the possibility according to the current line
            all_name = [name+' ' for name in  all_name if name.startswith(text)
                                                       and name.strip() != text]


            if all_name:
                completion_categories['Restricted model'] = all_name

        # Path continuation
        if os.path.sep in args[-1]:
            if mode.startswith('model') or mode == 'all':
                # Directory continuation
                try:
                    cur_path = pjoin(*[a for a in args \
                                                   if a.endswith(os.path.sep)])
                except Exception as error:
                    pass
                else:
                    all_dir = self.path_completion(text, cur_path, only_dirs = True)
                    if mode in ['model_v4','all']:
                        completion_categories['Path Completion'] = all_dir
                    # Only UFO model here
                    new = []
                    data =   [new.__iadd__(self.find_restrict_card(name, base_dir=cur_path, online=False))
                                                                for name in all_dir]
                    if data:
                        completion_categories['Path Completion'] = all_dir + new
            else:
                try:
                    cur_path = pjoin(*[a for a in args \
                                                   if a.endswith(os.path.sep)])
                except Exception:
                    pass
                else:
                    all_path =  self.path_completion(text, cur_path)
                    if mode == 'all':
                        new = []
                        data =   [new.__iadd__(self.find_restrict_card(name, base_dir=cur_path, online=False))
                                                               for name in all_path]
                        if data:
                            completion_categories['Path Completion'] = data[0]
                    else:
                        completion_categories['Path Completion'] = all_path

        # Model directory name if directory is not given
        if (len(args) == 2):
            is_model = True
            if mode == 'model':
                file_cond = lambda p : os.path.exists(pjoin(MG5DIR,'models',p,'particles.py'))
                mod_name = lambda name: name
            elif mode == 'model_v4':
                file_cond = lambda p :  (os.path.exists(pjoin(MG5DIR,'models',p,'particles.dat'))
                                      or os.path.exists(pjoin(self._mgme_dir,'Models',p,'particles.dat')))
                mod_name = lambda name :(name[-3:] != '_v4' and name or name[:-3])
            elif mode == 'all':
                mod_name = lambda name: name
                file_cond = lambda p : os.path.exists(pjoin(MG5DIR,'models',p,'particles.py')) \
                                      or os.path.exists(pjoin(MG5DIR,'models',p,'particles.dat')) \
                                      or os.path.exists(pjoin(self._mgme_dir,'Models',p,'particles.dat'))
            else:
                cur_path = pjoin(*[a for a in args \
                                                   if a.endswith(os.path.sep)])
                all_path =  self.path_completion(text, cur_path)
                completion_categories['model name'] = all_path
                is_model = False

            if is_model and os.path.sep not in text:
                model_list = [mod_name(name) for name in \
                                                self.path_completion(text,
                                                pjoin(MG5DIR,'models'),
                                                only_dirs = True) \
                                                if file_cond(name)]
                if mode == 'model' and 'PYTHONPATH' in os.environ:
                    for modeldir in os.environ['PYTHONPATH'].split(':'):
                        if not modeldir or not os.path.exists(modeldir):
                            continue
                        model_list += [name for name in self.path_completion(text,
                                       modeldir, only_dirs=True)
                                       if os.path.exists(pjoin(modeldir,name, 'particles.py'))]                    
                if mode == 'model':
                    model_list += [name for name in list(self._online_model.keys())+self._online_model2
                                    if name.startswith(text)]
                    
                if mode == 'model_v4':
                    completion_categories['model name'] = model_list
                elif allow_restrict:
                    # need to update the  list with the possible restriction
                    all_name = []
                    for model_name in model_list:
                        all_name += self.find_restrict_card(model_name,
                                            base_dir=pjoin(MG5DIR,'models'))
                else:
                    all_name = model_list
                
                #avoid duplication
                all_name = misc.make_unique(all_name)
                
                if mode == 'all':
                    cur_path = pjoin(*[a for a in args \
                                                        if a.endswith(os.path.sep)])
                    all_path =  self.path_completion(text, cur_path)
                    completion_categories['model name'] = all_path + all_name
                elif mode == 'model':
                    completion_categories['model name'] = all_name
            elif os.path.sep in text:
                try:
                    cur_path = pjoin(*[a for a in args \
                                            if a.endswith(os.path.sep)])
                except Exception:
                    cur_path = os.getcwd()
                all_path =  self.path_completion(text, cur_path)                
                completion_categories['model name'] = all_path 

        # Options
        if mode == 'all' and len(args)>1:
            mode = self.find_import_type(args[2])

        if len(args) >= 3 and mode.startswith('model') and not '-modelname' in line:
            if not text and not completion_categories:
                return ['--modelname']
            elif not (os.path.sep in args[-1] and line[-1] != ' '):
                completion_categories['options'] = self.list_completion(text, ['--modelname','-modelname','--noprefix'])
        if len(args) >= 3 and mode.startswith('banner') and not '--no_launch' in line:
            completion_categories['options'] = self.list_completion(text, ['--no_launch'])
        
        return self.deal_multiple_categories(completion_categories,formatting)
    
    _online_model = {'2HDM':[], 
                         'loop_qcd_qed_sm':['full','no_widths','with_b_mass ', 'with_b_mass_no_widths'],
                         'loop_qcd_qed_sm_Gmu':['ckm', 'full', 'no_widths'], 
                         '4Gen':[],
                         'DY_SM':[],
                         'EWdim6':['full'],
                         'heft':['ckm','full', 'no_b_mass','no_masses','no_tau_mass','zeromass_ckm'],
                         'nmssm':['full'],
                         'SMScalars':['full'],
                         'RS':[''],
                         'sextet_diquarks':[''],
                         'TopEffTh':[''],
                         'triplet_diquarks':[''],
                         'uutt_sch_4fermion':[''],
                         'uutt_tch_scalar':['']
                         }   
    _online_model2 = [] # fill by model on the db if user do "display modellist" 
    
    def find_restrict_card(self, model_name, base_dir='./', no_restrict=True,
                           online=True):
        """find the restriction file associate to a given model"""

        # check if the model_name should be keeped as a possibility
        if no_restrict:
            output = [model_name]
        else:
            output = []

        local_model = os.path.exists(pjoin(base_dir, model_name, 'couplings.py'))
        # check that the model is a valid model
        if online and not local_model and model_name in self._online_model:
            output += ['%s-%s' % (model_name, tag) for tag in self._online_model[model_name]]
            return output  
        
        if not local_model:
            # not valid UFO model
            return output

        if model_name.endswith(os.path.sep):
            model_name = model_name[:-1]

        # look for _default and treat this case
        if os.path.exists(pjoin(base_dir, model_name, 'restrict_default.dat')):
            output.append('%s-full' % model_name)

        # look for other restrict_file
        for name in os.listdir(pjoin(base_dir, model_name)):
            if name.startswith('restrict_') and not name.endswith('default.dat') \
                and name.endswith('.dat'):
                tag = name[9:-4] #remove restrict and .dat
                while model_name.endswith(os.path.sep):
                    model_name = model_name[:-1]
                output.append('%s-%s' % (model_name, tag))

        # return
        return output

    def complete_install(self, text, line, begidx, endidx):
        "Complete the import command"

        args = self.split_arg(line[0:begidx])
        # Format
        if len(args) == 1:
            return self.list_completion(text, self._install_opts + self._advanced_install_opts)
        elif len(args) and args[0] == 'update':
            return self.list_completion(text, ['-f','--timeout='])
        elif len(args)>=2 and args[1] in self._advanced_install_opts:           
            options = ['--keep_source','--logging=']
            if args[1]=='pythia8':
                options.append('--pythia8_tarball=')
            elif args[1]=='mg5amc_py8_interface':
                options.append('--mg5amc_py8_interface_tarball=') 
            elif args[1] in ['MadAnalysis5','MadAnalysis']:
                #options.append('--no_MA5_further_install')
                options.append('--no_root_in_MA5')
                options.append('--update')
                options.append('--madanalysis5_tarball=')
                for prefix in ['--with', '--veto']:
                    for prog in ['fastjet', 'delphes', 'delphesMA5tune']:
                        options.append('%s_%s' % (prefix, prog))
                         
            for opt in options[:]:
                if any(a.startswith(opt) for a in args):
                    options.remove(opt)
            return self.list_completion(text, options)
        else:
            return self.list_completion(text, [])

#===============================================================================
# MadGraphCmd
#===============================================================================
class MadGraphCmd(HelpToCmd, CheckValidForCmd, CompleteForCmd, CmdExtended):
    """The command line processor of MadGraph"""

    writing_dir = '.'

    # Options and formats available
    _display_opts = ['particles', 'interactions', 'processes', 'diagrams',
                     'diagrams_text', 'multiparticles', 'couplings', 'lorentz',
                     'checks', 'parameters', 'options', 'coupling_order','variable',
                     'modellist']
    _add_opts = ['process', 'model']
    _save_opts = ['model', 'processes', 'options']
    _tutorial_opts = ['aMCatNLO', 'stop', 'MadLoop', 'MadGraph5']
    _switch_opts = ['mg5','aMC@NLO','ML5']
    _check_opts = ['full', 'timing', 'stability', 'profile', 'permutation',
                   'gauge','lorentz', 'brs', 'cms']
    _import_formats = ['model_v4', 'model', 'proc_v4', 'command', 'banner']
    _install_opts = ['Delphes', 'MadAnalysis4', 'ExRootAnalysis',
                     'update', 'Golem95', 'QCDLoop', 'maddm', 'maddump',
                     'looptools', 'MadSTR', 'RunningCoupling']
    
    # The targets below are installed using the HEPToolsInstaller.py script
    _advanced_install_opts = ['pythia8','zlib','boost','lhapdf6','lhapdf5','collier',
                              'hepmc','mg5amc_py8_interface','ninja','oneloop','MadAnalysis5',
                              'yoda', 'rivet', 'fastjet', 'fjcontrib', 'contur']

    _install_opts.extend(_advanced_install_opts)

    _v4_export_formats = ['madevent', 'standalone', 'standalone_msP','standalone_msF',
                          'matrix', 'standalone_rw', 'madweight'] 
    _export_formats = _v4_export_formats + ['standalone_cpp', 'pythia8', 'aloha',
                                            'matchbox_cpp', 'matchbox']
    _set_options = ['group_subprocesses',
                    'ignore_six_quark_processes',
                    'stdout_level',
                    'fortran_compiler',
                    'cpp_compiler',
                    'loop_optimized_output',
                    'complex_mass_scheme',
                    'include_lepton_initiated_processes',
                    'gauge',
                    'EWscheme',
                    'max_npoint_for_channel',
                    'max_t_for_channel',
                    'zerowidth_tchannel',
                    'default_unset_couplings',
                    'nlo_mixed_expansion'
                    ]
    _valid_nlo_modes = ['all','real','virt','sqrvirt','tree','noborn','LOonly', 'only']
    _valid_sqso_types = ['==','<=','=','>']
    _valid_amp_so_types = ['=','<=', '==', '>']
    _OLP_supported = ['MadLoop', 'GoSam']
    _output_dependencies_supported = ['external', 'internal','environment_paths']

    # The three options categories are treated on a different footage when a
    # set/save configuration occur. current value are kept in self.options
    options_configuration = {'pythia8_path': './HEPTools/pythia8',
                       'hwpp_path': './herwigPP',
                       'thepeg_path': './thepeg',
                       'hepmc_path': './hepmc',
                       'madanalysis_path': './MadAnalysis',
                       'madanalysis5_path':'./HEPTools/madanalysis5/madanalysis5',
                       'pythia-pgs_path':'./pythia-pgs',
                       'rivet_path' : './HEPTools/rivet',
                       'yoda_path' : './HEPTools/yoda',
                       'contur_path' : './HEPTools/contur',
                       'td_path':'./td',
                       'delphes_path':'./Delphes',
                       'exrootanalysis_path':'./ExRootAnalysis',
                       'syscalc_path': './SysCalc',
                       'timeout': 60,
                       'web_browser':None,
                       'eps_viewer':None,
                       'text_editor':None,
                       'fortran_compiler':None,
                       'f2py_compiler':None,
                       'f2py_compiler_py2':None,
                       'f2py_compiler_py3':None,
                       'cpp_compiler':None,
                       'cluster_type': 'condor',
                       'cluster_queue': None,
                       'cluster_status_update': (600, 30),
                       'fastjet':'fastjet-config',
                       'golem':'auto',
                       'samurai':None,
                       'ninja':'./HEPTools/lib',
                       'collier':'./HEPTools/lib',
                       'lhapdf':'lhapdf-config',
                       'pineappl':'pineappl',
                       'lhapdf_py2': None,
                       'lhapdf_py3': None,
                       'cluster_temp_path':None,
                       'mg5amc_py8_interface_path': './HEPTools/MG5aMC_PY8_interface',
                       'cluster_local_path': None,
                       'mg5amc_py8_interface_path': './HEPTools/MG5aMC_PY8_interface',
                       'OLP': 'MadLoop',
                       'cluster_nb_retry':1,
                       'cluster_retry_wait':300,
                       'cluster_size':100,
                       'output_dependencies':'external',
                       'crash_on_error':False,
                       'auto_convert_model': False,
                       'acknowledged_v3.1_syntax': False
                       }

    options_madgraph= {'group_subprocesses': 'Auto',
                          'ignore_six_quark_processes': False,
                          'low_mem_multicore_nlo_generation': False,
                          'complex_mass_scheme': False,
                          'include_lepton_initiated_processes': False,
                          'gauge':'unitary',
                          'stdout_level':None,
                          'loop_optimized_output':True,
                          'loop_color_flows':False,
                          'max_npoint_for_channel': 0, # 0 means automaticly adapted
                          'default_unset_couplings': 99, # 99 means infinity
                          'max_t_for_channel': 99, # means no restrictions
                          'zerowidth_tchannel': True,
<<<<<<< HEAD
                          'nlo_mixed_expansion':True,
=======
                          'auto_update':7,
>>>>>>> 7f6ffa58
                        }

    options_madevent = {'automatic_html_opening':True,
                         'run_mode':2,
                         'nb_core': None,
                         'notification_center': True
                         }


    # Variables to store object information
    _curr_model = None  #base_objects.Model()
    _curr_amps = diagram_generation.AmplitudeList()
    _curr_proc_defs = base_objects.ProcessDefinitionList()
    _curr_matrix_elements = helas_objects.HelasMultiProcess()
    _curr_helas_model = None
    _curr_exporter = None
    _done_export = False
    _curr_decaymodel = None

    helporder = ['Main commands', 'Documented commands']


    def preloop(self):
        """Initializing before starting the main loop"""

        self.prompt = 'MG5_aMC>'
        if madgraph.ReadWrite: # prevent on read-only disk
            self.do_install('update --mode=mg5_start')

        # By default, load the UFO Standard Model
        logger.info("Loading default model: sm")
        self.exec_cmd('import model sm', printcmd=False, precmd=True)

        # preloop mother
        CmdExtended.preloop(self)


    def __init__(self, mgme_dir = '', *completekey, **stdin):
        """ add a tracker of the history """

        CmdExtended.__init__(self, *completekey, **stdin)

        # Set MG/ME directory path
        if mgme_dir:
            if os.path.isdir(pjoin(mgme_dir, 'Template')):
                self._mgme_dir = mgme_dir
                logger.info('Setting MG/ME directory to %s' % mgme_dir)
            else:
                logger.warning('Warning: Directory %s not valid MG/ME directory' % \
                             mgme_dir)
                self._mgme_dir = MG4DIR

        # check that make_opts exists
        make_opts = pjoin(MG5DIR, 'Template','LO','Source','make_opts')
        make_opts_source = pjoin(MG5DIR, 'Template','LO','Source','.make_opts')
        if not os.path.exists(make_opts):
            shutil.copy(make_opts_source, make_opts)
        elif  os.path.getmtime(make_opts) <  os.path.getmtime(make_opts_source):
            shutil.copy(make_opts_source, make_opts)
            
        # Variables to store state information
        self._multiparticles = {}
        self.options = {}
        self._generate_info = "" # store the first generated process
        self._model_v4_path = None
        self._export_dir = None
        self._export_format = 'madevent'
        self._mgme_dir = MG4DIR
        self._cuttools_dir=str(os.path.join(self._mgme_dir,'vendor','CutTools'))
        self._iregi_dir=str(os.path.join(self._mgme_dir,'vendor','IREGI','src'))
        self._comparisons = None
        self._cms_checks = []
        self._nlo_modes_for_completion = ['all','virt','real','LOonly']

        # Load the configuration file,i.e.mg5_configuration.txt
        self.set_configuration()

    def setup(self):
        """ Actions to carry when switching to this interface """

        # Refresh all the interface stored value as things like generated
        # processes and amplitudes are not to be reused in between different
        # interfaces
        # Clear history, amplitudes and matrix elements when a model is imported
        # Remove previous imports, generations and outputs from history
        self.history.clean(remove_bef_last='import',keep_switch=True)
        # Reset amplitudes and matrix elements
        self._done_export=False
        self._curr_amps = diagram_generation.AmplitudeList()
        self._curr_proc_defs = base_objects.ProcessDefinitionList()
        self._curr_matrix_elements = helas_objects.HelasMultiProcess()

        self._v4_export_formats = ['madevent', 'standalone','standalone_msP','standalone_msF',
                                   'matrix', 'standalone_rw']
        self._export_formats = self._v4_export_formats + ['standalone_cpp', 'pythia8']
        self._nlo_modes_for_completion = ['all','virt','real']

    def do_quit(self, line):
        """Not in help: Do quit"""

        if self._done_export and \
                    os.path.exists(pjoin(self._done_export[0],'RunWeb')):
            os.remove(pjoin(self._done_export[0],'RunWeb'))

        value = super(MadGraphCmd, self).do_quit(line)
        if madgraph.ReadWrite: #prevent to run on Read Only disk
            self.do_install('update --mode=mg5_end')
        misc.EasterEgg('quit')
        
        
        return value

    # Add a process to the existing multiprocess definition
    # Generate a new amplitude
    def do_add(self, line):
        """Generate an amplitude for a given process and add to
        existing amplitudes
        or merge two model
        """
        
        args = self.split_arg(line)

        
        warning_duplicate = True
        if '--no_warning=duplicate' in args:
            warning_duplicate = False
            args.remove('--no_warning=duplicate')

        diagram_filter = False
        if '--diagram_filter' in args:
            diagram_filter = True
            args.remove('--diagram_filter')
        
        standalone_only = False
        if '--standalone' in args:
            standalone_only = True
            args.remove('--standalone')            

        # Check the validity of the arguments
        self.check_add(args)

        if args[0] == 'model':
            return self.add_model(args[1:])
        
        # special option for 1->N to avoid generation of kinematically forbidden
        #decay.
        if args[-1].startswith('--optimize'):
            optimize = True
            args.pop()
        else:
            optimize = False

        if args[0] == 'process':
            # Rejoin line
            line = ' '.join(args[1:])

            # store the first process (for the perl script)
            if not self._generate_info:
                self._generate_info = line

            # Reset Helas matrix elements
            self._curr_matrix_elements = helas_objects.HelasMultiProcess()

            # Extract process from process definition
            if ',' in line:
                if ']' in line or '[' in line:
                    error_msg=\
"""The '[' and ']' syntax cannot be used in cunjunction with decay chains.
This implies that with decay chains:
  > Squared coupling order limitations are not available.
  > Loop corrections cannot be considered."""
                    raise MadGraph5Error(error_msg)
                else:
                    nb_proc = len([l for l in self.history if l.startswith(('generate','add process'))])
                    myprocdef, line = self.extract_decay_chain_process(line, proc_number=nb_proc)
                    # Redundant with above, but not completely as in the future
                    # one might think of allowing the core process to be 
                    # corrected by loops.
                    if myprocdef.are_decays_perturbed():
                        raise MadGraph5Error("Decay processes cannot be perturbed.")
                    # The two limitations below have some redundancy, but once
                    # again, they might be relieved (one at a time or together)
                    # int he future.
                    if myprocdef.decays_have_squared_orders() or \
                                                myprocdef['squared_orders']!={}:
                        raise MadGraph5Error("Decay processes cannot specify "+\
                                                  "squared orders constraints.")                        
                    if myprocdef.are_negative_orders_present():
                        raise MadGraph5Error("Decay processes cannot include negative"+\
                                                " coupling orders constraints.")                    
            else:
                nb_proc = len([l for l in self.history if l.startswith(('generate','add process'))])
                myprocdef = self.extract_process(line, proc_number=nb_proc)

            

            # Check that we have something
            if not myprocdef:
                raise self.InvalidCmd("Empty or wrong format process, please try again.")
            # Check that we have the same number of initial states as
            # existing processes
            if self._curr_amps and self._curr_amps[0].get_ninitial() != \
               myprocdef.get_ninitial() and not standalone_only:
                raise self.InvalidCmd("Can not mix processes with different number of initial states.")               

            #Check that we do not have situation like z{T} z
            if not myprocdef.check_polarization():
                logger.critical("Not Supported syntax:\n"+ \
                                "   Syntax like p p  > Z{T} Z are ambiguious" +\
                                "   Behavior is not guarantee to be stable within future version of the code." + \
                                "   Furthemore, you can have issue with symmetry factor (we do not guarantee [differential] cross-section."+\
                                "   We suggest you to abort this computation")
                ans = self.ask('Do you want to continue', 'no',['yes','no'])
                if ans == 'no':
                    raise self.InvalidCmd("Not supported syntax of type p p  > Z{T} Z")
                    
                
                

            self._curr_proc_defs.append(myprocdef)

            try:
                # Negative coupling order contraints can be given on at most one
                # coupling order (and either in squared orders or orders, not both)
                if len([1 for val in list(myprocdef.get('orders').values())+\
                              list(myprocdef.get('squared_orders').values()) if val<0])>1:
                    raise MadGraph5Error("Negative coupling order constraints"+\
                      " can only be given on one type of coupling and either on"+\
                                   " squared orders or amplitude orders, not both.")
    
                if myprocdef.get_ninitial() ==1 and  myprocdef.get('squared_orders'):
                    logger.warning('''Computation of interference term with decay is not 100% validated.  
                    Please check carefully your result.
                    One suggestion is also to compare the generation of your process with and without
                    set group_subprocesses True
                    (to write Before the generate command)
                    ''')
    
                cpu_time1 = time.time()
    
                # Generate processes
                if self.options['group_subprocesses'] == 'Auto':
                        collect_mirror_procs = True
                else:
                    collect_mirror_procs = self.options['group_subprocesses']
                ignore_six_quark_processes = \
                               self.options['ignore_six_quark_processes'] if \
                               "ignore_six_quark_processes" in self.options \
                               else []
    
                myproc = diagram_generation.MultiProcess(myprocdef,
                                         collect_mirror_procs = collect_mirror_procs,
                                         ignore_six_quark_processes = ignore_six_quark_processes,
                                         optimize=optimize, diagram_filter=diagram_filter)
    
    
                for amp in myproc.get('amplitudes'):
                    if amp not in self._curr_amps:
                        self._curr_amps.append(amp)
                    elif warning_duplicate:
                        raise self.InvalidCmd( "Duplicate process %s found. Please check your processes." % \
                                                    amp.nice_string_processes())
            except Exception:
                self._curr_proc_defs.pop(-1)
                raise

            # Reset _done_export, since we have new process
            self._done_export = False

            cpu_time2 = time.time()

            nprocs = len(myproc.get('amplitudes'))
            ndiags = sum([amp.get_number_of_diagrams() for \
                              amp in myproc.get('amplitudes')])
            
            logger.info("%i processes with %i diagrams generated in %0.3f s" % \
                  (nprocs, ndiags, (cpu_time2 - cpu_time1)))
            ndiags = sum([amp.get_number_of_diagrams() for \
                              amp in self._curr_amps])
            logger.info("Total: %i processes with %i diagrams" % \
                  (len(self._curr_amps), ndiags))        
                
    def add_model(self, args):
        """merge two model"""
        
        model_path = args[0]
        recreate = ('--recreate' in args)
        if recreate:
            args.remove('--recreate')
        keep_decay = ('--keep_decay' in args)
        if keep_decay:
            args.remove('--keep_decay')
        output_dir = [a.split('=',1)[1] for a in args if a.startswith('--output')]
        if output_dir:
            output_dir = output_dir[0]
            recreate = True
            restrict_name = ''
            args.remove('--output=%s' % output_dir)
        else:
            name = os.path.basename(self._curr_model.get('modelpath'))
            restrict_name = self._curr_model.get('restrict_name')
            output_dir = pjoin(MG5DIR, 'models', '%s__%s' % (name,
                                                  os.path.basename(model_path)))
        
        if os.path.exists(output_dir):
            if recreate:
                shutil.rmtree(output_dir)
            else:
                logger.info('Model already created! Loading it from %s' % output_dir)
                oldmodel = self._curr_model.get('modelpath')
                new_model_name = output_dir
                if restrict_name:
                    new_model_name = '%s-%s' % (output_dir, restrict_name)
                try:
                    self.exec_cmd('import model %s' % new_model_name, errorhandling=False, 
                              printcmd=False, precmd=True, postcmd=True)
                except Exception as error:
                    logger.debug('fail to load model %s with error:\n %s' % (output_dir, error))
                    logger.warning('Fail to load the model. Restore previous model')
                    self.exec_cmd('import model %s' % oldmodel, errorhandling=False, 
                              printcmd=False, precmd=True, postcmd=True)                    
                    raise Exception('Invalid Model! Please retry with the option \'--recreate\'.')
                else:
                    return
        
        #Need to do the work!!!        
        import models.usermod as usermod
        base_model = copy.deepcopy(usermod.UFOModel(self._curr_model.get('modelpath')))
        
        identify = dict(tuple(a.split('=')) for a in args if '=' in a)
        base_model.add_model(path=model_path, identify_particles=identify)
        base_model.write(output_dir)
        
        if keep_decay and os.path.exists(pjoin(self._curr_model.get('modelpath'), 'decays.py')):
            base_model.mod_file(pjoin(pjoin(self._curr_model.get('modelpath'), 'decays.py')),
                                pjoin(pjoin(output_dir, 'decays.py')))
        
        new_model_name = output_dir
        if restrict_name:
            new_model_name = '%s-%s' % (output_dir, restrict_name)
            
        if 'modelname' in self.history.get('full_model_line'):
            opts = '--modelname'
        else:
            opts='' 
        self.exec_cmd('import model %s %s' % (new_model_name, opts), errorhandling=False, 
                              printcmd=False, precmd=True, postcmd=True)         
        
    
    def do_convert(self, line):
        """convert model FULLPATH
           modify (in place) the UFO model to make it compatible with both python2 and python3
        """
        
        args = self.split_arg(line)
        if hasattr(self, 'do_convert_%s' % args[0]):
            getattr(self, 'do_convert_%s' % args[0])(args[1:])
            
    def do_convert_model(self, args):
        "Not in help: shortcut for convert model"
        
        if not os.path.isdir(args[0]):
            raise Exception( 'model to convert need to provide a full path')
        model_dir = args[0]
        
        
        if not ('-f' not in args or self.options['auto_convert_model']): 
            answer = self.ask('model conversion to support both py2 and py3 are done in place.\n They are NO guarantee of success.\n It can make the model to stop working under PY2 as well.\n Do you want to proceed?',
                     'y', ['y','n'])
            if answer != 'y':
                return 
        
        #Object_library 
        text = open(pjoin(model_dir, 'object_library.py')).read()
        #(.iteritems() -> .items())
        text = text.replace('.iteritems()', '.items()')
        # raise UFOError, "" -> raise UFOError()
        text = re.sub('raise (\w+)\s*,\s*["\']([^"]+)["\']',
                      'raise \g<1>("\g<2>")', text)
        text = open(pjoin(model_dir, 'object_library.py'),'w').write(text)
        
        # write_param_card.dat -> copy the one of the sm model
        files.cp(pjoin(MG5DIR, 'models','sm','write_param_card.py'),
                 pjoin(model_dir, 'write_param_card.py'))
        
        # __init__.py check that function_library and object_library are imported
        text = open(pjoin(model_dir, '__init__.py')).read()
        mod = False
        to_check =  ['object_library', 'function_library']
        for lib in to_check:
            if 'import %s' % lib in text:
                continue
            mod = True
            text = "import %s \n" % lib + text  
        if mod:
            open(pjoin(model_dir, '__init__.py'),'w').write(text)
        
        
        
        
    
    # Define a multiparticle label
    def do_define(self, line, log=True):
        """Define a multiparticle"""

        self.avoid_history_duplicate('define %s' % line, ['define'])
        if not self._curr_model:
            self.do_import('model sm')
            self.history.append('define %s' % line)
        if not self._curr_model['case_sensitive']:
            # Particle names lowercase
            line = line.lower()
        # Make sure there are spaces around =, | and /
        line = line.replace("=", " = ")
        line = line.replace("|", " | ")
        line = line.replace("/", " / ")
        args = self.split_arg(line)
        # check the validity of the arguments
        self.check_define(args)

        label = args[0]
        remove_ids = []
        try:
            remove_index = args.index("/")
        except ValueError:
            pass
        else:
            remove_ids = args[remove_index + 1:]
            args = args[:remove_index]

        pdg_list = self.extract_particle_ids(args[1:])
        remove_list = self.extract_particle_ids(remove_ids)
        pdg_list = [p for p in pdg_list if p not in remove_list]

        self.optimize_order(pdg_list)
        self._multiparticles[label] = pdg_list
        if log:
            logger.info("Defined multiparticle %s" % \
                                             self.multiparticle_string(label))

    # Display
    def do_display(self, line, output=sys.stdout):
        """Display current internal status"""

        args = self.split_arg(line)
        #check the validity of the arguments
        self.check_display(args)

        if args[0] == 'diagrams':
            self.draw(' '.join(args[1:]))

        if args[0] == 'particles' and len(args) == 1:
            propagating_particle = []
            nb_unpropagating = 0
            for particle in self._curr_model['particles']:
                if particle.get('propagating'):
                    propagating_particle.append(particle)
                else:
                    nb_unpropagating += 1

            print("Current model contains %i particles:" % \
                    len(propagating_particle))
            part_antipart = [part for part in propagating_particle \
                             if not part['self_antipart']]
            part_self = [part for part in propagating_particle \
                             if part['self_antipart']]
            for part in part_antipart:
                print(part['name'] + '/' + part['antiname'], end=' ')
            print('')
            for part in part_self:
                print(part['name'], end=' ')
            print('')
            if nb_unpropagating:
                print('In addition of %s un-physical particle mediating new interactions.' \
                                     % nb_unpropagating)

        elif args[0] == 'particles':
            for arg in args[1:]:
                if arg.isdigit() or (arg[0] == '-' and arg[1:].isdigit()):
                    particle = self._curr_model.get_particle(abs(int(arg)))
                else:
                    particle = self._curr_model['particles'].find_name(arg)
                if not particle:
                    raise self.InvalidCmd('no particle %s in current model' % arg)

                print("Particle %s has the following properties:" % particle.get_name())
                print(str(particle))

        elif args[0] == 'interactions' and len(args) == 1:
            text = "Current model contains %i interactions\n" % \
                    len(self._curr_model['interactions'])
            for i, inter in enumerate(self._curr_model['interactions']):
                text += str(i+1) + ':'
                for part in inter['particles']:
                    if part['is_part']:
                        text += part['name']
                    else:
                        text += part['antiname']
                    text += " "
                text += " ".join(order + '=' + str(inter['orders'][order]) \
                                 for order in inter['orders'])
                text += '\n'
            pydoc.pager(text)

        elif args[0] == 'interactions' and len(args)==2 and args[1].isdigit():
            for arg in args[1:]:
                if int(arg) > len(self._curr_model['interactions']):
                    raise self.InvalidCmd('no interaction %s in current model' % arg)
                if int(arg) == 0:
                    print('Special interactions which identify two particles')
                else:
                    print("Interactions %s has the following property:" % arg)
                    print(self._curr_model['interactions'][int(arg)-1])

        elif args[0] == 'interactions':
            request_part = args[1:]
            text = ''
            for i, inter in enumerate(self._curr_model['interactions']):
                present_part = [part['is_part'] and part['name'] or part['antiname']
                                 for part in inter['particles']
                                if (part['is_part'] and  part['name'] in request_part) or
                                   (not part['is_part'] and part['antiname'] in request_part)]
                if len(present_part) < len(request_part):
                    continue
                # check that all particles are selected at least once
                if set(present_part) != set(request_part):
                    continue
                # check if a particle is asked more than once
                if len(request_part) > len(set(request_part)):
                    for p in request_part:
                        if request_part.count(p) > present_part.count(p):
                            continue

                name = str(i+1) + ' : '
                for part in inter['particles']:
                    if part['is_part']:
                        name += part['name']
                    else:
                        name += part['antiname']
                    name += " "
                text += "\nInteractions %s has the following property:\n" % name
                text += str(self._curr_model['interactions'][i])

                text += '\n'
                print(name)
            if text =='':
                text += 'No matching for any interactions'
            pydoc.pager(text)


        elif args[0] == 'parameters' and len(args) == 1:
            text = "Current model contains %i parameters\n" % \
                    sum([len(part) for part in
                                       self._curr_model['parameters'].values()])
            keys = list(self._curr_model['parameters'].keys())
            def key_sort(x):
                if ('external',) == x:
                    return -1
                else:
                    return len(x)
            keys.sort(key=key_sort)
            for key in keys:
                item = self._curr_model['parameters'][key]
                text += '\nparameter type: %s\n' % str(key)
                for value in item:
                    if hasattr(value, 'expr'):
                        if value.value is not None:
                            text+= '        %s = %s = %s\n' % (value.name, value.expr ,value.value)
                        else:
                            text+= '        %s = %s\n' % (value.name, value.expr)
                    else:
                        if value.value is not None:
                            text+= '        %s = %s\n' % (value.name, value.value)
                        else:
                            text+= '        %s \n' % (value.name)
            pydoc.pager(text)

        elif args[0] == 'processes':
            for amp in self._curr_amps:
                print(amp.nice_string_processes())

        elif args[0] == 'diagrams_text':
            text = "\n".join([amp.nice_string() for amp in self._curr_amps])
            pydoc.pager(text)

        elif args[0] == 'multiparticles':
            print('Multiparticle labels:')
            for key in self._multiparticles:
                print(self.multiparticle_string(key))

        elif args[0] == 'coupling_order':
            hierarchy = list(self._curr_model['order_hierarchy'].items())
            hierarchy.sort(key=operator.itemgetter(1))
            for order in hierarchy:
                print(' %s : weight = %s' % order)

        elif args[0] == 'couplings' and len(args) == 1:
            if self._model_v4_path:
                print('No couplings information available in V4 model')
                return
            text = ''
            text = "Current model contains %i couplings\n" % \
                    sum([len(part) for part in
                                        self._curr_model['couplings'].values()])
            keys = list(self._curr_model['couplings'].keys())
            def key_sort(x):
                if ('external',) == x:
                    return -1
                else:
                    return len(x)
            keys.sort(key=key_sort)
            for key in keys:
                item = self._curr_model['couplings'][key]
                text += '\ncouplings type: %s\n' % str(key)
                for value in item:
                    if value.value is not None:
                        text+= '        %s = %s = %s\n' % (value.name, value.expr ,value.value)
                    else:
                        text+= '        %s = %s\n' % (value.name, value.expr)

            pydoc.pager(text)

        elif args[0] == 'couplings':
            if self._model_v4_path:
                print('No couplings information available in V4 model')
                return

            try:
                ufomodel = ufomodels.load_model(self._curr_model.get('name'))
                print('Note that this is the UFO informations.')
                print(' "display couplings" present the actual definition')
                print('prints the current states of mode')
                print(eval('ufomodel.couplings.%s.nice_string()'%args[1]))
            except Exception:
                raise self.InvalidCmd('no couplings %s in current model' % args[1])

        elif args[0] == 'lorentz':
            print('in lorentz')
            if self._model_v4_path:
                print('No lorentz information available in V4 model')
                return
            elif len(args) == 1:
                ufomodel = ufomodels.load_model(self._curr_model.get('name'))
                print(dir(ufomodel.lorentz))
                return
            try:
                ufomodel = ufomodels.load_model(self._curr_model.get('name'))
                print(getattr(ufomodel.lorentz, args[1]).nice_string())
            except Exception as error:
                raise
                logger.info(str(error))
                raise self.InvalidCmd('no lorentz %s in current model' % args[1])

        elif args[0] == 'checks':
            outstr = ''
            if self._comparisons:
                comparisons = self._comparisons[0]
                if len(args) > 1 and args[1] == 'failed':
                    comparisons = [c for c in comparisons if not c['passed']]
                outstr += "Process check results:"
                for comp in comparisons:
                    outstr += "\n%s:" % comp['process'].nice_string()
                    outstr += "\n   Phase space point: (px py pz E)"
                    for i, p in enumerate(comp['momenta']):
                        outstr += "\n%2s    %+.9e  %+.9e  %+.9e  %+.9e" % tuple([i] + p)
                    outstr += "\n   Permutation values:"
                    outstr += "\n   " + str(comp['values'])
                    if comp['passed']:
                        outstr += "\n   Process passed (rel. difference %.9e)" % \
                              comp['difference']
                    else:
                        outstr += "\n   Process failed (rel. difference %.9e)" % \
                              comp['difference']

                used_aloha = sorted(self._comparisons[1])
                if used_aloha:
                    outstr += "\nChecked ALOHA routines:"
                for aloha in used_aloha:
                    aloha_str = aloha[0]
                    if aloha[1]:
                        aloha_str += 'C' + 'C'.join([str(ia) for ia in aloha[1]])
                    aloha_str += "_%d" % aloha[2]
                    outstr += "\n" + aloha_str
            
            outstr += '\n'
            for cms_check in self._cms_checks:
                outstr += '*'*102+'\n'
                outstr += 'Complex Mass Scheme check:\n'
                outstr += '    -> check %s\n'%cms_check['line']
                outstr += '*'*102+'\n'
                tmp_options = copy.copy(cms_check['options'])
                tmp_options['show_plot']=False
                outstr += process_checks.output_complex_mass_scheme(
                            cms_check['cms_result'], cms_check['output_path'], 
                                           tmp_options, self._curr_model) + '\n'
                outstr += '*'*102+'\n\n'
            pydoc.pager(outstr)

        elif args[0] == 'options':
            if len(args) == 1:
                to_print = lambda name: True
            else:
                to_print = lambda name: any(poss in name for poss in args[1:])

            outstr = "                          MadGraph5_aMC@NLO Options    \n"
            outstr += "                          ----------------    \n"
            keys = list(self.options_madgraph.keys())
            keys.sort()
            for key in keys:
                if not to_print(key):
                    continue
                default = self.options_madgraph[key] 
                value = self.options[key]
                if value == default:
                    outstr += "  %25s \t:\t%s\n" % (key,value)
                else:
                    outstr += "  %25s \t:\t%s (user set)\n" % (key,value)
            outstr += "\n"
            outstr += "                         MadEvent Options    \n"
            outstr += "                          ----------------    \n"
            keys = list(self.options_madevent.keys())
            keys.sort()
            for key in keys:
                if not to_print(key):
                    continue
                default = self.options_madevent[key]
                value = self.options[key]
                if value == default:
                    outstr += "  %25s \t:\t%s\n" % (key,value)
                else:
                    outstr += "  %25s \t:\t%s (user set)\n" % (key,value)
            outstr += "\n"
            outstr += "                      Configuration Options    \n"
            outstr += "                      ---------------------    \n"
            keys = list(self.options_configuration.keys())
            keys.sort()
            for key in keys:
                if not to_print(key):
                    continue
                default = self.options_configuration[key]
                value = self.options[key]
                if value == default:
                    outstr += "  %25s \t:\t%s\n" % (key,value)
                else:
                    outstr += "  %25s \t:\t%s (user set)\n" % (key,value)

            output.write(outstr)
        elif args[0] in  ["variable"]:
            super(MadGraphCmd, self).do_display(line, output)
            
        elif args[0] in ["modellist", "model_list"]:
            outstr = []
            template = """%-30s | %-60s | %-25s """
            outstr.append(template % ('name', 'restriction', 'comment'))
            outstr.append('*'*150)
            already_done = []
            #local model #use
            
            if 'PYTHONPATH' in os.environ:
                pythonpath = os.environ['PYTHONPATH'].split(':')
            else:
                pythonpath = []

            for base in [pjoin(MG5DIR,'models')] + pythonpath:
                if not os.path.exists(base):
                    continue
                file_cond = lambda p : os.path.exists(pjoin(base,p,'particles.py'))
                mod_name = lambda name: name
                
                model_list = [mod_name(name) for name in \
                                                self.path_completion('',
                                                base,
                                                only_dirs = True) \
                                                if file_cond(name)]
                
                for model_name in model_list:
                    if model_name in already_done:
                        continue
                    all_name = self.find_restrict_card(model_name,
                                            base_dir=base,
                                            online=False)
                    already_done.append(model_name)
                    restrict = [name[len(model_name):] for name in all_name 
                                if len(name)>len(model_name)]
                    
                    comment = 'from models directory'
                    if base != pjoin(MG5DIR,'models'):
                        comment = 'from PYTHONPATH: %s' % base
                    lrestrict = ', '.join(restrict)
                    if len(lrestrict) > 50:
                        for i in range(-1,-len(restrict), -1):
                            lrestrict = ', '.join(restrict[:i])
                            if len(lrestrict)<50:
                                break
                        outstr.append(template % (model_name, lrestrict, comment))
                        outstr.append(template % ('', ', '.join(restrict[i:]), ''))
                    else:
                        outstr.append(template % (model_name, ', '.join(restrict), comment))
                outstr.append('*'*150)
                
            # Still have to add the one with internal information 
            for model_name in self._online_model:
                if model_name in already_done:
                    continue
                restrict = [tag for tag in self._online_model[model_name]]
                comment = 'automatic download from MG5aMC server'
                outstr.append(template % (model_name, ','.join(restrict), comment))
                already_done.append(model_name)
                
            outstr.append('*'*150)  
            # other downloadable model
            data   = import_ufo.get_model_db()
            self._online_model2 = []
            for line in data:
                model_name, path = line.decode(errors='ignore').split()
                if model_name in already_done:
                    continue
                if model_name.endswith('_v4'):
                    continue
                
                if 'feynrules' in path:
                    comment = 'automatic download from FeynRules website'
                elif 'madgraph.phys' in path:
                     comment = 'automatic download from MG5aMC server'
                else:
                    comment = 'automatic download.'
                restrict = 'unknown'
                outstr.append(template % (model_name, restrict, comment))
                self._online_model2.append(model_name)
            pydoc.pager('\n'.join(outstr))
            

    def multiparticle_string(self, key):
        """Returns a nicely formatted string for the multiparticle"""

        if self._multiparticles[key] and \
               isinstance(self._multiparticles[key][0], list):
            return "%s = %s" % (key, "|".join([" ".join([self._curr_model.\
                                     get('particle_dict')[part_id].get_name() \
                                                     for part_id in id_list]) \
                                  for id_list in self._multiparticles[key]]))
        else:
            return "%s = %s" % (key, " ".join([self._curr_model.\
                                    get('particle_dict')[part_id].get_name() \
                                    for part_id in self._multiparticles[key]]))

    def do_tutorial(self, line):
        """Activate/deactivate the tutorial mode."""

        args = self.split_arg(line)
        self.check_tutorial(args)
        tutorials = {'MadGraph5': logger_tuto,
                     'aMCatNLO': logger_tuto_nlo,
                     'MadLoop': logger_tuto_madloop}
        try:
            tutorials[args[0]].setLevel(logging.INFO)
            for mode in [m for m in tutorials.keys() if m != args[0]]:
                tutorials[mode].setLevel(logging.ERROR)
        except KeyError:
            logger_tuto.info("\n\tThanks for using the tutorial!")
            logger_tuto.setLevel(logging.ERROR)
            logger_tuto_nlo.info("\n\tThanks for using the aMC@NLO tutorial!")
            logger_tuto_nlo.setLevel(logging.ERROR)
            logger_tuto_madloop.info("\n\tThanks for using MadLoop tutorial!")
            logger_tuto_madloop.setLevel(logging.ERROR)

        if not self._mgme_dir:
            logger_tuto.info(\
                       "\n\tWarning: To use all features in this tutorial, " + \
                       "please run from a" + \
                       "\n\t         valid MG_ME directory.")



    def draw(self, line,selection='all',Dtype=''):
        """ draw the Feynman diagram for the given process.
        Dtype refers to born, real or loop"""

        args = self.split_arg(line)
        # Check the validity of the arguments
        self.check_draw(args)

        # Check if we plot a decay chain
        if any([isinstance(a, diagram_generation.DecayChainAmplitude) for \
               a in self._curr_amps]) and not self._done_export:
            warn = 'WARNING: You try to draw decay chain diagrams without first running output.\n'
            warn += '\t  The decay processes will be drawn separately'
            logger.warning(warn)

        (options, args) = _draw_parser.parse_args(args)
        if madgraph.iolibs.drawing_eps.EpsDiagramDrawer.april_fool:
            options.horizontal = True
            options.external = True  
            options.max_size = 0.3 
            options.add_gap = 0.5  
        options = draw_lib.DrawOption(options)
        start = time.time()


            

        # Collect amplitudes
        amplitudes = diagram_generation.AmplitudeList()

        for amp in self._curr_amps:
            amplitudes.extend(amp.get_amplitudes())

        for amp in amplitudes:
            filename = pjoin(args[0], 'diagrams_' + \
                                    amp.get('process').shell_string() + ".eps")

            if selection=='all' and Dtype != 'loop':
                diags=amp.get('diagrams')
            elif selection=='born':
                diags=amp.get('born_diagrams')
            elif selection=='loop' or Dtype == 'loop':
                diags=base_objects.DiagramList([d for d in
                        amp.get('loop_diagrams') if d.get('type')>0])
                if len(diags) > 5000:
                    logger.warning('Displaying only the first 5000 diagrams')
                    diags = base_objects.DiagramList(diags[:5000])

            plot = draw.MultiEpsDiagramDrawer(diags,
                                          filename,
                                          model=self._curr_model,
                                          amplitude=amp,
                                          legend=amp.get('process').input_string(),
                                          diagram_type=Dtype)


            logger.info("Drawing " + \
                         amp.get('process').nice_string())
            plot.draw(opt=options)
            logger.info("Wrote file " + filename)
            self.exec_cmd('open %s' % filename)

        stop = time.time()
        logger.info('time to draw %s' % (stop - start))

    # Perform checks
    def do_check(self, line):
        """Check a given process or set of processes"""

        def create_lambda_values_list(lower_bound, N):
            """ Returns a list of values spanning the range [1.0, lower_bound] with
             lower_bound < 1.0 and with each interval [1e-i, 1e-(i+1)] covered
             by N values uniformly distributed. For example, lower_bound=1e-2
             and N=5 returns:
             [1, 0.8, 0.6, 0.4, 0.2, 0.1, 0.08, 0.06, 0.04, 0.02, 0.01]"""
            
            lCMS_values = [1]
            exp = 0
            n   = 0
            while lCMS_values[-1]>=lower_bound:
                n = (n+1)
                lCMS_values.append(float('1.0e-%d'%exp)*((N-n%N)/float(N)))
                if lCMS_values[-1]==lCMS_values[-2]:
                    lCMS_values.pop()
                exp = (n+1)//N
            
            lCMS_values = lCMS_values[:-1]
            if lCMS_values[-1]!=lower_bound:
                lCMS_values.append(lower_bound)
                
            return lCMS_values
        
        ###### BEGIN do_check

        args = self.split_arg(line)
        # Check args validity
        param_card = self.check_check(args)

        options= {'events':None} # If the momentum needs to be picked from a event file
        if param_card and 'banner' == madevent_interface.MadEventCmd.detect_card_type(param_card):
            logger_check.info("Will use the param_card contained in the banner and  the events associated")
            import madgraph.various.banner as banner
            options['events'] = param_card
            mybanner = banner.Banner(param_card)
            param_card = mybanner.charge_card('param_card')

        aloha_lib.KERNEL.clean()
        # Back up the gauge for later
        gauge = str(self.options['gauge'])
        options['reuse'] = args[1]=="-reuse"
        args = args[:1]+args[2:] 
        # For the stability check the user can specify the statistics (i.e
        # number of trial PS points) as a second argument
        if args[0] in ['stability', 'profile']:
            options['npoints'] = int(args[1])
            args = args[:1]+args[2:]
        MLoptions={}
        i=-1
        CMS_options = {}
        while args[i].startswith('--'):
            option = args[i].split('=')
            if option[0] =='--energy':
                options['energy']=float(option[1])
            elif option[0] == '--events' and option[1]:
                if option[1] == 'None':
                    options['events'] = None
                elif not os.path.exists(option[1]):
                    raise Exception('path %s does not exists' % option[1])
                else:
                    options['events'] = option[1]
            elif option[0] == '--skip_evt':
                options['skip_evt']=int(option[1])
            elif option[0]=='--split_orders':
                options['split_orders']=int(option[1])
            elif option[0]=='--helicity':
                try:
                    options['helicity']=int(option[1])
                except ValueError:
                    raise self.InvalidCmd("The value of the 'helicity' option"+\
                                       " must be an integer, not %s."%option[1])
            elif option[0]=='--reduction':
                MLoptions['MLReductionLib']=[int(ir) for ir in option[1].split('|')]
            elif option[0]=='--collier_mode':
                MLoptions['COLLIERMode']=int(option[1])
            elif option[0]=='--collier_cache':
                MLoptions['COLLIERGlobalCache']=int(option[1])
            elif option[0]=='--collier_req_acc':
                if option[1]!='auto':
                    MLoptions['COLLIERRequiredAccuracy']=float(option[1])
            elif option[0]=='--collier_internal_stability_test':
                MLoptions['COLLIERUseInternalStabilityTest']=eval(option[1])                
            elif option[0]=='--CTModeRun':
                try:
                    MLoptions['CTModeRun']=int(option[1])  
                except ValueError:
                    raise self.InvalidCmd("The value of the 'CTModeRun' option"+\
                                       " must be an integer, not %s."%option[1])
            elif option[0]=='--offshellness':
                CMS_options['offshellness'] = float(option[1])
                if CMS_options['offshellness']<=-1.0:
                    raise self.InvalidCmd('Offshellness must be number larger or'+
                           ' equal to -1.0, not %f'%CMS_options['offshellness'])
            elif option[0]=='--analyze':
                options['analyze'] = option[1]
            elif option[0]=='--show_plot':
                options['show_plot'] = 'true' in option[1].lower()
            elif option[0]=='--report':
                options['report'] = option[1].lower()
            elif option[0]=='--seed':
                options['seed'] = int(option[1])
            elif option[0]=='--name':
                if '.' in option[1]:
                    raise self.InvalidCmd("Do not specify the extension in the"+
                                                             " name of the run")
                CMS_options['name'] = option[1]
            elif option[0]=='--resonances':
                if option[1]=='all':
                    CMS_options['resonances']  = 'all'
                else:
                    try:
                        resonances=eval(option[1])
                    except:
                        raise self.InvalidCmd("Could not evaluate 'resonances'"+
                                                       " option '%s'"%option[1])
                    if isinstance(resonances,int) and resonances>0:
                        CMS_options['resonances']  = resonances
                    elif isinstance(resonances,list) and all(len(res)==2 and 
                        isinstance(res[0],int) and all(isinstance(i, int) for i in 
                                                     res[1]) for res in resonances):
                        CMS_options['resonances']  = resonances
                    else:
                        raise self.InvalidCmd("The option 'resonances' can only be 'all'"+
                               " or and integer or a list of tuples of the form "+
                               "(resPDG,(res_mothers_ID)). You gave '%s'"%option[1])
            elif option[0]=='--tweak':
                # Lists the sets of custom and widths modifications to apply
                value = option[1]
                # Set a shortcuts for applying all relevant tweaks
                if value=='alltweaks':
                    value=str(['default','seed667(seed667)','seed668(seed668)',
                      'allwidths->0.9*allwidths(widths_x_0.9)',
                      'allwidths->0.99*allwidths(widths_x_0.99)',
                      'allwidths->1.01*allwidths(widths_x_1.01)',
                      'allwidths->1.1*allwidths(widths_x_1.1)',                      
                      'logp->logm(logp2logm)','logm->logp(logm2logp)'])
                try:
                    tweaks = eval(value)
                    if isinstance(tweaks, str):
                        tweaks = [value]                         
                    elif not isinstance(tweaks,list):
                        tweaks = [value]
                except:
                    tweaks = [value]
                if not all(isinstance(t,str) for t in tweaks):
                    raise self.InvalidCmd("Invalid specificaiton of tweaks: %s"%value)
                CMS_options['tweak'] = []
                for tweakID, tweakset in enumerate(tweaks):
                    specs =re.match(r'^(?P<tweakset>.*)\((?P<name>.*)\)$', tweakset)
                    if specs:
                        tweakset = specs.group('tweakset')
                        name    = specs.group('name')
                    else:
                        if tweakset!='default':
                            name = 'tweak_%d'%(tweakID+1)
                        else:
                            name = ''
                    new_tweak_set = {'custom':[],'params':{},'name':name}
                    for tweak in tweakset.split('&'):
                        if tweak=='default':
                            continue
                        if tweak.startswith('seed'):
                            new_tweak_set['custom'].append(tweak)
                            continue
                        try:
                            param, replacement = tweak.split('->')
                        except ValueError:
                            raise self.InvalidCmd("Tweak specification '%s'"%\
                                    tweak+" is incorrect. It should be of"+\
                                 " the form a->_any_function_of_(a,lambdaCMS).")
                        if param in ['logp','logm','log'] and \
                           replacement in ['logp','logm','log']:
                            new_tweak_set['custom'].append(tweak)
                            continue
                        try:
                            # for safety prefix parameters, because 'as' for alphas
                            # is a python reserved name for example
                            orig_param, orig_replacement = param, replacement
                            replacement = replacement.replace(param,
                                                        '__tmpprefix__%s'%param)
                            param = '__tmpprefix__%s'%param
                            res = float(eval(replacement.lower(),
                                         {'lambdacms':1.0,param.lower():98.85}))
                        except:                    
                            raise self.InvalidCmd("The substitution expression "+
                        "'%s' for the tweaked parameter"%orig_replacement+
                        " '%s' could not be evaluated. It must be an "%orig_param+
                        "expression of the parameter and 'lambdaCMS'.")
                        new_tweak_set['params'][param.lower()] = replacement.lower()
                    CMS_options['tweak'].append(new_tweak_set)

            elif option[0]=='--recompute_width':
                if option[1].lower() not in ['never','always','first_time','auto']:
                    raise self.InvalidCmd("The option 'recompute_width' can "+\
                  "only be 'never','always', 'first_time' or 'auto' (default).")
                CMS_options['recompute_width'] = option[1]
            elif option[0]=='--loop_filter':
                # Specify a loop, filter. See functions get_loop_filter and
                # user_filter in loop_diagram_generation.LoopAmplitude for
                # information on usage.
                CMS_options['loop_filter'] = '='.join(option[1:])
            elif option[0]=='--diff_lambda_power':
                #'secret' option to chose by which lambda power one should divide
                # the nwa-cms difference. Useful to set to 2 when doing the Born check
                # to see whether the NLO check will have sensitivity to the CMS
                # implementation
                try:
                    CMS_options['diff_lambda_power']=float(option[1])
                except ValueError:
                    raise self.InvalidCmd("the '--diff_lambda_power' option"+\
                            " must be an integer or float, not '%s'."%option[1])
            elif option[0]=='--lambda_plot_range':
                try:
                    plot_range=eval(option[1])
                except Exception as e:
                    raise self.InvalidCmd("The plot range specified %s"%option[1]+\
                                   " is not a valid syntax. Error:\n%s"%str(e))
                if not isinstance(plot_range,(list,tuple)) or \
                    len(plot_range)!=2 or any(not isinstance(p,(float,int)) 
                                                           for p in plot_range):                    
                    raise self.InvalidCmd("The plot range specified %s"\
                                                       %option[1]+" is invalid")
                CMS_options['lambda_plot_range']=list([float(p) for p in plot_range])
            elif option[0]=='--lambdaCMS':
                try:
                    lambda_values = eval(option[1])
                except SyntaxError:
                    raise self.InvalidCmd("'%s' is not a correct"%option[1]+
                                     " python expression for lambdaCMS values.")
                if isinstance(lambda_values,list):
                    if lambda_values[0]!=1.0:
                        raise self.InvalidCmd("The first value of the lambdaCMS values"+
                                " specified must be 1.0, not %s"%str(lambda_values))
                    for l in lambda_values:
                        if not isinstance(l,float):
                            raise self.InvalidCmd("All lambda CMS values must be"+
                                                          " float, not '%s'"%str(l))
                elif isinstance(lambda_values,(tuple,float)):
                    # Format here is then (lower_bound, N) were lower_bound is
                    # the minimum lambdaCMS value that must be probed and the
                    # integer N is the number of such values that must be 
                    # uniformly distributed in each intervale [1.0e-i,1.0e-(i+1)]
                    if isinstance(lambda_values, float):
                        # Use default of 10 for the number of lambda values
                        lower_bound = lambda_values
                        N = 10
                    else:
                        if isinstance(lambda_values[0],float) and \
                           isinstance(lambda_values[1],int):
                            lower_bound = lambda_values[0]
                            N = lambda_values[1]
                        else:
                            raise self.InvalidCmd("'%s' must be a "%option[1]+
                                               "tuple with types (float, int).")
                    lambda_values = create_lambda_values_list(lower_bound,N)
                else:
                    raise self.InvalidCmd("'%s' must be an expression"%option[1]+
                                          " for either a float, tuple or list.")
                lower_bound = lambda_values[-1]
                # and finally add 5 points for stability test on the last values
                # Depending on how the stab test will behave at NLO, we can 
                # consider automatically adding the values below
#                for stab in range(1,6):
#                    lambda_values.append((1.0+(stab/100.0))*lower_bound)

                CMS_options['lambdaCMS'] = lambda_values
            elif option[0]=='--cms':
                try:
                    CMS_expansion_orders, CMS_expansion_parameters = \
                                                            option[1].split(',')
                except ValueError:
                    raise self.InvalidCmd("CMS expansion specification '%s'"%\
                                                       args[i]+" is incorrect.")
                CMS_options['expansion_orders'] = [expansion_order for 
                             expansion_order in CMS_expansion_orders.split('&')]
                CMS_options['expansion_parameters'] = {}
                for expansion_parameter in CMS_expansion_parameters.split('&'):
                    try:
                        param, replacement = expansion_parameter.split('->')
                    except ValueError:
                        raise self.InvalidCmd("CMS expansion specification '%s'"%\
                          expansion_parameter+" is incorrect. It should be of"+\
                                 " the form a->_any_function_of_(a,lambdaCMS).")
                    try:
                        # for safety prefix parameters, because 'as' for alphas
                        # is a python reserved name for example
                        orig_param, orig_replacement = param, replacement
                        replacement = replacement.replace(param,
                                                        '__tmpprefix__%s'%param)
                        param = '__tmpprefix__%s'%param
                        res = float(eval(replacement.lower(),
                                         {'lambdacms':1.0,param.lower():98.85}))
                    except:                    
                        raise self.InvalidCmd("The substitution expression "+
                        "'%s' for CMS expansion parameter"%orig_replacement+
                        " '%s' could not be evaluated. It must be an "%orig_param+
                        "expression of the parameter and 'lambdaCMS'.")
                    # Put everything lower case as it will be done when
                    # accessing model variables
                    CMS_options['expansion_parameters'][param.lower()]=\
                                                             replacement.lower()
            else:
                raise self.InvalidCmd("The option '%s' is not reckognized."%option[0])

            i=i-1
        args = args[:i+1]
        
        if args[0]=='options':
            # Simple printout of the check command options
            logger_check.info("Options for the command 'check' are:")
            logger_check.info("{:<20}     {}".format('  name','default value'))
            logger_check.info("-"*40)
            for key, value in options.items():
                logger_check.info("{:<20} =   {}".format('--%s'%key,str(value)))
            return

        if args[0].lower()=='cmsoptions':
            # Simple printout of the special check cms options
            logger_check.info("Special options for the command 'check cms' are:")
            logger_check.info("{:<20}     {}".format('  name','default value'))
            logger_check.info("-"*40)
            for key, value in CMS_options.items():
                logger_check.info("{:<20} =   {}".format('--%s'%key,str(value)))
            return        
        
        # Set the seed here if not in cms check and if specified
        if args[0]!='cms' and options['seed']!=-1:
            # Not necessarily optimal as there could be additional call to
            # random() as the code develops, but at least it will encompass
            # everything in this way.
            
            if not hasattr(random, 'mg_seedset'):
                logger_check.info('Setting random seed to %d.'%options['seed'])
                random.seed(options['seed'])  
                random.mg_seedset = options['seed']
        
        proc_line = " ".join(args[1:])
        # Don't try to extract the process if just re-analyzing a saved run
        if not (args[0]=='cms' and options['analyze']!='None'):
            myprocdef = self.extract_process(proc_line)

            # Check that we have something
            if not myprocdef:
                raise self.InvalidCmd("Empty or wrong format process, please try again.")
            # For the check command, only the mode 'virt' make sense.
            if myprocdef.get('NLO_mode')=='all':
                myprocdef.set('NLO_mode','virt')
        else:
            myprocdef = None
            
        # If the test has to write out on disk, it should do so at the location
        # specified below where the user must be sure to have writing access.
        output_path = os.getcwd()

        if args[0] in ['timing','stability', 'profile'] and not \
                                        myprocdef.get('perturbation_couplings'):
            raise self.InvalidCmd("Only loop processes can have their "+
                                  " timings or stability checked.")

        if args[0]=='gauge' and \
                    not myprocdef.get('perturbation_couplings') in [[],['QCD']]:
            raise self.InvalidCmd(
"""Feynman vs unitary gauge comparisons can only be done if there are no loop
   propagators affected by this gauge. Typically, either processes at tree level
   or including only QCD perturbations can be considered here.""")

        if args[0]=='gauge' and len(self._curr_model.get('gauge')) < 2:
            raise self.InvalidCmd("The current model does not allow for both "+\
                                                   "Feynman and unitary gauge.")

        # Disable some loggers
        loggers = [logging.getLogger('madgraph.diagram_generation'),
                   logging.getLogger('madgraph.loop_diagram_generation'),
                   logging.getLogger('ALOHA'),
                   logging.getLogger('madgraph.helas_objects'),
                   logging.getLogger('madgraph.loop_exporter'),
                   logging.getLogger('madgraph.export_v4'),
                   logging.getLogger('cmdprint'),
                   logging.getLogger('madgraph.model'),
                   logging.getLogger('madgraph.base_objects')]
        old_levels = [log.level for log in loggers]
        for log in loggers:
            log.setLevel(logging.WARNING)

        # run the check
        cpu_time1 = time.time()
        # Run matrix element generation check on processes

        # The aloha python output has trouble when doing (tree level of course)
        # python output and that loop_mode is True at the beginning.
        # So as a temporary fix for the problem that after doing a check at NLO
        # then a check at LO will fail, I make sure I set it to False if the
        # process is a tree-level one
        if myprocdef:
            if myprocdef.get('perturbation_couplings')==[]:
                aloha.loop_mode = False

        comparisons = []
        gauge_result = []
        gauge_result_no_brs = []
        lorentz_result =[]
        nb_processes = 0
        timings = []
        stability = []
        profile_time = []
        profile_stab = []
        cms_results = []

        if "_cuttools_dir" in dir(self):
            CT_dir = self._cuttools_dir
        else:
            CT_dir =""
            if "MLReductionLib" in MLoptions:
                if 1 in MLoptions["MLReductionLib"]:
                    MLoptions["MLReductionLib"].remove(1)
        # directories for TIR
        TIR_dir={}
        if "_iregi_dir" in dir(self):
            TIR_dir['iregi_dir']=self._iregi_dir
        else:
            if "MLReductionLib" in MLoptions:
                if 3 in MLoptions["MLReductionLib"]:
                    logger_check.warning('IREGI not available on your system; it will be skipped.')                    
                    MLoptions["MLReductionLib"].remove(3)


        if "MLReductionLib" in MLoptions:
            if 2 in MLoptions["MLReductionLib"]:
                logger_check.warning('PJFRY not supported anymore; it will be skipped.')                    
                MLoptions["MLReductionLib"].remove(2)
                    
        if 'golem' in self.options and isinstance(self.options['golem'],str):
            TIR_dir['golem_dir']=self.options['golem']
        else:
            if "MLReductionLib" in MLoptions:
                if 4 in MLoptions["MLReductionLib"]:
                    logger_check.warning('GOLEM not available on your system; it will be skipped.')
                    MLoptions["MLReductionLib"].remove(4)
        
        if 'samurai' in self.options and isinstance(self.options['samurai'],str):
            TIR_dir['samurai_dir']=self.options['samurai']
        else:
            if "MLReductionLib" in MLoptions:
                if 5 in MLoptions["MLReductionLib"]:
                    logger_check.warning('Samurai not available on your system; it will be skipped.')
                    MLoptions["MLReductionLib"].remove(5)
        
        if 'collier' in self.options and isinstance(self.options['collier'],str):
            TIR_dir['collier_dir']=self.options['collier']
        else:
            if "MLReductionLib" in MLoptions:
                if 7 in MLoptions["MLReductionLib"]:
                    logger_check.warning('Collier not available on your system; it will be skipped.')
                    MLoptions["MLReductionLib"].remove(7)
        
        if 'ninja' in self.options and isinstance(self.options['ninja'],str):
            TIR_dir['ninja_dir']=self.options['ninja']
        else:
            if "MLReductionLib" in MLoptions:
                if 6 in MLoptions["MLReductionLib"]:
                    logger_check.warning('Ninja not available on your system; it will be skipped.')
                    MLoptions["MLReductionLib"].remove(6)
        
        if args[0] in ['timing']:
            timings = process_checks.check_timing(myprocdef,
                                                  param_card = param_card,
                                                  cuttools=CT_dir,
                                                  tir=TIR_dir,
                                                  options = options,
                                                  cmd = self,
                                                  output_path = output_path,
                                                  MLOptions = MLoptions
                                                  )        

        if args[0] in ['stability']:
            stability=process_checks.check_stability(myprocdef,
                                                  param_card = param_card,
                                                  cuttools=CT_dir,
                                                  tir=TIR_dir,
                                                  options = options,
                                                  output_path = output_path,
                                                  cmd = self,
                                                  MLOptions = MLoptions)

        if args[0] in ['profile']:
            # In this case timing and stability will be checked one after the
            # other without re-generating the process.
            profile_time, profile_stab = process_checks.check_profile(myprocdef,
                                                  param_card = param_card,
                                                  cuttools=CT_dir,
                                                  tir=TIR_dir,
                                                  options = options,
                                                  MLOptions = MLoptions,
                                                  output_path = output_path,
                                                  cmd = self)

        if args[0] in  ['gauge', 'full'] and \
          len(self._curr_model.get('gauge')) == 2 and\
                        myprocdef.get('perturbation_couplings') in [[],['QCD']]:

            line = " ".join(args[1:])
            myprocdef = self.extract_process(line)
            if gauge == 'unitary':
                myprocdef_unit = myprocdef
                self.do_set('gauge Feynman', log=False)
                myprocdef_feyn = self.extract_process(line)              
            else:
                myprocdef_feyn = myprocdef
                self.do_set('gauge unitary', log=False)
                myprocdef_unit = self.extract_process(line)

            nb_part_unit = len(myprocdef_unit.get('model').get('particles'))
            nb_part_feyn = len(myprocdef_feyn.get('model').get('particles'))
            if nb_part_feyn == nb_part_unit:
                logger_check.error('No Goldstone present for this check!!')
            gauge_result_no_brs = process_checks.check_unitary_feynman(
                                                myprocdef_unit, myprocdef_feyn,
                                                param_card = param_card,
                                                options=options,
                                                cuttools=CT_dir,
                                                tir=TIR_dir,
                                                reuse = options['reuse'],
                                                output_path = output_path,
                                                cmd = self)
            
            # restore previous settings
            self.do_set('gauge %s' % gauge, log=False)
            nb_processes += len(gauge_result_no_brs)            

        if args[0] in  ['permutation', 'full']:
            comparisons = process_checks.check_processes(myprocdef,
                                            param_card = param_card,
                                            quick = True,
                                            cuttools=CT_dir,
                                            tir=TIR_dir,
                                            reuse = options['reuse'],
                                            cmd = self,
                                            output_path = output_path,
                                            options=options)
            nb_processes += len(comparisons[0])

        if args[0] in ['lorentz', 'full']:
            myprocdeff = copy.copy(myprocdef)
            lorentz_result = process_checks.check_lorentz(myprocdeff,
                                          param_card = param_card,
                                          cuttools=CT_dir,
                                          tir=TIR_dir,
                                          reuse = options['reuse'],
                                          cmd = self,
                                          output_path = output_path,
                                          options=options)
            nb_processes += len(lorentz_result)

        if args[0] in  ['brs', 'full']:
            gauge_result = process_checks.check_gauge(myprocdef,
                                          param_card = param_card,
                                          cuttools=CT_dir,
                                          tir=TIR_dir,
                                          reuse = options['reuse'],
                                          cmd = self,
                                          output_path = output_path,
                                          options=options)
            nb_processes += len(gauge_result)

        # The CMS check is typically more complicated and slower than others
        # so we don't run it automatically with 'full'.
        if args[0] in ['cms']:
            
            cms_original_setup = self.options['complex_mass_scheme']
            process_line = " ".join(args[1:])
            # Merge in the CMS_options to the options
            for key, value in CMS_options.items():
                if key=='tweak':
                    continue
                if key not in options:
                    options[key] = value
                else:
                    raise MadGraph5Error("Option '%s' is both in the option"%key+\
                                                   " and CMS_option dictionary.") 
            
            if options['analyze']=='None':
                cms_results = []
                for tweak in CMS_options['tweak']:
                    options['tweak']=tweak
                    # Try to guess the save path and try to load it before running
                    guessed_proc = myprocdef.get_process(
                      [leg.get('ids')[0] for leg in myprocdef.get('legs') 
                                                       if not leg.get('state')],
                      [leg.get('ids')[0] for leg in myprocdef.get('legs')
                                                           if leg.get('state')])
                    save_path = process_checks.CMS_save_path('pkl',
                    {'ordered_processes':[guessed_proc.base_string()],
                     'perturbation_orders':guessed_proc.get('perturbation_couplings')}, 
                             self._curr_model, options, output_path=output_path)
                    if os.path.isfile(save_path) and options['reuse']:
                        cms_result = save_load_object.load_from_file(save_path)
                        logger_check.info("The cms check for tweak %s is recycled from file:\n %s"%
                                                      (tweak['name'],save_path))
                        if cms_result is None:
                            raise self.InvalidCmd('The complex mass scheme check result'+
                            " file below could not be read.\n     %s"%save_path)
                    else:      
                        cms_result = process_checks.check_complex_mass_scheme(
                                              process_line,
                                              param_card = param_card,
                                              cuttools=CT_dir,
                                              tir=TIR_dir,
                                              cmd = self,
                                              output_path = output_path,
                                              MLOptions = MLoptions,
                                              options=options)
                        # Now set the correct save path
                        save_path = process_checks.CMS_save_path('pkl', cms_result, 
                             self._curr_model, options, output_path=output_path)
                    cms_results.append((cms_result,save_path,tweak['name']))
            else:
                cms_result = save_load_object.load_from_file(
                                               options['analyze'].split(',')[0])
                cms_results.append((cms_result,options['analyze'].split(',')[0],
                                               CMS_options['tweak'][0]['name']))
                if cms_result is None:
                    raise self.InvalidCmd('The complex mass scheme check result'+
                       " file below could not be read.\n     %s"
                                              %options['analyze'].split(',')[0])

            # restore previous settings
            self.do_set('complex_mass_scheme %s'%str(cms_original_setup),
                                                                      log=False)
            # Use here additional key 'ordered_processes'
            nb_processes += len(cms_result['ordered_processes'])

        cpu_time2 = time.time()
        logger_check.info("%i check performed in %s"% (nb_processes,
                                  misc.format_time(int(cpu_time2 - cpu_time1))))

        if args[0] in ['cms']:
                text = "Note that the complex mass scheme test in principle only\n"
                text+= "works for stable particles in final states.\n\ns"            
        if args[0] not in ['timing','stability', 'profile', 'cms']:
            if self.options['complex_mass_scheme']:
                text = "Note that Complex mass scheme gives gauge/lorentz invariant\n"
                text+= "results only for stable particles in final states.\n\ns"
            elif not myprocdef.get('perturbation_couplings'):
                text = "Note That all width have been set to zero for those checks\n\n"
            else:
                text = "\n"
        else:
            text ="\n"

        if timings:
            text += 'Timing result for the '+('optimized' if \
              self.options['loop_optimized_output'] else 'default')+' output:\n'

            text += process_checks.output_timings(myprocdef, timings)
        if stability:
            text += 'Stability result for the '+('optimized' if \
              self.options['loop_optimized_output'] else 'default')+' output:\n'
            text += process_checks.output_stability(stability,output_path)

        if profile_time and profile_stab:
            text += 'Timing result '+('optimized' if \
                    self.options['loop_optimized_output'] else 'default')+':\n'
            text += process_checks.output_profile(myprocdef, profile_stab,
                             profile_time, output_path, options['reuse']) + '\n'
        if lorentz_result:
            text += 'Lorentz invariance results:\n'
            text += process_checks.output_lorentz_inv(lorentz_result) + '\n'
        if gauge_result:
            text += 'Gauge results:\n'
            text += process_checks.output_gauge(gauge_result) + '\n'
        if gauge_result_no_brs:
            text += 'Gauge results (switching between Unitary/Feynman/axial gauge):\n'
            text += process_checks.output_unitary_feynman(gauge_result_no_brs) + '\n'
        if cms_results:
            text += 'Complex mass scheme results (varying width in the off-shell regions):\n'
            cms_result = cms_results[0][0]
            if len(cms_results)>1:
                analyze = []
                for i, (cms_res, save_path, tweakname) in enumerate(cms_results):
                    save_load_object.save_to_file(save_path, cms_res)
                    logger_check.info("Pickle file for tweak '%s' saved to disk at:\n ->%s"%
                                                          (tweakname,save_path))
                    if i==0:
                        analyze.append(save_path)
                    else:
                        analyze.append('%s(%s)'%(save_path,tweakname))
                options['analyze']=','.join(analyze)
                options['tweak']  = CMS_options['tweak'][0]
            
            self._cms_checks.append({'line':line, 'cms_result':cms_result,
                                  'options':options, 'output_path':output_path})
            text += process_checks.output_complex_mass_scheme(cms_result,
              output_path, options, self._curr_model,
              output='concise_text' if options['report']=='concise' else 'text')+'\n'

        if comparisons and len(comparisons[0])>0:
            text += 'Process permutation results:\n'
            text += process_checks.output_comparisons(comparisons[0]) + '\n'
            self._comparisons = comparisons

        # We use the reuse tag for an alternative way of skipping the pager.
        if len(text.split('\n'))>20 and not '-reuse' in line and text!='':
            if 'test_manager' not in sys.argv[0]:
                pydoc.pager(text)

        # Restore diagram logger
        for i, log in enumerate(loggers):
            log.setLevel(old_levels[i])

        # Output the result to the interface directly if short enough or if it
        # was anyway not output to the pager
        if len(text.split('\n'))<=20 or options['reuse']:
            # Useful to really specify what logger is used for ML acceptance tests
            logging.getLogger('madgraph.check_cmd').info(text)
        else:
            logging.getLogger('madgraph.check_cmd').debug(text)

        # clean the globals created.
        process_checks.clean_added_globals(process_checks.ADDED_GLOBAL)
        if not options['reuse']:
            process_checks.clean_up(self._mgme_dir)


    def clean_process(self):
        """ensure that all processes are cleaned from memory.
        typically called from import model and generate XXX command
        """

        aloha_lib.KERNEL.clean()
        # Reset amplitudes
        self._curr_amps = diagram_generation.AmplitudeList()
        # Reset Process definition
        self._curr_proc_defs = base_objects.ProcessDefinitionList()
        # Reset Helas matrix elements
        self._curr_matrix_elements = helas_objects.HelasMultiProcess()
        self._generate_info = ""
        # Reset _done_export, since we have new process
        self._done_export = False
        # Also reset _export_format and _export_dir
        self._export_format = None        
        
            
    # Generate a new amplitude
    def do_generate(self, line):
        """Main commands: Generate an amplitude for a given process"""

        self.clean_process()
        self._generate_info = line

        # Call add process
        args = self.split_arg(line)
        args.insert(0, 'process')
        self.do_add(" ".join(args))

    def extract_process(self, line, proc_number = 0, overall_orders = {}):
        """Extract a process definition from a string. Returns
        a ProcessDefinition."""

        orig_line = line
        # Check basic validity of the line
        if not len(re.findall('>\D', line)) in [1,2]:
            self.do_help('generate')
            raise self.InvalidCmd('Wrong use of \">\" special character.')


        # Perform sanity modifications on the lines:
        # Add a space before and after any > , $ / | [ ]
        space_before = re.compile(r"(?P<carac>\S)(?P<tag>[\\[\\]/\,\\$\\>|])(?P<carac2>\S)")
        line = space_before.sub(r'\g<carac> \g<tag> \g<carac2>', line)

        # Use regular expressions to extract s-channel propagators,
        # forbidden s-channel propagators/particles, coupling orders
        # and process number, starting from the back

        # Start with process number (identified by "@")
        proc_number_pattern = re.compile("^(.+)@\s*(\d+)\s*(.*)$")
        proc_number_re = proc_number_pattern.match(line)
        if proc_number_re:
            proc_number = int(proc_number_re.group(2))
            line = proc_number_re.group(1)+ proc_number_re.group(3)
            #overall_order are already handle but it is better to pass the info to each group
        
        # Now check for perturbation orders, specified in between squared brackets
        perturbation_couplings_pattern = \
          re.compile("^(?P<proc>.+>.+)\s*\[\s*((?P<option>\w+)\s*\=)?\s*"+\
                               "(?P<pertOrders>(\w+\s*)*)\s*\]\s*(?P<rest>.*)$")
        perturbation_couplings_re = perturbation_couplings_pattern.match(line)
        perturbation_couplings = ""
        LoopOption= 'tree'
        HasBorn= True
        if perturbation_couplings_re:
            perturbation_couplings = perturbation_couplings_re.group("pertOrders")
            option=perturbation_couplings_re.group("option")
            if option:
                if option in self._valid_nlo_modes:
                    LoopOption=option
                    if option=='sqrvirt':
                        LoopOption='virt'
                        HasBorn=False
                    elif option=='noborn':
                        HasBorn=False
                else:
                    raise self.InvalidCmd("NLO mode %s is not valid. "%option+\
                       "Valid modes are %s. "%str(self._valid_nlo_modes))
            else:
                LoopOption='all'

            line = perturbation_couplings_re.group("proc")+\
                     perturbation_couplings_re.group("rest")
                        
        ## Now check for orders/squared orders/constrained orders
        order_pattern = re.compile(\
           "^(?P<before>.+>.+)\s+(?P<name>(\w|(\^2))+)\s*(?P<type>"+\
                    "(=|(<=)|(==)|(===)|(!=)|(>=)|<|>))\s*(?P<value>-?\d+)\s*?(?P<after>.*)")
        order_re = order_pattern.match(line)
        squared_orders = {}
        orders = {}
        constrained_orders = {}
        
        # define the various coupling order alias 
        coupling_alias = {}
        model_orders = self._curr_model.get('coupling_orders')
        if 'EW' in model_orders:
            if 'QED' not in model_orders:
                coupling_alias['QED'] = 'EW'
                coupling_alias['QED^2'] = 'EW^2'
            if 'aEW' not in model_orders:
                coupling_alias['aEW'] = 'EW^2=2*'
        elif 'QED' in model_orders:
            coupling_alias['EW'] = 'QED'
            coupling_alias['EW^2'] = 'QED^2'
            if 'aEW' not in model_orders:
                coupling_alias['aEW'] = 'QED^2=2*'
        if 'QCD' in model_orders:
            if 'aS' not in model_orders:
                coupling_alias['aS'] = 'QCD^2=2*'
        
        ## The 'split_orders' (i.e. those for which individual matrix element
        ## evalutations must be provided for each corresponding order value) are
        ## defined from the orders specified in between [] and any order for
        ## which there are squared order constraints.
        split_orders = []
        while order_re:
            type = order_re.group('type')
            name =  order_re.group('name')
            value = int(order_re.group('value'))
            if name in coupling_alias:
                old_name,old_value = name,value
                
                name = coupling_alias[name]
                if name.endswith('=2*'):
                    name = name[:-3]
                    value *= 2
                logger.info("change syntax %s=%s to %s=%s to correspond to UFO model convention", 
                            old_name, old_value, name, value)
            if name.endswith('^2'):
                basename = name[:-2]
                if basename not in list(model_orders) + ['WEIGHTED']:
                    valid = list(model_orders) +list(coupling_alias.keys()) + ['WEIGHTED']
                    raise self.InvalidCmd("model order %s not valid for this model (valid one are: %s). Please correct" % (name, ', '.join(valid))) 

                if type not in self._valid_sqso_types:
                    raise self.InvalidCmd("Type of squared order "+\
                                 "constraint '%s'"% type+" is not supported.")
                if type == '=':
                    logger.warning("Interpreting '%(n)s=%(v)s' as '%(n)s<=%(v)s'" %\
                                       {'n':name, 'v': value})
                    type = "<="
                squared_orders[basename] = (value,type)
            else:
                if name not in model_orders:
                    valid = list(model_orders) + list(coupling_alias.keys())
                    raise self.InvalidCmd("model order %s not valid for this model (valid one are: %s). Please correct" % (name, ', '.join(valid))) 
                if type not in self._valid_amp_so_types:
                    raise self.InvalidCmd("Amplitude order constraints can only be of type %s"%\
                    (', '.join(self._valid_amp_so_types))+", not '%s'."%type)
                name = order_re.group('name')
                value = int(order_re.group('value'))
                if type in ['=', '<=']:
                    if type == '=' and value != 0:
                        logger.warning("Interpreting '%(n)s=%(v)s' as '%(n)s<=%(v)s'" %\
                                       {'n':name, 'v': value}) 
                    orders[name] = value
                elif type == "==":
                    constrained_orders[name] = (value, type)
                    if name not in squared_orders:
                        squared_orders[name] = (2 * value,'==')
                    if True:#name not in orders:
                        orders[name] = value
                    
                elif type == ">":
                    constrained_orders[name] = (value, type)
                    if name not in squared_orders:
                        squared_orders[name] = (2 * value,'>')
            
            line = '%s %s' % (order_re.group('before'),order_re.group('after')) 
            order_re = order_pattern.match(line)   
                   
        # handle the case where default is not 99 and some coupling defined
        if self.options['default_unset_couplings'] != 99 and \
                                                     (orders or squared_orders): 
                           
                to_set = [name for name in self._curr_model.get('coupling_orders')
                          if name not in orders and name not in squared_orders]
                if to_set:
                    logger.info('the following coupling will be allowed up to the maximal value of %s: %s' % 
                            (self.options['default_unset_couplings'], ', '.join(to_set)), '$MG:BOLD')
                for name in to_set:
                    orders[name] = int(self.options['default_unset_couplings'])
        
        #only allow amplitue restrctions >/ == for LO/tree level
        if constrained_orders and LoopOption != 'tree':
            raise self.InvalidCmd("Amplitude order constraints (for not LO processes) can only be of type %s"%\
                        (', '.join(['<=']))+", not '%s'."%type)

        # If the squared orders are defined but not the orders, assume 
        # orders=sq_orders. In case the squared order has a negative value or is
        # defined with the '>' operato, then this order correspondingly set to 
        # be maximal (99) since there is no way to know, during generation, if 
        # the amplitude being contstructed will be leading or not.
        # This only applies when no perturbation couplings are provided, ie
        # for LO-only generation
        if orders=={} and squared_orders!={} and not perturbation_couplings:
            for order in squared_orders.keys():
                if squared_orders[order][0]>=0 and squared_orders[order][1]!='>':
                    orders[order]=squared_orders[order][0]
                else:
                    orders[order]=99
        

        if not self._curr_model['case_sensitive']:
            # Particle names lowercase
            line = line.lower()

        # Now check for forbidden particles, specified using "/"
        slash = line.find("/")
        dollar = line.find("$")
        forbidden_particles = ""
        if slash > 0:
            if dollar > slash:
                forbidden_particles_re = re.match("^(.+)\s*/\s*(.+\s*)(\$.*)$", line)
            else:
                forbidden_particles_re = re.match("^(.+)\s*/\s*(.+\s*)$", line)
            if forbidden_particles_re:
                forbidden_particles = forbidden_particles_re.group(2)
                line = forbidden_particles_re.group(1)
                if len(forbidden_particles_re.groups()) > 2:
                    line = line + forbidden_particles_re.group(3)

        # Now check for forbidden schannels, specified using "$$"
        forbidden_schannels_re = re.match("^(.+)\s*\$\s*\$\s*(.+)\s*$", line)
        forbidden_schannels = ""
        if forbidden_schannels_re:
            forbidden_schannels = forbidden_schannels_re.group(2)
            line = forbidden_schannels_re.group(1)

        # Now check for forbidden onshell schannels, specified using "$"
        forbidden_onsh_schannels_re = re.match("^(.+)\s*\$\s*(.+)\s*$", line)
        forbidden_onsh_schannels = ""
        if forbidden_onsh_schannels_re:
            forbidden_onsh_schannels = forbidden_onsh_schannels_re.group(2)
            line = forbidden_onsh_schannels_re.group(1)

        # Now check for required schannels, specified using "> >"
        required_schannels_re = re.match("^(.+?)>(.+?)>(.+)$", line)
        required_schannels = ""
        if required_schannels_re:
            required_schannels = required_schannels_re.group(2)
            line = required_schannels_re.group(1) + ">" + \
                   required_schannels_re.group(3)

        args = self.split_arg(line)

        myleglist = base_objects.MultiLegList()
        state = False

        # Extract process
        for part_name in args:
            if part_name == '>':
                if not myleglist:
                    raise self.InvalidCmd("No final state particles")
                state = True
                continue

            # check if the particle is tagged (!PART!)
            if part_name.startswith('!') and part_name.endswith('!'):
                part_name = part_name[1:-1]
                is_tagged = True
            elif part_name.endswith('!') and part_name.count('!') == 2 and part_name[:part_name.find('!')].isdigit():
                part_name = part_name.replace('!','')
                is_tagged = True
#                misc.sprint(part_name)
            else:
                is_tagged = False

            # check that only final-state particles are tagged
            if is_tagged and not state:
                raise self.InvalidCmd("initial particles cannot be tagged")

            mylegids = []
            polarization = []
            if '{' in part_name:
                part_name, pol = part_name.split('{',1)
                pol, rest = pol.split('}',1)
                
                no_dup_name = part_name
                while True:
                    try:
                        spin = self._curr_model.get_particle(no_dup_name).get('spin')
                        mass = self._curr_model.get_particle(no_dup_name).get('mass')
                        break
                    except AttributeError:
                        if no_dup_name in self._multiparticles:
                            spins = set([self._curr_model.get_particle(p).get('spin') for p in self._multiparticles[no_dup_name]])
                            mass = set([self._curr_model.get_particle(p).get('mass') for p in self._multiparticles[no_dup_name]])

                            if len(spins) > 1:
                                raise self.InvalidCmd('Can not use polarised on multi-particles for multi-particles with various spin')
                            else:
                                spin = spins.pop()
                                break

                        elif no_dup_name[0].isdigit():
                            no_dup_name = no_dup_name[1:]
                        else:
                            raise self.InvalidCmd('%s is not defined in the model' % no_dup_name)

                if rest:
                    raise self.InvalidCmd('A space is required after the "}" symbol to separate particles')
                ignore  =False
                for i,p in enumerate(pol):
                    if ignore or p==',':
                        ignore= False
                        continue
                    if p in ['t','T']:
                        if spin == 3:
                            polarization += [1,-1]
                        else:
                            raise self.InvalidCmd('"T" (transverse) polarization are only supported for spin one particle.')
                    elif p in ['l', 'L']:
                        if spin == 3:
                            logger.warning('"L" polarization is interpreted as Left for Longitudinal please use "0".')
                        polarization += [-1]
                    elif p in ['R','r']:
                        polarization += [1]
                    elif p in ["A",'a']:
                        if spin == 3:
                            polarization += [99]
                        else:
                            raise self.InvalidCmd('"A" (auxiliary) polarization are only supported for spin one particle.')
                    elif p in ['+']:
                        if i +1 < len(pol) and pol[i+1].isdigit():
                            p = int(pol[i+1])
                            if abs(p) > 3: 
                                raise self.InvalidCmd("polarization are between -3 and 3")
                            polarization.append(p)
                            ignore = True
                        else:
                            polarization += [1]
                    elif p in ['-']:
                        if i+1 < len(pol) and pol[i+1].isdigit():
                            p = int(pol[i+1])
                            if abs(p) > 3: 
                                raise self.InvalidCmd("polarization are between -3 and 3")
                            polarization.append(-p)
                            ignore = True
                        else:
                            polarization += [-1]
                    elif p in [0,'0']:
                        if spin in [1,2]:
                            raise self.InvalidCmd('"0" (longitudinal) polarization are not supported for scalar/fermion.')
                        elif spin in [3,5] and (mass == "ZERO" or "ZERO" in mass):
                            logger.info('"0" (longitudinal) polarization detected for massless boson.')
                            polarization += [0] # those mode will be bypass at generation time
                                                # important to keep it here in presence of multi-particles
                        else:
                            polarization += [0]
                    elif p.isdigit():
                        p = int(p)
                        if abs(p) > 3: 
                            raise self.InvalidCmd("polarization are between -3 and 3")
                        polarization.append(p)
                    else:
                        raise self.InvalidCmd('Invalid Polarization')

            duplicate =1
            if part_name in self._multiparticles:
                # multiparticles cannot be tagged
                if is_tagged:
                    raise self.InvalidCmd("Multiparticles cannot be tagged")
                if isinstance(self._multiparticles[part_name][0], list):
                    raise self.InvalidCmd("Multiparticle %s is or-multiparticle" % part_name + \
                          " which can be used only for required s-channels")
                mylegids.extend(self._multiparticles[part_name])
            elif part_name.isdigit() or part_name.startswith('-') and part_name[1:].isdigit():
                if int(part_name) in self._curr_model.get('particle_dict'):
                    mylegids.append(int(part_name))
                else:
                    raise self.InvalidCmd("No pdg_code %s in model" % part_name)
            else:
                mypart = self._curr_model['particles'].get_copy(part_name)
                
                if mypart:
                    mylegids.append(mypart.get_pdg_code())
                else:
                    # check for duplication flag!
                    if part_name[0].isdigit():
                        duplicate, part_name = int(part_name[0]), part_name[1:]
                        if part_name in self._multiparticles:
                            if isinstance(self._multiparticles[part_name][0], list):
                                raise self.InvalidCmd(\
                                      "Multiparticle %s is or-multiparticle" % part_name + \
                                      " which can be used only for required s-channels")
                            mylegids.extend(self._multiparticles[part_name])                        
                        else:
                            mypart = self._curr_model['particles'].get_copy(part_name)
                            mylegids.append(mypart.get_pdg_code())

            if mylegids:
                for _ in range(duplicate):
                    if LoopOption in ['virt','sqrvirt','tree','noborn']:
                        # check that no tagged particles exist in this mode
                        if is_tagged:
                            raise self.InvalidCmd(
                                "%s mode does not handle tagged particles" % LoopOption)

                        myleglist.append(base_objects.MultiLeg({'ids':mylegids,
                                                            'state':state,
                                                            'polarization': polarization}))
                    else:
                        myleglist.append(fks_tag.MultiTagLeg({'ids':mylegids,
                                                          'state':state,
                                                          'polarization': polarization,
                                                          'is_tagged':is_tagged}))
            else:
                raise self.InvalidCmd("No particle %s in model" % part_name)

        if any(['is_tagged' in l.keys()  and l['is_tagged'] for l in myleglist]):
            logger.warning('The process involves tagged particles. Please consider citing arXiv:2106.02059 if relevant.')

        # Apply the keyword 'all' for perturbed coupling orders.
        if perturbation_couplings.lower() in ['all', 'loonly']:
            if perturbation_couplings.lower() in ['loonly']:
                LoopOption = 'LOonly'
            perturbation_couplings=' '.join(self._curr_model['perturbation_couplings'])


        if [leg for leg in myleglist if leg.get('state') == True]:
            # We have a valid process
            # Extract perturbation orders
            perturbation_couplings_list = perturbation_couplings.split()
            if perturbation_couplings_list==['']:
                perturbation_couplings_list=[]
            # Correspondingly set 'split_order' from the squared orders and the
            # perturbation couplings list
            split_orders=misc.make_unique(perturbation_couplings_list+list(squared_orders.keys()))
            try:
                split_orders.sort(key=lambda elem: 0 if elem=='WEIGHTED' else
                                       self._curr_model.get('order_hierarchy')
                                       [elem if not elem.endswith('.sqrt') else elem[:-5]])
            except KeyError:
                raise self.InvalidCmd("The loaded model does not defined a "+\
                    " coupling order hierarchy for these couplings: %s"%\
                      str([so for so in split_orders if so!='WEIGHTED' and so not 
                                 in list(self._curr_model['order_hierarchy'].keys())]))

            # If the loopOption is 'tree' then the user used the syntax 
            # [tree= Orders] for the sole purpose of setting split_orders. We
            # then empty the perturbation_couplings_list at this stage.
            if LoopOption=='tree':
                perturbation_couplings_list = []
            if perturbation_couplings_list and LoopOption not in ['real', 'LOonly']:
                if not isinstance(self._curr_model,loop_base_objects.LoopModel):
                    raise self.InvalidCmd(\
                      "The current model does not allow for loop computations.")
                else:
                    for pert_order in perturbation_couplings_list:
                        if pert_order not in self._curr_model['perturbation_couplings']:
                            raise self.InvalidCmd(\
                                "Perturbation order %s is not among" % pert_order + \
                                " the perturbation orders allowed for by the loop model.")
            if not self.options['loop_optimized_output'] and \
                         LoopOption not in ['tree','real'] and split_orders!=[]:
                logger.warning('The default output mode (loop_optimized_output'+\
                  ' = False) does not support evaluations for given powers of'+\
                  ' coupling orders. MadLoop output will therefore not be'+\
                  ' able to provide such quantities.')
                split_orders = []
                       
            # Now extract restrictions
            forbidden_particle_ids = \
                              self.extract_particle_ids(forbidden_particles)
            if forbidden_particle_ids and \
               isinstance(forbidden_particle_ids[0], list):
                raise self.InvalidCmd(\
                      "Multiparticle %s is or-multiparticle" % part_name + \
                      " which can be used only for required s-channels")
            forbidden_onsh_schannel_ids = \
                              self.extract_particle_ids(forbidden_onsh_schannels)
            forbidden_schannel_ids = \
                              self.extract_particle_ids(forbidden_schannels)
            if forbidden_onsh_schannel_ids and \
               isinstance(forbidden_onsh_schannel_ids[0], list):
                raise self.InvalidCmd("Multiparticle %s is or-multiparticle" % part_name + \
                      " which can be used only for required s-channels")
            if forbidden_schannel_ids and \
               isinstance(forbidden_schannel_ids[0], list):
                raise self.InvalidCmd("Multiparticle %s is or-multiparticle" % part_name + \
                      " which can be used only for required s-channels")
            required_schannel_ids = \
                               self.extract_particle_ids(required_schannels)
            if required_schannel_ids and not \
                   isinstance(required_schannel_ids[0], list):
                required_schannel_ids = [required_schannel_ids]
            
            sqorders_values = dict([(k,v[0]) for k, v in squared_orders.items()])
            if len([1 for sqo_v in sqorders_values.values() if sqo_v<0])>1:
                raise self.InvalidCmd(
                  "At most one negative squared order constraint can be specified.")
            
            sqorders_types = dict([(k,v[1]) for k, v in squared_orders.items()]) 
            
            out = base_objects.ProcessDefinition({'legs': myleglist,
                              'model': self._curr_model,
                              'id': proc_number,
                              'orders': orders,
                              'squared_orders':sqorders_values,
                              'sqorders_types':sqorders_types,
                              'constrained_orders': constrained_orders,
                              'forbidden_particles': forbidden_particle_ids,
                              'forbidden_onsh_s_channels': forbidden_onsh_schannel_ids,
                              'forbidden_s_channels': forbidden_schannel_ids,
                              'required_s_channels': required_schannel_ids,
                              'overall_orders': overall_orders,
                              'perturbation_couplings': perturbation_couplings_list,
                              'has_born':HasBorn,
                              'NLO_mode':LoopOption,
                              'split_orders':split_orders
                              })
            return out
        #                       'is_decay_chain': decay_process\


    def create_loop_induced(self, line, myprocdef=None):
        """ Routine to create the MultiProcess for the loop-induced case"""
        
        args = self.split_arg(line)
        
        warning_duplicate = True
        if '--no_warning=duplicate' in args:
            warning_duplicate = False
            args.remove('--no_warning=duplicate')
        
        # Check the validity of the arguments
        self.check_add(args)
        if args[0] == 'process':
            args = args[1:]
        
        # special option for 1->N to avoid generation of kinematically forbidden
        #decay.
        if args[-1].startswith('--optimize'):
            optimize = True
            args.pop()
        else:
            optimize = False

        # Extract potential loop_filter  
        loop_filter=None        
        for arg in args:
            if arg.startswith('--loop_filter='):
                loop_filter = arg[14:]
            #if not isinstance(self, extended_cmd.CmdShell):
            #    raise self.InvalidCmd, "loop_filter is not allowed in web mode"
        args = [a for a in args if not a.startswith('--loop_filter=')]
        
        if not myprocdef:
            myprocdef = self.extract_process(' '.join(args))
        
        myprocdef.set('NLO_mode', 'noborn')
            
        # store the first process (for the perl script)
        if not self._generate_info:
            self._generate_info = line
                
        # Reset Helas matrix elements
        #self._curr_matrix_elements = helas_objects.HelasLoopInducedMultiProcess()


        # Check that we have the same number of initial states as
        # existing processes
        if self._curr_amps and self._curr_amps[0].get_ninitial() != \
               myprocdef.get_ninitial():
            raise self.InvalidCmd("Can not mix processes with different number of initial states.")               
      
        if self._curr_amps and (not isinstance(self._curr_amps[0], loop_diagram_generation.LoopAmplitude) or \
             self._curr_amps[0]['has_born']):
            raise self.InvalidCmd("Can not mix loop induced process with not loop induced process")
            
        # Negative coupling order contraints can be given on at most one
        # coupling order (and either in squared orders or orders, not both)
        if len([1 for val in list(myprocdef.get('orders').values())+\
                      list(myprocdef.get('squared_orders').values()) if val<0])>1:
            raise MadGraph5Error("Negative coupling order constraints"+\
              " can only be given on one type of coupling and either on"+\
                           " squared orders or amplitude orders, not both.")

        cpu_time1 = time.time()

        # Generate processes
        if self.options['group_subprocesses'] == 'Auto':
                collect_mirror_procs = True
        else:
            collect_mirror_procs = self.options['group_subprocesses']
        ignore_six_quark_processes = \
                       self.options['ignore_six_quark_processes'] if \
                       "ignore_six_quark_processes" in self.options \
                       else []

        # Decide here wether one needs a LoopMultiProcess or a MultiProcess

        myproc = loop_diagram_generation.LoopInducedMultiProcess(myprocdef,
                                 collect_mirror_procs = collect_mirror_procs,
                                 ignore_six_quark_processes = ignore_six_quark_processes,
                                 optimize=optimize,
                                 loop_filter=loop_filter)

        for amp in myproc.get('amplitudes'):
            if amp not in self._curr_amps:
                self._curr_amps.append(amp)
                if amp['has_born']:
                    raise Exception
            elif warning_duplicate:
                raise self.InvalidCmd("Duplicate process %s found. Please check your processes." % \
                                            amp.nice_string_processes())

        # Reset _done_export, since we have new process
        self._done_export = False
        self._curr_proc_defs.append(myprocdef)

        cpu_time2 = time.time()

        nprocs = len(myproc.get('amplitudes'))
        ndiags = sum([amp.get_number_of_diagrams() for \
                          amp in myproc.get('amplitudes')])
        logger.info("%i processes with %i diagrams generated in %0.3f s" % \
              (nprocs, ndiags, (cpu_time2 - cpu_time1)))
        ndiags = sum([amp.get_number_of_diagrams() for \
                          amp in self._curr_amps])
        logger.info("Total: %i processes with %i diagrams" % \
              (len(self._curr_amps), ndiags))

    @staticmethod
    def split_process_line(procline):
        """Takes a valid process and return
           a tuple (core_process, options). This removes
             - any NLO specifications.
             - any options
           [Used by MadSpin]
        """

        # remove the tag "[*]": this tag is used in aMC@LNO ,
        # but it is not a valid syntax for LO
        line=procline
        pos1=line.find("[")
        if pos1>0:
            pos2=line.find("]")
            if pos2 >pos1:
                line=line[:pos1]+line[pos2+1:]
        #
        # Extract the options:
        #
        # A. Remove process number (identified by "@")
        proc_number_pattern = re.compile("^(.+)@\s*(\d+)\s*(.*)$")
        proc_number_re = proc_number_pattern.match(line)
        if proc_number_re:
            line = proc_number_re.group(1) + proc_number_re.group(3)

        # B. search for the beginning of the option string
        pos=1000
        # start with order
        order_pattern = re.compile("^(.+)\s+(\w+)\s*=\s*(\d+)\s*$")
        order_re = order_pattern.match(line)
        if (order_re):
            pos_order=line.find(order_re.group(2))
            if pos_order>0 and pos_order < pos : pos=pos_order

        # then look for slash or dollar
        slash = line.find("/")
        if slash > 0 and slash < pos: pos=slash
        dollar = line.find("$")
        if dollar > 0 and dollar < pos: pos=dollar

        if pos<1000:
            proc_option=line[pos:]
            line=line[:pos]
        else:
            proc_option=""

        return line, proc_option

    def get_final_part(self, procline):
        """Takes a valid process and return
           a set of id of final states particles. [Used by MadSpin]
        """

        if not self._curr_model['case_sensitive']:
            procline = procline.lower()
        pids = self._curr_model.get('name2pdg')

        # method.
        # 1) look for decay.
        #     in presence of decay call this routine recursively and veto
        #     the particles which are decayed

        # Deal with decay chain
        if ',' in procline:
            core, decay = procline.split(',', 1)
            core_final = self.get_final_part(core)

            #split the decay
            all_decays = decay.split(',')
            nb_level,  tmp_decay = 0, ''
            decays = []
            # deal with ()
            for one_decay in all_decays:
                if '(' in one_decay:
                    nb_level += 1
                if ')' in one_decay:
                    nb_level -= 1

                if nb_level:
                    if tmp_decay:
                        tmp_decay += ', %s' % one_decay
                    else:
                        tmp_decay = one_decay
                elif tmp_decay:
                    final = '%s,%s' % (tmp_decay, one_decay)
                    final = final.strip()
                    assert final[0] == '(' and final[-1] == ')'
                    final = final[1:-1]
                    decays.append(final)
                    tmp_decay = ''
                else:
                    decays.append(one_decay)
            # remove from the final states all particles which are decayed
            for one_decay in decays:
                first = one_decay.split('>',1)[0].strip()
                if first in pids:
                    pid = set([pids[first]])
                elif first in self._multiparticles:
                    pid = set(self._multiparticles[first])
                else:
                    raise Exception('invalid particle name: %s. ' % first)
                core_final.difference_update(pid)
                core_final.update(self.get_final_part(one_decay))

            return core_final

        # NO DECAY CHAIN
        final = set()
        final_states = re.search(r'> ([^\/\$\=\@>]*)(\[|\s\S+\=|\$|\/|\@|$)', procline)
        particles = final_states.groups()[0]
        for particle in particles.split():
            if '{' in particle:
                particle = particle.split('{')[0]
            if particle in pids:
                final.add(pids[particle])
            elif particle in self._multiparticles:
                final.update(set(self._multiparticles[particle]))
            elif particle[0].isdigit():
                if particle[1:] in pids:
                    final.add(pids[particle[1:]])
                elif particle in self._multiparticles:
                    final.update(set(self._multiparticles[particle[1:]]))                

        return final

    def extract_particle_ids(self, args):
        """Extract particle ids from a list of particle names. If
        there are | in the list, this corresponds to an or-list, which
        is represented as a list of id lists. An or-list is used to
        allow multiple required s-channel propagators to be specified
        (e.g. Z/gamma)."""

        if isinstance(args, six.string_types):
            args.replace("|", " | ")
            args = self.split_arg(args)
        all_ids = []
        ids=[]
        for part_name in args:
            mypart = self._curr_model['particles'].get_copy(part_name)
            if mypart:
                ids.append([mypart.get_pdg_code()])
            elif part_name in self._multiparticles:
                ids.append(self._multiparticles[part_name])
            elif part_name == "|":
                # This is an "or-multiparticle"
                if ids:
                    all_ids.append(ids)
                ids = []
            elif part_name.isdigit() or (part_name.startswith('-') and part_name[1:].isdigit()):
                ids.append([int(part_name)])
            else:
                raise self.InvalidCmd("No particle %s in model" % part_name)
        all_ids.append(ids)
        # Flatten id list, to take care of multiparticles and
        # or-multiparticles
        res_lists = []
        for i, id_list in enumerate(all_ids):
            res_lists.extend(diagram_generation.expand_list_list(id_list))
        # Trick to avoid duplication while keeping ordering
        for ilist, idlist in enumerate(res_lists):
            set_dict = {}
            res_lists[ilist] = [set_dict.setdefault(i,i) for i in idlist \
                         if i not in set_dict]

        if len(res_lists) == 1:
            res_lists = res_lists[0]

        return res_lists

    def optimize_order(self, pdg_list):
        """Optimize the order of particles in a pdg list, so that
        similar particles are next to each other. Sort according to:
        1. pdg > 0, 2. spin, 3. color, 4. mass > 0"""

        if not pdg_list:
            return
        if not isinstance(pdg_list[0], int):
            return

        model = self._curr_model
        pdg_list.sort(key = lambda i: i < 0)
        pdg_list.sort(key = lambda i: model.get_particle(i).is_fermion())
        pdg_list.sort(key = lambda i: model.get_particle(i).get('color'),
                      reverse = True)
        pdg_list.sort(key = lambda i: \
                      model.get_particle(i).get('mass').lower() != 'zero')

    def extract_decay_chain_process(self, line, level_down=False, proc_number=0):
        """Recursively extract a decay chain process definition from a
        string. Returns a ProcessDefinition."""

        # Start with process number (identified by "@") and overall orders
        proc_number_pattern = re.compile("^(.+)@\s*(\d+)\s*((\w+\s*\<?=\s*\d+\s*)*)$")
        proc_number_re = proc_number_pattern.match(line)
        overall_orders = {}
        if proc_number_re:
            proc_number = int(proc_number_re.group(2))
            line = proc_number_re.group(1)
            if proc_number_re.group(3):
                order_pattern = re.compile("^(.*?)\s*(\w+)\s*\<?=\s*(\d+)\s*$")
                order_line = proc_number_re.group(3)
                order_re = order_pattern.match(order_line)
                while order_re:
                    overall_orders[order_re.group(2)] = int(order_re.group(3))
                    order_line = order_re.group(1)
                    order_re = order_pattern.match(order_line)            
            logger.info(line)
            

        index_comma = line.find(",")
        index_par = line.find(")")
        min_index = index_comma
        if index_par > -1 and (index_par < min_index or min_index == -1):
            min_index = index_par

        if min_index > -1:
            core_process = self.extract_process(line[:min_index], proc_number,
                                                overall_orders)
        else:
            core_process = self.extract_process(line, proc_number,
                                                overall_orders)

        #level_down = False

        while index_comma > -1:
            line = line[index_comma + 1:]
            if not line.strip():
                break
            index_par = line.find(')')
            # special cases: parenthesis but no , => remove the paranthesis!
            if line.lstrip()[0] == '(' and index_par !=-1 and \
                                                    not ',' in line[:index_par]:
                par_start = line.find('(')
                line = '%s %s' % (line[par_start+1:index_par], line[index_par+1:]) 
                index_par = line.find(')')
            if line.lstrip()[0] == '(':
                # Go down one level in process hierarchy
                #level_down = True
                line = line.lstrip()[1:]
                # This is where recursion happens
                decay_process, line = \
                            self.extract_decay_chain_process(line,
                                                             level_down=True)
                index_comma = line.find(",")
                index_par = line.find(')')
            else:
                index_comma = line.find(",")
                min_index = index_comma
                if index_par > -1 and \
                       (index_par < min_index or min_index == -1):
                    min_index = index_par
                if min_index > -1:
                    decay_process = self.extract_process(line[:min_index])
                else:
                    decay_process = self.extract_process(line)

            core_process.get('decay_chains').append(decay_process)

            if level_down:
                if index_par == -1:
                    raise self.InvalidCmd("Missing ending parenthesis for decay process")

                if index_par < index_comma:
                    line = line[index_par + 1:]
                    level_down = False
                    break

        if level_down:
            index_par = line.find(')')
            if index_par == -1:
                raise self.InvalidCmd("Missing ending parenthesis for decay process")
            line = line[index_par + 1:]

        # Return the core process (ends recursion when there are no
        # more decays)
        return core_process, line


    # Import files
    def do_import(self, line, force=False):
        """Main commands: Import files with external formats"""

        args = self.split_arg(line)
        # Check argument's validity
        self.check_import(args)
        if args[0].startswith('model'):
            self._model_v4_path = None
            # Reset amplitudes and matrix elements
            self.clean_process()
            # Import model
            if args[0].endswith('_v4'):
                self._curr_model, self._model_v4_path = \
                                 import_v4.import_model(args[1], self._mgme_dir)
            else:
                # avoid loading the qcd/qed model twice
                if (args[1].startswith('loop_qcd_qed_sm') or\
                    args[1].split('/')[-1].startswith('loop_qcd_qed_sm')) and\
                     self.options['gauge']!='Feynman':
                    logger.info('Switching to Feynman gauge because '+\
                          'it is the only one supported by the model %s.'%args[1])
                    self._curr_model = None
                    self.do_set('gauge Feynman',log=False)
                prefix = not '--noprefix' in args
                if prefix:
                    aloha.aloha_prefix='mdl_'
                else:
                    aloha.aloha_prefix=''
                
                try:
                    self._curr_model = import_ufo.import_model(args[1], prefix=prefix,
                        complex_mass_scheme=self.options['complex_mass_scheme'])
                except ufomodels.UFOError as err:
                    model_path, _,_ = import_ufo.get_path_restrict(args[1])
                    if six.PY3 and self.options['auto_convert_model']:
                        logger.info("fail to load model but auto_convert_model is on True. Trying to convert the model")
                        
                        self.exec_cmd('convert model %s' % model_path, errorhandling=False, printcmd=True, precmd=False, postcmd=False)
                        logger.info('retry the load of the model')
                        tmp_opt = dict(self.options)
                        tmp_opt['auto_convert_model'] = False
                        with misc.TMP_variable(self, 'options', tmp_opt):
                            try:
                                self.exec_cmd('import %s' % line, errorhandling=False, printcmd=True, precmd=False, postcmd=False)
                            except Exception:
                                raise err
                    elif six.PY3:
                        raise self.InvalidCmd('UFO model not python3 compatible. You can convert it via the command \nconvert model %s\nYou can also type \"set auto_convert_model T\" to automatically convert all python2 module to be python3 compatible in the future.' % model_path)
                    else:
                        raise
                if os.path.sep in args[1] and "import" in self.history[-1]:
                    self.history[-1] = 'import model %s' % self._curr_model.get('modelpath+restriction')

                if self.options['gauge'] in ['unitary', 'axial']:
                    if not force and isinstance(self._curr_model,\
                                              loop_base_objects.LoopModel) and \
                         self._curr_model.get('perturbation_couplings') not in \
                                                                   [[],['QCD']]:
                        if 1 not in self._curr_model.get('gauge') :
                            logger_stderr.warning('This model does not allow Feynman '+\
                              'gauge. You will only be able to do tree level '+\
                                                'QCD loop cmputations with it.')
                        else:
                            logger.info('Change to the gauge to Feynman because '+\
                          'this loop model allows for more than just tree level'+\
                                                      ' and QCD perturbations.')
                            self.do_set('gauge Feynman', log=False)
                            return
                    if 0 not in self._curr_model.get('gauge') :
                        logger_stderr.warning('Change the gauge to Feynman since '+\
                                       'the model does not allow unitary gauge')
                        self.do_set('gauge Feynman', log=False)
                        return
                else:
                    if 1 not in self._curr_model.get('gauge') :
                        logger_stderr.warning('Change the gauge to unitary since the'+\
                          ' model does not allow Feynman gauge.'+\
                                                  ' Please re-import the model')
                        self._curr_model = None
                        self.do_set('gauge unitary', log= False)
                        return

            if '-modelname' not in args:
                self._curr_model.pass_particles_name_in_mg_default()

            # Do post-processing of model
            self.process_model()
            # Reset amplitudes and matrix elements and global checks
            self._curr_amps = diagram_generation.AmplitudeList()
            # Reset proc defs
            self._curr_proc_defs = base_objects.ProcessDefinitionList()
            self._curr_matrix_elements = helas_objects.HelasMultiProcess()
            process_checks.store_aloha = []

        elif args[0] == 'command':

            if not os.path.isfile(args[1]):
                raise self.InvalidCmd("Path %s is not a valid pathname" % args[1])
            else:
                # Check the status of export and try to use file position if no
                #self._export dir are define
                self.check_for_export_dir(args[1])
                # Execute the card
                self.import_command_file(args[1])

        elif args[0] == 'banner':
            type = madevent_interface.MadEventCmd.detect_card_type(args[1])
            if type != 'banner':
                raise self.InvalidCmd('The File should be a valid banner')
            ban = banner_module.Banner(args[1])
            # Check that this is MG5 banner
            if 'mg5proccard' in ban:
                for line in ban['mg5proccard'].split('\n'):
                    if line.startswith('#') or line.startswith('<'):
                        continue
                    self.exec_cmd(line)
            else:
                raise self.InvalidCmd('Only MG5 banner are supported')

            if not self._done_export:
                self.exec_cmd('output . -f')

            ban.split(self._done_export[0])
            logger.info('All Cards from the banner have been place in directory %s' % pjoin(self._done_export[0], 'Cards'))
            if '--no_launch' not in args:
                self.exec_cmd('launch')

        elif args[0] == 'proc_v4':

            if len(args) == 1 and self._export_dir:
                proc_card = pjoin(self._export_dir, 'Cards', \
                                                                'proc_card.dat')
            elif len(args) == 2:
                proc_card = args[1]
                # Check the status of export and try to use file position is no
                # self._export dir are define
                self.check_for_export_dir(os.path.realpath(proc_card))
            else:
                raise MadGraph5Error('No default directory in output')


            #convert and excecute the card
            self.import_mg4_proc_card(proc_card)

    def remove_pointless_decay(self, param_card):
        """ For simple decay chain: remove diagram that are not in the BR.
            param_card should be a ParamCard instance."""

        assert isinstance(param_card, check_param_card.ParamCard)

        # Collect amplitudes
        amplitudes = diagram_generation.AmplitudeList()
        for amp in self._curr_amps:
            amplitudes.extend(amp.get_amplitudes())

        decay_tables = param_card['decay'].decay_table
        to_remove = []
        for amp in amplitudes:
            mother = [l.get('id') for l in amp['process'].get('legs') \
                                                        if not l.get('state')]
            if 1 == len(mother):
                try:
                    decay_table = decay_tables[abs(mother[0])]
                except KeyError:
                    logger.warning("No decay table for %s. decay of this particle with MadSpin should be discarded" % abs(mother[0]))
                    continue # No BR for this particle -> accept all.
                # create the tuple associate to the decay mode
                child = [l.get('id') for l in amp['process'].get('legs') \
                                                              if l.get('state')]
                if not mother[0] > 0:
                    child = [x if self._curr_model.get_particle(x)['self_antipart']
                             else -x for x in child]
                child.sort()
                child.insert(0, len(child))
                #check if the decay is present or not:
                if tuple(child) not in list(decay_table.keys()):
                    to_remove.append(amp)

        def remove_amp(amps):
            for amp in amps[:]:
                if amp in to_remove:
                    amps.remove(amp)
                if isinstance(amp, diagram_generation.DecayChainAmplitude):
                    remove_amp(amp.get('decay_chains'))
                    for decay in amp.get('decay_chains'):
                        remove_amp(decay.get('amplitudes'))
        remove_amp(self._curr_amps)


    def import_ufo_model(self, model_name):
        """ import the UFO model """

        self._curr_model = import_ufo.import_model(model_name)

    def process_model(self):
        """Set variables _particle_names and _couplings for tab
        completion, define multiparticles"""

         # Set variables for autocomplete
        self._particle_names = [p.get('name') for p in self._curr_model.get('particles')\
                                                    if p.get('propagating')] + \
                 [p.get('antiname') for p in self._curr_model.get('particles') \
                                                    if p.get('propagating')]

        self._couplings = misc.make_unique(sum([list(i.get('orders').keys()) for i in \
                                        self._curr_model.get('interactions')], []))

        self.add_default_multiparticles()


    def import_mg4_proc_card(self, filepath):
        """ read a V4 proc card, convert it and run it in mg5"""

        # change the status of this line in the history -> pass in comment
        if self.history and self.history[-1].startswith('import proc_v4'):
            self.history[-1] = '#%s' % self.history[-1]

        # read the proc_card.dat
        reader = files.read_from_file(filepath, import_v4.read_proc_card_v4)
        if not reader:
            raise self.InvalidCmd('\"%s\" is not a valid path' % filepath)

        if self._mgme_dir:
            # Add comment to history
            self.exec_cmd("# Import the model %s" % reader.model, precmd=True)
            line = self.exec_cmd('import model_v4 %s -modelname' % \
                                 (reader.model), precmd=True)
        else:
            logging.error('No MG_ME installation detected')
            return


        # Now that we have the model we can split the information
        lines = reader.extract_command_lines(self._curr_model)
        for line in lines:
            self.exec_cmd(line, precmd=True)

        return

    def add_default_multiparticles(self):
        """ add default particle from file interface.multiparticles_default.txt
        """

        defined_multiparticles = list(self._multiparticles.keys())
        removed_multiparticles = []
        # First check if the defined multiparticles are allowed in the
        # new model
        
        for key in list(self._multiparticles.keys()):
            try:
                for part in self._multiparticles[key]:
                    self._curr_model.get('particle_dict')[part]
                if self._curr_model.get_particle(key):
                    raise Exception
            except Exception:
                del self._multiparticles[key]
                defined_multiparticles.remove(key)
                removed_multiparticles.append(key)

        # Now add default multiparticles
        for line in open(pjoin(MG5DIR, 'input', \
                                      'multiparticles_default.txt')):
            if line.startswith('#'):
                continue
            try:
                if not self._curr_model['case_sensitive']:
                    multipart_name = line.lower().split()[0]
                else:
                    multipart_name = line.split()[0]
                if multipart_name not in self._multiparticles:
                    #self.do_define(line)
                    self.exec_cmd('define %s' % line, printcmd=False, precmd=True)
                
            except self.InvalidCmd as why:
                logger.warning('impossible to set default multiparticles %s because %s' %
                                        (line.split()[0],why))
                if self.history[-1] == 'define %s' % line.strip():
                    self.history.pop(-1)
                else:
                    misc.sprint([self.history[-1], 'define %s' % line.strip()])

        scheme = "old"
        photon = False
        for qcd_container in ['p', 'j']:
            if qcd_container not in self._multiparticles:
                continue
            multi = self._multiparticles[qcd_container]
            b = self._curr_model.get_particle(5)
            if not b:
                break

            if 5 in multi:
                if b['mass'] != 'ZERO':
                    multi.remove(5)
                    multi.remove(-5)
                    scheme = 4
            elif b['mass'] == 'ZERO':
                multi.append(5)
                multi.append(-5)
                scheme = 5

            # check if the photon has to be added to j and p
            if 'perturbation_couplings' in list(self._curr_model.keys()) and \
              'QED' in self._curr_model['perturbation_couplings']:
                if 22 not in multi:
                    multi.append(22)
                    photon = True
            elif 22 in multi:
                multi.remove(22)
                photon = False
                
        if scheme in [4,5] and not photon:
            logger.warning("Pass the definition of \'j\' and \'p\' to %s flavour scheme." % scheme)
            for container in ['p', 'j']:
                if container in defined_multiparticles:
                    defined_multiparticles.remove(container)
            self.history.append("define p = %s # pass to %s flavors" % \
                                (' ' .join([repr(i) for i in self._multiparticles['p']]), 
                                 scheme) 
                               )
            self.history.append("define j = p")

        if photon:
            logger.warning("Pass the definition of \'j\' and \'p\' to %s flavour scheme, including the photon." % scheme)
            for container in ['p', 'j']:
                if container in defined_multiparticles:
                    defined_multiparticles.remove(container)
            self.history.append("define p = %s # pass to %s flavors" % \
                                (' '.join([str(i) for i in self._multiparticles['p']]), 
                                 scheme) 
                               )
            self.history.append("define j = p")
        
        if defined_multiparticles:
            if 'all' in defined_multiparticles:
                defined_multiparticles.remove('all')
            logger.info("Kept definitions of multiparticles %s unchanged" % \
                                         " / ".join(defined_multiparticles))

        for removed_part in removed_multiparticles:
            if removed_part in self._multiparticles:
                removed_multiparticles.remove(removed_part)

        if removed_multiparticles:
            logger.info("Removed obsolete multiparticles %s" % \
                                         " / ".join(removed_multiparticles))

        # add all tag
        line = []
        for part in self._curr_model.get('particles'):
            line.append('%s %s' % (part.get('name'), part.get('antiname')))
        line = 'all =' + ' '.join(line)
        self.do_define(line)

    def advanced_install(self, tool_to_install, 
                               HepToolsInstaller_web_address=None,
                               additional_options=[]):
        """ Uses the HEPToolsInstaller.py script maintened online to install
        HEP tools with more complicated dependences.
        Additional options will be added to the list when calling HEPInstaller"""
        
        # prevent border effects
        add_options = list(additional_options)

        # Always refresh the installer if already present
        if not os.path.isdir(pjoin(MG5DIR,'HEPTools','HEPToolsInstallers')):
            if HepToolsInstaller_web_address is None:
                raise MadGraph5Error("The option 'HepToolsInstaller_web_address'"+\
                             " must be specified in function advanced_install"+\
                                " if the installers are not already downloaded.")
            if not os.path.isdir(pjoin(MG5DIR,'HEPTools')):
                os.mkdir(pjoin(MG5DIR,'HEPTools'))
        elif not HepToolsInstaller_web_address is None:
            shutil.rmtree(pjoin(MG5DIR,'HEPTools','HEPToolsInstallers'))
        if not HepToolsInstaller_web_address is None:
            logger.info('Downloading the HEPToolInstaller at:\n   %s'%
                                                  HepToolsInstaller_web_address)
            # Guess if it is a local or web address
            if '//' in HepToolsInstaller_web_address:
                misc.wget(HepToolsInstaller_web_address,
                          pjoin(MG5DIR,'HEPTools','HEPToolsInstallers.tar.gz'),
                          stderr=open(os.devnull,'w'), stdout=open(os.devnull,'w'),
                                                                         cwd=MG5DIR)
            else:
                # If it is a local tarball, then just copy it
                shutil.copyfile(HepToolsInstaller_web_address,
                           pjoin(MG5DIR,'HEPTools','HEPToolsInstallers.tar.gz'))

            # Untar the file
            returncode = misc.call(['tar', '-xzpf', 'HEPToolsInstallers.tar.gz'],
                     cwd=pjoin(MG5DIR,'HEPTools'), stdout=open(os.devnull, 'w'))
            
            # Remove the tarball
            os.remove(pjoin(MG5DIR,'HEPTools','HEPToolsInstallers.tar.gz'))

            
            # FOR DEBUGGING ONLY, Take HEPToolsInstaller locally
            if '--local' in add_options:
                add_options.remove('--local')
                logger.warning('you are using a local installer. This is intended for debugging only!')
                shutil.rmtree(pjoin(MG5DIR,'HEPTools','HEPToolsInstallers'))
                misc.copytree(os.path.abspath(pjoin(MG5DIR,os.path.pardir,
           'HEPToolsInstallers')),pjoin(MG5DIR,'HEPTools','HEPToolsInstallers'))

        # Potential change in naming convention
        name_map = {'lhapdf6_py3': 'lhapdf6'}
        try:
            tool = name_map[tool_to_install]
        except:
            tool = tool_to_install
     
        # Compiler options
        compiler_options = []
        if self.options['cpp_compiler'] is not None:
            compiler_options.append('--cpp_compiler=%s'%
                                                   self.options['cpp_compiler'])
            compiler_options.append('--cpp_standard_lib=%s'%
               misc.detect_cpp_std_lib_dependence(self.options['cpp_compiler']))
        elif misc.which('g++'):
            compiler_options.append('--cpp_standard_lib=%s'%
               misc.detect_cpp_std_lib_dependence('g++'))
        else:
            compiler_options.append('--cpp_standard_lib=%s'%
               misc.detect_cpp_std_lib_dependence(None))
            
        if not self.options['fortran_compiler'] is None:
            compiler_options.append('--fortran_compiler=%s'%
                                               self.options['fortran_compiler'])

        if 'heptools_install_dir' in self.options:
            prefix = self.options['heptools_install_dir']
            config_file = '~/.mg5/mg5_configuration.txt'
        else:
            prefix = pjoin(MG5DIR, 'HEPTools')
            config_file = ''

        # Add the path of pythia8 if known and the MG5 path
        if tool=='mg5amc_py8_interface':
            #add_options.append('--mg5_path=%s'%MG5DIR)
            # Warn about the soft dependency to gnuplot
            if misc.which('gnuplot') is None:
                logger.warning("==========")
                logger.warning("The optional dependency 'gnuplot' for the tool"+\
                 " 'mg5amc_py8_interface' was not found. We recommend that you"+\
                 " install it so as to be able to view the plots related to "+\
                                                      " merging with Pythia 8.")
                logger.warning("==========")
            if self.options['pythia8_path']:
                add_options.append(
                               '--with_pythia8=%s'%self.options['pythia8_path'])

        # Special rules for certain tools
        if tool in ['madanalysis5', 'rivet']:
            add_options.append('--mg5_path=%s'%MG5DIR)
            if not any(opt.startswith(('--with_fastjet', '--veto_fastjet')) for opt in add_options):
                fastjet_config  = misc.which(self.options['fastjet'])
                if fastjet_config:
                    add_options.append('--with_fastjet=%s'%fastjet_config)
                elif tool in ['madanalysis5']:
                    add_options.append('--with_fastjet')

        if tool in ['madanalysis5']:
            if self.options['delphes_path'] and os.path.isdir(
                  os.path.normpath(pjoin(MG5DIR,self.options['delphes_path']))):
                add_options.append('--with_delphes3=%s'%\
                   os.path.normpath(pjoin(MG5DIR,self.options['delphes_path'])))

        if tool=='pythia8':
            # All what's below is to handle the lhapdf dependency of Pythia8
            lhapdf_config  = misc.which(self.options['lhapdf'])
            lhapdf_version = None
            if lhapdf_config is None:
                lhapdf_version = None
            else:
                try:
                    version = misc.Popen(
                           [lhapdf_config,'--version'], stdout=subprocess.PIPE)
                    lhapdf_version = int(version.stdout.read().decode(errors='ignore')[0])
                    if lhapdf_version not in [5,6]:
                        raise 
                except:
                    raise self.InvalidCmd('Could not detect LHAPDF version. Make'+
                           " sure '%s --version ' runs properly."%lhapdf_config)
        
            if lhapdf_version is None:
                answer = self.ask(question=
"\033[33;34mLHAPDF was not found. Do you want to install LHPADF6? "+
"(recommended) \033[0m \033[33;32my\033[0m/\033[33;31mn\033[0m >",
                                                default='y',text_format='33;32')
                if not answer.lower() in ['y','']:
                    lhapdf_path = None
                else:
                    self.advanced_install('lhapdf6',
                                          additional_options=add_options)
                    lhapdf_path = pjoin(MG5DIR,'HEPTools','lhapdf6')
                    lhapdf_version = 6
            else:
                lhapdf_path = os.path.abspath(pjoin(os.path.dirname(\
                                                 lhapdf_config),os.path.pardir))
            if lhapdf_version is None:
                logger.warning('You decided not to link the Pythia8 installation'+
                  ' to LHAPDF. Beware that only built-in PDF sets can be used then.')
            else:
                logger.info('Pythia8 will be linked to LHAPDF v%d.'%lhapdf_version)
            logger.info('Now installing Pythia8. Be patient...','$MG:color:GREEN')
            lhapdf_option = []
            if lhapdf_version is None:
                lhapdf_option.append('--with_lhapdf6=OFF')
                lhapdf_option.append('--with_lhapdf5=OFF')                
            elif lhapdf_version==5:
                lhapdf_option.append('--with_lhapdf5=%s'%lhapdf_path)
                lhapdf_option.append('--with_lhapdf6=OFF')
            elif lhapdf_version==6:
                lhapdf_option.append('--with_lhapdf5=OFF')
                lhapdf_option.append('--with_lhapdf6=%s'%lhapdf_path)
            # Make sure each otion in add_options appears only once

            add_options.append('--mg5_path=%s'%MG5DIR)
            add_options = misc.make_unique(add_options)

             # And that the option '--force' is placed last.
            add_options = [opt for opt in add_options if opt!='--force']+\
                        (['--force'] if '--force' in add_options else [])
            return_code = misc.call([sys.executable, pjoin(MG5DIR,'HEPTools',
             'HEPToolsInstallers','HEPToolInstaller.py'),'pythia8',
             '--prefix=%s' % prefix]
                        + lhapdf_option + compiler_options + add_options)
        else:
            logger.info('Now installing %s. Be patient...'%tool)
            # Make sure each otion in add_options appears only once
            add_options.append('--mg5_path=%s'%MG5DIR)
            add_options = misc.make_unique(add_options)
            add_options.append('--mg5_path=%s'%MG5DIR)
             # And that the option '--force' is placed last.
            add_options = [opt for opt in add_options if opt!='--force']+\
                        (['--force'] if '--force' in add_options else [])
            return_code = misc.call([sys.executable, pjoin(MG5DIR,'HEPTools',
              'HEPToolsInstallers', 'HEPToolInstaller.py'), tool,'--prefix=%s'%
              prefix] + compiler_options + add_options)

        if return_code == 0:
            logger.info("%s successfully installed in %s."%(
                   tool_to_install, prefix),'$MG:color:GREEN')
            
            if tool=='madanalysis5':
                if not any(o.startswith(('--with_','--veto_','--update')) for o in add_options):
                    logger.info('    To install recasting capabilities of madanalysis5 and/or', '$MG:BOLD')
                    logger.info('    to allow delphes analysis at parton level.','$MG:BOLD')
                    logger.info('    Please run \'install MadAnalysis5 --with_delphes --update\':', '$MG:BOLD')
            
        elif return_code == 66:
            answer = self.ask(question=
"""\033[33;34mTool %s already installed in %s."""%(tool_to_install, prefix)+
""" Do you want to overwrite its installation?\033[0m \033[33;32my\033[0m/\033[33;31mn\033[0m >"""
    ,default='y',text_format='33;32')
            if not answer.lower() in ['y','']:
                logger.info("Installation of %s aborted."%tool_to_install,
                                                              '$MG:color:GREEN')
                return
            else:
                return self.advanced_install(tool_to_install,
                              additional_options=add_options+['--force'])            
        else:
            if tool=='madanalysis5' and '--update' not in add_options and \
                                 ('--no_MA5_further_install' not in add_options or
                                                        '--no_root_in_MA5' in add_options):
                if not __debug__:
                    logger.warning('Default installation of Madanalys5 failed.')
                    logger.warning("MG5aMC will now attempt to reinstall it with the options '--no_MA5_further_install --no_root_in_MA5'.")
                    logger.warning("This will however limit MA5 applicability for hadron-level analysis.")
                    logger.warning("If you would like to prevent MG5aMC to re-attempt MA5 installation, start MG5aMC with './bin/mg5_aMC --debug'.")
                    for option in ['--no_MA5_further_install', '--no_root_in_MA5', '--force']:
                        if option not in add_options:
                            add_options.append(option)
                    self.advanced_install('madanalysis5', 
                               HepToolsInstaller_web_address=HepToolsInstaller_web_address,
                               additional_options=add_options)
                else:
                    logger.critical("Default installation of Madanalys5 failed, we suggest you try again with the options '--no_MA5_further_install --no_root_in_MA5'.")
            raise self.InvalidCmd("Installation of %s failed."%tool_to_install)

        # Post-installation treatment
        if tool == 'pythia8':
            self.options['pythia8_path'] = pjoin(prefix,'pythia8')
            self.exec_cmd('save options %s pythia8_path' % config_file, printcmd=False, log=False)
            # Automatically re-install the mg5amc_py8_interface after a fresh
            # Pythia8 installation
            self.advanced_install('mg5amc_py8_interface',
                              additional_options=add_options+['--force'])          
        elif tool == 'lhapdf6':
            if six.PY3:
                self.options['lhapdf_py3'] = pjoin(prefix,'lhapdf6_py3','bin', 'lhapdf-config')
                self.exec_cmd('save options %s lhapdf_py3' % config_file)
                self.options['lhapdf'] = self.options['lhapdf_py3']
            else:
                self.options['lhapdf_py2'] = pjoin(prefix,'lhapdf6','bin', 'lhapdf-config')
                self.exec_cmd('save options %s lhapdf_py2' % config_file)
                self.options['lhapdf'] = self.options['lhapdf_py2']
        elif tool == 'lhapdf5':
            self.options['lhapdf'] = pjoin(prefix,'lhapdf5','bin', 'lhapdf-config')
            self.exec_cmd('save options %s lhapdf' % config_file, printcmd=False, log=False)            
        elif tool == 'madanalysis5':
            self.options['madanalysis5_path'] = pjoin(prefix, 'madanalysis5','madanalysis5')
            self.exec_cmd('save options madanalysis5_path', printcmd=False, log=False)
        elif tool == 'mg5amc_py8_interface':
            # At this stage, pythia is guaranteed to be installed
            if self.options['pythia8_path'] in ['',None,'None']:
                self.options['pythia8_path'] = pjoin(prefix,'pythia8')
            self.options['mg5amc_py8_interface_path'] = pjoin(prefix, 'MG5aMC_PY8_interface')
            self.exec_cmd('save options %s mg5amc_py8_interface_path' % config_file, 
                                                            printcmd=False, log=False)      
        elif tool == 'collier':
            self.options['collier'] = pjoin(prefix,'lib')
            self.exec_cmd('save options %s collier' % config_file, printcmd=False, log=False)      
        elif tool == 'ninja':
            if not misc.get_ninja_quad_prec_support(pjoin(
                                              prefix,'ninja','lib')):
                logger.warning(
"""Successful installation of Ninja, but without support for quadruple precision
arithmetics. If you want to enable this (hence improving the treatment of numerically
unstable points in the loop matrix elements) you can try to reinstall Ninja with:
  MG5aMC>install ninja
After having made sure to have selected a C++ compiler in the 'cpp' option of
MG5aMC that supports quadruple precision (typically g++ based on gcc 4.6+).""")
            self.options['ninja'] = pjoin(prefix,'lib')
            self.exec_cmd('save options %s ninja' % config_file, printcmd=False, log=False)
        elif tool == 'contur':
            to_save = ['contur_path']
            # check that rivet/yoda are correctly linked:
            self.options['%s_path' % tool] = pjoin(prefix, tool)
            if os.path.exists(pjoin(prefix, 'yoda')):
                self.options['yoda_path'] = pjoin(prefix, 'yoda')
                to_save.append('yoda_path')
            if os.path.exists(pjoin(prefix, 'rivet')):
                self.options['rivet_path'] = pjoin(prefix, 'rivet')
                to_save.append('rivet_path')
            self.exec_cmd('save options %s %s'  % (config_file,' '.join(to_save)),
                 printcmd=False, log=False)  
        elif tool == 'rivet':
            to_save = ['rivet_path']
            # check that rivet/yoda are correctly linked:
            self.options['%s_path' % tool] = pjoin(prefix, tool)
            if os.path.exists(pjoin(prefix, 'yoda')):
                self.options['yoda_path'] = pjoin(prefix, 'yoda')
                to_save.append('yoda_path')
            self.exec_cmd('save options %s %s'  % (config_file,' '.join(to_save)),
                 printcmd=False, log=False) 
        elif '%s_path' % tool in self.options:
            self.options['%s_path' % tool] = pjoin(prefix, tool)
            self.exec_cmd('save options %s %s_path'  % (config_file,tool), printcmd=False, log=False)      
            
        # Now warn the user if he didn't add HEPTools first in his environment
        # variables.
        path_to_be_set = []
        if sys.platform == "darwin":
            library_variables = ["DYLD_LIBRARY_PATH"]
        else:
            library_variables = ["LD_LIBRARY_PATH"]
        for variable in library_variables:
            if (variable not in os.environ) or \
                not any(os.path.abspath(pjoin(MG5DIR,'HEPTools','lib'))==\
                os.path.abspath(path) for path in os.environ[variable].split(os.pathsep)):
                path_to_be_set.append((variable,
                               os.path.abspath(pjoin(MG5DIR,'HEPTools','lib'))))
        for variable in ["PATH"]:
            if (variable not in os.environ) or \
                not any(os.path.abspath(pjoin(MG5DIR,'HEPTools','bin'))==\
                os.path.abspath(path) for path in os.environ[variable].split(os.pathsep)):
                path_to_be_set.append((variable,
                               os.path.abspath(pjoin(MG5DIR,'HEPTools','bin'))))
            if (variable not in os.environ) or \
                not any(os.path.abspath(pjoin(MG5DIR,'HEPTools','include'))==\
                os.path.abspath(path) for path in os.environ[variable].split(os.pathsep)):
                path_to_be_set.append((variable,
                               os.path.abspath(pjoin(MG5DIR,'HEPTools','include'))))
       
        if len(path_to_be_set)>0:
            shell_type = misc.get_shell_type()
            if shell_type in ['bash',None]:
                modification_line = r"printf '\n# MG5aMC paths:\n%s\n' >> ~/.bashrc"%\
                (r'\n'.join('export %s=%s%s'%
                (var,path,'%s$%s'%(os.pathsep,var)) for var,path in path_to_be_set))
            elif shell_type=='tcsh':
                modification_line = r"printf '\n# MG5aMC paths:\n%s\n' >> ~/.cshrc"%\
                (r'\n'.join('setenv %s %s%s'%
                (var,path,'%s$%s'%(os.pathsep,var)) for var,path in path_to_be_set))

            logger.debug("==========")
            logger.debug("We recommend that you add to the following paths"+\
             " to your environment variables, so that you are guaranteed that"+\
             " at runtime, MG5_aMC will use the tools you have just installed"+\
             " and not some other versions installed elsewhere on your system.\n"+\
             "You can do so by running the following command in your terminal:"
             "\n   %s"%modification_line) 
            logger.debug("==========")
    
         # Return true for successful installation
        return True

    install_plugin = ['maddm', 'maddump', 'MadSTR']
    install_ad = {'pythia-pgs':['arXiv:0603175'],
                          'Delphes':['arXiv:1307.6346'],
                          'Delphes2':['arXiv:0903.2225'],
                          'SysCalc':['arXiv:1801.08401'],
                          'Golem95':['arXiv:0807.0605'],
                          'QCDLoop':['arXiv:0712.1851'],
                          'pythia8':['arXiv:1410.3012'],
                          'lhapdf6':['arXiv:1412.7420'],
                          'lhapdf5':['arXiv:0605240'],
                          'hepmc':['CPC 134 (2001) 41-46'],
                          'mg5amc_py8_interface':['arXiv:1410.3012','arXiv:XXXX.YYYYY'],
                          'ninja':['arXiv:1203.0291','arXiv:1403.1229','arXiv:1604.01363'],
                          'MadAnalysis5':['arXiv:1206.1599'],
                          'MadAnalysis':['arXiv:1206.1599'],
                          'collier':['arXiv:1604.06792'],
                          'oneloop':['arXiv:1007.4716'],
                          'maddm':['arXiv:1804.00444'],
                          'maddump':['arXiv:1812.06771'],
                          'MadSTR':['arXiv:1612.00440']}
    
    install_server = ['http://madgraph.phys.ucl.ac.be/package_info.dat',
                         'http://madgraph.physics.illinois.edu/package_info.dat']
    install_name = {'td_mac': 'td', 'td_linux':'td', 'Delphes2':'Delphes',
                'Delphes3':'Delphes', 'pythia-pgs':'pythia-pgs',
                'ExRootAnalysis': 'ExRootAnalysis','MadAnalysis':'madanalysis5',
                'MadAnalysis4':'MadAnalysis',
                'SysCalc':'SysCalc', 'Golem95': 'golem95',
                    'lhapdf6' : 'lhapdf6' if six.PY2 else 'lhapdf6_py3',
                'QCDLoop':'QCDLoop','MadAnalysis5':'madanalysis5',
                'maddm':'maddm'
                }

    def do_install(self, line, paths=None, additional_options=[]):
        """Install optional package from the MG suite.
        The argument 'additional_options' will be passed to the advanced_install
        functions. If it contains the option '--force', then the advanced_install
        function will overwrite any existing installation of the tool without 
        warnings.
        """

        # Make sure to avoid any border effect on custom_additional_options
        add_options = list(additional_options)
        
        args = self.split_arg(line)
        #check the validity of the arguments
        install_options = self.check_install(args)

        if sys.platform == "darwin":
            program = "curl"
        else:
            program = "wget"

        # special command for auto-update
        if args[0] == 'update':
            self.install_update(['update']+install_options['update_options'],wget=program)
            return
        elif args[0] == 'looptools':
            self.install_reduction_library(force=True)
            return
        

        plugin = self.install_plugin
        
        advertisements = self.install_ad


        if args[0] in advertisements:
#            logger.info('{:^80}'.format("-"*70), '$MG:BOLD')
#            logger.info('{:^80}'.format("You are installing '%s', please cite ref(s):"%args[0]), '$MG:BOLD')
#            logger.info('{:^80}'.format(', '.join(advertisements[args[0]])), '$MG:color:GREEN')
#            logger.info('{:^80}'.format("when using results produced with this tool."), '$MG:BOLD')
#            logger.info('{:^80}'.format("-"*70), '$MG:BOLD')
            logger.info("   You are installing '%s', please cite ref(s): \033[92m%s\033[0m. " % (args[0], ', '.join(advertisements[args[0]])), '$MG:BOLD')

        source = None
        # Load file with path of the different program:
        import six.moves.urllib.request, six.moves.urllib.parse, six.moves.urllib.error
        if paths:
            path = paths
        else:
            path = {}
    
            data_path = self.install_server

#           Force here to choose one particular server
            if any(a.startswith('--source=') for a in args):
                source = [a[9:] for a in args if a.startswith('--source=')][-1]
                if source == 'uiuc':
                    r = [1]
                elif source == 'ucl':
                    r = [0]
                else:
                    if source[-1].isdigit() or source[-1] == '/':
                        source += '/package_info.dat'
                    data_path.append(source)
                    r = [2]
            else: 
                r = random.randint(0,1)
                r = [r, (1-r)]
                if 'MG5aMC_WWW' in os.environ and os.environ['MG5aMC_WWW']:
                    data_path.append(os.environ['MG5aMC_WWW']+'/package_info.dat')
                    r.insert(0, 2)



            for index in r:
                cluster_path = data_path[index]
                try:
                    data = six.moves.urllib.request.urlopen(cluster_path)
                except Exception as error:
                    misc.sprint(str(error), cluster_path)
                    continue
                if data.getcode() != 200:
                    continue
                
                break
                
            else:
                raise MadGraph5Error('''Impossible to connect any of us servers.
                Please check your internet connection or retry later''')
            for wwwline in data:
                split = wwwline.decode(errors='ignore').split()
                if len(split)!=2:
                    if '--source' not in line:
                        source = {0:'uiuc',1:'ucl'}[index]
                        return self.do_install(line+' --source='+source, paths=paths, additional_options=additional_options)
                path[split[0]] = split[1]

################################################################################
# TEMPORARY HACK WHERE WE ADD ENTRIES TO WHAT WILL BE EVENTUALLY ON THE WEB
################################################################################
#            path['XXX'] = 'YYY'
################################################################################

        if args[0] == 'Delphes':
            args[0] = 'Delphes3'


        try:
            name = self.install_name
            name = name[args[0]]
        except KeyError:
            name = args[0]
        if args[0] == 'MadAnalysis4':
            args[0] = 'MadAnalysis'
        elif args[0] in ['madstr', 'madSTR']:
            args[0] = 'MadSTR'
            name = 'MadSTR'
            
        if args[0] in self._advanced_install_opts:
            # Now launch the advanced installation of the tool args[0]
            # path['HEPToolsInstaller'] is the online adress where to downlaod
            # the installers if necessary.
            # Specify the path of the MG5_aMC_interface
            MG5aMC_PY8_interface_path = path['MG5aMC_PY8_interface'] if \
                                        'MG5aMC_PY8_interface' in path else 'NA'
            add_options.append('--mg5amc_py8_interface_tarball=%s'%\
                                                   MG5aMC_PY8_interface_path)
            add_options.extend(install_options['options_for_HEPToolsInstaller'])
            if not any(opt.startswith('--logging=') for opt in add_options):
                add_options.append('--logging=%d' % logger.level)
                

            return self.advanced_install(name, path['HEPToolsInstaller'],
                                        additional_options = add_options)


        if args[0] == 'Delphes':
            args[0] = 'Delphes3'        


        #check outdated install
        substitution={'Delphes2':'Delphes','pythia-pgs':'pythia8'}
        if args[0] in substitution:
            logger.critical("Please Note that this package is NOT maintained anymore by their author(s).\n"+\
               "  You should consider installing and using %s, with:\n"%substitution[args[0]]+
               "   > install %s"%substitution[args[0]])
            ans = self.ask('Do you really want to continue?', 'n', ['y','n'])
            if ans !='y':
                return
            
        try:
            os.system('rm -rf %s' % pjoin(MG5DIR, name))
        except Exception:
            pass

        if args[0] not in path:
            if not source:
                if index ==1:
                    othersource = 'ucl'
                else:
                    othersource = 'uiuc'
                # try with the mirror
                misc.sprint('try other mirror', othersource, ' '.join(args))
                return self.do_install('%s --source=%s' % (' '.join(args), othersource), 
                                       paths, additional_options) 
            else:
                if 'xxx' in advertisements[name][0]:
                    logger.warning("Program not yet released. Please try later")
                else:
                    raise Exception("Online server are corrupted. No tarball available for %s" % name)
                return
            
        # Load that path
        logger.info('Downloading %s' % path[args[0]])
        misc.wget(path[args[0]], '%s.tgz' % name, cwd=MG5DIR)

        # Untar the file
        returncode = misc.call(['tar', '-xzpf', '%s.tgz' % name], cwd=MG5DIR,
                                     stdout=open(os.devnull, 'w'))

        if returncode:
            raise MadGraph5Error('Fail to download correctly the File. Stop')


        # Check that the directory has the correct name
        if not os.path.exists(pjoin(MG5DIR, name)):
            created_name = [n for n in os.listdir(MG5DIR) if n.lower().startswith(
                                         name.lower()) and not n.endswith('gz')]
            if not created_name:
                raise MadGraph5Error('The file was not loaded correctly. Stop')
            else:
                created_name = created_name[0]
            files.mv(pjoin(MG5DIR, created_name), pjoin(MG5DIR, name))

        if hasattr(self, 'post_install_%s' %name):
            return getattr(self, 'post_install_%s' %name)()

        logger.info('compile %s. This might take a while.' % name)

        # Modify Makefile for pythia-pgs on Mac 64 bit
        if args[0] == "pythia-pgs" and sys.maxsize > 2**32:
            path = os.path.join(MG5DIR, 'pythia-pgs', 'src', 'make_opts')
            text = open(path).read()
            text = text.replace('MBITS=32','MBITS=64')
            open(path, 'w').writelines(text)
            if not os.path.exists(pjoin(MG5DIR, 'pythia-pgs', 'libraries','pylib','lib')):
                os.mkdir(pjoin(MG5DIR, 'pythia-pgs', 'libraries','pylib','lib'))

        make_flags = [] #flags for the compilation
        # Compile the file
        # Check for F77 compiler
        if 'FC' not in os.environ or not os.environ['FC']:
            if self.options['fortran_compiler'] and self.options['fortran_compiler'] != 'None':
                compiler = self.options['fortran_compiler']
            elif misc.which('gfortran'):
                compiler = 'gfortran'
            elif misc.which('g77'):
                compiler = 'g77'
            else:
                raise self.InvalidCmd('Require g77 or Gfortran compiler')

            path = None
            base_compiler= ['FC=g77','FC=gfortran']
            if args[0] == "pythia-pgs":
                path = os.path.join(MG5DIR, 'pythia-pgs', 'src', 'make_opts')
            elif args[0] == 'MadAnalysis':
                path = os.path.join(MG5DIR, 'MadAnalysis', 'makefile')
            if path:
                text = open(path).read()
                for base in base_compiler:
                    text = text.replace(base,'FC=%s' % compiler)
                open(path, 'w').writelines(text)
            os.environ['FC'] = compiler
        
        # For Golem95, use autotools.
        if name == 'golem95':
            # Run the configure script
            ld_path = misc.Popen(['./configure', 
            '--prefix=%s'%str(pjoin(MG5DIR, name)),'FC=%s'%os.environ['FC']],
            cwd=pjoin(MG5DIR,'golem95'),stdout=subprocess.PIPE).communicate()[0].decode(errors='ignore')


        # For QCDLoop, use autotools.
        if name == 'QCDLoop':
            # Run the configure script
            ld_path = misc.Popen(['./configure', 
            '--prefix=%s'%str(pjoin(MG5DIR, name)),'FC=%s'%os.environ['FC'],
            'F77=%s'%os.environ['FC']], cwd=pjoin(MG5DIR,name),
                                        stdout=subprocess.PIPE).communicate()[0].decode(errors='ignore')

        # For Delphes edit the makefile to add the proper link to correct library
        if args[0] == 'Delphes3':
            #change in the makefile 
            #DELPHES_LIBS = $(shell $(RC) --libs) -lEG $(SYSLIBS)
            # to 
            #DELPHES_LIBS = $(shell $(RC) --libs) -lEG $(SYSLIBS) -Wl,-rpath,/Applications/root_v6.04.08/lib/
            rootsys = os.environ['ROOTSYS']
            text = open(pjoin(MG5DIR, 'Delphes','Makefile')).read()
            text = text.replace('DELPHES_LIBS = $(shell $(RC) --libs) -lEG $(SYSLIBS)', 
                         'DELPHES_LIBS = $(shell $(RC) --libs) -lEG $(SYSLIBS) -Wl,-rpath,%s/lib/' % rootsys)
            open(pjoin(MG5DIR, 'Delphes','Makefile'),'w').write(text)
            
        # For SysCalc link to lhapdf
        if name == 'SysCalc':
            if self.options['lhapdf']:
                ld_path = misc.Popen([self.options['lhapdf'], '--libdir'],
                                     stdout=subprocess.PIPE).communicate()[0].decode(errors='ignore')
                ld_path = ld_path.replace('\n','')
                if 'LD_LIBRARY_PATH' not in os.environ:
                    os.environ['LD_LIBRARY_PATH'] = ld_path
                elif not os.environ['LD_LIBRARY_PATH']:
                    os.environ['LD_LIBRARY_PATH'] = ld_path
                elif ld_path not in os.environ['LD_LIBRARY_PATH']:
                    os.environ['LD_LIBRARY_PATH'] += ';%s' % ld_path
                if self.options['lhapdf'] != 'lhapdf-config':
                    if misc.which('lhapdf-config') != os.path.realpath(self.options['lhapdf']):
                        os.environ['PATH'] = '%s:%s' % (os.path.realpath(self.options['lhapdf']),os.environ['PATH']) 
            else:
                raise self.InvalidCmd('lhapdf is required to compile/use SysCalc. Specify his path or install it via install lhapdf6')
            if self.options['cpp_compiler']:
                make_flags.append('CXX=%s' % self.options['cpp_compiler'])
            

        if name in plugin:
            logger.info('no compilation needed for plugin. Loading plugin information')
            try:
                shutil.rmtree(pjoin(MG5DIR, 'PLUGIN', name))
            except Exception:
                pass
            shutil.move(pjoin(os.path.join(MG5DIR, name)), os.path.join(MG5DIR, 'PLUGIN', name))
            # read the __init__.py to check if we need to add a new executable
            pyvers=sys.version[0]
            try:
                __import__('PLUGIN.%s' % name, globals(), locals(), [])
                plugin = sys.modules['PLUGIN.%s' % name] 
                new_interface = plugin.new_interface
                new_output = plugin.new_output
                latest_validated_version = plugin.latest_validated_version
                minimal_mg5amcnlo_version = plugin.minimal_mg5amcnlo_version
                maximal_mg5amcnlo_version = plugin.maximal_mg5amcnlo_version
            except Exception as error:
                print(error)
                if six.PY2:
                    raise Exception('Plugin %s fail to be loaded. Please contact the author of the PLUGIN\n Error %s' % (name, error))
                elif six.PY3:
                    logger.warning('Plugin not python3 compatible! It will run with python2')
                    text = open(os.path.join(MG5DIR, 'PLUGIN', name, '__init__.py')).read()
                    if re.search('^\s*new_interface\s*=\s*(?!None).', text, re.M):
                        new_interface = True
                        pyvers = 2
                    else:
                        misc.sprint(text)
                new_output = []
                latest_validated_version = ''
                minimal_mg5amcnlo_version = ''
                maximal_mg5amcnlo_version = ''
                misc.sprint(pyvers)
                    
            logger.info('Plugin %s correctly interfaced. Latest official validition for MG5aMC version %s.' % (name, '.'.join(repr(i) for i in latest_validated_version)))
            if new_interface:
                ff = open(pjoin(MG5DIR, 'bin', '%s.py' % name) , 'w') 
                if __debug__:
                    text = '''#! /usr/bin/env python{1}
import os
import sys
root_path = os.path.split(os.path.dirname(os.path.realpath( __file__ )))[0]
exe_path = os.path.join(root_path,'bin','mg5_aMC')
sys.argv.pop(0)
os.system('%s  -tt %s %s --mode={0}' %(sys.executable, str(exe_path) , ' '.join(sys.argv) ))
'''.format(name,'' if pyvers == 2 else pyvers)                    
                else:
                    text = '''#! /usr/bin/env python{1}
import os
import sys
root_path = os.path.split(os.path.dirname(os.path.realpath( __file__ )))[0]
exe_path = os.path.join(root_path,'bin','mg5_aMC')
sys.argv.pop(0)
os.system('%s  -O -W ignore::DeprecationWarning %s %s --mode={0}' %(sys.executable, str(exe_path) , ' '.join(sys.argv) ))
'''.format(name,'' if pyvers == 2 else pyvers)                     
                ff.write(text)
                ff.close()
                import stat
                os.chmod(pjoin(MG5DIR, 'bin', '%s.py' % name), stat.S_IRWXU)
                logger.info('To use this module, you need to quit MG5aMC and run the executable bin/%s.py' % name)
            status=0
                
        elif logger.level <= logging.INFO:
            devnull = open(os.devnull,'w')
            try:
                misc.call(['make', 'clean'], stdout=devnull, stderr=-2)
            except Exception:
                pass
            if name == 'pythia-pgs':
                #SLC6 needs to have this first (don't ask why)
                status = misc.call(['make'], cwd = pjoin(MG5DIR, name, 'libraries', 'pylib'))
            if name in ['golem95','QCDLoop']:
                status = misc.call(['make','install'], 
                                               cwd = os.path.join(MG5DIR, name))
            else:
                status = misc.call(['make']+make_flags, cwd = os.path.join(MG5DIR, name))
            devnull.close()
        else:
            try:
                misc.compile(['clean'], mode='', cwd = os.path.join(MG5DIR, name))
            except Exception:
                pass
            if name == 'pythia-pgs':
                #SLC6 needs to have this first (don't ask why)
                status = self.compile(mode='', cwd = pjoin(MG5DIR, name, 'libraries', 'pylib'))
            if name in ['golem95','QCDLoop']:
                status = misc.compile(['install'], mode='', 
                                          cwd = os.path.join(MG5DIR, name))
            else:
                status = self.compile(make_flags, mode='',
                                               cwd = os.path.join(MG5DIR, name))

        if not status:
            logger.info('Installation succeeded')
        else:
            # For pythia-pgs check when removing the "-fno-second-underscore" flag
            if name == 'pythia-pgs':
                to_comment = ['libraries/PGS4/src/stdhep-dir/mcfio/arch_mcfio',
                              'libraries/PGS4/src/stdhep-dir/src/stdhep_Arch']
                for f in to_comment:
                    f = pjoin(MG5DIR, name, *f.split('/'))
                    text = "".join(l for l in open(f) if 'fno-second-underscore' not in l)
                    fsock = open(f,'w').write(text)
                try:
                    misc.compile(['clean'], mode='', cwd = os.path.join(MG5DIR, name))
                except Exception:
                    pass
                status = self.compile(mode='', cwd = os.path.join(MG5DIR, name))
            if not status:
                logger.info('Compilation succeeded')
            else:
                logger.warning('Error detected during the compilation. Please check the compilation error and run make manually.')


        # Special treatment for TD/Ghostscript program (require by MadAnalysis)
        if args[0] == 'MadAnalysis':
            try:
                os.system('rm -rf td')
                os.mkdir(pjoin(MG5DIR, 'td'))
            except Exception as error:
                print(error)
                pass

            if sys.platform == "darwin":
                logger.info('Downloading TD for Mac')
                target = 'https://home.fnal.gov/~parke/TD/td_mac_intel64.tar.gz'
                misc.wget(target, 'td.tgz', cwd=pjoin(MG5DIR,'td'))
                misc.call(['tar', '-xzpvf', 'td.tgz'],
                                                  cwd=pjoin(MG5DIR,'td'))
                files.mv(MG5DIR + '/td/td_intel_mac64',MG5DIR+'/td/td')
            else:
                if sys.maxsize > 2**32:
                    logger.info('Downloading TD for Linux 64 bit')
                    target = 'https://home.fnal.gov/~parke/TD/td_linux_64bit.tar.gz'
                    #logger.warning('''td program (needed by MadAnalysis) is not compile for 64 bit computer.
                #In 99% of the case, this is perfectly fine. If you do not have plot, please follow 
                #instruction in https://cp3.irmp.ucl.ac.be/projects/madgraph/wiki/TopDrawer .''')
                else:                    
                    logger.info('Downloading TD for Linux 32 bit')
                    target = 'http://madgraph.phys.ucl.ac.be/Downloads/td'
                misc.wget(target, 'td', cwd=pjoin(MG5DIR,'td'))
            os.chmod(pjoin(MG5DIR,'td','td'), 0o775)
            self.options['td_path'] = pjoin(MG5DIR,'td')

            if not misc.which('gs'):
                logger.warning('''gosthscript not install on your system. This is not required to run MA.
                    but this prevent to create jpg files and therefore to have the plots in the html output.''')
                if sys.platform == "darwin":
                    logger.warning('''You can download this program at the following link:
                    http://www.macupdate.com/app/mac/9980/gpl-ghostscript''')

        if args[0] == 'Delphes2':
            data = open(pjoin(MG5DIR, 'Delphes','data','DetectorCard.dat')).read()
            data = data.replace('data/', 'DELPHESDIR/data/')
            out = open(pjoin(MG5DIR, 'Template','Common', 'Cards', 'delphes_card_default.dat'), 'w')
            out.write(data)
        if args[0] == 'Delphes3':
            if os.path.exists(pjoin(MG5DIR, 'Delphes','cards')):
                card_dir = pjoin(MG5DIR, 'Delphes','cards')
            else:
                card_dir = pjoin(MG5DIR, 'Delphes','examples')
            files.cp(pjoin(card_dir,'delphes_card_CMS.tcl'),
                     pjoin(MG5DIR,'Template', 'Common', 'Cards', 'delphes_card_default.dat'))
            files.cp(pjoin(card_dir,'delphes_card_CMS.tcl'),
                     pjoin(MG5DIR,'Template', 'Common', 'Cards', 'delphes_card_CMS.dat'))
            files.cp(pjoin(card_dir,'delphes_card_ATLAS.tcl'),
                     pjoin(MG5DIR,'Template', 'Common', 'Cards', 'delphes_card_ATLAS.dat'))
            
            if not self.options['pythia-pgs_path'] and not self.options['pythia8_path']:
                logger.warning("We noticed that no parton-shower module are installed/linked. \n In order to use Delphes from MG5aMC please install/link pythia8.")

        #reset the position of the executable
        options_name = {'Delphes': 'delphes_path',
                           'Delphes2': 'delphes_path',
                           'Delphes3': 'delphes_path',
                           'ExRootAnalysis': 'exrootanalysis_path',
                           'MadAnalysis': 'madanalysis_path',
                           'SysCalc': 'syscalc_path',
                           'pythia-pgs':'pythia-pgs_path',
                           'Golem95': 'golem'}

        if args[0] in options_name:
            opt = options_name[args[0]]
            if opt=='golem':
                self.options[opt] = pjoin(MG5DIR,name,'lib')
                self.exec_cmd('save options %s' % opt, printcmd=False)
            elif self.options[opt] != self.options_configuration[opt]:
                self.options[opt] = self.options_configuration[opt]
                self.exec_cmd('save options %s' % opt, printcmd=False)
                    

    def install_update(self, args, wget):
        """ check if the current version of mg5 is up-to-date.
        and allow user to install the latest version of MG5 """

        def apply_patch(filetext):
            """function to apply the patch"""
            text = filetext.read().decode(errors='ignore')
            
            pattern = re.compile(r'''^=== renamed directory \'(?P<orig>[^\']*)\' => \'(?P<new>[^\']*)\'''')
            #= = = renamed directory 'Template' => 'Template/LO'
            for orig, new in pattern.findall(text):
                misc.copytree(pjoin(MG5DIR, orig), pjoin(MG5DIR, 'UPDATE_TMP'))
                full_path = os.path.dirname(pjoin(MG5DIR, new)).split('/')
                for i, name in enumerate(full_path):
                    path = os.path.sep.join(full_path[:i+1])
                    if path and not os.path.isdir(path):
                        os.mkdir(path)
                misc.copytree(pjoin(MG5DIR, 'UPDATE_TMP'), pjoin(MG5DIR, new))
                shutil.rmtree(pjoin(MG5DIR, 'UPDATE_TMP'))
            # track rename since patch fail to apply those correctly.
            pattern = re.compile(r'''=== renamed file \'(?P<orig>[^\']*)\' => \'(?P<new>[^\']*)\'''')
            #=== renamed file 'Template/SubProcesses/addmothers.f' => 'madgraph/iolibs/template_files/addmothers.f'
            for orig, new in pattern.findall(text):
                print('move %s to %s' % (orig, new))
                try:
                    files.cp(pjoin(MG5DIR, orig), pjoin(MG5DIR, new), error=True)
                except IOError:
                    full_path = os.path.dirname(pjoin(MG5DIR, new)).split('/')
                    for i, name in enumerate(full_path):
                        path = os.path.sep.join(full_path[:i+1])
                        if path and not os.path.isdir(path):
                            os.mkdir(path)
                files.cp(pjoin(MG5DIR, orig), pjoin(MG5DIR, new), error=True)
            # track remove/re-added file:
            pattern = re.compile(r'''^=== added file \'(?P<new>[^\']*)\'''',re.M)
            all_add = pattern.findall(text)
            #pattern = re.compile(r'''=== removed file \'(?P<new>[^\']*)\'''')
            #all_rm = pattern.findall(text)
            pattern=re.compile(r'''=== removed file \'(?P<new>[^\']*)\'(?=.*=== added file \'(?P=new)\')''',re.S)
            print('this step can take a few minuts. please be patient')
            all_rm_add = pattern.findall(text)
            #=== added file 'tests/input_files/full_sm/interactions.dat'
            for new in all_add:
                if new in all_rm_add:
                    continue
                if os.path.isfile(pjoin(MG5DIR, new)):
                    os.remove(pjoin(MG5DIR, new))
            #pattern = re.compile(r'''=== removed file \'(?P<new>[^\']*)\'''')
            #=== removed file 'tests/input_files/full_sm/interactions.dat'
            #for old in pattern.findall(text):
            #    if not os.path.isfile(pjoin(MG5DIR, old)):
            #        full_path = os.path.dirname(pjoin(MG5DIR, old)).split('/')
            #        for i, _ in enumerate(full_path):
            #            path = os.path.sep.join(full_path[:i+1])
            #            if path and not os.path.isdir(path):
            #                os.mkdir(path)
            #        subprocess.call(['touch', pjoin(MG5DIR, old)])

            p= subprocess.Popen(['patch', '-p1'], stdin=subprocess.PIPE,
                                                              cwd=MG5DIR)
            p.communicate(text.encode())

            # check file which are not move
            #=== modified file 'Template/LO/Cards/run_card.dat'
            #--- old/Template/Cards/run_card.dat     2012-12-06 10:01:04 +0000
            #+++ new/Template/LO/Cards/run_card.dat  2013-12-09 02:35:59 +0000
            pattern=re.compile('''=== modified file \'(?P<new>[^\']*)\'[^\n]*\n\-\-\- old/(?P<old>\S*)[^\n]*\n\+\+\+ new/(?P=new)''',re.S)
            for match in pattern.findall(text):
                new = pjoin(MG5DIR, match[0])
                old = pjoin(MG5DIR, match[1])
                if new == old:
                    continue
                elif os.path.exists(old):
                    if not os.path.exists(os.path.dirname(new)):
                        split = new.split('/')
                        for i in range(1,len(split)):
                            path = '/'.join(split[:i])
                            if not os.path.exists(path):
                                print('mkdir', path)
                                os.mkdir(path)
                    files.cp(old,new)
            #=== renamed file 'Template/bin/internal/run_delphes' => 'Template/Common/bin/internal/run_delphes'
            #--- old/Template/bin/internal/run_delphes       2011-12-09 07:28:10 +0000
            #+++ new/Template/Common/bin/internal/run_delphes        2012-10-23 02:41:37 +0000
            #pattern=re.compile('''=== renamed file \'(?P<old>[^\']*)\' => \'(?P<new>[^\']*)\'[^\n]*\n\-\-\- old/(?P=old)[^\n]*\n\+\+\+ new/(?P=new)''',re.S)
            #for match in pattern.findall(text):
            #    old = pjoin(MG5DIR, match[0])
            #    new = pjoin(MG5DIR, match[1])
            #    if new == old:
            #       continue
            #    elif os.path.exists(old):
            #        if not os.path.exists(os.path.dirname(new)):
            #            split = new.split('/')
            #            for i in range(1,len(split)):
            #                path = '/'.join(split[:i])
            #                if not os.path.exists(path):
            #                    print 'mkdir', path
            #                    os.mkdir(path)
            #        files.cp(old,new)

            # check that all files in bin directory are executable
            for path in misc.glob('*', pjoin(MG5DIR, 'bin')):
                misc.call(['chmod', '+x', path])
            for path in misc.glob(pjoin('*','bin','*'), pjoin(MG5DIR, 'Template')):
                misc.call(['chmod', '+x', path])
            for path in misc.glob(pjoin('*','bin','internal','*'), pjoin(MG5DIR, 'Template')):
                misc.call(['chmod', '+x', path])
            for path in misc.glob(pjoin('*','*', '*.py'), pjoin(MG5DIR, 'Template')):
                misc.call(['chmod', '+x', path])
            for path in misc.glob(pjoin('*','*','*.sh'), pjoin(MG5DIR, 'Template')):
                misc.call(['chmod', '+x', path])

            #add empty files/directory
            pattern=re.compile('''^=== touch (file|directory) \'(?P<new>[^\']*)\'''',re.M)
            for match in pattern.findall(text):
                if match[0] == 'file':
                    new = os.path.dirname(pjoin(MG5DIR, match[1]))
                else:
                    new = pjoin(MG5DIR, match[1])
                if not os.path.exists(new):
                    split = new.split('/')
                    for i in range(1,len(split)+1):
                        path = '/'.join(split[:i])
                        if path and not os.path.exists(path):
                            print('mkdir', path)
                            os.mkdir(path)
                if match[0] == 'file':
                    print('touch ', pjoin(MG5DIR, match[1]))
                    misc.call(['touch', pjoin(MG5DIR, match[1])])
            # add new symlink
            pattern=re.compile('''^=== link file \'(?P<new>[^\']*)\' \'(?P<old>[^\']*)\'''', re.M)
            for new, old in pattern.findall(text):
                    if not os.path.exists(pjoin(MG5DIR, new)):
                        files.ln(pjoin(MG5DIR,old), os.path.dirname(pjoin(MG5DIR,new)), os.path.basename(new))

            # Re-compile CutTools and IREGI
            if os.path.isfile(pjoin(MG5DIR,'vendor','CutTools','includects','libcts.a')):
                misc.compile(arg=['-j1'],cwd=pjoin(MG5DIR,'vendor','CutTools'),nb_core=1)
            if os.path.isfile(pjoin(MG5DIR,'vendor','IREGI','src','libiregi.a')):
                misc.compile(cwd=pjoin(MG5DIR,'vendor','IREGI','src'))

            # check if it need to download binary:
            pattern = re.compile("""^Binary files old/(\S*).*and new/(\S*).*$""", re.M)
            if pattern.search(text):
                return True
            else:
                return False
        
        mode = [arg.split('=',1)[1] for arg in args if arg.startswith('--mode=')]
        if mode:
            mode = mode[-1]
        else:
            mode = "userrequest"
        force = any([arg=='-f' for arg in args])
        timeout = [arg.split('=',1)[1] for arg in args if arg.startswith('--timeout=')]
        if timeout:
            try:
                timeout = int(timeout[-1])
            except ValueError:
                raise self.InvalidCmd('%s: invalid argument for timeout (integer expected)'%timeout[-1])
        else:
            timeout = self.options['timeout']
        input_path = [arg.split('=',1)[1] for arg in args if arg.startswith('--input=')]

        if input_path:
            fsock = open(input_path[0])
            need_binary = apply_patch(fsock)
            logger.info('manual patch apply. Please test your version.')
            if need_binary:
                logger.warning('Note that some files need to be loaded separately!')
            sys.exit(0)

        options = ['y','n','on_exit']
        if mode == 'mg5_start':
            timeout = 2
            default = 'n'
            update_delay = self.options['auto_update'] * 24 * 3600
            if update_delay == 0:
                return
        elif mode == 'mg5_end':
            timeout = 5
            default = 'n'
            update_delay = self.options['auto_update'] * 24 * 3600
            if update_delay == 0:
                return
            options.remove('on_exit')
        elif mode == "userrequest":
            default = 'y'
            update_delay = 0
        else:
            raise self.InvalidCmd('Unknown mode for command install update')

        if not os.path.exists(os.path.join(MG5DIR,'input','.autoupdate')):# or \
                #os.path.exists(os.path.join(MG5DIR,'.bzr')):
            error_text = """This version of MG5 doesn\'t support auto-update. Common reasons are:
            1) This version was loaded via bazaar (use bzr pull to update instead).
            2) This version is a beta release of MG5."""
            if mode == 'userrequest':
                raise self.ConfigurationError(error_text)
            return

        if not misc.which('patch'):
            error_text = """Not able to find program \'patch\'. Please reload a clean version
            or install that program and retry."""
            if mode == 'userrequest':
                raise self.ConfigurationError(error_text)
            return

        # read the data present in .autoupdate
        data = {'last_message':0}
        for line in open(os.path.join(MG5DIR,'input','.autoupdate')):
            if not line.strip():
                continue
            sline = line.split()
            data[sline[0]] = int(sline[1])

        #check validity of the file
        if 'version_nb' not in data:
            if mode == 'userrequest':
                error_text = 'This version of MG5 doesn\'t support auto-update. (Invalid information)'
                raise self.ConfigurationError(error_text)
            return
        elif 'last_check' not in data:
            data['last_check'] = time.time()

        #check if we need to update.
        if time.time() - float(data['last_check']) < float(update_delay):
            return

        logger.info('Checking if MG5 is up-to-date... (takes up to %ss)' % timeout)
        class TimeOutError(Exception): pass

        def handle_alarm(signum, frame):
            raise TimeOutError

        signal.signal(signal.SIGALRM, handle_alarm)
        signal.alarm(timeout)
        to_update = 0
        try:
            filetext = six.moves.urllib.request.urlopen('http://madgraph.phys.ucl.ac.be/mg5amc3_build_nb')
            signal.alarm(0)
            text = filetext.read().decode(errors='ignore').split('\n')
            web_version = int(text[0].strip())
            try:
                msg_version = int(text[1].strip())
                message = '\n'.join(text[2:])
            except:
                msg_version = 0
                message = ""
        except (TimeOutError, ValueError, IOError):
            signal.alarm(0)
            print('failed to connect server')
            if mode == 'mg5_end':
                # wait 24h before next check
                fsock = open(os.path.join(MG5DIR,'input','.autoupdate'),'w')
                fsock.write("version_nb   %s\n" % data['version_nb'])
                fsock.write("last_check   %s\n" % (\
                int(time.time()) - 3600 * 24 * (self.options['auto_update'] -1)))
                fsock.write("last_message   %s\n" % data['last_message'])
                fsock.close()
            return

        if msg_version > data['last_message']:
            data['last_message'] = msg_version
            logger.info("************* INFORMATION *************", '$MG:BOLD')
            logger.info(message.replace('\n','\n    '))
            logger.info("************* INFORMATION *************", '$MG:BOLD')
            fsock = open(os.path.join(MG5DIR,'input','.autoupdate'),'w')
            fsock.write("version_nb   %s\n" % data['version_nb'])
            fsock.write("last_check   %s\n" % (\
            int(time.time()) - 3600 * 24 * (int(self.options['auto_update']) -1)))
            fsock.write("last_message   %s\n" % data['last_message'])
            fsock.close()
            
        if os.path.exists(os.path.join(MG5DIR,'.bzr')):
            logger.info("bzr version: use bzr pull to update")
            return 
        
        if web_version == data['version_nb']:
            logger.info('No new version of MG5 available')
            # update .autoupdate to prevent a too close check
            fsock = open(os.path.join(MG5DIR,'input','.autoupdate'),'w')
            fsock.write("version_nb   %s\n" % data['version_nb'])
            fsock.write("last_check   %s\n" % int(time.time()))
            fsock.write("last_message   %s\n" % data['last_message'])
            fsock.close()
            return
        elif data['version_nb'] > web_version:
            logger_stderr.info('impossible to update: local %s web %s' % (data['version_nb'], web_version))
            fsock = open(os.path.join(MG5DIR,'input','.autoupdate'),'w')
            fsock.write("version_nb   %s\n" % data['version_nb'])
            fsock.write("last_check   %s\n" % int(time.time()))
            fsock.write("last_message   %s\n" % data['last_message'])
            fsock.close()
            return
        else:
            if not force:
                answer = self.ask('New Version of MG5 available! Do you want to update your current version?',
                                  default, options)
            else:
                answer = default


        if answer == 'y':
            logger.info('start updating code')
            fail = 0
            for i in range(data['version_nb'], web_version):
                try:
                    filetext = six.moves.urllib.request.urlopen('http://madgraph.phys.ucl.ac.be/patch/build%s.patch' %(i+1))
                except Exception:
                    print('fail to load patch to build #%s' % (i+1))
                    fail = i
                    break
                need_binary = apply_patch(filetext)
                if need_binary:
                    path = "http://madgraph.phys.ucl.ac.be/binary/binary_file%s.tgz" %(i+1)
                    name = "extra_file%i" % (i+1)
                    misc.wget(path, '%s.tgz' % name, cwd=MG5DIR)
                    # Untar the file
                    returncode = misc.call(['tar', '-xzpf', '%s.tgz' % name], cwd=MG5DIR,
                                     stdout=open(os.devnull, 'w'))

            fsock = open(os.path.join(MG5DIR,'input','.autoupdate'),'w')
            if not fail:
                fsock.write("version_nb   %s\n" % web_version)
            else:
                fsock.write("version_nb   %s\n" % fail)
            fsock.write("last_check   %s\n" % int(time.time()))
            fsock.close()
            logger.info('Refreshing installation of MG5aMC_PY8_interface.')
            self.do_install('mg5amc_py8_interface',additional_options=['--force'])
            logger.info('Checking current version. (type ctrl-c to bypass the check)')
            subprocess.call([os.path.join('tests','test_manager.py')],
                                                                  cwd=MG5DIR)            
            print('new version installed, please relaunch mg5')
            try:
                os.remove(pjoin(MG5DIR, 'Template','LO','Source','make_opts'))
                shutil.copy(pjoin(MG5DIR, 'Template','LO','Source','.make_opts'),
                            pjoin(MG5DIR, 'Template','LO','Source','make_opts'))
            except:
                pass
            sys.exit(0)
        elif answer == 'n':
            # prevent for a future check
            fsock = open(os.path.join(MG5DIR,'input','.autoupdate'),'w')
            fsock.write("version_nb   %s\n" % data['version_nb'])
            fsock.write("last_check   %s\n" % int(time.time()))
            fsock.close()
            logger.info('Update bypassed.')
            logger.info('The next check for a new version will be performed in %s days' \
                        % abs(self.options['auto_update']))
            logger.info('In order to change this delay. Enter the command:')
            logger.info('set auto_update X')
            logger.info('Putting X to zero will prevent this check at anytime.')
            logger.info('You can upgrade your version at any time by typing:')
            logger.info('install update')
        else: #answer is on_exit
            #ensure that the test will be done on exit
            #Do not use the set command here!!
            self.options['auto_update'] = -1 * self.options['auto_update']



    def set_configuration(self, config_path=None, final=True):
        """ assign all configuration variable from file
            ./input/mg5_configuration.txt. assign to default if not define """

        if not self.options:
            self.options = dict(self.options_configuration)
            self.options.update(self.options_madgraph)
            self.options.update(self.options_madevent)

        if not config_path:
            if 'MADGRAPH_BASE' in os.environ:
                config_path = pjoin(os.environ['MADGRAPH_BASE'],'mg5_configuration.txt')
                self.set_configuration(config_path, final=False)
            if 'HOME' in os.environ:
                config_path = pjoin(os.environ['HOME'],'.mg5',
                                                        'mg5_configuration.txt')
                if os.path.exists(config_path):
                    self.set_configuration(config_path, final=False)
            config_path = os.path.relpath(pjoin(MG5DIR,'input',
                                                       'mg5_configuration.txt'))
            return self.set_configuration(config_path, final)

        if not os.path.exists(config_path):
            files.cp(pjoin(MG5DIR,'input','.mg5_configuration_default.txt'), config_path)
        config_file = open(config_path)

        # read the file and extract information
        logger.info('load MG5 configuration from %s ' % config_file.name)
        for line in config_file:
            if '#' in line:
                line = line.split('#',1)[0]
            line = line.replace('\n','').replace('\r\n','')
            try:
                name, value = line.split('=')
            except ValueError:
                pass
            else:
                name = name.strip()
                value = value.strip()
                if name != 'mg5_path':
                    self.options[name] = value
                if value.lower() == "none" or value=="":
                    self.options[name] = None
        config_file.close()      
        self.options['stdout_level'] = logging.getLogger('madgraph').level
        if not final:
            return self.options # the return is usefull for unittest

        # Treat each expected input
        # 1: Pythia8_path and hewrig++ paths
        # try absolute and relative path
        for key in self.options:
            if key in ['pythia8_path', 'hwpp_path', 'thepeg_path', 'hepmc_path',
                       'mg5amc_py8_interface_path','madanalysis5_path']:
                if self.options[key] in ['None', None]:
                    self.options[key] = None 
                    continue
                path = self.options[key]
                #this is for pythia8
                if key == 'pythia8_path' and not os.path.isfile(pjoin(MG5DIR, path, 'include', 'Pythia8', 'Pythia.h')):
                    if not os.path.isfile(pjoin(path,  'include', 'Pythia8', 'Pythia.h')):
                        self.options['pythia8_path'] = None
                    else:
                        continue
                #this is for mg5amc_py8_interface_path
                if key == 'mg5amc_py8_interface_path' and not os.path.isfile(pjoin(MG5DIR, path, 'MG5aMC_PY8_interface')):
                    if not os.path.isfile(pjoin(path, 'MG5aMC_PY8_interface')):
                        self.options['mg5amc_py8_interface_path'] = None
                    else:
                        continue
                #this is for madanalysis5
                if key == 'madanalysis5_path' and not os.path.isfile(pjoin(MG5DIR, path,'bin','ma5')):
                    if not os.path.isfile(pjoin(path,'bin','ma5')):
                        self.options['madanalysis5_path'] = None
                    else:
                        ma5path = pjoin(MG5DIR, path) if os.path.isfile(pjoin(MG5DIR, path)) else path
                        message = misc.is_MA5_compatible_with_this_MG5(ma5path)
                        if not message is None:
                            self.options['madanalysis5_path'] = None
                            logger.warning(message)
                            continue
 
                #this is for hw++
                if key == 'hwpp_path' and not os.path.isfile(pjoin(MG5DIR, path, 'include', 'Herwig++', 'Analysis', 'BasicConsistency.hh')):
                    if not os.path.isfile(pjoin(path, 'include', 'Herwig++', 'Analysis', 'BasicConsistency.hh')):
                        self.options['hwpp_path'] = None
                    else:
                        continue
                # this is for thepeg
                elif key == 'thepeg_path' and not os.path.isfile(pjoin(MG5DIR, path, 'include', 'ThePEG', 'ACDC', 'ACDCGenCell.h')):
                    if not os.path.isfile(pjoin(path, 'include', 'ThePEG', 'ACDC', 'ACDCGenCell.h')):
                        self.options['thepeg_path'] = None
                    else:
                        continue
                # this is for hepmc
                elif key == 'hepmc_path' and not os.path.isfile(pjoin(MG5DIR, path, 'include', 'HepMC', 'HEPEVT_Wrapper.h')):
                    if not os.path.isfile(pjoin(path, 'include', 'HepMC', 'HEPEVT_Wrapper.h')):
                        self.options['hepmc_path'] = None
                    else:
                        continue

            elif key in ['golem','samurai']:
                if isinstance(self.options[key],str) and self.options[key].lower() == 'auto':
                    # try to find it automatically on the system                                                                                                                                            
                    program = misc.which_lib('lib%s.a'%key)
                    if program != None:
                        fpath, _ = os.path.split(program)
                        logger.info('Using %s library in %s' % (key,fpath))
                        self.options[key]=fpath
                    else:
                        # Try to look for it locally
                        local_install = { 'golem':'golem95',
                                         'samurai':'samurai'}
                        if os.path.isfile(pjoin(MG5DIR,local_install[key],'lib', 'lib%s.a' % key)):
                            self.options[key]=pjoin(MG5DIR,local_install[key],'lib')
                        else:
                            self.options[key]=None
                    # Make sure that samurai version is recent enough
                    if key=='samurai' and \
                       isinstance(self.options[key],str) and \
                       self.options[key].lower() != 'auto':
                        if os.path.isfile(pjoin(self.options[key],os.pardir,'AUTHORS')):
                            try:
                                version = open(pjoin(self.options[key],os.pardir,
                                                          'VERSION'),'r').read()
                            except IOError:
                                version = None
                            if version is None:
                                self.options[key] = None
                                logger.info('--------')
                                logger.info(
"""The version of 'samurai' automatically detected seems too old to be compatible
with MG5aMC and it will be turned off. Ask the authors for the latest version if
you want to use samurai. 
If you want to enforce its use as-it-is, then specify directly its library folder
in the MG5aMC option 'samurai' (instead of leaving it to its default 'auto').""")
                                logger.info('--------')

            elif key.endswith('path'):
                pass
            elif key in ['run_mode', 'auto_update']:
                self.options[key] = int(self.options[key])
            elif key in ['cluster_type','automatic_html_opening']:
                pass
            elif key in ['notification_center']:
                if self.options[key] in ['False', 'True']:
                    self.allow_notification_center = eval(self.options[key])
                    self.options[key] = self.allow_notification_center
            elif key not in ['text_editor','eps_viewer','web_browser', 'stdout_level']:
                # Default: try to set parameter
                try:
                    self.do_set("%s %s --no_save" % (key, self.options[key]), log=False)
                except MadGraph5Error as error:
                    print(error)
                    logger.warning("Option %s from config file not understood" \
                                   % key)
                else:
                    if key in self.options_madgraph:
                        self.history.append('set %s %s' % (key, self.options[key]))
        
        warnings = madevent_interface.MadEventCmd.mg5amc_py8_interface_consistency_warning(self.options)
        if warnings:
            logger.warning(warnings)

        # Configure the way to open a file:
        launch_ext.open_file.configure(self.options)
        return self.options

    def check_for_export_dir(self, filepath):
        """Check if the files is in a valid export directory and assign it to
        export path if if is"""

        # keep previous if a previous one is defined
        if self._export_dir:
            return

        if os.path.exists(pjoin(os.getcwd(), 'Cards')):
            self._export_dir = os.getcwd()
            return

        path_split = filepath.split(os.path.sep)
        if len(path_split) > 2 and path_split[-2] == 'Cards':
            self._export_dir = os.path.sep.join(path_split[:-2])
            return

    def do_launch(self, line):
        """Main commands: Ask for editing the parameter and then
        Execute the code (madevent/standalone/...)
        """

        #ensure that MG option are not modified by the launch routine
        current_options = dict([(name, self.options[name]) for name in self.options_madgraph])
        start_cwd = os.getcwd()

        args = self.split_arg(line)
        # check argument validity and normalise argument
        (options, args) = _launch_parser.parse_args(args)
        self.check_launch(args, options)
        options = options.__dict__
        # args is now MODE PATH

        if args[0].startswith('standalone'):
            if os.path.isfile(os.path.join(os.getcwd(),args[1],'Cards',\
              'MadLoopParams.dat')) and not os.path.isfile(os.path.join(\
              os.getcwd(),args[1],'SubProcesses','check_poles.f')):
                ext_program = launch_ext.MadLoopLauncher(self, args[1], \
                                                options=self.options, **options)
            else:
                ext_program = launch_ext.SALauncher(self, args[1], \
                                                options=self.options, **options)
        elif args[0] == 'madevent':
            if options['interactive']:
                
                if isinstance(self, cmd.CmdShell):
                    ME = madevent_interface.MadEventCmdShell(me_dir=args[1], options=self.options)
                else:
                    ME = madevent_interface.MadEventCmd(me_dir=args[1],options=self.options)
                    ME.pass_in_web_mode()
                stop = self.define_child_cmd_interface(ME)
                return stop

            #check if this is a cross-section
            if not self._generate_info:
                # This relaunch an old run -> need to check if this is a
                # cross-section or a width
                info = open(pjoin(args[1],'SubProcesses','procdef_mg5.dat')).read()
                generate_info = info.split('# Begin PROCESS',1)[1].split('\n')[1]
                generate_info = generate_info.split('#')[0]
            else:
                generate_info = self._generate_info

            if len(generate_info.split('>')[0].strip().split())>1:
                ext_program = launch_ext.MELauncher(args[1], self,
                                shell = isinstance(self, cmd.CmdShell),
                                options=self.options,**options)
            else:
                # This is a width computation
                ext_program = launch_ext.MELauncher(args[1], self, unit='GeV',
                                shell = isinstance(self, cmd.CmdShell),
                                options=self.options,**options)

        elif args[0] == 'pythia8':
            ext_program = launch_ext.Pythia8Launcher( args[1], self, **options)

        elif args[0] == 'aMC@NLO':
            if options['interactive']:
                if isinstance(self, cmd.CmdShell):
                    ME = amcatnlo_run.aMCatNLOCmdShell(me_dir=args[1], options=self.options)
                else:
                    ME = amcatnlo_run.aMCatNLOCmd(me_dir=args[1],options=self.options)
                    ME.pass_in_web_mode()
                # transfer interactive configuration
                config_line = [l for l in self.history if l.strip().startswith('set')]
                for line in config_line:
                    ME.exec_cmd(line)
                stop = self.define_child_cmd_interface(ME)
                return stop
            ext_program = launch_ext.aMCatNLOLauncher( args[1], self,
                                                       shell = isinstance(self, cmd.CmdShell),
                                                        **options)
        elif args[0] == 'madweight':
            import madgraph.interface.madweight_interface as madweight_interface
            if options['interactive']:
                if isinstance(self, cmd.CmdShell):
                    MW = madweight_interface.MadWeightCmdShell(me_dir=args[1], options=self.options)
                else:
                    MW = madweight_interface.MadWeightCmd(me_dir=args[1],options=self.options)
                # transfer interactive configuration
                config_line = [l for l in self.history if l.strip().startswith('set')]
                for line in config_line:
                    MW.exec_cmd(line)
                stop = self.define_child_cmd_interface(MW)                
                return stop
            ext_program = launch_ext.MWLauncher( self, args[1],
                                                 shell = isinstance(self, cmd.CmdShell),
                                                 options=self.options,**options)            
        else:
            os.chdir(start_cwd) #ensure to go to the initial path
            raise self.InvalidCmd('%s cannot be run from MG5 interface' % args[0])


        ext_program.run()
        os.chdir(start_cwd) #ensure to go to the initial path
        # ensure that MG options are not changed!
        for key, value in current_options.items():
            self.options[key] = value

    def do_load(self, line):
        """Not in help: Load information from file"""

        args = self.split_arg(line)
        # check argument validity
        self.check_load(args)

        cpu_time1 = time.time()
        if args[0] == 'model':
            self._curr_model = save_load_object.load_from_file(args[1])
            if self._curr_model.get('parameters'):
                # This is a UFO model
                self._model_v4_path = None
            else:
                # This is a v4 model
                self._model_v4_path = import_v4.find_model_path(\
                    self._curr_model.get('name').replace("_v4", ""),
                    self._mgme_dir)

            # Do post-processing of model
            self.process_model()

            #save_model.save_model(args[1], self._curr_model)
            if isinstance(self._curr_model, base_objects.Model):
                cpu_time2 = time.time()
                logger.info("Loaded model from file in %0.3f s" % \
                      (cpu_time2 - cpu_time1))
            else:
                raise self.RWError('Could not load model from file %s' \
                                      % args[1])
        elif args[0] == 'processes':
            amps,proc_defs = save_load_object.load_from_file(args[1])
            if isinstance(amps, diagram_generation.AmplitudeList):
                cpu_time2 = time.time()
                logger.info("Loaded processes from file in %0.3f s" % \
                      (cpu_time2 - cpu_time1))
                if amps:
                    model = amps[0].get('process').get('model')
                    if not model.get('parameters'):
                        # This is a v4 model.  Look for path.
                        self._model_v4_path = import_v4.find_model_path(\
                                   model.get('name').replace("_v4", ""),
                                   self._mgme_dir)
                    else:
                        self._model_v4_path = None
                    # If not exceptions from previous steps, set
                    # _curr_amps and _curr_model
                    self._curr_amps = amps
                    self._curr_model = model
                    self._curr_proc_defs = proc_defs
                    logger.info("Model set from process.")
                    # Do post-processing of model
                    self.process_model()
                self._done_export = None
            else:
                raise self.RWError('Could not load processes from file %s' % args[1])


    def post_install_RunningCoupling(self):

        shutil.move('RunningCoupling', pjoin('Template', 'Running'))

    def do_customize_model(self, line):
        """create a restriction card in a interactive way"""

        args = self.split_arg(line)
        self.check_customize_model(args)

        model_path = self._curr_model.get('modelpath')
        if not os.path.exists(pjoin(model_path,'build_restrict.py')):
            raise self.InvalidCmd('''Model not compatible with this option.''')

        # (re)import the full model (get rid of the default restriction)
        self._curr_model = import_ufo.import_model(model_path, restrict=False)

        #1) create the full param_card
        out_path = StringIO.StringIO()
        param_writer.ParamCardWriter(self._curr_model, out_path)
        # and load it to a python object
        param_card = check_param_card.ParamCard(out_path.getvalue().split('\n'))


        all_categories = self.ask('','0',[], ask_class=AskforCustomize)
        put_to_one = []
        ## Make a Temaplate for  the restriction card. (card with no restrict)
        for block in param_card:
            value_dict = {}
            for param in param_card[block]:
                value = param.value
                if value == 0:
                    param.value = 0.000001e-99
                elif value == 1:
                    if block != 'qnumbers':
                        put_to_one.append((block,param.lhacode))
                        param.value = random.random()
                elif abs(value) in value_dict:
                    param.value += value_dict[abs(value)] * 1e-4 * param.value
                    value_dict[abs(value)] += 1
                else:
                    value_dict[abs(value)] = 1

        for category in all_categories:
            for options in category:
                if not options.status:
                    continue
                param = param_card[options.lhablock].get(options.lhaid)
                param.value = options.value

        logger.info('Loading the resulting model')
        # Applying the restriction
        self._curr_model = import_ufo.RestrictModel(self._curr_model)
        model_name = self._curr_model.get('name')
        if model_name == 'mssm':
            keep_external=True
        else:
            keep_external=False
        self._curr_model.restrict_model(param_card,keep_external=keep_external)

        if args:
            name = args[0].split('=',1)[1]
            path = pjoin(model_path,'restrict_%s.dat' % name)
            logger.info('Save restriction file as %s' % path)
            param_card.write(path)
            self._curr_model['name'] += '-%s' % name

        # if some need to put on one
        if put_to_one:
            out_path = StringIO.StringIO()
            param_writer.ParamCardWriter(self._curr_model, out_path)
            # and load it to a python object
            param_card = check_param_card.ParamCard(out_path.getvalue().split('\n'))
            
            for (block, lhacode) in put_to_one:
                try:
                    param_card[block].get(lhacode).value = 1
                except:
                    pass # was removed of the model!
            self._curr_model.set_parameters_and_couplings(param_card)

            if args:
                name = args[0].split('=',1)[1]
                path = pjoin(model_path,'paramcard_%s.dat' % name)
                logger.info('Save default card file as %s' % path)
                param_card.write(path)

    def do_save(self, line, check=True, to_keep={}, log=True):
        """Not in help: Save information to file"""

        
        args = self.split_arg(line)
        # Check argument validity
        if check:
            self.check_save(args)

        if args[0] == 'model':
            if self._curr_model:
                #save_model.save_model(args[1], self._curr_model)
                if save_load_object.save_to_file(args[1], self._curr_model):
                    logger.info('Saved model to file %s' % args[1])
            else:
                raise self.InvalidCmd('No model to save!')
        elif args[0] == 'processes':
            if self._curr_amps:
                if save_load_object.save_to_file(args[1], (self._curr_amps,self._curr_proc_defs) ):
                    logger.info('Saved processes to file %s' % args[1])
            else:
                raise self.InvalidCmd('No processes to save!')

        elif args[0] == 'options':
            partial_save = False
            to_define = {}
            
            if any(not arg.startswith('--') and arg in self.options 
                                                               for arg in args):
                # store in file only those ones
                partial_save = True
                all_arg = [arg for arg in args[1:] if not arg.startswith('--') and
                           arg in self.options]
                for key in all_arg:
                    to_define[key] = self.options[key] 
            else:
                # First look at options which should be put in MG5DIR/input
                for key, default in self.options_configuration.items():
                    if self.options_configuration[key] != self.options[key] and not self.options_configuration[key] is None:
                        to_define[key] = self.options[key]
    
                if not '--auto' in args:
                    for key, default in self.options_madevent.items():
                        if self.options_madevent[key] != self.options[key] != None:
                            if '_path' in key and os.path.basename(self.options[key]) == 'None':
                                continue
                            to_define[key] = self.options[key]
                        elif key == 'cluster_queue' and self.options[key] is None:
                            to_define[key] = self.options[key]
    
                if '--all' in args:
                    for key, default in self.options_madgraph.items():
                        if self.options_madgraph[key] != self.options[key] != None and \
                          key != 'stdout_level':
                            to_define[key] = self.options[key]
                elif not '--auto' in args:
                    for key, default in self.options_madgraph.items():
                        if self.options_madgraph[key] != self.options[key] != None and  key != 'stdout_level':
                            logger.info('The option %s is modified [%s] but will not be written in the configuration files.' \
                                        % (key,self.options_madgraph[key]) )
                            logger.info('If you want to make this value the default for future session, you can run \'save options --all\'')

            if len(args) >1 and not args[1].startswith('--') and args[1] not in self.options:
                filepath = args[1]
            else:
                filepath = pjoin(MG5DIR, 'input', 'mg5_configuration.txt')
            
            basedir = MG5DIR
            if partial_save:
                basefile = filepath
            else:
                basefile = pjoin(MG5DIR, 'input', '.mg5_configuration_default.txt')
                
            

            if to_keep:
                to_define = to_keep
            self.write_configuration(filepath, basefile, basedir, to_define)

    # Set an option
    def do_set(self, line, log=True, model_reload=True):
        """Set an option, which will be default for coming generations/outputs.
        """

        # Be careful:
        # This command is associated to a post_cmd: post_set.
        args = self.split_arg(line)

        # Check the validity of the arguments
        self.check_set(args)

        if args[0] == 'ignore_six_quark_processes':
            if args[1].lower() == 'false':
                self.options[args[0]] = False
                return
            self.options[args[0]] = misc.make_unique([abs(p) for p in \
                                      self._multiparticles[args[1]]\
                                      if self._curr_model.get_particle(p).\
                                      is_fermion() and \
                                      self._curr_model.get_particle(abs(p)).\
                                      get('color') == 3])
            if log:
                logger.info('Ignore processes with >= 6 quarks (%s)' % \
                        ",".join([\
                            self._curr_model.get_particle(q).get('name') \
                            for q in self.options[args[0]]]))

        elif args[0] == 'group_subprocesses':
            if args[1].lower() not in ['auto', 'nlo']:
                self.options[args[0]] = banner_module.ConfigFile.format_variable(args[1], bool, name="group_subprocesses")
            else:
                if args[1].lower() == 'nlo':
                    self.options[args[0]] = "NLO"
                else:
                    self.options[args[0]] = "Auto"
            if log:
                logger.info('Set group_subprocesses to %s' % \
                                                    str(self.options[args[0]]))
                logger.info('Note that you need to regenerate all processes')
            self._curr_amps = diagram_generation.AmplitudeList()
            self._curr_proc_defs = base_objects.ProcessDefinitionList()
            self._curr_matrix_elements = helas_objects.HelasMultiProcess()

        elif args[0] == "stdout_level":
            if args[1].isdigit():
                level = int(args[1])
            else:
                level = eval('logging.' + args[1])
            logging.root.setLevel(level)
            logging.getLogger('madgraph').setLevel(level)
            logging.getLogger('madevent').setLevel(level)
            self.options[args[0]] = level
            if log:
                logger.info('set output information to level: %s' % level)
        elif args[0].lower() == "ewscheme":
            if args[1] == 'external':
                logger.info("Change EW scheme to %s for the model %s. Note that YOU are responsible of the full validity of the input in that scheme." %\
                                              (self._curr_model.get('name'), args[1]))
            else:
<<<<<<< HEAD
                logger.info("Change EW scheme to %s for the model %s. Note that SM is assume here.")
            logger.info("Importing a new model will restore the default scheme")

=======
                logger.info("Change EW scheme to %s for the model %s. Note that SM is assume here.",self._curr_model.get('name'), args[1])
>>>>>>> 7f6ffa58
            self._curr_model.change_electroweak_mode(args[1])
        elif args[0] == "complex_mass_scheme":
            old = self.options[args[0]]
            self.options[args[0]] = banner_module.ConfigFile.format_variable(args[1], bool, "complex_mass_scheme")
            aloha.complex_mass = self.options[args[0]]
            aloha_lib.KERNEL.clean()
            if self.options[args[0]]:
                if old:
                    if log:
                        logger.info('Complex mass already activated.')
                    return
                if log:
                    logger.info('Activate complex mass scheme.')
            else:
                if not old:
                    if log:
                        logger.info('Complex mass already desactivated.')
                    return
                if log:
                    logger.info('Desactivate complex mass scheme.')
            if not self._curr_model:
                return
            self.exec_cmd('import model %s' % self._curr_model.get('name'))

        elif args[0] == "gauge":
            # Treat the case where they are no model loaded
            if not self._curr_model:
                if args[1] == 'unitary':
                    aloha.unitary_gauge = True
                elif args[1] == 'axial':
                    aloha.unitary_gauge = 2 
                else:
                    aloha.unitary_gauge = False
                aloha_lib.KERNEL.clean()
                self.options[args[0]] = args[1]
                if log: logger.info('Passing to gauge %s.' % args[1])
                return

            # They are a valid model
            able_to_mod = True
            if args[1] == 'unitary':
                if 0 in self._curr_model.get('gauge'):
                    aloha.unitary_gauge = True
                else:
                    able_to_mod = False
                    if log: logger.warning('Note that unitary gauge is not allowed for your current model %s' \
                                           % self._curr_model.get('name'))
            elif args[1] == 'axial':
                if 0 in self._curr_model.get('gauge'):
                    aloha.unitary_gauge = 2
                else:
                    able_to_mod = False
                    if log: logger.warning('Note that parton-shower gauge is not allowed for your current model %s' \
                                           % self._curr_model.get('name'))
            else:
                if 1 in self._curr_model.get('gauge'):
                    aloha.unitary_gauge = False
                else:
                    able_to_mod = False
                    if log: logger.warning('Note that Feynman gauge is not allowed for your current model %s' \
                                           % self._curr_model.get('name'))

            if self.options['gauge'] == args[1]:
                return
            
            
            self.options[args[0]] = args[1]

            if able_to_mod and log and args[0] == 'gauge' and \
                args[1] == 'unitary' and not self.options['gauge']=='unitary' and \
                isinstance(self._curr_model,loop_base_objects.LoopModel) and \
                  not self._curr_model['perturbation_couplings'] in [[],['QCD']]:
                logger.warning('You will only be able to do tree level'+\
                                   ' and QCD corrections in the unitary gauge.')



            #re-init all variable
            model_name = self._curr_model.get('modelpath+restriction')
            self._curr_model = None
            self._curr_amps = diagram_generation.AmplitudeList()
            self._curr_proc_defs = base_objects.ProcessDefinitionList()
            self._curr_matrix_elements = helas_objects.HelasMultiProcess()
            self._curr_helas_model = None
            self._curr_exporter = None
            self._done_export = False
            import_ufo._import_once = []
            logger.info('Passing to gauge %s.' % args[1])

            if able_to_mod:
                # We don't want to go through the MasterCommand again
                # because it messes with the interface switching when
                # importing a loop model from MG5
                if 'modelname' in self.history.get('full_model_line'):
                    opts = '--modelname'
                else:
                    opts=''
                MadGraphCmd.do_import(self,'model %s %s' % (model_name, opts), force=True)
            elif log:
                logger.info('Note that you have to reload the model')

        elif args[0] == 'fortran_compiler':
            if args[1] != 'None':
                if log:
                    logger.info('set fortran compiler to %s' % args[1])
                self.options['fortran_compiler'] = args[1]
            else:
                self.options['fortran_compiler'] = None
        elif args[0] == 'default_unset_couplings':
            self.options['default_unset_couplings'] = banner_module.ConfigFile.format_variable(args[1], int, name="default_unset_couplings")
        elif args[0].startswith('f2py_compiler'):
            to_do = True
            if args[0].endswith('_py2') and six.PY3:
                to_do = False
            elif args[0].endswith('_py3') and six.PY2:
                to_do = False
            if to_do:
                if args[1] != 'None':
                    if log:
                        logger.info('set f2py compiler to %s' % args[1])
                
                    self.options['f2py_compiler'] = args[1]
                else:
                    self.options['f2py_compiler'] = None
            
        elif args[0] == 'loop_optimized_output':

            if log:
                    logger.info('set loop optimized output to %s' % args[1])
            self._curr_matrix_elements = helas_objects.HelasMultiProcess()
            self.options[args[0]] = args[1]
            if not self.options['loop_optimized_output'] and \
                                               self.options['loop_color_flows']:
                logger.warning("Turning off option 'loop_color_flows'"+\
                    " since it is not available for non-optimized loop output.")
                self.do_set('loop_color_flows False',log=False)
        elif args[0] == "nlo_mixed_expansion":
            self.options[args[0]] = banner_module.ConfigFile.format_variable(args[1],bool,args[0])
        elif args[0] == 'loop_color_flows':
            if log:
                    logger.info('set loop color flows to %s' % args[1])
            self._curr_matrix_elements = helas_objects.HelasMultiProcess()
            self.options[args[0]] = args[1]
            if self.options['loop_color_flows'] and \
                                      not self.options['loop_optimized_output']:
                logger.warning("Turning on option 'loop_optimized'"+\
                                     " needed for loop color flow computation.")
                self.do_set('loop_optimized_output True',False)

        elif args[0] == 'fastjet':
            try:
                p = subprocess.Popen([args[1], '--version'], stdout=subprocess.PIPE,
                stderr=subprocess.PIPE)
                output, error = p.communicate()
                output = output.decode(errors='ignore')
                res = 0
            except Exception:
                res = 1

            if res != 0 or error:
                logger.info('%s does not seem to correspond to a valid fastjet-config ' % args[1] + \
                 'executable (v3+). We will use fjcore instead.\n Please set the \'fastjet\'' + \
                 'variable to the full (absolute) /PATH/TO/fastjet-config (including fastjet-config).' +
                        '\n MG5_aMC> set fastjet /PATH/TO/fastjet-config\n')
                self.options[args[0]] = None
                if self.history and 'fastjet' in self.history[-1]:
                    self.history.pop()
            elif int(output.split('.')[0]) < 3:
                logger.warning('%s is not ' % args[1] + \
                        'v3 or greater. Please install FastJet v3+.')
                self.options[args[0]] = None
                self.history.pop()
            else: #everything is fine
                logger.info('set fastjet to %s' % args[1])
                self.options[args[0]] = args[1]

        elif args[0] in ['golem','samurai','ninja','collier'] and \
             not (args[0] in ['ninja','collier'] and args[1]=='./HEPTools/lib'):
            if args[1] in ['None',"''",'""']:
                self.options[args[0]] = None
            else:
                program = misc.which_lib(os.path.join(args[1],'lib%s.a'%args[0]))
                if program!=None:
                    res = 0
                    logger.info('set %s to %s' % (args[0],args[1]))
                    self.options[args[0]] = args[1]
                else:
                    res = 1
    
                if res != 0 :
                    logger.warning('%s does not seem to correspond to a valid %s lib ' % (args[1],args[0]) + \
                            '. Please enter the full PATH/TO/%s/lib .\n'%args[0] + \
                            'You will NOT be able to run %s otherwise.\n'%args[0])
                
        elif args[0].startswith('lhapdf'):
            to_do = True
            if args[0].endswith('_py2') and six.PY3:
                to_do = False
            elif args[0].endswith('_py3') and six.PY2:
                to_do = False
            if to_do:
                try:
                    res = misc.call([args[1], '--version'], stdout=subprocess.PIPE,
                                                                 stderr=subprocess.PIPE)
                    logger.info('set lhapdf to %s' % args[1])
                    self.options['lhapdf'] = args[1]
                    self.options[args[0]] = args[1]
                except Exception:
                    res = 1
                if res != 0:
                    logger.info('%s does not seem to correspond to a valid lhapdf-config ' % args[1] + \
                            'executable. \nPlease set the \'lhapdf\' variable to the (absolute) ' + \
                            '/PATH/TO/lhapdf-config (including lhapdf-config).\n' + \
                            'Note that you can still compile and run aMC@NLO with the built-in PDFs\n' + \
                            ' MG5_aMC> set lhapdf /PATH/TO/lhapdf-config\n')

        elif args[0] in ['timeout', 'auto_update', 'cluster_nb_retry', 'max_t_for_channel',
                         'cluster_retry_wait', 'cluster_size', 'max_npoint_for_channel']:
                self.options[args[0]] = int(args[1])

        elif args[0] in ['cluster_local_path']:
            self.options[args[0]] = args[1].strip()

        elif args[0] == 'cluster_status_update':
            if '(' in args[1]:
                data = ' '.join([a for a in args[1:] if not a.startswith('-')])
                data = data.replace('(','').replace(')','').replace(',',' ').split()
                first, second = data[:2]
            else:
                first, second = args[1:3]

            self.options[args[0]] = (int(first), int(second))

        elif args[0] == 'madanalysis5_path':
            ma5path = pjoin(MG5DIR, args[1]) if os.path.isfile(pjoin(MG5DIR, args[1])) else args[1]
            message = misc.is_MA5_compatible_with_this_MG5(ma5path)
            if message is None:
                self.options['madanalysis5_path'] = args[1]
            else:
                logger.warning(message)

        elif args[0] == 'OLP':
            if six.PY3 and self.options['low_mem_multicore_nlo_generation']:
                raise self.InvalidCmd('Not possible to set OLP with both \"low_mem_multicore_nlo_generation\" and python3')
            # Reset the amplitudes, MatrixElements and exporter as they might
            # depend on this option
            self._curr_amps = diagram_generation.AmplitudeList()
            self._curr_proc_defs = base_objects.ProcessDefinitionList()
            self._curr_matrix_elements = helas_objects.HelasMultiProcess()
            self._curr_exporter = None
            self.options[args[0]] = args[1]

        elif args[0] =='output_dependencies':
            self.options[args[0]] = args[1]
        elif args[0] =='notification_center':
            if args[1] in ['None','True','False']:
                self.options[args[0]] = eval(args[1])
                self.allow_notification_center = self.options[args[0]]
            else:
                raise self.InvalidCmd('expected bool for notification_center')
        # True/False formatting
        elif args[0] in ['crash_on_error', 'auto_convert_model', 'acknowledged_v3.1_syntax']:
            try:
                tmp = banner_module.ConfigFile.format_variable(args[1], bool, args[0])
            except Exception:
                if args[1].lower() in ['never']:
                    tmp = args[1].lower()
                else: 
                    raise
            self.options[args[0]] = tmp
        elif args[0] in ['zerowidth_tchannel']:
            self.options[args[0]] = banner_module.ConfigFile.format_variable(args[1], bool, args[0])
        elif args[0] in ['cluster_queue']:
            self.options[args[0]] = args[1].strip()
        elif args[0] in ['low_mem_multicore_nlo_generation']:	    
            if six.PY3 and self.options['OLP'] != 'MadLoop':
                raise self.InvalidCmd('Not possible to set \"low_mem_multicore_nlo_generation\" for an OLP different of MadLoop when running  python3')
            else:
                self.options[args[0]] = args[1]
        elif args[0] in self.options:
            if args[1] in ['None','True','False']:
                self.options[args[0]] = eval(args[1])
            else:
                self.options[args[0]] = args[1]

    def post_set(self, stop, line):
        """Check if we need to save this in the option file"""

        args = self.split_arg(line)
        # Check the validity of the arguments
        try:
            self.check_set(args, log=False)
        except Exception:
            return stop

        if args[0] in self.options_configuration and '--no_save' not in args:
            self.exec_cmd('save options %s' % args[0] , log=False)
        elif args[0] in self.options_madevent:
            if not '--no_save' in line:
                logger.info('This option will be the default in any output that you are going to create in this session.')
                logger.info('In order to keep this changes permanent please run \'save options\'')
        else:
            #MadGraph5_aMC@NLO configuration
            if not self.history or self.history[-1].split() != line.split():
                self.history.append('set %s' % line)
                self.avoid_history_duplicate('set %s' % args[0], ['define', 'set'])
        return stop

    def do_open(self, line):
        """Open a text file/ eps file / html file"""

        args = self.split_arg(line)
        # Check Argument validity and modify argument to be the real path
        self.check_open(args)
        file_path = args[0]

        launch_ext.open_file(file_path)

    def do_output(self, line):
        """Main commands: Initialize a new Template or reinitialize one"""

        args = self.split_arg(line)
        # Check Argument validity
        self.check_output(args)

        noclean = '-noclean' in args
        force = '-f' in args
        nojpeg = '-nojpeg' in args
        if '--noeps=True' in args:
            nojpeg = True
        flaglist = []
                    
        if '--postpone_model' in args:
            flaglist.append('store_model')
        if '--hel_recycling=False' in args:
            flaglist.append('no_helrecycling')
                    
        line_options = dict( (arg[2:].split('=')  if "=" in arg else (arg[2:], True))
                             for arg in args if arg.startswith('--'))
#        line_options = dict(arg[2:].split('=') for arg in args if arg.startswith('--') and '=' not in arg)
        main_file_name = ""
        try:
            main_file_name = args[args.index('-name') + 1]
        except Exception:
            pass


        ################
        # ALOHA OUTPUT #
        ################
        if self._export_format == 'aloha':
            # catch format
            format = [d[9:] for d in args if d.startswith('--format=')]
            if not format:
                format = 'Fortran'
            else:
                format = format[-1]
            # catch output dir
            output = [d for d in args if d.startswith('--output=')]
            if not output:
                output = import_ufo.find_ufo_path(self._curr_model['name'])
                output = pjoin(output, format)
                if not os.path.isdir(output):
                    os.mkdir(output)
            else:
                output = output[-1]
                if not os.path.isdir(output):
                    raise self.InvalidCmd('%s is not a valid directory' % output)
            logger.info('creating routines in directory %s ' % output)
            # build the calling list for aloha
            names = [d for d in args if not d.startswith('-')]
            wanted_lorentz = aloha_fct.guess_routine_from_name(names)
            # Create and write ALOHA Routine
            aloha_model = create_aloha.AbstractALOHAModel(self._curr_model.get('name'))
            aloha_model.add_Lorentz_object(self._curr_model.get('lorentz'))
            if wanted_lorentz:
                aloha_model.compute_subset(wanted_lorentz)
            else:
                aloha_model.compute_all(save=False)
            aloha_model.write(output, format)
            return

        #################
        ## Other Output #
        #################
        # Configuration of what to do:
        # check: check status of the directory
        # exporter: which exporter to use (v4/cpp/...)
        # output: [Template/dir/None] copy the Template, just create dir or do nothing
        config = {}
        config['madevent'] =       {'check': True,  'exporter': 'v4',  'output':'Template'}
        config['matrix'] =         {'check': False, 'exporter': 'v4',  'output':'dir'}
        config['standalone'] =     {'check': True, 'exporter': 'v4',  'output':'Template'}
        config['standalone_msF'] = {'check': False, 'exporter': 'v4',  'output':'Template'}
        config['standalone_msP'] = {'check': False, 'exporter': 'v4',  'output':'Template'}
        config['standalone_rw'] =  {'check': False, 'exporter': 'v4',  'output':'Template'}
        config['standalone_cpp'] = {'check': False, 'exporter': 'cpp', 'output': 'Template'}
        config['pythia8'] =        {'check': False, 'exporter': 'cpp', 'output':'dir'}
        config['matchbox_cpp'] =   {'check': True, 'exporter': 'cpp', 'output': 'Template'}
        config['matchbox'] =       {'check': True, 'exporter': 'v4',  'output': 'Template'}
        config['madweight'] =      {'check': True, 'exporter': 'v4',  'output':'Template'}

        if self._export_format == 'plugin':
            options = {'check': self._export_plugin.check, 'exporter':self._export_plugin.exporter, 'output':self._export_plugin.output}
        else:
            options = config[self._export_format]
            
        # check
        if os.path.realpath(self._export_dir) == os.getcwd():
            if len(args) == 0:
                i=0
                while 1:
                    if os.path.exists('Pythia8_proc_%i' %i):
                        i+=1
                    else:
                        break
                os.mkdir('Pythia8_proc_%i' %i) 
                self._export_dir = pjoin(self._export_dir, 'Pythia8_proc_%i' %i)
                logger.info('Create output in %s' % self._export_dir)
            elif not args[0] in ['.', '-f']:
                raise self.InvalidCmd('Wrong path directory to create in local directory use \'.\'')
        elif not noclean and os.path.isdir(self._export_dir) and options['check']:
            if not force:
                # Don't ask if user already specified force or noclean
                logger.info('INFO: directory %s already exists.' % self._export_dir)
                logger.info('If you continue this directory will be deleted and replaced.')
                answer = self.ask('Do you want to continue?', 'y', ['y','n'])
            else:
                answer = 'y'
            if answer != 'y':
                raise self.InvalidCmd('Stopped by user request')
            else:
                shutil.rmtree(self._export_dir)

        # Choose here whether to group subprocesses or not, if the option was
        # set to 'Auto' and propagate this choice down the line:
        if self.options['group_subprocesses'] in [True, False]:
            group_processes = self.options['group_subprocesses']
        elif self.options['group_subprocesses'] == 'Auto':
            # By default we set it to True
            group_processes = True
            # But we turn if off for decay processes which
            # have been defined with multiparticle labels, because then
            # branching ratios necessitates to keep subprocesses independent.
            # That applies only if there is more than one subprocess of course.
            if self._curr_amps[0].get_ninitial() == 1 and \
                                                     len(self._curr_amps)>1:
                
                processes = [amp.get('process') for amp in self._curr_amps if 'process' in  list(amp.keys())]
                if len(set(proc.get('id') for proc in processes))!=len(processes):
                    # Special warning for loop-induced
                    if any(proc['perturbation_couplings'] != [] for proc in
                               processes) and self._export_format == 'madevent':
                        logger.warning("""
|| The loop-induced decay process you have specified contains several
|| subprocesses and, in order to be able to compute individual branching ratios, 
|| MG5_aMC will *not* group them. Integration channels will also be considered
|| for each diagrams and as a result integration will be inefficient.
|| It is therefore recommended to perform this simulation by setting the MG5_aMC
|| option 'group_subprocesses' to 'True' (before the output of the process).
|| Notice that when doing so, processes for which one still wishes to compute
|| branching ratios independently can be specified using the syntax:
||   -> add process <proc_def>
""")
                    group_processes = False
    
        #Exporter + Template
        if options['exporter'] == 'v4':
            self._curr_exporter = export_v4.ExportV4Factory(self, noclean, 
                                             group_subprocesses=group_processes,
                                             cmd_options=line_options)
        elif options['exporter'] == 'cpp':
            self._curr_exporter = export_cpp.ExportCPPFactory(self, group_subprocesses=group_processes,
                                                              cmd_options=line_options)
        
        self._curr_exporter.pass_information_from_cmd(self)
        
        if options['output'] == 'Template':
            self._curr_exporter.copy_template(self._curr_model)
        elif options['output'] == 'dir' and not os.path.isdir(self._export_dir):
            os.makedirs(self._export_dir)

        # Reset _done_export, since we have new directory
        self._done_export = False

        if self._export_format == "madevent":
            # for MadEvent with MadLoop decide if we keep the box as channel of 
            #integration or not. Forbid them for matching and for h+j
            if self.options['max_npoint_for_channel']:
                base_objects.Vertex.max_n_loop_for_multichanneling = int(self.options['max_npoint_for_channel'])
            else:
                base_objects.Vertex.max_n_loop_for_multichanneling = 3 
            base_objects.Vertex.max_tpropa = int(self.options['max_t_for_channel'])   

        # Perform export and finalize right away
        self.export(nojpeg, main_file_name, group_processes, args)

        # Automatically run finalize
        self.finalize(nojpeg, flaglist=flaglist)

        # Remember that we have done export
        self._done_export = (self._export_dir, self._export_format)

        # Reset _export_dir, so we don't overwrite by mistake later
        self._export_dir = None

    # Export a matrix element
    def export(self, nojpeg = False, main_file_name = "", group_processes=True, 
                                                                       args=[]):
        """Export a generated amplitude to file."""


        # Define the helas call  writer
        if self._curr_exporter.exporter == 'cpp':       
            self._curr_helas_model = helas_call_writers.CPPUFOHelasCallWriter(self._curr_model)
        elif self._model_v4_path:
            assert self._curr_exporter.exporter == 'v4'
            self._curr_helas_model = helas_call_writers.FortranHelasCallWriter(self._curr_model)
        else:
            assert self._curr_exporter.exporter == 'v4'
            options = {'zerowidth_tchannel': self.options['zerowidth_tchannel']}
            if self._curr_amps and self._curr_amps[0].get_ninitial() == 1:
                options['zerowidth_tchannel'] = False
            
            self._curr_helas_model = helas_call_writers.FortranUFOHelasCallWriter(self._curr_model, options=options)

        version = [arg[10:] for arg in args if arg.startswith('--version=')]
        if version:
            version = version[-1]
        else:
            version = '8.2'

        def generate_matrix_elements(self, group_processes=True):
            """Helper function to generate the matrix elements before
            exporting. Uses the main function argument 'group_processes' to decide 
            whether to use group_subprocess or not. (it has been set in do_output to
            the appropriate value if the MG5 option 'group_subprocesses' was set
            to 'Auto'."""

            if self._export_format in ['standalone_msP', 'standalone_msF', 'standalone_mw']:
                to_distinguish = []
                for part in self._curr_model.get('particles'):
                    if part.get('name') in args and part.get('antiname') in args and\
                       part.get('name') != part.get('antiname'):
                        to_distinguish.append(abs(part.get('pdg_code')))
            # Sort amplitudes according to number of diagrams,
            # to get most efficient multichannel output
            self._curr_amps.sort(key=lambda x: x.get_number_of_diagrams(),reverse=True)

            cpu_time1 = time.time()
            ndiags = 0
            if not self._curr_matrix_elements.get_matrix_elements():
                if group_processes:
                    cpu_time1 = time.time()
                    dc_amps = diagram_generation.DecayChainAmplitudeList(\
                        [amp for amp in self._curr_amps if isinstance(amp, \
                                        diagram_generation.DecayChainAmplitude)])
                    non_dc_amps = diagram_generation.AmplitudeList(\
                             [amp for amp in self._curr_amps if not \
                              isinstance(amp, \
                                         diagram_generation.DecayChainAmplitude)])
                    subproc_groups = group_subprocs.SubProcessGroupList()
                    matrix_elements_opts = {'optimized_output':
                                       self.options['loop_optimized_output']}
                    
                    grouping_criteria = self._curr_exporter.grouped_mode
                    if non_dc_amps:
                        subproc_groups.extend(\
                          group_subprocs.SubProcessGroup.group_amplitudes(\
                          non_dc_amps,grouping_criteria, 
                                     matrix_elements_opts=matrix_elements_opts))

                    if dc_amps:
                        dc_subproc_group = \
                                  group_subprocs.DecayChainSubProcessGroup.\
                                  group_amplitudes(dc_amps, grouping_criteria,
                                      matrix_elements_opts=matrix_elements_opts)
                        subproc_groups.extend(dc_subproc_group.\
                                    generate_helas_decay_chain_subproc_groups())

                    ndiags = sum([len(m.get('diagrams')) for m in \
                              subproc_groups.get_matrix_elements()])
                    self._curr_matrix_elements = subproc_groups
                    # assign a unique id number to all groups
                    uid = 0
                    for group in subproc_groups:
                        uid += 1 # update the identification number
                        for me in group.get('matrix_elements'):
                            me.get('processes')[0].set('uid', uid)
                else: # Not grouped subprocesses
                    mode = {}
                    if self._export_format in [ 'standalone_msP' , 
                                             'standalone_msF', 'standalone_rw']:
                        mode['mode'] = 'MadSpin'
                    # The conditional statement tests whether we are dealing
                    # with a loop induced process.
                    if isinstance(self._curr_amps[0], 
                                         loop_diagram_generation.LoopAmplitude):
                        mode['optimized_output']=self.options['loop_optimized_output']
                        HelasMultiProcessClass = loop_helas_objects.LoopHelasProcess
                        compute_loop_nc = True
                    else:
                        HelasMultiProcessClass = helas_objects.HelasMultiProcess
                        compute_loop_nc = False
                    
                    self._curr_matrix_elements = HelasMultiProcessClass(
                      self._curr_amps, compute_loop_nc=compute_loop_nc,
                                                       matrix_element_opts=mode)
                    
                    ndiags = sum([len(me.get('diagrams')) for \
                                  me in self._curr_matrix_elements.\
                                  get_matrix_elements()])
                    # assign a unique id number to all process
                    uid = 0
                    for me in self._curr_matrix_elements.get_matrix_elements()[:]:
                        uid += 1 # update the identification number
                        me.get('processes')[0].set('uid', uid)

            cpu_time2 = time.time()


            return ndiags, cpu_time2 - cpu_time1

        # Start of the actual routine
        
        ndiags, cpu_time = generate_matrix_elements(self,group_processes)

        calls = 0

        path = self._export_dir
            
        cpu_time1 = time.time()

        # First treat madevent and pythia8 exports, where we need to
        # distinguish between grouped and ungrouped subprocesses

        # MadEvent
        if self._export_format == 'madevent':
            calls += self._curr_exporter.export_processes(self._curr_matrix_elements,
                                                         self._curr_helas_model)
            
                #try:
                #    cmd.Cmd.onecmd(self, 'history .')
                #except Exception:
                #    misc.sprint('command history fails.', 10)
                #    pass

        # Pythia 8
        elif self._export_format == 'pythia8':
            # Output the process files
            process_names = []
            if isinstance(self._curr_matrix_elements, group_subprocs.SubProcessGroupList):
                for (group_number, me_group) in enumerate(self._curr_matrix_elements):
                    exporter = self._curr_exporter.generate_process_directory(\
                            me_group.get('matrix_elements'), self._curr_helas_model,
                            process_string = me_group.get('name'),
                            process_number = group_number+1,
                            version = version)
                    process_names.append(exporter.process_name)
            else:
                exporter =  self._curr_exporter.generate_process_directory(\
                            self._curr_matrix_elements, self._curr_helas_model,
                            process_string = self._generate_info, version = version)
                process_names.append(exporter.process_file_name)

            # Output the model parameter and ALOHA files
            model_name, model_path = exporter.convert_model_to_pythia8(\
                            self._curr_model, self._export_dir)

            # Generate the main program file
            filename, make_filename = \
                      self._curr_exporter.generate_example_file_pythia8(path,
                                                               model_path,
                                                               process_names,
                                                               exporter,
                                                               main_file_name)
                      
                      
        matrix_elements = self._curr_matrix_elements.get_matrix_elements()
        # Just the matrix.f files
        if self._export_format == 'matrix':
            for me in matrix_elements:
                filename = pjoin(path, 'matrix_' + \
                           me.get('processes')[0].shell_string() + ".f")
                if os.path.isfile(filename):
                    logger.warning("Overwriting existing file %s" % filename)
                else:
                    logger.info("Creating new file %s" % filename)
                calls = calls + self._curr_exporter.write_matrix_element_v4(\
                    writers.FortranWriter(filename),\
                    me, self._curr_helas_model)
        elif self._export_format in ['madevent', 'pythia8']:
            pass
        # grouping mode
        elif isinstance(self._curr_matrix_elements, group_subprocs.SubProcessGroupList) and\
            self._curr_exporter.grouped_mode:
            modify, self._curr_matrix_elements = self._curr_exporter.modify_grouping(self._curr_matrix_elements)
            if modify:
                matrix_elements = self._curr_matrix_elements.get_matrix_elements()

            for me_number, me in enumerate(self._curr_matrix_elements):
                calls = calls + \
                    self._curr_exporter.generate_subprocess_directory(\
                        me, self._curr_helas_model, me_number)               
        
        # ungroup mode
        else:
            for nb,me in enumerate(matrix_elements[:]):
                new_calls = self._curr_exporter.generate_subprocess_directory(\
                            me, self._curr_helas_model, nb)
                if  isinstance(new_calls, int):
                    if new_calls ==0:
                        matrix_elements.remove(me)
                    else:
                        calls = calls + new_calls

        if self._generate_info and hasattr(self._curr_exporter, 'write_procdef_mg5'):
            # Write the procdef_mg5.dat file with process info
            card_path = pjoin(self._export_dir ,'SubProcesses', \
                                     'procdef_mg5.dat')
            self._curr_exporter.write_procdef_mg5(card_path,
                                self._curr_model['name'],
                                self._generate_info)


        cpu_time2 = time.time() - cpu_time1

        logger.info(("Generated helas calls for %d subprocesses " + \
              "(%d diagrams) in %0.3f s") % \
              (len(matrix_elements),
               ndiags, cpu_time))

        if calls:
            if "cpu_time2" in locals():
                logger.info("Wrote files for %d helas calls in %0.3f s" % \
                            (calls, cpu_time2))
            else:
                logger.info("Wrote files for %d helas calls" % \
                            (calls))

        if self._export_format == 'pythia8':
            logger.info("- All necessary files for Pythia 8 generated.")
            logger.info("- Run \"launch\" and select %s.cc," % filename)
            logger.info("  or go to %s/examples and run" % path)
            logger.info("      make -f %s" % make_filename)
            logger.info("  (with process_name replaced by process name).")
            logger.info("  You can then run ./%s to produce events for the process" % \
                        filename)

        # Replace the amplitudes with the actual amplitudes from the
        # matrix elements, which allows proper diagram drawing also of
        # decay chain processes
        matrix_elements = self._curr_matrix_elements.get_matrix_elements()
        self._curr_amps = diagram_generation.AmplitudeList(\
               [me.get('base_amplitude') for me in \
                matrix_elements])

    def finalize(self, nojpeg, online = False, flaglist=[]):
        """Make the html output, write proc_card_mg5.dat and create
        madevent.tar.gz for a MadEvent directory"""

        compiler_dict = {'fortran': self.options['fortran_compiler'],
                             'cpp': self.options['cpp_compiler'],
                             'f2py': self.options['f2py_compiler']}

        # Handling of the model.
        if self._model_v4_path:
            logger.info('Copy %s model files to directory %s' % \
                            (os.path.basename(self._model_v4_path), self._export_dir))
            self._curr_exporter.export_model_files(self._model_v4_path)
            self._curr_exporter.export_helas(pjoin(self._mgme_dir,'HELAS'))        
        else:
            # wanted_lorentz are the lorentz structures which are
            # actually used in the wavefunctions and amplitudes in
            # these processes
            wanted_lorentz = self._curr_matrix_elements.get_used_lorentz()
            wanted_couplings = self._curr_matrix_elements.get_used_couplings()

            if self._export_format == 'madevent' and not 'no_helrecycling' in flaglist and \
                not isinstance(self._curr_amps[0], loop_diagram_generation.LoopAmplitude):
                for (name, flag, out) in wanted_lorentz[:]:
                    if out == 0:
                        newflag = list(flag) + ['P1N']
                        wanted_lorentz.append((name, tuple(newflag), -1))
                
            # For a unique output of multiple type of exporter need to store this
            # information.             
            if hasattr(self, 'previous_lorentz'):
                wanted_lorentz = misc.make_unique(self.previous_lorentz + wanted_lorentz)
                wanted_couplings = misc.make_unique(self.previous_couplings + wanted_couplings)
                del self.previous_lorentz
                del self.previous_couplings        
            if 'store_model' in flaglist:
                self.previous_lorentz = wanted_lorentz
                self.previous_couplings = wanted_couplings
            else:
                self._curr_exporter.convert_model(self._curr_model, 
                                               wanted_lorentz,
                                               wanted_couplings)
        
        # move the old options to the flaglist system.
        if nojpeg:
            flaglist.append('nojpeg')
        if online:
            flaglist.append('online')

            

        if self._export_format in ['NLO']:
            ## write fj_lhapdf_opts file            
            # Create configuration file [path to executable] for amcatnlo
            filename = os.path.join(self._export_dir, 'Cards', 'amcatnlo_configuration.txt')
            opts_to_keep = ['lhapdf', 'fastjet', 'pythia8_path', 'hwpp_path', 'thepeg_path', 
                                                                    'hepmc_path']
            to_keep = {}
            for opt in opts_to_keep:
                if self.options[opt]:
                    to_keep[opt] = self.options[opt]
            self.do_save('options %s' % filename.replace(' ', '\ '), check=False, \
                    to_keep = to_keep)

        elif self._export_format in ['madevent', 'madweight']:          
            # Create configuration file [path to executable] for madevent
            filename = os.path.join(self._export_dir, 'Cards', 'me5_configuration.txt')
            self.do_save('options %s' % filename.replace(' ', '\ '), check=False,
                         to_keep={'mg5_path':MG5DIR})

        # Dedicated finalize function.
        self._curr_exporter.finalize(self._curr_matrix_elements,
                                    self.history,
                                    self.options,
                                    flaglist)

        if self._export_format in ['madevent', 'standalone', 'standalone_cpp','madweight', 'matchbox']:
            logger.info('Output to directory ' + self._export_dir + ' done.')

        if self._export_format in ['madevent', 'NLO']:
            logger.info('Type \"launch\" to generate events from this process, or see')
            logger.info(self._export_dir + '/README')
            logger.info('Run \"open index.html\" to see more information about this process.')

    def do_help(self, line):
        """ propose some usefull possible action """

        super(MadGraphCmd,self).do_help(line)

        if line:
            return

        if len(self.history) == 0:
            last_action_2 = 'mg5_start'
            last_action = 'mg5_start'
        else:
            args = self.history[-1].split()
            last_action = args[0]
            if len(args)>1:
                last_action_2 = '%s %s' % (last_action, args[1])
            else:
                last_action_2 = 'none'



    # Calculate decay width
    def do_compute_widths(self, line, model=None, do2body=True, decaymodel=None):
        """Documented commands:Generate amplitudes for decay width calculation, with fixed
           number of final particles (called level)
           syntax; compute_widths particle [other particles] [--options=]

            - particle/other particles can also be multiparticle name (can also be
           pid of the particle)

           --body_decay=X [default=4.0025] allow to choose the precision.
                if X is an integer: compute all X body decay
                if X is a float <1: compute up to the time that total error < X
                if X is a float >1: stops at the first condition.

           --path=X. Use a given file for the param_card. (default UFO built-in)

           special argument:
               - skip_2body: allow to not consider those decay (use FR)
               - model: use the model pass in argument.

        """



        self.change_principal_cmd('MadGraph')
        if '--nlo' not in line:
            warning_text = """Please note that the automatic computation of the width is
    only valid in narrow-width approximation and at tree-level."""
            logger.warning(warning_text)
            
        if not model:
            modelname = self._curr_model.get('modelpath+restriction')
            with misc.MuteLogger(['madgraph'], ['INFO']):
                model = import_ufo.import_model(modelname, decay=True)
        self._curr_model = model
            
        if not isinstance(model, model_reader.ModelReader):
            model = model_reader.ModelReader(model)

        if '--nlo' in line:
            # call SMWidth to calculate NLO Width
            self.compute_widths_SMWidth(line, model=model)
            return

        # check the argument and return those in a dictionary format
        particles, opts = self.check_compute_widths(self.split_arg(line))

        if opts['path']:
            correct = True
            param_card = check_param_card.ParamCard(opts['path'])
            for param in param_card['decay']:
                if param.value == "auto":
                    param.value = 1
                    param.format = 'float'
                    correct = False
            if not correct:
                if opts['output']:
                    param_card.write(opts['output'])
                    opts['path'] = opts['output']
                else:
                    param_card.write(opts['path'])

        data = model.set_parameters_and_couplings(opts['path'])
        

        # find UFO particles linked to the require names.
        if do2body:
            skip_2body = True
            decay_info = {}
            for pid in particles:
                particle = model.get_particle(pid)
                if not hasattr(particle, 'partial_widths'):
                    skip_2body = False
                    break
                elif not decay_info:
                    logger_mg.info('Get two body decay from FeynRules formula')
                decay_info[pid] = []
                mass = abs(eval(str(particle.get('mass')), data).real)
                data = model.set_parameters_and_couplings(opts['path'], scale= mass)
                total = 0
    
                # check if the value of alphas is set to zero and raise warning if appropriate
                if 'aS' in data and data['aS'] == 0 and particle.get('color') != 1:
                    logger.warning("aS set to zero for this particle since the running is not defined for such low mass.")
                        
                for mode, expr in particle.partial_widths.items():
                    tmp_mass = mass
                    for p in mode:
                        try:
                            value_mass = eval(str(p.mass), data)
                        except Exception:
                            # the p object can still be UFO reference. since the 
                            # mass name might hve change load back the MG5 one.
                            value_mass = eval(str(model.get_particle(p.pdg_code).get('mass')), data)
                        tmp_mass -= abs(value_mass)             
                    if tmp_mass <=0:
                        continue
    
                    decay_to = [p.get('pdg_code') for p in mode]
                    value = eval(expr,{'cmath':cmath},data).real
                    if -1e-10 < value < 0:
                        value = 0
                    if -1e-5 < value < 0:
                        logger.warning('Partial width for %s > %s negative: %s automatically set to zero' %
                                       (particle.get('name'), ' '.join([p.get('name') for p in mode]), value))
                        value = 0
                    elif value < 0:
                        raise Exception('Partial width for %s > %s negative: %s' % \
                                       (particle.get('name'), ' '.join([p.get('name') for p in mode]), value))
                    elif 0 < value < 0.1 and particle['color'] !=1:
                        logger.warning("partial width of particle %s lower than QCD scale:%s. Set it to zero. (%s)" \
                                   % (particle.get('name'), value, decay_to))
                        value = 0
                                     
                    decay_info[particle.get('pdg_code')].append([decay_to, value])
                    total += value
            else:
                madevent_interface.MadEventCmd.update_width_in_param_card(decay_info,
                                                       opts['path'], opts['output'])
                if float(opts['body_decay']) == 2:
                    return  decay_info
        else:
            skip_2body = True

        #
        # add info from decay module
        #
        
        self.do_decay_diagram('%s %s' % (' '.join([repr(id) for id in particles]),
                                         ' '.join('--%s=%s' % (key,value)
                                                  for key,value in opts.items()
                                                  if key not in ['precision_channel'])
                                         ), skip_2body=skip_2body, model=decaymodel)

        if self._curr_amps:
            logger.info('Pass to numerical integration for computing the widths:')
        else:            
            logger.info('No need for N body-decay (N>2). Results are in %s' % opts['output'])
            return  decay_info

        # Do the MadEvent integration!!
        with misc.TMP_directory(dir=os.getcwd()) as path:
            decay_dir = pjoin(path,'temp_decay')
            logger_mg.info('More info in temporary files:\n    %s/index.html' % (decay_dir))
            with misc.MuteLogger(['madgraph','ALOHA','cmdprint','madevent'], [40,40,40,40]):
                self.exec_cmd('output madevent %s -f' % decay_dir,child=False)
                
                #modify some parameter of the default run_card
                run_card = banner_module.RunCard(pjoin(decay_dir,'Cards','run_card.dat'))
                if run_card['ickkw']:
                    run_card['ickkw'] = 0
                    run_card['xqcut'] = 0
                    run_card.remove_all_cut()
                    run_card.write(pjoin(decay_dir,'Cards','run_card.dat'))
                
                # Need to write the correct param_card in the correct place !!!
                if os.path.exists(opts['output']):
                    files.cp(opts['output'], pjoin(decay_dir, 'Cards', 'param_card.dat'))
                else:
                    files.cp(opts['path'], pjoin(decay_dir, 'Cards', 'param_card.dat'))
                if self._curr_model['name'] == 'mssm' or self._curr_model['name'].startswith('mssm-'):
                    check_param_card.convert_to_slha1(pjoin(decay_dir, 'Cards', 'param_card.dat'))
                # call a ME interface and define as it as child for correct error handling
                me_cmd = madevent_interface.MadEventCmd(decay_dir)
                for name, val in self.options.items():
                    if name in me_cmd.options and me_cmd.options[name] != val:
                        try:
                            me_cmd.exec_cmd('set %s %s --no_save' % (name, val)) 
                        except madgraph.InvalidCmd:
                            continue
                #me_cmd.options.update(self.options)
                #me_cmd.configure_run_mode(self.options['run_mode'])
                #self.define_child_cmd_interface(me_cmd, interface=False)
                me_cmd.model_name = self._curr_model['name'] #needed for mssm
                me_cmd.options['automatic_html_opening'] = False

                me_opts=[('accuracy', opts['precision_channel']), # default 0.01
                         ('points', 1000),
                         ('iterations',9)]
                me_cmd.exec_cmd('survey decay -f %s' % (
                       " ".join(['--%s=%s' % val for val in me_opts])),
                      postcmd=False)
                me_cmd.exec_cmd('combine_events', postcmd=False)
                #me_cmd.exec_cmd('store_events', postcmd=False)
                me_cmd.collect_decay_widths()
                me_cmd.do_quit('')
                # cleaning
                del me_cmd

            param = check_param_card.ParamCard(pjoin(decay_dir, 'Events', 'decay','param_card.dat'))

        for pid in particles:
            width = param['decay'].get((pid,)).value
            particle = self._curr_model.get_particle(pid) 
            #if particle['color'] !=1 and 0 < width.real < 0.1:
            #    logger.warning("width of colored particle \"%s(%s)\" lower than QCD scale: %s. Set width to zero "
            #                   % (particle.get('name'), pid, width.real))
            #    width = 0
                
            
            if not pid in param['decay'].decay_table:
                continue
            if pid not in decay_info:
                decay_info[pid] = []
            for BR in param['decay'].decay_table[pid]:
                if len(BR.lhacode) == 3 and skip_2body:
                    continue
                if 0 < BR.value * width <0.1 and particle['color'] !=1:
                    logger.warning("partial width of particle %s lower than QCD scale:%s. Set it to zero. (%s)" \
                                   % (particle.get('name'), BR.value * width, BR.lhacode[1:]))
                                     
                    continue
                
                decay_info[pid].append([BR.lhacode[1:], BR.value * width])

        madevent_interface.MadEventCmd.update_width_in_param_card(decay_info,
                                                   opts['path'], opts['output'])

        if self._curr_model['name'] == 'mssm' or self._curr_model['name'].startswith('mssm-'):
            check_param_card.convert_to_slha1(opts['output'])
        return decay_info



    # Calculate decay width with SMWidth
    def compute_widths_SMWidth(self, line, model=None):
        """Compute widths with SMWidth.
        """

        # check the argument and return those in a dictionary format
        particles, opts = self.check_compute_widths(self.split_arg(line))

        if opts['path']:
            correct = True
            param_card = check_param_card.ParamCard(opts['path'])
            for param in param_card['decay']:
                if param.value == "auto":
                    param.value = 1
                    param.format = 'float'
                    correct = False
            if not correct:
                if opts['output']:
                    param_card.write(opts['output'])
                    opts['path'] = opts['output']
                else:
                    param_card.write(opts['path'])

        if not model:
            model_path = self._curr_model.get('modelpath')
            model_name = self._curr_model.get('name')
            currmodel = self._curr_model
        else:
            model_path = model.get('modelpath')
            model_name = model.get('name')
            currmodel = model

        if not os.path.exists(pjoin(model_path, 'SMWidth')):
            raise self.InvalidCmd("Model %s is not valid for computing NLO width with SMWidth"%model_name)

        # determine the EW scheme
        externparam = [(param.lhablock.lower(),param.name.lower()) for param \
                           in currmodel.get('parameters')[('external',)]]

        if ('sminputs','aewm1') in externparam:
            # alpha(MZ) scheme
            arg2 = "1"
        elif ('sminputs','mdl_gf') in externparam or ('sminputs','gf') in externparam:
            # Gmu scheme
            arg2 = "2"
        else:
            raise Exception("Do not know the EW scheme in the model %s"%model_name)

        #compile the code
        if not os.path.exists(pjoin(model_path, 'SMWidth','smwidth')):
            logger.info('Compiling SMWidth. This has to be done only once and'+\
                            ' can take a couple of minutes.','$MG:BOLD')
            current = misc.detect_current_compiler(pjoin(model_path, 'SMWidth',
                                                         'makefile_MW5'))
            new = 'gfortran' if self.options_configuration['fortran_compiler'] is None else \
                self.options_configuration['fortran_compiler']
            if current != new:
                misc.mod_compilator(pjoin(model_path, 'SMWidth'), new, current)
                misc.mod_compilator(pjoin(model_path, 'SMWidth','oneloop'), new, current)
                misc.mod_compilator(pjoin(model_path, 'SMWidth','hdecay'), new, current)
            misc.compile(cwd=pjoin(model_path, 'SMWidth'))

        # look for the ident_card.dat
        identpath=" "
        carddir=os.path.dirname(opts['path'])
        if 'ident_card.dat' in os.listdir(carddir):
            identpath=pjoin(carddir,'ident_card.dat')
        #run the code
        output,error = misc.Popen(['./smwidth',opts['path'],identpath,arg2],
                                  stdout=subprocess.PIPE,
                                  stdin=subprocess.PIPE,
                                  cwd=pjoin(model_path, 'SMWidth')).communicate()
        pattern = re.compile(r'''  decay\s+(\+?\-?\d+)\s+(\+?\-?\d+\.\d+E\+?\-?\d+)''',re.I)
        width_list = pattern.findall(output.decode(errors='ignore'))
        width_dict = {}
        for pid,width in width_list:
            width_dict[int(pid)] = float(width)

        for pid in particles:
            if not pid in width_dict:
                width = 0
            else:
                width = width_dict[pid]
            param = param_card['decay'].get((pid,))
            param.value = width
            param.format = 'float'
            if pid == 25:
                refs=['hep-ph/9704448','arXiv:1801.09506 [hep-ph]']
                logger.info(" You are using program 'HDECAY', please cite refs: \033[92m%s\033[0m. " % ', '.join(refs), '$MG:BOLD')
            if pid not in param_card['decay'].decay_table:
                continue
            del param_card['decay'].decay_table[pid] # reset the BR
        # write the output file. (the new param_card)
        if opts['output']:
            param_card.write(opts['output'])
            logger.info('Results are written in %s' % opts['output'])
        else:
            param_card.write(opts['path'])
            logger.info('Results are written in %s' % opts['path'])
        return

    # Calculate decay width
    def do_decay_diagram(self, line, skip_2body=False,  model=None):
        """Not in help: Generate amplitudes for decay width calculation, with fixed
           number of final particles (called level)
           syntax; decay_diagram part_name level param_path
           args; part_name level param_path
           part_name = name of the particle you want to calculate width
           level = a.) when level is int,
                       it means the max number of decay products
                   b.) when level is float,
                       it means the required precision for width.
           param_path = path for param_card
           (this is necessary to determine whether a channel is onshell or not)
           e.g. calculate width for higgs up to 2-body decays.
           calculate_width h 2 [path]
           N.B. param_card must be given so that the program knows which channel
           is on shell and which is not.

           special argument:
               - skip_2body: allow to not consider those decay (use FR)
               - model: use the model pass in argument.
        """

        if model:
            self._curr_decaymodel = model


        args = self.split_arg(line)
        #check the validity of the arguments
        particles, args = self.check_decay_diagram(args)
        #print args
        pids = particles
        level = float(args['body_decay'])
        param_card_path = args['path']
        min_br = float(args['min_br'])

        # Reset amplitudes
        self._curr_amps = diagram_generation.AmplitudeList()
        self._curr_proc_defs = base_objects.ProcessDefinitionList()
        # Reset Helas matrix elements
        self._curr_matrix_elements = helas_objects.HelasMultiProcess()
        # Reset _done_export, since we have new process
        self._done_export = False
        # Also reset _export_format and _export_dir
        self._export_format = None


        # Setup before find_channels
        if not model:
            self._curr_decaymodel = decay_objects.DecayModel(self._curr_model,
                                                         True)
            self._curr_decaymodel.read_param_card(param_card_path)
        else:
            self._curr_decaymodel = model
        model = self._curr_decaymodel

        if  isinstance(pids, int):
            pids = [pids]

        first =True
        for part_nb,pid in enumerate(pids):
            part = self._curr_decaymodel.get_particle(pid)
            if part.get('width').lower() == 'zero':
                continue
            logger_mg.info('get decay diagram for %s' % part['name'])
            # Find channels as requested
            if level // 1 == level and level >1:
                level = int(level)
                self._curr_decaymodel.find_channels(part, level, min_br)
                if not skip_2body:
                    amp = part.get_amplitudes(2)
                    if amp:
                        self._curr_amps.extend(amp)

                for l in range(3, level+1):
                    amp = part.get_amplitudes(l)
                    if amp:
                        self._curr_amps.extend(amp)
            else:
                max_level = level // 1
                if max_level < 2:
                    max_level = 999
                precision = level % 1
                if first:
                    model.find_all_channels(2,generate_abstract=False)
                    first = False
                if not skip_2body:
                    amp = part.get_amplitudes(2)
                    if amp:
                        self._curr_amps.extend(amp)
                clevel = 2
                while part.get('apx_decaywidth_err').real > precision:
                    clevel += 1
                    if clevel > max_level:
                        logger_mg.info('    stop to %s body-decay. approximate error: %s' %
                                   (max_level, part.get('apx_decaywidth_err')) )
                        break
                    if clevel > 3:
                        logger_mg.info('    current estimated error: %s go to %s-body decay:' %\
                                        (part.get('apx_decaywidth_err'), clevel))
                    part.find_channels_nextlevel(model, min_br)
                    #part.group_channels_2_amplitudes(clevel, model, min_br)
                    amp = part.get_amplitudes(clevel)
                    if amp:
                        self._curr_amps.extend(amp)
                    part.update_decay_attributes(False, True, True, model)


        # Set _generate_info
        if len(self._curr_amps) > 0:
            process = self._curr_amps[0]['process'].nice_string()
            #print process
            self._generate_info = process[9:]
            #print self._generate_info
        else:
            logger.info("No decay is found")

class MadGraphCmdWeb(CheckValidForCmdWeb, MadGraphCmd):
    """Temporary parser"""

#===============================================================================
# Command Parser
#===============================================================================
# DRAW
_draw_usage = "draw FILEPATH [options]\n" + \
         "-- draw the diagrams in eps format\n" + \
         "   Files will be FILEPATH/diagrams_\"process_string\".eps \n" + \
         "   Example: draw plot_dir . \n"
_draw_parser = misc.OptionParser(usage=_draw_usage)
_draw_parser.add_option("", "--horizontal", default=False,
                   action='store_true', help="force S-channel to be horizontal")
_draw_parser.add_option("", "--external", default=0, type='float',
                    help="authorizes external particles to end at top or " + \
                    "bottom of diagram. If bigger than zero this tune the " + \
                    "length of those line.")
_draw_parser.add_option("", "--max_size", default=1.5, type='float',
                         help="this forbids external line bigger than max_size")
_draw_parser.add_option("", "--non_propagating", default=True, \
                          dest="contract_non_propagating", action='store_false',
                          help="avoid contractions of non propagating lines")
_draw_parser.add_option("", "--add_gap", default=0, type='float', \
                          help="set the x-distance between external particles")

# LAUNCH PROGRAM
_launch_usage = "launch [DIRPATH] [options]\n" + \
         "-- execute the madevent/standalone/standalone_cpp/pythia8/NLO output present in DIRPATH\n" + \
         "   By default DIRPATH is the latest created directory \n" + \
         "   (for pythia8, it should be the Pythia 8 main directory) \n" + \
         "   Example: launch PROC_sm_1 --name=run2 \n" + \
         "   Example: launch ../pythia8 \n"
_launch_parser = misc.OptionParser(usage=_launch_usage)
_launch_parser.add_option("-f", "--force", default=False, action='store_true',
                                help="Use the card present in the directory in order to launch the different program")
_launch_parser.add_option("-n", "--name", default='', type='str',
                                help="Provide a name to the run (for madevent run)")
_launch_parser.add_option("-c", "--cluster", default=False, action='store_true',
                                help="submit the job on the cluster")
_launch_parser.add_option("-m", "--multicore", default=False, action='store_true',
                                help="submit the job on multicore core")

_launch_parser.add_option("-i", "--interactive", default=False, action='store_true',
                                help="Use Interactive Console [if available]")
_launch_parser.add_option("-s", "--laststep", default='',
                                help="last program run in MadEvent run. [auto|parton|pythia|pgs|delphes]")
_launch_parser.add_option("-R", "--reweight", default=False, action='store_true',
                            help="Run the reweight module (reweighting by different model parameter")
_launch_parser.add_option("-M", "--madspin", default=False, action='store_true',
                            help="Run the madspin package")

#===============================================================================
# Interface for customize question.
#===============================================================================
class AskforCustomize(cmd.SmartQuestion):
    """A class for asking a question where in addition you can have the
    set command define and modifying the param_card/run_card correctly"""

    def __init__(self, question, allow_arg=[], default=None,
                                            mother_interface=None, *arg, **opt):

        model_path = mother_interface._curr_model.get('modelpath')
        #2) Import the option available in the model
        ufo_model = ufomodels.load_model(model_path)
        self.all_categories = ufo_model.build_restrict.all_categories

        question = self.get_question()
        # determine the possible value and how they are linked to the restriction
        #options.
        allow_arg = ['0']
        self.name2options = {}
        for category in self.all_categories:
            for options in category:
                if not options.first:
                    continue
                self.name2options[str(len(allow_arg))] = options
                self.name2options[options.name.replace(' ','')] = options
                allow_arg.append(len(allow_arg))
        allow_arg.append('done')

        cmd.SmartQuestion.__init__(self, question, allow_arg, default, mother_interface)



    def default(self, line):
        """Default action if line is not recognized"""

        line = line.strip()
        args = line.split()
        if line == '' and self.default_value is not None:
            self.value = self.default_value
        # check if input is a file
        elif hasattr(self, 'do_%s' % args[0]):
            self.do_set(' '.join(args[1:]))
        elif line.strip() != '0' and line.strip() != 'done' and \
            str(line) != 'EOF' and line.strip() in self.allow_arg:
            option = self.name2options[line.strip()]
            option.status = not option.status
            self.value = 'repeat'
        else:
            self.value = line

        return self.all_categories

    def reask(self, reprint_opt=True):
        """ """
        reprint_opt = True
        self.question = self.get_question()
        cmd.SmartQuestion.reask(self, reprint_opt)

    def do_set(self, line):
        """ """
        self.value = 'repeat'

        args = line.split()
        if args[0] not in self.name2options:
            logger.warning('Invalid set command. %s not recognize options. Valid options are: \n  %s' %
                           (args[0], ', '.join(list(self.name2options.keys())) ))
            return
        elif len(args) != 2:
            logger.warning('Invalid set command. Not correct number of argument')
            return


        if args[1] in ['True','1','.true.','T',1,True,'true','TRUE']:
            self.name2options[args[0]].status = True
        elif args[1] in ['False','0','.false.','F',0,False,'false','FALSE']:
            self.name2options[args[0]].status = False
        else:
            logger.warning('%s is not True/False. Didn\'t do anything.' % args[1])



    def get_question(self):
        """define the current question."""
        question = ''
        i=0
        for category in self.all_categories:
            question += category.name + ':\n'
            for options in category:
                if not options.first:
                    continue
                i+=1
                question += '    %s: %s [%s]\n' % (i, options.name,
                                options.display(options.status))
            question += 'Enter a number to change it\'s status or press enter to validate.\n'
            question += 'For scripting this function, please type: \'help\''
        return question


    def complete_set(self, text, line, begidx, endidx):
        """ Complete the set command"""
        signal.alarm(0) # avoid timer if any
        args = self.split_arg(line[0:begidx])

        if len(args) == 1:
            possibilities = [x for x in self.name2options if not x.isdigit()]
            return self.list_completion(text, possibilities, line)
        else:
            return self.list_completion(text,['True', 'False'], line)


    def do_help(self, line):
        '''help message'''

        print('This allows you to optimize your model to your needs.')
        print('Enter the number associate to the possible restriction/add-on')
        print(' to change the status of this restriction/add-on.')
        print('')
        print('In order to allow scripting of this function you can use the ')
        print('function \'set\'. This function takes two argument:')
        print('set NAME VALUE')
        print('   NAME is the description of the option where you remove all spaces')
        print('   VALUE is either True or False')
        print(' Example: For the question')
        print('''     sm customization:
        1: diagonal ckm [True]
        2: c mass = 0 [True]
        3: b mass = 0 [False]
        4: tau mass = 0 [False]
        5: muon mass = 0 [True]
        6: electron mass = 0 [True]
    Enter a number to change it's status or press enter to validate.''')
        print(''' you can answer by''')
        print('   set diagonalckm False')
        print('   set taumass=0 True')

    def cmdloop(self, intro=None):
        cmd.SmartQuestion.cmdloop(self, intro)
        return self.all_categories



#===============================================================================
# __main__
#===============================================================================

if __name__ == '__main__':

    run_option = sys.argv
    if len(run_option) > 1:
        # The first argument of sys.argv is the name of the program
        input_file = open(run_option[1], 'rU')
        cmd_line = MadGraphCmd(stdin=input_file)
        cmd_line.use_rawinput = False #put it in non interactive mode
        cmd_line.cmdloop()
    else:
        # Interactive mode
        MadGraphCmd().cmdloop()<|MERGE_RESOLUTION|>--- conflicted
+++ resolved
@@ -3004,11 +3004,8 @@
                           'default_unset_couplings': 99, # 99 means infinity
                           'max_t_for_channel': 99, # means no restrictions
                           'zerowidth_tchannel': True,
-<<<<<<< HEAD
                           'nlo_mixed_expansion':True,
-=======
                           'auto_update':7,
->>>>>>> 7f6ffa58
                         }
 
     options_madevent = {'automatic_html_opening':True,
@@ -7723,13 +7720,8 @@
                 logger.info("Change EW scheme to %s for the model %s. Note that YOU are responsible of the full validity of the input in that scheme." %\
                                               (self._curr_model.get('name'), args[1]))
             else:
-<<<<<<< HEAD
-                logger.info("Change EW scheme to %s for the model %s. Note that SM is assume here.")
+                logger.info("Change EW scheme to %s for the model %s. Note that SM is assume here.",self._curr_model.get('name'), args[1])
             logger.info("Importing a new model will restore the default scheme")
-
-=======
-                logger.info("Change EW scheme to %s for the model %s. Note that SM is assume here.",self._curr_model.get('name'), args[1])
->>>>>>> 7f6ffa58
             self._curr_model.change_electroweak_mode(args[1])
         elif args[0] == "complex_mass_scheme":
             old = self.options[args[0]]

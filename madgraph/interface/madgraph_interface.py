################################################################################
#
# Copyright (c) 2009 The MadGraph5_aMC@NLO Development team and Contributors
#
# This file is a part of the MadGraph5_aMC@NLO project, an application which
# automatically generates Feynman diagrams and matrix elements for arbitrary
# high-energy processes in the Standard Model and beyond.
#
# It is subject to the MadGraph5_aMC@NLO license which should accompany this
# distribution.
#
# For more information, visit madgraph.phys.ucl.ac.be and amcatnlo.web.cern.ch
#
################################################################################
"""A user friendly command line interface to access MadGraph5_aMC@NLO features at LO.
   Uses the cmd package for command interpretation and tab completion.
"""
from __future__ import division

from __future__ import absolute_import
from __future__ import print_function
import atexit
import collections
import cmath
import glob
import logging
import optparse
import os
import pydoc
import random
import re
import signal
import subprocess
import copy
import sys
import shutil

import traceback
import time
import inspect
import six.moves.urllib.request, six.moves.urllib.parse, six.moves.urllib.error
import random
import six
StringIO = six
from six.moves import range

#useful shortcut
pjoin = os.path.join

try:
    import readline
    GNU_SPLITTING = ('GNU' in readline.__doc__)
except:
    GNU_SPLITTING = True

import aloha
import madgraph
from madgraph import MG4DIR, MG5DIR, MadGraph5Error


import madgraph.core.base_objects as base_objects
import madgraph.core.diagram_generation as diagram_generation
import madgraph.loop.loop_diagram_generation as loop_diagram_generation
import madgraph.loop.loop_base_objects as loop_base_objects
import madgraph.core.drawing as draw_lib
import madgraph.core.helas_objects as helas_objects



import madgraph.iolibs.drawing_eps as draw
import madgraph.iolibs.export_cpp as export_cpp
import madgraph.iolibs.export_v4 as export_v4
import madgraph.iolibs.helas_call_writers as helas_call_writers
import madgraph.iolibs.file_writers as writers
import madgraph.iolibs.files as files
import madgraph.iolibs.group_subprocs as group_subprocs
import madgraph.iolibs.import_v4 as import_v4
import madgraph.iolibs.save_load_object as save_load_object

import madgraph.interface.extended_cmd as cmd
import madgraph.interface.tutorial_text as tutorial_text
import madgraph.interface.tutorial_text_nlo as tutorial_text_nlo
import madgraph.interface.tutorial_text_madloop as tutorial_text_madloop
import madgraph.interface.launch_ext_program as launch_ext
import madgraph.interface.madevent_interface as madevent_interface
import madgraph.interface.amcatnlo_run_interface as amcatnlo_run

import madgraph.loop.loop_exporters as loop_exporters
import madgraph.loop.loop_helas_objects as loop_helas_objects

import madgraph.various.process_checks as process_checks
import madgraph.various.banner as banner_module
import madgraph.various.misc as misc
import madgraph.various.cluster as cluster

import models as ufomodels
import models.import_ufo as import_ufo
import models.write_param_card as param_writer
import models.check_param_card as check_param_card
import models.model_reader as model_reader

import aloha.aloha_fct as aloha_fct
import aloha.create_aloha as create_aloha
import aloha.aloha_lib as aloha_lib

import mg5decay.decay_objects as decay_objects


# Special logger for the Cmd Interface
logger = logging.getLogger('cmdprint') # -> stdout
logger_check = logging.getLogger('check') # -> stdout
logger_mg = logging.getLogger('madgraph.interface') # -> stdout
logger_stderr = logging.getLogger('fatalerror') # ->stderr
logger_tuto = logging.getLogger('tutorial') # -> stdout include instruction in
                                            #order to learn MG5
logger_tuto_nlo = logging.getLogger('tutorial_aMCatNLO') # -> stdout include instruction in
                                                        #order to learn aMC@NLO

logger_tuto_madloop = logging.getLogger('tutorial_MadLoop') # -> stoud for MadLoop tuto

#===============================================================================
# CmdExtended
#===============================================================================
class CmdExtended(cmd.Cmd):
    """Particularisation of the cmd command for MG5"""

    #suggested list of command
    next_possibility = {
        'start': ['import model ModelName', 'import command PATH',
                      'import proc_v4 PATH', 'tutorial'],
        'import model' : ['generate PROCESS','define MULTIPART PART1 PART2 ...',
                                   'display particles', 'display interactions'],
        'define': ['define MULTIPART PART1 PART2 ...', 'generate PROCESS',
                                                    'display multiparticles'],
        'generate': ['add process PROCESS','output [OUTPUT_TYPE] [PATH]','display diagrams'],
        'add process':['output [OUTPUT_TYPE] [PATH]', 'display processes'],
        'output':['launch','open index.html','history PATH', 'exit'],
        'display': ['generate PROCESS', 'add process PROCESS', 'output [OUTPUT_TYPE] [PATH]'],
        'import proc_v4' : ['launch','exit'],
        'launch': ['open index.html','exit'],
        'tutorial': ['generate PROCESS', 'import model MODEL', 'help TOPIC']
    }

    debug_output = 'MG5_debug'
    error_debug = 'Please report this bug on https://bugs.launchpad.net/mg5amcnlo\n'
    error_debug += 'More information is found in \'%(debug)s\'.\n'
    error_debug += 'Please attach this file to your report.'

    config_debug = 'If you need help with this issue please contact us on https://answers.launchpad.net/mg5amcnlo\n'

    keyboard_stop_msg = """stopping all operation
            in order to quit mg5 please enter exit"""

    # Define the Error Class # Define how error are handle
    InvalidCmd = madgraph.InvalidCmd
    ConfigurationError = MadGraph5Error
    
    intro_banner = "************************************************************\n" + \
        "*                                                          *\n" + \
        "*                     W E L C O M E to                     *\n" + \
        "*              M A D G R A P H 5 _ a M C @ N L O           *\n" + \
        "*                                                          *\n" + \
        "*                                                          *\n" + \
        "*                 *                       *                *\n" + \
        "*                   *        * *        *                  *\n" + \
        "*                     * * * * 5 * * * *                    *\n" + \
        "*                   *        * *        *                  *\n" + \
        "*                 *                       *                *\n" + \
        "*                                                          *\n" + \
        "%s" + \
        "*                                                          *\n" + \
        "*    The MadGraph5_aMC@NLO Development Team - Find us at   *\n" + \
        "*    https://server06.fynu.ucl.ac.be/projects/madgraph     *\n" + \
        "*                            and                           *\n" + \
        "*            http://amcatnlo.web.cern.ch/amcatnlo/         *\n" + \
        "*                                                          *\n" + \
        "*               Type 'help' for in-line help.              *\n" + \
        "*           Type 'tutorial' to learn how MG5 works         *\n" + \
        "*    Type 'tutorial aMCatNLO' to learn how aMC@NLO works   *\n" + \
        "*    Type 'tutorial MadLoop' to learn how MadLoop works    *\n" + \
        "*                                                          *\n" + \
        "************************************************************"
    

    def __init__(self, *arg, **opt):
        """Init history and line continuation"""

        # If possible, build an info line with current version number
        # and date, from the VERSION text file
        info = misc.get_pkg_info()
        info_line = ""

        if 'version' in info and  'date' in info:
            len_version = len(info['version'])
            len_date = len(info['date'])
            if len_version + len_date < 30:
                info_line = "#*         VERSION %s %s %s         *\n" % \
                            (info['version'],
                            (30 - len_version - len_date) * ' ',
                            info['date'])

        if os.path.exists(pjoin(MG5DIR, '.bzr')):
            proc = subprocess.Popen(['bzr', 'nick'], stdout=subprocess.PIPE,cwd=MG5DIR)
            bzrname,_ = proc.communicate()
            proc = subprocess.Popen(['bzr', 'revno'], stdout=subprocess.PIPE,cwd=MG5DIR)
            bzrversion,_ = proc.communicate() 
            bzrname, bzrversion = bzrname.decode().strip(), bzrversion.decode().strip() 
            len_name = len(bzrname)
            len_version = len(bzrversion)            
            info_line += "#*         BZR %s %s %s         *\n" % \
                            (bzrname,
                            (34 - len_name - len_version) * ' ',
                            bzrversion)

        # Create a header for the history file.
        # Remember to fill in time at writeout time!
        self.history_header = banner_module.ProcCard.history_header % {'info_line': info_line}
        banner_module.ProcCard.history_header = self.history_header

        if info_line:
            info_line = info_line.replace("#*","*")
            

        logger.info(self.intro_banner % info_line)

        cmd.Cmd.__init__(self, *arg, **opt)

        self.history = banner_module.ProcCard()


    def default(self, line):
        """Default action if line is not recognized"""

        # Faulty command
        log=True
        if line.startswith('p') or line.startswith('e'):
            logger.warning("Command %s not recognized. Did you mean \'generate %s\'?. Please try again" %
                           (line.split()[0], line))
            log=False
        return super(CmdExtended,self).default(line, log=log)

    def postcmd(self,stop, line):
        """ finishing a command
        This looks if the command add a special post part.
        This looks if we have to write an additional text for the tutorial."""

        stop = super(CmdExtended, self).postcmd(stop, line)
        # Print additional information in case of routines fails
        if stop == False:
            return False

        args=line.split()
        # Return for empty line
        if len(args)==0:
            return stop

        # try to print linked to the first word in command
        #as import_model,... if you don't find then try print with only
        #the first word.
        if len(args)==1:
            command=args[0]
        else:
            command = args[0]+'_'+args[1].split('.')[0]

        try:
            logger_tuto.info(getattr(tutorial_text, command).replace('\n','\n\t'))
        except Exception:
            try:
                logger_tuto.info(getattr(tutorial_text, args[0]).replace('\n','\n\t'))
            except Exception:
                pass

        try:
            logger_tuto_nlo.info(getattr(tutorial_text_nlo, command).replace('\n','\n\t'))
        except Exception:
            try:
                logger_tuto_nlo.info(getattr(tutorial_text_nlo, args[0]).replace('\n','\n\t'))
            except Exception:
                pass

        try:
            logger_tuto_madloop.info(getattr(tutorial_text_madloop, command).replace('\n','\n\t'))
        except Exception:
            try:
                logger_tuto_madloop.info(getattr(tutorial_text_madloop, args[0]).replace('\n','\n\t'))
            except Exception:
                pass

        return stop


    def get_history_header(self):
        """return the history header"""
        return self.history_header % misc.get_time_info()

#===============================================================================
# HelpToCmd
#===============================================================================
class HelpToCmd(cmd.HelpCmd):
    """ The Series of help routine for the MadGraphCmd"""

    def help_save(self):
        logger.info("syntax: save %s FILENAME" % "|".join(self._save_opts),'$MG:color:BLUE')
        logger.info("-- save information as file FILENAME",'$MG:BOLD')
        logger.info("   FILENAME is optional for saving 'options'.")
        logger.info('   By default it uses ./input/mg5_configuration.txt')
        logger.info('   If you put "global" for FILENAME it will use ~/.mg5/mg5_configuration.txt')
        logger.info('   If this files exists, it is uses by all MG5 on the system but continues')
        logger.info('   to read the local options files.')

    def help_load(self):
        logger.info("syntax: load %s FILENAME" % "|".join(self._save_opts),'$MG:color:BLUE')
        logger.info("-- load information from file FILENAME",'$MG:BOLD')

    def help_import(self):
        logger.info("syntax: import " + "|".join(self._import_formats) + \
              " FILENAME",'$MG:color:BLUE')
        logger.info("-- imports file(s) in various formats",'$MG:color:GREEN')
        logger.info("")
        logger.info("   import model MODEL[-RESTRICTION] [OPTIONS]:",'$MG:BOLD')
        logger.info("      Import a UFO model.")
        logger.info("      MODEL should be a valid UFO model name")
        logger.info("      Model restrictions are specified by MODEL-RESTRICTION")
        logger.info("        with the file restrict_RESTRICTION.dat in the model dir.")
        logger.info("        By default, restrict_default.dat is used.")
        logger.info("        Specify model_name-full to get unrestricted model.")
        logger.info("      '--modelname' keeps the original particle names for the model")
        logger.info("")
        logger.info("      Type 'display modellist' to have the list of all model available.",'$MG:color:GREEN')
        logger.info("")
        logger.info("   import model_v4 MODEL [--modelname] :",'$MG:BOLD')
        logger.info("      Import an MG4 model.")
        logger.info("      Model should be the name of the model")
        logger.info("      or the path to theMG4 model directory")
        logger.info("      '--modelname' keeps the original particle names for the model")
        logger.info("")
        logger.info("   import proc_v4 [PATH] :",'$MG:BOLD')
        logger.info("      Execute MG5 based on a proc_card.dat in MG4 format.")
        logger.info("      Path to the proc_card is optional if you are in a")
        logger.info("      madevent directory")
        logger.info("")
        logger.info("   import command PATH :",'$MG:BOLD')
        logger.info("      Execute the list of command in the file at PATH")
        logger.info("")
        logger.info("   import banner PATH  [--no_launch]:",'$MG:BOLD')
        logger.info("      Rerun the exact same run define in the valid banner.")

    def help_install(self):
        logger.info("syntax: install " + "|".join(self._install_opts),'$MG:color:BLUE')
        logger.info("-- Download the last version of the program and install it")
        logger.info("   locally in the current MadGraph5_aMC@NLO version. In order to have")
        logger.info("   a successful installation, you will need to have an up-to-date")
        logger.info("   F77 and/or C and Root compiler.")
        logger.info(" ")
        logger.info("   When installing any of the following programs:")
        logger.info("     %s"%(', '.join(self._advanced_install_opts)))
        logger.info("   The following options are available:")
        logger.info("     --force        Overwrite without asking any existing installation.")
        logger.info("     --keep_source  Keep a local copy of the sources of the tools MG5_aMC installed from.")         
        logger.info(" ")
        logger.info("   \"install update\"",'$MG:BOLD')
        logger.info("   check if your MG5 installation is the latest one.")
        logger.info("   If not it load the difference between your current version and the latest one,")
        logger.info("   and apply it to the code. Two options are available for this command:")
        logger.info("     -f: didn't ask for confirmation if it founds an update.")
        logger.info("     --timeout=: Change the maximum time allowed to reach the server.")

    def help_display(self):
        logger.info("syntax: display " + "|".join(self._display_opts),'$MG:color:BLUE')
        logger.info("-- display a the status of various internal state variables")
        logger.info("   for particles/interactions you can specify the name or id of the")
        logger.info("   particles/interactions to receive more details information.")
        logger.info("   Example: display particles e+.",'$MG:color:GREEN')
        logger.info(" > For \"checks\", can specify only to see failed checks.")
        logger.info(" > For \"diagrams\", you can specify where the file will be written.")
        logger.info("   Example: display diagrams ./",'$MG:color:GREEN')


    def help_launch(self):
        """help for launch command"""
        # Using the built-in parser help is not convenient when one wants to use
        # color schemes.
        #_launch_parser.print_help()
        logger.info("syntax: launch <dir_path> <options>",'$MG:color:BLUE')
        logger.info("-- execute the aMC@NLO/madevent/standalone/pythia8 output present in dir_path",'$MG:BOLD')
        logger.info("By default, dir_path points to the last created directory.")
        logger.info("(for pythia8, it should be the Pythia 8 main directory)")
        logger.info("")
        logger.info("Launch on madevent/pythia8/standalone outputs:",'$MG:BOLD')
        logger.info(" o Example: launch PROC_sm_1 --name=run2",'$MG:color:GREEN')
        logger.info(" o Example: launch ../pythia8",'$MG:color:GREEN')
        logger.info(" > Options:")
        logger.info("     -h, --help            show this help message and exit")
        logger.info("     -f, --force           Use the card present in the directory in order")
        logger.info("                           to launch the different program")
        logger.info("     -n NAME, --name=NAME  Provide a name to the run (for madevent run)")
        logger.info("     -c, --cluster         submit the job on the cluster")
        logger.info("     -m, --multicore       submit the job on multicore core")
        logger.info("     -i, --interactive     Use Interactive Console [if available]")
        logger.info("     -s LASTSTEP, --laststep=LASTSTEP")
        logger.info("                           last program run in MadEvent run.")
        logger.info("                           [auto|parton|pythia|pgs|delphes]")
        logger.info("")
        logger.info("Launch on MadLoop standalone output:",'$MG:BOLD')
        logger.info(" o Example: launch PROC_loop_sm_1 -f",'$MG:color:GREEN')
        logger.info(" > Simple check of a single Phase-space points.")
        logger.info(" > You will be asked whether you want to edit the MadLoop ")
        logger.info("   and model param card as well as the PS point, unless ")
        logger.info("   the -f option is specified. All other options are ")
        logger.info("   irrelevant for this kind of launch.")
        logger.info("")
        logger.info("Launch on aMC@NLO output:",'$MG:BOLD')
        logger.info(" > launch <dir_path> <mode> <options>",'$MG:color:BLUE')
        logger.info(" o Example: launch MyProc aMC@NLO -f -p",'$MG:color:GREEN')

    def help_tutorial(self):
        logger.info("syntax: tutorial [" + "|".join(self._tutorial_opts) + "]",'$MG:color:BLUE')
        logger.info("-- start/stop the MG5 tutorial mode (or stop any other mode)")
        logger.info("-- aMCatNLO: start aMC@NLO tutorial mode")
        logger.info("-- MadLoop: start MadLoop tutorial mode")

    def help_open(self):
        logger.info("syntax: open FILE  ",'$MG:color:BLUE')
        logger.info("-- open a file with the appropriate editor.",'$MG:BOLD')
        logger.info('   If FILE belongs to index.html, param_card.dat, run_card.dat')
        logger.info('   the path to the last created/used directory is used')
        logger.info('   The program used to open those files can be chosen in the')
        logger.info('   configuration file ./input/mg5_configuration.txt')

    def help_customize_model(self):
        logger.info("syntax: customize_model --save=NAME",'$MG:color:BLUE')
        logger.info("--  Open an invite where you options to tweak the model.",'$MG:BOLD')
        logger.info("    If you specify the option --save=NAME, this tweak will be")
        logger.info("    available for future import with the command 'import model XXXX-NAME'")

    def help_output(self):
        logger.info("syntax: output [" + "|".join(self._export_formats) + \
                    "] [path|.|auto] [options]",'$MG:color:BLUE')
        logger.info("-- Output any generated process(es) to file.",'$MG:BOLD')
        logger.info("   Default mode is madevent. Default path is \'.\' or auto.")
        logger.info("   mode:",'$MG:BOLD')
        logger.info("   - For MadLoop and aMC@NLO runs, there is only one mode and")
        logger.info("     it is set by default.")
        logger.info("   - If mode is madevent, create a MadEvent process directory.")
        logger.info("   - If mode is standalone, create a Standalone directory")
        logger.info("   - If mode is matrix, output the matrix.f files for all")
        logger.info("     generated processes in directory \"path\".")
        logger.info("   - If mode is standalone_cpp, create a standalone C++")
        logger.info("     directory in \"path\".")
        logger.info("   - If mode is pythia8, output all files needed to generate")
        logger.info("     the processes using Pythia 8. The files are written in")
        logger.info("     the Pythia 8 directory (default).")
        logger.info("     NOTE: The Pythia 8 directory is set in the ./input/mg5_configuration.txt")
        logger.info("   - If mode is aloha: Special syntax output:")
        logger.info("     syntax: aloha [ROUTINE] [--options]" )
        logger.info("     valid options for aloha output are:")
        logger.info("      --format=Fortran|Python|Cpp : defining the output language")
        logger.info("      --output= : defining output directory")
        logger.info("   path: The path of the process directory.",'$MG:BOLD')
        logger.info("     If you put '.' as path, your pwd will be used.")
        logger.info("     If you put 'auto', an automatic directory PROC_XX_n will be created.")
        logger.info("   options:",'$MG:BOLD')
        logger.info("      -f: force cleaning of the directory if it already exists")
        logger.info("      -d: specify other MG/ME directory")
        logger.info("      -noclean: no cleaning performed in \"path\".")
        logger.info("      -nojpeg: no jpeg diagrams will be generated.")
        logger.info("      --noeps=True: no jpeg and eps diagrams will be generated.")
        logger.info("      -name: the postfix of the main file in pythia8 mode.")
        logger.info("   Examples:",'$MG:color:GREEN')
        logger.info("       output",'$MG:color:GREEN')
        logger.info("       output standalone MYRUN -f",'$MG:color:GREEN')
        logger.info("       output pythia8 ../pythia8/ -name qcdprocs",'$MG:color:GREEN')

    def help_check(self):
        logger.info("syntax: check [" + "|".join(self._check_opts) + "] [param_card] process_definition [--energy=] [--split_orders=] [--reduction=]",'$MG:color:BLUE')
        logger.info("-- check a process or set of processes.",'$MG:BOLD')
        logger.info("General options:",'$MG:BOLD')
        logger.info("o full:",'$MG:color:GREEN')
        logger.info("   Perform all four checks described below:")
        logger.info("   permutation, brs, gauge and lorentz_invariance.")
        logger.info("o permutation:",'$MG:color:GREEN')
        logger.info("   Check that the model and MG5 are working properly")
        logger.info("   by generating permutations of the process and checking")
        logger.info("   that the resulting matrix elements give the same value.")
        logger.info("o gauge:",'$MG:color:GREEN')
        logger.info("   Check that processes are gauge invariant by ")
        logger.info("   comparing Feynman and unitary gauges.")
        logger.info("   This check is, for now, not available for loop processes.")
        logger.info("o brs:",'$MG:color:GREEN')
        logger.info("   Check that the Ward identities are satisfied if the ")
        logger.info("   process has at least one massless gauge boson as an")
        logger.info("   external particle.")
        logger.info("o lorentz_invariance:",'$MG:color:GREEN')
        logger.info("   Check that the amplitude is lorentz invariant by")
        logger.info("   comparing the amplitiude in different frames")
        logger.info("o cms:",'$MG:color:GREEN')
        logger.info("   Check the complex mass scheme consistency by comparing")
        logger.info("   it to the narrow width approximation in the off-shell")
        logger.info("   region of detected resonances and by progressively")
        logger.info("   decreasing the width. Additional options for this check are:")
        logger.info("    --offshellness=f : f is a positive or negative float specifying ")
        logger.info("      the distance from the pole as f*particle_mass. Default is 10.0")
        logger.info("    --seed=i : to force a specific RNG integer seed i (default is fixed to 0)")
        logger.info("    --cms=order1&order2;...,p1->f(p,lambdaCMS)&p2->f2(p,lambdaCMS);...")
        logger.info("      'order_i' specifies the expansion orders considered for the test.")
        logger.info("      The substitution lists specifies how internal parameter must be modified")
        logger.info("      with the width scaling 'lambdaCMS'. The default value for this option is:")
        logger.info("        --cms=QED&QCD,aewm1->10.0/lambdaCMS&as->0.1*lambdaCMS ")
        logger.info("      The number of order and parameters don't have to be the same.")
        logger.info("      The scaling must be specified so that one occurrence of the coupling order.")
        logger.info("      brings in exactly one power of lambdaCMS.")
        logger.info("    --recompute_width= never|first_time|always|auto")
        logger.info("      Decides when to use MadWidth to automatically recompute the width")
        logger.info("      'auto' (default) let MG5 chose the most appropriate behavior.")
        logger.info("      'never' uses the default width value for lambdaCMS=1.0.")
        logger.info("      'first_time' uses MadWidth to compute the width for lambdaCMS=1.0.")
        logger.info("      'first_time' and 'never' assume linear scaling of the widths with lambdaCMS")
        logger.info("      'always' uses MadWidth to compute the widths for all values of lambdaCMS")
        logger.info("               the test relies on linear scaling of the width, so 'always' is ")
        logger.info("               only for double-checks")
        logger.info("    --lambdaCMS = <python_list> : specifies the list of lambdaCMS values to ")
        logger.info("      use for the test. For example: '[(1/2.0)**exp\ for\ exp\ in\ range(0,20)]'")
        logger.info("      In the list expression, you must escape spaces. Also, this option")
        logger.info("      *must* appear last in the otpion list. Finally, the default value is '1.0e-6'")
        logger.info("      for which an optimal list of progressive values is picked up to 1.0e-6")
        logger.info("    --show_plot = True or False: Whether to show plot during analysis (default is True)")
        logger.info("    --report = concise or full: Whether return a concise or full report.")
        logger.info("Comments",'$MG:color:GREEN')
        logger.info(" > If param_card is given, that param_card is used ")
        logger.info("   instead of the default values for the model.")
        logger.info("   If that file is an (LHE) event file. The param_card of the banner")
        logger.info("   is used and the first event compatible with the requested process")
        logger.info("   is used for the computation of the square matrix elements")
        logger.info(" > \"--energy=\" allows to change the default value of sqrt(S).")
        logger.info(" > Except for the 'gauge' test, all checks above are also")
        logger.info("   available for loop processes with ML5 ('virt=' mode)")
        logger.info("Example: check full p p > j j",'$MG:color:GREEN')
        logger.info("Using leshouches file as input",'$MG:color:GREEN')
        logger.info("    use the option --events=PATH")
        logger.info("      zipped file are not supported")
        logger.info("      to loop over the file use the option --skip_evt=X")
        logger.info("")
        logger.info("Options for loop processes only:",'$MG:BOLD')
        logger.info("o timing:",'$MG:color:GREEN')
        logger.info("   Generate and output a process and returns detailed")
        logger.info("   information about the code and a timing benchmark.")
        logger.info("o stability:",'$MG:color:GREEN')
        logger.info("   Generate and output a process and returns detailed")
        logger.info("   statistics about the numerical stability of the code.")
        logger.info("o profile:",'$MG:color:GREEN')
        logger.info("   Performs both the timing and stability analysis at once")
        logger.info("   and outputs the result in a log file without prompting")
        logger.info("   it to the user.")
        logger.info("Comments",'$MG:color:GREEN')
        logger.info(" > These checks are only available for ML5 ('virt=' mode)")
        logger.info(" > For the 'profile' and 'stability' checks, you can chose")
        logger.info("   how many PS points should be used for the statistic by")
        logger.info("   specifying it as an integer just before the [param_card]")
        logger.info("   optional argument.")
        logger.info(" > Notice multiparticle labels cannot be used with these checks.")
        logger.info(" > \"--reduction=\" allows to change what reduction methods should be used.")
        logger.info(" > \"--split_orders=\" allows to change what specific combination of coupling orders to consider.")
        logger.info(" > For process syntax, please see help generate.")
        logger.info(" > In order to save the directory generated or the reuse an existing one")
        logger.info("   previously generated with the check command, one can add the '-reuse' ")
        logger.info("   keyword just after the specification of the type of check desired.")
        logger.info("Example: check profile g g > t t~ [virt=QCD]",'$MG:color:GREEN')


    def help_generate(self):

        logger.info("-- generate diagrams for a given process",'$MG:color:BLUE')
        logger.info("General leading-order syntax:",'$MG:BOLD')
        logger.info(" o generate INITIAL STATE > REQ S-CHANNEL > FINAL STATE $ EXCL S-CHANNEL / FORBIDDEN PARTICLES COUP1=ORDER1 COUP2^2=ORDER2 @N")
        logger.info(" o Example: generate l+ vl > w+ > l+ vl a $ z / a h QED<=3 QCD=0 @1",'$MG:color:GREEN')
        logger.info(" > Alternative required s-channels can be separated by \"|\":")
        logger.info("   b b~ > W+ W- | H+ H- > ta+ vt ta- vt~")
        logger.info(" > If no coupling orders are given, MG5 will try to determine")
        logger.info("   orders to ensure maximum number of QCD vertices.")
        logger.info(" > Desired coupling orders combination can be specified directly for")
        logger.info("   the squared matrix element by appending '^2' to the coupling name.")
        logger.info("   For example, 'p p > j j QED^2==2 QCD^==2' selects the QED-QCD")
        logger.info("   interference terms only. The other two operators '<=' and '>' are")
        logger.info("   supported. Finally, a negative value COUP^2==-I refers to the")
        logger.info("   N^(-I+1)LO term in the expansion of the COUP order.")
        logger.info(" > allowed coupling operator are: \"==\", \"=\", \"<=\" and \">\".")
        logger.info("    \"==\" request exactly that number of coupling while \"=\" is interpreted as \"<=\".")
        logger.info(" > To generate a second process use the \"add process\" command")
        logger.info("Decay chain syntax:",'$MG:BOLD')
        logger.info(" o core process, decay1, (decay2, (decay2', ...)), ...  etc")
        logger.info(" o Example: generate p p > t~ t QED=0, (t~ > W- b~, W- > l- vl~), t > j j b @2",'$MG:color:GREEN')
        logger.info(" > Note that identical particles will all be decayed.")
        logger.info("Loop processes syntax:",'$MG:BOLD')
        logger.info(" o core process [ <NLO_mode=> LoopOrder1 LoopOrder2 ... ] SQUAREDCOUPi=ORDERi")
        logger.info(" o Example: generate p p > t~ t QED=0 QCD=2 [ all= QCD ] QCD=6",'$MG:color:GREEN')
        logger.info(" > Notice that in this format, decay chains are not allowed.")
        logger.info(" > The LoopOrder(s) defined specify the kind of loops to consider (only QCD for now).")
        logger.info(" > The coupling restrictions before '[' restrict the orders of born *amplitudes*.")
        logger.info("   So that in the example above QCD=2 restricts the born amplitude to have at")
        logger.info("   most QCD=2 and loop amplitudes at most QCD=2+2 (because QCD loops are considered)")
        logger.info(" > The coupling restrictions after ']' restrict the orders of the matrix element, ")
        logger.info("   namely the squared amplitudes. In the example above QCD=6 correspond to born")
        logger.info("   amplitudes with QCD=2 squared against loop amplitudes with QCD=4, adding up to 6.")
        logger.info(" > The optional <NLO_mode=> can be any of the following ('all=' by default if absent):")
        logger.info("     all=   : Generate all the real-emission and loop diagrams, ready for aMC@NLO runs.")
        logger.info("     virt=  : Generate only the loop diagrams, read for MadLoop standalone checks/runs.")
        logger.info("     real=  : Generate only the real-emission diagrams, for use with alternative OLP. ")
        logger.info(" > For processes without born amplitudes (i.e. loop-induced like g g > z), please use ")
        logger.info("   the 'virt=' NLO mode. aMC@NLO cannot integrate these processes, but standalone MadLoop5")
        logger.info("   can still handle these.")

    def help_add(self):
        logger.info("-- generate diagrams for a process and add to existing processes",'$MG:color:BLUE')
        logger.info("   OR merge two model",'$MG:color:BLUE')
        logger.info('')
        logger.info("-- generate diagrams for a process and add to existing processes",'$MG:color:BLUE')
        logger.info("General leading-order syntax:",'$MG:BOLD')
        logger.info(" o add process INITIAL STATE > REQ S-CHANNEL > FINAL STATE $ EXCL S-CHANNEL / FORBIDDEN PARTICLES COUP1=ORDER1 COUP2=ORDER2 @N")
        logger.info(" o Example: add process l+ vl > w+ > l+ vl a $ z / a h QED=3 QCD=0 @1",'$MG:color:GREEN')
        logger.info(" > Alternative required s-channels can be separated by \"|\":")
        logger.info("   b b~ > W+ W- | H+ H- > ta+ vt ta- vt~")
        logger.info(" > If no coupling orders are given, MG5 will try to determine")
        logger.info("   orders to ensure maximum number of QCD vertices.")
        logger.info(" > Note that if there are more than one non-QCD coupling type,")
        logger.info("   coupling orders need to be specified by hand.")
        logger.info("Decay chain syntax:",'$MG:BOLD')
        logger.info(" o core process, decay1, (decay2, (decay2', ...)), ...  etc")
        logger.info(" o Example: add process p p > t~ t QED=0, (t~ > W- b~, W- > l- vl~), t > j j b @2",'$MG:color:GREEN')
        logger.info(" > Note that identical particles will all be decayed.")
        logger.info("Loop processes syntax:",'$MG:BOLD')
        logger.info(" o core process [ <NLO_mode=> LoopOrder1 LoopOrder2 ... ] SQUAREDCOUPi=ORDERi")
        logger.info(" o Example: add process p p > t~ t QED=0 QCD=2 [ all= QCD ] QCD=6",'$MG:color:GREEN')
        logger.info(" > Notice that in this format, decay chains are not allowed.")
        logger.info(" > The LoopOrder(s) defined specify the kind of loops to consider (only QCD for now).")
        logger.info(" > The coupling restrictions before '[' restrict the orders of born *amplitudes*.")
        logger.info("   So that in the example above QCD=2 restricts the born amplitude to have at")
        logger.info("   most QCD=2 and loop amplitudes at most QCD=2+2 (because QCD loops are considered)")
        logger.info(" > The coupling restrictions after ']' restrict the orders of the matrix element, ")
        logger.info("   namely the squared amplitudes. In the example above QCD=6 correspond to born")
        logger.info("   amplitudes with QCD=2 squared against loop amplitudes with QCD=4, adding up to 6.")
        logger.info(" > The optional <NLO_mode=> can be any of the following ('all=' by default if absent):")
        logger.info("     all=   : Generate all the real-emission and loop diagrams, ready for aMC@NLO runs.")
        logger.info("     virt=  : Generate only the loop diagrams, read for MadLoop standalone checks/runs.")
        logger.info("     real=  : Generate only the real-emission diagrams, for use with alternative OLP. ")
        logger.info(" > For processes without born amplitudes (i.e. loop-induced like g g > z), please use ")
        logger.info("   the 'virt=' NLO mode. aMC@NLO cannot integrate these processes, but standalone MadLoop5")
        logger.info("   can still handle these.")

        logger.info("--  merge two model to create a new one", '$MG:color:BLUE')
        logger.info("syntax:",'$MG:BOLD')
        logger.info(" o add model MODELNAME [OPTIONS]")
        logger.info(" o Example: add model taudecay",'$MG:color:GREEN')
        logger.info(" > Merge the two model in a single one. If that same merge was done before.")
        logger.info(" > Just reload the previous merge. (WARNING: This doesn't check if those model are modified)")
        logger.info(" > Options:")
        logger.info("   --output=  : Specify the name of the directory where the merge is done.")
        logger.info("                This allow to do \"import NAME\" to load that merge.")
        logger.info("   --recreate : Force to recreated the merge model even if the merge model directory already exists.")
        
    def help_convert(self):
        logger.info("syntax: convert model FULLPATH")
        logger.info("modify (in place) the UFO model to make it compatible with both python2 and python3")
        
    def help_compute_widths(self):
        logger.info("syntax: calculate_width PART [other particles] [OPTIONS]")
        logger.info("  Computes the width and partial width for a set of particles")
        logger.info("  Returns a valid param_card with this information.")
        logger.info(" ")
        logger.info("  PART: name of the particle you want to calculate width")
        logger.info("        you can enter either the name or pdg code.\n")
        logger.info("  Various options:\n")
        logger.info("  --body_decay=X: Parameter to control the precision of the computation")
        logger.info("        if X is an integer, we compute all channels up to X-body decay.")
        logger.info("        if X <1, then we stop when the estimated error is lower than X.")
        logger.info("        if X >1 BUT not an integer, then we X = N + M, with M <1 and N an integer")
        logger.info("              We then either stop at the N-body decay or when the estimated error is lower than M.")
        logger.info("        default: 4.0025")
        logger.info("  --min_br=X: All channel which are estimated below this value will not be integrated numerically.")
        logger.info("        default: precision (decimal part of the body_decay options) divided by four")
        logger.info("  --precision_channel=X: requested numerical precision for each channel")
        logger.info("        default: 0.01")
        logger.info("  --path=X: path for param_card")
        logger.info("        default: take value from the model")
        logger.info("  --output=X: path where to write the resulting card. ")
        logger.info("        default: overwrite input file. If no input file, write it in the model directory")
        logger.info("  --nlo: Compute NLO width [if the model support it]")
        logger.info("")
        logger.info(" example: calculate_width h --body_decay=2 --output=./param_card")

    def help_decay_diagram(self):
        logger.info("syntax: decay_diagram PART [other particles] [OPTIONS]")
        logger.info("  Returns the amplitude required for the computation of the widths")
        logger.info(" ")
        logger.info("  PART: name of the particle you want to calculate width")
        logger.info("        you can enter either the name or pdg code.\n")
        logger.info("  Various options:\n")
        logger.info("  --body_decay=X: Parameter to control the precision of the computation")
        logger.info("        if X is an integer, we compute all channels up to X-body decay.")
        logger.info("        if X <1, then we stop when the estimated error is lower than X.")
        logger.info("        if X >1 BUT not an integer, then we X = N + M, with M <1 and N an integer")
        logger.info("              We then either stop at the N-body decay or when the estimated error is lower than M.")
        logger.info("        default: 4.0025")
        logger.info("  --min_br=X: All channel which are estimated below this value will not be integrated numerically.")
        logger.info("        default: precision (decimal part of the body_decay options) divided by four")
        logger.info("  --precision_channel=X: requested numerical precision for each channel")
        logger.info("        default: 0.01")
        logger.info("  --path=X: path for param_card")
        logger.info("        default: take value from the model")
        logger.info("  --output=X: path where to write the resulting card. ")
        logger.info("        default: overwrite input file. If no input file, write it in the model directory")
        logger.info("")
        logger.info(" example: calculate_width h --body_decay=2 --output=./param_card")

    def help_define(self):
        logger.info("-- define a multiparticle",'$MG:color:BLUE')
        logger.info("Syntax:  define multipart_name [=] part_name_list")
        logger.info("Example: define p = g u u~ c c~ d d~ s s~ b b~",'$MG:color:GREEN')
        logger.info("Special syntax: Use | for OR (used for required s-channels)")
        logger.info("Special syntax: Use / to remove particles. Example: define q = p / g")

    def help_set(self):
        logger.info("-- set options for generation or output.",'$MG:color:BLUE')
        logger.info("syntax: set <option_name> <option_value>",'$MG:BOLD')
        logger.info("Possible options are: ")
        for opts in [self._set_options[i*3:(i+1)*3] for i in \
                                          range((len(self._set_options)//4)+1)]:
            logger.info("%s"%(','.join(opts)),'$MG:color:GREEN')
        logger.info("Details of each option:")
        logger.info("group_subprocesses True/False/Auto: ",'$MG:color:GREEN')
        logger.info(" > (default Auto) Smart grouping of subprocesses into ")
        logger.info("   directories, mirroring of initial states, and ")
        logger.info("   combination of integration channels.")
        logger.info(" > Example: p p > j j j w+ gives 5 directories and 184 channels",'$MG:BOLD')
        logger.info("   (cf. 65 directories and 1048 channels for regular output)",'$MG:BOLD')
        logger.info(" > Auto means False for decay computation and True for collisions.")
        logger.info("ignore_six_quark_processes multi_part_label",'$MG:color:GREEN')
        logger.info(" > (default none) ignore processes with at least 6 of any")
        logger.info("   of the quarks given in multi_part_label.")
        logger.info(" > These processes give negligible contribution to the")
        logger.info("   cross section but have subprocesses/channels.")
        logger.info("stdout_level DEBUG|INFO|WARNING|ERROR|CRITICAL",'$MG:color:GREEN')
        logger.info(" > change the default level for printed information")
        logger.info("fortran_compiler NAME",'$MG:color:GREEN')
        logger.info(" > (default None) Force a specific fortran compiler.")
        logger.info("   If None, it tries first g77 and if not present gfortran")
        logger.info("   but loop output use gfortran.")
        logger.info("loop_optimized_output True|False",'$MG:color:GREEN')
        logger.info(" > Exploits the open loop thechnique for considerable")
        logger.info("   improvement.")
        logger.info(" > CP relations among helicites are detected and the helicity")
        logger.info("   filter has more potential.")
        logger.info("loop_color_flows True|False",'$MG:color:GREEN')
        logger.info(" > Only relevant for the loop optimized output.")
        logger.info(" > Reduces the loop diagrams at the amplitude level")
        logger.info("   rendering possible the computation of the loop amplitude")
        logger.info("   for a fixed color flow or color configuration.")
        logger.info(" > This option can considerably slow down the loop ME")
        logger.info("   computation time, especially when summing over all color")
        logger.info("   and helicity configuration, hence turned off by default.")        
        logger.info("gauge unitary|Feynman",'$MG:color:GREEN')
        logger.info(" > (default unitary) choose the gauge of the non QCD part.")
        logger.info(" > For loop processes, only Feynman gauge is employable.")
        logger.info("complex_mass_scheme True|False",'$MG:color:GREEN')
        logger.info(" > (default False) Set complex mass scheme.")
        logger.info(" > Complex mass scheme is not yet supported for loop processes.")
        logger.info("timeout VALUE",'$MG:color:GREEN')
        logger.info(" > (default 20) Seconds allowed to answer questions.")
        logger.info(" > Note that pressing tab always stops the timer.")
        logger.info("cluster_temp_path PATH",'$MG:color:GREEN')
        logger.info(" > (default None) [Used in Madevent Output]")
        logger.info(" > Allow to perform the run in PATH directory")
        logger.info(" > This allow to not run on the central disk. ")
        logger.info(" > This is not used by condor cluster (since condor has")
        logger.info("   its own way to prevent it).")
        logger.info("mg5amc_py8_interface_path PATH",'$MG:color:GREEN')
        logger.info(" > Necessary when showering events with Pythia8 from Madevent.")        
        logger.info("OLP ProgramName",'$MG:color:GREEN')
        logger.info(" > (default 'MadLoop') [Used for virtual generation]")
        logger.info(" > Chooses what One-Loop Program to use for the virtual")
        logger.info(" > matrix element generation via the BLAH accord.")
        logger.info("output_dependencies <mode>",'$MG:color:GREEN')
        logger.info(" > (default 'external') [Use for NLO outputs]")
        logger.info(" > Choses how the external dependences (such as CutTools)")
        logger.info(" > of NLO outputs are handled. Possible values are:")
        logger.info("     o external: Some of the libraries the output depends")
        logger.info("       on are links to their installation in MG5 root dir.")
        logger.info("     o internal: All libraries the output depends on are")
        logger.info("       copied and compiled locally in the output directory.")
        logger.info("     o environment_paths: The location of all libraries the ")
        logger.info("       output depends on should be found in your env. paths.")        
#        logger.info("max_npoint_for_channel <value>",'$MG:color:GREEN')
#        logger.info(" > (default '0') [Used for loop-induced outputs]")
#        logger.info(" > Sets the maximum 'n' of n-points loops to be used for")
#        logger.info(" > setting up the integration multichannels.") 
#        logger.info(" > The default value of zero automatically picks the apparent")
#        logger.info(" > appropriate choice which is to sometimes pick box loops")
#        logger.info(" > but never higher n-points ones.")

#===============================================================================
# CheckValidForCmd
#===============================================================================
class CheckValidForCmd(cmd.CheckCmd):
    """ The Series of help routine for the MadGraphCmd"""

    class RWError(MadGraph5Error):
        """a class for read/write errors"""

    def check_add(self, args):
        """check the validity of line
        syntax: add process PROCESS | add model MODELNAME
        """

        if len(args) < 2:
            self.help_add()
            raise self.InvalidCmd('\"add\" requires at least two arguments')
        
        if args[0] not in  ['model', 'process']:
            raise self.InvalidCmd('\"add\" requires the argument \"process\" or \"model\"')    
    
        if args[0] == 'process':
            return self.check_generate(args)
    
        if args[0] == 'model':
            pass
            

    def check_define(self, args):
        """check the validity of line
        syntax: define multipart_name [ part_name_list ]
        """

        if len(args) < 2:
            self.help_define()
            raise self.InvalidCmd('\"define\" command requires at least two arguments')

        if args[1] == '=':
            del args[1]
            if len(args) < 2:
                self.help_define()
                raise self.InvalidCmd('\"define\" command requires at least one particles name after \"=\"')

        if '=' in args:
            self.help_define()
            raise self.InvalidCmd('\"define\" command requires symbols \"=\" at the second position')

        if not self._curr_model:
            logger.info('No model currently active. Try with the Standard Model')
            self.do_import('model sm')

        if self._curr_model['particles'].find_name(args[0]):
            raise self.InvalidCmd("label %s is a particle name in this model\n\
            Please retry with another name." % args[0])

    def check_display(self, args):
        """check the validity of line
        syntax: display XXXXX
        """

        if len(args) < 1:
            self.help_display()
            raise self.InvalidCmd('display requires an argument specifying what to display')
        if args[0] not in self._display_opts + ['model_list']:
            self.help_display()
            raise self.InvalidCmd('Invalid arguments for display command: %s' % args[0])

        if not self._curr_model:
            raise self.InvalidCmd("No model currently active, please import a model!")

# check that either _curr_amps or _fks_multi_proc exists
        if (args[0] in ['processes', 'diagrams'] and not self._curr_amps and not self._fks_multi_proc):
           raise self.InvalidCmd("No process generated, please generate a process!")
        if args[0] == 'checks' and not self._comparisons and not self._cms_checks:
            raise self.InvalidCmd("No check results to display.")

        if args[0] == 'variable' and len(args) !=2:
            raise self.InvalidCmd('variable need a variable name')


    def check_draw(self, args):
        """check the validity of line
        syntax: draw DIRPATH [option=value]
        """

        if len(args) < 1:
            args.append('/tmp')

        if not self._curr_amps:
            raise self.InvalidCmd("No process generated, please generate a process!")

        if not os.path.isdir(args[0]):
            raise self.InvalidCmd( "%s is not a valid directory for export file" % args[0])

    def check_check(self, args):
        """check the validity of args"""

        if  not self._curr_model:
            raise self.InvalidCmd("No model currently active, please import a model!")

        if self._model_v4_path:
            raise self.InvalidCmd(\
                "\"check\" not possible for v4 models")

        if len(args) < 2 and not args[0].lower().endswith('options'):
            self.help_check()
            raise self.InvalidCmd("\"check\" requires a process.")

        if args[0] not in self._check_opts and \
                                        not args[0].lower().endswith('options'):
            args.insert(0, 'full')

        param_card = None
        if args[0] not in ['stability','profile','timing'] and \
                                        len(args)>1 and os.path.isfile(args[1]):
            param_card = args.pop(1)

        if len(args)>1:
            if args[1] != "-reuse":
                args.insert(1, '-no_reuse')
        else:
            args.append('-no_reuse')

        if args[0] in ['timing'] and len(args)>2 and os.path.isfile(args[2]):
            param_card = args.pop(2)
        if args[0] in ['stability', 'profile'] and len(args)>1:
            # If the first argument after 'stability' is not the integer
            # specifying the desired statistics (i.e. number of points), then
            # we insert the default value 100
            try:
                int(args[2])
            except ValueError:
                args.insert(2, '100')

        if args[0] in ['stability', 'profile'] and os.path.isfile(args[3]):
            param_card = args.pop(3)
        if any([',' in elem for elem in args if not elem.startswith('--')]):
            raise self.InvalidCmd('Decay chains not allowed in check')
        
        user_options = {'--energy':'1000','--split_orders':'-1',
                   '--reduction':'1|3|5|6','--CTModeRun':'-1',
                   '--helicity':'-1','--seed':'-1','--collier_cache':'-1',
                   '--collier_req_acc':'auto',
                   '--collier_internal_stability_test':'False',
                   '--collier_mode':'1',
                   '--events': None,
                   '--skip_evt':0}  

        if args[0] in ['cms'] or args[0].lower()=='cmsoptions':
            # increase the default energy to 5000
            user_options['--energy']='5000'
            # The first argument gives the name of the coupling order in which
            # the cms expansion is carried, and the expression following the 
            # comma gives the relation of an external parameter with the
            # CMS expansions parameter called 'lambdaCMS'.
            parameters = ['aewm1->10.0/lambdaCMS','as->0.1*lambdaCMS']
            user_options['--cms']='QED&QCD,'+'&'.join(parameters)
            # Widths are assumed to scale linearly with lambdaCMS unless
            # --force_recompute_width='always' or 'first_time' is used.
            user_options['--recompute_width']='auto'
            # It can be negative so as to be offshell below the resonant mass
            user_options['--offshellness']='10.0'
            # Pick the lambdaCMS values for the test. Instead of a python list
            # we specify here (low,N) which means that do_check will automatically
            # pick lambda values up to the value low and with N values uniformly
            # spread in each interval [1.0e-i,1.0e-(i+1)].
            # Some points close to each other will be added at the end for the
            # stability test.
            user_options['--lambdaCMS']='(1.0e-6,5)'
            # Set the RNG seed, -1 is default (random).
            user_options['--seed']=666
            # The option below can help the user re-analyze existing pickled check
            user_options['--analyze']='None'
            # Decides whether to show plot or not during the analysis
            user_options['--show_plot']='True'
            # Decides what kind of report 
            user_options['--report']='concise'
            # 'secret' option to chose by which lambda power one should divide
            # the nwa-cms difference. Useful to set to 2 when doing the Born check
            # to see whether the NLO check will have sensitivity to the CMS
            # implementation
            user_options['--diff_lambda_power']='1'
            # Sets the range of lambda values to plot
            user_options['--lambda_plot_range']='[-1.0,-1.0]'
            # Sets a filter to apply at generation. See name of available 
            # filters in loop_diagram_generations.py, function user_filter 
            user_options['--loop_filter']='None'
            # Apply tweaks to the check like multiplying a certain width by a
            # certain parameters or changing the analytical continuation of the 
            # logarithms of the UV counterterms
            user_options['--tweak']='default()'
            # Give a name to the run for the files to be saved
            user_options['--name']='auto'
            # Select what resonances must be run
            user_options['--resonances']='1'
        
        for arg in args[:]:
            if arg.startswith('--') and '=' in arg:
                parsed = arg.split('=')
                key, value = parsed[0],'='.join(parsed[1:])
                if key not in user_options:
                    raise self.InvalidCmd("unknown option %s" % key)
                user_options[key] = value
                args.remove(arg)

        # If we are just re-analyzing saved data or displaying options then we 
        # shouldn't check the process format.
        if not (args[0]=='cms' and '--analyze' in user_options and \
                              user_options['--analyze']!='None') and not \
                                            args[0].lower().endswith('options'):
            
            self.check_process_format(" ".join(args[1:]))

        for option, value in user_options.items():
            args.append('%s=%s'%(option,value))

        return param_card

    def check_generate(self, args):
        """check the validity of args"""

        if not self._curr_model:
            logger.info("No model currently active, so we import the Standard Model")
            self.do_import('model sm')
        
        if args[-1].startswith('--optimize'):
            if args[2] != '>':
                raise self.InvalidCmd('optimize mode valid only for 1->N processes. (See model restriction for 2->N)')
            if '=' in args[-1]:
                path = args[-1].split('=',1)[1]
                if not os.path.exists(path) or \
                                self.detect_file_type(path) != 'param_card':
                    raise self.InvalidCmd('%s is not a valid param_card')
            else:
                path=None
            # Update the default value of the model here.
            if not isinstance(self._curr_model, model_reader.ModelReader):
                self._curr_model = model_reader.ModelReader(self._curr_model)
            self._curr_model.set_parameters_and_couplings(path)
            self.check_process_format(' '.join(args[1:-1]))
        else:
            self.check_process_format(' '.join(args[1:]))
    

    def check_process_format(self, process):
        """ check the validity of the string given to describe a format """

        #check balance of paranthesis
        if process.count('(') != process.count(')'):
            raise self.InvalidCmd('Invalid Format, no balance between open and close parenthesis')
        #remove parenthesis for fututre introspection
        process = process.replace('(',' ').replace(')',' ')

        # split following , (for decay chains)
        subprocesses = process.split(',')
        if len(subprocesses) > 1:
            for subprocess in subprocesses:
                self.check_process_format(subprocess)
            return

        # request that we have one or two > in the process
        nbsep = len(re.findall('>\D', process)) # not use process.count because of QCD^2>2
        if nbsep not in [1,2]:
            raise self.InvalidCmd(
               'wrong format for \"%s\" this part requires one or two symbols \'>\', %s found'
               % (process, nbsep))

        # we need at least one particles in each pieces
        particles_parts = re.split('>\D', process)
        for particles in particles_parts:
            if re.match(r'^\s*$', particles):
                raise self.InvalidCmd(
                '\"%s\" is a wrong process format. Please try again' % process)

        # '/' and '$' sould be used only after the process definition
        for particles in particles_parts[:-1]:
            if re.search('\D/', particles):
                raise self.InvalidCmd(
                'wrong process format: restriction should be place after the final states')
            if re.search('\D\$', particles):
                raise self.InvalidCmd(
                'wrong process format: restriction should be place after the final states')
                
        # '{}' should only be used for onshell particle (including initial/final state)
        # check first that polarization are not include between > >
        if nbsep == 2:
            if '{' in particles_parts[1]:
                raise self.InvalidCmd('Polarization restriction can not be used as required s-channel')
        split = re.split('\D[$|/]',particles_parts[-1],1)
        if len(split)==2:
            if '{' in split[1]:
                raise self.InvalidCmd('Polarization restriction can not be used in forbidding particles')
            
        if '[' in process and '{' in process:
            valid = False
            if 'noborn' in process or 'sqrvirt' in process:
                valid = True
            else:
                raise self.InvalidCmd('Polarization restriction can not be used for NLO processes')

            # below are the check when [QCD] will be valid for computation            
            order = process.split('[')[1].split(']')[0]
            if '=' in order:
                order = order.split('=')[1]
            if order.strip().lower() != 'qcd':
                raise self.InvalidCmd('Polarization restriction can not be used for generic NLO computations')


            for p in particles_parts[1].split():
                if '{' in p:
                    part = p.split('{')[0]
                else:
                    continue
                if self._curr_model:
                    p = self._curr_model.get_particle(part)
                    if not p:
                        if part in self._multiparticles:
                            for part2 in self._multiparticles[part]:
                                p = self._curr_model.get_particle(part2)
                                if p.get('color') != 1:
                                    raise self.InvalidCmd('Polarization restriction can not be used for color charged particles')
                        continue
                    if p.get('color') != 1:
                        raise self.InvalidCmd('Polarization restriction can not be used for color charged particles')
        


    def check_tutorial(self, args):
        """check the validity of the line"""
        if len(args) == 1:
            if not args[0] in self._tutorial_opts:
                self.help_tutorial()
                raise self.InvalidCmd('Invalid argument for tutorial')
        elif len(args) == 0:
            #this means mg5 tutorial
            args.append('MadGraph5')
        else:
            self.help_tutorial()
            raise self.InvalidCmd('Too many arguments for tutorial')



    def check_import(self, args):
        """check the validity of line"""
        
        modelname = False
        prefix = True
        if '-modelname' in args:
            args.remove('-modelname')
            modelname = True
        elif '--modelname' in args:
            args.remove('--modelname')
            modelname = True
            
        if '--noprefix' in args:
            args.remove('--noprefix')
            prefix = False  

        if args and args[0] == 'model' and '--last' in args:
            # finding last created directory
            args.remove('--last')
            last_change =  0
            to_search = [pjoin(MG5DIR,'models')]
            if 'PYTHONPATH' in os.environ:
                to_search += os.environ['PYTHONPATH'].split(':')
                to_search = [d for d in to_search if os.path.exists(d)]
            
            models = []
            for d in to_search:
                for p in misc.glob('*/particles.py', path=d ):
                    if p.endswith(('__REAL/particles.py','__COMPLEX/particles.py')):
                        continue
                    models.append(os.path.dirname(p))
                
            lastmodel = max(models, key=os.path.getmtime)
            logger.info('last model found is %s', lastmodel)
            args.insert(1, lastmodel)

        if not args:
            self.help_import()
            raise self.InvalidCmd('wrong \"import\" format')

        if len(args) >= 2 and args[0] not in self._import_formats:
            self.help_import()
            raise self.InvalidCmd('wrong \"import\" format')
        elif len(args) == 1:
            if args[0] in self._import_formats:
                if args[0] != "proc_v4":
                    self.help_import()
                    raise self.InvalidCmd('wrong \"import\" format')
                elif not self._export_dir:
                    self.help_import()
                    raise self.InvalidCmd('PATH is mandatory in the current context\n' + \
                                  'Did you forget to run the \"output\" command')
            # The type of the import is not given -> guess it
            format = self.find_import_type(args[0])
            logger.info('The import format was not given, so we guess it as %s' % format)
            args.insert(0, format)
            if self.history[-1].startswith('import'):
                self.history[-1] = 'import %s %s' % \
                                (format, ' '.join(self.history[-1].split()[1:]))

        if not prefix:
            args.append('--noprefix')

        if modelname:
            args.append('-modelname')



    def check_install(self, args):
        """check that the install command is valid"""
        

        install_options = {'options_for_HEPToolsInstaller':[],
                   'update_options':[]}
        hidden_prog = ['Delphes2', 'pythia-pgs','SysCalc']

        if len(args) < 1:
            self.help_install()
            raise self.InvalidCmd('install command require at least one argument')
        
        if len(args) > 1:
            for arg in args[1:]:
                try:
                    option, value = arg.split('=')
                except ValueError:
                    option = arg
                    value = None
                # Options related to the MadGraph installer can be treated here, i.e
                if args[0]=='update':
                    if value is None:
                        install_options['update_options'].append(option)
                    else:
                        install_options['update_options'].append('='.join([option,value]))                        
                else:
                    # Other options will be directly added to the call to HEPToolsInstallers
                    # in the advanced_install function
                    install_options['options_for_HEPToolsInstaller'].append(arg)
            # Now that the options have been treated keep only the target tool
            # to install as argument.   
            args = args[:1]

        if args[0] not in self._install_opts + hidden_prog + self._advanced_install_opts: 
            if not args[0].startswith('td'):
                self.help_install()
                raise self.InvalidCmd('Not recognize program %s ' % args[0])

        if args[0] in ["ExRootAnalysis", "Delphes", "Delphes2"]:
            if not misc.which('root'):
                raise self.InvalidCmd(
'''In order to install ExRootAnalysis, you need to install Root on your computer first.
please follow information on http://root.cern.ch/drupal/content/downloading-root''')
            if 'ROOTSYS' not in os.environ:
                raise self.InvalidCmd(
'''The environment variable ROOTSYS is not configured.
You can set it by adding the following lines in your .bashrc [.bash_profile for mac]:
export ROOTSYS=%s
export PATH=$PATH:$ROOTSYS/bin
export LD_LIBRARY_PATH=$LD_LIBRARY_PATH:$ROOTSYS/lib
export DYLD_LIBRARY_PATH=$DYLD_LIBRARY_PATH:$ROOTSYS/lib
This will take effect only in a NEW terminal
''' % os.path.realpath(pjoin(misc.which('root'), \
                                               os.path.pardir, os.path.pardir)))

        return install_options

    def check_launch(self, args, options):
        """check the validity of the line"""
        # modify args in order to be MODE DIR
        # mode being either standalone or madevent
        if not( 0 <= int(options.cluster) <= 2):
            return self.InvalidCmd( 'cluster mode should be between 0 and 2')

        if not args:
            if self._done_export:
                mode = self.find_output_type(self._done_export[0])
                if (self._done_export[1] == 'plugin' and mode in self._export_formats):
                    args.append(mode)
                    args.append(self._done_export[0])
                elif self._done_export[1].startswith(mode):
                    args.append(self._done_export[1])
                    args.append(self._done_export[0])
                else:
                    raise self.InvalidCmd('%s not valid directory for launch' % self._done_export[0])
                return
            else:
                logger.warning('output command missing, run it automatically (with default argument)')
                self.do_output('')
                logger.warning('output done: running launch')
                return self.check_launch(args, options)

        if len(args) != 1:
            self.help_launch()
            return self.InvalidCmd( 'Invalid Syntax: Too many argument')

        # search for a valid path
        if os.path.isdir(args[0]):
            path = os.path.realpath(args[0])
        elif os.path.isdir(pjoin(MG5DIR,args[0])):
            path = pjoin(MG5DIR,args[0])
        elif  MG4DIR and os.path.isdir(pjoin(MG4DIR,args[0])):
            path = pjoin(MG4DIR,args[0])
        else:
            raise self.InvalidCmd('%s is not a valid directory' % args[0])

        mode = self.find_output_type(path)

        args[0] = mode
        args.append(path)
        # inform where we are for future command
        self._done_export = [path, mode]


    def find_import_type(self, path):
        """ identify the import type of a given path
        valid output: model/model_v4/proc_v4/command"""

        possibility = [pjoin(MG5DIR,'models',path), \
                     pjoin(MG5DIR,'models',path+'_v4'), path]
        if '-' in path:
            name = path.rsplit('-',1)[0]
            possibility = [pjoin(MG5DIR,'models',name), name] + possibility
        # Check if they are a valid directory
        for name in possibility:
            if os.path.isdir(name):
                if os.path.exists(pjoin(name,'particles.py')):
                    return 'model'
                elif os.path.exists(pjoin(name,'particles.dat')):
                    return 'model_v4'

        # Not valid directory so maybe a file
        if os.path.isfile(path):
            text = open(path).read()
            pat = re.compile('(Begin process|<MGVERSION>)', re.I)
            matches = pat.findall(text)
            if not matches:
                return 'command'
            elif len(matches) > 1:
                return 'banner'
            elif matches[0].lower() == 'begin process':
                return 'proc_v4'
            else:
                return 'banner'
        else:
            return 'proc_v4'




    def find_output_type(self, path):
        """ identify the type of output of a given directory:
        valid output: madevent/standalone/standalone_cpp"""

        card_path = pjoin(path,'Cards')
        bin_path = pjoin(path,'bin')
        src_path = pjoin(path,'src')
        include_path = pjoin(path,'include')
        subproc_path = pjoin(path,'SubProcesses')
        mw_path = pjoin(path,'Source','MadWeight')

        if os.path.isfile(pjoin(include_path, 'Pythia.h')) or \
            os.path.isfile(pjoin(include_path, 'Pythia8', 'Pythia.h')):
            return 'pythia8'
        elif not os.path.isdir(os.path.join(path, 'SubProcesses')):
            raise self.InvalidCmd('%s : Not a valid directory' % path)

        if os.path.isdir(src_path):
            return 'standalone_cpp'
        elif os.path.isdir(mw_path):
            return 'madweight'
        elif os.path.isfile(pjoin(bin_path,'madevent')):
            return 'madevent'
        elif os.path.isfile(pjoin(bin_path,'aMCatNLO')):
            return 'aMC@NLO'
        elif os.path.isdir(card_path):
            return 'standalone'

        raise self.InvalidCmd('%s : Not a valid directory' % path)

    def check_load(self, args):
        """ check the validity of the line"""

        if len(args) != 2 or args[0] not in self._save_opts:
            self.help_load()
            raise self.InvalidCmd('wrong \"load\" format')

    def check_customize_model(self, args):
        """check the validity of the line"""

        # Check argument validity
        if len(args) >1 :
            self.help_customize_model()
            raise self.InvalidCmd('No argument expected for this command')

        if len(args):
            if not args[0].startswith('--save='):
                self.help_customize_model()
                raise self.InvalidCmd('Wrong argument for this command')
            if '-' in args[0][6:]:
                raise self.InvalidCmd('The name given in save options can\'t contain \'-\' symbol.')

        if self._model_v4_path:
            raise self.InvalidCmd('Restriction of Model is not supported by v4 model.')


    def check_save(self, args):
        """ check the validity of the line"""

        if len(args) == 0:
            args.append('options')

        if args[0] not in self._save_opts and args[0] != 'global':
            self.help_save()
            raise self.InvalidCmd('wrong \"save\" format')
        elif args[0] == 'global':
            args.insert(0, 'options')

        if args[0] != 'options' and len(args) != 2:
            self.help_save()
            raise self.InvalidCmd('wrong \"save\" format')
        elif args[0] != 'options' and len(args) == 2:
            basename = os.path.dirname(args[1])
            if not os.path.exists(basename):
                raise self.InvalidCmd('%s is not a valid path, please retry' % \
                                                                        args[1])

        if args[0] == 'options':
            has_path = None
            for arg in args[1:]:
                if arg in ['--auto', '--all'] or arg in self.options:
                    continue
                elif arg.startswith('--'):
                    raise self.InvalidCmd('unknow command for \'save options\'')
                elif arg == 'global':
                    if 'HOME' in os.environ:
                        args.remove('global')
                        args.insert(1,pjoin(os.environ['HOME'],'.mg5','mg5_configuration.txt'))
                        has_path = True
                else:
                    basename = os.path.dirname(arg)
                    if not os.path.exists(basename):
                        raise self.InvalidCmd('%s is not a valid path, please retry' % \
                                                                        arg)
                    elif has_path:
                        raise self.InvalidCmd('only one path is allowed')
                    else:
                        args.remove(arg)
                        args.insert(1, arg)
                        has_path = True
            if not has_path:
                args.insert(1, pjoin(MG5DIR,'input','mg5_configuration.txt'))


    def check_set(self, args, log=True):
        """ check the validity of the line"""

        if len(args) == 1 and args[0] in ['complex_mass_scheme',\
                                          'loop_optimized_output',\
                                          'loop_color_flows',\
                                          'low_mem_multicore_nlo_generation']:
            args.append('True')

        if len(args) > 2 and '=' == args[1]:
            args.pop(1)

        if len(args) < 2:
            self.help_set()
            raise self.InvalidCmd('set needs an option and an argument')

        if args[1] == 'default':
            if args[0] in self.options_configuration:
                default = self.options_configuration[args[0]]
            elif args[0] in self.options_madgraph:
                default = self.options_madgraph[args[0]]
            elif args[0] in self.options_madevent:
                default = self.options_madevent[args[0]]
            else:
                raise self.InvalidCmd('%s doesn\'t have a valid default value' % args[0])
            if log:
                logger.info('Pass parameter %s to it\'s default value: %s' %
                                                             (args[0], default))
            args[1] = str(default)

        if args[0] not in self._set_options:
            if not args[0] in self.options and not args[0] in self.options:
                self.help_set()
                raise self.InvalidCmd('Possible options for set are %s' % \
                                  self._set_options)

        if args[0] in ['group_subprocesses']:
            if args[1].lower() not in ['false', 'true', 'auto']:
                raise self.InvalidCmd('%s needs argument False, True or Auto, got %s' % \
                                      (args[0], args[1]))
        if args[0] in ['ignore_six_quark_processes']:
            if args[1] not in list(self._multiparticles.keys()) and args[1].lower() != 'false':
                raise self.InvalidCmd('ignore_six_quark_processes needs ' + \
                                      'a multiparticle name as argument')

        if args[0] in ['stdout_level']:
            if args[1] not in ['DEBUG','INFO','WARNING','ERROR','CRITICAL'] and \
                                                          not args[1].isdigit():
                raise self.InvalidCmd('output_level needs ' + \
                                      'a valid level')

        if args[0] in ['timeout', 'max_npoint_for_channel']:
            if not args[1].isdigit():
                raise self.InvalidCmd('%s values should be a integer' % args[0])
            
        if args[0] in ['loop_optimized_output', 'loop_color_flows', 'low_mem_multicore_nlo_generation']:
            try:
                args[1] = banner_module.ConfigFile.format_variable(args[1], bool, args[0])
            except Exception:
                raise self.InvalidCmd('%s needs argument True or False'%args[0])

        if args[0] in ['low_mem_multicore_nlo_generation']:
            if args[1]:
                if sys.version_info[0] == 2:
                    if  sys.version_info[1] == 6:
                        raise Exception('python2.6 does not support such functionalities please use python2.7')
                else:
                    raise Exception('python3.x does not support such functionalities please use python2.7')
        



        if args[0] in ['gauge']:
            if args[1] not in ['unitary','Feynman', 'axial']:
                raise self.InvalidCmd('gauge needs argument unitary, axial or Feynman.')

        if args[0] in ['timeout']:
            if not args[1].isdigit():
                raise self.InvalidCmd('timeout values should be a integer')

        if args[0] in ['OLP']:
            if args[1] not in MadGraphCmd._OLP_supported:
                raise self.InvalidCmd('OLP value should be one of %s'\
                                               %str(MadGraphCmd._OLP_supported))

        if args[0].lower() in ['ewscheme']:
            if not self._curr_model:
                raise self.InvalidCmd("ewscheme acts on the current model please load one first.")
            if args[1] not in ['external']:
                raise self.InvalidCmd('Only valid ewscheme is "external". To restore default, please re-import the model.')

        if args[0] in ['output_dependencies']:
            if args[1] not in MadGraphCmd._output_dependencies_supported:
                raise self.InvalidCmd('output_dependencies value should be one of %s'\
                               %str(MadGraphCmd._output_dependencies_supported))

    def check_open(self, args):
        """ check the validity of the line """

        if len(args) != 1:
            self.help_open()
            raise self.InvalidCmd('OPEN command requires exactly one argument')

        if args[0].startswith('./'):
            if not os.path.isfile(args[0]):
                raise self.InvalidCmd('%s: not such file' % args[0])
            return True

        # if special : create the path.
        if not self._done_export:
            if not os.path.isfile(args[0]):
                self.help_open()
                raise self.InvalidCmd('No command \"output\" or \"launch\" used. Impossible to associate this name to a file')
            else:
                return True

        path = self._done_export[0]
        if os.path.isfile(pjoin(path,args[0])):
            args[0] = pjoin(path,args[0])
        elif os.path.isfile(pjoin(path,'Cards',args[0])):
            args[0] = pjoin(path,'Cards',args[0])
        elif os.path.isfile(pjoin(path,'HTML',args[0])):
            args[0] = pjoin(path,'HTML',args[0])
        # special for card with _default define: copy the default and open it
        elif '_card.dat' in args[0]:
            name = args[0].replace('_card.dat','_card_default.dat')
            if os.path.isfile(pjoin(path,'Cards', name)):
                files.cp(path + '/Cards/' + name, path + '/Cards/'+ args[0])
                args[0] = pjoin(path,'Cards', args[0])
            else:
                raise self.InvalidCmd('No default path for this file')
        elif not os.path.isfile(args[0]):
            raise self.InvalidCmd('No default path for this file')


    def check_output(self, args, default='madevent'):
        """ check the validity of the line"""

        if args and args[0] in self._export_formats:
            self._export_format = args.pop(0)
        elif args:
            # check for PLUGIN format
            output_cls = misc.from_plugin_import(self.plugin_path, 'new_output',
                                                 args[0], warning=True, 
                                                 info='Output will be done with PLUGIN: %(plug)s')
            if output_cls:
                self._export_format = 'plugin'
                self._export_plugin = output_cls
                args.pop(0)
            else:
                self._export_format = default
        else:
            self._export_format = default

        if not self._curr_model:
            text = 'No model found. Please import a model first and then retry.'
            raise self.InvalidCmd(text)

        if self._model_v4_path and \
               (self._export_format not in self._v4_export_formats):
            text = " The Model imported (MG4 format) does not contain enough\n "
            text += " information for this type of output. In order to create\n"
            text += " output for " + args[0] + ", you have to use a UFO model.\n"
            text += " Those model can be imported with MG5> import model NAME."
            logger.warning(text)
            raise self.InvalidCmd('')

        if self._export_format == 'aloha':
            return


        if not self._curr_amps:
            text = 'No processes generated. Please generate a process first.'
            raise self.InvalidCmd(text)

        if args and args[0][0] != '-':
            # This is a path
            path = args.pop(0)
            forbiden_chars = ['>','<',';','&']
            for char in forbiden_chars:
                if char in path:
                    raise self.InvalidCmd('%s is not allowed in the output path' % char)
            # Check for special directory treatment
            if path == 'auto' and self._export_format in \
                     ['madevent', 'standalone', 'standalone_cpp', 'matchbox_cpp', 'madweight',
                      'matchbox', 'plugin']:
                self.get_default_path()
                if '-noclean' not in args and os.path.exists(self._export_dir):
                    args.append('-noclean')
            elif path != 'auto':
                if path in ['HELAS', 'tests', 'MadSpin', 'madgraph', 'mg5decay', 'vendor']:
                    if os.getcwd() == MG5DIR:
                        raise self.InvalidCmd("This name correspond to a buildin MG5 directory. Please choose another name")
                self._export_dir = path
            elif path == 'auto':
                if self.options['pythia8_path']:
                    self._export_dir = self.options['pythia8_path']
                else:
                    self._export_dir = '.'
        else:
            if self._export_format != 'pythia8':
                # No valid path
                self.get_default_path()
                if '-noclean' not in args and os.path.exists(self._export_dir):
                    args.append('-noclean')
                    
            else:
                if self.options['pythia8_path']:
                    self._export_dir = self.options['pythia8_path']
                else:
                    self._export_dir = '.'

        self._export_dir = os.path.realpath(self._export_dir)


    def check_compute_widths(self, args):
        """ check and format calculate decay width:
        Expected format: NAME [other names] [--options]
        # fill the options if not present.
        # NAME can be either (anti-)particle name, multiparticle, pid
        """

        if len(args)<1:
            self.help_compute_widths()
            raise self.InvalidCmd('''compute_widths requires at least the name of one particle.
            If you want to compute the width of all particles, type \'compute_widths all\'''')

        particles = set()
        options = {'path':None, 'output':None,
                   'min_br':None, 'body_decay':4.0025, 'precision_channel':0.01,
                   'nlo':False}
        # check that the firsts argument is valid
        
        for i,arg in enumerate(args):
            if arg.startswith('--'):
                if arg.startswith('--nlo'):
                    options['nlo'] =True  
                    continue
                elif not '=' in arg:
                    raise self.InvalidCmd('Options required an equal (and then the value)')
                arg, value = arg.split('=',1)
                if arg[2:] not in options:
                    raise self.InvalidCmd('%s not valid options' % arg)
                options[arg[2:]] = value
                continue
            # check for pid
            if arg.isdigit():
                p = self._curr_model.get_particle(int(arg))
                if not p:
                    raise self.InvalidCmd('Model doesn\'t have pid %s for any particle' % arg)
                particles.add(abs(int(arg)))
            elif arg in self._multiparticles:
                particles.update([abs(id) for id in self._multiparticles[args[0]]])
            else:
                if not self._curr_model['case_sensitive']:
                    arg = arg.lower()                
                for p in self._curr_model['particles']:
                    if p['name'] == arg or p['antiname'] == arg:
                        particles.add(abs(p.get_pdg_code()))
                        break
                else:
                    if arg == 'all':
                        #sometimes the multiparticle all is not define
                        particles.update([abs(p.get_pdg_code())
                                        for p in self._curr_model['particles']])
                    else:
                        raise self.InvalidCmd('%s invalid particle name' % arg)

        if options['path'] and not os.path.isfile(options['path']):

            if os.path.exists(pjoin(MG5DIR, options['path'])):
                options['path'] = pjoin(MG5DIR, options['path'])
            elif self._model_v4_path and  os.path.exists(pjoin(self._model_v4_path, options['path'])):
                options['path'] = pjoin(self._curr_model_v4_path, options['path'])
            elif os.path.exists(pjoin(self._curr_model.path, options['path'])):
                options['path'] = pjoin(self._curr_model.path, options['path'])

            if os.path.isdir(options['path']) and os.path.isfile(pjoin(options['path'], 'param_card.dat')):
                options['path'] = pjoin(options['path'], 'param_card.dat')
            elif not os.path.isfile(options['path']):
                raise self.InvalidCmd('%s is not a valid path' % args[2])
            # check that the path is indeed a param_card:
            if madevent_interface.MadEventCmd.detect_card_type(options['path']) != 'param_card.dat':
                raise self.InvalidCmd('%s should be a path to a param_card' % options['path'])

        if not options['path']:
            param_card_text = self._curr_model.write_param_card()
            if not options['output']:
                dirpath = self._curr_model.get('modelpath')
                options['path'] = pjoin(dirpath, 'param_card.dat')
            else:
                options['path'] = options['output']
            ff = open(options['path'],'w')
            ff.write(param_card_text)
            ff.close()
        if not options['output']:
            options['output'] = options['path']

        if not options['min_br']:
            options['min_br'] = (float(options['body_decay']) % 1) / 5
        return particles, options


    check_decay_diagram = check_compute_widths

    def get_default_path(self):
        """Set self._export_dir to the default (\'auto\') path"""

        if self._export_format in ['madevent', 'standalone']:
            # Detect if this script is launched from a valid copy of the Template,
            # if so store this position as standard output directory
            if 'TemplateVersion.txt' in os.listdir('.'):
                #Check for ./
                self._export_dir = os.path.realpath('.')
                return
            elif 'TemplateVersion.txt' in os.listdir('..'):
                #Check for ../
                self._export_dir = os.path.realpath('..')
                return
            elif self.stdin != sys.stdin:
                #Check for position defined by the input files
                input_path = os.path.realpath(self.stdin.name).split(os.path.sep)
                print("Not standard stdin, use input path")
                if input_path[-2] == 'Cards':
                    self._export_dir = os.path.sep.join(input_path[:-2])
                    if 'TemplateVersion.txt' in self._export_dir:
                        return


        if self._export_format == 'NLO':
            name_dir = lambda i: 'PROCNLO_%s_%s' % \
                                    (self._curr_model['name'], i)
            auto_path = lambda i: pjoin(self.writing_dir,
                                               name_dir(i))
        elif self._export_format.startswith('madevent'):
            name_dir = lambda i: 'PROC_%s_%s' % \
                                    (self._curr_model['name'], i)
            auto_path = lambda i: pjoin(self.writing_dir,
                                               name_dir(i))
        elif self._export_format.startswith('standalone'):
            name_dir = lambda i: 'PROC_SA_%s_%s' % \
                                    (self._curr_model['name'], i)
            auto_path = lambda i: pjoin(self.writing_dir,
                                               name_dir(i))                
        elif self._export_format == 'madweight':
            name_dir = lambda i: 'PROC_MW_%s_%s' % \
                                    (self._curr_model['name'], i)
            auto_path = lambda i: pjoin(self.writing_dir,
                                               name_dir(i))
        elif self._export_format == 'standalone_cpp':
            name_dir = lambda i: 'PROC_SA_CPP_%s_%s' % \
                                    (self._curr_model['name'], i)
            auto_path = lambda i: pjoin(self.writing_dir,
                                               name_dir(i))
        elif self._export_format in ['matchbox_cpp', 'matchbox']:
            name_dir = lambda i: 'PROC_MATCHBOX_%s_%s' % \
                                    (self._curr_model['name'], i)
            auto_path = lambda i: pjoin(self.writing_dir,
                                               name_dir(i))
        elif self._export_format in ['plugin']:
            name_dir = lambda i: 'PROC_PLUGIN_%s_%s' % \
                                    (self._curr_model['name'], i)
            auto_path = lambda i: pjoin(self.writing_dir,
                                               name_dir(i))
        elif self._export_format == 'pythia8':
            if self.options['pythia8_path']:
                self._export_dir = self.options['pythia8_path']
            else:
                self._export_dir = '.'
            return
        else:
            self._export_dir = '.'
            return
        for i in range(500):
            if os.path.isdir(auto_path(i)):
                continue
            else:
                self._export_dir = auto_path(i)
                break
        if not self._export_dir:
            raise self.InvalidCmd('Can\'t use auto path,' + \
                                  'more than 500 dirs already')


#===============================================================================
# CheckValidForCmdWeb
#===============================================================================
class CheckValidForCmdWeb(CheckValidForCmd):
    """ Check the validity of input line for web entry
    (no explicit path authorized)"""

    class WebRestriction(MadGraph5Error):
        """class for WebRestriction"""

    def check_draw(self, args):
        """check the validity of line
        syntax: draw FILEPATH [option=value]
        """
        raise self.WebRestriction('direct call to draw is forbidden on the web')

    def check_display(self, args):
        """ check the validity of line in web mode """

        if args[0] == 'mg5_variable':
            raise self.WebRestriction('Display internal variable is forbidden on the web')

        CheckValidForCmd.check_history(self, args)

    def check_check(self, args):
        """ Not authorize for the Web"""

        raise self.WebRestriction('Check call is forbidden on the web')

    def check_history(self, args):
        """check the validity of line
        No Path authorize for the Web"""

        CheckValidForCmd.check_history(self, args)

        if len(args) == 2 and args[1] not in ['.', 'clean']:
            raise self.WebRestriction('Path can\'t be specify on the web.')


    def check_import(self, args):
        """check the validity of line
        No Path authorize for the Web"""

        if not args:
            raise self.WebRestriction('import requires at least one option')

        if args[0] not in self._import_formats:
            args[:] = ['command', './proc_card_mg5.dat']
        elif args[0] == 'proc_v4':
            args[:] = [args[0], './proc_card.dat']
        elif args[0] == 'command':
            args[:] = [args[0], './proc_card_mg5.dat']

        CheckValidForCmd.check_import(self, args)

    def check_install(self, args):
        """ No possibility to install new software on the web """
        if args == ['update','--mode=mg5_start']:
            return

        raise self.WebRestriction('Impossible to install program on the cluster')

    def check_load(self, args):
        """ check the validity of the line
        No Path authorize for the Web"""

        CheckValidForCmd.check_load(self, args)

        if len(args) == 2:
            if args[0] != 'model':
                raise self.WebRestriction('only model can be loaded online')
            if 'model.pkl' not in args[1]:
                raise self.WebRestriction('not valid pkl file: wrong name')
            if not os.path.realpath(args[1]).startswith(pjoin(MG4DIR, \
                                                                    'Models')):
                raise self.WebRestriction('Wrong path to load model')

    def check_save(self, args):
        """ not authorize on web"""
        raise self.WebRestriction('\"save\" command not authorize online')

    def check_open(self, args):
        """ not authorize on web"""
        raise self.WebRestriction('\"open\" command not authorize online')

    def check_output(self, args, default='madevent'):
        """ check the validity of the line"""

        # first pass to the default
        CheckValidForCmd.check_output(self, args, default=default)
        args[:] = ['.', '-f']

        self._export_dir = os.path.realpath(os.getcwd())
        # Check that we output madevent
        if 'madevent' != self._export_format:
                raise self.WebRestriction('only available output format is madevent (at current stage)')

#===============================================================================
# CompleteForCmd
#===============================================================================
class CompleteForCmd(cmd.CompleteCmd):
    """ The Series of help routine for the MadGraphCmd"""


    def nlo_completion(self,args,text,line,allowed_loop_mode=None):
        """ complete the nlo settings within square brackets. It uses the
         allowed_loop_mode for the proposed mode if specified, otherwise, it
         uses self._nlo_modes_for_completion"""

        # We are now editing the loop related options
        # Automatically allow for QCD perturbation if in the sm because the
        # loop_sm would then automatically be loaded
        nlo_modes = allowed_loop_mode if not allowed_loop_mode is None else \
                                                  self._nlo_modes_for_completion
        if isinstance(self._curr_model,loop_base_objects.LoopModel):
            pert_couplings_allowed = ['all']+self._curr_model['perturbation_couplings']
        else:
            pert_couplings_allowed = []
        if self._curr_model.get('name').startswith('sm'):
            pert_couplings_allowed = pert_couplings_allowed + ['QCD']
        # Find wether the loop mode is already set or not
        loop_specs = line[line.index('[')+1:]
        try:
            loop_orders = loop_specs[loop_specs.index('=')+1:]
        except ValueError:
            loop_orders = loop_specs
        possibilities = []
        possible_orders = [order for order in pert_couplings_allowed if \
                                                  order not in loop_orders]

        # Simplify obvious loop completion
        single_completion = ''
        if len(nlo_modes)==1:
                single_completion = '%s= '%nlo_modes[0]
                if len(possible_orders)==1:
                    single_completion = single_completion + possible_orders[0] + ' ] '
        # Automatically add a space if not present after [ or =
        if text.endswith('['):
            if single_completion != '':
                return self.list_completion(text, ['[ '+single_completion])
            else:
                return self.list_completion(text,['[ '])

        if text.endswith('='):
            return self.list_completion(text,[' '])

        if args[-1]=='[':
            possibilities = possibilities + ['%s= '%mode for mode in nlo_modes]
            if single_completion != '':
                return self.list_completion(text, [single_completion])
            else:
                if len(possible_orders)==1:
                    return self.list_completion(text, [poss+' %s ] '%\
                              possible_orders[0] for poss in possibilities])
                return self.list_completion(text, possibilities)

        if len(possible_orders)==1:
            possibilities.append(possible_orders[0]+' ] ')
        else:
            possibilities.extend(possible_orders)
        if any([(order in loop_orders) for order in pert_couplings_allowed]):
            possibilities.append(']')
        return self.list_completion(text, possibilities)

    def model_completion(self, text, process, line, categories = True, \
                                                      allowed_loop_mode = None,
                                                      formatting=True):
        """ complete the line with model information. If categories is True,
        it will use completion with categories. If allowed_loop_mode is
        specified, it will only complete with these loop modes."""

        # First check if we are within squared brackets so that specific
        # input for NLO settings must be completed
        args = self.split_arg(process)
        if len(args) > 2 and '>' in line and '[' in line and not ']' in line:
            return self.nlo_completion(args,text,line, allowed_loop_mode = \
                                                              allowed_loop_mode)

        while ',' in process:
            process = process[process.index(',')+1:]
        args = self.split_arg(process)
        couplings = []

        # Do no complete the @ for the process number.
        if len(args) > 1 and args[-1]=='@':
            return

        # Automatically allow for QCD perturbation if in the sm because the
        # loop_sm would then automatically be loaded
        if isinstance(self._curr_model,loop_base_objects.LoopModel):
            pert_couplings_allowed = ['all'] + self._curr_model['perturbation_couplings']
        else:
            pert_couplings_allowed = []
        if self._curr_model.get('name').startswith('sm'):
            pert_couplings_allowed = pert_couplings_allowed + ['QCD']

        # Remove possible identical names
        particles = list(set(self._particle_names + list(self._multiparticles.keys())))
        n_part_entered = len([1 for a in args if a in particles])

        # Force '>' if two initial particles.
        if n_part_entered == 2 and args[-1] != '>':
                return self.list_completion(text, '>')

        # Add non-particle names
        syntax = []
        couplings = []
        if len(args) > 0 and args[-1] != '>' and n_part_entered > 0:
            syntax.append('>')
        if '>' in args and args.index('>') < len(args) - 1:
            couplings.extend(sum([[c+"<=", c+"==", c+">",c+'^2<=',c+'^2==',c+'^2>' ] for c in \
                                              self._couplings+['WEIGHTED']],[]))
            syntax.extend(['@','$','/','>',','])
            if '[' not in line and ',' not in line and len(pert_couplings_allowed)>0:
                syntax.append('[')
            
        # If information for the virtuals has been specified already, do not
        # propose syntax or particles input anymore
        if '[' in line:
            syntax = []
            particles = []
            # But still allow for defining the process id
            couplings.append('@')

        if not categories:
            # The direct completion (might be needed for some completion using
            # this function but adding some other completions (like in check)).
            # For those, it looks ok in the categorie mode on my mac, but if
            # someone sees wierd result on Linux systems, then use the
            # default completion for these features.
            return self.list_completion(text, particles+syntax+couplings)
        else:
            # A more elaborate one with categories
            poss_particles = self.list_completion(text, particles)
            poss_syntax = self.list_completion(text, syntax)
            poss_couplings = self.list_completion(text, couplings)
            possibilities = {}
            if poss_particles != []: possibilities['Particles']=poss_particles
            if poss_syntax != []: possibilities['Syntax']=poss_syntax
            if poss_couplings != []: possibilities['Coupling orders']=poss_couplings
            if len(list(possibilities.keys()))==1:
                return self.list_completion(text, list(possibilities.values())[0])
            else:
                return self.deal_multiple_categories(possibilities, formatting)

    def complete_generate(self, text, line, begidx, endidx, formatting=True):
        "Complete the generate command"

        # Return list of particle names and multiparticle names, as well as
        # coupling orders and allowed symbols
        args = self.split_arg(line[0:begidx])

        valid_sqso_operators=['==','<=','>']

        if any(line.endswith('^2 %s '%op) for op in valid_sqso_operators):
            return
        if args[-1].endswith('^2'):
            return self.list_completion(text,valid_sqso_operators)
        match_op = [o for o in valid_sqso_operators if o.startswith(args[-1])]            
        if len(args)>2 and args[-2].endswith('^2') and len(match_op)>0:
            if args[-1] in valid_sqso_operators:
                return self.list_completion(text,' ')
            if len(match_op)==1:
                return self.list_completion(text,[match_op[0][len(args[-1]):]])
            else:
                return self.list_completion(text,match_op)
        if len(args) > 2 and args[-1] == '@' or ( args[-1].endswith('=') and \
                            (not '[' in line or ('[' in line and ']' in line))):
            return

        try:
            return self.model_completion(text, ' '.join(args[1:]),line, formatting)
        except Exception as error:
            print(error)

        #if len(args) > 1 and args[-1] != '>':
        #    couplings = ['>']
        #if '>' in args and args.index('>') < len(args) - 1:
        #    couplings = [c + "=" for c in self._couplings] + ['@','$','/','>']
        #return self.list_completion(text, self._particle_names + \
        #                            self._multiparticles.keys() + couplings)

    def complete_convert(self, text, line, begidx, endidx,formatting=True):
        "Complete the compute_widths command"

        args = self.split_arg(line[0:begidx])
        
        # Format
        if len(args) == 1:
            return self.list_completion(text, ['model'])
        elif line[begidx-1] == os.path.sep:
            current_dir = pjoin(*[a for a in args if a.endswith(os.path.sep)])
            return self.path_completion(text, current_dir)
        else:
            return self.path_completion(text)
        

    def complete_compute_widths(self, text, line, begidx, endidx,formatting=True):
        "Complete the compute_widths command"

        args = self.split_arg(line[0:begidx])

        if args[-1] in  ['--path=', '--output=']:
            completion = {'path': self.path_completion(text)}
        elif line[begidx-1] == os.path.sep:
            current_dir = pjoin(*[a for a in args if a.endswith(os.path.sep)])
            if current_dir.startswith('--path='):
                current_dir = current_dir[7:]
            if current_dir.startswith('--output='):
                current_dir = current_dir[9:]
            completion = {'path': self.path_completion(text, current_dir)}
        else:
            completion = {}
            completion['options'] = self.list_completion(text,
                            ['--path=', '--output=', '--min_br=0.\$',
                             '--precision_channel=0.\$', '--body_decay=', '--nlo'])
            completion['particles'] = self.model_completion(text, '', line)

        return self.deal_multiple_categories(completion,formatting)

    complete_decay_diagram = complete_compute_widths

    def complete_add(self, text, line, begidx, endidx, formatting):
        "Complete the add command"

        args = self.split_arg(line[0:begidx])

        # Format
        if len(args) == 1:
            return self.list_completion(text, self._add_opts)

        if args[1] == 'process':
            return self.complete_generate(text, " ".join(args[1:]), begidx, endidx)
        
        elif args[1] == 'model':
            completion_categories = self.complete_import(text, line, begidx, endidx, 
                                                         allow_restrict=False, formatting=False)
            completion_categories['options'] = self.list_completion(text,['--modelname=','--recreate'])
            return self.deal_multiple_categories(completion_categories, formatting) 
            
    def complete_customize_model(self, text, line, begidx, endidx):
        "Complete the customize_model command"

        args = self.split_arg(line[0:begidx])

        # Format
        if len(args) == 1:
            return self.list_completion(text, ['--save='])


    def complete_check(self, text, line, begidx, endidx, formatting=True):
        "Complete the check command"

        out = {}
        args = self.split_arg(line[0:begidx])

        # Format
        if len(args) == 1:
            return self.list_completion(text, self._check_opts)


        cms_check_mode = len(args) >= 2 and args[1]=='cms'

        cms_options = ['--name=','--tweak=','--seed=','--offshellness=',
          '--lambdaCMS=','--show_plot=','--report=','--lambda_plot_range=','--recompute_width=',
          '--CTModeRun=','--helicity=','--reduction=','--cms=','--diff_lambda_power=',
          '--loop_filter=','--resonances=']

        options = ['--energy=']
        if cms_options:
            options.extend(cms_options)

        # Directory continuation
        if args[-1].endswith(os.path.sep):
            return self.path_completion(text, pjoin(*[a for a in args \
                                                    if a.endswith(os.path.sep)]))
        # autocompletion for particles/couplings
        model_comp = self.model_completion(text, ' '.join(args[2:]),line,
                                  categories = True, allowed_loop_mode=['virt'])

        model_comp_and_path = self.deal_multiple_categories(\
          {'Process completion': self.model_completion(text, ' '.join(args[2:]),
          line, categories = False, allowed_loop_mode=['virt']),
          'Param_card.dat path completion:':self.path_completion(text),
          'options': self.list_completion(text,options)}, formatting)

        #Special rules for check cms completion
        if cms_check_mode:
            # A couple of useful value completions
            if line[-1]!=' ' and line[-2]!='\\' and not '--' in line[begidx:endidx] \
                              and args[-1].startswith('--') and '=' in args[-1]:
                examples = {
                  '--tweak=':
['default','alltweaks',"['default','allwidths->1.1*all_withds&seed333(Increased_widths_and_seed_333)','logp->logm&logm->logp(inverted_logs)']"],
                  '--lambdaCMS=':
['(1.0e-2,5)',"[float('1.0e-%d'%exp)\\ for\\ exp\\ in\\ range(8)]","[1.0,0.5,0.001]"],
                  '--lambda_plot_range=':
[' [1e-05,1e-02]','[0.01,1.0]'],
                  '--reduction=':
['1','1|2|3|4','1|2','3'],
                  '--cms=':
['QED&QCD,aewm1->10.0/lambdaCMS&as->0.1*lambdaCMS',
'NP&QED&QCD,aewm1->10.0/lambdaCMS&as->0.1*lambdaCMS&newExpansionParameter->newExpansionParameter*lambdaCMS'],
                  '--loop_filter=':
['None','n>3','n<4 and 6 in loop_pdgs and 3<=id<=7'],
                  '--resonances=':
['1','all','(24,(3,4))','[(24,(3,4)),(24,(4,5))]'],
                  '--analyze=':
['my_default_run.pkl',
'default_run.pkl,increased_widths.pkl(Increased_widths),logs_modified.pkl(Inverted_logs),seed_668.pkl(Different_seed)']
                    }
                for name, example in examples.items():
                    if  args[-1].startswith(name):
                        return self.deal_multiple_categories(
          {"Examples of completion for option '%s'"%args[-1].split('=')[0]:
#                    ['%d: %s'%(i+1,ex) for i, ex in enumerate(example)]},
                    ['%s'%ex for i, ex in enumerate(example)]},formatting,
                                                             forceCategory=True)
                if args[-1]=='--recompute_width=':
                    return self.list_completion(text,
                                         ['never','first_time','always','auto'])
                elif args[-1]=='--show_plot=':
                    return self.list_completion(text,['True','False'])
                elif args[-1]=='--report=':
                    return self.list_completion(text,['concise','full'])
                elif args[-1]=='--CTModeRun=':
                    return self.list_completion(text,['-1','1','2','3','4'])
                else:
                    return text
            if len(args)==2 or len(args)==3 and args[-1]=='-reuse':
                return self.deal_multiple_categories(
          {'Process completion': self.model_completion(text, ' '.join(args[2:]),
                        line, categories = False, allowed_loop_mode=['virt']),
                   'Param_card.dat path completion:': self.path_completion(text),
               'reanalyze result on disk / save output:':self.list_completion(
                                                  text,['-reuse','--analyze='])},
                                                     formatting)
            elif not any(arg.startswith('--') for arg in args):
                if '>' in args:
                    return self.deal_multiple_categories({'Process completion': 
                        self.model_completion(text, ' '.join(args[2:]),
                        line, categories = False, allowed_loop_mode=['virt']),
                        'options': self.list_completion(text,options)},
                                                         formatting)
                else:
                    return self.deal_multiple_categories({'Process completion': 
                        self.model_completion(text, ' '.join(args[2:]),
                        line, categories = False, allowed_loop_mode=['virt'])},
                                                         formatting)
            else:
                return self.list_completion(text,options)
            
        if len(args) == 2:
            return model_comp_and_path
        elif len(args) == 3:
            try:
                int(args[2])
            except ValueError:
                return model_comp
            else:
                return model_comp_and_path
        elif len(args) > 3:
            return model_comp


    def complete_tutorial(self, text, line, begidx, endidx):
        "Complete the tutorial command"

        # Format
        if len(self.split_arg(line[0:begidx])) == 1:
            return self.list_completion(text, self._tutorial_opts)

    def complete_define(self, text, line, begidx, endidx):
        """Complete particle information"""
        return self.model_completion(text, line[6:],line)

    def complete_display(self, text, line, begidx, endidx):
        "Complete the display command"

        args = self.split_arg(line[0:begidx])
        # Format
        if len(args) == 1:
            return self.list_completion(text, self._display_opts)

        if len(args) == 2 and args[1] == 'checks':
            return self.list_completion(text, ['failed'])

        if len(args) == 2 and args[1] == 'particles':
            return self.model_completion(text, line[begidx:],line)

    def complete_draw(self, text, line, begidx, endidx):
        "Complete the draw command"

        args = self.split_arg(line[0:begidx])

        # Directory continuation
        if args[-1].endswith(os.path.sep):
            return self.path_completion(text,
                                        pjoin(*[a for a in args if a.endswith(os.path.sep)]),
                                        only_dirs = True)
        # Format
        if len(args) == 1:
            return self.path_completion(text, '.', only_dirs = True)


        #option
        if len(args) >= 2:
            opt = ['horizontal', 'external=', 'max_size=', 'add_gap=',
                                'non_propagating', '--']
            return self.list_completion(text, opt)

    def complete_launch(self, text, line, begidx, endidx,formatting=True):
        """ complete the launch command"""
        args = self.split_arg(line[0:begidx])

        # Directory continuation
        if args[-1].endswith(os.path.sep):
            return self.path_completion(text,
                                        pjoin(*[a for a in args if a.endswith(os.path.sep)]),
                                        only_dirs = True)
        # Format
        if len(args) == 1:
            out = {'Path from ./': self.path_completion(text, '.', only_dirs = True)}
            if MG5DIR != os.path.realpath('.'):
                out['Path from %s' % MG5DIR] =  self.path_completion(text,
                                     MG5DIR, only_dirs = True, relative=False)
            if MG4DIR and MG4DIR != os.path.realpath('.') and MG4DIR != MG5DIR:
                out['Path from %s' % MG4DIR] =  self.path_completion(text,
                                     MG4DIR, only_dirs = True, relative=False)


        #option
        if len(args) >= 2:
            out={}

        if line[0:begidx].endswith('--laststep='):
            opt = ['parton', 'pythia', 'pgs','delphes','auto']
            out['Options'] = self.list_completion(text, opt, line)
        else:
            opt = ['--cluster', '--multicore', '-i', '--name=', '-f','-m', '-n',
               '-p','--parton','--interactive', '--laststep=parton', '--laststep=pythia',
               '--laststep=pgs', '--laststep=delphes','--laststep=auto']
            out['Options'] = self.list_completion(text, opt, line)


        return self.deal_multiple_categories(out,formatting)

    def complete_load(self, text, line, begidx, endidx):
        "Complete the load command"

        args = self.split_arg(line[0:begidx])

        # Format
        if len(args) == 1:
            return self.list_completion(text, self._save_opts)

        # Directory continuation
        if args[-1].endswith(os.path.sep):
            return self.path_completion(text,
                                        pjoin(*[a for a in args if \
                                                      a.endswith(os.path.sep)]))

        # Filename if directory is not given
        if len(args) == 2:
            return self.path_completion(text)

    def complete_save(self, text, line, begidx, endidx):
        "Complete the save command"

        args = self.split_arg(line[0:begidx])

        # Format
        if len(args) == 1:
            return self.list_completion(text, self._save_opts)

        # Directory continuation
        if args[-1].endswith(os.path.sep):
            return self.path_completion(text,
                                        pjoin(*[a for a in args if a.endswith(os.path.sep)]),
                                        only_dirs = True)

        # Filename if directory is not given
        if len(args) == 2:
            return self.path_completion(text) + self.list_completion(text, ['global'])

    @cmd.debug()
    def complete_open(self, text, line, begidx, endidx):
        """ complete the open command """

        args = self.split_arg(line[0:begidx])

        # Directory continuation
        if os.path.sep in args[-1] + text:
            return self.path_completion(text,
                                    pjoin(*[a for a in args if \
                                                      a.endswith(os.path.sep)]))

        possibility = []
        if self._done_export:
            path = self._done_export[0]
            possibility = ['index.html']
            if os.path.isfile(pjoin(path,'README')):
                possibility.append('README')
            if os.path.isdir(pjoin(path,'Cards')):
                possibility += [f for f in os.listdir(pjoin(path,'Cards'))
                                    if f.endswith('.dat')]
            if os.path.isdir(pjoin(path,'HTML')):
                possibility += [f for f in os.listdir(pjoin(path,'HTML'))
                                  if f.endswith('.html') and 'default' not in f]
        else:
            possibility.extend(['./','../'])
        if os.path.exists('MG5_debug'):
            possibility.append('MG5_debug')
        if os.path.exists('ME5_debug'):
            possibility.append('ME5_debug')

        return self.list_completion(text, possibility)

    @cmd.debug()
    def complete_output(self, text, line, begidx, endidx,
                        possible_options = ['f', 'noclean', 'nojpeg'],
                        possible_options_full = ['-f', '-noclean', '-nojpeg', '--noeps=True']):
        "Complete the output command"

        possible_format = self._export_formats
        #don't propose directory use by MG_ME
        forbidden_names = ['MadGraphII', 'Template', 'pythia-pgs', 'CVS',
                            'Calculators', 'MadAnalysis', 'SimpleAnalysis',
                            'mg5', 'DECAY', 'EventConverter', 'Models',
                            'ExRootAnalysis', 'HELAS', 'Transfer_Fct', 'aloha',
                            'matchbox', 'matchbox_cpp', 'tests']

        #name of the run =>proposes old run name
        args = self.split_arg(line[0:begidx])
        if len(args) >= 1:
            
            if len(args) > 1 and args[1] == 'pythia8':
                possible_options_full = list(possible_options_full) + ['--version=8.1','--version=8.2'] 
            
            if len(args) > 1 and args[1] == 'aloha':
                try:
                    return self.aloha_complete_output(text, line, begidx, endidx)
                except Exception as error:
                    print(error)
            # Directory continuation
            if args[-1].endswith(os.path.sep):
                return [name for name in self.path_completion(text,
                        pjoin(*[a for a in args if a.endswith(os.path.sep)]),
                        only_dirs = True) if name not in forbidden_names]
            # options
            if args[-1][0] == '-' or len(args) > 1 and args[-2] == '-':
                return self.list_completion(text, possible_options)
            
            if len(args) > 2:
                return self.list_completion(text, possible_options_full)
            # Formats
            if len(args) == 1:
                format = possible_format + ['.' + os.path.sep, '..' + os.path.sep, 'auto']
                return self.list_completion(text, format)

            # directory names
            content = [name for name in self.path_completion(text, '.', only_dirs = True) \
                       if name not in forbidden_names]
            content += ['auto']
            content += possible_options_full
            return self.list_completion(text, content)

    def aloha_complete_output(self, text, line, begidx, endidx,formatting=True):
        "Complete the output aloha command"
        args = self.split_arg(line[0:begidx])
        completion_categories = {}

        forbidden_names = ['MadGraphII', 'Template', 'pythia-pgs', 'CVS',
                            'Calculators', 'MadAnalysis', 'SimpleAnalysis',
                            'mg5', 'DECAY', 'EventConverter', 'Models',
                            'ExRootAnalysis', 'Transfer_Fct', 'aloha',
                            'apidoc','vendor']


        # options
        options = ['--format=Fortran', '--format=Python','--format=gpu','--format=CPP','--output=']
        options = self.list_completion(text, options)
        if options:
            completion_categories['options'] = options

        if args[-1] == '--output=' or args[-1].endswith(os.path.sep):
            # Directory continuation
            completion_categories['path'] =  [name for name in self.path_completion(text,
                        pjoin(*[a for a in args if a.endswith(os.path.sep)]),
                        only_dirs = True) if name not in forbidden_names]

        else:
            ufomodel = ufomodels.load_model(self._curr_model.get('name'))
            wf_opt = []
            amp_opt = []
            opt_conjg = []
            for lor in ufomodel.all_lorentz:
                amp_opt.append('%s_0' % lor.name)
                for i in range(len(lor.spins)):
                    wf_opt.append('%s_%i' % (lor.name,i+1))
                    if i % 2 == 0 and lor.spins[i] == 2:
                        opt_conjg.append('%sC%i_%i' % (lor.name,i //2 +1,i+1))
            completion_categories['amplitude routines'] = self.list_completion(text, amp_opt)
            completion_categories['Wavefunctions routines'] = self.list_completion(text, wf_opt)
            completion_categories['conjugate_routines'] = self.list_completion(text, opt_conjg)

        return self.deal_multiple_categories(completion_categories,formatting)

    def complete_set(self, text, line, begidx, endidx):
        "Complete the set command"
        #misc.sprint([text,line,begidx, endidx])
        args = self.split_arg(line[0:begidx])

        # Format
        if len(args) == 1:
            opts = list(set(list(self.options.keys()) + self._set_options))
            return self.list_completion(text, opts)

        if len(args) == 2:
            if args[1] in ['group_subprocesses', 'complex_mass_scheme',\
                           'loop_optimized_output', 'loop_color_flows',\
                           'low_mem_multicore_nlo_generation']:
                return self.list_completion(text, ['False', 'True', 'default'])
            elif args[1] in ['ignore_six_quark_processes']:
                return self.list_completion(text, list(self._multiparticles.keys()))
            elif args[1].lower() == 'ewscheme':
                return self.list_completion(text, ["external"])
            elif args[1] == 'gauge':
                return self.list_completion(text, ['unitary', 'Feynman','default', 'axial'])
            elif args[1] == 'OLP':
                return self.list_completion(text, MadGraphCmd._OLP_supported)
            elif args[1] == 'output_dependencies':
                return self.list_completion(text, 
                                     MadGraphCmd._output_dependencies_supported)
            elif args[1] == 'stdout_level':
                return self.list_completion(text, ['DEBUG','INFO','WARNING','ERROR',
                                                          'CRITICAL','default'])
            elif args[1] == 'fortran_compiler':
                return self.list_completion(text, ['f77','g77','gfortran','default'])
            elif args[1] == 'cpp_compiler':
                return self.list_completion(text, ['g++', 'c++', 'clang', 'default'])
            elif args[1] == 'nb_core':
                return self.list_completion(text, [str(i) for i in range(100)] + ['default'] )
            elif args[1] == 'run_mode':
                return self.list_completion(text, [str(i) for i in range(3)] + ['default'])
            elif args[1] == 'cluster_type':
                return self.list_completion(text, list(cluster.from_name.keys()) + ['default'])
            elif args[1] == 'cluster_queue':
                return []
            elif args[1] == 'automatic_html_opening':
                return self.list_completion(text, ['False', 'True', 'default'])
            else:
                # directory names
                second_set = [name for name in self.path_completion(text, '.', only_dirs = True)]
                return self.list_completion(text, second_set + ['default'])
        elif len(args) >2 and args[-1].endswith(os.path.sep):
                return self.path_completion(text,
                        pjoin(*[a for a in args if a.endswith(os.path.sep)]),
                        only_dirs = True)
        
    def complete_import(self, text, line, begidx, endidx, allow_restrict=True,
                        formatting=True):
        "Complete the import command"

        args=self.split_arg(line[0:begidx])

        # Format
        if len(args) == 1:
            opt =  self.list_completion(text, self._import_formats)
            if opt:
                return opt
            mode = 'all'
        elif args[1] in self._import_formats:
            mode = args[1]
        else:
            args.insert(1, 'all')
            mode = 'all'

        completion_categories = {}
        # restriction continuation (for UFO)
        if mode in ['model', 'all'] and '-' in  text:
            # deal with - in readline splitting (different on some computer)
            path = '-'.join([part for part in text.split('-')[:-1]])
            # remove the final - for the model name
            # find the different possibilities
            all_name = self.find_restrict_card(path, no_restrict=False)
            all_name += self.find_restrict_card(path, no_restrict=False,
                                        base_dir=pjoin(MG5DIR,'models'))

            if os.environ['PYTHONPATH']:
                for modeldir in os.environ['PYTHONPATH'].split(':'):
                    if not modeldir:
                            continue
                    all_name += self.find_restrict_card(path, no_restrict=False,
                                        base_dir=modeldir)
            all_name = list(set(all_name))
            # select the possibility according to the current line
            all_name = [name+' ' for name in  all_name if name.startswith(text)
                                                       and name.strip() != text]


            if all_name:
                completion_categories['Restricted model'] = all_name

        # Path continuation
        if os.path.sep in args[-1]:
            if mode.startswith('model') or mode == 'all':
                # Directory continuation
                try:
                    cur_path = pjoin(*[a for a in args \
                                                   if a.endswith(os.path.sep)])
                except Exception as error:
                    pass
                else:
                    all_dir = self.path_completion(text, cur_path, only_dirs = True)
                    if mode in ['model_v4','all']:
                        completion_categories['Path Completion'] = all_dir
                    # Only UFO model here
                    new = []
                    data =   [new.__iadd__(self.find_restrict_card(name, base_dir=cur_path, online=False))
                                                                for name in all_dir]
                    if data:
                        completion_categories['Path Completion'] = all_dir + new
            else:
                try:
                    cur_path = pjoin(*[a for a in args \
                                                   if a.endswith(os.path.sep)])
                except Exception:
                    pass
                else:
                    all_path =  self.path_completion(text, cur_path)
                    if mode == 'all':
                        new = []
                        data =   [new.__iadd__(self.find_restrict_card(name, base_dir=cur_path, online=False))
                                                               for name in all_path]
                        if data:
                            completion_categories['Path Completion'] = data[0]
                    else:
                        completion_categories['Path Completion'] = all_path

        # Model directory name if directory is not given
        if (len(args) == 2):
            is_model = True
            if mode == 'model':
                file_cond = lambda p : os.path.exists(pjoin(MG5DIR,'models',p,'particles.py'))
                mod_name = lambda name: name
            elif mode == 'model_v4':
                file_cond = lambda p :  (os.path.exists(pjoin(MG5DIR,'models',p,'particles.dat'))
                                      or os.path.exists(pjoin(self._mgme_dir,'Models',p,'particles.dat')))
                mod_name = lambda name :(name[-3:] != '_v4' and name or name[:-3])
            elif mode == 'all':
                mod_name = lambda name: name
                file_cond = lambda p : os.path.exists(pjoin(MG5DIR,'models',p,'particles.py')) \
                                      or os.path.exists(pjoin(MG5DIR,'models',p,'particles.dat')) \
                                      or os.path.exists(pjoin(self._mgme_dir,'Models',p,'particles.dat'))
            else:
                cur_path = pjoin(*[a for a in args \
                                                   if a.endswith(os.path.sep)])
                all_path =  self.path_completion(text, cur_path)
                completion_categories['model name'] = all_path
                is_model = False

            if is_model and os.path.sep not in text:
                model_list = [mod_name(name) for name in \
                                                self.path_completion(text,
                                                pjoin(MG5DIR,'models'),
                                                only_dirs = True) \
                                                if file_cond(name)]
                if mode == 'model' and 'PYTHONPATH' in os.environ:
                    for modeldir in os.environ['PYTHONPATH'].split(':'):
                        if not modeldir or not os.path.exists(modeldir):
                            continue
                        model_list += [name for name in self.path_completion(text,
                                       modeldir, only_dirs=True)
                                       if os.path.exists(pjoin(modeldir,name, 'particles.py'))]                    
                if mode == 'model':
                    model_list += [name for name in list(self._online_model.keys())+self._online_model2
                                    if name.startswith(text)]
                    
                if mode == 'model_v4':
                    completion_categories['model name'] = model_list
                elif allow_restrict:
                    # need to update the  list with the possible restriction
                    all_name = []
                    for model_name in model_list:
                        all_name += self.find_restrict_card(model_name,
                                            base_dir=pjoin(MG5DIR,'models'))
                else:
                    all_name = model_list
                
                #avoid duplication
                all_name = list(set(all_name))
                
                if mode == 'all':
                    cur_path = pjoin(*[a for a in args \
                                                        if a.endswith(os.path.sep)])
                    all_path =  self.path_completion(text, cur_path)
                    completion_categories['model name'] = all_path + all_name
                elif mode == 'model':
                    completion_categories['model name'] = all_name
            elif os.path.sep in text:
                try:
                    cur_path = pjoin(*[a for a in args \
                                            if a.endswith(os.path.sep)])
                except Exception:
                    cur_path = os.getcwd()
                all_path =  self.path_completion(text, cur_path)                
                completion_categories['model name'] = all_path 

        # Options
        if mode == 'all' and len(args)>1:
            mode = self.find_import_type(args[2])

        if len(args) >= 3 and mode.startswith('model') and not '-modelname' in line:
            if not text and not completion_categories:
                return ['--modelname']
            elif not (os.path.sep in args[-1] and line[-1] != ' '):
                completion_categories['options'] = self.list_completion(text, ['--modelname','-modelname','--noprefix'])
        if len(args) >= 3 and mode.startswith('banner') and not '--no_launch' in line:
            completion_categories['options'] = self.list_completion(text, ['--no_launch'])
        
        return self.deal_multiple_categories(completion_categories,formatting)
    
    _online_model = {'2HDM':[], 
                         'loop_qcd_qed_sm':['full','no_widths','with_b_mass ', 'with_b_mass_no_widths'],
                         'loop_qcd_qed_sm_Gmu':['ckm', 'full', 'no_widths'], 
                         '4Gen':[],
                         'DY_SM':[],
                         'EWdim6':['full'],
                         'heft':['ckm','full', 'no_b_mass','no_masses','no_tau_mass','zeromass_ckm'],
                         'nmssm':['full'],
                         'SMScalars':['full'],
                         'RS':[''],
                         'sextet_diquarks':[''],
                         'TopEffTh':[''],
                         'triplet_diquarks':[''],
                         'uutt_sch_4fermion':[''],
                         'uutt_tch_scalar':['']
                         }   
    _online_model2 = [] # fill by model on the db if user do "display modellist" 
    
    def find_restrict_card(self, model_name, base_dir='./', no_restrict=True,
                           online=True):
        """find the restriction file associate to a given model"""

        # check if the model_name should be keeped as a possibility
        if no_restrict:
            output = [model_name]
        else:
            output = []

        local_model = os.path.exists(pjoin(base_dir, model_name, 'couplings.py'))
        # check that the model is a valid model
        if online and not local_model and model_name in self._online_model:
            output += ['%s-%s' % (model_name, tag) for tag in self._online_model[model_name]]
            return output  
        
        if not local_model:
            # not valid UFO model
            return output

        if model_name.endswith(os.path.sep):
            model_name = model_name[:-1]

        # look for _default and treat this case
        if os.path.exists(pjoin(base_dir, model_name, 'restrict_default.dat')):
            output.append('%s-full' % model_name)

        # look for other restrict_file
        for name in os.listdir(pjoin(base_dir, model_name)):
            if name.startswith('restrict_') and not name.endswith('default.dat') \
                and name.endswith('.dat'):
                tag = name[9:-4] #remove restrict and .dat
                while model_name.endswith(os.path.sep):
                    model_name = model_name[:-1]
                output.append('%s-%s' % (model_name, tag))

        # return
        return output

    def complete_install(self, text, line, begidx, endidx):
        "Complete the import command"

        args = self.split_arg(line[0:begidx])
        # Format
        if len(args) == 1:
            return self.list_completion(text, self._install_opts + self._advanced_install_opts)
        elif len(args) and args[0] == 'update':
            return self.list_completion(text, ['-f','--timeout='])
        elif len(args)>=2 and args[1] in self._advanced_install_opts:           
            options = ['--keep_source','--logging=']
            if args[1]=='pythia8':
                options.append('--pythia8_tarball=')
            elif args[1]=='mg5amc_py8_interface':
                options.append('--mg5amc_py8_interface_tarball=') 
            elif args[1] in ['MadAnalysis5','MadAnalysis']:
                #options.append('--no_MA5_further_install')
                options.append('--no_root_in_MA5')
                options.append('--update')
                options.append('--madanalysis5_tarball=')
                for prefix in ['--with', '--veto']:
                    for prog in ['fastjet', 'delphes', 'delphesMA5tune']:
                        options.append('%s_%s' % (prefix, prog))
                         
            for opt in options[:]:
                if any(a.startswith(opt) for a in args):
                    options.remove(opt)
            return self.list_completion(text, options)
        else:
            return self.list_completion(text, [])

#===============================================================================
# MadGraphCmd
#===============================================================================
class MadGraphCmd(HelpToCmd, CheckValidForCmd, CompleteForCmd, CmdExtended):
    """The command line processor of MadGraph"""

    writing_dir = '.'

    # Options and formats available
    _display_opts = ['particles', 'interactions', 'processes', 'diagrams',
                     'diagrams_text', 'multiparticles', 'couplings', 'lorentz',
                     'checks', 'parameters', 'options', 'coupling_order','variable',
                     'modellist']
    _add_opts = ['process', 'model']
    _save_opts = ['model', 'processes', 'options']
    _tutorial_opts = ['aMCatNLO', 'stop', 'MadLoop', 'MadGraph5']
    _switch_opts = ['mg5','aMC@NLO','ML5']
    _check_opts = ['full', 'timing', 'stability', 'profile', 'permutation',
                   'gauge','lorentz', 'brs', 'cms']
    _import_formats = ['model_v4', 'model', 'proc_v4', 'command', 'banner']
    _install_opts = ['Delphes', 'MadAnalysis4', 'ExRootAnalysis',
                     'update', 'Golem95', 'QCDLoop', 'maddm', 'maddump',
                     'looptools', 'MadSTR']
    
    # The targets below are installed using the HEPToolsInstaller.py script
    _advanced_install_opts = ['pythia8','zlib','boost','lhapdf6','lhapdf5','collier',
                              'hepmc','mg5amc_py8_interface','ninja','oneloop','MadAnalysis5']

    _install_opts.extend(_advanced_install_opts)

    _v4_export_formats = ['madevent', 'standalone', 'standalone_msP','standalone_msF',
                          'matrix', 'standalone_rw', 'madweight'] 
    _export_formats = _v4_export_formats + ['standalone_cpp', 'pythia8', 'aloha',
                                            'matchbox_cpp', 'matchbox']
    _set_options = ['group_subprocesses',
                    'ignore_six_quark_processes',
                    'stdout_level',
                    'fortran_compiler',
                    'cpp_compiler',
                    'loop_optimized_output',
                    'complex_mass_scheme',
                    'gauge',
                    'EWscheme',
                    'max_npoint_for_channel',
                    'default_unset_couplings']
    _valid_nlo_modes = ['all','real','virt','sqrvirt','tree','noborn','LOonly']
    _valid_sqso_types = ['==','<=','=','>']
    _valid_amp_so_types = ['=','<=', '==', '>']
    _OLP_supported = ['MadLoop', 'GoSam']
    _output_dependencies_supported = ['external', 'internal','environment_paths']

    # The three options categories are treated on a different footage when a
    # set/save configuration occur. current value are kept in self.options
    options_configuration = {'pythia8_path': './HEPTools/pythia8',
                       'hwpp_path': './herwigPP',
                       'thepeg_path': './thepeg',
                       'hepmc_path': './hepmc',
                       'madanalysis_path': './MadAnalysis',
                       'madanalysis5_path':'./HEPTools/madanalysis5/madanalysis5',
                       'pythia-pgs_path':'./pythia-pgs',
                       'td_path':'./td',
                       'delphes_path':'./Delphes',
                       'exrootanalysis_path':'./ExRootAnalysis',
                       'syscalc_path': './SysCalc',
                       'timeout': 60,
                       'web_browser':None,
                       'eps_viewer':None,
                       'text_editor':None,
                       'fortran_compiler':None,
                       'f2py_compiler':None,
                       'f2py_compiler_py2':None,
                       'f2py_compiler_py3':None,
                       'cpp_compiler':None,
                       'auto_update':7,
                       'cluster_type': 'condor',
                       'cluster_queue': None,
                       'cluster_status_update': (600, 30),
                       'fastjet':'fastjet-config',
                       'golem':'auto',
                       'samurai':None,
                       'ninja':'./HEPTools/lib',
                       'collier':'./HEPTools/lib',
                       'lhapdf':'lhapdf-config',
                       'lhapdf_py2': None,
                       'lhapdf_py3': None,
                       'applgrid':'applgrid-config',
                       'amcfast':'amcfast-config',
                       'cluster_temp_path':None,
                       'mg5amc_py8_interface_path': './HEPTools/MG5aMC_PY8_interface',
                       'cluster_local_path': None,
                       'OLP': 'MadLoop',
                       'cluster_nb_retry':1,
                       'cluster_retry_wait':300,
                       'cluster_size':100,
                       'output_dependencies':'external',
                       'crash_on_error':False
                       }

    options_madgraph= {'group_subprocesses': 'Auto',
                          'ignore_six_quark_processes': False,
                          'low_mem_multicore_nlo_generation': False,
                          'complex_mass_scheme': False,
                          'gauge':'unitary',
                          'stdout_level':None,
                          'loop_optimized_output':True,
                          'loop_color_flows':False,
                          'max_npoint_for_channel': 0, # 0 means automaticly adapted
                          'default_unset_couplings': 99 # 99 means infinity
                        }

    options_madevent = {'automatic_html_opening':True,
                         'run_mode':2,
                         'nb_core': None,
                         'notification_center': True
                         }


    # Variables to store object information
    _curr_model = None  #base_objects.Model()
    _curr_amps = diagram_generation.AmplitudeList()
    _curr_proc_defs = base_objects.ProcessDefinitionList()
    _curr_matrix_elements = helas_objects.HelasMultiProcess()
    _curr_helas_model = None
    _curr_exporter = None
    _done_export = False
    _curr_decaymodel = None

    helporder = ['Main commands', 'Documented commands']


    def preloop(self):
        """Initializing before starting the main loop"""

        self.prompt = 'MG5_aMC>'
        if madgraph.ReadWrite: # prevent on read-only disk
            self.do_install('update --mode=mg5_start')

        # By default, load the UFO Standard Model
        logger.info("Loading default model: sm")
        self.exec_cmd('import model sm', printcmd=False, precmd=True)

        # preloop mother
        CmdExtended.preloop(self)


    def __init__(self, mgme_dir = '', *completekey, **stdin):
        """ add a tracker of the history """

        CmdExtended.__init__(self, *completekey, **stdin)

        # Set MG/ME directory path
        if mgme_dir:
            if os.path.isdir(pjoin(mgme_dir, 'Template')):
                self._mgme_dir = mgme_dir
                logger.info('Setting MG/ME directory to %s' % mgme_dir)
            else:
                logger.warning('Warning: Directory %s not valid MG/ME directory' % \
                             mgme_dir)
                self._mgme_dir = MG4DIR

        # check that make_opts exists
        make_opts = pjoin(MG5DIR, 'Template','LO','Source','make_opts')
        make_opts_source = pjoin(MG5DIR, 'Template','LO','Source','.make_opts')
        if not os.path.exists(make_opts):
            shutil.copy(make_opts_source, make_opts)
        elif  os.path.getmtime(make_opts) <  os.path.getmtime(make_opts_source):
            shutil.copy(make_opts_source, make_opts)
            
        # Variables to store state information
        self._multiparticles = {}
        self.options = {}
        self._generate_info = "" # store the first generated process
        self._model_v4_path = None
        self._export_dir = None
        self._export_format = 'madevent'
        self._mgme_dir = MG4DIR
        self._cuttools_dir=str(os.path.join(self._mgme_dir,'vendor','CutTools'))
        self._iregi_dir=str(os.path.join(self._mgme_dir,'vendor','IREGI','src'))
        self._comparisons = None
        self._cms_checks = []
        self._nlo_modes_for_completion = ['all','virt','real','LOonly']

        # Load the configuration file,i.e.mg5_configuration.txt
        self.set_configuration()

    def setup(self):
        """ Actions to carry when switching to this interface """

        # Refresh all the interface stored value as things like generated
        # processes and amplitudes are not to be reused in between different
        # interfaces
        # Clear history, amplitudes and matrix elements when a model is imported
        # Remove previous imports, generations and outputs from history
        self.history.clean(remove_bef_last='import',keep_switch=True)
        # Reset amplitudes and matrix elements
        self._done_export=False
        self._curr_amps = diagram_generation.AmplitudeList()
        self._curr_proc_defs = base_objects.ProcessDefinitionList()
        self._curr_matrix_elements = helas_objects.HelasMultiProcess()

        self._v4_export_formats = ['madevent', 'standalone','standalone_msP','standalone_msF',
                                   'matrix', 'standalone_rw']
        self._export_formats = self._v4_export_formats + ['standalone_cpp', 'pythia8']
        self._nlo_modes_for_completion = ['all','virt','real']

    def do_quit(self, line):
        """Not in help: Do quit"""

        if self._done_export and \
                    os.path.exists(pjoin(self._done_export[0],'RunWeb')):
            os.remove(pjoin(self._done_export[0],'RunWeb'))

        value = super(MadGraphCmd, self).do_quit(line)
        if madgraph.ReadWrite: #prevent to run on Read Only disk
            self.do_install('update --mode=mg5_end')
        misc.EasterEgg('quit')
        
        
        return value

    # Add a process to the existing multiprocess definition
    # Generate a new amplitude
    def do_add(self, line):
        """Generate an amplitude for a given process and add to
        existing amplitudes
        or merge two model
        """

        args = self.split_arg(line)

        
        warning_duplicate = True
        if '--no_warning=duplicate' in args:
            warning_duplicate = False
            args.remove('--no_warning=duplicate')

        diagram_filter = False
        if '--diagram_filter' in args:
            diagram_filter = True
            args.remove('--diagram_filter')
        
        standalone_only = False
        if '--standalone' in args:
            standalone_only = True
            args.remove('--standalone')            

        # Check the validity of the arguments
        self.check_add(args)

        if args[0] == 'model':
            return self.add_model(args[1:])
        
        # special option for 1->N to avoid generation of kinematically forbidden
        #decay.
        if args[-1].startswith('--optimize'):
            optimize = True
            args.pop()
        else:
            optimize = False

        if args[0] == 'process':
            # Rejoin line
            line = ' '.join(args[1:])

            # store the first process (for the perl script)
            if not self._generate_info:
                self._generate_info = line

            # Reset Helas matrix elements
            self._curr_matrix_elements = helas_objects.HelasMultiProcess()

            # Extract process from process definition
            if ',' in line:
                if ']' in line or '[' in line:
                    error_msg=\
"""The '[' and ']' syntax cannot be used in cunjunction with decay chains.
This implies that with decay chains:
  > Squared coupling order limitations are not available.
  > Loop corrections cannot be considered."""
                    raise MadGraph5Error(error_msg)
                else:
                    nb_proc = len([l for l in self.history if l.startswith(('generate','add process'))])
                    myprocdef, line = self.extract_decay_chain_process(line, proc_number=nb_proc)
                    # Redundant with above, but not completely as in the future
                    # one might think of allowing the core process to be 
                    # corrected by loops.
                    if myprocdef.are_decays_perturbed():
                        raise MadGraph5Error("Decay processes cannot be perturbed.")
                    # The two limitations below have some redundancy, but once
                    # again, they might be relieved (one at a time or together)
                    # int he future.
                    if myprocdef.decays_have_squared_orders() or \
                                                myprocdef['squared_orders']!={}:
                        raise MadGraph5Error("Decay processes cannot specify "+\
                                                  "squared orders constraints.")                        
                    if myprocdef.are_negative_orders_present():
                        raise MadGraph5Error("Decay processes cannot include negative"+\
                                                " coupling orders constraints.")                    
            else:
                nb_proc = len([l for l in self.history if l.startswith(('generate','add process'))])
                myprocdef = self.extract_process(line, proc_number=nb_proc)

            

            # Check that we have something
            if not myprocdef:
                raise self.InvalidCmd("Empty or wrong format process, please try again.")
            # Check that we have the same number of initial states as
            # existing processes
            if self._curr_amps and self._curr_amps[0].get_ninitial() != \
               myprocdef.get_ninitial() and not standalone_only:
                raise self.InvalidCmd("Can not mix processes with different number of initial states.")               

            #Check that we do not have situation like z{T} z
            if not myprocdef.check_polarization():
                logger.critical("Not Supported syntax:\n"+ \
                                "   Syntax like p p  > Z{T} Z are ambiguious" +\
                                "   Behavior is not guarantee to be stable within future version of the code." + \
                                "   Furthemore, you can have issue with symmetry factor (we do not guarantee [differential] cross-section."+\
                                "   We suggest you to abort this computation")
                ans = self.ask('Do you want to continue', 'no',['yes','no'])
                if ans == 'no':
                    raise self.InvalidCmd("Not supported syntax of type p p  > Z{T} Z")
                    
                
                

            self._curr_proc_defs.append(myprocdef)
            
            # Negative coupling order contraints can be given on at most one
            # coupling order (and either in squared orders or orders, not both)
            if len([1 for val in list(myprocdef.get('orders').values())+\
                          list(myprocdef.get('squared_orders').values()) if val<0])>1:
                raise MadGraph5Error("Negative coupling order constraints"+\
                  " can only be given on one type of coupling and either on"+\
                               " squared orders or amplitude orders, not both.")

            if myprocdef.get_ninitial() ==1 and  myprocdef.get('squared_orders'):
                logger.warning('''Computation of interference term with decay is not 100% validated.  
                Please check carefully your result.
                One suggestion is also to compare the generation of your process with and without
                set group_subprocesses True
                (to write Before the generate command)
                ''')

            cpu_time1 = time.time()

            # Generate processes
            if self.options['group_subprocesses'] == 'Auto':
                    collect_mirror_procs = True
            else:
                collect_mirror_procs = self.options['group_subprocesses']
            ignore_six_quark_processes = \
                           self.options['ignore_six_quark_processes'] if \
                           "ignore_six_quark_processes" in self.options \
                           else []

            myproc = diagram_generation.MultiProcess(myprocdef,
                                     collect_mirror_procs = collect_mirror_procs,
                                     ignore_six_quark_processes = ignore_six_quark_processes,
                                     optimize=optimize, diagram_filter=diagram_filter)


            for amp in myproc.get('amplitudes'):
                if amp not in self._curr_amps:
                    self._curr_amps.append(amp)
                elif warning_duplicate:
                    raise self.InvalidCmd("Duplicate process %s found. Please check your processes." % \
                                                amp.nice_string_processes())

            # Reset _done_export, since we have new process
            self._done_export = False

            cpu_time2 = time.time()

            nprocs = len(myproc.get('amplitudes'))
            ndiags = sum([amp.get_number_of_diagrams() for \
                              amp in myproc.get('amplitudes')])
            
            logger.info("%i processes with %i diagrams generated in %0.3f s" % \
                  (nprocs, ndiags, (cpu_time2 - cpu_time1)))
            ndiags = sum([amp.get_number_of_diagrams() for \
                              amp in self._curr_amps])
            logger.info("Total: %i processes with %i diagrams" % \
                  (len(self._curr_amps), ndiags))        
                
    def add_model(self, args):
        """merge two model"""
        
        model_path = args[0]
        recreate = ('--recreate' in args)
        if recreate:
            args.remove('--recreate')
        keep_decay = ('--keep_decay' in args)
        if keep_decay:
            args.remove('--keep_decay')
        output_dir = [a.split('=',1)[1] for a in args if a.startswith('--output')]
        if output_dir:
            output_dir = output_dir[0]
            recreate = True
            restrict_name = ''
            args.remove('--output=%s' % output_dir)
        else:
            name = os.path.basename(self._curr_model.get('modelpath'))
            restrict_name = self._curr_model.get('restrict_name')
            output_dir = pjoin(MG5DIR, 'models', '%s__%s' % (name,
                                                  os.path.basename(model_path)))
        
        if os.path.exists(output_dir):
            if recreate:
                shutil.rmtree(output_dir)
            else:
                logger.info('Model already created! Loading it from %s' % output_dir)
                oldmodel = self._curr_model.get('modelpath')
                new_model_name = output_dir
                if restrict_name:
                    new_model_name = '%s-%s' % (output_dir, restrict_name)
                try:
                    self.exec_cmd('import model %s' % new_model_name, errorhandling=False, 
                              printcmd=False, precmd=True, postcmd=True)
                except Exception as error:
                    logger.debug('fail to load model %s with error:\n %s' % (output_dir, error))
                    logger.warning('Fail to load the model. Restore previous model')
                    self.exec_cmd('import model %s' % oldmodel, errorhandling=False, 
                              printcmd=False, precmd=True, postcmd=True)                    
                    raise Exception('Invalid Model! Please retry with the option \'--recreate\'.')
                else:
                    return
        
        #Need to do the work!!!        
        import models.usermod as usermod
        base_model = copy.deepcopy(usermod.UFOModel(self._curr_model.get('modelpath')))
        
        identify = dict(tuple(a.split('=')) for a in args if '=' in a)
        base_model.add_model(path=model_path, identify_particles=identify)
        base_model.write(output_dir)
        
        if keep_decay and os.path.exists(pjoin(self._curr_model.get('modelpath'), 'decays.py')):
            base_model.mod_file(pjoin(pjoin(self._curr_model.get('modelpath'), 'decays.py')),
                                pjoin(pjoin(output_dir, 'decays.py')))
        
        new_model_name = output_dir
        if restrict_name:
            new_model_name = '%s-%s' % (output_dir, restrict_name)
            
        if 'modelname' in self.history.get('full_model_line'):
            opts = '--modelname'
        else:
            opts='' 
        self.exec_cmd('import model %s %s' % (new_model_name, opts), errorhandling=False, 
                              printcmd=False, precmd=True, postcmd=True)         
        
    
    def do_convert(self, line):
        """convert model FULLPATH
           modify (in place) the UFO model to make it compatible with both python2 and python3
        """
        
        args = self.split_arg(line)
        if hasattr(self, 'do_convert_%s' % args[0]):
            getattr(self, 'do_convert_%s' % args[0])(args[1:])
            
    def do_convert_model(self, args):
        "Not in help: shortcut for convert model"
        
        if not os.path.isdir(args[0]):
            raise Exception( 'model to convert need to provide a full path')
        model_dir = args[0]
        
        answer = self.ask('model conversion to support both py2 and py3 are done in place.\n They are NO guarantee of success.\n It can make the model to stop working under PY2 as well.\n Do you want to proceed?',
                 'y', ['y','n'])
        if answer != 'y':
            return 
        
        #Object_library (.iteritems() -> .items())
        text = open(pjoin(model_dir, 'object_library.py')).read()
        text = text.replace('.iteritems()', '.items()')
        text = open(pjoin(model_dir, 'object_library.py'),'w').write(text)
        
        # write_param_card.dat -> copy the one of the sm model
        files.cp(pjoin(MG5DIR, 'models','sm','write_param_card.py'),
                 pjoin(model_dir, 'write_param_card.py'))
        
        # __init__.py check that function_library and object_library are imported
        text = open(pjoin(model_dir, '__init__.py')).read()
        mod = False
        to_check =  ['object_library', 'function_library']
        for lib in to_check:
            if 'import %s' % lib in text:
                continue
            mod = True
            text = "import %s \n" % lib + text  
        if mod:
            open(pjoin(model_dir, '__init__.py'),'w').write(text)
        
        
        
        
    
    # Define a multiparticle label
    def do_define(self, line, log=True):
        """Define a multiparticle"""

        self.avoid_history_duplicate('define %s' % line, ['define'])
        if not self._curr_model:
            self.do_import('model sm')
            self.history.append('define %s' % line)
        if not self._curr_model['case_sensitive']:
            # Particle names lowercase
            line = line.lower()
        # Make sure there are spaces around =, | and /
        line = line.replace("=", " = ")
        line = line.replace("|", " | ")
        line = line.replace("/", " / ")
        args = self.split_arg(line)
        # check the validity of the arguments
        self.check_define(args)

        label = args[0]
        remove_ids = []
        try:
            remove_index = args.index("/")
        except ValueError:
            pass
        else:
            remove_ids = args[remove_index + 1:]
            args = args[:remove_index]

        pdg_list = self.extract_particle_ids(args[1:])
        remove_list = self.extract_particle_ids(remove_ids)
        pdg_list = [p for p in pdg_list if p not in remove_list]

        self.optimize_order(pdg_list)
        self._multiparticles[label] = pdg_list
        if log:
            logger.info("Defined multiparticle %s" % \
                                             self.multiparticle_string(label))

    # Display
    def do_display(self, line, output=sys.stdout):
        """Display current internal status"""

        args = self.split_arg(line)
        #check the validity of the arguments
        self.check_display(args)

        if args[0] == 'diagrams':
            self.draw(' '.join(args[1:]))

        if args[0] == 'particles' and len(args) == 1:
            propagating_particle = []
            nb_unpropagating = 0
            for particle in self._curr_model['particles']:
                if particle.get('propagating'):
                    propagating_particle.append(particle)
                else:
                    nb_unpropagating += 1

            print("Current model contains %i particles:" % \
                    len(propagating_particle))
            part_antipart = [part for part in propagating_particle \
                             if not part['self_antipart']]
            part_self = [part for part in propagating_particle \
                             if part['self_antipart']]
            for part in part_antipart:
                print(part['name'] + '/' + part['antiname'], end=' ')
            print('')
            for part in part_self:
                print(part['name'], end=' ')
            print('')
            if nb_unpropagating:
                print('In addition of %s un-physical particle mediating new interactions.' \
                                     % nb_unpropagating)

        elif args[0] == 'particles':
            for arg in args[1:]:
                if arg.isdigit() or (arg[0] == '-' and arg[1:].isdigit()):
                    particle = self._curr_model.get_particle(abs(int(arg)))
                else:
                    particle = self._curr_model['particles'].find_name(arg)
                if not particle:
                    raise self.InvalidCmd('no particle %s in current model' % arg)

                print("Particle %s has the following properties:" % particle.get_name())
                print(str(particle))

        elif args[0] == 'interactions' and len(args) == 1:
            text = "Current model contains %i interactions\n" % \
                    len(self._curr_model['interactions'])
            for i, inter in enumerate(self._curr_model['interactions']):
                text += str(i+1) + ':'
                for part in inter['particles']:
                    if part['is_part']:
                        text += part['name']
                    else:
                        text += part['antiname']
                    text += " "
                text += " ".join(order + '=' + str(inter['orders'][order]) \
                                 for order in inter['orders'])
                text += '\n'
            pydoc.pager(text)

        elif args[0] == 'interactions' and len(args)==2 and args[1].isdigit():
            for arg in args[1:]:
                if int(arg) > len(self._curr_model['interactions']):
                    raise self.InvalidCmd('no interaction %s in current model' % arg)
                if int(arg) == 0:
                    print('Special interactions which identify two particles')
                else:
                    print("Interactions %s has the following property:" % arg)
                    print(self._curr_model['interactions'][int(arg)-1])

        elif args[0] == 'interactions':
            request_part = args[1:]
            text = ''
            for i, inter in enumerate(self._curr_model['interactions']):
                present_part = [part['is_part'] and part['name'] or part['antiname']
                                 for part in inter['particles']
                                if (part['is_part'] and  part['name'] in request_part) or
                                   (not part['is_part'] and part['antiname'] in request_part)]
                if len(present_part) < len(request_part):
                    continue
                # check that all particles are selected at least once
                if set(present_part) != set(request_part):
                    continue
                # check if a particle is asked more than once
                if len(request_part) > len(set(request_part)):
                    for p in request_part:
                        if request_part.count(p) > present_part.count(p):
                            continue

                name = str(i+1) + ' : '
                for part in inter['particles']:
                    if part['is_part']:
                        name += part['name']
                    else:
                        name += part['antiname']
                    name += " "
                text += "\nInteractions %s has the following property:\n" % name
                text += str(self._curr_model['interactions'][i])

                text += '\n'
                print(name)
            if text =='':
                text += 'No matching for any interactions'
            pydoc.pager(text)


        elif args[0] == 'parameters' and len(args) == 1:
            text = "Current model contains %i parameters\n" % \
                    sum([len(part) for part in
                                       self._curr_model['parameters'].values()])
            keys = list(self._curr_model['parameters'].keys())
            def key_sort(x, y):
                if ('external',) == x:
                    return -1
                elif ('external',) == y:
                    return +1
                elif  len(x) < len(y):
                    return -1
                else:
                    return 1
            keys.sort(key_sort)
            for key in keys:
                item = self._curr_model['parameters'][key]
                text += '\nparameter type: %s\n' % str(key)
                for value in item:
                    if hasattr(value, 'expr'):
                        if value.value is not None:
                            text+= '        %s = %s = %s\n' % (value.name, value.expr ,value.value)
                        else:
                            text+= '        %s = %s\n' % (value.name, value.expr)
                    else:
                        if value.value is not None:
                            text+= '        %s = %s\n' % (value.name, value.value)
                        else:
                            text+= '        %s \n' % (value.name)
            pydoc.pager(text)

        elif args[0] == 'processes':
            for amp in self._curr_amps:
                print(amp.nice_string_processes())

        elif args[0] == 'diagrams_text':
            text = "\n".join([amp.nice_string() for amp in self._curr_amps])
            pydoc.pager(text)

        elif args[0] == 'multiparticles':
            print('Multiparticle labels:')
            for key in self._multiparticles:
                print(self.multiparticle_string(key))

        elif args[0] == 'coupling_order':
            hierarchy = list(self._curr_model['order_hierarchy'].items())
            #self._curr_model.get_order_hierarchy().items()
            def order(first, second):
                if first[1] < second[1]:
                    return -1
                else:
                    return 1
            hierarchy.sort(order)
            for order in hierarchy:
                print(' %s : weight = %s' % order)

        elif args[0] == 'couplings' and len(args) == 1:
            if self._model_v4_path:
                print('No couplings information available in V4 model')
                return
            text = ''
            text = "Current model contains %i couplings\n" % \
                    sum([len(part) for part in
                                        self._curr_model['couplings'].values()])
            keys = list(self._curr_model['couplings'].keys())
            def key_sort(x, y):
                if ('external',) == x:
                    return -1
                elif ('external',) == y:
                    return +1
                elif  len(x) < len(y):
                    return -1
                else:
                    return 1
            keys.sort(key_sort)
            for key in keys:
                item = self._curr_model['couplings'][key]
                text += '\ncouplings type: %s\n' % str(key)
                for value in item:
                    if value.value is not None:
                        text+= '        %s = %s = %s\n' % (value.name, value.expr ,value.value)
                    else:
                        text+= '        %s = %s\n' % (value.name, value.expr)

            pydoc.pager(text)

        elif args[0] == 'couplings':
            if self._model_v4_path:
                print('No couplings information available in V4 model')
                return

            try:
                ufomodel = ufomodels.load_model(self._curr_model.get('name'))
                print('Note that this is the UFO informations.')
                print(' "display couplings" present the actual definition')
                print('prints the current states of mode')
                print(eval('ufomodel.couplings.%s.nice_string()'%args[1]))
            except Exception:
                raise self.InvalidCmd('no couplings %s in current model' % args[1])

        elif args[0] == 'lorentz':
            print('in lorentz')
            if self._model_v4_path:
                print('No lorentz information available in V4 model')
                return
            elif len(args) == 1:
                ufomodel = ufomodels.load_model(self._curr_model.get('name'))
                print(dir(ufomodel.lorentz))
                return
            try:
                ufomodel = ufomodels.load_model(self._curr_model.get('name'))
                print(getattr(ufomodel.lorentz, args[1]).nice_string())
            except Exception as error:
                raise
                logger.info(str(error))
                raise self.InvalidCmd('no lorentz %s in current model' % args[1])

        elif args[0] == 'checks':
            outstr = ''
            if self._comparisons:
                comparisons = self._comparisons[0]
                if len(args) > 1 and args[1] == 'failed':
                    comparisons = [c for c in comparisons if not c['passed']]
                outstr += "Process check results:"
                for comp in comparisons:
                    outstr += "\n%s:" % comp['process'].nice_string()
                    outstr += "\n   Phase space point: (px py pz E)"
                    for i, p in enumerate(comp['momenta']):
                        outstr += "\n%2s    %+.9e  %+.9e  %+.9e  %+.9e" % tuple([i] + p)
                    outstr += "\n   Permutation values:"
                    outstr += "\n   " + str(comp['values'])
                    if comp['passed']:
                        outstr += "\n   Process passed (rel. difference %.9e)" % \
                              comp['difference']
                    else:
                        outstr += "\n   Process failed (rel. difference %.9e)" % \
                              comp['difference']

                used_aloha = sorted(self._comparisons[1])
                if used_aloha:
                    outstr += "\nChecked ALOHA routines:"
                for aloha in used_aloha:
                    aloha_str = aloha[0]
                    if aloha[1]:
                        aloha_str += 'C' + 'C'.join([str(ia) for ia in aloha[1]])
                    aloha_str += "_%d" % aloha[2]
                    outstr += "\n" + aloha_str
            
            outstr += '\n'
            for cms_check in self._cms_checks:
                outstr += '*'*102+'\n'
                outstr += 'Complex Mass Scheme check:\n'
                outstr += '    -> check %s\n'%cms_check['line']
                outstr += '*'*102+'\n'
                tmp_options = copy.copy(cms_check['options'])
                tmp_options['show_plot']=False
                outstr += process_checks.output_complex_mass_scheme(
                            cms_check['cms_result'], cms_check['output_path'], 
                                           tmp_options, self._curr_model) + '\n'
                outstr += '*'*102+'\n\n'
            pydoc.pager(outstr)

        elif args[0] == 'options':
            if len(args) == 1:
                to_print = lambda name: True
            else:
                to_print = lambda name: any(poss in name for poss in args[1:])

            outstr = "                          MadGraph5_aMC@NLO Options    \n"
            outstr += "                          ----------------    \n"
            keys = list(self.options_madgraph.keys())
            keys.sort()
            for key in keys:
                if not to_print(key):
                    continue
                default = self.options_madgraph[key] 
                value = self.options[key]
                if value == default:
                    outstr += "  %25s \t:\t%s\n" % (key,value)
                else:
                    outstr += "  %25s \t:\t%s (user set)\n" % (key,value)
            outstr += "\n"
            outstr += "                         MadEvent Options    \n"
            outstr += "                          ----------------    \n"
            keys = list(self.options_madevent.keys())
            keys.sort()
            for key in keys:
                if not to_print(key):
                    continue
                default = self.options_madevent[key]
                value = self.options[key]
                if value == default:
                    outstr += "  %25s \t:\t%s\n" % (key,value)
                else:
                    outstr += "  %25s \t:\t%s (user set)\n" % (key,value)
            outstr += "\n"
            outstr += "                      Configuration Options    \n"
            outstr += "                      ---------------------    \n"
            keys = list(self.options_configuration.keys())
            keys.sort()
            for key in keys:
                if not to_print(key):
                    continue
                default = self.options_configuration[key]
                value = self.options[key]
                if value == default:
                    outstr += "  %25s \t:\t%s\n" % (key,value)
                else:
                    outstr += "  %25s \t:\t%s (user set)\n" % (key,value)

            output.write(outstr)
        elif args[0] in  ["variable"]:
            super(MadGraphCmd, self).do_display(line, output)
            
        elif args[0] in ["modellist", "model_list"]:
            outstr = []
            template = """%-30s | %-60s | %-25s """
            outstr.append(template % ('name', 'restriction', 'comment'))
            outstr.append('*'*150)
            already_done = []
            #local model #use
            
            if 'PYTHONPATH' in os.environ:
                pythonpath = os.environ['PYTHONPATH'].split(':')
            else:
                pythonpath = []

            for base in [pjoin(MG5DIR,'models')] + pythonpath:
                if not os.path.exists(base):
                    continue
                file_cond = lambda p : os.path.exists(pjoin(base,p,'particles.py'))
                mod_name = lambda name: name
                
                model_list = [mod_name(name) for name in \
                                                self.path_completion('',
                                                base,
                                                only_dirs = True) \
                                                if file_cond(name)]
                
                for model_name in model_list:
                    if model_name in already_done:
                        continue
                    all_name = self.find_restrict_card(model_name,
                                            base_dir=base,
                                            online=False)
                    already_done.append(model_name)
                    restrict = [name[len(model_name):] for name in all_name 
                                if len(name)>len(model_name)]
                    
                    comment = 'from models directory'
                    if base != pjoin(MG5DIR,'models'):
                        comment = 'from PYTHONPATH: %s' % base
                    lrestrict = ', '.join(restrict)
                    if len(lrestrict) > 50:
                        for i in range(-1,-len(restrict), -1):
                            lrestrict = ', '.join(restrict[:i])
                            if len(lrestrict)<50:
                                break
                        outstr.append(template % (model_name, lrestrict, comment))
                        outstr.append(template % ('', ', '.join(restrict[i:]), ''))
                    else:
                        outstr.append(template % (model_name, ', '.join(restrict), comment))
                outstr.append('*'*150)
                
            # Still have to add the one with internal information 
            for model_name in self._online_model:
                if model_name in already_done:
                    continue
                restrict = [tag for tag in self._online_model[model_name]]
                comment = 'automatic download from MG5aMC server'
                outstr.append(template % (model_name, ','.join(restrict), comment))
                already_done.append(model_name)
                
            outstr.append('*'*150)  
            # other downloadable model
            data   = import_ufo.get_model_db()
            self._online_model2 = []
            for line in data:
                model_name, path = line.decode().split()
                if model_name in already_done:
                    continue
                if model_name.endswith('_v4'):
                    continue
                
                if 'feynrules' in path:
                    comment = 'automatic download from FeynRules website'
                elif 'madgraph.phys' in path:
                     comment = 'automatic download from MG5aMC server'
                else:
                    comment = 'automatic download.'
                restrict = 'unknown'
                outstr.append(template % (model_name, restrict, comment))
                self._online_model2.append(model_name)
            pydoc.pager('\n'.join(outstr))
            

    def multiparticle_string(self, key):
        """Returns a nicely formatted string for the multiparticle"""

        if self._multiparticles[key] and \
               isinstance(self._multiparticles[key][0], list):
            return "%s = %s" % (key, "|".join([" ".join([self._curr_model.\
                                     get('particle_dict')[part_id].get_name() \
                                                     for part_id in id_list]) \
                                  for id_list in self._multiparticles[key]]))
        else:
            return "%s = %s" % (key, " ".join([self._curr_model.\
                                    get('particle_dict')[part_id].get_name() \
                                    for part_id in self._multiparticles[key]]))

    def do_tutorial(self, line):
        """Activate/deactivate the tutorial mode."""

        args = self.split_arg(line)
        self.check_tutorial(args)
        tutorials = {'MadGraph5': logger_tuto,
                     'aMCatNLO': logger_tuto_nlo,
                     'MadLoop': logger_tuto_madloop}
        try:
            tutorials[args[0]].setLevel(logging.INFO)
            for mode in [m for m in tutorials.keys() if m != args[0]]:
                tutorials[mode].setLevel(logging.ERROR)
        except KeyError:
            logger_tuto.info("\n\tThanks for using the tutorial!")
            logger_tuto.setLevel(logging.ERROR)
            logger_tuto_nlo.info("\n\tThanks for using the aMC@NLO tutorial!")
            logger_tuto_nlo.setLevel(logging.ERROR)
            logger_tuto_madloop.info("\n\tThanks for using MadLoop tutorial!")
            logger_tuto_madloop.setLevel(logging.ERROR)

        if not self._mgme_dir:
            logger_tuto.info(\
                       "\n\tWarning: To use all features in this tutorial, " + \
                       "please run from a" + \
                       "\n\t         valid MG_ME directory.")



    def draw(self, line,selection='all',Dtype=''):
        """ draw the Feynman diagram for the given process.
        Dtype refers to born, real or loop"""

        args = self.split_arg(line)
        # Check the validity of the arguments
        self.check_draw(args)

        # Check if we plot a decay chain
        if any([isinstance(a, diagram_generation.DecayChainAmplitude) for \
               a in self._curr_amps]) and not self._done_export:
            warn = 'WARNING: You try to draw decay chain diagrams without first running output.\n'
            warn += '\t  The decay processes will be drawn separately'
            logger.warning(warn)

        (options, args) = _draw_parser.parse_args(args)
        if madgraph.iolibs.drawing_eps.EpsDiagramDrawer.april_fool:
            options.horizontal = True
            options.external = True  
            options.max_size = 0.3 
            options.add_gap = 0.5  
        options = draw_lib.DrawOption(options)
        start = time.time()


            

        # Collect amplitudes
        amplitudes = diagram_generation.AmplitudeList()

        for amp in self._curr_amps:
            amplitudes.extend(amp.get_amplitudes())

        for amp in amplitudes:
            filename = pjoin(args[0], 'diagrams_' + \
                                    amp.get('process').shell_string() + ".eps")

            if selection=='all' and Dtype != 'loop':
                diags=amp.get('diagrams')
            elif selection=='born':
                diags=amp.get('born_diagrams')
            elif selection=='loop' or Dtype == 'loop':
                diags=base_objects.DiagramList([d for d in
                        amp.get('loop_diagrams') if d.get('type')>0])
                if len(diags) > 5000:
                    logger.warning('Displaying only the first 5000 diagrams')
                    diags = base_objects.DiagramList(diags[:5000])

            plot = draw.MultiEpsDiagramDrawer(diags,
                                          filename,
                                          model=self._curr_model,
                                          amplitude=amp,
                                          legend=amp.get('process').input_string(),
                                          diagram_type=Dtype)


            logger.info("Drawing " + \
                         amp.get('process').nice_string())
            plot.draw(opt=options)
            logger.info("Wrote file " + filename)
            self.exec_cmd('open %s' % filename)

        stop = time.time()
        logger.info('time to draw %s' % (stop - start))

    # Perform checks
    def do_check(self, line):
        """Check a given process or set of processes"""

        def create_lambda_values_list(lower_bound, N):
            """ Returns a list of values spanning the range [1.0, lower_bound] with
             lower_bound < 1.0 and with each interval [1e-i, 1e-(i+1)] covered
             by N values uniformly distributed. For example, lower_bound=1e-2
             and N=5 returns:
             [1, 0.8, 0.6, 0.4, 0.2, 0.1, 0.08, 0.06, 0.04, 0.02, 0.01]"""
            
            lCMS_values = [1]
            exp = 0
            n   = 0
            while lCMS_values[-1]>=lower_bound:
                n = (n+1)
                lCMS_values.append(float('1.0e-%d'%exp)*((N-n%N)/float(N)))
                if lCMS_values[-1]==lCMS_values[-2]:
                    lCMS_values.pop()
                exp = (n+1)//N
            
            lCMS_values = lCMS_values[:-1]
            if lCMS_values[-1]!=lower_bound:
                lCMS_values.append(lower_bound)
                
            return lCMS_values
        
        ###### BEGIN do_check

        args = self.split_arg(line)
        # Check args validity
        param_card = self.check_check(args)

        options= {'events':None} # If the momentum needs to be picked from a event file
        if param_card and 'banner' == madevent_interface.MadEventCmd.detect_card_type(param_card):
            logger_check.info("Will use the param_card contained in the banner and  the events associated")
            import madgraph.various.banner as banner
            options['events'] = param_card
            mybanner = banner.Banner(param_card)
            param_card = mybanner.charge_card('param_card')

        aloha_lib.KERNEL.clean()
        # Back up the gauge for later
        gauge = str(self.options['gauge'])
        options['reuse'] = args[1]=="-reuse"
        args = args[:1]+args[2:] 
        # For the stability check the user can specify the statistics (i.e
        # number of trial PS points) as a second argument
        if args[0] in ['stability', 'profile']:
            options['npoints'] = int(args[1])
            args = args[:1]+args[2:]
        MLoptions={}
        i=-1
        CMS_options = {}
        while args[i].startswith('--'):
            option = args[i].split('=')
            if option[0] =='--energy':
                options['energy']=float(option[1])
            elif option[0] == '--events' and option[1]:
                if option[1] == 'None':
                    options['events'] = None
                elif not os.path.exists(option[1]):
                    raise Exception, 'path %s does not exists' % option[1]
                else:
                    options['events'] = option[1]
            elif option[0] == '--skip_evt':
                options['skip_evt']=int(option[1])
            elif option[0]=='--split_orders':
                options['split_orders']=int(option[1])
            elif option[0]=='--helicity':
                try:
                    options['helicity']=int(option[1])
                except ValueError:
                    raise self.InvalidCmd("The value of the 'helicity' option"+\
                                       " must be an integer, not %s."%option[1])
            elif option[0]=='--reduction':
                MLoptions['MLReductionLib']=[int(ir) for ir in option[1].split('|')]
            elif option[0]=='--collier_mode':
                MLoptions['COLLIERMode']=int(option[1])
            elif option[0]=='--collier_cache':
                MLoptions['COLLIERGlobalCache']=int(option[1])
            elif option[0]=='--collier_req_acc':
                if option[1]!='auto':
                    MLoptions['COLLIERRequiredAccuracy']=float(option[1])
            elif option[0]=='--collier_internal_stability_test':
                MLoptions['COLLIERUseInternalStabilityTest']=eval(option[1])                
            elif option[0]=='--CTModeRun':
                try:
                    MLoptions['CTModeRun']=int(option[1])  
                except ValueError:
                    raise self.InvalidCmd("The value of the 'CTModeRun' option"+\
                                       " must be an integer, not %s."%option[1])
            elif option[0]=='--offshellness':
                CMS_options['offshellness'] = float(option[1])
                if CMS_options['offshellness']<=-1.0:
                    raise self.InvalidCmd('Offshellness must be number larger or'+
                           ' equal to -1.0, not %f'%CMS_options['offshellness'])
            elif option[0]=='--analyze':
                options['analyze'] = option[1]
            elif option[0]=='--show_plot':
                options['show_plot'] = 'true' in option[1].lower()
            elif option[0]=='--report':
                options['report'] = option[1].lower()
            elif option[0]=='--seed':
                options['seed'] = int(option[1])
            elif option[0]=='--name':
                if '.' in option[1]:
                    raise self.InvalidCmd("Do not specify the extension in the"+
                                                             " name of the run")
                CMS_options['name'] = option[1]
            elif option[0]=='--resonances':
                if option[1]=='all':
                    CMS_options['resonances']  = 'all'
                else:
                    try:
                        resonances=eval(option[1])
                    except:
                        raise self.InvalidCmd("Could not evaluate 'resonances'"+
                                                       " option '%s'"%option[1])
                    if isinstance(resonances,int) and resonances>0:
                        CMS_options['resonances']  = resonances
                    elif isinstance(resonances,list) and all(len(res)==2 and 
                        isinstance(res[0],int) and all(isinstance(i, int) for i in 
                                                     res[1]) for res in resonances):
                        CMS_options['resonances']  = resonances
                    else:
                        raise self.InvalidCmd("The option 'resonances' can only be 'all'"+
                               " or and integer or a list of tuples of the form "+
                               "(resPDG,(res_mothers_ID)). You gave '%s'"%option[1])
            elif option[0]=='--tweak':
                # Lists the sets of custom and widths modifications to apply
                value = option[1]
                # Set a shortcuts for applying all relevant tweaks
                if value=='alltweaks':
                    value=str(['default','seed667(seed667)','seed668(seed668)',
                      'allwidths->0.9*allwidths(widths_x_0.9)',
                      'allwidths->0.99*allwidths(widths_x_0.99)',
                      'allwidths->1.01*allwidths(widths_x_1.01)',
                      'allwidths->1.1*allwidths(widths_x_1.1)',                      
                      'logp->logm(logp2logm)','logm->logp(logm2logp)'])
                try:
                    tweaks = eval(value)
                    if isinstance(tweaks, str):
                        tweaks = [value]                         
                    elif not isinstance(tweaks,list):
                        tweaks = [value]
                except:
                    tweaks = [value]
                if not all(isinstance(t,str) for t in tweaks):
                    raise self.InvalidCmd("Invalid specificaiton of tweaks: %s"%value)
                CMS_options['tweak'] = []
                for tweakID, tweakset in enumerate(tweaks):
                    specs =re.match(r'^(?P<tweakset>.*)\((?P<name>.*)\)$', tweakset)
                    if specs:
                        tweakset = specs.group('tweakset')
                        name    = specs.group('name')
                    else:
                        if tweakset!='default':
                            name = 'tweak_%d'%(tweakID+1)
                        else:
                            name = ''
                    new_tweak_set = {'custom':[],'params':{},'name':name}
                    for tweak in tweakset.split('&'):
                        if tweak=='default':
                            continue
                        if tweak.startswith('seed'):
                            new_tweak_set['custom'].append(tweak)
                            continue
                        try:
                            param, replacement = tweak.split('->')
                        except ValueError:
                            raise self.InvalidCmd("Tweak specification '%s'"%\
                                    tweak+" is incorrect. It should be of"+\
                                 " the form a->_any_function_of_(a,lambdaCMS).")
                        if param in ['logp','logm','log'] and \
                           replacement in ['logp','logm','log']:
                            new_tweak_set['custom'].append(tweak)
                            continue
                        try:
                            # for safety prefix parameters, because 'as' for alphas
                            # is a python reserved name for example
                            orig_param, orig_replacement = param, replacement
                            replacement = replacement.replace(param,
                                                        '__tmpprefix__%s'%param)
                            param = '__tmpprefix__%s'%param
                            res = float(eval(replacement.lower(),
                                         {'lambdacms':1.0,param.lower():98.85}))
                        except:                    
                            raise self.InvalidCmd("The substitution expression "+
                        "'%s' for the tweaked parameter"%orig_replacement+
                        " '%s' could not be evaluated. It must be an "%orig_param+
                        "expression of the parameter and 'lambdaCMS'.")
                        new_tweak_set['params'][param.lower()] = replacement.lower()
                    CMS_options['tweak'].append(new_tweak_set)

            elif option[0]=='--recompute_width':
                if option[1].lower() not in ['never','always','first_time','auto']:
                    raise self.InvalidCmd("The option 'recompute_width' can "+\
                  "only be 'never','always', 'first_time' or 'auto' (default).")
                CMS_options['recompute_width'] = option[1]
            elif option[0]=='--loop_filter':
                # Specify a loop, filter. See functions get_loop_filter and
                # user_filter in loop_diagram_generation.LoopAmplitude for
                # information on usage.
                CMS_options['loop_filter'] = '='.join(option[1:])
            elif option[0]=='--diff_lambda_power':
                #'secret' option to chose by which lambda power one should divide
                # the nwa-cms difference. Useful to set to 2 when doing the Born check
                # to see whether the NLO check will have sensitivity to the CMS
                # implementation
                try:
                    CMS_options['diff_lambda_power']=float(option[1])
                except ValueError:
                    raise self.InvalidCmd("the '--diff_lambda_power' option"+\
                            " must be an integer or float, not '%s'."%option[1])
            elif option[0]=='--lambda_plot_range':
                try:
                    plot_range=eval(option[1])
                except Exception as e:
                    raise self.InvalidCmd("The plot range specified %s"%option[1]+\
                                   " is not a valid syntax. Error:\n%s"%str(e))
                if not isinstance(plot_range,(list,tuple)) or \
                    len(plot_range)!=2 or any(not isinstance(p,(float,int)) 
                                                           for p in plot_range):                    
                    raise self.InvalidCmd("The plot range specified %s"\
                                                       %option[1]+" is invalid")
                CMS_options['lambda_plot_range']=list([float(p) for p in plot_range])
            elif option[0]=='--lambdaCMS':
                try:
                    lambda_values = eval(option[1])
                except SyntaxError:
                    raise self.InvalidCmd("'%s' is not a correct"%option[1]+
                                     " python expression for lambdaCMS values.")
                if isinstance(lambda_values,list):
                    if lambda_values[0]!=1.0:
                        raise self.InvalidCmd("The first value of the lambdaCMS values"+
                                " specified must be 1.0, not %s"%str(lambda_values))
                    for l in lambda_values:
                        if not isinstance(l,float):
                            raise self.InvalidCmd("All lambda CMS values must be"+
                                                          " float, not '%s'"%str(l))
                elif isinstance(lambda_values,(tuple,float)):
                    # Format here is then (lower_bound, N) were lower_bound is
                    # the minimum lambdaCMS value that must be probed and the
                    # integer N is the number of such values that must be 
                    # uniformly distributed in each intervale [1.0e-i,1.0e-(i+1)]
                    if isinstance(lambda_values, float):
                        # Use default of 10 for the number of lambda values
                        lower_bound = lambda_values
                        N = 10
                    else:
                        if isinstance(lambda_values[0],float) and \
                           isinstance(lambda_values[1],int):
                            lower_bound = lambda_values[0]
                            N = lambda_values[1]
                        else:
                            raise self.InvalidCmd("'%s' must be a "%option[1]+
                                               "tuple with types (float, int).")
                    lambda_values = create_lambda_values_list(lower_bound,N)
                else:
                    raise self.InvalidCmd("'%s' must be an expression"%option[1]+
                                          " for either a float, tuple or list.")
                lower_bound = lambda_values[-1]
                # and finally add 5 points for stability test on the last values
                # Depending on how the stab test will behave at NLO, we can 
                # consider automatically adding the values below
#                for stab in range(1,6):
#                    lambda_values.append((1.0+(stab/100.0))*lower_bound)

                CMS_options['lambdaCMS'] = lambda_values
            elif option[0]=='--cms':
                try:
                    CMS_expansion_orders, CMS_expansion_parameters = \
                                                            option[1].split(',')
                except ValueError:
                    raise self.InvalidCmd("CMS expansion specification '%s'"%\
                                                       args[i]+" is incorrect.")
                CMS_options['expansion_orders'] = [expansion_order for 
                             expansion_order in CMS_expansion_orders.split('&')]
                CMS_options['expansion_parameters'] = {}
                for expansion_parameter in CMS_expansion_parameters.split('&'):
                    try:
                        param, replacement = expansion_parameter.split('->')
                    except ValueError:
                        raise self.InvalidCmd("CMS expansion specification '%s'"%\
                          expansion_parameter+" is incorrect. It should be of"+\
                                 " the form a->_any_function_of_(a,lambdaCMS).")
                    try:
                        # for safety prefix parameters, because 'as' for alphas
                        # is a python reserved name for example
                        orig_param, orig_replacement = param, replacement
                        replacement = replacement.replace(param,
                                                        '__tmpprefix__%s'%param)
                        param = '__tmpprefix__%s'%param
                        res = float(eval(replacement.lower(),
                                         {'lambdacms':1.0,param.lower():98.85}))
                    except:                    
                        raise self.InvalidCmd("The substitution expression "+
                        "'%s' for CMS expansion parameter"%orig_replacement+
                        " '%s' could not be evaluated. It must be an "%orig_param+
                        "expression of the parameter and 'lambdaCMS'.")
                    # Put everything lower case as it will be done when
                    # accessing model variables
                    CMS_options['expansion_parameters'][param.lower()]=\
                                                             replacement.lower()
            else:
                raise self.InvalidCmd("The option '%s' is not reckognized."%option[0])

            i=i-1
        args = args[:i+1]
        
        if args[0]=='options':
            # Simple printout of the check command options
            logger_check.info("Options for the command 'check' are:")
            logger_check.info("{:<20}     {}".format('  name','default value'))
            logger_check.info("-"*40)
            for key, value in options.items():
                logger_check.info("{:<20} =   {}".format('--%s'%key,str(value)))
            return

        if args[0].lower()=='cmsoptions':
            # Simple printout of the special check cms options
            logger_check.info("Special options for the command 'check cms' are:")
            logger_check.info("{:<20}     {}".format('  name','default value'))
            logger_check.info("-"*40)
            for key, value in CMS_options.items():
                logger_check.info("{:<20} =   {}".format('--%s'%key,str(value)))
            return        
        
        # Set the seed here if not in cms check and if specified
        if args[0]!='cms' and options['seed']!=-1:
            # Not necessarily optimal as there could be additional call to
            # random() as the code develops, but at least it will encompass
            # everything in this way.
            logger_check.info('Setting random seed to %d.'%options['seed'])
            random.seed(options['seed'])
        
        proc_line = " ".join(args[1:])
        # Don't try to extract the process if just re-analyzing a saved run
        if not (args[0]=='cms' and options['analyze']!='None'):
            myprocdef = self.extract_process(proc_line)

            # Check that we have something
            if not myprocdef:
                raise self.InvalidCmd("Empty or wrong format process, please try again.")
            # For the check command, only the mode 'virt' make sense.
            if myprocdef.get('NLO_mode')=='all':
                myprocdef.set('NLO_mode','virt')
        else:
            myprocdef = None
            
        # If the test has to write out on disk, it should do so at the location
        # specified below where the user must be sure to have writing access.
        output_path = os.getcwd()

        if args[0] in ['timing','stability', 'profile'] and not \
                                        myprocdef.get('perturbation_couplings'):
            raise self.InvalidCmd("Only loop processes can have their "+
                                  " timings or stability checked.")

        if args[0]=='gauge' and \
                    not myprocdef.get('perturbation_couplings') in [[],['QCD']]:
            raise self.InvalidCmd(
"""Feynman vs unitary gauge comparisons can only be done if there are no loop
   propagators affected by this gauge. Typically, either processes at tree level
   or including only QCD perturbations can be considered here.""")

        if args[0]=='gauge' and len(self._curr_model.get('gauge')) < 2:
            raise self.InvalidCmd("The current model does not allow for both "+\
                                                   "Feynman and unitary gauge.")

        # Disable some loggers
        loggers = [logging.getLogger('madgraph.diagram_generation'),
                   logging.getLogger('madgraph.loop_diagram_generation'),
                   logging.getLogger('ALOHA'),
                   logging.getLogger('madgraph.helas_objects'),
                   logging.getLogger('madgraph.loop_exporter'),
                   logging.getLogger('madgraph.export_v4'),
                   logging.getLogger('cmdprint'),
                   logging.getLogger('madgraph.model'),
                   logging.getLogger('madgraph.base_objects')]
        old_levels = [log.level for log in loggers]
        for log in loggers:
            log.setLevel(logging.WARNING)

        # run the check
        cpu_time1 = time.time()
        # Run matrix element generation check on processes

        # The aloha python output has trouble when doing (tree level of course)
        # python output and that loop_mode is True at the beginning.
        # So as a temporary fix for the problem that after doing a check at NLO
        # then a check at LO will fail, I make sure I set it to False if the
        # process is a tree-level one
        if myprocdef:
            if myprocdef.get('perturbation_couplings')==[]:
                aloha.loop_mode = False

        comparisons = []
        gauge_result = []
        gauge_result_no_brs = []
        lorentz_result =[]
        nb_processes = 0
        timings = []
        stability = []
        profile_time = []
        profile_stab = []
        cms_results = []

        if "_cuttools_dir" in dir(self):
            CT_dir = self._cuttools_dir
        else:
            CT_dir =""
            if "MLReductionLib" in MLoptions:
                if 1 in MLoptions["MLReductionLib"]:
                    MLoptions["MLReductionLib"].remove(1)
        # directories for TIR
        TIR_dir={}
        if "_iregi_dir" in dir(self):
            TIR_dir['iregi_dir']=self._iregi_dir
        else:
            if "MLReductionLib" in MLoptions:
                if 3 in MLoptions["MLReductionLib"]:
                    logger_check.warning('IREGI not available on your system; it will be skipped.')                    
                    MLoptions["MLReductionLib"].remove(3)


        if "MLReductionLib" in MLoptions:
            if 2 in MLoptions["MLReductionLib"]:
                logger_check.warning('PJFRY not supported anymore; it will be skipped.')                    
                MLoptions["MLReductionLib"].remove(2)
                    
        if 'golem' in self.options and isinstance(self.options['golem'],str):
            TIR_dir['golem_dir']=self.options['golem']
        else:
            if "MLReductionLib" in MLoptions:
                if 4 in MLoptions["MLReductionLib"]:
                    logger_check.warning('GOLEM not available on your system; it will be skipped.')
                    MLoptions["MLReductionLib"].remove(4)
        
        if 'samurai' in self.options and isinstance(self.options['samurai'],str):
            TIR_dir['samurai_dir']=self.options['samurai']
        else:
            if "MLReductionLib" in MLoptions:
                if 5 in MLoptions["MLReductionLib"]:
                    logger_check.warning('Samurai not available on your system; it will be skipped.')
                    MLoptions["MLReductionLib"].remove(5)
        
        if 'collier' in self.options and isinstance(self.options['collier'],str):
            TIR_dir['collier_dir']=self.options['collier']
        else:
            if "MLReductionLib" in MLoptions:
                if 7 in MLoptions["MLReductionLib"]:
                    logger_check.warning('Collier not available on your system; it will be skipped.')
                    MLoptions["MLReductionLib"].remove(7)
        
        if 'ninja' in self.options and isinstance(self.options['ninja'],str):
            TIR_dir['ninja_dir']=self.options['ninja']
        else:
            if "MLReductionLib" in MLoptions:
                if 6 in MLoptions["MLReductionLib"]:
                    logger_check.warning('Ninja not available on your system; it will be skipped.')
                    MLoptions["MLReductionLib"].remove(6)
        
        if args[0] in ['timing']:
            timings = process_checks.check_timing(myprocdef,
                                                  param_card = param_card,
                                                  cuttools=CT_dir,
                                                  tir=TIR_dir,
                                                  options = options,
                                                  cmd = self,
                                                  output_path = output_path,
                                                  MLOptions = MLoptions
                                                  )        

        if args[0] in ['stability']:
            stability=process_checks.check_stability(myprocdef,
                                                  param_card = param_card,
                                                  cuttools=CT_dir,
                                                  tir=TIR_dir,
                                                  options = options,
                                                  output_path = output_path,
                                                  cmd = self,
                                                  MLOptions = MLoptions)

        if args[0] in ['profile']:
            # In this case timing and stability will be checked one after the
            # other without re-generating the process.
            profile_time, profile_stab = process_checks.check_profile(myprocdef,
                                                  param_card = param_card,
                                                  cuttools=CT_dir,
                                                  tir=TIR_dir,
                                                  options = options,
                                                  MLOptions = MLoptions,
                                                  output_path = output_path,
                                                  cmd = self)

        if args[0] in  ['gauge', 'full'] and \
          len(self._curr_model.get('gauge')) == 2 and\
                        myprocdef.get('perturbation_couplings') in [[],['QCD']]:

            line = " ".join(args[1:])
            myprocdef = self.extract_process(line)
            if gauge == 'unitary':
                myprocdef_unit = myprocdef
                self.do_set('gauge Feynman', log=False)
                myprocdef_feyn = self.extract_process(line)              
            else:
                myprocdef_feyn = myprocdef
                self.do_set('gauge unitary', log=False)
                myprocdef_unit = self.extract_process(line)

            nb_part_unit = len(myprocdef_unit.get('model').get('particles'))
            nb_part_feyn = len(myprocdef_feyn.get('model').get('particles'))
            if nb_part_feyn == nb_part_unit:
                logger_check.error('No Goldstone present for this check!!')
            gauge_result_no_brs = process_checks.check_unitary_feynman(
                                                myprocdef_unit, myprocdef_feyn,
                                                param_card = param_card,
                                                options=options,
                                                cuttools=CT_dir,
                                                tir=TIR_dir,
                                                reuse = options['reuse'],
                                                output_path = output_path,
                                                cmd = self)
            
            # restore previous settings
            self.do_set('gauge %s' % gauge, log=False)
            nb_processes += len(gauge_result_no_brs)            

        if args[0] in  ['permutation', 'full']:
            comparisons = process_checks.check_processes(myprocdef,
                                            param_card = param_card,
                                            quick = True,
                                            cuttools=CT_dir,
                                            tir=TIR_dir,
                                            reuse = options['reuse'],
                                            cmd = self,
                                            output_path = output_path,
                                            options=options)
            nb_processes += len(comparisons[0])

        if args[0] in ['lorentz', 'full']:
            myprocdeff = copy.copy(myprocdef)
            lorentz_result = process_checks.check_lorentz(myprocdeff,
                                          param_card = param_card,
                                          cuttools=CT_dir,
                                          tir=TIR_dir,
                                          reuse = options['reuse'],
                                          cmd = self,
                                          output_path = output_path,
                                          options=options)
            nb_processes += len(lorentz_result)

        if args[0] in  ['brs', 'full']:
            gauge_result = process_checks.check_gauge(myprocdef,
                                          param_card = param_card,
                                          cuttools=CT_dir,
                                          tir=TIR_dir,
                                          reuse = options['reuse'],
                                          cmd = self,
                                          output_path = output_path,
                                          options=options)
            nb_processes += len(gauge_result)

        # The CMS check is typically more complicated and slower than others
        # so we don't run it automatically with 'full'.
        if args[0] in ['cms']:
            
            cms_original_setup = self.options['complex_mass_scheme']
            process_line = " ".join(args[1:])
            # Merge in the CMS_options to the options
            for key, value in CMS_options.items():
                if key=='tweak':
                    continue
                if key not in options:
                    options[key] = value
                else:
                    raise MadGraph5Error("Option '%s' is both in the option"%key+\
                                                   " and CMS_option dictionary.") 
            
            if options['analyze']=='None':
                cms_results = []
                for tweak in CMS_options['tweak']:
                    options['tweak']=tweak
                    # Try to guess the save path and try to load it before running
                    guessed_proc = myprocdef.get_process(
                      [leg.get('ids')[0] for leg in myprocdef.get('legs') 
                                                       if not leg.get('state')],
                      [leg.get('ids')[0] for leg in myprocdef.get('legs')
                                                           if leg.get('state')])
                    save_path = process_checks.CMS_save_path('pkl',
                    {'ordered_processes':[guessed_proc.base_string()],
                     'perturbation_orders':guessed_proc.get('perturbation_couplings')}, 
                             self._curr_model, options, output_path=output_path)
                    if os.path.isfile(save_path) and options['reuse']:
                        cms_result = save_load_object.load_from_file(save_path)
                        logger_check.info("The cms check for tweak %s is recycled from file:\n %s"%
                                                      (tweak['name'],save_path))
                        if cms_result is None:
                            raise self.InvalidCmd('The complex mass scheme check result'+
                            " file below could not be read.\n     %s"%save_path)
                    else:      
                        cms_result = process_checks.check_complex_mass_scheme(
                                              process_line,
                                              param_card = param_card,
                                              cuttools=CT_dir,
                                              tir=TIR_dir,
                                              cmd = self,
                                              output_path = output_path,
                                              MLOptions = MLoptions,
                                              options=options)
                        # Now set the correct save path
                        save_path = process_checks.CMS_save_path('pkl', cms_result, 
                             self._curr_model, options, output_path=output_path)
                    cms_results.append((cms_result,save_path,tweak['name']))
            else:
                cms_result = save_load_object.load_from_file(
                                               options['analyze'].split(',')[0])
                cms_results.append((cms_result,options['analyze'].split(',')[0],
                                               CMS_options['tweak'][0]['name']))
                if cms_result is None:
                    raise self.InvalidCmd('The complex mass scheme check result'+
                       " file below could not be read.\n     %s"
                                              %options['analyze'].split(',')[0])

            # restore previous settings
            self.do_set('complex_mass_scheme %s'%str(cms_original_setup),
                                                                      log=False)
            # Use here additional key 'ordered_processes'
            nb_processes += len(cms_result['ordered_processes'])

        cpu_time2 = time.time()
        logger_check.info("%i check performed in %s"% (nb_processes,
                                  misc.format_time(int(cpu_time2 - cpu_time1))))

        if args[0] in ['cms']:
                text = "Note that the complex mass scheme test in principle only\n"
                text+= "works for stable particles in final states.\n\ns"            
        if args[0] not in ['timing','stability', 'profile', 'cms']:
            if self.options['complex_mass_scheme']:
                text = "Note that Complex mass scheme gives gauge/lorentz invariant\n"
                text+= "results only for stable particles in final states.\n\ns"
            elif not myprocdef.get('perturbation_couplings'):
                text = "Note That all width have been set to zero for those checks\n\n"
            else:
                text = "\n"
        else:
            text ="\n"

        if timings:
            text += 'Timing result for the '+('optimized' if \
              self.options['loop_optimized_output'] else 'default')+' output:\n'

            text += process_checks.output_timings(myprocdef, timings)
        if stability:
            text += 'Stability result for the '+('optimized' if \
              self.options['loop_optimized_output'] else 'default')+' output:\n'
            text += process_checks.output_stability(stability,output_path)

        if profile_time and profile_stab:
            text += 'Timing result '+('optimized' if \
                    self.options['loop_optimized_output'] else 'default')+':\n'
            text += process_checks.output_profile(myprocdef, profile_stab,
                             profile_time, output_path, options['reuse']) + '\n'
        if lorentz_result:
            text += 'Lorentz invariance results:\n'
            text += process_checks.output_lorentz_inv(lorentz_result) + '\n'
        if gauge_result:
            text += 'Gauge results:\n'
            text += process_checks.output_gauge(gauge_result) + '\n'
        if gauge_result_no_brs:
            text += 'Gauge results (switching between Unitary/Feynman/axial gauge):\n'
            text += process_checks.output_unitary_feynman(gauge_result_no_brs) + '\n'
        if cms_results:
            text += 'Complex mass scheme results (varying width in the off-shell regions):\n'
            cms_result = cms_results[0][0]
            if len(cms_results)>1:
                analyze = []
                for i, (cms_res, save_path, tweakname) in enumerate(cms_results):
                    save_load_object.save_to_file(save_path, cms_res)
                    logger_check.info("Pickle file for tweak '%s' saved to disk at:\n ->%s"%
                                                          (tweakname,save_path))
                    if i==0:
                        analyze.append(save_path)
                    else:
                        analyze.append('%s(%s)'%(save_path,tweakname))
                options['analyze']=','.join(analyze)
                options['tweak']  = CMS_options['tweak'][0]
            
            self._cms_checks.append({'line':line, 'cms_result':cms_result,
                                  'options':options, 'output_path':output_path})
            text += process_checks.output_complex_mass_scheme(cms_result,
              output_path, options, self._curr_model,
              output='concise_text' if options['report']=='concise' else 'text')+'\n'

        if comparisons and len(comparisons[0])>0:
            text += 'Process permutation results:\n'
            text += process_checks.output_comparisons(comparisons[0]) + '\n'
            self._comparisons = comparisons

        # We use the reuse tag for an alternative way of skipping the pager.
        if len(text.split('\n'))>20 and not '-reuse' in line and text!='':
            if 'test_manager' not in sys.argv[0]:
                pydoc.pager(text)

        # Restore diagram logger
        for i, log in enumerate(loggers):
            log.setLevel(old_levels[i])

        # Output the result to the interface directly if short enough or if it
        # was anyway not output to the pager
        if len(text.split('\n'))<=20 or options['reuse']:
            # Useful to really specify what logger is used for ML acceptance tests
            logging.getLogger('madgraph.check_cmd').info(text)
        else:
            logging.getLogger('madgraph.check_cmd').debug(text)

        # clean the globals created.
        process_checks.clean_added_globals(process_checks.ADDED_GLOBAL)
        if not options['reuse']:
            process_checks.clean_up(self._mgme_dir)


    def clean_process(self):
        """ensure that all processes are cleaned from memory.
        typically called from import model and generate XXX command
        """

        aloha_lib.KERNEL.clean()
        # Reset amplitudes
        self._curr_amps = diagram_generation.AmplitudeList()
        # Reset Process definition
        self._curr_proc_defs = base_objects.ProcessDefinitionList()
        # Reset Helas matrix elements
        self._curr_matrix_elements = helas_objects.HelasMultiProcess()
        self._generate_info = ""
        # Reset _done_export, since we have new process
        self._done_export = False
        # Also reset _export_format and _export_dir
        self._export_format = None        
        
            
    # Generate a new amplitude
    def do_generate(self, line):
        """Main commands: Generate an amplitude for a given process"""

        self.clean_process()
        self._generate_info = line

        # Call add process
        args = self.split_arg(line)
        args.insert(0, 'process')
        self.do_add(" ".join(args))

    def extract_process(self, line, proc_number = 0, overall_orders = {}):
        """Extract a process definition from a string. Returns
        a ProcessDefinition."""

        orig_line = line
        # Check basic validity of the line
        if not len(re.findall('>\D', line)) in [1,2]:
            self.do_help('generate')
            raise self.InvalidCmd('Wrong use of \">\" special character.')


        # Perform sanity modifications on the lines:
        # Add a space before and after any > , $ / | [ ]
        space_before = re.compile(r"(?P<carac>\S)(?P<tag>[\\[\\]/\,\\$\\>|])(?P<carac2>\S)")
        line = space_before.sub(r'\g<carac> \g<tag> \g<carac2>', line)

        # Use regular expressions to extract s-channel propagators,
        # forbidden s-channel propagators/particles, coupling orders
        # and process number, starting from the back

        # Start with process number (identified by "@")
        proc_number_pattern = re.compile("^(.+)@\s*(\d+)\s*(.*)$")
        proc_number_re = proc_number_pattern.match(line)
        if proc_number_re:
            proc_number = int(proc_number_re.group(2))
            line = proc_number_re.group(1)+ proc_number_re.group(3)
            #overall_order are already handle but it is better to pass the info to each group
        
        # Now check for perturbation orders, specified in between squared brackets
        perturbation_couplings_pattern = \
          re.compile("^(?P<proc>.+>.+)\s*\[\s*((?P<option>\w+)\s*\=)?\s*"+\
                               "(?P<pertOrders>(\w+\s*)*)\s*\]\s*(?P<rest>.*)$")
        perturbation_couplings_re = perturbation_couplings_pattern.match(line)
        perturbation_couplings = ""
        LoopOption= 'tree'
        HasBorn= True
        if perturbation_couplings_re:
            perturbation_couplings = perturbation_couplings_re.group("pertOrders")
            option=perturbation_couplings_re.group("option")
            if option:
                if option in self._valid_nlo_modes:
                    LoopOption=option
                    if option=='sqrvirt':
                        LoopOption='virt'
                        HasBorn=False
                    elif option=='noborn':
                        HasBorn=False
                else:
                    raise self.InvalidCmd("NLO mode %s is not valid. "%option+\
                       "Valid modes are %s. "%str(self._valid_nlo_modes))
            else:
                LoopOption='all'

            line = perturbation_couplings_re.group("proc")+\
                     perturbation_couplings_re.group("rest")
                        
        ## Now check for orders/squared orders/constrained orders
        order_pattern = re.compile(\
           "^(?P<before>.+>.+)\s+(?P<name>(\w|(\^2))+)\s*(?P<type>"+\
                    "(=|(<=)|(==)|(===)|(!=)|(>=)|<|>))\s*(?P<value>-?\d+)\s*?(?P<after>.*)")
        order_re = order_pattern.match(line)
        squared_orders = {}
        orders = {}
        constrained_orders = {}
        ## The 'split_orders' (i.e. those for which individual matrix element
        ## evalutations must be provided for each corresponding order value) are
        ## defined from the orders specified in between [] and any order for
        ## which there are squared order constraints.
        split_orders = []
        while order_re:
            type = order_re.group('type')
            if order_re.group('name').endswith('^2'):
                if type not in self._valid_sqso_types:
                    raise self.InvalidCmd("Type of squared order "+\
                                 "constraint '%s'"% type+" is not supported.")
                if type == '=':
                    name =  order_re.group('name')
                    value = order_re.group('value')
                    logger.warning("Interpreting '%(n)s=%(v)s' as '%(n)s<=%(v)s'" %\
                                       {'n':name, 'v': value})
                    type = "<="
                squared_orders[order_re.group('name')[:-2]] = \
                                         (int(order_re.group('value')),type)
            else:
                if type not in self._valid_amp_so_types:
                    raise self.InvalidCmd("Amplitude order constraints can only be of type %s"%\
                    (', '.join(self._valid_amp_so_types))+", not '%s'."%type)
                name = order_re.group('name')
                value = int(order_re.group('value'))
                if type in ['=', '<=']:
                    if type == '=' and value != 0:
                        logger.warning("Interpreting '%(n)s=%(v)s' as '%(n)s<=%(v)s'" %\
                                       {'n':name, 'v': value}) 
                    orders[name] = value
                elif type == "==":
                    constrained_orders[name] = (value, type)
                    if name not in squared_orders:
                        squared_orders[name] = (2 * value,'==')
                    if True:#name not in orders:
                        orders[name] = value
                    
                elif type == ">":
                    constrained_orders[name] = (value, type)
                    if name not in squared_orders:
                        squared_orders[name] = (2 * value,'>')
             
            line = '%s %s' % (order_re.group('before'),order_re.group('after')) 
            order_re = order_pattern.match(line)          
        
        # handle the case where default is not 99 and some coupling defined
        if self.options['default_unset_couplings'] != 99 and \
                                                     (orders or squared_orders): 
                           
                to_set = [name for name in self._curr_model.get('coupling_orders')
                          if name not in orders and name not in squared_orders]
                if to_set:
                    logger.info('the following coupling will be allowed up to the maximal value of %s: %s' % 
                            (self.options['default_unset_couplings'], ', '.join(to_set)), '$MG:BOLD')
                for name in to_set:
                    orders[name] = int(self.options['default_unset_couplings'])
        
        #only allow amplitue restrctions >/ == for LO/tree level
        if constrained_orders and LoopOption != 'tree':
            raise self.InvalidCmd("Amplitude order constraints (for not LO processes) can only be of type %s"%\
                        (', '.join(['<=']))+", not '%s'."%type)

        # If the squared orders are defined but not the orders, assume 
        # orders=sq_orders. In case the squared order has a negative value or is
        # defined with the '>' operato, then this order correspondingly set to 
        # be maximal (99) since there is no way to know, during generation, if 
        # the amplitude being contstructed will be leading or not.
        if orders=={} and squared_orders!={}:
            for order in squared_orders.keys():
                if squared_orders[order][0]>=0 and squared_orders[order][1]!='>':
                    orders[order]=squared_orders[order][0]
                else:
                    orders[order]=99
        

        if not self._curr_model['case_sensitive']:
            # Particle names lowercase
            line = line.lower()

        # Now check for forbidden particles, specified using "/"
        slash = line.find("/")
        dollar = line.find("$")
        forbidden_particles = ""
        if slash > 0:
            if dollar > slash:
                forbidden_particles_re = re.match("^(.+)\s*/\s*(.+\s*)(\$.*)$", line)
            else:
                forbidden_particles_re = re.match("^(.+)\s*/\s*(.+\s*)$", line)
            if forbidden_particles_re:
                forbidden_particles = forbidden_particles_re.group(2)
                line = forbidden_particles_re.group(1)
                if len(forbidden_particles_re.groups()) > 2:
                    line = line + forbidden_particles_re.group(3)

        # Now check for forbidden schannels, specified using "$$"
        forbidden_schannels_re = re.match("^(.+)\s*\$\s*\$\s*(.+)\s*$", line)
        forbidden_schannels = ""
        if forbidden_schannels_re:
            forbidden_schannels = forbidden_schannels_re.group(2)
            line = forbidden_schannels_re.group(1)

        # Now check for forbidden onshell schannels, specified using "$"
        forbidden_onsh_schannels_re = re.match("^(.+)\s*\$\s*(.+)\s*$", line)
        forbidden_onsh_schannels = ""
        if forbidden_onsh_schannels_re:
            forbidden_onsh_schannels = forbidden_onsh_schannels_re.group(2)
            line = forbidden_onsh_schannels_re.group(1)

        # Now check for required schannels, specified using "> >"
        required_schannels_re = re.match("^(.+?)>(.+?)>(.+)$", line)
        required_schannels = ""
        if required_schannels_re:
            required_schannels = required_schannels_re.group(2)
            line = required_schannels_re.group(1) + ">" + \
                   required_schannels_re.group(3)

        args = self.split_arg(line)

        myleglist = base_objects.MultiLegList()
        state = False

        # Extract process
        for part_name in args:
            if part_name == '>':
                if not myleglist:
                    raise self.InvalidCmd("No final state particles")
                state = True
                continue

            mylegids = []
            polarization = []
            if '{' in part_name:
                part_name, pol = part_name.split('{',1)
                pol, rest = pol.split('}',1)
                
                no_dup_name = part_name
                while True:
                    try:
                        spin = self._curr_model.get_particle(no_dup_name).get('spin')
                        break
                    except AttributeError:
                        if no_dup_name in self._multiparticles:
                            spins = set([self._curr_model.get_particle(p).get('spin') for p in self._multiparticles[no_dup_name]])
                            if len(spins) > 1:
                                raise self.InvalidCmd('Can not use polarised on multi-particles for multi-particles with various spin')
                            else:
                                spin = spins.pop()
                                break
                        elif no_dup_name[0].isdigit():
                            no_dup_name = no_dup_name[1:]
                        else:
                            raise
                if rest:
                    raise self.InvalidCmd('A space is required after the "}" symbol to separate particles')
                ignore  =False
                for i,p in enumerate(pol):
                    if ignore or p==',':
                        ignore= False
                        continue
                    if p in ['t','T']:
                        if spin == 3:
                            polarization += [1,-1]
                        else:
                            raise self.InvalidCmd('"T" (transverse) polarization are only supported for spin one particle.')
                    elif p in ['l', 'L']:
                        if spin == 3:
                            logger.warning('"L" polarization is interpreted as Left for Longitudinal please use "0".')
                        polarization += [-1]
                    elif p in ['R','r']:
                        polarization += [1]
                    elif p in ["A",'a']:
                        if spin == 3:
                            polarization += [99]
                        else:
                            raise self.InvalidCmd('"A" (auxiliary) polarization are only supported for spin one particle.')
                    elif p in ['+']:
                        if i +1 < len(pol) and pol[i+1].isdigit():
                            p = int(pol[i+1])
                            if abs(p) > 3: 
                                raise self.InvalidCmd("polarization are between -3 and 3")
                            polarization.append(p)
                            ignore = True
                        else:
                            polarization += [1]
                    elif p in ['-']:
                        if i+1 < len(pol) and pol[i+1].isdigit():
                            p = int(pol[i+1])
                            if abs(p) > 3: 
                                raise self.InvalidCmd("polarization are between -3 and 3")
                            polarization.append(-p)
                            ignore = True
                        else:
                            polarization += [-1]
                    elif p in [0,'0']:
                        if spin in [1,2]:
                            raise self.InvalidCmd('"0" (longitudinal) polarization are not supported for scalar/fermion.')
                        else:
                            polarization += [0]
                    elif p.isdigit():
                        p = int(p)
                        if abs(p) > 3: 
                            raise self.InvalidCmd("polarization are between -3 and 3")
                        polarization.append(p)
                    else:
                        raise self.InvalidCmd('Invalid Polarization')

            duplicate =1
            if part_name in self._multiparticles:
                if isinstance(self._multiparticles[part_name][0], list):
                    raise self.InvalidCmd("Multiparticle %s is or-multiparticle" % part_name + \
                          " which can be used only for required s-channels")
                mylegids.extend(self._multiparticles[part_name])
            elif part_name.isdigit() or part_name.startswith('-') and part_name[1:].isdigit():
                if int(part_name) in self._curr_model.get('particle_dict'):
                    mylegids.append(int(part_name))
                else:
                    raise self.InvalidCmd("No pdg_code %s in model" % part_name)
            else:
                mypart = self._curr_model['particles'].get_copy(part_name)
                
                if mypart:
                    mylegids.append(mypart.get_pdg_code())
                else:
                    # check for duplication flag!
                    if part_name[0].isdigit():
                        duplicate, part_name = int(part_name[0]), part_name[1:]
                        if part_name in self._multiparticles:
                            if isinstance(self._multiparticles[part_name][0], list):
                                raise self.InvalidCmd(\
                                      "Multiparticle %s is or-multiparticle" % part_name + \
                                      " which can be used only for required s-channels")
                            mylegids.extend(self._multiparticles[part_name])                        
                        else:
                            mypart = self._curr_model['particles'].get_copy(part_name)
                            mylegids.append(mypart.get_pdg_code())

            if mylegids:
                for _ in range(duplicate):
                    myleglist.append(base_objects.MultiLeg({'ids':mylegids,
                                                        'state':state,
                                                        'polarization': polarization}))
            else:
                raise self.InvalidCmd("No particle %s in model" % part_name)

        # Apply the keyword 'all' for perturbed coupling orders.
        if perturbation_couplings.lower() in ['all', 'loonly']:
            if perturbation_couplings.lower() in ['loonly']:
                LoopOption = 'LOonly'
            perturbation_couplings=' '.join(self._curr_model['perturbation_couplings'])


        if [leg for leg in myleglist if leg.get('state') == True]:
            # We have a valid process
            # Extract perturbation orders
            perturbation_couplings_list = perturbation_couplings.split()
            if perturbation_couplings_list==['']:
                perturbation_couplings_list=[]
            # Correspondingly set 'split_order' from the squared orders and the
            # perturbation couplings list
            split_orders=list(set(perturbation_couplings_list+list(squared_orders.keys())))
            try:
                split_orders.sort(key=lambda elem: 0 if elem=='WEIGHTED' else
                                       self._curr_model.get('order_hierarchy')
                                       [elem if not elem.endswith('.sqrt') else elem[:-5]])
            except KeyError:
                raise self.InvalidCmd("The loaded model does not defined a "+\
                    " coupling order hierarchy for these couplings: %s"%\
                      str([so for so in split_orders if so!='WEIGHTED' and so not 
                                 in list(self._curr_model['order_hierarchy'].keys())]))

            # If the loopOption is 'tree' then the user used the syntax 
            # [tree= Orders] for the sole purpose of setting split_orders. We
            # then empty the perturbation_couplings_list at this stage.
            if LoopOption=='tree':
                perturbation_couplings_list = []
            if perturbation_couplings_list and LoopOption not in ['real', 'LOonly']:
                if not isinstance(self._curr_model,loop_base_objects.LoopModel):
                    raise self.InvalidCmd(\
                      "The current model does not allow for loop computations.")
                else:
                    for pert_order in perturbation_couplings_list:
                        if pert_order not in self._curr_model['perturbation_couplings']:
                            raise self.InvalidCmd(\
                                "Perturbation order %s is not among" % pert_order + \
                                " the perturbation orders allowed for by the loop model.")
            if not self.options['loop_optimized_output'] and \
                         LoopOption not in ['tree','real'] and split_orders!=[]:
                logger.warning('The default output mode (loop_optimized_output'+\
                  ' = False) does not support evaluations for given powers of'+\
                  ' coupling orders. MadLoop output will therefore not be'+\
                  ' able to provide such quantities.')
                split_orders = []
                       
            # Now extract restrictions
            forbidden_particle_ids = \
                              self.extract_particle_ids(forbidden_particles)
            if forbidden_particle_ids and \
               isinstance(forbidden_particle_ids[0], list):
                raise self.InvalidCmd(\
                      "Multiparticle %s is or-multiparticle" % part_name + \
                      " which can be used only for required s-channels")
            forbidden_onsh_schannel_ids = \
                              self.extract_particle_ids(forbidden_onsh_schannels)
            forbidden_schannel_ids = \
                              self.extract_particle_ids(forbidden_schannels)
            if forbidden_onsh_schannel_ids and \
               isinstance(forbidden_onsh_schannel_ids[0], list):
                raise self.InvalidCmd("Multiparticle %s is or-multiparticle" % part_name + \
                      " which can be used only for required s-channels")
            if forbidden_schannel_ids and \
               isinstance(forbidden_schannel_ids[0], list):
                raise self.InvalidCmd("Multiparticle %s is or-multiparticle" % part_name + \
                      " which can be used only for required s-channels")
            required_schannel_ids = \
                               self.extract_particle_ids(required_schannels)
            if required_schannel_ids and not \
                   isinstance(required_schannel_ids[0], list):
                required_schannel_ids = [required_schannel_ids]
            
            sqorders_values = dict([(k,v[0]) for k, v in squared_orders.items()])
            if len([1 for sqo_v in sqorders_values.values() if sqo_v<0])>1:
                raise self.InvalidCmd(
                  "At most one negative squared order constraint can be specified.")
            
            sqorders_types = dict([(k,v[1]) for k, v in squared_orders.items()]) 
            
            out = base_objects.ProcessDefinition({'legs': myleglist,
                              'model': self._curr_model,
                              'id': proc_number,
                              'orders': orders,
                              'squared_orders':sqorders_values,
                              'sqorders_types':sqorders_types,
                              'constrained_orders': constrained_orders,
                              'forbidden_particles': forbidden_particle_ids,
                              'forbidden_onsh_s_channels': forbidden_onsh_schannel_ids,
                              'forbidden_s_channels': forbidden_schannel_ids,
                              'required_s_channels': required_schannel_ids,
                              'overall_orders': overall_orders,
                              'perturbation_couplings': perturbation_couplings_list,
                              'has_born':HasBorn,
                              'NLO_mode':LoopOption,
                              'split_orders':split_orders
                              })
            return out
        #                       'is_decay_chain': decay_process\


    def create_loop_induced(self, line, myprocdef=None):
        """ Routine to create the MultiProcess for the loop-induced case"""
        
        args = self.split_arg(line)
        
        warning_duplicate = True
        if '--no_warning=duplicate' in args:
            warning_duplicate = False
            args.remove('--no_warning=duplicate')
        
        # Check the validity of the arguments
        self.check_add(args)
        if args[0] == 'process':
            args = args[1:]
        
        # special option for 1->N to avoid generation of kinematically forbidden
        #decay.
        if args[-1].startswith('--optimize'):
            optimize = True
            args.pop()
        else:
            optimize = False

        # Extract potential loop_filter  
        loop_filter=None        
        for arg in args:
            if arg.startswith('--loop_filter='):
                loop_filter = arg[14:]
            #if not isinstance(self, extended_cmd.CmdShell):
            #    raise self.InvalidCmd, "loop_filter is not allowed in web mode"
        args = [a for a in args if not a.startswith('--loop_filter=')]
        
        if not myprocdef:
            myprocdef = self.extract_process(' '.join(args))
        
        myprocdef.set('NLO_mode', 'noborn')
            
        # store the first process (for the perl script)
        if not self._generate_info:
            self._generate_info = line
                
        # Reset Helas matrix elements
        #self._curr_matrix_elements = helas_objects.HelasLoopInducedMultiProcess()


        # Check that we have the same number of initial states as
        # existing processes
        if self._curr_amps and self._curr_amps[0].get_ninitial() != \
               myprocdef.get_ninitial():
            raise self.InvalidCmd("Can not mix processes with different number of initial states.")               
      
        if self._curr_amps and (not isinstance(self._curr_amps[0], loop_diagram_generation.LoopAmplitude) or \
             self._curr_amps[0]['has_born']):
            raise self.InvalidCmd("Can not mix loop induced process with not loop induced process")
            
        # Negative coupling order contraints can be given on at most one
        # coupling order (and either in squared orders or orders, not both)
        if len([1 for val in list(myprocdef.get('orders').values())+\
                      list(myprocdef.get('squared_orders').values()) if val<0])>1:
            raise MadGraph5Error("Negative coupling order constraints"+\
              " can only be given on one type of coupling and either on"+\
                           " squared orders or amplitude orders, not both.")

        cpu_time1 = time.time()

        # Generate processes
        if self.options['group_subprocesses'] == 'Auto':
                collect_mirror_procs = True
        else:
            collect_mirror_procs = self.options['group_subprocesses']
        ignore_six_quark_processes = \
                       self.options['ignore_six_quark_processes'] if \
                       "ignore_six_quark_processes" in self.options \
                       else []

        # Decide here wether one needs a LoopMultiProcess or a MultiProcess

        myproc = loop_diagram_generation.LoopInducedMultiProcess(myprocdef,
                                 collect_mirror_procs = collect_mirror_procs,
                                 ignore_six_quark_processes = ignore_six_quark_processes,
                                 optimize=optimize,
                                 loop_filter=loop_filter)

        for amp in myproc.get('amplitudes'):
            if amp not in self._curr_amps:
                self._curr_amps.append(amp)
                if amp['has_born']:
                    raise Exception
            elif warning_duplicate:
                raise self.InvalidCmd("Duplicate process %s found. Please check your processes." % \
                                            amp.nice_string_processes())

        # Reset _done_export, since we have new process
        self._done_export = False

        cpu_time2 = time.time()

        nprocs = len(myproc.get('amplitudes'))
        ndiags = sum([amp.get_number_of_diagrams() for \
                          amp in myproc.get('amplitudes')])
        logger.info("%i processes with %i diagrams generated in %0.3f s" % \
              (nprocs, ndiags, (cpu_time2 - cpu_time1)))
        ndiags = sum([amp.get_number_of_diagrams() for \
                          amp in self._curr_amps])
        logger.info("Total: %i processes with %i diagrams" % \
              (len(self._curr_amps), ndiags))

    @staticmethod
    def split_process_line(procline):
        """Takes a valid process and return
           a tuple (core_process, options). This removes
             - any NLO specifications.
             - any options
           [Used by MadSpin]
        """

        # remove the tag "[*]": this tag is used in aMC@LNO ,
        # but it is not a valid syntax for LO
        line=procline
        pos1=line.find("[")
        if pos1>0:
            pos2=line.find("]")
            if pos2 >pos1:
                line=line[:pos1]+line[pos2+1:]
        #
        # Extract the options:
        #
        # A. Remove process number (identified by "@")
        proc_number_pattern = re.compile("^(.+)@\s*(\d+)\s*(.*)$")
        proc_number_re = proc_number_pattern.match(line)
        if proc_number_re:
            line = proc_number_re.group(1) + proc_number_re.group(3)

        # B. search for the beginning of the option string
        pos=1000
        # start with order
        order_pattern = re.compile("^(.+)\s+(\w+)\s*=\s*(\d+)\s*$")
        order_re = order_pattern.match(line)
        if (order_re):
            pos_order=line.find(order_re.group(2))
            if pos_order>0 and pos_order < pos : pos=pos_order

        # then look for slash or dollar
        slash = line.find("/")
        if slash > 0 and slash < pos: pos=slash
        dollar = line.find("$")
        if dollar > 0 and dollar < pos: pos=dollar

        if pos<1000:
            proc_option=line[pos:]
            line=line[:pos]
        else:
            proc_option=""

        return line, proc_option

    def get_final_part(self, procline):
        """Takes a valid process and return
           a set of id of final states particles. [Used by MadSpin]
        """

        if not self._curr_model['case_sensitive']:
            procline = procline.lower()
        pids = self._curr_model.get('name2pdg')

        # method.
        # 1) look for decay.
        #     in presence of decay call this routine recursively and veto
        #     the particles which are decayed

        # Deal with decay chain
        if ',' in procline:
            core, decay = procline.split(',', 1)
            core_final = self.get_final_part(core)

            #split the decay
            all_decays = decay.split(',')
            nb_level,  tmp_decay = 0, ''
            decays = []
            # deal with ()
            for one_decay in all_decays:
                if '(' in one_decay:
                    nb_level += 1
                if ')' in one_decay:
                    nb_level -= 1

                if nb_level:
                    if tmp_decay:
                        tmp_decay += ', %s' % one_decay
                    else:
                        tmp_decay = one_decay
                elif tmp_decay:
                    final = '%s,%s' % (tmp_decay, one_decay)
                    final = final.strip()
                    assert final[0] == '(' and final[-1] == ')'
                    final = final[1:-1]
                    decays.append(final)
                    tmp_decay = ''
                else:
                    decays.append(one_decay)
            # remove from the final states all particles which are decayed
            for one_decay in decays:
                first = one_decay.split('>',1)[0].strip()
                if first in pids:
                    pid = set([pids[first]])
                elif first in self._multiparticles:
                    pid = set(self._multiparticles[first])
                else:
                    raise Exception('invalid particle name: %s. ' % first)
                core_final.difference_update(pid)
                core_final.update(self.get_final_part(one_decay))

            return core_final

        # NO DECAY CHAIN
        final = set()
        final_states = re.search(r'> ([^\/\$\=\@>]*)(\[|\s\S+\=|\$|\/|\@|$)', procline)
        particles = final_states.groups()[0]
        for particle in particles.split():
            if '{' in particle:
                particle = particle.split('{')[0]
            if particle in pids:
                final.add(pids[particle])
            elif particle in self._multiparticles:
                final.update(set(self._multiparticles[particle]))
            elif particle[0].isdigit():
                if particle[1:] in pids:
                    final.add(pids[particle[1:]])
                elif particle in self._multiparticles:
                    final.update(set(self._multiparticles[particle[1:]]))                

        return final

    def extract_particle_ids(self, args):
        """Extract particle ids from a list of particle names. If
        there are | in the list, this corresponds to an or-list, which
        is represented as a list of id lists. An or-list is used to
        allow multiple required s-channel propagators to be specified
        (e.g. Z/gamma)."""

        if isinstance(args, six.string_types):
            args.replace("|", " | ")
            args = self.split_arg(args)
        all_ids = []
        ids=[]
        for part_name in args:
            mypart = self._curr_model['particles'].get_copy(part_name)
            if mypart:
                ids.append([mypart.get_pdg_code()])
            elif part_name in self._multiparticles:
                ids.append(self._multiparticles[part_name])
            elif part_name == "|":
                # This is an "or-multiparticle"
                if ids:
                    all_ids.append(ids)
                ids = []
            elif part_name.isdigit() or (part_name.startswith('-') and part_name[1:].isdigit()):
                ids.append([int(part_name)])
            else:
                raise self.InvalidCmd("No particle %s in model" % part_name)
        all_ids.append(ids)
        # Flatten id list, to take care of multiparticles and
        # or-multiparticles
        res_lists = []
        for i, id_list in enumerate(all_ids):
            res_lists.extend(diagram_generation.expand_list_list(id_list))
        # Trick to avoid duplication while keeping ordering
        for ilist, idlist in enumerate(res_lists):
            set_dict = {}
            res_lists[ilist] = [set_dict.setdefault(i,i) for i in idlist \
                         if i not in set_dict]

        if len(res_lists) == 1:
            res_lists = res_lists[0]

        return res_lists

    def optimize_order(self, pdg_list):
        """Optimize the order of particles in a pdg list, so that
        similar particles are next to each other. Sort according to:
        1. pdg > 0, 2. spin, 3. color, 4. mass > 0"""

        if not pdg_list:
            return
        if not isinstance(pdg_list[0], int):
            return

        model = self._curr_model
        pdg_list.sort(key = lambda i: i < 0)
        pdg_list.sort(key = lambda i: model.get_particle(i).is_fermion())
        pdg_list.sort(key = lambda i: model.get_particle(i).get('color'),
                      reverse = True)
        pdg_list.sort(key = lambda i: \
                      model.get_particle(i).get('mass').lower() != 'zero')

    def extract_decay_chain_process(self, line, level_down=False, proc_number=0):
        """Recursively extract a decay chain process definition from a
        string. Returns a ProcessDefinition."""

        # Start with process number (identified by "@") and overall orders
        proc_number_pattern = re.compile("^(.+)@\s*(\d+)\s*((\w+\s*=\s*\d+\s*)*)$")
        proc_number_re = proc_number_pattern.match(line)
        overall_orders = {}
        if proc_number_re:
            proc_number = int(proc_number_re.group(2))
            line = proc_number_re.group(1)
            if proc_number_re.group(3):
                order_pattern = re.compile("^(.*?)\s*(\w+)\s*=\s*(\d+)\s*$")
                order_line = proc_number_re.group(3)
                order_re = order_pattern.match(order_line)
                while order_re:
                    overall_orders[order_re.group(2)] = int(order_re.group(3))
                    order_line = order_re.group(1)
                    order_re = order_pattern.match(order_line)                
            logger.info(line)
            

        index_comma = line.find(",")
        index_par = line.find(")")
        min_index = index_comma
        if index_par > -1 and (index_par < min_index or min_index == -1):
            min_index = index_par

        if min_index > -1:
            core_process = self.extract_process(line[:min_index], proc_number,
                                                overall_orders)
        else:
            core_process = self.extract_process(line, proc_number,
                                                overall_orders)

        #level_down = False

        while index_comma > -1:
            line = line[index_comma + 1:]
            if not line.strip():
                break
            index_par = line.find(')')
            # special cases: parenthesis but no , => remove the paranthesis!
            if line.lstrip()[0] == '(' and index_par !=-1 and \
                                                    not ',' in line[:index_par]:
                par_start = line.find('(')
                line = '%s %s' % (line[par_start+1:index_par], line[index_par+1:]) 
                index_par = line.find(')')
            if line.lstrip()[0] == '(':
                # Go down one level in process hierarchy
                #level_down = True
                line = line.lstrip()[1:]
                # This is where recursion happens
                decay_process, line = \
                            self.extract_decay_chain_process(line,
                                                             level_down=True)
                index_comma = line.find(",")
                index_par = line.find(')')
            else:
                index_comma = line.find(",")
                min_index = index_comma
                if index_par > -1 and \
                       (index_par < min_index or min_index == -1):
                    min_index = index_par
                if min_index > -1:
                    decay_process = self.extract_process(line[:min_index])
                else:
                    decay_process = self.extract_process(line)

            core_process.get('decay_chains').append(decay_process)

            if level_down:
                if index_par == -1:
                    raise self.InvalidCmd("Missing ending parenthesis for decay process")

                if index_par < index_comma:
                    line = line[index_par + 1:]
                    level_down = False
                    break

        if level_down:
            index_par = line.find(')')
            if index_par == -1:
                raise self.InvalidCmd("Missing ending parenthesis for decay process")
            line = line[index_par + 1:]

        # Return the core process (ends recursion when there are no
        # more decays)
        return core_process, line


    # Import files
    def do_import(self, line, force=False):
        """Main commands: Import files with external formats"""

        args = self.split_arg(line)
        # Check argument's validity
        self.check_import(args)
        if args[0].startswith('model'):
            self._model_v4_path = None
            # Reset amplitudes and matrix elements
            self.clean_process()
            # Import model
            if args[0].endswith('_v4'):
                self._curr_model, self._model_v4_path = \
                                 import_v4.import_model(args[1], self._mgme_dir)
            else:
                # avoid loading the qcd/qed model twice
                if (args[1].startswith('loop_qcd_qed_sm') or\
                    args[1].split('/')[-1].startswith('loop_qcd_qed_sm')) and\
                     self.options['gauge']!='Feynman':
                    logger.info('Switching to Feynman gauge because '+\
                          'it is the only one supported by the model %s.'%args[1])
                    self._curr_model = None
                    self.do_set('gauge Feynman',log=False)
                prefix = not '--noprefix' in args
                if prefix:
                    aloha.aloha_prefix='mdl_'
                else:
                    aloha.aloha_prefix=''
                
                self._curr_model = import_ufo.import_model(args[1], prefix=prefix,
                        complex_mass_scheme=self.options['complex_mass_scheme'])
                if os.path.sep in args[1] and "import" in self.history[-1]:
                    self.history[-1] = 'import model %s' % self._curr_model.get('modelpath+restriction')

                if self.options['gauge'] in ['unitary', 'axial']:
                    if not force and isinstance(self._curr_model,\
                                              loop_base_objects.LoopModel) and \
                         self._curr_model.get('perturbation_couplings') not in \
                                                                   [[],['QCD']]:
                        if 1 not in self._curr_model.get('gauge') :
                            logger_stderr.warning('This model does not allow Feynman '+\
                              'gauge. You will only be able to do tree level '+\
                                                'QCD loop cmputations with it.')
                        else:
                            logger.info('Change to the gauge to Feynman because '+\
                          'this loop model allows for more than just tree level'+\
                                                      ' and QCD perturbations.')
                            self.do_set('gauge Feynman', log=False)
                            return
                    if 0 not in self._curr_model.get('gauge') :
                        logger_stderr.warning('Change the gauge to Feynman since '+\
                                       'the model does not allow unitary gauge')
                        self.do_set('gauge Feynman', log=False)
                        return
                else:
                    if 1 not in self._curr_model.get('gauge') :
                        logger_stderr.warning('Change the gauge to unitary since the'+\
                          ' model does not allow Feynman gauge.'+\
                                                  ' Please re-import the model')
                        self._curr_model = None
                        self.do_set('gauge unitary', log= False)
                        return

            if '-modelname' not in args:
                self._curr_model.pass_particles_name_in_mg_default()

            # Do post-processing of model
            self.process_model()
            # Reset amplitudes and matrix elements and global checks
            self._curr_amps = diagram_generation.AmplitudeList()
            # Reset proc defs
            self._curr_proc_defs = base_objects.ProcessDefinitionList()
            self._curr_matrix_elements = helas_objects.HelasMultiProcess()
            process_checks.store_aloha = []

        elif args[0] == 'command':

            if not os.path.isfile(args[1]):
                raise self.InvalidCmd("Path %s is not a valid pathname" % args[1])
            else:
                # Check the status of export and try to use file position if no
                #self._export dir are define
                self.check_for_export_dir(args[1])
                # Execute the card
                self.import_command_file(args[1])

        elif args[0] == 'banner':
            type = madevent_interface.MadEventCmd.detect_card_type(args[1])
            if type != 'banner':
                raise self.InvalidCmd('The File should be a valid banner')
            ban = banner_module.Banner(args[1])
            # Check that this is MG5 banner
            if 'mg5proccard' in ban:
                for line in ban['mg5proccard'].split('\n'):
                    if line.startswith('#') or line.startswith('<'):
                        continue
                    self.exec_cmd(line)
            else:
                raise self.InvalidCmd('Only MG5 banner are supported')

            if not self._done_export:
                self.exec_cmd('output . -f')

            ban.split(self._done_export[0])
            logger.info('All Cards from the banner have been place in directory %s' % pjoin(self._done_export[0], 'Cards'))
            if '--no_launch' not in args:
                self.exec_cmd('launch')

        elif args[0] == 'proc_v4':

            if len(args) == 1 and self._export_dir:
                proc_card = pjoin(self._export_dir, 'Cards', \
                                                                'proc_card.dat')
            elif len(args) == 2:
                proc_card = args[1]
                # Check the status of export and try to use file position is no
                # self._export dir are define
                self.check_for_export_dir(os.path.realpath(proc_card))
            else:
                raise MadGraph5Error('No default directory in output')


            #convert and excecute the card
            self.import_mg4_proc_card(proc_card)

    def remove_pointless_decay(self, param_card):
        """ For simple decay chain: remove diagram that are not in the BR.
            param_card should be a ParamCard instance."""

        assert isinstance(param_card, check_param_card.ParamCard)

        # Collect amplitudes
        amplitudes = diagram_generation.AmplitudeList()
        for amp in self._curr_amps:
            amplitudes.extend(amp.get_amplitudes())

        decay_tables = param_card['decay'].decay_table
        to_remove = []
        for amp in amplitudes:
            mother = [l.get('id') for l in amp['process'].get('legs') \
                                                        if not l.get('state')]
            if 1 == len(mother):
                try:
                    decay_table = decay_tables[abs(mother[0])]
                except KeyError:
                    logger.warning("No decay table for %s. decay of this particle with MadSpin should be discarded" % abs(mother[0]))
                    continue # No BR for this particle -> accept all.
                # create the tuple associate to the decay mode
                child = [l.get('id') for l in amp['process'].get('legs') \
                                                              if l.get('state')]
                if not mother[0] > 0:
                    child = [x if self._curr_model.get_particle(x)['self_antipart']
                             else -x for x in child]
                child.sort()
                child.insert(0, len(child))
                #check if the decay is present or not:
                if tuple(child) not in list(decay_table.keys()):
                    to_remove.append(amp)

        def remove_amp(amps):
            for amp in amps[:]:
                if amp in to_remove:
                    amps.remove(amp)
                if isinstance(amp, diagram_generation.DecayChainAmplitude):
                    remove_amp(amp.get('decay_chains'))
                    for decay in amp.get('decay_chains'):
                        remove_amp(decay.get('amplitudes'))
        remove_amp(self._curr_amps)


    def import_ufo_model(self, model_name):
        """ import the UFO model """

        self._curr_model = import_ufo.import_model(model_name)

    def process_model(self):
        """Set variables _particle_names and _couplings for tab
        completion, define multiparticles"""

         # Set variables for autocomplete
        self._particle_names = [p.get('name') for p in self._curr_model.get('particles')\
                                                    if p.get('propagating')] + \
                 [p.get('antiname') for p in self._curr_model.get('particles') \
                                                    if p.get('propagating')]

        self._couplings = list(set(sum([list(i.get('orders').keys()) for i in \
                                        self._curr_model.get('interactions')], [])))

        self.add_default_multiparticles()


    def import_mg4_proc_card(self, filepath):
        """ read a V4 proc card, convert it and run it in mg5"""

        # change the status of this line in the history -> pass in comment
        if self.history and self.history[-1].startswith('import proc_v4'):
            self.history[-1] = '#%s' % self.history[-1]

        # read the proc_card.dat
        reader = files.read_from_file(filepath, import_v4.read_proc_card_v4)
        if not reader:
            raise self.InvalidCmd('\"%s\" is not a valid path' % filepath)

        if self._mgme_dir:
            # Add comment to history
            self.exec_cmd("# Import the model %s" % reader.model, precmd=True)
            line = self.exec_cmd('import model_v4 %s -modelname' % \
                                 (reader.model), precmd=True)
        else:
            logging.error('No MG_ME installation detected')
            return


        # Now that we have the model we can split the information
        lines = reader.extract_command_lines(self._curr_model)
        for line in lines:
            self.exec_cmd(line, precmd=True)

        return

    def add_default_multiparticles(self):
        """ add default particle from file interface.multiparticles_default.txt
        """

        defined_multiparticles = list(self._multiparticles.keys())
        removed_multiparticles = []
        # First check if the defined multiparticles are allowed in the
        # new model
        
        for key in list(self._multiparticles.keys()):
            try:
                for part in self._multiparticles[key]:
                    self._curr_model.get('particle_dict')[part]
            except Exception:
                del self._multiparticles[key]
                defined_multiparticles.remove(key)
                removed_multiparticles.append(key)

        # Now add default multiparticles
        for line in open(pjoin(MG5DIR, 'input', \
                                      'multiparticles_default.txt')):
            if line.startswith('#'):
                continue
            try:
                if not self._curr_model['case_sensitive']:
                    multipart_name = line.lower().split()[0]
                else:
                    multipart_name = line.split()[0]
                if multipart_name not in self._multiparticles:
                    #self.do_define(line)
                    self.exec_cmd('define %s' % line, printcmd=False, precmd=True)
<<<<<<< HEAD
            except self.InvalidCmd as why:
                logger_stderr.warning('impossible to set default multiparticles %s because %s' %
=======
            except self.InvalidCmd, why:
                logger.warning('impossible to set default multiparticles %s because %s' %
>>>>>>> 8f09654e
                                        (line.split()[0],why))
                if self.history[-1] == 'define %s' % line.strip():
                    self.history.pop(-1)
                else:
                    misc.sprint([self.history[-1], 'define %s' % line.strip()])

        scheme = "old"
        for qcd_container in ['p', 'j']:
            if qcd_container not in self._multiparticles:
                continue
            multi = self._multiparticles[qcd_container]
            b = self._curr_model.get_particle(5)
            if not b:
                break

            if 5 in multi:
                if b['mass'] != 'ZERO':
                    multi.remove(5)
                    multi.remove(-5)
                    scheme = 4
            elif b['mass'] == 'ZERO':
                multi.append(5)
                multi.append(-5)
                scheme = 5
                
        if scheme in [4,5]:
            logger.warning("Pass the definition of \'j\' and \'p\' to %s flavour scheme." % scheme)
            for container in ['p', 'j']:
                if container in defined_multiparticles:
                    defined_multiparticles.remove(container)
            self.history.append("define p = %s # pass to %s flavors" % \
                                (' ' .join([repr(i) for i in self._multiparticles['p']]), 
                                 scheme) 
                               )
            self.history.append("define j = p")
                
        
        if defined_multiparticles:
            if 'all' in defined_multiparticles:
                defined_multiparticles.remove('all')
            logger.info("Kept definitions of multiparticles %s unchanged" % \
                                         " / ".join(defined_multiparticles))

        for removed_part in removed_multiparticles:
            if removed_part in self._multiparticles:
                removed_multiparticles.remove(removed_part)

        if removed_multiparticles:
            logger.info("Removed obsolete multiparticles %s" % \
                                         " / ".join(removed_multiparticles))

        # add all tag
        line = []
        for part in self._curr_model.get('particles'):
            line.append('%s %s' % (part.get('name'), part.get('antiname')))
        line = 'all =' + ' '.join(line)
        self.do_define(line)

    def advanced_install(self, tool_to_install, 
                               HepToolsInstaller_web_address=None,
                               additional_options=[]):
        """ Uses the HEPToolsInstaller.py script maintened online to install
        HEP tools with more complicated dependences.
        Additional options will be added to the list when calling HEPInstaller"""
        
        # prevent border effects
        add_options = list(additional_options)

        # Always refresh the installer if already present
        if not os.path.isdir(pjoin(MG5DIR,'HEPTools','HEPToolsInstallers')):
            if HepToolsInstaller_web_address is None:
                raise MadGraph5Error("The option 'HepToolsInstaller_web_address'"+\
                             " must be specified in function advanced_install"+\
                                " if the installers are not already downloaded.")
            if not os.path.isdir(pjoin(MG5DIR,'HEPTools')):
                os.mkdir(pjoin(MG5DIR,'HEPTools'))
        elif not HepToolsInstaller_web_address is None:
            shutil.rmtree(pjoin(MG5DIR,'HEPTools','HEPToolsInstallers'))
        if not HepToolsInstaller_web_address is None:
            logger.info('Downloading the HEPToolInstaller at:\n   %s'%
                                                  HepToolsInstaller_web_address)
            # Guess if it is a local or web address
            if '//' in HepToolsInstaller_web_address:
                misc.wget(HepToolsInstaller_web_address,
                          pjoin(MG5DIR,'HEPTools','HEPToolsInstallers.tar.gz'),
                          stderr=open(os.devnull,'w'), stdout=open(os.devnull,'w'),
                                                                         cwd=MG5DIR)
            else:
                # If it is a local tarball, then just copy it
                shutil.copyfile(HepToolsInstaller_web_address,
                           pjoin(MG5DIR,'HEPTools','HEPToolsInstallers.tar.gz'))

            # Untar the file
            returncode = misc.call(['tar', '-xzpf', 'HEPToolsInstallers.tar.gz'],
                     cwd=pjoin(MG5DIR,'HEPTools'), stdout=open(os.devnull, 'w'))
            
            # Remove the tarball
            os.remove(pjoin(MG5DIR,'HEPTools','HEPToolsInstallers.tar.gz'))

            
            # FOR DEBUGGING ONLY, Take HEPToolsInstaller locally
            if '--local' in add_options:
                add_options.remove('--local')
                logger.warning('you are using a local installer. This is intended for debugging only!')
                shutil.rmtree(pjoin(MG5DIR,'HEPTools','HEPToolsInstallers'))
                shutil.copytree(os.path.abspath(pjoin(MG5DIR,os.path.pardir,
           'HEPToolsInstallers')),pjoin(MG5DIR,'HEPTools','HEPToolsInstallers'))

        # Potential change in naming convention
        name_map = {'lhapdf6_py3': 'lhapdf6'}
        try:
            tool = name_map[tool_to_install]
        except:
            tool = tool_to_install
     
        # Compiler options
        compiler_options = []
        if self.options['cpp_compiler'] is not None:
            compiler_options.append('--cpp_compiler=%s'%
                                                   self.options['cpp_compiler'])
            compiler_options.append('--cpp_standard_lib=%s'%
               misc.detect_cpp_std_lib_dependence(self.options['cpp_compiler']))
        elif misc.which('g++'):
            compiler_options.append('--cpp_standard_lib=%s'%
               misc.detect_cpp_std_lib_dependence('g++'))
        else:
            compiler_options.append('--cpp_standard_lib=%s'%
               misc.detect_cpp_std_lib_dependence(None))
            
        if not self.options['fortran_compiler'] is None:
            compiler_options.append('--fortran_compiler=%s'%
                                               self.options['fortran_compiler'])

        if 'heptools_install_dir' in self.options:
            prefix = self.options['heptools_install_dir']
            config_file = '~/.mg5/mg5_configuration.txt'
        else:
            prefix = pjoin(MG5DIR, 'HEPTools')
            config_file = ''

        # Add the path of pythia8 if known and the MG5 path
        if tool=='mg5amc_py8_interface':
            #add_options.append('--mg5_path=%s'%MG5DIR)
            # Warn about the soft dependency to gnuplot
            if misc.which('gnuplot') is None:
                logger.warning("==========")
                logger.warning("The optional dependency 'gnuplot' for the tool"+\
                 " 'mg5amc_py8_interface' was not found. We recommend that you"+\
                 " install it so as to be able to view the plots related to "+\
                                                      " merging with Pythia 8.")
                logger.warning("==========")
            if self.options['pythia8_path']:
                add_options.append(
                               '--with_pythia8=%s'%self.options['pythia8_path'])

        # Special rules for certain tools
        if tool=='madanalysis5':
            add_options.append('--mg5_path=%s'%MG5DIR)
            if not any(opt.startswith(('--with_fastjet', '--veto_fastjet')) for opt in add_options):
                fastjet_config  = misc.which(self.options['fastjet'])
                if fastjet_config:
                    add_options.append('--with_fastjet=%s'%fastjet_config)
           
            if self.options['delphes_path'] and os.path.isdir(
                  os.path.normpath(pjoin(MG5DIR,self.options['delphes_path']))):
                add_options.append('--with_delphes3=%s'%\
                   os.path.normpath(pjoin(MG5DIR,self.options['delphes_path'])))

        if tool=='pythia8':
            # All what's below is to handle the lhapdf dependency of Pythia8
            lhapdf_config  = misc.which(self.options['lhapdf'])
            lhapdf_version = None
            if lhapdf_config is None:
                lhapdf_version = None
            else:
                try:
                    version = misc.Popen(
                           [lhapdf_config,'--version'], stdout=subprocess.PIPE)
                    lhapdf_version = int(version.stdout.read().decode()[0])
                    if lhapdf_version not in [5,6]:
                        raise 
                except:
                    raise self.InvalidCmd('Could not detect LHAPDF version. Make'+
                           " sure '%s --version ' runs properly."%lhapdf_config)
        
            if lhapdf_version is None:
                answer = self.ask(question=
"\033[33;34mLHAPDF was not found. Do you want to install LHPADF6? "+
"(recommended) \033[0m \033[33;32my\033[0m/\033[33;31mn\033[0m >",
                                                default='y',text_format='33;32')
                if not answer.lower() in ['y','']:
                    lhapdf_path = None
                else:
                    self.advanced_install('lhapdf6',
                                          additional_options=add_options)
                    lhapdf_path = pjoin(MG5DIR,'HEPTools','lhapdf6')
                    lhapdf_version = 6
            else:
                lhapdf_path = os.path.abspath(pjoin(os.path.dirname(\
                                                 lhapdf_config),os.path.pardir))
            if lhapdf_version is None:
                logger.warning('You decided not to link the Pythia8 installation'+
                  ' to LHAPDF. Beware that only built-in PDF sets can be used then.')
            else:
                logger.info('Pythia8 will be linked to LHAPDF v%d.'%lhapdf_version)
            logger.info('Now installing Pythia8. Be patient...','$MG:color:GREEN')
            lhapdf_option = []
            if lhapdf_version is None:
                lhapdf_option.append('--with_lhapdf6=OFF')
                lhapdf_option.append('--with_lhapdf5=OFF')                
            elif lhapdf_version==5:
                lhapdf_option.append('--with_lhapdf5=%s'%lhapdf_path)
                lhapdf_option.append('--with_lhapdf6=OFF')
            elif lhapdf_version==6:
                lhapdf_option.append('--with_lhapdf5=OFF')
                lhapdf_option.append('--with_lhapdf6=%s'%lhapdf_path)
            # Make sure each otion in add_options appears only once
            add_options = list(set(add_options))
             # And that the option '--force' is placed last.
            add_options = [opt for opt in add_options if opt!='--force']+\
                        (['--force'] if '--force' in add_options else [])
            return_code = misc.call([sys.executable, pjoin(MG5DIR,'HEPTools',
             'HEPToolsInstallers','HEPToolInstaller.py'),'pythia8',
             '--prefix=%s' % prefix]
                        + lhapdf_option + compiler_options + add_options)
        else:
            logger.info('Now installing %s. Be patient...'%tool)
            # Make sure each otion in add_options appears only once
            add_options.append('--mg5_path=%s'%MG5DIR)
            add_options = list(set(add_options))
            add_options.append('--mg5_path=%s'%MG5DIR)
             # And that the option '--force' is placed last.
            add_options = [opt for opt in add_options if opt!='--force']+\
                        (['--force'] if '--force' in add_options else [])
            return_code = misc.call([sys.executable, pjoin(MG5DIR,'HEPTools',
              'HEPToolsInstallers', 'HEPToolInstaller.py'), tool,'--prefix=%s'%
              prefix] + compiler_options + add_options)

        if return_code == 0:
            logger.info("%s successfully installed in %s."%(
                   tool_to_install, prefix),'$MG:color:GREEN')
            
            if tool=='madanalysis5':
                if not any(o.startswith(('--with_','--veto_','--update')) for o in add_options):
                    logger.info('    To install recasting capabilities of madanalysis5 and/or', '$MG:BOLD')
                    logger.info('    to allow delphes analysis at parton level.','$MG:BOLD')
                    logger.info('    Please run \'install MadAnalysis5 --with_delphes --update\':', '$MG:BOLD')
            
        elif return_code == 66:
            answer = self.ask(question=
"""\033[33;34mTool %s already installed in %s."""%(tool_to_install, prefix)+
""" Do you want to overwrite its installation?\033[0m \033[33;32my\033[0m/\033[33;31mn\033[0m >"""
    ,default='y',text_format='33;32')
            if not answer.lower() in ['y','']:
                logger.info("Installation of %s aborted."%tool_to_install,
                                                              '$MG:color:GREEN')
                return
            else:
                return self.advanced_install(tool_to_install,
                              additional_options=add_options+['--force'])            
        else:
            if tool=='madanalysis5' and '--update' not in add_options and \
                                 ('--no_MA5_further_install' not in add_options or
                                                        '--no_root_in_MA5' in add_options):
                if not __debug__:
                    logger.warning('Default installation of Madanalys5 failed.')
                    logger.warning("MG5aMC will now attempt to reinstall it with the options '--no_MA5_further_install --no_root_in_MA5'.")
                    logger.warning("This will however limit MA5 applicability for hadron-level analysis.")
                    logger.warning("If you would like to prevent MG5aMC to re-attempt MA5 installation, start MG5aMC with './bin/mg5_aMC --debug'.")
                    for option in ['--no_MA5_further_install', '--no_root_in_MA5', '--force']:
                        if option not in add_options:
                            add_options.append(option)
                    self.advanced_install('madanalysis5', 
                               HepToolsInstaller_web_address=HepToolsInstaller_web_address,
                               additional_options=add_options)
                else:
                    logger.critical("Default installation of Madanalys5 failed, we suggest you try again with the options '--no_MA5_further_install --no_root_in_MA5'.")
            raise self.InvalidCmd("Installation of %s failed."%tool_to_install)

        # Post-installation treatment
        if tool == 'pythia8':
            self.options['pythia8_path'] = pjoin(prefix,'pythia8')
            self.exec_cmd('save options %s pythia8_path' % config_file, printcmd=False, log=False)
            # Automatically re-install the mg5amc_py8_interface after a fresh
            # Pythia8 installation
            self.advanced_install('mg5amc_py8_interface',
                              additional_options=add_options+['--force'])          
        elif tool == 'lhapdf6':
            if six.PY3:
                self.options['lhapdf_py3'] = pjoin(prefix,'lhapdf6_py3','bin', 'lhapdf-config')
                self.exec_cmd('save options %s lhapdf_py3' % config_file)
            else:
                self.options['lhapdf_py2'] = pjoin(prefix,'lhapdf6','bin', 'lhapdf-config')
                self.exec_cmd('save options %s lhapdf_py2' % config_file)
        elif tool == 'lhapdf5':
            self.options['lhapdf'] = pjoin(prefix,'lhapdf5','bin', 'lhapdf-config')
            self.exec_cmd('save options %s lhapdf' % config_file, printcmd=False, log=False)            
        elif tool == 'madanalysis5':
            self.options['madanalysis5_path'] = pjoin(prefix, 'madanalysis5','madanalysis5')
            self.exec_cmd('save options madanalysis5_path', printcmd=False, log=False)
        elif tool == 'mg5amc_py8_interface':
            # At this stage, pythia is guaranteed to be installed
            if self.options['pythia8_path'] in ['',None,'None']:
                self.options['pythia8_path'] = pjoin(prefix,'pythia8')
            self.options['mg5amc_py8_interface_path'] = pjoin(prefix, 'MG5aMC_PY8_interface')
            self.exec_cmd('save options %s mg5amc_py8_interface_path' % config_file, 
                                                            printcmd=False, log=False)      
        elif tool == 'collier':
            self.options['collier'] = pjoin(prefix,'lib')
            self.exec_cmd('save options %s collier' % config_file, printcmd=False, log=False)      
        elif tool == 'ninja':
            if not misc.get_ninja_quad_prec_support(pjoin(
                                              prefix,'ninja','lib')):
                logger.warning(
"""Successful installation of Ninja, but without support for quadruple precision
arithmetics. If you want to enable this (hence improving the treatment of numerically
unstable points in the loop matrix elements) you can try to reinstall Ninja with:
  MG5aMC>install ninja
After having made sure to have selected a C++ compiler in the 'cpp' option of
MG5aMC that supports quadruple precision (typically g++ based on gcc 4.6+).""")
            self.options['ninja'] = pjoin(prefix,'lib')
            self.exec_cmd('save options %s ninja' % config_file, printcmd=False, log=False)      
        elif '%s_path' % tool in self.options:
            self.options['%s_path' % tool] = pjoin(prefix, tool)
            self.exec_cmd('save options %s %s_path'  % (config_file,tool), printcmd=False, log=False)      
            
        # Now warn the user if he didn't add HEPTools first in his environment
        # variables.
        path_to_be_set = []
        if sys.platform == "darwin":
            library_variables = ["DYLD_LIBRARY_PATH"]
        else:
            library_variables = ["LD_LIBRARY_PATH"]
        for variable in library_variables:
            if (variable not in os.environ) or \
                not any(os.path.abspath(pjoin(MG5DIR,'HEPTools','lib'))==\
                os.path.abspath(path) for path in os.environ[variable].split(os.pathsep)):
                path_to_be_set.append((variable,
                               os.path.abspath(pjoin(MG5DIR,'HEPTools','lib'))))
        for variable in ["PATH"]:
            if (variable not in os.environ) or \
                not any(os.path.abspath(pjoin(MG5DIR,'HEPTools','bin'))==\
                os.path.abspath(path) for path in os.environ[variable].split(os.pathsep)):
                path_to_be_set.append((variable,
                               os.path.abspath(pjoin(MG5DIR,'HEPTools','bin'))))
            if (variable not in os.environ) or \
                not any(os.path.abspath(pjoin(MG5DIR,'HEPTools','include'))==\
                os.path.abspath(path) for path in os.environ[variable].split(os.pathsep)):
                path_to_be_set.append((variable,
                               os.path.abspath(pjoin(MG5DIR,'HEPTools','include'))))
       
        if len(path_to_be_set)>0:
            shell_type = misc.get_shell_type()
            if shell_type in ['bash',None]:
                modification_line = r"printf '\n# MG5aMC paths:\n%s\n' >> ~/.bashrc"%\
                (r'\n'.join('export %s=%s%s'%
                (var,path,'%s$%s'%(os.pathsep,var)) for var,path in path_to_be_set))
            elif shell_type=='tcsh':
                modification_line = r"printf '\n# MG5aMC paths:\n%s\n' >> ~/.cshrc"%\
                (r'\n'.join('setenv %s %s%s'%
                (var,path,'%s$%s'%(os.pathsep,var)) for var,path in path_to_be_set))

            logger.debug("==========")
            logger.debug("We recommend that you add to the following paths"+\
             " to your environment variables, so that you are guaranteed that"+\
             " at runtime, MG5_aMC will use the tools you have just installed"+\
             " and not some other versions installed elsewhere on your system.\n"+\
             "You can do so by running the following command in your terminal:"
             "\n   %s"%modification_line) 
            logger.debug("==========")
    
         # Return true for successful installation
        return True

    install_plugin = ['maddm', 'maddump', 'MadSTR']
    install_ad = {'pythia-pgs':['arXiv:0603175'],
                          'Delphes':['arXiv:1307.6346'],
                          'Delphes2':['arXiv:0903.2225'],
                          'SysCalc':['arXiv:1801.08401'],
                          'Golem95':['arXiv:0807.0605'],
                          'QCDLoop':['arXiv:0712.1851'],
                          'pythia8':['arXiv:1410.3012'],
                          'lhapdf6':['arXiv:1412.7420'],
                          'lhapdf5':['arXiv:0605240'],
                          'hepmc':['CPC 134 (2001) 41-46'],
                          'mg5amc_py8_interface':['arXiv:1410.3012','arXiv:XXXX.YYYYY'],
                          'ninja':['arXiv:1203.0291','arXiv:1403.1229','arXiv:1604.01363'],
                          'MadAnalysis5':['arXiv:1206.1599'],
                          'MadAnalysis':['arXiv:1206.1599'],
                          'collier':['arXiv:1604.06792'],
                          'oneloop':['arXiv:1007.4716'],
                          'maddm':['arXiv:1804.00444'],
                          'maddump':['arXiv:1812.06771'],
                          'MadSTR':['arXiv:1612.00440']}
    
    install_server = ['http://madgraph.phys.ucl.ac.be/package_info.dat',
                         'http://madgraph.physics.illinois.edu/package_info.dat']
    install_name = {'td_mac': 'td', 'td_linux':'td', 'Delphes2':'Delphes',
                'Delphes3':'Delphes', 'pythia-pgs':'pythia-pgs',
                'ExRootAnalysis': 'ExRootAnalysis','MadAnalysis':'madanalysis5',
                'MadAnalysis4':'MadAnalysis',
                'SysCalc':'SysCalc', 'Golem95': 'golem95',
                    'lhapdf6' : 'lhapdf6' if six.PY2 else 'lhapdf6_py3',
                'QCDLoop':'QCDLoop','MadAnalysis5':'madanalysis5',
                'maddm':'maddm'
                }

    def do_install(self, line, paths=None, additional_options=[]):
        """Install optional package from the MG suite.
        The argument 'additional_options' will be passed to the advanced_install
        functions. If it contains the option '--force', then the advanced_install
        function will overwrite any existing installation of the tool without 
        warnings.
        """

        # Make sure to avoid any border effect on custom_additional_options
        add_options = list(additional_options)
        
        args = self.split_arg(line)
        #check the validity of the arguments
        install_options = self.check_install(args)

        if sys.platform == "darwin":
            program = "curl"
        else:
            program = "wget"

        # special command for auto-update
        if args[0] == 'update':
            self.install_update(['update']+install_options['update_options'],wget=program)
            return
        elif args[0] == 'looptools':
            self.install_reduction_library(force=True)
            return
        

        plugin = self.install_plugin
        
        advertisements = self.install_ad


        if args[0] in advertisements:
#            logger.info('{:^80}'.format("-"*70), '$MG:BOLD')
#            logger.info('{:^80}'.format("You are installing '%s', please cite ref(s):"%args[0]), '$MG:BOLD')
#            logger.info('{:^80}'.format(', '.join(advertisements[args[0]])), '$MG:color:GREEN')
#            logger.info('{:^80}'.format("when using results produced with this tool."), '$MG:BOLD')
#            logger.info('{:^80}'.format("-"*70), '$MG:BOLD')
            logger.info("   You are installing '%s', please cite ref(s): \033[92m%s\033[0m. " % (args[0], ', '.join(advertisements[args[0]])), '$MG:BOLD')

        source = None
        # Load file with path of the different program:
        import six.moves.urllib.request, six.moves.urllib.parse, six.moves.urllib.error
        if paths:
            path = paths
        else:
            path = {}
    
            data_path = self.install_server

#           Force here to choose one particular server
            if any(a.startswith('--source=') for a in args):
                source = [a[9:] for a in args if a.startswith('--source=')][-1]
                if source == 'uiuc':
                    r = [1]
                elif source == 'ucl':
                    r = [0]
                else:
                    if source[-1].isdigit() or source[-1] == '/':
                        source += '/package_info.dat'
                    data_path.append(source)
                    r = [2]
            else: 
                r = random.randint(0,1)
                r = [r, (1-r)]
                if 'MG5aMC_WWW' in os.environ and os.environ['MG5aMC_WWW']:
                    data_path.append(os.environ['MG5aMC_WWW']+'/package_info.dat')
                    r.insert(0, 2)



            for index in r:
                cluster_path = data_path[index]
                try:
                    data = six.moves.urllib.request.urlopen(cluster_path)
                except Exception as error:
                    misc.sprint(str(error), cluster_path)
                    continue
                if data.getcode() != 200:
                    continue
                
                break
                
            else:
                raise MadGraph5Error('''Impossible to connect any of us servers.
                Please check your internet connection or retry later''')
            for wwwline in data:
                split = wwwline.decode().split()
                if len(split)!=2:
                    if '--source' not in line:
                        source = {0:'uiuc',1:'ucl'}[index]
                        return self.do_install(line+' --source='+source, paths=paths, additional_options=additional_options)
                path[split[0]] = split[1]

################################################################################
# TEMPORARY HACK WHERE WE ADD ENTRIES TO WHAT WILL BE EVENTUALLY ON THE WEB
################################################################################
#            path['XXX'] = 'YYY'
################################################################################

        if args[0] == 'Delphes':
            args[0] = 'Delphes3'


        try:
            name = self.install_name
            name = name[args[0]]
        except KeyError:
            name = args[0]
        if args[0] == 'MadAnalysis4':
            args[0] = 'MadAnalysis'
        elif args[0] in ['madstr', 'madSTR']:
            args[0] = 'MadSTR'
            name = 'MadSTR'
            
        if args[0] in self._advanced_install_opts:
            # Now launch the advanced installation of the tool args[0]
            # path['HEPToolsInstaller'] is the online adress where to downlaod
            # the installers if necessary.
            # Specify the path of the MG5_aMC_interface
            MG5aMC_PY8_interface_path = path['MG5aMC_PY8_interface'] if \
                                        'MG5aMC_PY8_interface' in path else 'NA'
            add_options.append('--mg5amc_py8_interface_tarball=%s'%\
                                                   MG5aMC_PY8_interface_path)
            add_options.extend(install_options['options_for_HEPToolsInstaller'])
            if not any(opt.startswith('--logging=') for opt in add_options):
                add_options.append('--logging=%d' % logger.level)
                

            return self.advanced_install(name, path['HEPToolsInstaller'],
                                        additional_options = add_options)


        if args[0] == 'Delphes':
            args[0] = 'Delphes3'        


        #check outdated install
        substitution={'Delphes2':'Delphes','pythia-pgs':'pythia8'}
        if args[0] in substitution:
            logger.warning("Please Note that this package is NOT maintained anymore by their author(s).\n"+\
               "  You should consider installing and using %s, with:\n"%substitution[args[0]]+
               "   > install %s"%substitution[args[0]])

        try:
            os.system('rm -rf %s' % pjoin(MG5DIR, name))
        except Exception:
            pass

        if args[0] not in path:
            if not source:
                if index ==1:
                    othersource = 'ucl'
                else:
                    othersource = 'uiuc'
                # try with the mirror
                misc.sprint('try other mirror', othersource, ' '.join(args))
                return self.do_install('%s --source=%s' % (' '.join(args), othersource), 
                                       paths, additional_options) 
            else:
                if 'xxx' in advertisements[name][0]:
                    logger.warning("Program not yet released. Please try later")
                else:
                    raise Exception("Online server are corrupted. No tarball available for %s" % name)
                return
            
        # Load that path
        logger.info('Downloading %s' % path[args[0]])
        misc.wget(path[args[0]], '%s.tgz' % name, cwd=MG5DIR)

        # Untar the file
        returncode = misc.call(['tar', '-xzpf', '%s.tgz' % name], cwd=MG5DIR,
                                     stdout=open(os.devnull, 'w'))

        if returncode:
            raise MadGraph5Error('Fail to download correctly the File. Stop')


        # Check that the directory has the correct name
        if not os.path.exists(pjoin(MG5DIR, name)):
            created_name = [n for n in os.listdir(MG5DIR) if n.lower().startswith(
                                         name.lower()) and not n.endswith('gz')]
            if not created_name:
                raise MadGraph5Error('The file was not loaded correctly. Stop')
            else:
                created_name = created_name[0]
            files.mv(pjoin(MG5DIR, created_name), pjoin(MG5DIR, name))

        if hasattr(self, 'post_install_%s' %name):
            return getattr(self, 'post_install_%s' %name)()

        logger.info('compile %s. This might take a while.' % name)

        # Modify Makefile for pythia-pgs on Mac 64 bit
        if args[0] == "pythia-pgs" and sys.maxsize > 2**32:
            path = os.path.join(MG5DIR, 'pythia-pgs', 'src', 'make_opts')
            text = open(path).read()
            text = text.replace('MBITS=32','MBITS=64')
            open(path, 'w').writelines(text)
            if not os.path.exists(pjoin(MG5DIR, 'pythia-pgs', 'libraries','pylib','lib')):
                os.mkdir(pjoin(MG5DIR, 'pythia-pgs', 'libraries','pylib','lib'))

        make_flags = [] #flags for the compilation
        # Compile the file
        # Check for F77 compiler
        if 'FC' not in os.environ or not os.environ['FC']:
            if self.options['fortran_compiler'] and self.options['fortran_compiler'] != 'None':
                compiler = self.options['fortran_compiler']
            elif misc.which('gfortran'):
                compiler = 'gfortran'
            elif misc.which('g77'):
                compiler = 'g77'
            else:
                raise self.InvalidCmd('Require g77 or Gfortran compiler')

            path = None
            base_compiler= ['FC=g77','FC=gfortran']
            if args[0] == "pythia-pgs":
                path = os.path.join(MG5DIR, 'pythia-pgs', 'src', 'make_opts')
            elif args[0] == 'MadAnalysis':
                path = os.path.join(MG5DIR, 'MadAnalysis', 'makefile')
            if path:
                text = open(path).read()
                for base in base_compiler:
                    text = text.replace(base,'FC=%s' % compiler)
                open(path, 'w').writelines(text)
            os.environ['FC'] = compiler
        
        # For Golem95, use autotools.
        if name == 'golem95':
            # Run the configure script
            ld_path = misc.Popen(['./configure', 
            '--prefix=%s'%str(pjoin(MG5DIR, name)),'FC=%s'%os.environ['FC']],
            cwd=pjoin(MG5DIR,'golem95'),stdout=subprocess.PIPE).communicate()[0].decode()


        # For QCDLoop, use autotools.
        if name == 'QCDLoop':
            # Run the configure script
            ld_path = misc.Popen(['./configure', 
            '--prefix=%s'%str(pjoin(MG5DIR, name)),'FC=%s'%os.environ['FC'],
            'F77=%s'%os.environ['FC']], cwd=pjoin(MG5DIR,name),
                                        stdout=subprocess.PIPE).communicate()[0].decode()

        # For Delphes edit the makefile to add the proper link to correct library
        if args[0] == 'Delphes3':
            #change in the makefile 
            #DELPHES_LIBS = $(shell $(RC) --libs) -lEG $(SYSLIBS)
            # to 
            #DELPHES_LIBS = $(shell $(RC) --libs) -lEG $(SYSLIBS) -Wl,-rpath,/Applications/root_v6.04.08/lib/
            rootsys = os.environ['ROOTSYS']
            text = open(pjoin(MG5DIR, 'Delphes','Makefile')).read()
            text = text.replace('DELPHES_LIBS = $(shell $(RC) --libs) -lEG $(SYSLIBS)', 
                         'DELPHES_LIBS = $(shell $(RC) --libs) -lEG $(SYSLIBS) -Wl,-rpath,%s/lib/' % rootsys)
            open(pjoin(MG5DIR, 'Delphes','Makefile'),'w').write(text)
            
        # For SysCalc link to lhapdf
        if name == 'SysCalc':
            if self.options['lhapdf']:
                ld_path = misc.Popen([self.options['lhapdf'], '--libdir'],
                                     stdout=subprocess.PIPE).communicate()[0].decode()
                ld_path = ld_path.replace('\n','')
                if 'LD_LIBRARY_PATH' not in os.environ:
                    os.environ['LD_LIBRARY_PATH'] = ld_path
                elif not os.environ['LD_LIBRARY_PATH']:
                    os.environ['LD_LIBRARY_PATH'] = ld_path
                elif ld_path not in os.environ['LD_LIBRARY_PATH']:
                    os.environ['LD_LIBRARY_PATH'] += ';%s' % ld_path
                if self.options['lhapdf'] != 'lhapdf-config':
                    if misc.which('lhapdf-config') != os.path.realpath(self.options['lhapdf']):
                        os.environ['PATH'] = '%s:%s' % (os.path.realpath(self.options['lhapdf']),os.environ['PATH']) 
            else:
                raise self.InvalidCmd('lhapdf is required to compile/use SysCalc. Specify his path or install it via install lhapdf6')
            if self.options['cpp_compiler']:
                make_flags.append('CXX=%s' % self.options['cpp_compiler'])
            

        if name in plugin:
            logger.info('no compilation needed for plugin. Loading plugin information')
            try:
                shutil.rmtree(pjoin(MG5DIR, 'PLUGIN', name))
            except Exception:
                pass
            shutil.move(pjoin(os.path.join(MG5DIR, name)), os.path.join(MG5DIR, 'PLUGIN', name))
            # read the __init__.py to check if we need to add a new executable
            try:
                __import__('PLUGIN.%s' % name, globals(), locals(), [], -1)
                plugin = sys.modules['PLUGIN.%s' % name] 
                new_interface = plugin.new_interface
                new_output = plugin.new_output
                latest_validated_version = plugin.latest_validated_version
                minimal_mg5amcnlo_version = plugin.minimal_mg5amcnlo_version
                maximal_mg5amcnlo_version = plugin.maximal_mg5amcnlo_version
            except Exception as error:
                raise Exception('Plugin %s fail to be loaded. Please contact the author of the PLUGIN\n Error %s' % (name, error))
                
            logger.info('Plugin %s correctly interfaced. Latest official validition for MG5aMC version %s.' % (name, '.'.join(repr(i) for i in latest_validated_version)))
            if new_interface:
                ff = open(pjoin(MG5DIR, 'bin', '%s.py' % name) , 'w') 
                if __debug__:
                    text = '''#! /usr/bin/env python
import os
import sys
root_path = os.path.split(os.path.dirname(os.path.realpath( __file__ )))[0]
exe_path = os.path.join(root_path,'bin','mg5_aMC')
sys.argv.pop(0)
os.system('%s  -tt %s %s --mode={0}' %(sys.executable, str(exe_path) , ' '.join(sys.argv) ))
'''.format(name)                    
                else:
                    text = '''#! /usr/bin/env python
import os
import sys
root_path = os.path.split(os.path.dirname(os.path.realpath( __file__ )))[0]
exe_path = os.path.join(root_path,'bin','mg5_aMC')
sys.argv.pop(0)
os.system('%s  -O -W ignore::DeprecationWarning %s %s --mode={0}' %(sys.executable, str(exe_path) , ' '.join(sys.argv) ))
'''.format(name)                     
                ff.write(text)
                ff.close()
                import stat
                os.chmod(pjoin(MG5DIR, 'bin', '%s.py' % name), stat.S_IRWXU)
                logger.info('To use this module, you need to quit MG5aMC and run the executable bin/%s.py' % name)
            status=0
                
        elif logger.level <= logging.INFO:
            devnull = open(os.devnull,'w')
            try:
                misc.call(['make', 'clean'], stdout=devnull, stderr=-2)
            except Exception:
                pass
            if name == 'pythia-pgs':
                #SLC6 needs to have this first (don't ask why)
                status = misc.call(['make'], cwd = pjoin(MG5DIR, name, 'libraries', 'pylib'))
            if name in ['golem95','QCDLoop']:
                status = misc.call(['make','install'], 
                                               cwd = os.path.join(MG5DIR, name))
            else:
                status = misc.call(['make']+make_flags, cwd = os.path.join(MG5DIR, name))
            devnull.close()
        else:
            try:
                misc.compile(['clean'], mode='', cwd = os.path.join(MG5DIR, name))
            except Exception:
                pass
            if name == 'pythia-pgs':
                #SLC6 needs to have this first (don't ask why)
                status = self.compile(mode='', cwd = pjoin(MG5DIR, name, 'libraries', 'pylib'))
            if name in ['golem95','QCDLoop']:
                status = misc.compile(['install'], mode='', 
                                          cwd = os.path.join(MG5DIR, name))
            else:
                status = self.compile(make_flags, mode='',
                                               cwd = os.path.join(MG5DIR, name))

        if not status:
            logger.info('Installation succeeded')
        else:
            # For pythia-pgs check when removing the "-fno-second-underscore" flag
            if name == 'pythia-pgs':
                to_comment = ['libraries/PGS4/src/stdhep-dir/mcfio/arch_mcfio',
                              'libraries/PGS4/src/stdhep-dir/src/stdhep_Arch']
                for f in to_comment:
                    f = pjoin(MG5DIR, name, *f.split('/'))
                    text = "".join(l for l in open(f) if 'fno-second-underscore' not in l)
                    fsock = open(f,'w').write(text)
                try:
                    misc.compile(['clean'], mode='', cwd = os.path.join(MG5DIR, name))
                except Exception:
                    pass
                status = self.compile(mode='', cwd = os.path.join(MG5DIR, name))
            if not status:
                logger.info('Compilation succeeded')
            else:
                logger.warning('Error detected during the compilation. Please check the compilation error and run make manually.')


        # Special treatment for TD/Ghostscript program (require by MadAnalysis)
        if args[0] == 'MadAnalysis':
            try:
                os.system('rm -rf td')
                os.mkdir(pjoin(MG5DIR, 'td'))
            except Exception as error:
                print(error)
                pass

            if sys.platform == "darwin":
                logger.info('Downloading TD for Mac')
                target = 'https://home.fnal.gov/~parke/TD/td_mac_intel64.tar.gz'
                misc.wget(target, 'td.tgz', cwd=pjoin(MG5DIR,'td'))
                misc.call(['tar', '-xzpvf', 'td.tgz'],
                                                  cwd=pjoin(MG5DIR,'td'))
                files.mv(MG5DIR + '/td/td_intel_mac64',MG5DIR+'/td/td')
            else:
                if sys.maxsize > 2**32:
                    logger.info('Downloading TD for Linux 64 bit')
                    target = 'https://home.fnal.gov/~parke/TD/td_linux_64bit.tar.gz'
                    #logger.warning('''td program (needed by MadAnalysis) is not compile for 64 bit computer.
                #In 99% of the case, this is perfectly fine. If you do not have plot, please follow 
                #instruction in https://cp3.irmp.ucl.ac.be/projects/madgraph/wiki/TopDrawer .''')
                else:                    
                    logger.info('Downloading TD for Linux 32 bit')
                    target = 'http://madgraph.phys.ucl.ac.be/Downloads/td'
                misc.wget(target, 'td', cwd=pjoin(MG5DIR,'td'))
            os.chmod(pjoin(MG5DIR,'td','td'), 0o775)
            self.options['td_path'] = pjoin(MG5DIR,'td')

            if not misc.which('gs'):
                logger.warning('''gosthscript not install on your system. This is not required to run MA.
                    but this prevent to create jpg files and therefore to have the plots in the html output.''')
                if sys.platform == "darwin":
                    logger.warning('''You can download this program at the following link:
                    http://www.macupdate.com/app/mac/9980/gpl-ghostscript''')

        if args[0] == 'Delphes2':
            data = open(pjoin(MG5DIR, 'Delphes','data','DetectorCard.dat')).read()
            data = data.replace('data/', 'DELPHESDIR/data/')
            out = open(pjoin(MG5DIR, 'Template','Common', 'Cards', 'delphes_card_default.dat'), 'w')
            out.write(data)
        if args[0] == 'Delphes3':
            if os.path.exists(pjoin(MG5DIR, 'Delphes','cards')):
                card_dir = pjoin(MG5DIR, 'Delphes','cards')
            else:
                card_dir = pjoin(MG5DIR, 'Delphes','examples')
            files.cp(pjoin(card_dir,'delphes_card_CMS.tcl'),
                     pjoin(MG5DIR,'Template', 'Common', 'Cards', 'delphes_card_default.dat'))
            files.cp(pjoin(card_dir,'delphes_card_CMS.tcl'),
                     pjoin(MG5DIR,'Template', 'Common', 'Cards', 'delphes_card_CMS.dat'))
            files.cp(pjoin(card_dir,'delphes_card_ATLAS.tcl'),
                     pjoin(MG5DIR,'Template', 'Common', 'Cards', 'delphes_card_ATLAS.dat'))
            
            if not self.options['pythia-pgs_path'] and not self.options['pythia8_path']:
                logger.warning("We noticed that no parton-shower module are installed/linked. \n In order to use Delphes from MG5aMC please install/link pythia8.")

        #reset the position of the executable
        options_name = {'Delphes': 'delphes_path',
                           'Delphes2': 'delphes_path',
                           'Delphes3': 'delphes_path',
                           'ExRootAnalysis': 'exrootanalysis_path',
                           'MadAnalysis': 'madanalysis_path',
                           'SysCalc': 'syscalc_path',
                           'pythia-pgs':'pythia-pgs_path',
                           'Golem95': 'golem'}

        if args[0] in options_name:
            opt = options_name[args[0]]
            if opt=='golem':
                self.options[opt] = pjoin(MG5DIR,name,'lib')
                self.exec_cmd('save options %s' % opt, printcmd=False)           
            elif self.options[opt] != self.options_configuration[opt]:
                self.options[opt] = self.options_configuration[opt]
                self.exec_cmd('save options %s' % opt, printcmd=False)



    def install_update(self, args, wget):
        """ check if the current version of mg5 is up-to-date.
        and allow user to install the latest version of MG5 """

        def apply_patch(filetext):
            """function to apply the patch"""
            text = filetext.read()
            
            pattern = re.compile(r'''=== renamed directory \'(?P<orig>[^\']*)\' => \'(?P<new>[^\']*)\'''')
            #=== renamed directory 'Template' => 'Template/LO'
            for orig, new in pattern.findall(text):
                shutil.copytree(pjoin(MG5DIR, orig), pjoin(MG5DIR, 'UPDATE_TMP'))
                full_path = os.path.dirname(pjoin(MG5DIR, new)).split('/')
                for i, name in enumerate(full_path):
                    path = os.path.sep.join(full_path[:i+1])
                    if path and not os.path.isdir(path):
                        os.mkdir(path)
                shutil.copytree(pjoin(MG5DIR, 'UPDATE_TMP'), pjoin(MG5DIR, new))
                shutil.rmtree(pjoin(MG5DIR, 'UPDATE_TMP'))
            # track rename since patch fail to apply those correctly.
            pattern = re.compile(r'''=== renamed file \'(?P<orig>[^\']*)\' => \'(?P<new>[^\']*)\'''')
            #=== renamed file 'Template/SubProcesses/addmothers.f' => 'madgraph/iolibs/template_files/addmothers.f'
            for orig, new in pattern.findall(text):
                print('move %s to %s' % (orig, new))
                try:
                    files.cp(pjoin(MG5DIR, orig), pjoin(MG5DIR, new), error=True)
                except IOError:
                    full_path = os.path.dirname(pjoin(MG5DIR, new)).split('/')
                    for i, name in enumerate(full_path):
                        path = os.path.sep.join(full_path[:i+1])
                        if path and not os.path.isdir(path):
                            os.mkdir(path)
                files.cp(pjoin(MG5DIR, orig), pjoin(MG5DIR, new), error=True)
            # track remove/re-added file:
            pattern = re.compile(r'''^=== added file \'(?P<new>[^\']*)\'''',re.M)
            all_add = pattern.findall(text)
            #pattern = re.compile(r'''=== removed file \'(?P<new>[^\']*)\'''')
            #all_rm = pattern.findall(text)
            pattern=re.compile(r'''=== removed file \'(?P<new>[^\']*)\'(?=.*=== added file \'(?P=new)\')''',re.S)
            print('this step can take a few minuts. please be patient')
            all_rm_add = pattern.findall(text)
            #=== added file 'tests/input_files/full_sm/interactions.dat'
            for new in all_add:
                if new in all_rm_add:
                    continue
                if os.path.isfile(pjoin(MG5DIR, new)):
                    os.remove(pjoin(MG5DIR, new))
            #pattern = re.compile(r'''=== removed file \'(?P<new>[^\']*)\'''')
            #=== removed file 'tests/input_files/full_sm/interactions.dat'
            #for old in pattern.findall(text):
            #    if not os.path.isfile(pjoin(MG5DIR, old)):
            #        full_path = os.path.dirname(pjoin(MG5DIR, old)).split('/')
            #        for i, _ in enumerate(full_path):
            #            path = os.path.sep.join(full_path[:i+1])
            #            if path and not os.path.isdir(path):
            #                os.mkdir(path)
            #        subprocess.call(['touch', pjoin(MG5DIR, old)])

            p= subprocess.Popen(['patch', '-p1'], stdin=subprocess.PIPE,
                                                              cwd=MG5DIR)
            p.communicate(text.encode())

            # check file which are not move
            #=== modified file 'Template/LO/Cards/run_card.dat'
            #--- old/Template/Cards/run_card.dat     2012-12-06 10:01:04 +0000
            #+++ new/Template/LO/Cards/run_card.dat  2013-12-09 02:35:59 +0000
            pattern=re.compile('''=== modified file \'(?P<new>[^\']*)\'[^\n]*\n\-\-\- old/(?P<old>\S*)[^\n]*\n\+\+\+ new/(?P=new)''',re.S)
            for match in pattern.findall(text):
                new = pjoin(MG5DIR, match[0])
                old = pjoin(MG5DIR, match[1])
                if new == old:
                    continue
                elif os.path.exists(old):
                    if not os.path.exists(os.path.dirname(new)):
                        split = new.split('/')
                        for i in range(1,len(split)):
                            path = '/'.join(split[:i])
                            if not os.path.exists(path):
                                print('mkdir', path)
                                os.mkdir(path)
                    files.cp(old,new)
            #=== renamed file 'Template/bin/internal/run_delphes' => 'Template/Common/bin/internal/run_delphes'
            #--- old/Template/bin/internal/run_delphes       2011-12-09 07:28:10 +0000
            #+++ new/Template/Common/bin/internal/run_delphes        2012-10-23 02:41:37 +0000
            #pattern=re.compile('''=== renamed file \'(?P<old>[^\']*)\' => \'(?P<new>[^\']*)\'[^\n]*\n\-\-\- old/(?P=old)[^\n]*\n\+\+\+ new/(?P=new)''',re.S)
            #for match in pattern.findall(text):
            #    old = pjoin(MG5DIR, match[0])
            #    new = pjoin(MG5DIR, match[1])
            #    if new == old:
            #       continue
            #    elif os.path.exists(old):
            #        if not os.path.exists(os.path.dirname(new)):
            #            split = new.split('/')
            #            for i in range(1,len(split)):
            #                path = '/'.join(split[:i])
            #                if not os.path.exists(path):
            #                    print 'mkdir', path
            #                    os.mkdir(path)
            #        files.cp(old,new)

            # check that all files in bin directory are executable
            for path in misc.glob('*', pjoin(MG5DIR, 'bin')):
                misc.call(['chmod', '+x', path])
            for path in misc.glob(pjoin('*','bin','*'), pjoin(MG5DIR, 'Template')):
                misc.call(['chmod', '+x', path])
            for path in misc.glob(pjoin('*','bin','internal','*'), pjoin(MG5DIR, 'Template')):
                misc.call(['chmod', '+x', path])
            for path in misc.glob(pjoin('*','*', '*.py'), pjoin(MG5DIR, 'Template')):
                misc.call(['chmod', '+x', path])
            for path in misc.glob(pjoin('*','*','*.sh'), pjoin(MG5DIR, 'Template')):
                misc.call(['chmod', '+x', path])

            #add empty files/directory
            pattern=re.compile('''^=== touch (file|directory) \'(?P<new>[^\']*)\'''',re.M)
            for match in pattern.findall(text):
                if match[0] == 'file':
                    new = os.path.dirname(pjoin(MG5DIR, match[1]))
                else:
                    new = pjoin(MG5DIR, match[1])
                if not os.path.exists(new):
                    split = new.split('/')
                    for i in range(1,len(split)+1):
                        path = '/'.join(split[:i])
                        if path and not os.path.exists(path):
                            print('mkdir', path)
                            os.mkdir(path)
                if match[0] == 'file':
                    print('touch ', pjoin(MG5DIR, match[1]))
                    misc.call(['touch', pjoin(MG5DIR, match[1])])
            # add new symlink
            pattern=re.compile('''^=== link file \'(?P<new>[^\']*)\' \'(?P<old>[^\']*)\'''', re.M)
            for new, old in pattern.findall(text):
                    if not os.path.exists(pjoin(MG5DIR, new)):
                        files.ln(pjoin(MG5DIR,old), os.path.dirname(pjoin(MG5DIR,new)), os.path.basename(new))

            # Re-compile CutTools and IREGI
            if os.path.isfile(pjoin(MG5DIR,'vendor','CutTools','includects','libcts.a')):
                misc.compile(arg=['-j1'],cwd=pjoin(MG5DIR,'vendor','CutTools'),nb_core=1)
            if os.path.isfile(pjoin(MG5DIR,'vendor','IREGI','src','libiregi.a')):
                misc.compile(cwd=pjoin(MG5DIR,'vendor','IREGI','src'))

            # check if it need to download binary:
            pattern = re.compile("""^Binary files old/(\S*).*and new/(\S*).*$""", re.M)
            if pattern.search(text):
                return True
            else:
                return False
        
        mode = [arg.split('=',1)[1] for arg in args if arg.startswith('--mode=')]
        if mode:
            mode = mode[-1]
        else:
            mode = "userrequest"
        force = any([arg=='-f' for arg in args])
        timeout = [arg.split('=',1)[1] for arg in args if arg.startswith('--timeout=')]
        if timeout:
            try:
                timeout = int(timeout[-1])
            except ValueError:
                raise self.InvalidCmd('%s: invalid argument for timeout (integer expected)'%timeout[-1])
        else:
            timeout = self.options['timeout']
        input_path = [arg.split('=',1)[1] for arg in args if arg.startswith('--input=')]

        if input_path:
            fsock = open(input_path[0])
            need_binary = apply_patch(fsock)
            logger.info('manual patch apply. Please test your version.')
            if need_binary:
                logger.warning('Note that some files need to be loaded separately!')
            sys.exit(0)

        options = ['y','n','on_exit']
        if mode == 'mg5_start':
            timeout = 2
            default = 'n'
            update_delay = self.options['auto_update'] * 24 * 3600
            if update_delay == 0:
                return
        elif mode == 'mg5_end':
            timeout = 5
            default = 'n'
            update_delay = self.options['auto_update'] * 24 * 3600
            if update_delay == 0:
                return
            options.remove('on_exit')
        elif mode == "userrequest":
            default = 'y'
            update_delay = 0
        else:
            raise self.InvalidCmd('Unknown mode for command install update')

        if not os.path.exists(os.path.join(MG5DIR,'input','.autoupdate')) or \
                os.path.exists(os.path.join(MG5DIR,'.bzr')):
            error_text = """This version of MG5 doesn\'t support auto-update. Common reasons are:
            1) This version was loaded via bazaar (use bzr pull to update instead).
            2) This version is a beta release of MG5."""
            if mode == 'userrequest':
                raise self.ConfigurationError(error_text)
            return

        if not misc.which('patch'):
            error_text = """Not able to find program \'patch\'. Please reload a clean version
            or install that program and retry."""
            if mode == 'userrequest':
                raise self.ConfigurationError(error_text)
            return

        # read the data present in .autoupdate
        data = {}
        for line in open(os.path.join(MG5DIR,'input','.autoupdate')):
            if not line.strip():
                continue
            sline = line.split()
            data[sline[0]] = int(sline[1])

        #check validity of the file
        if 'version_nb' not in data:
            if mode == 'userrequest':
                error_text = 'This version of MG5 doesn\'t support auto-update. (Invalid information)'
                raise self.ConfigurationError(error_text)
            return
        elif 'last_check' not in data:
            data['last_check'] = time.time()

        #check if we need to update.
        if time.time() - data['last_check'] < update_delay:
            return

        logger.info('Checking if MG5 is up-to-date... (takes up to %ss)' % timeout)
        class TimeOutError(Exception): pass

        def handle_alarm(signum, frame):
            raise TimeOutError

        signal.signal(signal.SIGALRM, handle_alarm)
        signal.alarm(timeout)
        to_update = 0
        try:
            filetext = six.moves.urllib.request.urlopen('http://madgraph.phys.ucl.ac.be/mg5amc_build_nb')
            signal.alarm(0)
            web_version = int(filetext.read().strip())
        except (TimeOutError, ValueError, IOError):
            signal.alarm(0)
            print('failed to connect server')
            if mode == 'mg5_end':
                # wait 24h before next check
                fsock = open(os.path.join(MG5DIR,'input','.autoupdate'),'w')
                fsock.write("version_nb   %s\n" % data['version_nb'])
                fsock.write("last_check   %s\n" % \
                int(time.time()) - 3600 * 24 * (self.options['auto_update'] -1))
                fsock.close()
            return

        if web_version == data['version_nb']:
            logger.info('No new version of MG5 available')
            # update .autoupdate to prevent a too close check
            fsock = open(os.path.join(MG5DIR,'input','.autoupdate'),'w')
            fsock.write("version_nb   %s\n" % data['version_nb'])
            fsock.write("last_check   %s\n" % int(time.time()))
            fsock.close()
            return
        elif data['version_nb'] > web_version:
            logger_stderr.info('impossible to update: local %s web %s' % (data['version_nb'], web_version))
            fsock = open(os.path.join(MG5DIR,'input','.autoupdate'),'w')
            fsock.write("version_nb   %s\n" % data['version_nb'])
            fsock.write("last_check   %s\n" % int(time.time()))
            fsock.close()
            return
        else:
            if not force:
                answer = self.ask('New Version of MG5 available! Do you want to update your current version?',
                                  default, options)
            else:
                answer = default


        if answer == 'y':
            logger.info('start updating code')
            fail = 0
            for i in range(data['version_nb'], web_version):
                try:
                    filetext = six.moves.urllib.request.urlopen('http://madgraph.phys.ucl.ac.be/patch/build%s.patch' %(i+1))
                except Exception:
                    print('fail to load patch to build #%s' % (i+1))
                    fail = i
                    break
                need_binary = apply_patch(filetext)
                if need_binary:
                    path = "http://madgraph.phys.ucl.ac.be/binary/binary_file%s.tgz" %(i+1)
                    name = "extra_file%i" % (i+1)
                    misc.wget(path, '%s.tgz' % name, cwd=MG5DIR)
                    # Untar the file
                    returncode = misc.call(['tar', '-xzpf', '%s.tgz' % name], cwd=MG5DIR,
                                     stdout=open(os.devnull, 'w'))

            fsock = open(os.path.join(MG5DIR,'input','.autoupdate'),'w')
            if not fail:
                fsock.write("version_nb   %s\n" % web_version)
            else:
                fsock.write("version_nb   %s\n" % fail)
            fsock.write("last_check   %s\n" % int(time.time()))
            fsock.close()
            logger.info('Refreshing installation of MG5aMC_PY8_interface.')
            self.do_install('mg5amc_py8_interface',additional_options=['--force'])
            logger.info('Checking current version. (type ctrl-c to bypass the check)')
            subprocess.call([os.path.join('tests','test_manager.py')],
                                                                  cwd=MG5DIR)            
            print('new version installed, please relaunch mg5')
            try:
                os.remove(pjoin(MG5DIR, 'Template','LO','Source','make_opts'))
                shutil.copy(pjoin(MG5DIR, 'Template','LO','Source','.make_opts'),
                            pjoin(MG5DIR, 'Template','LO','Source','make_opts'))
            except:
                pass
            sys.exit(0)
        elif answer == 'n':
            # prevent for a future check
            fsock = open(os.path.join(MG5DIR,'input','.autoupdate'),'w')
            fsock.write("version_nb   %s\n" % data['version_nb'])
            fsock.write("last_check   %s\n" % int(time.time()))
            fsock.close()
            logger.info('Update bypassed.')
            logger.info('The next check for a new version will be performed in %s days' \
                        % abs(self.options['auto_update']))
            logger.info('In order to change this delay. Enter the command:')
            logger.info('set auto_update X')
            logger.info('Putting X to zero will prevent this check at anytime.')
            logger.info('You can upgrade your version at any time by typing:')
            logger.info('install update')
        else: #answer is on_exit
            #ensure that the test will be done on exit
            #Do not use the set command here!!
            self.options['auto_update'] = -1 * self.options['auto_update']



    def set_configuration(self, config_path=None, final=True):
        """ assign all configuration variable from file
            ./input/mg5_configuration.txt. assign to default if not define """

        if not self.options:
            self.options = dict(self.options_configuration)
            self.options.update(self.options_madgraph)
            self.options.update(self.options_madevent)

        if not config_path:
            if 'MADGRAPH_BASE' in os.environ:
                config_path = pjoin(os.environ['MADGRAPH_BASE'],'mg5_configuration.txt')
                self.set_configuration(config_path, final=False)
            if 'HOME' in os.environ:
                config_path = pjoin(os.environ['HOME'],'.mg5',
                                                        'mg5_configuration.txt')
                if os.path.exists(config_path):
                    self.set_configuration(config_path, final=False)
            config_path = os.path.relpath(pjoin(MG5DIR,'input',
                                                       'mg5_configuration.txt'))
            return self.set_configuration(config_path, final)

        if not os.path.exists(config_path):
            files.cp(pjoin(MG5DIR,'input','.mg5_configuration_default.txt'), config_path)
        config_file = open(config_path)

        # read the file and extract information
        logger.info('load MG5 configuration from %s ' % config_file.name)
        for line in config_file:
            if '#' in line:
                line = line.split('#',1)[0]
            line = line.replace('\n','').replace('\r\n','')
            try:
                name, value = line.split('=')
            except ValueError:
                pass
            else:
                name = name.strip()
                value = value.strip()
                if name != 'mg5_path':
                    self.options[name] = value
                if value.lower() == "none" or value=="":
                    self.options[name] = None
        config_file.close()      
        self.options['stdout_level'] = logging.getLogger('madgraph').level
        if not final:
            return self.options # the return is usefull for unittest

        # Treat each expected input
        # 1: Pythia8_path and hewrig++ paths
        # try absolute and relative path
        for key in self.options:
            if key in ['pythia8_path', 'hwpp_path', 'thepeg_path', 'hepmc_path',
                       'mg5amc_py8_interface_path','madanalysis5_path']:
                if self.options[key] in ['None', None]:
                    self.options[key] = None 
                    continue
                path = self.options[key]
                #this is for pythia8
                if key == 'pythia8_path' and not os.path.isfile(pjoin(MG5DIR, path, 'include', 'Pythia8', 'Pythia.h')):
                    if not os.path.isfile(pjoin(path,  'include', 'Pythia8', 'Pythia.h')):
                        self.options['pythia8_path'] = None
                    else:
                        continue
                #this is for mg5amc_py8_interface_path
                if key == 'mg5amc_py8_interface_path' and not os.path.isfile(pjoin(MG5DIR, path, 'MG5aMC_PY8_interface')):
                    if not os.path.isfile(pjoin(path, 'MG5aMC_PY8_interface')):
                        self.options['mg5amc_py8_interface_path'] = None
                    else:
                        continue
                #this is for madanalysis5
                if key == 'madanalysis5_path' and not os.path.isfile(pjoin(MG5DIR, path,'bin','ma5')):
                    if not os.path.isfile(pjoin(path,'bin','ma5')):
                        self.options['madanalysis5_path'] = None
                    else:
                        ma5path = pjoin(MG5DIR, path) if os.path.isfile(pjoin(MG5DIR, path)) else path
                        message = misc.is_MA5_compatible_with_this_MG5(ma5path)
                        if not message is None:
                            self.options['madanalysis5_path'] = None
                            logger.warning(message)
                            continue
 
                #this is for hw++
                if key == 'hwpp_path' and not os.path.isfile(pjoin(MG5DIR, path, 'include', 'Herwig++', 'Analysis', 'BasicConsistency.hh')):
                    if not os.path.isfile(pjoin(path, 'include', 'Herwig++', 'Analysis', 'BasicConsistency.hh')):
                        self.options['hwpp_path'] = None
                    else:
                        continue
                # this is for thepeg
                elif key == 'thepeg_path' and not os.path.isfile(pjoin(MG5DIR, path, 'include', 'ThePEG', 'ACDC', 'ACDCGenCell.h')):
                    if not os.path.isfile(pjoin(path, 'include', 'ThePEG', 'ACDC', 'ACDCGenCell.h')):
                        self.options['thepeg_path'] = None
                    else:
                        continue
                # this is for hepmc
                elif key == 'hepmc_path' and not os.path.isfile(pjoin(MG5DIR, path, 'include', 'HepMC', 'HEPEVT_Wrapper.h')):
                    if not os.path.isfile(pjoin(path, 'include', 'HepMC', 'HEPEVT_Wrapper.h')):
                        self.options['hepmc_path'] = None
                    else:
                        continue

            elif key in ['golem','samurai']:
                if isinstance(self.options[key],str) and self.options[key].lower() == 'auto':
                    # try to find it automatically on the system                                                                                                                                            
                    program = misc.which_lib('lib%s.a'%key)
                    if program != None:
                        fpath, _ = os.path.split(program)
                        logger.info('Using %s library in %s' % (key,fpath))
                        self.options[key]=fpath
                    else:
                        # Try to look for it locally
                        local_install = { 'golem':'golem95',
                                         'samurai':'samurai'}
                        if os.path.isfile(pjoin(MG5DIR,local_install[key],'lib', 'lib%s.a' % key)):
                            self.options[key]=pjoin(MG5DIR,local_install[key],'lib')
                        else:
                            self.options[key]=None
                    # Make sure that samurai version is recent enough
                    if key=='samurai' and \
                       isinstance(self.options[key],str) and \
                       self.options[key].lower() != 'auto':
                        if os.path.isfile(pjoin(self.options[key],os.pardir,'AUTHORS')):
                            try:
                                version = open(pjoin(self.options[key],os.pardir,
                                                          'VERSION'),'r').read()
                            except IOError:
                                version = None
                            if version is None:
                                self.options[key] = None
                                logger.info('--------')
                                logger.info(
"""The version of 'samurai' automatically detected seems too old to be compatible
with MG5aMC and it will be turned off. Ask the authors for the latest version if
you want to use samurai. 
If you want to enforce its use as-it-is, then specify directly its library folder
in the MG5aMC option 'samurai' (instead of leaving it to its default 'auto').""")
                                logger.info('--------')

            elif key.endswith('path'):
                pass
            elif key in ['run_mode', 'auto_update']:
                self.options[key] = int(self.options[key])
            elif key in ['cluster_type','automatic_html_opening']:
                pass
            elif key in ['notification_center']:
                if self.options[key] in ['False', 'True']:
                    self.allow_notification_center = eval(self.options[key])
                    self.options[key] = self.allow_notification_center
            elif key not in ['text_editor','eps_viewer','web_browser', 'stdout_level']:
                # Default: try to set parameter
                try:
                    self.do_set("%s %s --no_save" % (key, self.options[key]), log=False)
                except MadGraph5Error as error:
                    print(error)
                    logger.warning("Option %s from config file not understood" \
                                   % key)
                else:
                    if key in self.options_madgraph:
                        self.history.append('set %s %s' % (key, self.options[key]))
        
        warnings = madevent_interface.MadEventCmd.mg5amc_py8_interface_consistency_warning(self.options)
        if warnings:
            logger.warning(warnings)

        # Configure the way to open a file:
        launch_ext.open_file.configure(self.options)
        return self.options

    def check_for_export_dir(self, filepath):
        """Check if the files is in a valid export directory and assign it to
        export path if if is"""

        # keep previous if a previous one is defined
        if self._export_dir:
            return

        if os.path.exists(pjoin(os.getcwd(), 'Cards')):
            self._export_dir = os.getcwd()
            return

        path_split = filepath.split(os.path.sep)
        if len(path_split) > 2 and path_split[-2] == 'Cards':
            self._export_dir = os.path.sep.join(path_split[:-2])
            return

    def do_launch(self, line):
        """Main commands: Ask for editing the parameter and then
        Execute the code (madevent/standalone/...)
        """

        #ensure that MG option are not modified by the launch routine
        current_options = dict([(name, self.options[name]) for name in self.options_madgraph])
        start_cwd = os.getcwd()

        args = self.split_arg(line)
        # check argument validity and normalise argument
        (options, args) = _launch_parser.parse_args(args)
        self.check_launch(args, options)
        options = options.__dict__
        # args is now MODE PATH

        if args[0].startswith('standalone'):
            if os.path.isfile(os.path.join(os.getcwd(),args[1],'Cards',\
              'MadLoopParams.dat')) and not os.path.isfile(os.path.join(\
              os.getcwd(),args[1],'SubProcesses','check_poles.f')):
                ext_program = launch_ext.MadLoopLauncher(self, args[1], \
                                                options=self.options, **options)
            else:
                ext_program = launch_ext.SALauncher(self, args[1], \
                                                options=self.options, **options)
        elif args[0] == 'madevent':
            if options['interactive']:
                
                if isinstance(self, cmd.CmdShell):
                    ME = madevent_interface.MadEventCmdShell(me_dir=args[1], options=self.options)
                else:
                    ME = madevent_interface.MadEventCmd(me_dir=args[1],options=self.options)
                    ME.pass_in_web_mode()
                stop = self.define_child_cmd_interface(ME)
                return stop

            #check if this is a cross-section
            if not self._generate_info:
                # This relaunch an old run -> need to check if this is a
                # cross-section or a width
                info = open(pjoin(args[1],'SubProcesses','procdef_mg5.dat')).read()
                generate_info = info.split('# Begin PROCESS',1)[1].split('\n')[1]
                generate_info = generate_info.split('#')[0]
            else:
                generate_info = self._generate_info

            if len(generate_info.split('>')[0].strip().split())>1:
                ext_program = launch_ext.MELauncher(args[1], self,
                                shell = isinstance(self, cmd.CmdShell),
                                options=self.options,**options)
            else:
                # This is a width computation
                ext_program = launch_ext.MELauncher(args[1], self, unit='GeV',
                                shell = isinstance(self, cmd.CmdShell),
                                options=self.options,**options)

        elif args[0] == 'pythia8':
            ext_program = launch_ext.Pythia8Launcher( args[1], self, **options)

        elif args[0] == 'aMC@NLO':
            if options['interactive']:
                if isinstance(self, cmd.CmdShell):
                    ME = amcatnlo_run.aMCatNLOCmdShell(me_dir=args[1], options=self.options)
                else:
                    ME = amcatnlo_run.aMCatNLOCmd(me_dir=args[1],options=self.options)
                    ME.pass_in_web_mode()
                # transfer interactive configuration
                config_line = [l for l in self.history if l.strip().startswith('set')]
                for line in config_line:
                    ME.exec_cmd(line)
                stop = self.define_child_cmd_interface(ME)
                return stop
            ext_program = launch_ext.aMCatNLOLauncher( args[1], self,
                                                       shell = isinstance(self, cmd.CmdShell),
                                                        **options)
        elif args[0] == 'madweight':
            import madgraph.interface.madweight_interface as madweight_interface
            if options['interactive']:
                if isinstance(self, cmd.CmdShell):
                    MW = madweight_interface.MadWeightCmdShell(me_dir=args[1], options=self.options)
                else:
                    MW = madweight_interface.MadWeightCmd(me_dir=args[1],options=self.options)
                # transfer interactive configuration
                config_line = [l for l in self.history if l.strip().startswith('set')]
                for line in config_line:
                    MW.exec_cmd(line)
                stop = self.define_child_cmd_interface(MW)                
                return stop
            ext_program = launch_ext.MWLauncher( self, args[1],
                                                 shell = isinstance(self, cmd.CmdShell),
                                                 options=self.options,**options)            
        else:
            os.chdir(start_cwd) #ensure to go to the initial path
            raise self.InvalidCmd('%s cannot be run from MG5 interface' % args[0])


        ext_program.run()
        os.chdir(start_cwd) #ensure to go to the initial path
        # ensure that MG options are not changed!
        for key, value in current_options.items():
            self.options[key] = value

    def do_load(self, line):
        """Not in help: Load information from file"""

        args = self.split_arg(line)
        # check argument validity
        self.check_load(args)

        cpu_time1 = time.time()
        if args[0] == 'model':
            self._curr_model = save_load_object.load_from_file(args[1])
            if self._curr_model.get('parameters'):
                # This is a UFO model
                self._model_v4_path = None
            else:
                # This is a v4 model
                self._model_v4_path = import_v4.find_model_path(\
                    self._curr_model.get('name').replace("_v4", ""),
                    self._mgme_dir)

            # Do post-processing of model
            self.process_model()

            #save_model.save_model(args[1], self._curr_model)
            if isinstance(self._curr_model, base_objects.Model):
                cpu_time2 = time.time()
                logger.info("Loaded model from file in %0.3f s" % \
                      (cpu_time2 - cpu_time1))
            else:
                raise self.RWError('Could not load model from file %s' \
                                      % args[1])
        elif args[0] == 'processes':
            amps,proc_defs = save_load_object.load_from_file(args[1])
            if isinstance(amps, diagram_generation.AmplitudeList):
                cpu_time2 = time.time()
                logger.info("Loaded processes from file in %0.3f s" % \
                      (cpu_time2 - cpu_time1))
                if amps:
                    model = amps[0].get('process').get('model')
                    if not model.get('parameters'):
                        # This is a v4 model.  Look for path.
                        self._model_v4_path = import_v4.find_model_path(\
                                   model.get('name').replace("_v4", ""),
                                   self._mgme_dir)
                    else:
                        self._model_v4_path = None
                    # If not exceptions from previous steps, set
                    # _curr_amps and _curr_model
                    self._curr_amps = amps
                    self._curr_model = model
                    self._curr_proc_defs = proc_defs
                    logger.info("Model set from process.")
                    # Do post-processing of model
                    self.process_model()
                self._done_export = None
            else:
                raise self.RWError('Could not load processes from file %s' % args[1])


    def do_customize_model(self, line):
        """create a restriction card in a interactive way"""

        args = self.split_arg(line)
        self.check_customize_model(args)

        model_path = self._curr_model.get('modelpath')
        if not os.path.exists(pjoin(model_path,'build_restrict.py')):
            raise self.InvalidCmd('''Model not compatible with this option.''')

        # (re)import the full model (get rid of the default restriction)
        self._curr_model = import_ufo.import_model(model_path, restrict=False)

        #1) create the full param_card
        out_path = StringIO.StringIO()
        param_writer.ParamCardWriter(self._curr_model, out_path)
        # and load it to a python object
        param_card = check_param_card.ParamCard(out_path.getvalue().split('\n'))


        all_categories = self.ask('','0',[], ask_class=AskforCustomize)
        put_to_one = []
        ## Make a Temaplate for  the restriction card. (card with no restrict)
        for block in param_card:
            value_dict = {}
            for param in param_card[block]:
                value = param.value
                if value == 0:
                    param.value = 0.000001e-99
                elif value == 1:
                    if block != 'qnumbers':
                        put_to_one.append((block,param.lhacode))
                        param.value = random.random()
                elif abs(value) in value_dict:
                    param.value += value_dict[abs(value)] * 1e-4 * param.value
                    value_dict[abs(value)] += 1
                else:
                    value_dict[abs(value)] = 1

        for category in all_categories:
            for options in category:
                if not options.status:
                    continue
                param = param_card[options.lhablock].get(options.lhaid)
                param.value = options.value

        logger.info('Loading the resulting model')
        # Applying the restriction
        self._curr_model = import_ufo.RestrictModel(self._curr_model)
        model_name = self._curr_model.get('name')
        if model_name == 'mssm':
            keep_external=True
        else:
            keep_external=False
        self._curr_model.restrict_model(param_card,keep_external=keep_external)

        if args:
            name = args[0].split('=',1)[1]
            path = pjoin(model_path,'restrict_%s.dat' % name)
            logger.info('Save restriction file as %s' % path)
            param_card.write(path)
            self._curr_model['name'] += '-%s' % name

        # if some need to put on one
        if put_to_one:
            out_path = StringIO.StringIO()
            param_writer.ParamCardWriter(self._curr_model, out_path)
            # and load it to a python object
            param_card = check_param_card.ParamCard(out_path.getvalue().split('\n'))
            
            for (block, lhacode) in put_to_one:
                try:
                    param_card[block].get(lhacode).value = 1
                except:
                    pass # was removed of the model!
            self._curr_model.set_parameters_and_couplings(param_card)

            if args:
                name = args[0].split('=',1)[1]
                path = pjoin(model_path,'paramcard_%s.dat' % name)
                logger.info('Save default card file as %s' % path)
                param_card.write(path)

    def do_save(self, line, check=True, to_keep={}, log=True):
        """Not in help: Save information to file"""

        
        args = self.split_arg(line)
        # Check argument validity
        if check:
            self.check_save(args)

        if args[0] == 'model':
            if self._curr_model:
                #save_model.save_model(args[1], self._curr_model)
                if save_load_object.save_to_file(args[1], self._curr_model):
                    logger.info('Saved model to file %s' % args[1])
            else:
                raise self.InvalidCmd('No model to save!')
        elif args[0] == 'processes':
            if self._curr_amps:
                if save_load_object.save_to_file(args[1], (self._curr_amps,self._curr_proc_defs) ):
                    logger.info('Saved processes to file %s' % args[1])
            else:
                raise self.InvalidCmd('No processes to save!')

        elif args[0] == 'options':
            partial_save = False
            to_define = {}
            
            if any(not arg.startswith('--') and arg in self.options 
                                                               for arg in args):
                # store in file only those ones
                partial_save = True
                all_arg = [arg for arg in args[1:] if not arg.startswith('--') and
                           arg in self.options]
                for key in all_arg:
                    to_define[key] = self.options[key] 
            else:
                # First look at options which should be put in MG5DIR/input
                for key, default in self.options_configuration.items():
                    if self.options_configuration[key] != self.options[key] and not self.options_configuration[key] is None:
                        to_define[key] = self.options[key]
    
                if not '--auto' in args:
                    for key, default in self.options_madevent.items():
                        if self.options_madevent[key] != self.options[key] != None:
                            if '_path' in key and os.path.basename(self.options[key]) == 'None':
                                continue
                            to_define[key] = self.options[key]
                        elif key == 'cluster_queue' and self.options[key] is None:
                            to_define[key] = self.options[key]
    
                if '--all' in args:
                    for key, default in self.options_madgraph.items():
                        if self.options_madgraph[key] != self.options[key] != None and \
                          key != 'stdout_level':
                            to_define[key] = self.options[key]
                elif not '--auto' in args:
                    for key, default in self.options_madgraph.items():
                        if self.options_madgraph[key] != self.options[key] != None and  key != 'stdout_level':
                            logger.info('The option %s is modified [%s] but will not be written in the configuration files.' \
                                        % (key,self.options_madgraph[key]) )
                            logger.info('If you want to make this value the default for future session, you can run \'save options --all\'')

            if len(args) >1 and not args[1].startswith('--') and args[1] not in self.options:
                filepath = args[1]
            else:
                filepath = pjoin(MG5DIR, 'input', 'mg5_configuration.txt')
            
            basedir = MG5DIR
            if partial_save:
                basefile = filepath
            else:
                basefile = pjoin(MG5DIR, 'input', '.mg5_configuration_default.txt')
                
            

            if to_keep:
                to_define = to_keep
            self.write_configuration(filepath, basefile, basedir, to_define)

    # Set an option
    def do_set(self, line, log=True, model_reload=True):
        """Set an option, which will be default for coming generations/outputs.
        """

        # Be careful:
        # This command is associated to a post_cmd: post_set.
        args = self.split_arg(line)

        # Check the validity of the arguments
        self.check_set(args)

        if args[0] == 'ignore_six_quark_processes':
            if args[1].lower() == 'false':
                self.options[args[0]] = False
                return
            self.options[args[0]] = list(set([abs(p) for p in \
                                      self._multiparticles[args[1]]\
                                      if self._curr_model.get_particle(p).\
                                      is_fermion() and \
                                      self._curr_model.get_particle(abs(p)).\
                                      get('color') == 3]))
            if log:
                logger.info('Ignore processes with >= 6 quarks (%s)' % \
                        ",".join([\
                            self._curr_model.get_particle(q).get('name') \
                            for q in self.options[args[0]]]))

        elif args[0] == 'group_subprocesses':
            if args[1].lower() not in ['auto', 'nlo']:
                self.options[args[0]] = banner_module.ConfigFile.format_variable(args[1], bool, name="group_subprocesses")
            else:
                if args[1].lower() == 'nlo':
                    self.options[args[0]] = "NLO"
                else:
                    self.options[args[0]] = "Auto"
            if log:
                logger.info('Set group_subprocesses to %s' % \
                                                    str(self.options[args[0]]))
                logger.info('Note that you need to regenerate all processes')
            self._curr_amps = diagram_generation.AmplitudeList()
            self._curr_proc_defs = base_objects.ProcessDefinitionList()
            self._curr_matrix_elements = helas_objects.HelasMultiProcess()

        elif args[0] == "stdout_level":
            if args[1].isdigit():
                level = int(args[1])
            else:
                level = eval('logging.' + args[1])
            logging.root.setLevel(level)
            logging.getLogger('madgraph').setLevel(level)
            logging.getLogger('madevent').setLevel(level)
            self.options[args[0]] = level
            if log:
                logger.info('set output information to level: %s' % level)
        elif args[0].lower() == "ewscheme":
            logger.info("Change EW scheme to %s for the model %s. Note that YOU are responsible of the full validity of the input in that scheme." %\
                                              (self._curr_model.get('name'), args[1]))
            logger.info("Importing a model will restore the default scheme")
            self._curr_model.change_electroweak_mode(args[1])
        elif args[0] == "complex_mass_scheme":
            old = self.options[args[0]]
            self.options[args[0]] = banner_module.ConfigFile.format_variable(args[1], bool, "complex_mass_scheme")
            aloha.complex_mass = self.options[args[0]]
            aloha_lib.KERNEL.clean()
            if self.options[args[0]]:
                if old:
                    if log:
                        logger.info('Complex mass already activated.')
                    return
                if log:
                    logger.info('Activate complex mass scheme.')
            else:
                if not old:
                    if log:
                        logger.info('Complex mass already desactivated.')
                    return
                if log:
                    logger.info('Desactivate complex mass scheme.')
            if not self._curr_model:
                return
            self.exec_cmd('import model %s' % self._curr_model.get('name'))

        elif args[0] == "gauge":
            # Treat the case where they are no model loaded
            if not self._curr_model:
                if args[1] == 'unitary':
                    aloha.unitary_gauge = True
                elif args[1] == 'axial':
                    aloha.unitary_gauge = 2 
                else:
                    aloha.unitary_gauge = False
                aloha_lib.KERNEL.clean()
                self.options[args[0]] = args[1]
                if log: logger.info('Passing to gauge %s.' % args[1])
                return

            # They are a valid model
            able_to_mod = True
            if args[1] == 'unitary':
                if 0 in self._curr_model.get('gauge'):
                    aloha.unitary_gauge = True
                else:
                    able_to_mod = False
                    if log: logger.warning('Note that unitary gauge is not allowed for your current model %s' \
                                           % self._curr_model.get('name'))
            elif args[1] == 'axial':
                if 0 in self._curr_model.get('gauge'):
                    aloha.unitary_gauge = 2
                else:
                    able_to_mod = False
                    if log: logger.warning('Note that parton-shower gauge is not allowed for your current model %s' \
                                           % self._curr_model.get('name'))
            else:
                if 1 in self._curr_model.get('gauge'):
                    aloha.unitary_gauge = False
                else:
                    able_to_mod = False
                    if log: logger.warning('Note that Feynman gauge is not allowed for your current model %s' \
                                           % self._curr_model.get('name'))

            if self.options['gauge'] == args[1]:
                return
            
            
            self.options[args[0]] = args[1]

            if able_to_mod and log and args[0] == 'gauge' and \
                args[1] == 'unitary' and not self.options['gauge']=='unitary' and \
                isinstance(self._curr_model,loop_base_objects.LoopModel) and \
                  not self._curr_model['perturbation_couplings'] in [[],['QCD']]:
                logger.warning('You will only be able to do tree level'+\
                                   ' and QCD corrections in the unitary gauge.')



            #re-init all variable
            model_name = self._curr_model.get('modelpath+restriction')
            self._curr_model = None
            self._curr_amps = diagram_generation.AmplitudeList()
            self._curr_proc_defs = base_objects.ProcessDefinitionList()
            self._curr_matrix_elements = helas_objects.HelasMultiProcess()
            self._curr_helas_model = None
            self._curr_exporter = None
            self._done_export = False
            import_ufo._import_once = []
            logger.info('Passing to gauge %s.' % args[1])

            if able_to_mod:
                # We don't want to go through the MasterCommand again
                # because it messes with the interface switching when
                # importing a loop model from MG5
                if 'modelname' in self.history.get('full_model_line'):
                    opts = '--modelname'
                else:
                    opts=''
                MadGraphCmd.do_import(self,'model %s %s' % (model_name, opts), force=True)
            elif log:
                logger.info('Note that you have to reload the model')

        elif args[0] == 'fortran_compiler':
            if args[1] != 'None':
                if log:
                    logger.info('set fortran compiler to %s' % args[1])
                self.options['fortran_compiler'] = args[1]
            else:
                self.options['fortran_compiler'] = None
        elif args[0] == 'default_unset_couplings':
            self.options['default_unset_couplings'] = banner_module.ConfigFile.format_variable(args[1], int, name="default_unset_couplings")
        elif args[0].startswith('f2py_compiler'):
            to_do = True
            if args[0].endswith('_py2') and six.PY3:
                to_do = False
            elif args[0].endswith('_py3') and six.PY2:
                to_do = False
            if to_do:
                if args[1] != 'None':
                    if log:
                        logger.info('set f2py compiler to %s' % args[1])
                
                    self.options['f2py_compiler'] = args[1]
                else:
                    self.options['f2py_compiler'] = None
            
        elif args[0] == 'loop_optimized_output':

            if log:
                    logger.info('set loop optimized output to %s' % args[1])
            self._curr_matrix_elements = helas_objects.HelasMultiProcess()
            self.options[args[0]] = args[1]
            if not self.options['loop_optimized_output'] and \
                                               self.options['loop_color_flows']:
                logger.warning("Turning off option 'loop_color_flows'"+\
                    " since it is not available for non-optimized loop output.")
                self.do_set('loop_color_flows False',log=False)
        elif args[0] == 'loop_color_flows':
            if log:
                    logger.info('set loop color flows to %s' % args[1])
            self._curr_matrix_elements = helas_objects.HelasMultiProcess()
            self.options[args[0]] = args[1]
            if self.options['loop_color_flows'] and \
                                      not self.options['loop_optimized_output']:
                logger.warning("Turning on option 'loop_optimized'"+\
                                     " needed for loop color flow computation.")
                self.do_set('loop_optimized_output True',False)

        elif args[0] == 'fastjet':
            try:
                p = subprocess.Popen([args[1], '--version'], stdout=subprocess.PIPE,
                stderr=subprocess.PIPE)
                output, error = p.communicate()
                output = output.decode()
                res = 0
            except Exception:
                res = 1

            if res != 0 or error:
                logger.info('%s does not seem to correspond to a valid fastjet-config ' % args[1] + \
                 'executable (v3+). We will use fjcore instead.\n Please set the \'fastjet\'' + \
                 'variable to the full (absolute) /PATH/TO/fastjet-config (including fastjet-config).' +
                        '\n MG5_aMC> set fastjet /PATH/TO/fastjet-config\n')
                self.options[args[0]] = None
                if self.history and 'fastjet' in self.history[-1]:
                    self.history.pop()
            elif int(output.split('.')[0]) < 3:
                logger.warning('%s is not ' % args[1] + \
                        'v3 or greater. Please install FastJet v3+.')
                self.options[args[0]] = None
                self.history.pop()
            else: #everything is fine
                logger.info('set fastjet to %s' % args[1])
                self.options[args[0]] = args[1]

        elif args[0] in ['golem','samurai','ninja','collier'] and \
             not (args[0] in ['ninja','collier'] and args[1]=='./HEPTools/lib'):
            if args[1] in ['None',"''",'""']:
                self.options[args[0]] = None
            else:
                program = misc.which_lib(os.path.join(args[1],'lib%s.a'%args[0]))
                if program!=None:
                    res = 0
                    logger.info('set %s to %s' % (args[0],args[1]))
                    self.options[args[0]] = args[1]
                else:
                    res = 1
    
                if res != 0 :
                    logger.warning('%s does not seem to correspond to a valid %s lib ' % (args[1],args[0]) + \
                            '. Please enter the full PATH/TO/%s/lib .\n'%args[0] + \
                            'You will NOT be able to run %s otherwise.\n'%args[0])
                
        elif args[0].startswith('lhapdf'):
            to_do = True
            if args[0].endswith('_py2') and six.PY3:
                to_do = False
            elif args[0].endswith('_py3') and six.PY2:
                to_do = False
            if to_do:
                try:
                    res = misc.call([args[1], '--version'], stdout=subprocess.PIPE,
                                                                 stderr=subprocess.PIPE)
                    logger.info('set lhapdf to %s' % args[1])
                    self.options['lhapdf'] = args[1]
                    self.options[args[0]] = args[1]
                except Exception:
                    res = 1
                if res != 0:
                    logger.info('%s does not seem to correspond to a valid lhapdf-config ' % args[1] + \
                            'executable. \nPlease set the \'lhapdf\' variable to the (absolute) ' + \
                            '/PATH/TO/lhapdf-config (including lhapdf-config).\n' + \
                            'Note that you can still compile and run aMC@NLO with the built-in PDFs\n' + \
                            ' MG5_aMC> set lhapdf /PATH/TO/lhapdf-config\n')

        elif args[0] in ['timeout', 'auto_update', 'cluster_nb_retry',
                         'cluster_retry_wait', 'cluster_size', 'max_npoint_for_channel']:
                self.options[args[0]] = int(args[1])

        elif args[0] in ['cluster_local_path']:
            self.options[args[0]] = args[1].strip()

        elif args[0] == 'cluster_status_update':
            if '(' in args[1]:
                data = ' '.join([a for a in args[1:] if not a.startswith('-')])
                data = data.replace('(','').replace(')','').replace(',',' ').split()
                first, second = data[:2]
            else:
                first, second = args[1:3]

            self.options[args[0]] = (int(first), int(second))

        elif args[0] == 'madanalysis5_path':
            ma5path = pjoin(MG5DIR, args[1]) if os.path.isfile(pjoin(MG5DIR, args[1])) else args[1]
            message = misc.is_MA5_compatible_with_this_MG5(ma5path)
            if message is None:
                self.options['madanalysis5_path'] = args[1]
            else:
                logger.warning(message)

        elif args[0] == 'OLP':
            # Reset the amplitudes, MatrixElements and exporter as they might
            # depend on this option
            self._curr_amps = diagram_generation.AmplitudeList()
            self._curr_proc_defs = base_objects.ProcessDefinitionList()
            self._curr_matrix_elements = helas_objects.HelasMultiProcess()
            self._curr_exporter = None
            self.options[args[0]] = args[1]

        elif args[0] =='output_dependencies':
            self.options[args[0]] = args[1]
        elif args[0] =='notification_center':
            if args[1] in ['None','True','False']:
                self.options[args[0]] = eval(args[1])
                self.allow_notification_center = self.options[args[0]]
            else:
                raise self.InvalidCmd('expected bool for notification_center')
        # True/False formatting
        elif args[0] in ['crash_on_error']:
            try:
                tmp = banner_module.ConfigFile.format_variable(args[1], bool, 'crash_on_error')
            except Exception:
                if args[1].lower() in ['never']:
                    tmp = args[1].lower()
                else: 
                    raise
            self.options[args[0]] = tmp        
        elif args[0] in ['cluster_queue']:
            self.options[args[0]] = args[1].strip()
        elif args[0] in self.options:
            if args[1] in ['None','True','False']:
                self.options[args[0]] = eval(args[1])
            else:
                self.options[args[0]] = args[1]

    def post_set(self, stop, line):
        """Check if we need to save this in the option file"""

        args = self.split_arg(line)
        # Check the validity of the arguments
        try:
            self.check_set(args, log=False)
        except Exception:
            return stop

        if args[0] in self.options_configuration and '--no_save' not in args:
            self.exec_cmd('save options %s' % args[0] , log=False)
        elif args[0] in self.options_madevent:
            if not '--no_save' in line:
                logger.info('This option will be the default in any output that you are going to create in this session.')
                logger.info('In order to keep this changes permanent please run \'save options\'')
        else:
            #MadGraph5_aMC@NLO configuration
            if not self.history or self.history[-1].split() != line.split():
                self.history.append('set %s' % line)
                self.avoid_history_duplicate('set %s' % args[0], ['define', 'set'])
        return stop

    def do_open(self, line):
        """Open a text file/ eps file / html file"""

        args = self.split_arg(line)
        # Check Argument validity and modify argument to be the real path
        self.check_open(args)
        file_path = args[0]

        launch_ext.open_file(file_path)

    def do_output(self, line):
        """Main commands: Initialize a new Template or reinitialize one"""

        args = self.split_arg(line)
        # Check Argument validity
        self.check_output(args)

        noclean = '-noclean' in args
        force = '-f' in args
        nojpeg = '-nojpeg' in args
        if '--noeps=True' in args:
            nojpeg = True
        flaglist = []
                    
        if '--postpone_model' in args:
            flaglist.append('store_model')
        
        line_options = dict(arg[2:].split('=') for arg in args if arg.startswith('--') and '=' in arg)
        main_file_name = ""
        try:
            main_file_name = args[args.index('-name') + 1]
        except Exception:
            pass


        ################
        # ALOHA OUTPUT #
        ################
        if self._export_format == 'aloha':
            # catch format
            format = [d[9:] for d in args if d.startswith('--format=')]
            if not format:
                format = 'Fortran'
            else:
                format = format[-1]
            # catch output dir
            output = [d for d in args if d.startswith('--output=')]
            if not output:
                output = import_ufo.find_ufo_path(self._curr_model['name'])
                output = pjoin(output, format)
                if not os.path.isdir(output):
                    os.mkdir(output)
            else:
                output = output[-1]
                if not os.path.isdir(output):
                    raise self.InvalidCmd('%s is not a valid directory' % output)
            logger.info('creating routines in directory %s ' % output)
            # build the calling list for aloha
            names = [d for d in args if not d.startswith('-')]
            wanted_lorentz = aloha_fct.guess_routine_from_name(names)
            # Create and write ALOHA Routine
            aloha_model = create_aloha.AbstractALOHAModel(self._curr_model.get('name'))
            aloha_model.add_Lorentz_object(self._curr_model.get('lorentz'))
            if wanted_lorentz:
                aloha_model.compute_subset(wanted_lorentz)
            else:
                aloha_model.compute_all(save=False)
            aloha_model.write(output, format)
            return

        #################
        ## Other Output #
        #################
        # Configuration of what to do:
        # check: check status of the directory
        # exporter: which exporter to use (v4/cpp/...)
        # output: [Template/dir/None] copy the Template, just create dir or do nothing
        config = {}
        config['madevent'] =       {'check': True,  'exporter': 'v4',  'output':'Template'}
        config['matrix'] =         {'check': False, 'exporter': 'v4',  'output':'dir'}
        config['standalone'] =     {'check': True, 'exporter': 'v4',  'output':'Template'}
        config['standalone_msF'] = {'check': False, 'exporter': 'v4',  'output':'Template'}
        config['standalone_msP'] = {'check': False, 'exporter': 'v4',  'output':'Template'}
        config['standalone_rw'] =  {'check': False, 'exporter': 'v4',  'output':'Template'}
        config['standalone_cpp'] = {'check': False, 'exporter': 'cpp', 'output': 'Template'}
        config['pythia8'] =        {'check': False, 'exporter': 'cpp', 'output':'dir'}
        config['matchbox_cpp'] =   {'check': True, 'exporter': 'cpp', 'output': 'Template'}
        config['matchbox'] =       {'check': True, 'exporter': 'v4',  'output': 'Template'}
        config['madweight'] =      {'check': True, 'exporter': 'v4',  'output':'Template'}

        if self._export_format == 'plugin':
            options = {'check': self._export_plugin.check, 'exporter':self._export_plugin.exporter, 'output':self._export_plugin.output}
        else:
            options = config[self._export_format]
            
        # check
        if os.path.realpath(self._export_dir) == os.getcwd():
            if len(args) == 0:
                i=0
                while 1:
                    if os.path.exists('Pythia8_proc_%i' %i):
                        i+=1
                    else:
                        break
                os.mkdir('Pythia8_proc_%i' %i) 
                self._export_dir = pjoin(self._export_dir, 'Pythia8_proc_%i' %i)
                logger.info('Create output in %s' % self._export_dir)
            elif not args[0] in ['.', '-f']:
                raise self.InvalidCmd('Wrong path directory to create in local directory use \'.\'')
        elif not noclean and os.path.isdir(self._export_dir) and options['check']:
            if not force:
                # Don't ask if user already specified force or noclean
                logger.info('INFO: directory %s already exists.' % self._export_dir)
                logger.info('If you continue this directory will be deleted and replaced.')
                answer = self.ask('Do you want to continue?', 'y', ['y','n'])
            else:
                answer = 'y'
            if answer != 'y':
                raise self.InvalidCmd('Stopped by user request')
            else:
                shutil.rmtree(self._export_dir)

        # Choose here whether to group subprocesses or not, if the option was
        # set to 'Auto' and propagate this choice down the line:
        if self.options['group_subprocesses'] in [True, False]:
            group_processes = self.options['group_subprocesses']
        elif self.options['group_subprocesses'] == 'Auto':
            # By default we set it to True
            group_processes = True
            # But we turn if off for decay processes which
            # have been defined with multiparticle labels, because then
            # branching ratios necessitates to keep subprocesses independent.
            # That applies only if there is more than one subprocess of course.
            if self._curr_amps[0].get_ninitial() == 1 and \
                                                     len(self._curr_amps)>1:
                
                processes = [amp.get('process') for amp in self._curr_amps if 'process' in  list(amp.keys())]
                if len(set(proc.get('id') for proc in processes))!=len(processes):
                    # Special warning for loop-induced
                    if any(proc['perturbation_couplings'] != [] for proc in
                               processes) and self._export_format == 'madevent':
                        logger.warning("""
|| The loop-induced decay process you have specified contains several
|| subprocesses and, in order to be able to compute individual branching ratios, 
|| MG5_aMC will *not* group them. Integration channels will also be considered
|| for each diagrams and as a result integration will be inefficient.
|| It is therefore recommended to perform this simulation by setting the MG5_aMC
|| option 'group_subprocesses' to 'True' (before the output of the process).
|| Notice that when doing so, processes for which one still wishes to compute
|| branching ratios independently can be specified using the syntax:
||   -> add process <proc_def>
""")
                    group_processes = False

        #Exporter + Template
        if options['exporter'] == 'v4':
            self._curr_exporter = export_v4.ExportV4Factory(self, noclean, 
                                             group_subprocesses=group_processes,
                                             cmd_options=line_options)
        elif options['exporter'] == 'cpp':
            self._curr_exporter = export_cpp.ExportCPPFactory(self, group_subprocesses=group_processes,
                                                              cmd_options=line_options)
        
        self._curr_exporter.pass_information_from_cmd(self)
        
        if options['output'] == 'Template':
            self._curr_exporter.copy_template(self._curr_model)
        elif options['output'] == 'dir' and not os.path.isdir(self._export_dir):
            os.makedirs(self._export_dir)

        # Reset _done_export, since we have new directory
        self._done_export = False

        if self._export_format == "madevent":
            # for MadEvent with MadLoop decide if we keep the box as channel of 
            #integration or not. Forbid them for matching and for h+j
            if self.options['max_npoint_for_channel']:
                base_objects.Vertex.max_n_loop_for_multichanneling = self.options['max_npoint_for_channel']
            else:
                base_objects.Vertex.max_n_loop_for_multichanneling = 3                        

        # Perform export and finalize right away
        self.export(nojpeg, main_file_name, group_processes, args)

        # Automatically run finalize
        self.finalize(nojpeg, flaglist=flaglist)

        # Remember that we have done export
        self._done_export = (self._export_dir, self._export_format)

        # Reset _export_dir, so we don't overwrite by mistake later
        self._export_dir = None

    # Export a matrix element
    def export(self, nojpeg = False, main_file_name = "", group_processes=True, 
                                                                       args=[]):
        """Export a generated amplitude to file."""

        # Define the helas call  writer
        if self._curr_exporter.exporter == 'cpp':       
            self._curr_helas_model = helas_call_writers.CPPUFOHelasCallWriter(self._curr_model)
        elif self._model_v4_path:
            assert self._curr_exporter.exporter == 'v4'
            self._curr_helas_model = helas_call_writers.FortranHelasCallWriter(self._curr_model)
        else:
            assert self._curr_exporter.exporter == 'v4'
            self._curr_helas_model = helas_call_writers.FortranUFOHelasCallWriter(self._curr_model)

        version = [arg[10:] for arg in args if arg.startswith('--version=')]
        if version:
            version = version[-1]
        else:
            version = '8.2'

        def generate_matrix_elements(self, group_processes=True):
            """Helper function to generate the matrix elements before
            exporting. Uses the main function argument 'group_processes' to decide 
            whether to use group_subprocess or not. (it has been set in do_output to
            the appropriate value if the MG5 option 'group_subprocesses' was set
            to 'Auto'."""

            if self._export_format in ['standalone_msP', 'standalone_msF', 'standalone_mw']:
                to_distinguish = []
                for part in self._curr_model.get('particles'):
                    if part.get('name') in args and part.get('antiname') in args and\
                       part.get('name') != part.get('antiname'):
                        to_distinguish.append(abs(part.get('pdg_code')))
            # Sort amplitudes according to number of diagrams,
            # to get most efficient multichannel output
            self._curr_amps.sort(key=lambda x: x.get_number_of_diagrams(),reverse=True)

            cpu_time1 = time.time()
            ndiags = 0
            if not self._curr_matrix_elements.get_matrix_elements():
                if group_processes:
                    cpu_time1 = time.time()
                    dc_amps = diagram_generation.DecayChainAmplitudeList(\
                        [amp for amp in self._curr_amps if isinstance(amp, \
                                        diagram_generation.DecayChainAmplitude)])
                    non_dc_amps = diagram_generation.AmplitudeList(\
                             [amp for amp in self._curr_amps if not \
                              isinstance(amp, \
                                         diagram_generation.DecayChainAmplitude)])
                    subproc_groups = group_subprocs.SubProcessGroupList()
                    matrix_elements_opts = {'optimized_output':
                                       self.options['loop_optimized_output']}
                    
                    grouping_criteria = self._curr_exporter.grouped_mode
                    if non_dc_amps:
                        subproc_groups.extend(\
                          group_subprocs.SubProcessGroup.group_amplitudes(\
                          non_dc_amps,grouping_criteria, 
                                     matrix_elements_opts=matrix_elements_opts))

                    if dc_amps:
                        dc_subproc_group = \
                                  group_subprocs.DecayChainSubProcessGroup.\
                                  group_amplitudes(dc_amps, grouping_criteria,
                                      matrix_elements_opts=matrix_elements_opts)
                        subproc_groups.extend(dc_subproc_group.\
                                    generate_helas_decay_chain_subproc_groups())

                    ndiags = sum([len(m.get('diagrams')) for m in \
                              subproc_groups.get_matrix_elements()])
                    self._curr_matrix_elements = subproc_groups
                    # assign a unique id number to all groups
                    uid = 0
                    for group in subproc_groups:
                        uid += 1 # update the identification number
                        for me in group.get('matrix_elements'):
                            me.get('processes')[0].set('uid', uid)
                else: # Not grouped subprocesses
                    mode = {}
                    if self._export_format in [ 'standalone_msP' , 
                                             'standalone_msF', 'standalone_rw']:
                        mode['mode'] = 'MadSpin'
                    # The conditional statement tests whether we are dealing
                    # with a loop induced process.
                    if isinstance(self._curr_amps[0], 
                                         loop_diagram_generation.LoopAmplitude):
                        mode['optimized_output']=self.options['loop_optimized_output']
                        HelasMultiProcessClass = loop_helas_objects.LoopHelasProcess
                        compute_loop_nc = True
                    else:
                        HelasMultiProcessClass = helas_objects.HelasMultiProcess
                        compute_loop_nc = False
                    
                    self._curr_matrix_elements = HelasMultiProcessClass(
                      self._curr_amps, compute_loop_nc=compute_loop_nc,
                                                       matrix_element_opts=mode)
                    
                    ndiags = sum([len(me.get('diagrams')) for \
                                  me in self._curr_matrix_elements.\
                                  get_matrix_elements()])
                    # assign a unique id number to all process
                    uid = 0
                    for me in self._curr_matrix_elements.get_matrix_elements()[:]:
                        uid += 1 # update the identification number
                        me.get('processes')[0].set('uid', uid)

            cpu_time2 = time.time()


            return ndiags, cpu_time2 - cpu_time1

        # Start of the actual routine
        
        ndiags, cpu_time = generate_matrix_elements(self,group_processes)

        calls = 0

        path = self._export_dir
            
        cpu_time1 = time.time()

        # First treat madevent and pythia8 exports, where we need to
        # distinguish between grouped and ungrouped subprocesses

        # MadEvent
        if self._export_format == 'madevent':
            calls += self._curr_exporter.export_processes(self._curr_matrix_elements,
                                                         self._curr_helas_model)
            
                #try:
                #    cmd.Cmd.onecmd(self, 'history .')
                #except Exception:
                #    misc.sprint('command history fails.', 10)
                #    pass

        # Pythia 8
        elif self._export_format == 'pythia8':
            # Output the process files
            process_names = []
            if isinstance(self._curr_matrix_elements, group_subprocs.SubProcessGroupList):
                for (group_number, me_group) in enumerate(self._curr_matrix_elements):
                    exporter = self._curr_exporter.generate_process_directory(\
                            me_group.get('matrix_elements'), self._curr_helas_model,
                            process_string = me_group.get('name'),
                            process_number = group_number+1,
                            version = version)
                    process_names.append(exporter.process_name)
            else:
                exporter =  self._curr_exporter.generate_process_directory(\
                            self._curr_matrix_elements, self._curr_helas_model,
                            process_string = self._generate_info, version = version)
                process_names.append(exporter.process_file_name)

            # Output the model parameter and ALOHA files
            model_name, model_path = exporter.convert_model_to_pythia8(\
                            self._curr_model, self._export_dir)

            # Generate the main program file
            filename, make_filename = \
                      self._curr_exporter.generate_example_file_pythia8(path,
                                                               model_path,
                                                               process_names,
                                                               exporter,
                                                               main_file_name)
                      
                      
        matrix_elements = self._curr_matrix_elements.get_matrix_elements()
        # Just the matrix.f files
        if self._export_format == 'matrix':
            for me in matrix_elements:
                filename = pjoin(path, 'matrix_' + \
                           me.get('processes')[0].shell_string() + ".f")
                if os.path.isfile(filename):
                    logger.warning("Overwriting existing file %s" % filename)
                else:
                    logger.info("Creating new file %s" % filename)
                calls = calls + self._curr_exporter.write_matrix_element_v4(\
                    writers.FortranWriter(filename),\
                    me, self._curr_helas_model)
        elif self._export_format in ['madevent', 'pythia8']:
            pass
        # grouping mode
        elif isinstance(self._curr_matrix_elements, group_subprocs.SubProcessGroupList) and\
            self._curr_exporter.grouped_mode:
            modify, self._curr_matrix_elements = self._curr_exporter.modify_grouping(self._curr_matrix_elements)
            if modify:
                matrix_elements = self._curr_matrix_elements.get_matrix_elements()

            for me_number, me in enumerate(self._curr_matrix_elements):
                calls = calls + \
                    self._curr_exporter.generate_subprocess_directory(\
                        me, self._curr_helas_model, me_number)               
        
        # ungroup mode
        else:
            for nb,me in enumerate(matrix_elements[:]):
                new_calls = self._curr_exporter.generate_subprocess_directory(\
                            me, self._curr_helas_model, nb)
                if  isinstance(new_calls, int):
                    if new_calls ==0:
                        matrix_elements.remove(me)
                    else:
                        calls = calls + new_calls

        if self._generate_info and hasattr(self._curr_exporter, 'write_procdef_mg5'):
            # Write the procdef_mg5.dat file with process info
            card_path = pjoin(self._export_dir ,'SubProcesses', \
                                     'procdef_mg5.dat')
            self._curr_exporter.write_procdef_mg5(card_path,
                                self._curr_model['name'],
                                self._generate_info)


        cpu_time2 = time.time() - cpu_time1

        logger.info(("Generated helas calls for %d subprocesses " + \
              "(%d diagrams) in %0.3f s") % \
              (len(matrix_elements),
               ndiags, cpu_time))

        if calls:
            if "cpu_time2" in locals():
                logger.info("Wrote files for %d helas calls in %0.3f s" % \
                            (calls, cpu_time2))
            else:
                logger.info("Wrote files for %d helas calls" % \
                            (calls))

        if self._export_format == 'pythia8':
            logger.info("- All necessary files for Pythia 8 generated.")
            logger.info("- Run \"launch\" and select %s.cc," % filename)
            logger.info("  or go to %s/examples and run" % path)
            logger.info("      make -f %s" % make_filename)
            logger.info("  (with process_name replaced by process name).")
            logger.info("  You can then run ./%s to produce events for the process" % \
                        filename)

        # Replace the amplitudes with the actual amplitudes from the
        # matrix elements, which allows proper diagram drawing also of
        # decay chain processes
        matrix_elements = self._curr_matrix_elements.get_matrix_elements()
        self._curr_amps = diagram_generation.AmplitudeList(\
               [me.get('base_amplitude') for me in \
                matrix_elements])

    def finalize(self, nojpeg, online = False, flaglist=[]):
        """Make the html output, write proc_card_mg5.dat and create
        madevent.tar.gz for a MadEvent directory"""

        compiler_dict = {'fortran': self.options['fortran_compiler'],
                             'cpp': self.options['cpp_compiler'],
                             'f2py': self.options['f2py_compiler']}

        # Handling of the model.
        if self._model_v4_path:
            logger.info('Copy %s model files to directory %s' % \
                            (os.path.basename(self._model_v4_path), self._export_dir))
            self._curr_exporter.export_model_files(self._model_v4_path)
            self._curr_exporter.export_helas(pjoin(self._mgme_dir,'HELAS'))        
        else:
            # wanted_lorentz are the lorentz structures which are
            # actually used in the wavefunctions and amplitudes in
            # these processes
            wanted_lorentz = self._curr_matrix_elements.get_used_lorentz()
            wanted_couplings = self._curr_matrix_elements.get_used_couplings()
            # For a unique output of multiple type of exporter need to store this
            # information.             
            if hasattr(self, 'previous_lorentz'):
                wanted_lorentz = list(set(self.previous_lorentz + wanted_lorentz))
                wanted_couplings = list(set(self.previous_couplings + wanted_couplings))
                del self.previous_lorentz
                del self.previous_couplings        
            if 'store_model' in flaglist:
                self.previous_lorentz = wanted_lorentz
                self.previous_couplings = wanted_couplings
            else:
                self._curr_exporter.convert_model(self._curr_model, 
                                               wanted_lorentz,
                                               wanted_couplings)
        
        # move the old options to the flaglist system.
        if nojpeg:
            flaglist.append('nojpeg')
        if online:
            flaglist.append('online')

            

        if self._export_format in ['NLO']:
            ## write fj_lhapdf_opts file            
            # Create configuration file [path to executable] for amcatnlo
            filename = os.path.join(self._export_dir, 'Cards', 'amcatnlo_configuration.txt')
            opts_to_keep = ['lhapdf', 'fastjet', 'pythia8_path', 'hwpp_path', 'thepeg_path', 
                                                                    'hepmc_path']
            to_keep = {}
            for opt in opts_to_keep:
                if self.options[opt]:
                    to_keep[opt] = self.options[opt]
            self.do_save('options %s' % filename.replace(' ', '\ '), check=False, \
                    to_keep = to_keep)

        elif self._export_format in ['madevent', 'madweight']:          
            # Create configuration file [path to executable] for madevent
            filename = os.path.join(self._export_dir, 'Cards', 'me5_configuration.txt')
            self.do_save('options %s' % filename.replace(' ', '\ '), check=False,
                         to_keep={'mg5_path':MG5DIR})

        # Dedicated finalize function.
        self._curr_exporter.finalize(self._curr_matrix_elements,
                                    self.history,
                                    self.options,
                                    flaglist)

        if self._export_format in ['madevent', 'standalone', 'standalone_cpp','madweight', 'matchbox']:
            logger.info('Output to directory ' + self._export_dir + ' done.')

        if self._export_format in ['madevent', 'NLO']:
            logger.info('Type \"launch\" to generate events from this process, or see')
            logger.info(self._export_dir + '/README')
            logger.info('Run \"open index.html\" to see more information about this process.')

    def do_help(self, line):
        """ propose some usefull possible action """

        super(MadGraphCmd,self).do_help(line)

        if line:
            return

        if len(self.history) == 0:
            last_action_2 = 'mg5_start'
            last_action = 'mg5_start'
        else:
            args = self.history[-1].split()
            last_action = args[0]
            if len(args)>1:
                last_action_2 = '%s %s' % (last_action, args[1])
            else:
                last_action_2 = 'none'



    # Calculate decay width
    def do_compute_widths(self, line, model=None, do2body=True, decaymodel=None):
        """Documented commands:Generate amplitudes for decay width calculation, with fixed
           number of final particles (called level)
           syntax; compute_widths particle [other particles] [--options=]

            - particle/other particles can also be multiparticle name (can also be
           pid of the particle)

           --body_decay=X [default=4.0025] allow to choose the precision.
                if X is an integer: compute all X body decay
                if X is a float <1: compute up to the time that total error < X
                if X is a float >1: stops at the first condition.

           --path=X. Use a given file for the param_card. (default UFO built-in)

           special argument:
               - skip_2body: allow to not consider those decay (use FR)
               - model: use the model pass in argument.

        """



        self.change_principal_cmd('MadGraph')
        if '--nlo' not in line:
            warning_text = """Please note that the automatic computation of the width is
    only valid in narrow-width approximation and at tree-level."""
            logger.warning(warning_text)
            
        if not model:
            modelname = self._curr_model.get('modelpath+restriction')
            with misc.MuteLogger(['madgraph'], ['INFO']):
                model = import_ufo.import_model(modelname, decay=True)
        self._curr_model = model
            
        if not isinstance(model, model_reader.ModelReader):
            model = model_reader.ModelReader(model)

        if '--nlo' in line:
            # call SMWidth to calculate NLO Width
            self.compute_widths_SMWidth(line, model=model)
            return

        # check the argument and return those in a dictionary format
        particles, opts = self.check_compute_widths(self.split_arg(line))

        if opts['path']:
            correct = True
            param_card = check_param_card.ParamCard(opts['path'])
            for param in param_card['decay']:
                if param.value == "auto":
                    param.value = 1
                    param.format = 'float'
                    correct = False
            if not correct:
                if opts['output']:
                    param_card.write(opts['output'])
                    opts['path'] = opts['output']
                else:
                    param_card.write(opts['path'])

        data = model.set_parameters_and_couplings(opts['path'])
        

        # find UFO particles linked to the require names.
        if do2body:
            skip_2body = True
            decay_info = {}
            for pid in particles:
                particle = model.get_particle(pid)
                if not hasattr(particle, 'partial_widths'):
                    skip_2body = False
                    break
                elif not decay_info:
                    logger_mg.info('Get two body decay from FeynRules formula')
                decay_info[pid] = []
                mass = abs(eval(str(particle.get('mass')), data).real)
                data = model.set_parameters_and_couplings(opts['path'], scale= mass)
                total = 0
    
                # check if the value of alphas is set to zero and raise warning if appropriate
                if 'aS' in data and data['aS'] == 0 and particle.get('color') != 1:
                    logger.warning("aS set to zero for this particle since the running is not defined for such low mass.")
                        
                for mode, expr in particle.partial_widths.items():
                    tmp_mass = mass
                    for p in mode:
                        try:
                            value_mass = eval(str(p.mass), data)
                        except Exception:
                            # the p object can still be UFO reference. since the 
                            # mass name might hve change load back the MG5 one.
                            value_mass = eval(str(model.get_particle(p.pdg_code).get('mass')), data)
                        tmp_mass -= abs(value_mass)             
                    if tmp_mass <=0:
                        continue
    
                    decay_to = [p.get('pdg_code') for p in mode]
                    value = eval(expr,{'cmath':cmath},data).real
                    if -1e-10 < value < 0:
                        value = 0
                    if -1e-5 < value < 0:
                        logger.warning('Partial width for %s > %s negative: %s automatically set to zero' %
                                       (particle.get('name'), ' '.join([p.get('name') for p in mode]), value))
                        value = 0
                    elif value < 0:
                        raise Exception('Partial width for %s > %s negative: %s' % \
                                       (particle.get('name'), ' '.join([p.get('name') for p in mode]), value))
                    elif 0 < value < 0.1 and particle['color'] !=1:
                        logger.warning("partial width of particle %s lower than QCD scale:%s. Set it to zero. (%s)" \
                                   % (particle.get('name'), value, decay_to))
                        value = 0
                                     
                    decay_info[particle.get('pdg_code')].append([decay_to, value])
                    total += value
            else:
                madevent_interface.MadEventCmd.update_width_in_param_card(decay_info,
                                                       opts['path'], opts['output'])
                if float(opts['body_decay']) == 2:
                    return  decay_info
        else:
            skip_2body = True

        #
        # add info from decay module
        #
        
        self.do_decay_diagram('%s %s' % (' '.join([repr(id) for id in particles]),
                                         ' '.join('--%s=%s' % (key,value)
                                                  for key,value in opts.items()
                                                  if key not in ['precision_channel'])
                                         ), skip_2body=skip_2body, model=decaymodel)

        if self._curr_amps:
            logger.info('Pass to numerical integration for computing the widths:')
        else:            
            logger.info('No need for N body-decay (N>2). Results are in %s' % opts['output'])
            
            
            
            return  decay_info

        # Do the MadEvent integration!!
        with misc.TMP_directory(dir=os.getcwd()) as path:
            decay_dir = pjoin(path,'temp_decay')
            logger_mg.info('More info in temporary files:\n    %s/index.html' % (decay_dir))
            with misc.MuteLogger(['madgraph','ALOHA','cmdprint','madevent'], [40,40,40,40]):
                self.exec_cmd('output %s -f' % decay_dir,child=False)
                
                #modify some parameter of the default run_card
                run_card = banner_module.RunCard(pjoin(decay_dir,'Cards','run_card.dat'))
                if run_card['ickkw']:
                    run_card['ickkw'] = 0
                    run_card['xqcut'] = 0
                    run_card.remove_all_cut()
                    run_card.write(pjoin(decay_dir,'Cards','run_card.dat'))
                
                # Need to write the correct param_card in the correct place !!!
                if os.path.exists(opts['output']):
                    files.cp(opts['output'], pjoin(decay_dir, 'Cards', 'param_card.dat'))
                else:
                    files.cp(opts['path'], pjoin(decay_dir, 'Cards', 'param_card.dat'))
                if self._curr_model['name'] == 'mssm' or self._curr_model['name'].startswith('mssm-'):
                    check_param_card.convert_to_slha1(pjoin(decay_dir, 'Cards', 'param_card.dat'))
                # call a ME interface and define as it as child for correct error handling
                me_cmd = madevent_interface.MadEventCmd(decay_dir)
                for name, val in self.options.items():
                    if name in me_cmd.options and me_cmd.options[name] != val:
                        self.exec_cmd('set %s %s --no_save' % (name, val)) 
                #me_cmd.options.update(self.options)
                #me_cmd.configure_run_mode(self.options['run_mode'])
                #self.define_child_cmd_interface(me_cmd, interface=False)
                me_cmd.model_name = self._curr_model['name'] #needed for mssm
                me_cmd.options['automatic_html_opening'] = False

                me_opts=[('accuracy', opts['precision_channel']), # default 0.01
                         ('points', 1000),
                         ('iterations',9)]
                me_cmd.exec_cmd('survey decay -f %s' % (
                       " ".join(['--%s=%s' % val for val in me_opts])),
                      postcmd=False)
                me_cmd.exec_cmd('combine_events', postcmd=False)
                #me_cmd.exec_cmd('store_events', postcmd=False)
                me_cmd.collect_decay_widths()
                me_cmd.do_quit('')
                # cleaning
                del me_cmd

            param = check_param_card.ParamCard(pjoin(decay_dir, 'Events', 'decay','param_card.dat'))

        for pid in particles:
            width = param['decay'].get((pid,)).value
            particle = self._curr_model.get_particle(pid) 
            #if particle['color'] !=1 and 0 < width.real < 0.1:
            #    logger.warning("width of colored particle \"%s(%s)\" lower than QCD scale: %s. Set width to zero "
            #                   % (particle.get('name'), pid, width.real))
            #    width = 0
                
            
            if not pid in param['decay'].decay_table:
                continue
            if pid not in decay_info:
                decay_info[pid] = []
            for BR in param['decay'].decay_table[pid]:
                if len(BR.lhacode) == 3 and skip_2body:
                    continue
                if 0 < BR.value * width <0.1 and particle['color'] !=1:
                    logger.warning("partial width of particle %s lower than QCD scale:%s. Set it to zero. (%s)" \
                                   % (particle.get('name'), BR.value * width, BR.lhacode[1:]))
                                     
                    continue
                
                decay_info[pid].append([BR.lhacode[1:], BR.value * width])

        madevent_interface.MadEventCmd.update_width_in_param_card(decay_info,
                                                   opts['path'], opts['output'])

        if self._curr_model['name'] == 'mssm' or self._curr_model['name'].startswith('mssm-'):
            check_param_card.convert_to_slha1(opts['output'])
        return decay_info



    # Calculate decay width with SMWidth
    def compute_widths_SMWidth(self, line, model=None):
        """Compute widths with SMWidth.
        """

        # check the argument and return those in a dictionary format
        particles, opts = self.check_compute_widths(self.split_arg(line))

        if opts['path']:
            correct = True
            param_card = check_param_card.ParamCard(opts['path'])
            for param in param_card['decay']:
                if param.value == "auto":
                    param.value = 1
                    param.format = 'float'
                    correct = False
            if not correct:
                if opts['output']:
                    param_card.write(opts['output'])
                    opts['path'] = opts['output']
                else:
                    param_card.write(opts['path'])

        if not model:
            model_path = self._curr_model.get('modelpath')
            model_name = self._curr_model.get('name')
            currmodel = self._curr_model
        else:
            model_path = model.get('modelpath')
            model_name = model.get('name')
            currmodel = model

        if not os.path.exists(pjoin(model_path, 'SMWidth')):
            raise self.InvalidCmd("Model %s is not valid for computing NLO width with SMWidth"%model_name)

        # determine the EW scheme
        externparam = [(param.lhablock.lower(),param.name.lower()) for param \
                           in currmodel.get('parameters')[('external',)]]

        if ('sminputs','aewm1') in externparam:
            # alpha(MZ) scheme
            arg2 = "1"
        elif ('sminputs','mdl_gf') in externparam or ('sminputs','gf') in externparam:
            # Gmu scheme
            arg2 = "2"
        else:
            raise Exception("Do not know the EW scheme in the model %s"%model_name)

        #compile the code
        if not os.path.exists(pjoin(model_path, 'SMWidth','smwidth')):
            logger.info('Compiling SMWidth. This has to be done only once and'+\
                            ' can take a couple of minutes.','$MG:BOLD')
            current = misc.detect_current_compiler(pjoin(model_path, 'SMWidth',
                                                         'makefile_MW5'))
            new = 'gfortran' if self.options_configuration['fortran_compiler'] is None else \
                self.options_configuration['fortran_compiler']
            if current != new:
                misc.mod_compilator(pjoin(model_path, 'SMWidth'), new, current)
                misc.mod_compilator(pjoin(model_path, 'SMWidth','oneloop'), new, current)
                misc.mod_compilator(pjoin(model_path, 'SMWidth','hdecay'), new, current)
            misc.compile(cwd=pjoin(model_path, 'SMWidth'))

        # look for the ident_card.dat
        identpath=" "
        carddir=os.path.dirname(opts['path'])
        if 'ident_card.dat' in os.listdir(carddir):
            identpath=pjoin(carddir,'ident_card.dat')
        #run the code
        output,error = misc.Popen(['./smwidth',opts['path'],identpath,arg2],
                                  stdout=subprocess.PIPE,
                                  stdin=subprocess.PIPE,
                                  cwd=pjoin(model_path, 'SMWidth')).communicate()
        pattern = re.compile(r'''  decay\s+(\+?\-?\d+)\s+(\+?\-?\d+\.\d+E\+?\-?\d+)''',re.I)
        width_list = pattern.findall(output.decode())
        width_dict = {}
        for pid,width in width_list:
            width_dict[int(pid)] = float(width)

        for pid in particles:
            if not pid in width_dict:
                width = 0
            else:
                width = width_dict[pid]
            param = param_card['decay'].get((pid,))
            param.value = width
            param.format = 'float'
            if pid not in param_card['decay'].decay_table:
                continue
            del param_card['decay'].decay_table[pid] # reset the BR
        # write the output file. (the new param_card)
        if opts['output']:
            param_card.write(opts['output'])
            logger.info('Results are written in %s' % opts['output'])
        else:
            param_card.write(opts['path'])
            logger.info('Results are written in %s' % opts['path'])
        return

    # Calculate decay width
    def do_decay_diagram(self, line, skip_2body=False,  model=None):
        """Not in help: Generate amplitudes for decay width calculation, with fixed
           number of final particles (called level)
           syntax; decay_diagram part_name level param_path
           args; part_name level param_path
           part_name = name of the particle you want to calculate width
           level = a.) when level is int,
                       it means the max number of decay products
                   b.) when level is float,
                       it means the required precision for width.
           param_path = path for param_card
           (this is necessary to determine whether a channel is onshell or not)
           e.g. calculate width for higgs up to 2-body decays.
           calculate_width h 2 [path]
           N.B. param_card must be given so that the program knows which channel
           is on shell and which is not.

           special argument:
               - skip_2body: allow to not consider those decay (use FR)
               - model: use the model pass in argument.
        """

        if model:
            self._curr_decaymodel = model


        args = self.split_arg(line)
        #check the validity of the arguments
        particles, args = self.check_decay_diagram(args)
        #print args
        pids = particles
        level = float(args['body_decay'])
        param_card_path = args['path']
        min_br = float(args['min_br'])

        # Reset amplitudes
        self._curr_amps = diagram_generation.AmplitudeList()
        self._curr_proc_defs = base_objects.ProcessDefinitionList()
        # Reset Helas matrix elements
        self._curr_matrix_elements = helas_objects.HelasMultiProcess()
        # Reset _done_export, since we have new process
        self._done_export = False
        # Also reset _export_format and _export_dir
        self._export_format = None


        # Setup before find_channels
        if not model:
            self._curr_decaymodel = decay_objects.DecayModel(self._curr_model,
                                                         True)
            self._curr_decaymodel.read_param_card(param_card_path)
        else:
            self._curr_decaymodel = model
        model = self._curr_decaymodel

        if  isinstance(pids, int):
            pids = [pids]

        first =True
        for part_nb,pid in enumerate(pids):
            part = self._curr_decaymodel.get_particle(pid)
            if part.get('width').lower() == 'zero':
                continue
            logger_mg.info('get decay diagram for %s' % part['name'])
            # Find channels as requested
            if level // 1 == level and level >1:
                level = int(level)
                self._curr_decaymodel.find_channels(part, level, min_br)
                if not skip_2body:
                    amp = part.get_amplitudes(2)
                    if amp:
                        self._curr_amps.extend(amp)

                for l in range(3, level+1):
                    amp = part.get_amplitudes(l)
                    if amp:
                        self._curr_amps.extend(amp)
            else:
                max_level = level // 1
                if max_level < 2:
                    max_level = 999
                precision = level % 1
                if first:
                    model.find_all_channels(2,generate_abstract=False)
                    first = False
                if not skip_2body:
                    amp = part.get_amplitudes(2)
                    if amp:
                        self._curr_amps.extend(amp)
                clevel = 2
                while part.get('apx_decaywidth_err').real > precision:
                    clevel += 1
                    if clevel > max_level:
                        logger_mg.info('    stop to %s body-decay. approximate error: %s' %
                                   (max_level, part.get('apx_decaywidth_err')) )
                        break
                    if clevel > 3:
                        logger_mg.info('    current estimated error: %s go to %s-body decay:' %\
                                        (part.get('apx_decaywidth_err'), clevel))
                    part.find_channels_nextlevel(model, min_br)
                    #part.group_channels_2_amplitudes(clevel, model, min_br)
                    amp = part.get_amplitudes(clevel)
                    if amp:
                        self._curr_amps.extend(amp)
                    part.update_decay_attributes(False, True, True, model)


        # Set _generate_info
        if len(self._curr_amps) > 0:
            process = self._curr_amps[0]['process'].nice_string()
            #print process
            self._generate_info = process[9:]
            #print self._generate_info
        else:
            logger.info("No decay is found")

class MadGraphCmdWeb(CheckValidForCmdWeb, MadGraphCmd):
    """Temporary parser"""

#===============================================================================
# Command Parser
#===============================================================================
# DRAW
_draw_usage = "draw FILEPATH [options]\n" + \
         "-- draw the diagrams in eps format\n" + \
         "   Files will be FILEPATH/diagrams_\"process_string\".eps \n" + \
         "   Example: draw plot_dir . \n"
_draw_parser = misc.OptionParser(usage=_draw_usage)
_draw_parser.add_option("", "--horizontal", default=False,
                   action='store_true', help="force S-channel to be horizontal")
_draw_parser.add_option("", "--external", default=0, type='float',
                    help="authorizes external particles to end at top or " + \
                    "bottom of diagram. If bigger than zero this tune the " + \
                    "length of those line.")
_draw_parser.add_option("", "--max_size", default=1.5, type='float',
                         help="this forbids external line bigger than max_size")
_draw_parser.add_option("", "--non_propagating", default=True, \
                          dest="contract_non_propagating", action='store_false',
                          help="avoid contractions of non propagating lines")
_draw_parser.add_option("", "--add_gap", default=0, type='float', \
                          help="set the x-distance between external particles")

# LAUNCH PROGRAM
_launch_usage = "launch [DIRPATH] [options]\n" + \
         "-- execute the madevent/standalone/standalone_cpp/pythia8/NLO output present in DIRPATH\n" + \
         "   By default DIRPATH is the latest created directory \n" + \
         "   (for pythia8, it should be the Pythia 8 main directory) \n" + \
         "   Example: launch PROC_sm_1 --name=run2 \n" + \
         "   Example: launch ../pythia8 \n"
_launch_parser = misc.OptionParser(usage=_launch_usage)
_launch_parser.add_option("-f", "--force", default=False, action='store_true',
                                help="Use the card present in the directory in order to launch the different program")
_launch_parser.add_option("-n", "--name", default='', type='str',
                                help="Provide a name to the run (for madevent run)")
_launch_parser.add_option("-c", "--cluster", default=False, action='store_true',
                                help="submit the job on the cluster")
_launch_parser.add_option("-m", "--multicore", default=False, action='store_true',
                                help="submit the job on multicore core")

_launch_parser.add_option("-i", "--interactive", default=False, action='store_true',
                                help="Use Interactive Console [if available]")
_launch_parser.add_option("-s", "--laststep", default='',
                                help="last program run in MadEvent run. [auto|parton|pythia|pgs|delphes]")
_launch_parser.add_option("-R", "--reweight", default=False, action='store_true',
                            help="Run the reweight module (reweighting by different model parameter")
_launch_parser.add_option("-M", "--madspin", default=False, action='store_true',
                            help="Run the madspin package")

#===============================================================================
# Interface for customize question.
#===============================================================================
class AskforCustomize(cmd.SmartQuestion):
    """A class for asking a question where in addition you can have the
    set command define and modifying the param_card/run_card correctly"""

    def __init__(self, question, allow_arg=[], default=None,
                                            mother_interface=None, *arg, **opt):

        model_path = mother_interface._curr_model.get('modelpath')
        #2) Import the option available in the model
        ufo_model = ufomodels.load_model(model_path)
        self.all_categories = ufo_model.build_restrict.all_categories

        question = self.get_question()
        # determine the possible value and how they are linked to the restriction
        #options.
        allow_arg = ['0']
        self.name2options = {}
        for category in self.all_categories:
            for options in category:
                if not options.first:
                    continue
                self.name2options[str(len(allow_arg))] = options
                self.name2options[options.name.replace(' ','')] = options
                allow_arg.append(len(allow_arg))
        allow_arg.append('done')

        cmd.SmartQuestion.__init__(self, question, allow_arg, default, mother_interface)



    def default(self, line):
        """Default action if line is not recognized"""

        line = line.strip()
        args = line.split()
        if line == '' and self.default_value is not None:
            self.value = self.default_value
        # check if input is a file
        elif hasattr(self, 'do_%s' % args[0]):
            self.do_set(' '.join(args[1:]))
        elif line.strip() != '0' and line.strip() != 'done' and \
            str(line) != 'EOF' and line.strip() in self.allow_arg:
            option = self.name2options[line.strip()]
            option.status = not option.status
            self.value = 'repeat'
        else:
            self.value = line

        return self.all_categories

    def reask(self, reprint_opt=True):
        """ """
        reprint_opt = True
        self.question = self.get_question()
        cmd.SmartQuestion.reask(self, reprint_opt)

    def do_set(self, line):
        """ """
        self.value = 'repeat'

        args = line.split()
        if args[0] not in self.name2options:
            logger.warning('Invalid set command. %s not recognize options. Valid options are: \n  %s' %
                           (args[0], ', '.join(list(self.name2options.keys())) ))
            return
        elif len(args) != 2:
            logger.warning('Invalid set command. Not correct number of argument')
            return


        if args[1] in ['True','1','.true.','T',1,True,'true','TRUE']:
            self.name2options[args[0]].status = True
        elif args[1] in ['False','0','.false.','F',0,False,'false','FALSE']:
            self.name2options[args[0]].status = False
        else:
            logger.warning('%s is not True/False. Didn\'t do anything.' % args[1])



    def get_question(self):
        """define the current question."""
        question = ''
        i=0
        for category in self.all_categories:
            question += category.name + ':\n'
            for options in category:
                if not options.first:
                    continue
                i+=1
                question += '    %s: %s [%s]\n' % (i, options.name,
                                options.display(options.status))
            question += 'Enter a number to change it\'s status or press enter to validate.\n'
            question += 'For scripting this function, please type: \'help\''
        return question


    def complete_set(self, text, line, begidx, endidx):
        """ Complete the set command"""
        signal.alarm(0) # avoid timer if any
        args = self.split_arg(line[0:begidx])

        if len(args) == 1:
            possibilities = [x for x in self.name2options if not x.isdigit()]
            return self.list_completion(text, possibilities, line)
        else:
            return self.list_completion(text,['True', 'False'], line)


    def do_help(self, line):
        '''help message'''

        print('This allows you to optimize your model to your needs.')
        print('Enter the number associate to the possible restriction/add-on')
        print(' to change the status of this restriction/add-on.')
        print('')
        print('In order to allow scripting of this function you can use the ')
        print('function \'set\'. This function takes two argument:')
        print('set NAME VALUE')
        print('   NAME is the description of the option where you remove all spaces')
        print('   VALUE is either True or False')
        print(' Example: For the question')
        print('''     sm customization:
        1: diagonal ckm [True]
        2: c mass = 0 [True]
        3: b mass = 0 [False]
        4: tau mass = 0 [False]
        5: muon mass = 0 [True]
        6: electron mass = 0 [True]
    Enter a number to change it's status or press enter to validate.''')
        print(''' you can answer by''')
        print('   set diagonalckm False')
        print('   set taumass=0 True')

    def cmdloop(self, intro=None):
        cmd.SmartQuestion.cmdloop(self, intro)
        return self.all_categories



#===============================================================================
# __main__
#===============================================================================

if __name__ == '__main__':

    run_option = sys.argv
    if len(run_option) > 1:
        # The first argument of sys.argv is the name of the program
        input_file = open(run_option[1], 'rU')
        cmd_line = MadGraphCmd(stdin=input_file)
        cmd_line.use_rawinput = False #put it in non interactive mode
        cmd_line.cmdloop()
    else:
        # Interactive mode
        MadGraphCmd().cmdloop()<|MERGE_RESOLUTION|>--- conflicted
+++ resolved
@@ -3958,7 +3958,7 @@
                 if option[1] == 'None':
                     options['events'] = None
                 elif not os.path.exists(option[1]):
-                    raise Exception, 'path %s does not exists' % option[1]
+                    raise Exception('path %s does not exists' % option[1])
                 else:
                     options['events'] = option[1]
             elif option[0] == '--skip_evt':
@@ -5700,13 +5700,8 @@
                 if multipart_name not in self._multiparticles:
                     #self.do_define(line)
                     self.exec_cmd('define %s' % line, printcmd=False, precmd=True)
-<<<<<<< HEAD
             except self.InvalidCmd as why:
-                logger_stderr.warning('impossible to set default multiparticles %s because %s' %
-=======
-            except self.InvalidCmd, why:
                 logger.warning('impossible to set default multiparticles %s because %s' %
->>>>>>> 8f09654e
                                         (line.split()[0],why))
                 if self.history[-1] == 'define %s' % line.strip():
                     self.history.pop(-1)

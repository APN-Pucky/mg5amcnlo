################################################################################
#
# Copyright (c) 2009 The MadGraph5_aMC@NLO Development team and Contributors
#
# This file is a part of the MadGraph5_aMC@NLO project, an application which
# automatically generates Feynman diagrams and matrix elements for arbitrary
# high-energy processes in the Standard Model and beyond.
#
# It is subject to the MadGraph5_aMC@NLO license which should accompany this
# distribution.
#
# For more information, visit madgraph.phys.ucl.ac.be and amcatnlo.web.cern.ch
#
################################################################################
"""A user friendly command line interface to access MadGraph5_aMC@NLO features at LO.
   Uses the cmd package for command interpretation and tab completion.
"""
from __future__ import division

import atexit
import collections
import cmath
import glob
import logging
import optparse
import os
import pydoc
import random
import re
import signal
import subprocess
import copy
import sys
import shutil
import StringIO
import traceback
import time
import inspect
import urllib
import random

#useful shortcut
pjoin = os.path.join

try:
    import readline
    GNU_SPLITTING = ('GNU' in readline.__doc__)
except:
    GNU_SPLITTING = True

import aloha
import madgraph
from madgraph import MG4DIR, MG5DIR, MadGraph5Error


import madgraph.core.base_objects as base_objects
import madgraph.core.diagram_generation as diagram_generation
import madgraph.loop.loop_diagram_generation as loop_diagram_generation
import madgraph.loop.loop_base_objects as loop_base_objects
import madgraph.core.drawing as draw_lib
import madgraph.core.helas_objects as helas_objects

import madgraph.iolibs.drawing_eps as draw
import madgraph.iolibs.export_cpp as export_cpp
import madgraph.iolibs.export_v4 as export_v4
import madgraph.iolibs.helas_call_writers as helas_call_writers
import madgraph.iolibs.file_writers as writers
import madgraph.iolibs.files as files
import madgraph.iolibs.group_subprocs as group_subprocs
import madgraph.iolibs.import_v4 as import_v4
import madgraph.iolibs.save_load_object as save_load_object

import madgraph.interface.extended_cmd as cmd
import madgraph.interface.tutorial_text as tutorial_text
import madgraph.interface.tutorial_text_nlo as tutorial_text_nlo
import madgraph.interface.tutorial_text_madloop as tutorial_text_madloop
import madgraph.interface.launch_ext_program as launch_ext
import madgraph.interface.madevent_interface as madevent_interface
import madgraph.interface.amcatnlo_run_interface as amcatnlo_run

import madgraph.loop.loop_exporters as loop_exporters
import madgraph.loop.loop_helas_objects as loop_helas_objects

import madgraph.various.process_checks as process_checks
import madgraph.various.banner as banner_module
import madgraph.various.misc as misc
import madgraph.various.cluster as cluster

import models as ufomodels
import models.import_ufo as import_ufo
import models.write_param_card as param_writer
import models.check_param_card as check_param_card
import models.model_reader as model_reader

import aloha.aloha_fct as aloha_fct
import aloha.create_aloha as create_aloha
import aloha.aloha_lib as aloha_lib

import mg5decay.decay_objects as decay_objects

# Special logger for the Cmd Interface
logger = logging.getLogger('cmdprint') # -> stdout
logger_check = logging.getLogger('check') # -> stdout
logger_mg = logging.getLogger('madgraph') # -> stdout
logger_stderr = logging.getLogger('fatalerror') # ->stderr
logger_tuto = logging.getLogger('tutorial') # -> stdout include instruction in
                                            #order to learn MG5
logger_tuto_nlo = logging.getLogger('tutorial_aMCatNLO') # -> stdout include instruction in
                                                        #order to learn aMC@NLO

logger_tuto_madloop = logging.getLogger('tutorial_MadLoop') # -> stoud for MadLoop tuto

#===============================================================================
# CmdExtended
#===============================================================================
class CmdExtended(cmd.Cmd):
    """Particularisation of the cmd command for MG5"""

    #suggested list of command
    next_possibility = {
        'start': ['import model ModelName', 'import command PATH',
                      'import proc_v4 PATH', 'tutorial'],
        'import model' : ['generate PROCESS','define MULTIPART PART1 PART2 ...',
                                   'display particles', 'display interactions'],
        'define': ['define MULTIPART PART1 PART2 ...', 'generate PROCESS',
                                                    'display multiparticles'],
        'generate': ['add process PROCESS','output [OUTPUT_TYPE] [PATH]','display diagrams'],
        'add process':['output [OUTPUT_TYPE] [PATH]', 'display processes'],
        'output':['launch','open index.html','history PATH', 'exit'],
        'display': ['generate PROCESS', 'add process PROCESS', 'output [OUTPUT_TYPE] [PATH]'],
        'import proc_v4' : ['launch','exit'],
        'launch': ['open index.html','exit'],
        'tutorial': ['generate PROCESS', 'import model MODEL', 'help TOPIC']
    }

    debug_output = 'MG5_debug'
    error_debug = 'Please report this bug on https://bugs.launchpad.net/mg5amcnlo\n'
    error_debug += 'More information is found in \'%(debug)s\'.\n'
    error_debug += 'Please attach this file to your report.'

    config_debug = 'If you need help with this issue please contact us on https://answers.launchpad.net/mg5amcnlo\n'

    keyboard_stop_msg = """stopping all operation
            in order to quit mg5 please enter exit"""

    # Define the Error Class # Define how error are handle
    InvalidCmd = madgraph.InvalidCmd
    ConfigurationError = MadGraph5Error

    def __init__(self, *arg, **opt):
        """Init history and line continuation"""

        # If possible, build an info line with current version number
        # and date, from the VERSION text file
        info = misc.get_pkg_info()
        info_line = ""

        if info.has_key('version') and  info.has_key('date'):
            len_version = len(info['version'])
            len_date = len(info['date'])
            if len_version + len_date < 30:
                info_line = "#*         VERSION %s %s %s         *\n" % \
                            (info['version'],
                            (30 - len_version - len_date) * ' ',
                            info['date'])

        if os.path.exists(pjoin(MG5DIR, '.bzr')):
            proc = subprocess.Popen(['bzr', 'nick'], stdout=subprocess.PIPE)
            bzrname,_ = proc.communicate()
            proc = subprocess.Popen(['bzr', 'revno'], stdout=subprocess.PIPE)
            bzrversion,_ = proc.communicate() 
            bzrname, bzrversion = bzrname.strip(), bzrversion.strip() 
            len_name = len(bzrname)
            len_version = len(bzrversion)            
            info_line += "#*         BZR %s %s %s         *\n" % \
                            (bzrname,
                            (34 - len_name - len_version) * ' ',
                            bzrversion)

        # Create a header for the history file.
        # Remember to fill in time at writeout time!
        self.history_header = banner_module.ProcCard.history_header % {'info_line': info_line}
        banner_module.ProcCard.history_header = self.history_header

        if info_line:
            info_line = info_line.replace("#*","*")
            


        logger.info(\
        "************************************************************\n" + \
        "*                                                          *\n" + \
        "*                     W E L C O M E to                     *\n" + \
        "*              M A D G R A P H 5 _ a M C @ N L O           *\n" + \
        "*                                                          *\n" + \
        "*                                                          *\n" + \
        "*                 *                       *                *\n" + \
        "*                   *        * *        *                  *\n" + \
        "*                     * * * * 5 * * * *                    *\n" + \
        "*                   *        * *        *                  *\n" + \
        "*                 *                       *                *\n" + \
        "*                                                          *\n" + \
        info_line + \
        "*                                                          *\n" + \
        "*    The MadGraph5_aMC@NLO Development Team - Find us at   *\n" + \
        "*    https://server06.fynu.ucl.ac.be/projects/madgraph     *\n" + \
        "*                            and                           *\n" + \
        "*            http://amcatnlo.web.cern.ch/amcatnlo/         *\n" + \
        "*                                                          *\n" + \
        "*               Type 'help' for in-line help.              *\n" + \
        "*           Type 'tutorial' to learn how MG5 works         *\n" + \
        "*    Type 'tutorial aMCatNLO' to learn how aMC@NLO works   *\n" + \
        "*    Type 'tutorial MadLoop' to learn how MadLoop works    *\n" + \
        "*                                                          *\n" + \
        "************************************************************")

        cmd.Cmd.__init__(self, *arg, **opt)

        self.history = banner_module.ProcCard()


    def default(self, line):
        """Default action if line is not recognized"""

        # Faulty command
        log=True
        if line.startswith('p') or line.startswith('e'):
            logger.warning("Command %s not recognized. Did you mean \'generate %s\'?. Please try again" %
                           (line.split()[0], line))
            log=False
        return super(CmdExtended,self).default(line, log=log)

    def postcmd(self,stop, line):
        """ finishing a command
        This looks if the command add a special post part.
        This looks if we have to write an additional text for the tutorial."""

        stop = super(CmdExtended, self).postcmd(stop, line)
        # Print additional information in case of routines fails
        if stop == False:
            return False

        args=line.split()
        # Return for empty line
        if len(args)==0:
            return stop

        # try to print linked to the first word in command
        #as import_model,... if you don't find then try print with only
        #the first word.
        if len(args)==1:
            command=args[0]
        else:
            command = args[0]+'_'+args[1].split('.')[0]

        try:
            logger_tuto.info(getattr(tutorial_text, command).replace('\n','\n\t'))
        except Exception:
            try:
                logger_tuto.info(getattr(tutorial_text, args[0]).replace('\n','\n\t'))
            except Exception:
                pass

        try:
            logger_tuto_nlo.info(getattr(tutorial_text_nlo, command).replace('\n','\n\t'))
        except Exception:
            try:
                logger_tuto_nlo.info(getattr(tutorial_text_nlo, args[0]).replace('\n','\n\t'))
            except Exception:
                pass

        try:
            logger_tuto_madloop.info(getattr(tutorial_text_madloop, command).replace('\n','\n\t'))
        except Exception:
            try:
                logger_tuto_madloop.info(getattr(tutorial_text_madloop, args[0]).replace('\n','\n\t'))
            except Exception:
                pass

        return stop


    def get_history_header(self):
        """return the history header"""
        return self.history_header % misc.get_time_info()

#===============================================================================
# HelpToCmd
#===============================================================================
class HelpToCmd(cmd.HelpCmd):
    """ The Series of help routine for the MadGraphCmd"""

    def help_save(self):
        logger.info("syntax: save %s FILENAME" % "|".join(self._save_opts),'$MG:color:BLUE')
        logger.info("-- save information as file FILENAME",'$MG:color:BLACK')
        logger.info("   FILENAME is optional for saving 'options'.")
        logger.info('   By default it uses ./input/mg5_configuration.txt')
        logger.info('   If you put "global" for FILENAME it will use ~/.mg5/mg5_configuration.txt')
        logger.info('   If this files exists, it is uses by all MG5 on the system but continues')
        logger.info('   to read the local options files.')

    def help_load(self):
        logger.info("syntax: load %s FILENAME" % "|".join(self._save_opts),'$MG:color:BLUE')
        logger.info("-- load information from file FILENAME",'$MG:color:BLACK')

    def help_import(self):
        logger.info("syntax: import " + "|".join(self._import_formats) + \
              " FILENAME",'$MG:color:BLUE')
        logger.info("-- imports file(s) in various formats",'$MG:color:GREEN')
        logger.info("")
        logger.info("   import model MODEL[-RESTRICTION] [OPTIONS]:",'$MG:color:BLACK')
        logger.info("      Import a UFO model.")
        logger.info("      MODEL should be a valid UFO model name")
        logger.info("      Model restrictions are specified by MODEL-RESTRICTION")
        logger.info("        with the file restrict_RESTRICTION.dat in the model dir.")
        logger.info("        By default, restrict_default.dat is used.")
        logger.info("        Specify model_name-full to get unrestricted model.")
        logger.info("      '--modelname' keeps the original particle names for the model")
        logger.info("")
        logger.info("   import model_v4 MODEL [--modelname] :",'$MG:color:BLACK')
        logger.info("      Import an MG4 model.")
        logger.info("      Model should be the name of the model")
        logger.info("      or the path to theMG4 model directory")
        logger.info("      '--modelname' keeps the original particle names for the model")
        logger.info("")
        logger.info("   import proc_v4 [PATH] :",'$MG:color:BLACK')
        logger.info("      Execute MG5 based on a proc_card.dat in MG4 format.")
        logger.info("      Path to the proc_card is optional if you are in a")
        logger.info("      madevent directory")
        logger.info("")
        logger.info("   import command PATH :",'$MG:color:BLACK')
        logger.info("      Execute the list of command in the file at PATH")
        logger.info("")
        logger.info("   import banner PATH  [--no_launch]:",'$MG:color:BLACK')
        logger.info("      Rerun the exact same run define in the valid banner.")

    def help_install(self):
        logger.info("syntax: install " + "|".join(self._install_opts),'$MG:color:BLUE')
        logger.info("-- Download the last version of the program and install it")
        logger.info("   locally in the current MadGraph5_aMC@NLO version. In order to have")
        logger.info("   a successful installation, you will need to have an up-to-date")
        logger.info("   F77 and/or C and Root compiler.")
        logger.info(" ")
        logger.info("   When installing any of the following programs:")
        logger.info("     %s"%(', '.join(self._advanced_install_opts)))
        logger.info("   The following options are available:")
        logger.info("     --force        Overwrite without asking any existing installation.")
        logger.info("     --keep_source  Keep a local copy of the sources of the tools MG5_aMC installed from.")         
        logger.info(" ")
        logger.info("   \"install update\"",'$MG:color:BLACK')
        logger.info("   check if your MG5 installation is the latest one.")
        logger.info("   If not it load the difference between your current version and the latest one,")
        logger.info("   and apply it to the code. Two options are available for this command:")
        logger.info("     -f: didn't ask for confirmation if it founds an update.")
        logger.info("     --timeout=: Change the maximum time allowed to reach the server.")

    def help_display(self):
        logger.info("syntax: display " + "|".join(self._display_opts),'$MG:color:BLUE')
        logger.info("-- display a the status of various internal state variables")
        logger.info("   for particles/interactions you can specify the name or id of the")
        logger.info("   particles/interactions to receive more details information.")
        logger.info("   Example: display particles e+.",'$MG:color:GREEN')
        logger.info(" > For \"checks\", can specify only to see failed checks.")
        logger.info(" > For \"diagrams\", you can specify where the file will be written.")
        logger.info("   Example: display diagrams ./",'$MG:color:GREEN')


    def help_launch(self):
        """help for launch command"""
        # Using the built-in parser help is not convenient when one wants to use
        # color schemes.
        #_launch_parser.print_help()
        logger.info("syntax: launch <dir_path> <options>",'$MG:color:BLUE')
        logger.info("-- execute the aMC@NLO/madevent/standalone/pythia8 output present in dir_path",'$MG:color:BLACK')
        logger.info("By default, dir_path points to the last created directory.")
        logger.info("(for pythia8, it should be the Pythia 8 main directory)")
        logger.info("")
        logger.info("Launch on madevent/pythia8/standalone outputs:",'$MG:color:BLACK')
        logger.info(" o Example: launch PROC_sm_1 --name=run2",'$MG:color:GREEN')
        logger.info(" o Example: launch ../pythia8",'$MG:color:GREEN')
        logger.info(" > Options:")
        logger.info("     -h, --help            show this help message and exit")
        logger.info("     -f, --force           Use the card present in the directory in order")
        logger.info("                           to launch the different program")
        logger.info("     -n NAME, --name=NAME  Provide a name to the run (for madevent run)")
        logger.info("     -c, --cluster         submit the job on the cluster")
        logger.info("     -m, --multicore       submit the job on multicore core")
        logger.info("     -i, --interactive     Use Interactive Console [if available]")
        logger.info("     -s LASTSTEP, --laststep=LASTSTEP")
        logger.info("                           last program run in MadEvent run.")
        logger.info("                           [auto|parton|pythia|pgs|delphes]")
        logger.info("")
        logger.info("Launch on MadLoop standalone output:",'$MG:color:BLACK')
        logger.info(" o Example: launch PROC_loop_sm_1 -f",'$MG:color:GREEN')
        logger.info(" > Simple check of a single Phase-space points.")
        logger.info(" > You will be asked whether you want to edit the MadLoop ")
        logger.info("   and model param card as well as the PS point, unless ")
        logger.info("   the -f option is specified. All other options are ")
        logger.info("   irrelevant for this kind of launch.")
        logger.info("")
        logger.info("Launch on aMC@NLO output:",'$MG:color:BLACK')
        logger.info(" > launch <dir_path> <mode> <options>",'$MG:color:BLUE')
        logger.info(" o Example: launch MyProc aMC@NLO -f -p",'$MG:color:GREEN')

    def help_tutorial(self):
        logger.info("syntax: tutorial [" + "|".join(self._tutorial_opts) + "]",'$MG:color:BLUE')
        logger.info("-- start/stop the MG5 tutorial mode (or stop any other mode)")
        logger.info("-- aMCatNLO: start aMC@NLO tutorial mode")
        logger.info("-- MadLoop: start MadLoop tutorial mode")

    def help_open(self):
        logger.info("syntax: open FILE  ",'$MG:color:BLUE')
        logger.info("-- open a file with the appropriate editor.",'$MG:color:BLACK')
        logger.info('   If FILE belongs to index.html, param_card.dat, run_card.dat')
        logger.info('   the path to the last created/used directory is used')
        logger.info('   The program used to open those files can be chosen in the')
        logger.info('   configuration file ./input/mg5_configuration.txt')

    def help_customize_model(self):
        logger.info("syntax: customize_model --save=NAME",'$MG:color:BLUE')
        logger.info("--  Open an invite where you options to tweak the model.",'$MG:color:BLACK')
        logger.info("    If you specify the option --save=NAME, this tweak will be")
        logger.info("    available for future import with the command 'import model XXXX-NAME'")

    def help_output(self):
        logger.info("syntax: output [" + "|".join(self._export_formats) + \
                    "] [path|.|auto] [options]",'$MG:color:BLUE')
        logger.info("-- Output any generated process(es) to file.",'$MG:color:BLACK')
        logger.info("   Default mode is madevent. Default path is \'.\' or auto.")
        logger.info("   mode:",'$MG:color:BLACK')
        logger.info("   - For MadLoop and aMC@NLO runs, there is only one mode and")
        logger.info("     it is set by default.")
        logger.info("   - If mode is madevent, create a MadEvent process directory.")
        logger.info("   - If mode is standalone, create a Standalone directory")
        logger.info("   - If mode is matrix, output the matrix.f files for all")
        logger.info("     generated processes in directory \"path\".")
        logger.info("   - If mode is standalone_cpp, create a standalone C++")
        logger.info("     directory in \"path\".")
        logger.info("   - If mode is pythia8, output all files needed to generate")
        logger.info("     the processes using Pythia 8. The files are written in")
        logger.info("     the Pythia 8 directory (default).")
        logger.info("     NOTE: The Pythia 8 directory is set in the ./input/mg5_configuration.txt")
        logger.info("   - If mode is aloha: Special syntax output:")
        logger.info("     syntax: aloha [ROUTINE] [--options]" )
        logger.info("     valid options for aloha output are:")
        logger.info("      --format=Fortran|Python|Cpp : defining the output language")
        logger.info("      --output= : defining output directory")
        logger.info("   path: The path of the process directory.",'$MG:color:BLACK')
        logger.info("     If you put '.' as path, your pwd will be used.")
        logger.info("     If you put 'auto', an automatic directory PROC_XX_n will be created.")
        logger.info("   options:",'$MG:color:BLACK')
        logger.info("      -f: force cleaning of the directory if it already exists")
        logger.info("      -d: specify other MG/ME directory")
        logger.info("      -noclean: no cleaning performed in \"path\".")
        logger.info("      -nojpeg: no jpeg diagrams will be generated.")
        logger.info("      -name: the postfix of the main file in pythia8 mode.")
        logger.info("   Examples:",'$MG:color:GREEN')
        logger.info("       output",'$MG:color:GREEN')
        logger.info("       output standalone MYRUN -f",'$MG:color:GREEN')
        logger.info("       output pythia8 ../pythia8/ -name qcdprocs",'$MG:color:GREEN')

    def help_check(self):
        logger.info("syntax: check [" + "|".join(self._check_opts) + "] [param_card] process_definition [--energy=] [--split_orders=] [--reduction=]",'$MG:color:BLUE')
        logger.info("-- check a process or set of processes.",'$MG:color:BLACK')
        logger.info("General options:",'$MG:color:BLACK')
        logger.info("o full:",'$MG:color:GREEN')
        logger.info("   Perform all four checks described below:")
        logger.info("   permutation, brs, gauge and lorentz_invariance.")
        logger.info("o permutation:",'$MG:color:GREEN')
        logger.info("   Check that the model and MG5 are working properly")
        logger.info("   by generating permutations of the process and checking")
        logger.info("   that the resulting matrix elements give the same value.")
        logger.info("o gauge:",'$MG:color:GREEN')
        logger.info("   Check that processes are gauge invariant by ")
        logger.info("   comparing Feynman and unitary gauges.")
        logger.info("   This check is, for now, not available for loop processes.")
        logger.info("o brs:",'$MG:color:GREEN')
        logger.info("   Check that the Ward identities are satisfied if the ")
        logger.info("   process has at least one massless gauge boson as an")
        logger.info("   external particle.")
        logger.info("o lorentz_invariance:",'$MG:color:GREEN')
        logger.info("   Check that the amplitude is lorentz invariant by")
        logger.info("   comparing the amplitiude in different frames")
        logger.info("o cms:",'$MG:color:GREEN')
        logger.info("   Check the complex mass scheme consistency by comparing")
        logger.info("   it to the narrow width approximation in the off-shell")
        logger.info("   region of detected resonances and by progressively")
        logger.info("   decreasing the width. Additional options for this check are:")
        logger.info("    --offshellness=f : f is a positive or negative float specifying ")
        logger.info("      the distance from the pole as f*particle_mass. Default is 10.0")
        logger.info("    --seed=i : to force a specific RNG integer seed i (default is fixed to 0)")
        logger.info("    --cms=order1&order2;...,p1->f(p,lambdaCMS)&p2->f2(p,lambdaCMS);...")
        logger.info("      'order_i' specifies the expansion orders considered for the test.")
        logger.info("      The substitution lists specifies how internal parameter must be modified")
        logger.info("      with the width scaling 'lambdaCMS'. The default value for this option is:")
        logger.info("        --cms=QED&QCD,aewm1->10.0/lambdaCMS&as->0.1*lambdaCMS ")
        logger.info("      The number of order and parameters don't have to be the same.")
        logger.info("      The scaling must be specified so that one occurrence of the coupling order.")
        logger.info("      brings in exactly one power of lambdaCMS.")
        logger.info("    --recompute_width= never|first_time|always|auto")
        logger.info("      Decides when to use MadWidth to automatically recompute the width")
        logger.info("      'auto' (default) let MG5 chose the most appropriate behavior.")
        logger.info("      'never' uses the default width value for lambdaCMS=1.0.")
        logger.info("      'first_time' uses MadWidth to compute the width for lambdaCMS=1.0.")
        logger.info("      'first_time' and 'never' assume linear scaling of the widths with lambdaCMS")
        logger.info("      'always' uses MadWidth to compute the widths for all values of lambdaCMS")
        logger.info("               the test relies on linear scaling of the width, so 'always' is ")
        logger.info("               only for double-checks")
        logger.info("    --lambdaCMS = <python_list> : specifies the list of lambdaCMS values to ")
        logger.info("      use for the test. For example: '[(1/2.0)**exp\ for\ exp\ in\ range(0,20)]'")
        logger.info("      In the list expression, you must escape spaces. Also, this option")
        logger.info("      *must* appear last in the otpion list. Finally, the default value is '1.0e-6'")
        logger.info("      for which an optimal list of progressive values is picked up to 1.0e-6")
        logger.info("    --show_plot = True or False: Whether to show plot during analysis (default is True)")
        logger.info("    --report = concise or full: Whether return a concise or full report.")
        logger.info("Comments",'$MG:color:GREEN')
        logger.info(" > If param_card is given, that param_card is used ")
        logger.info("   instead of the default values for the model.")
        logger.info("   If that file is an (LHE) event file. The param_card of the banner")
        logger.info("   is used and the first event compatible with the requested process")
        logger.info("   is used for the computation of the square matrix elements")
        logger.info(" > \"--energy=\" allows to change the default value of sqrt(S).")
        logger.info(" > Except for the 'gauge' test, all checks above are also")
        logger.info("   available for loop processes with ML5 ('virt=' mode)")
        logger.info("Example: check full p p > j j",'$MG:color:GREEN')
        logger.info("Options for loop processes only:",'$MG:color:BLACK')
        logger.info("o timing:",'$MG:color:GREEN')
        logger.info("   Generate and output a process and returns detailed")
        logger.info("   information about the code and a timing benchmark.")
        logger.info("o stability:",'$MG:color:GREEN')
        logger.info("   Generate and output a process and returns detailed")
        logger.info("   statistics about the numerical stability of the code.")
        logger.info("o profile:",'$MG:color:GREEN')
        logger.info("   Performs both the timing and stability analysis at once")
        logger.info("   and outputs the result in a log file without prompting")
        logger.info("   it to the user.")
        logger.info("Comments",'$MG:color:GREEN')
        logger.info(" > These checks are only available for ML5 ('virt=' mode)")
        logger.info(" > For the 'profile' and 'stability' checks, you can chose")
        logger.info("   how many PS points should be used for the statistic by")
        logger.info("   specifying it as an integer just before the [param_card]")
        logger.info("   optional argument.")
        logger.info(" > Notice multiparticle labels cannot be used with these checks.")
        logger.info(" > \"--reduction=\" allows to change what reduction methods should be used.")
        logger.info(" > \"--split_orders=\" allows to change what specific combination of coupling orders to consider.")
        logger.info(" > For process syntax, please see help generate.")
        logger.info(" > In order to save the directory generated or the reuse an existing one")
        logger.info("   previously generated with the check command, one can add the '-reuse' ")
        logger.info("   keyword just after the specification of the type of check desired.")
        logger.info("Example: check profile g g > t t~ [virt=QCD]",'$MG:color:GREEN')


    def help_generate(self):

        logger.info("-- generate diagrams for a given process",'$MG:color:BLUE')
        logger.info("General leading-order syntax:",'$MG:color:BLACK')
        logger.info(" o generate INITIAL STATE > REQ S-CHANNEL > FINAL STATE $ EXCL S-CHANNEL / FORBIDDEN PARTICLES COUP1=ORDER1 COUP2^2=ORDER2 @N")
        logger.info(" o Example: generate l+ vl > w+ > l+ vl a $ z / a h QED<=3 QCD=0 @1",'$MG:color:GREEN')
        logger.info(" > Alternative required s-channels can be separated by \"|\":")
        logger.info("   b b~ > W+ W- | H+ H- > ta+ vt ta- vt~")
        logger.info(" > If no coupling orders are given, MG5 will try to determine")
        logger.info("   orders to ensure maximum number of QCD vertices.")
        logger.info(" > Desired coupling orders combination can be specified directly for")
        logger.info("   the squared matrix element by appending '^2' to the coupling name.")
        logger.info("   For example, 'p p > j j QED^2==2 QCD^==2' selects the QED-QCD")
        logger.info("   interference terms only. The other two operators '<=' and '>' are")
        logger.info("   supported. Finally, a negative value COUP^2==-I refers to the")
        logger.info("   N^(-I+1)LO term in the expansion of the COUP order.")
        logger.info(" > allowed coupling operator are: \"==\", \"=\", \"<=\" and \">\".")
        logger.info("    \"==\" request exactly that number of coupling while \"=\" is interpreted as \"<=\".")
        logger.info(" > To generate a second process use the \"add process\" command")
        logger.info("Decay chain syntax:",'$MG:color:BLACK')
        logger.info(" o core process, decay1, (decay2, (decay2', ...)), ...  etc")
        logger.info(" o Example: generate p p > t~ t QED=0, (t~ > W- b~, W- > l- vl~), t > j j b @2",'$MG:color:GREEN')
        logger.info(" > Note that identical particles will all be decayed.")
        logger.info("Loop processes syntax:",'$MG:color:BLACK')
        logger.info(" o core process [ <NLO_mode=> LoopOrder1 LoopOrder2 ... ] SQUAREDCOUPi=ORDERi")
        logger.info(" o Example: generate p p > t~ t QED=0 QCD=2 [ all= QCD ] QCD=6",'$MG:color:GREEN')
        logger.info(" > Notice that in this format, decay chains are not allowed.")
        logger.info(" > The LoopOrder(s) defined specify the kind of loops to consider (only QCD for now).")
        logger.info(" > The coupling restrictions before '[' restrict the orders of born *amplitudes*.")
        logger.info("   So that in the example above QCD=2 restricts the born amplitude to have at")
        logger.info("   most QCD=2 and loop amplitudes at most QCD=2+2 (because QCD loops are considered)")
        logger.info(" > The coupling restrictions after ']' restrict the orders of the matrix element, ")
        logger.info("   namely the squared amplitudes. In the example above QCD=6 correspond to born")
        logger.info("   amplitudes with QCD=2 squared against loop amplitudes with QCD=4, adding up to 6.")
        logger.info(" > The optional <NLO_mode=> can be any of the following ('all=' by default if absent):")
        logger.info("     all=   : Generate all the real-emission and loop diagrams, ready for aMC@NLO runs.")
        logger.info("     virt=  : Generate only the loop diagrams, read for MadLoop standalone checks/runs.")
        logger.info("     real=  : Generate only the real-emission diagrams, for use with alternative OLP. ")
        logger.info(" > For processes without born amplitudes (i.e. loop-induced like g g > z), please use ")
        logger.info("   the 'virt=' NLO mode. aMC@NLO cannot integrate these processes, but standalone MadLoop5")
        logger.info("   can still handle these.")

    def help_add(self):
        logger.info("-- generate diagrams for a process and add to existing processes",'$MG:color:BLUE')
        logger.info("   OR merge two model",'$MG:color:BLUE')
        logger.info('')
        logger.info("-- generate diagrams for a process and add to existing processes",'$MG:color:BLUE')
        logger.info("General leading-order syntax:",'$MG:color:BLACK')
        logger.info(" o add process INITIAL STATE > REQ S-CHANNEL > FINAL STATE $ EXCL S-CHANNEL / FORBIDDEN PARTICLES COUP1=ORDER1 COUP2=ORDER2 @N")
        logger.info(" o Example: add process l+ vl > w+ > l+ vl a $ z / a h QED=3 QCD=0 @1",'$MG:color:GREEN')
        logger.info(" > Alternative required s-channels can be separated by \"|\":")
        logger.info("   b b~ > W+ W- | H+ H- > ta+ vt ta- vt~")
        logger.info(" > If no coupling orders are given, MG5 will try to determine")
        logger.info("   orders to ensure maximum number of QCD vertices.")
        logger.info(" > Note that if there are more than one non-QCD coupling type,")
        logger.info("   coupling orders need to be specified by hand.")
        logger.info("Decay chain syntax:",'$MG:color:BLACK')
        logger.info(" o core process, decay1, (decay2, (decay2', ...)), ...  etc")
        logger.info(" o Example: add process p p > t~ t QED=0, (t~ > W- b~, W- > l- vl~), t > j j b @2",'$MG:color:GREEN')
        logger.info(" > Note that identical particles will all be decayed.")
        logger.info("Loop processes syntax:",'$MG:color:BLACK')
        logger.info(" o core process [ <NLO_mode=> LoopOrder1 LoopOrder2 ... ] SQUAREDCOUPi=ORDERi")
        logger.info(" o Example: add process p p > t~ t QED=0 QCD=2 [ all= QCD ] QCD=6",'$MG:color:GREEN')
        logger.info(" > Notice that in this format, decay chains are not allowed.")
        logger.info(" > The LoopOrder(s) defined specify the kind of loops to consider (only QCD for now).")
        logger.info(" > The coupling restrictions before '[' restrict the orders of born *amplitudes*.")
        logger.info("   So that in the example above QCD=2 restricts the born amplitude to have at")
        logger.info("   most QCD=2 and loop amplitudes at most QCD=2+2 (because QCD loops are considered)")
        logger.info(" > The coupling restrictions after ']' restrict the orders of the matrix element, ")
        logger.info("   namely the squared amplitudes. In the example above QCD=6 correspond to born")
        logger.info("   amplitudes with QCD=2 squared against loop amplitudes with QCD=4, adding up to 6.")
        logger.info(" > The optional <NLO_mode=> can be any of the following ('all=' by default if absent):")
        logger.info("     all=   : Generate all the real-emission and loop diagrams, ready for aMC@NLO runs.")
        logger.info("     virt=  : Generate only the loop diagrams, read for MadLoop standalone checks/runs.")
        logger.info("     real=  : Generate only the real-emission diagrams, for use with alternative OLP. ")
        logger.info(" > For processes without born amplitudes (i.e. loop-induced like g g > z), please use ")
        logger.info("   the 'virt=' NLO mode. aMC@NLO cannot integrate these processes, but standalone MadLoop5")
        logger.info("   can still handle these.")

        logger.info("--  merge two model to create a new one", '$MG:color:BLUE')
        logger.info("syntax:",'$MG:color:BLACK')
        logger.info(" o add model MODELNAME [OPTIONS]")
        logger.info(" o Example: add model taudecay",'$MG:color:GREEN')
        logger.info(" > Merge the two model in a single one. If that same merge was done before.")
        logger.info(" > Just reload the previous merge. (WARNING: This doesn't check if those model are modified)")
        logger.info(" > Options:")
        logger.info("   --output=  : Specify the name of the directory where the merge is done.")
        logger.info("                This allow to do \"import NAME\" to load that merge.")
        logger.info("   --recreate : Force to recreated the merge model even if the merge model directory already exists.")
        
    def help_compute_widths(self):
        logger.info("syntax: calculate_width PART [other particles] [OPTIONS]")
        logger.info("  Computes the width and partial width for a set of particles")
        logger.info("  Returns a valid param_card with this information.")
        logger.info(" ")
        logger.info("  PART: name of the particle you want to calculate width")
        logger.info("        you can enter either the name or pdg code.\n")
        logger.info("  Various options:\n")
        logger.info("  --body_decay=X: Parameter to control the precision of the computation")
        logger.info("        if X is an integer, we compute all channels up to X-body decay.")
        logger.info("        if X <1, then we stop when the estimated error is lower than X.")
        logger.info("        if X >1 BUT not an integer, then we X = N + M, with M <1 and N an integer")
        logger.info("              We then either stop at the N-body decay or when the estimated error is lower than M.")
        logger.info("        default: 4.0025")
        logger.info("  --min_br=X: All channel which are estimated below this value will not be integrated numerically.")
        logger.info("        default: precision (decimal part of the body_decay options) divided by four")
        logger.info("  --precision_channel=X: requested numerical precision for each channel")
        logger.info("        default: 0.01")
        logger.info("  --path=X: path for param_card")
        logger.info("        default: take value from the model")
        logger.info("  --output=X: path where to write the resulting card. ")
        logger.info("        default: overwrite input file. If no input file, write it in the model directory")
        logger.info("  --nlo: Compute NLO width [if the model support it]")
        logger.info("")
        logger.info(" example: calculate_width h --body_decay=2 --output=./param_card")

    def help_decay_diagram(self):
        logger.info("syntax: decay_diagram PART [other particles] [OPTIONS]")
        logger.info("  Returns the amplitude required for the computation of the widths")
        logger.info(" ")
        logger.info("  PART: name of the particle you want to calculate width")
        logger.info("        you can enter either the name or pdg code.\n")
        logger.info("  Various options:\n")
        logger.info("  --body_decay=X: Parameter to control the precision of the computation")
        logger.info("        if X is an integer, we compute all channels up to X-body decay.")
        logger.info("        if X <1, then we stop when the estimated error is lower than X.")
        logger.info("        if X >1 BUT not an integer, then we X = N + M, with M <1 and N an integer")
        logger.info("              We then either stop at the N-body decay or when the estimated error is lower than M.")
        logger.info("        default: 4.0025")
        logger.info("  --min_br=X: All channel which are estimated below this value will not be integrated numerically.")
        logger.info("        default: precision (decimal part of the body_decay options) divided by four")
        logger.info("  --precision_channel=X: requested numerical precision for each channel")
        logger.info("        default: 0.01")
        logger.info("  --path=X: path for param_card")
        logger.info("        default: take value from the model")
        logger.info("  --output=X: path where to write the resulting card. ")
        logger.info("        default: overwrite input file. If no input file, write it in the model directory")
        logger.info("")
        logger.info(" example: calculate_width h --body_decay=2 --output=./param_card")

    def help_define(self):
        logger.info("-- define a multiparticle",'$MG:color:BLUE')
        logger.info("Syntax:  define multipart_name [=] part_name_list")
        logger.info("Example: define p = g u u~ c c~ d d~ s s~ b b~",'$MG:color:GREEN')
        logger.info("Special syntax: Use | for OR (used for required s-channels)")
        logger.info("Special syntax: Use / to remove particles. Example: define q = p / g")

    def help_set(self):
        logger.info("-- set options for generation or output.",'$MG:color:BLUE')
        logger.info("syntax: set <option_name> <option_value>",'$MG:color:BLACK')
        logger.info("Possible options are: ")
        for opts in [self._set_options[i*3:(i+1)*3] for i in \
                                          range((len(self._set_options)//4)+1)]:
            logger.info("%s"%(','.join(opts)),'$MG:color:GREEN')
        logger.info("Details of each option:")
        logger.info("group_subprocesses True/False/Auto: ",'$MG:color:GREEN')
        logger.info(" > (default Auto) Smart grouping of subprocesses into ")
        logger.info("   directories, mirroring of initial states, and ")
        logger.info("   combination of integration channels.")
        logger.info(" > Example: p p > j j j w+ gives 5 directories and 184 channels",'$MG:color:BLACK')
        logger.info("   (cf. 65 directories and 1048 channels for regular output)",'$MG:color:BLACK')
        logger.info(" > Auto means False for decay computation and True for collisions.")
        logger.info("ignore_six_quark_processes multi_part_label",'$MG:color:GREEN')
        logger.info(" > (default none) ignore processes with at least 6 of any")
        logger.info("   of the quarks given in multi_part_label.")
        logger.info(" > These processes give negligible contribution to the")
        logger.info("   cross section but have subprocesses/channels.")
        logger.info("stdout_level DEBUG|INFO|WARNING|ERROR|CRITICAL",'$MG:color:GREEN')
        logger.info(" > change the default level for printed information")
        logger.info("fortran_compiler NAME",'$MG:color:GREEN')
        logger.info(" > (default None) Force a specific fortran compiler.")
        logger.info("   If None, it tries first g77 and if not present gfortran")
        logger.info("   but loop output use gfortran.")
        logger.info("loop_optimized_output True|False",'$MG:color:GREEN')
        logger.info(" > Exploits the open loop thechnique for considerable")
        logger.info("   improvement.")
        logger.info(" > CP relations among helicites are detected and the helicity")
        logger.info("   filter has more potential.")
        logger.info("loop_color_flows True|False",'$MG:color:GREEN')
        logger.info(" > Only relevant for the loop optimized output.")
        logger.info(" > Reduces the loop diagrams at the amplitude level")
        logger.info("   rendering possible the computation of the loop amplitude")
        logger.info("   for a fixed color flow or color configuration.")
        logger.info(" > This option can considerably slow down the loop ME")
        logger.info("   computation time, especially when summing over all color")
        logger.info("   and helicity configuration, hence turned off by default.")        
        logger.info("gauge unitary|Feynman",'$MG:color:GREEN')
        logger.info(" > (default unitary) choose the gauge of the non QCD part.")
        logger.info(" > For loop processes, only Feynman gauge is employable.")
        logger.info("complex_mass_scheme True|False",'$MG:color:GREEN')
        logger.info(" > (default False) Set complex mass scheme.")
        logger.info(" > Complex mass scheme is not yet supported for loop processes.")
        logger.info("timeout VALUE",'$MG:color:GREEN')
        logger.info(" > (default 20) Seconds allowed to answer questions.")
        logger.info(" > Note that pressing tab always stops the timer.")
        logger.info("cluster_temp_path PATH",'$MG:color:GREEN')
        logger.info(" > (default None) [Used in Madevent Output]")
        logger.info(" > Allow to perform the run in PATH directory")
        logger.info(" > This allow to not run on the central disk. ")
        logger.info(" > This is not used by condor cluster (since condor has")
        logger.info("   its own way to prevent it).")
        logger.info("mg5amc_py8_interface_path PATH",'$MG:color:GREEN')
        logger.info(" > Necessary when showering events with Pythia8 from Madevent.")        
        logger.info("OLP ProgramName",'$MG:color:GREEN')
        logger.info(" > (default 'MadLoop') [Used for virtual generation]")
        logger.info(" > Chooses what One-Loop Program to use for the virtual")
        logger.info(" > matrix element generation via the BLAH accord.")
        logger.info("output_dependencies <mode>",'$MG:color:GREEN')
        logger.info(" > (default 'external') [Use for NLO outputs]")
        logger.info(" > Choses how the external dependences (such as CutTools)")
        logger.info(" > of NLO outputs are handled. Possible values are:")
        logger.info("     o external: Some of the libraries the output depends")
        logger.info("       on are links to their installation in MG5 root dir.")
        logger.info("     o internal: All libraries the output depends on are")
        logger.info("       copied and compiled locally in the output directory.")
        logger.info("     o environment_paths: The location of all libraries the ")
        logger.info("       output depends on should be found in your env. paths.")        
#        logger.info("max_npoint_for_channel <value>",'$MG:color:GREEN')
#        logger.info(" > (default '0') [Used for loop-induced outputs]")
#        logger.info(" > Sets the maximum 'n' of n-points loops to be used for")
#        logger.info(" > setting up the integration multichannels.") 
#        logger.info(" > The default value of zero automatically picks the apparent")
#        logger.info(" > appropriate choice which is to sometimes pick box loops")
#        logger.info(" > but never higher n-points ones.")

#===============================================================================
# CheckValidForCmd
#===============================================================================
class CheckValidForCmd(cmd.CheckCmd):
    """ The Series of help routine for the MadGraphCmd"""

    class RWError(MadGraph5Error):
        """a class for read/write errors"""

    def check_add(self, args):
        """check the validity of line
        syntax: add process PROCESS | add model MODELNAME
        """

        if len(args) < 2:
            self.help_add()
            raise self.InvalidCmd('\"add\" requires at least two arguments')
        
        if args[0] not in  ['model', 'process']:
            raise self.InvalidCmd('\"add\" requires the argument \"process\" or \"model\"')    
    
        if args[0] == 'process':
            return self.check_generate(args)
    
        if args[0] == 'model':
            pass
            

    def check_define(self, args):
        """check the validity of line
        syntax: define multipart_name [ part_name_list ]
        """

        if len(args) < 2:
            self.help_define()
            raise self.InvalidCmd('\"define\" command requires at least two arguments')

        if args[1] == '=':
            del args[1]
            if len(args) < 2:
                self.help_define()
                raise self.InvalidCmd('\"define\" command requires at least one particles name after \"=\"')

        if '=' in args:
            self.help_define()
            raise self.InvalidCmd('\"define\" command requires symbols \"=\" at the second position')

        if not self._curr_model:
            logger.info('No model currently active. Try with the Standard Model')
            self.do_import('model sm')

        if self._curr_model['particles'].find_name(args[0]):
            raise self.InvalidCmd("label %s is a particle name in this model\n\
            Please retry with another name." % args[0])

    def check_display(self, args):
        """check the validity of line
        syntax: display XXXXX
        """

        if len(args) < 1:
            self.help_display()
            raise self.InvalidCmd, 'display requires an argument specifying what to display'
        if args[0] not in self._display_opts:
            self.help_display()
            raise self.InvalidCmd, 'Invalid arguments for display command: %s' % args[0]

        if not self._curr_model:
            raise self.InvalidCmd("No model currently active, please import a model!")

# check that either _curr_amps or _fks_multi_proc exists
        if (args[0] in ['processes', 'diagrams'] and not self._curr_amps and not self._fks_multi_proc):
           raise self.InvalidCmd("No process generated, please generate a process!")
        if args[0] == 'checks' and not self._comparisons and not self._cms_checks:
            raise self.InvalidCmd("No check results to display.")

        if args[0] == 'variable' and len(args) !=2:
            raise self.InvalidCmd('variable need a variable name')


    def check_draw(self, args):
        """check the validity of line
        syntax: draw DIRPATH [option=value]
        """

        if len(args) < 1:
            args.append('/tmp')

        if not self._curr_amps:
            raise self.InvalidCmd("No process generated, please generate a process!")

        if not os.path.isdir(args[0]):
            raise self.InvalidCmd( "%s is not a valid directory for export file" % args[0])

    def check_check(self, args):
        """check the validity of args"""

        if  not self._curr_model:
            raise self.InvalidCmd("No model currently active, please import a model!")

        if self._model_v4_path:
            raise self.InvalidCmd(\
                "\"check\" not possible for v4 models")

        if len(args) < 2 and not args[0].lower().endswith('options'):
            self.help_check()
            raise self.InvalidCmd("\"check\" requires a process.")

        if args[0] not in self._check_opts and \
                                        not args[0].lower().endswith('options'):
            args.insert(0, 'full')

        param_card = None
        if args[0] not in ['stability','profile','timing'] and \
                                        len(args)>1 and os.path.isfile(args[1]):
            param_card = args.pop(1)

        if len(args)>1:
            if args[1] != "-reuse":
                args.insert(1, '-no_reuse')
        else:
            args.append('-no_reuse')

        if args[0] in ['timing'] and len(args)>2 and os.path.isfile(args[2]):
            param_card = args.pop(2)
        if args[0] in ['stability', 'profile'] and len(args)>1:
            # If the first argument after 'stability' is not the integer
            # specifying the desired statistics (i.e. number of points), then
            # we insert the default value 100
            try:
                int(args[2])
            except ValueError:
                args.insert(2, '100')

        if args[0] in ['stability', 'profile'] and os.path.isfile(args[3]):
            param_card = args.pop(3)
        if any([',' in elem for elem in args if not elem.startswith('--')]):
            raise self.InvalidCmd('Decay chains not allowed in check')
        
        user_options = {'--energy':'1000','--split_orders':'-1',
                   '--reduction':'1|2|3|4|5|6','--CTModeRun':'-1',
                   '--helicity':'-1','--seed':'-1','--collier_cache':'-1',
                   '--collier_req_acc':'auto',
                   '--collier_internal_stability_test':'False',
                   '--collier_mode':'1'}  

        if args[0] in ['cms'] or args[0].lower()=='cmsoptions':
            # increase the default energy to 5000
            user_options['--energy']='5000'
            # The first argument gives the name of the coupling order in which
            # the cms expansion is carried, and the expression following the 
            # comma gives the relation of an external parameter with the
            # CMS expansions parameter called 'lambdaCMS'.
            parameters = ['aewm1->10.0/lambdaCMS','as->0.1*lambdaCMS']
            user_options['--cms']='QED&QCD,'+'&'.join(parameters)
            # Widths are assumed to scale linearly with lambdaCMS unless
            # --force_recompute_width='always' or 'first_time' is used.
            user_options['--recompute_width']='auto'
            # It can be negative so as to be offshell below the resonant mass
            user_options['--offshellness']='10.0'
            # Pick the lambdaCMS values for the test. Instead of a python list
            # we specify here (low,N) which means that do_check will automatically
            # pick lambda values up to the value low and with N values uniformly
            # spread in each interval [1.0e-i,1.0e-(i+1)].
            # Some points close to each other will be added at the end for the
            # stability test.
            user_options['--lambdaCMS']='(1.0e-6,5)'
            # Set the RNG seed, -1 is default (random).
            user_options['--seed']=666
            # The option below can help the user re-analyze existing pickled check
            user_options['--analyze']='None'
            # Decides whether to show plot or not during the analysis
            user_options['--show_plot']='True'
            # Decides what kind of report 
            user_options['--report']='concise'
            # 'secret' option to chose by which lambda power one should divide
            # the nwa-cms difference. Useful to set to 2 when doing the Born check
            # to see whether the NLO check will have sensitivity to the CMS
            # implementation
            user_options['--diff_lambda_power']='1'
            # Sets the range of lambda values to plot
            user_options['--lambda_plot_range']='[-1.0,-1.0]'
            # Sets a filter to apply at generation. See name of available 
            # filters in loop_diagram_generations.py, function user_filter 
            user_options['--loop_filter']='None'
            # Apply tweaks to the check like multiplying a certain width by a
            # certain parameters or changing the analytical continuation of the 
            # logarithms of the UV counterterms
            user_options['--tweak']='default()'
            # Give a name to the run for the files to be saved
            user_options['--name']='auto'
            # Select what resonances must be run
            user_options['--resonances']='1'
        
        for arg in args[:]:
            if arg.startswith('--') and '=' in arg:
                parsed = arg.split('=')
                key, value = parsed[0],'='.join(parsed[1:])
                if key not in user_options:
                    raise self.InvalidCmd, "unknown option %s" % key
                user_options[key] = value
                args.remove(arg)

        # If we are just re-analyzing saved data or displaying options then we 
        # shouldn't check the process format.
        if not (args[0]=='cms' and '--analyze' in user_options and \
                              user_options['--analyze']!='None') and not \
                                            args[0].lower().endswith('options'):
            
            self.check_process_format(" ".join(args[1:]))

        for option, value in user_options.items():
            args.append('%s=%s'%(option,value))

        return param_card

    def check_generate(self, args):
        """check the validity of args"""

        if not self._curr_model:
            logger.info("No model currently active, so we import the Standard Model")
            self.do_import('model sm')
        
        if args[-1].startswith('--optimize'):
            if args[2] != '>':
                raise self.InvalidCmd('optimize mode valid only for 1->N processes. (See model restriction for 2->N)')
            if '=' in args[-1]:
                path = args[-1].split('=',1)[1]
                if not os.path.exists(path) or \
                                self.detect_file_type(path) != 'param_card':
                    raise self.InvalidCmd('%s is not a valid param_card')
            else:
                path=None
            # Update the default value of the model here.
            if not isinstance(self._curr_model, model_reader.ModelReader):
                self._curr_model = model_reader.ModelReader(self._curr_model)
            self._curr_model.set_parameters_and_couplings(path)
            self.check_process_format(' '.join(args[1:-1]))
        else:
            self.check_process_format(' '.join(args[1:]))
    

    def check_process_format(self, process):
        """ check the validity of the string given to describe a format """

        #check balance of paranthesis
        if process.count('(') != process.count(')'):
            raise self.InvalidCmd('Invalid Format, no balance between open and close parenthesis')
        #remove parenthesis for fututre introspection
        process = process.replace('(',' ').replace(')',' ')

        # split following , (for decay chains)
        subprocesses = process.split(',')
        if len(subprocesses) > 1:
            for subprocess in subprocesses:
                self.check_process_format(subprocess)
            return

        # request that we have one or two > in the process
        nbsep = len(re.findall('>\D', process)) # not use process.count because of QCD^2>2
        if nbsep not in [1,2]:
            raise self.InvalidCmd(
               'wrong format for \"%s\" this part requires one or two symbols \'>\', %s found'
               % (process, nbsep))

        # we need at least one particles in each pieces
        particles_parts = re.split('>\D', process)
        for particles in particles_parts:
            if re.match(r'^\s*$', particles):
                raise self.InvalidCmd(
                '\"%s\" is a wrong process format. Please try again' % process)

        # '/' and '$' sould be used only after the process definition
        for particles in particles_parts[:-1]:
            if re.search('\D/', particles):
                raise self.InvalidCmd(
                'wrong process format: restriction should be place after the final states')
            if re.search('\D\$', particles):
                raise self.InvalidCmd(
                'wrong process format: restriction should be place after the final states')


    def check_tutorial(self, args):
        """check the validity of the line"""
        if len(args) == 1:
            if not args[0] in self._tutorial_opts:
                self.help_tutorial()
                raise self.InvalidCmd('Invalid argument for tutorial')
        elif len(args) == 0:
            #this means mg5 tutorial
            args.append('MadGraph5')
        else:
            self.help_tutorial()
            raise self.InvalidCmd('Too many arguments for tutorial')



    def check_import(self, args):
        """check the validity of line"""

        modelname = False
        prefix = True
        if '-modelname' in args:
            args.remove('-modelname')
            modelname = True
        elif '--modelname' in args:
            args.remove('--modelname')
            modelname = True
            
        if '--noprefix' in args:
            args.remove('--noprefix')
            prefix = False  

        if not args:
            self.help_import()
            raise self.InvalidCmd('wrong \"import\" format')

        if len(args) >= 2 and args[0] not in self._import_formats:
            self.help_import()
            raise self.InvalidCmd('wrong \"import\" format')
        elif len(args) == 1:
            if args[0] in self._import_formats:
                if args[0] != "proc_v4":
                    self.help_import()
                    raise self.InvalidCmd('wrong \"import\" format')
                elif not self._export_dir:
                    self.help_import()
                    raise self.InvalidCmd('PATH is mandatory in the current context\n' + \
                                  'Did you forget to run the \"output\" command')
            # The type of the import is not given -> guess it
            format = self.find_import_type(args[0])
            logger.info('The import format was not given, so we guess it as %s' % format)
            args.insert(0, format)
            if self.history[-1].startswith('import'):
                self.history[-1] = 'import %s %s' % \
                                (format, ' '.join(self.history[-1].split()[1:]))

        if not prefix:
            args.append('--noprefix')

        if modelname:
            args.append('-modelname')



    def check_install(self, args):
        """check that the install command is valid"""
        

        install_options = {'options_for_HEPToolsInstaller':[],
                   'update_options':[]}
        if len(args) < 1:
            self.help_install()
            raise self.InvalidCmd('install command require at least one argument')
        
        if len(args) > 1:
            for arg in args[1:]:
                try:
                    option, value = arg.split('=')
                except ValueError:
                    option = arg
                    value = None
                # Options related to the MadGraph installer can be treated here, i.e
                if args[0]=='update':
                    if value is None:
                        install_options['update_options'].append(option)
                    else:
                        install_options['update_options'].append('='.join([option,value]))                        
                else:
                    # Other options will be directly added to the call to HEPToolsInstallers
                    # in the advanced_install function
                    install_options['options_for_HEPToolsInstaller'].append(arg)
            # Now that the options have been treated keep only the target tool
            # to install as argument.   
            args = args[:1]

        if args[0] not in self._install_opts:
            if not args[0].startswith('td'):
                self.help_install()
                raise self.InvalidCmd('Not recognize program %s ' % args[0])

        if args[0] in ["ExRootAnalysis", "Delphes", "Delphes2"]:
            if not misc.which('root'):
                raise self.InvalidCmd(
'''In order to install ExRootAnalysis, you need to install Root on your computer first.
please follow information on http://root.cern.ch/drupal/content/downloading-root''')
            if 'ROOTSYS' not in os.environ:
                raise self.InvalidCmd(
'''The environment variable ROOTSYS is not configured.
You can set it by adding the following lines in your .bashrc [.bash_profile for mac]:
export ROOTSYS=%s
export PATH=$PATH:$ROOTSYS/bin
export LD_LIBRARY_PATH=$LD_LIBRARY_PATH:$ROOTSYS/lib
export DYLD_LIBRARY_PATH=$DYLD_LIBRARY_PATH:$ROOTSYS/lib
This will take effect only in a NEW terminal
''' % os.path.realpath(pjoin(misc.which('root'), \
                                               os.path.pardir, os.path.pardir)))

        return install_options

    def check_launch(self, args, options):
        """check the validity of the line"""
        # modify args in order to be MODE DIR
        # mode being either standalone or madevent
        if not( 0 <= int(options.cluster) <= 2):
            return self.InvalidCmd, 'cluster mode should be between 0 and 2'

        if not args:
            if self._done_export:
                mode = self.find_output_type(self._done_export[0])
                
                if not self._done_export[1].startswith(mode):
                    print mode, self._done_export[1]
                    raise self.InvalidCmd, \
                          '%s not valid directory for launch' % self._done_export[0]
                args.append(self._done_export[1])
                args.append(self._done_export[0])
                return
            else:
                logger.warning('output command missing, run it automatically (with default argument)')
                self.do_output('')
                logger.warning('output done: running launch')
                return self.check_launch(args, options)

        if len(args) != 1:
            self.help_launch()
            return self.InvalidCmd, 'Invalid Syntax: Too many argument'

        # search for a valid path
        if os.path.isdir(args[0]):
            path = os.path.realpath(args[0])
        elif os.path.isdir(pjoin(MG5DIR,args[0])):
            path = pjoin(MG5DIR,args[0])
        elif  MG4DIR and os.path.isdir(pjoin(MG4DIR,args[0])):
            path = pjoin(MG4DIR,args[0])
        else:
            raise self.InvalidCmd, '%s is not a valid directory' % args[0]

        mode = self.find_output_type(path)

        args[0] = mode
        args.append(path)
        # inform where we are for future command
        self._done_export = [path, mode]


    def find_import_type(self, path):
        """ identify the import type of a given path
        valid output: model/model_v4/proc_v4/command"""

        possibility = [pjoin(MG5DIR,'models',path), \
                     pjoin(MG5DIR,'models',path+'_v4'), path]
        if '-' in path:
            name = path.rsplit('-',1)[0]
            possibility = [pjoin(MG5DIR,'models',name), name] + possibility
        # Check if they are a valid directory
        for name in possibility:
            if os.path.isdir(name):
                if os.path.exists(pjoin(name,'particles.py')):
                    return 'model'
                elif os.path.exists(pjoin(name,'particles.dat')):
                    return 'model_v4'

        # Not valid directory so maybe a file
        if os.path.isfile(path):
            text = open(path).read()
            pat = re.compile('(Begin process|<MGVERSION>)', re.I)
            matches = pat.findall(text)
            if not matches:
                return 'command'
            elif len(matches) > 1:
                return 'banner'
            elif matches[0].lower() == 'begin process':
                return 'proc_v4'
            else:
                return 'banner'
        else:
            return 'proc_v4'




    def find_output_type(self, path):
        """ identify the type of output of a given directory:
        valid output: madevent/standalone/standalone_cpp"""

        card_path = pjoin(path,'Cards')
        bin_path = pjoin(path,'bin')
        src_path = pjoin(path,'src')
        include_path = pjoin(path,'include')
        subproc_path = pjoin(path,'SubProcesses')
        mw_path = pjoin(path,'Source','MadWeight')

        if os.path.isfile(pjoin(include_path, 'Pythia.h')) or \
            os.path.isfile(pjoin(include_path, 'Pythia8', 'Pythia.h')):
            return 'pythia8'
        elif not os.path.isdir(os.path.join(path, 'SubProcesses')):
            raise self.InvalidCmd, '%s : Not a valid directory' % path

        if os.path.isdir(src_path):
            return 'standalone_cpp'
        elif os.path.isdir(mw_path):
            return 'madweight'
        elif os.path.isfile(pjoin(bin_path,'madevent')):
            return 'madevent'
        elif os.path.isfile(pjoin(bin_path,'aMCatNLO')):
            return 'aMC@NLO'
        elif os.path.isdir(card_path):
            return 'standalone'

        raise self.InvalidCmd, '%s : Not a valid directory' % path

    def check_load(self, args):
        """ check the validity of the line"""

        if len(args) != 2 or args[0] not in self._save_opts:
            self.help_load()
            raise self.InvalidCmd('wrong \"load\" format')

    def check_customize_model(self, args):
        """check the validity of the line"""

        # Check argument validity
        if len(args) >1 :
            self.help_customize_model()
            raise self.InvalidCmd('No argument expected for this command')

        if len(args):
            if not args[0].startswith('--save='):
                self.help_customize_model()
                raise self.InvalidCmd('Wrong argument for this command')
            if '-' in args[0][6:]:
                raise self.InvalidCmd('The name given in save options can\'t contain \'-\' symbol.')

        if self._model_v4_path:
            raise self.InvalidCmd('Restriction of Model is not supported by v4 model.')


    def check_save(self, args):
        """ check the validity of the line"""

        if len(args) == 0:
            args.append('options')

        if args[0] not in self._save_opts and args[0] != 'global':
            self.help_save()
            raise self.InvalidCmd('wrong \"save\" format')
        elif args[0] == 'global':
            args.insert(0, 'options')

        if args[0] != 'options' and len(args) != 2:
            self.help_save()
            raise self.InvalidCmd('wrong \"save\" format')
        elif args[0] != 'options' and len(args) == 2:
            basename = os.path.dirname(args[1])
            if not os.path.exists(basename):
                raise self.InvalidCmd('%s is not a valid path, please retry' % \
                                                                        args[1])

        if args[0] == 'options':
            has_path = None
            for arg in args[1:]:
                if arg in ['--auto', '--all']:
                    continue
                elif arg.startswith('--'):
                    raise self.InvalidCmd('unknow command for \'save options\'')
                elif arg == 'global':
                    if os.environ.has_key('HOME'):
                        args.remove('global')
                        args.insert(1,pjoin(os.environ['HOME'],'.mg5','mg5_configuration.txt'))
                        has_path = True
                else:
                    basename = os.path.dirname(arg)
                    if not os.path.exists(basename):
                        raise self.InvalidCmd('%s is not a valid path, please retry' % \
                                                                        arg)
                    elif has_path:
                        raise self.InvalidCmd('only one path is allowed')
                    else:
                        args.remove(arg)
                        args.insert(1, arg)
                        has_path = True
            if not has_path:
                args.insert(1, pjoin(MG5DIR,'input','mg5_configuration.txt'))


    def check_set(self, args, log=True):
        """ check the validity of the line"""

        if len(args) == 1 and args[0] in ['complex_mass_scheme',\
                                          'loop_optimized_output',\
                                          'loop_color_flows',\
                                          'low_mem_multicore_nlo_generation']:
            args.append('True')

        if len(args) > 2 and '=' == args[1]:
            args.pop(1)

        if len(args) < 2:
            self.help_set()
            raise self.InvalidCmd('set needs an option and an argument')

        if args[1] == 'default':
            if args[0] in self.options_configuration:
                default = self.options_configuration[args[0]]
            elif args[0] in self.options_madgraph:
                default = self.options_madgraph[args[0]]
            elif args[0] in self.options_madevent:
                default = self.options_madevent[args[0]]
            else:
                raise self.InvalidCmd('%s doesn\'t have a valid default value' % args[0])
            if log:
                logger.info('Pass parameter %s to it\'s default value: %s' %
                                                             (args[0], default))
            args[1] = str(default)

        if args[0] not in self._set_options:
            if not args[0] in self.options and not args[0] in self.options:
                self.help_set()
                raise self.InvalidCmd('Possible options for set are %s' % \
                                  self._set_options)

        if args[0] in ['group_subprocesses']:
            if args[1] not in ['False', 'True', 'Auto']:
                raise self.InvalidCmd('%s needs argument False, True or Auto' % \
                                      args[0])
        if args[0] in ['ignore_six_quark_processes']:
            if args[1] not in self._multiparticles.keys() and args[1] != 'False':
                raise self.InvalidCmd('ignore_six_quark_processes needs ' + \
                                      'a multiparticle name as argument')

        if args[0] in ['stdout_level']:
            if args[1] not in ['DEBUG','INFO','WARNING','ERROR','CRITICAL'] and \
                                                          not args[1].isdigit():
                raise self.InvalidCmd('output_level needs ' + \
                                      'a valid level')

        if args[0] in ['timeout', 'max_npoint_for_channel']:
            if not args[1].isdigit():
                raise self.InvalidCmd('%s values should be a integer' % args[0])

        if args[0] in ['loop_optimized_output', 'loop_color_flows', 'low_mem_multicore_nlo_generation']:
            try:
                args[1] = banner_module.ConfigFile.format_variable(args[1], bool, args[0])
            except Exception:
                raise self.InvalidCmd('%s needs argument True or False'%args[0])

        if args[0] in ['gauge']:
            if args[1] not in ['unitary','Feynman']:
                raise self.InvalidCmd('gauge needs argument unitary or Feynman.')

        if args[0] in ['timeout']:
            if not args[1].isdigit():
                raise self.InvalidCmd('timeout values should be a integer')

        if args[0] in ['OLP']:
            if args[1] not in MadGraphCmd._OLP_supported:
                raise self.InvalidCmd('OLP value should be one of %s'\
                                               %str(MadGraphCmd._OLP_supported))

        if args[0].lower() in ['ewscheme']:
            if not self._curr_model:
                raise self.InvalidCmd("ewscheme acts on the current model please load one first.")
            if args[1] not in ['external']:
                raise self.InvalidCmd('Only valid ewscheme is "external". To restore default, please re-import the model.')

        if args[0] in ['output_dependencies']:
            if args[1] not in MadGraphCmd._output_dependencies_supported:
                raise self.InvalidCmd('output_dependencies value should be one of %s'\
                               %str(MadGraphCmd._output_dependencies_supported))

    def check_open(self, args):
        """ check the validity of the line """

        if len(args) != 1:
            self.help_open()
            raise self.InvalidCmd('OPEN command requires exactly one argument')

        if args[0].startswith('./'):
            if not os.path.isfile(args[0]):
                raise self.InvalidCmd('%s: not such file' % args[0])
            return True

        # if special : create the path.
        if not self._done_export:
            if not os.path.isfile(args[0]):
                self.help_open()
                raise self.InvalidCmd('No command \"output\" or \"launch\" used. Impossible to associate this name to a file')
            else:
                return True

        path = self._done_export[0]
        if os.path.isfile(pjoin(path,args[0])):
            args[0] = pjoin(path,args[0])
        elif os.path.isfile(pjoin(path,'Cards',args[0])):
            args[0] = pjoin(path,'Cards',args[0])
        elif os.path.isfile(pjoin(path,'HTML',args[0])):
            args[0] = pjoin(path,'HTML',args[0])
        # special for card with _default define: copy the default and open it
        elif '_card.dat' in args[0]:
            name = args[0].replace('_card.dat','_card_default.dat')
            if os.path.isfile(pjoin(path,'Cards', name)):
                files.cp(path + '/Cards/' + name, path + '/Cards/'+ args[0])
                args[0] = pjoin(path,'Cards', args[0])
            else:
                raise self.InvalidCmd('No default path for this file')
        elif not os.path.isfile(args[0]):
            raise self.InvalidCmd('No default path for this file')


    def check_output(self, args, default='madevent'):
        """ check the validity of the line"""


        if args and args[0] in self._export_formats:
            self._export_format = args.pop(0)
        else:
            self._export_format = default

        if not self._curr_model:
            text = 'No model found. Please import a model first and then retry.'
            raise self.InvalidCmd(text)

        if self._model_v4_path and \
               (self._export_format not in self._v4_export_formats):
            text = " The Model imported (MG4 format) does not contain enough\n "
            text += " information for this type of output. In order to create\n"
            text += " output for " + args[0] + ", you have to use a UFO model.\n"
            text += " Those model can be imported with MG5> import model NAME."
            logger.warning(text)
            raise self.InvalidCmd('')

        if self._export_format == 'aloha':
            return


        if not self._curr_amps:
            text = 'No processes generated. Please generate a process first.'
            raise self.InvalidCmd(text)

        if args and args[0][0] != '-':
            # This is a path
            path = args.pop(0)
            forbiden_chars = ['>','<',';','&']
            for char in forbiden_chars:
                if char in path:
                    raise self.InvalidCmd('%s is not allowed in the output path' % char)
            # Check for special directory treatment
            if path == 'auto' and self._export_format in \
                     ['madevent', 'standalone', 'standalone_cpp', 'matchbox_cpp', 'madweight',
                      'matchbox']:
                self.get_default_path()
                if '-noclean' not in args and os.path.exists(self._export_dir):
                    args.append('-noclean')
            elif path != 'auto':
                self._export_dir = path
            elif path == 'auto':
                if self.options['pythia8_path']:
                    self._export_dir = self.options['pythia8_path']
                else:
                    self._export_dir = '.'
        else:
            if self._export_format != 'pythia8':
                # No valid path
                self.get_default_path()
                if '-noclean' not in args and os.path.exists(self._export_dir):
                    args.append('-noclean')
                    
            else:
                if self.options['pythia8_path']:
                    self._export_dir = self.options['pythia8_path']
                else:
                    self._export_dir = '.'

        self._export_dir = os.path.realpath(self._export_dir)


    def check_compute_widths(self, args):
        """ check and format calculate decay width:
        Expected format: NAME [other names] [--options]
        # fill the options if not present.
        # NAME can be either (anti-)particle name, multiparticle, pid
        """

        if len(args)<1:
            self.help_compute_widths()
            raise self.InvalidCmd('''compute_widths requires at least the name of one particle.
            If you want to compute the width of all particles, type \'compute_widths all\'''')

        particles = set()
        options = {'path':None, 'output':None,
                   'min_br':None, 'body_decay':4.0025, 'precision_channel':0.01,
                   'nlo':False}
        # check that the firsts argument is valid
        
        for i,arg in enumerate(args):
            if arg.startswith('--'):
                if arg.startswith('--nlo'):
                    options['nlo'] =True  
                    continue
                elif not '=' in arg:
                    raise self.InvalidCmd('Options required an equal (and then the value)')
                arg, value = arg.split('=')
                if arg[2:] not in options:
                    raise self.InvalidCmd('%s not valid options' % arg)
                options[arg[2:]] = value
                continue
            # check for pid
            if arg.isdigit():
                p = self._curr_model.get_particle(int(arg))
                if not p:
                    raise self.InvalidCmd('Model doesn\'t have pid %s for any particle' % arg)
                particles.add(abs(int(arg)))
            elif arg in self._multiparticles:
                particles.update([abs(id) for id in self._multiparticles[args[0]]])
            else:
                if not self._curr_model['case_sensitive']:
                    arg = arg.lower()                
                for p in self._curr_model['particles']:
                    if p['name'] == arg or p['antiname'] == arg:
                        particles.add(abs(p.get_pdg_code()))
                        break
                else:
                    if arg == 'all':
                        #sometimes the multiparticle all is not define
                        particles.update([abs(p.get_pdg_code())
                                        for p in self._curr_model['particles']])
                    else:
                        raise self.InvalidCmd('%s invalid particle name' % arg)

        if options['path'] and not os.path.isfile(options['path']):

            if os.path.exists(pjoin(MG5DIR, options['path'])):
                options['path'] = pjoin(MG5DIR, options['path'])
            elif self._model_v4_path and  os.path.exists(pjoin(self._model_v4_path, options['path'])):
                options['path'] = pjoin(self._curr_model_v4_path, options['path'])
            elif os.path.exists(pjoin(self._curr_model.path, options['path'])):
                options['path'] = pjoin(self._curr_model.path, options['path'])

            if os.path.isdir(options['path']) and os.path.isfile(pjoin(options['path'], 'param_card.dat')):
                options['path'] = pjoin(options['path'], 'param_card.dat')
            elif not os.path.isfile(options['path']):
                raise self.InvalidCmd('%s is not a valid path' % args[2])
            # check that the path is indeed a param_card:
            if madevent_interface.MadEventCmd.detect_card_type(options['path']) != 'param_card.dat':
                raise self.InvalidCmd('%s should be a path to a param_card' % options['path'])

        if not options['path']:
            param_card_text = self._curr_model.write_param_card()
            if not options['output']:
                dirpath = self._curr_model.get('modelpath')
                options['path'] = pjoin(dirpath, 'param_card.dat')
            else:
                options['path'] = options['output']
            ff = open(options['path'],'w')
            ff.write(param_card_text)
            ff.close()
        if not options['output']:
            options['output'] = options['path']

        if not options['min_br']:
            options['min_br'] = (float(options['body_decay']) % 1) / 5
        return particles, options


    check_decay_diagram = check_compute_widths

    def get_default_path(self):
        """Set self._export_dir to the default (\'auto\') path"""

        if self._export_format in ['madevent', 'standalone']:
            # Detect if this script is launched from a valid copy of the Template,
            # if so store this position as standard output directory
            if 'TemplateVersion.txt' in os.listdir('.'):
                #Check for ./
                self._export_dir = os.path.realpath('.')
                return
            elif 'TemplateVersion.txt' in os.listdir('..'):
                #Check for ../
                self._export_dir = os.path.realpath('..')
                return
            elif self.stdin != sys.stdin:
                #Check for position defined by the input files
                input_path = os.path.realpath(self.stdin.name).split(os.path.sep)
                print "Not standard stdin, use input path"
                if input_path[-2] == 'Cards':
                    self._export_dir = os.path.sep.join(input_path[:-2])
                    if 'TemplateVersion.txt' in self._export_dir:
                        return


        if self._export_format == 'NLO':
            name_dir = lambda i: 'PROCNLO_%s_%s' % \
                                    (self._curr_model['name'], i)
            auto_path = lambda i: pjoin(self.writing_dir,
                                               name_dir(i))
        elif self._export_format.startswith('madevent'):
            name_dir = lambda i: 'PROC_%s_%s' % \
                                    (self._curr_model['name'], i)
            auto_path = lambda i: pjoin(self.writing_dir,
                                               name_dir(i))
        elif self._export_format.startswith('standalone'):
            name_dir = lambda i: 'PROC_SA_%s_%s' % \
                                    (self._curr_model['name'], i)
            auto_path = lambda i: pjoin(self.writing_dir,
                                               name_dir(i))                
        elif self._export_format == 'madweight':
            name_dir = lambda i: 'PROC_MW_%s_%s' % \
                                    (self._curr_model['name'], i)
            auto_path = lambda i: pjoin(self.writing_dir,
                                               name_dir(i))
        elif self._export_format == 'standalone_cpp':
            name_dir = lambda i: 'PROC_SA_CPP_%s_%s' % \
                                    (self._curr_model['name'], i)
            auto_path = lambda i: pjoin(self.writing_dir,
                                               name_dir(i))
        elif self._export_format in ['matchbox_cpp', 'matchbox']:
            name_dir = lambda i: 'PROC_MATCHBOX_%s_%s' % \
                                    (self._curr_model['name'], i)
            auto_path = lambda i: pjoin(self.writing_dir,
                                               name_dir(i))
        elif self._export_format == 'pythia8':
            if self.options['pythia8_path']:
                self._export_dir = self.options['pythia8_path']
            else:
                self._export_dir = '.'
            return
        else:
            self._export_dir = '.'
            return
        for i in range(500):
            if os.path.isdir(auto_path(i)):
                continue
            else:
                self._export_dir = auto_path(i)
                break
        if not self._export_dir:
            raise self.InvalidCmd('Can\'t use auto path,' + \
                                  'more than 500 dirs already')


#===============================================================================
# CheckValidForCmdWeb
#===============================================================================
class CheckValidForCmdWeb(CheckValidForCmd):
    """ Check the validity of input line for web entry
    (no explicit path authorized)"""

    class WebRestriction(MadGraph5Error):
        """class for WebRestriction"""

    def check_draw(self, args):
        """check the validity of line
        syntax: draw FILEPATH [option=value]
        """
        raise self.WebRestriction('direct call to draw is forbidden on the web')

    def check_display(self, args):
        """ check the validity of line in web mode """

        if args[0] == 'mg5_variable':
            raise self.WebRestriction('Display internal variable is forbidden on the web')

        CheckValidForCmd.check_history(self, args)

    def check_check(self, args):
        """ Not authorize for the Web"""

        raise self.WebRestriction('Check call is forbidden on the web')

    def check_history(self, args):
        """check the validity of line
        No Path authorize for the Web"""

        CheckValidForCmd.check_history(self, args)

        if len(args) == 2 and args[1] not in ['.', 'clean']:
            raise self.WebRestriction('Path can\'t be specify on the web.')


    def check_import(self, args):
        """check the validity of line
        No Path authorize for the Web"""

        if not args:
            raise self.WebRestriction, 'import requires at least one option'

        if args[0] not in self._import_formats:
            args[:] = ['command', './proc_card_mg5.dat']
        elif args[0] == 'proc_v4':
            args[:] = [args[0], './proc_card.dat']
        elif args[0] == 'command':
            args[:] = [args[0], './proc_card_mg5.dat']

        CheckValidForCmd.check_import(self, args)

    def check_install(self, args):
        """ No possibility to install new software on the web """
        if args == ['update','--mode=mg5_start']:
            return

        raise self.WebRestriction('Impossible to install program on the cluster')

    def check_load(self, args):
        """ check the validity of the line
        No Path authorize for the Web"""

        CheckValidForCmd.check_load(self, args)

        if len(args) == 2:
            if args[0] != 'model':
                raise self.WebRestriction('only model can be loaded online')
            if 'model.pkl' not in args[1]:
                raise self.WebRestriction('not valid pkl file: wrong name')
            if not os.path.realpath(args[1]).startswith(pjoin(MG4DIR, \
                                                                    'Models')):
                raise self.WebRestriction('Wrong path to load model')

    def check_save(self, args):
        """ not authorize on web"""
        raise self.WebRestriction('\"save\" command not authorize online')

    def check_open(self, args):
        """ not authorize on web"""
        raise self.WebRestriction('\"open\" command not authorize online')

    def check_output(self, args, default='madevent'):
        """ check the validity of the line"""

        # first pass to the default
        CheckValidForCmd.check_output(self, args, default=default)
        args[:] = ['.', '-f']

        self._export_dir = os.path.realpath(os.getcwd())
        # Check that we output madevent
        if 'madevent' != self._export_format:
                raise self.WebRestriction, 'only available output format is madevent (at current stage)'

#===============================================================================
# CompleteForCmd
#===============================================================================
class CompleteForCmd(cmd.CompleteCmd):
    """ The Series of help routine for the MadGraphCmd"""

    def nlo_completion(self,args,text,line,allowed_loop_mode=None):
        """ complete the nlo settings within square brackets. It uses the
         allowed_loop_mode for the proposed mode if specified, otherwise, it
         uses self._nlo_modes_for_completion"""

        # We are now editing the loop related options
        # Automatically allow for QCD perturbation if in the sm because the
        # loop_sm would then automatically be loaded
        nlo_modes = allowed_loop_mode if not allowed_loop_mode is None else \
                                                  self._nlo_modes_for_completion
        if isinstance(self._curr_model,loop_base_objects.LoopModel):
            pert_couplings_allowed = ['all']+self._curr_model['perturbation_couplings']
        else:
            pert_couplings_allowed = []
        if self._curr_model.get('name').startswith('sm'):
            pert_couplings_allowed = pert_couplings_allowed + ['QCD']
        # Find wether the loop mode is already set or not
        loop_specs = line[line.index('[')+1:]
        try:
            loop_orders = loop_specs[loop_specs.index('=')+1:]
        except ValueError:
            loop_orders = loop_specs
        possibilities = []
        possible_orders = [order for order in pert_couplings_allowed if \
                                                  order not in loop_orders]

        # Simplify obvious loop completion
        single_completion = ''
        if len(nlo_modes)==1:
                single_completion = '%s= '%nlo_modes[0]
                if len(possible_orders)==1:
                    single_completion = single_completion + possible_orders[0] + ' ] '
        # Automatically add a space if not present after [ or =
        if text.endswith('['):
            if single_completion != '':
                return self.list_completion(text, ['[ '+single_completion])
            else:
                return self.list_completion(text,['[ '])

        if text.endswith('='):
            return self.list_completion(text,[' '])

        if args[-1]=='[':
            possibilities = possibilities + ['%s= '%mode for mode in nlo_modes]
            if single_completion != '':
                return self.list_completion(text, [single_completion])
            else:
                if len(possible_orders)==1:
                    return self.list_completion(text, [poss+' %s ] '%\
                              possible_orders[0] for poss in possibilities])
                return self.list_completion(text, possibilities)

        if len(possible_orders)==1:
            possibilities.append(possible_orders[0]+' ] ')
        else:
            possibilities.extend(possible_orders)
        if any([(order in loop_orders) for order in pert_couplings_allowed]):
            possibilities.append(']')
        return self.list_completion(text, possibilities)

    def model_completion(self, text, process, line, categories = True, \
                                                      allowed_loop_mode = None):
        """ complete the line with model information. If categories is True,
        it will use completion with categories. If allowed_loop_mode is
        specified, it will only complete with these loop modes."""

        # First check if we are within squared brackets so that specific
        # input for NLO settings must be completed
        args = self.split_arg(process)
        if len(args) > 2 and '>' in line and '[' in line and not ']' in line:
            return self.nlo_completion(args,text,line, allowed_loop_mode = \
                                                              allowed_loop_mode)

        while ',' in process:
            process = process[process.index(',')+1:]
        args = self.split_arg(process)
        couplings = []

        # Do no complete the @ for the process number.
        if len(args) > 1 and args[-1]=='@':
            return

        # Automatically allow for QCD perturbation if in the sm because the
        # loop_sm would then automatically be loaded
        if isinstance(self._curr_model,loop_base_objects.LoopModel):
            pert_couplings_allowed = ['all'] + self._curr_model['perturbation_couplings']
        else:
            pert_couplings_allowed = []
        if self._curr_model.get('name').startswith('sm'):
            pert_couplings_allowed = pert_couplings_allowed + ['QCD']

        # Remove possible identical names
        particles = list(set(self._particle_names + self._multiparticles.keys()))
        n_part_entered = len([1 for a in args if a in particles])

        # Force '>' if two initial particles.
        if n_part_entered == 2 and args[-1] != '>':
                return self.list_completion(text, '>')

        # Add non-particle names
        syntax = []
        couplings = []
        if len(args) > 0 and args[-1] != '>' and n_part_entered > 0:
            syntax.append('>')
        if '>' in args and args.index('>') < len(args) - 1:
            couplings.extend(sum([[c+"<=", c+"==", c+">",c+'^2<=',c+'^2==',c+'^2>' ] for c in \
                                              self._couplings+['WEIGHTED']],[]))
            syntax.extend(['@','$','/','>',','])
            if '[' not in line and ',' not in line and len(pert_couplings_allowed)>0:
                syntax.append('[')
            
        # If information for the virtuals has been specified already, do not
        # propose syntax or particles input anymore
        if '[' in line:
            syntax = []
            particles = []
            # But still allow for defining the process id
            couplings.append('@')

        if not categories:
            # The direct completion (might be needed for some completion using
            # this function but adding some other completions (like in check)).
            # For those, it looks ok in the categorie mode on my mac, but if
            # someone sees wierd result on Linux systems, then use the
            # default completion for these features.
            return self.list_completion(text, particles+syntax+couplings)
        else:
            # A more elaborate one with categories
            poss_particles = self.list_completion(text, particles)
            poss_syntax = self.list_completion(text, syntax)
            poss_couplings = self.list_completion(text, couplings)
            possibilities = {}
            if poss_particles != []: possibilities['Particles']=poss_particles
            if poss_syntax != []: possibilities['Syntax']=poss_syntax
            if poss_couplings != []: possibilities['Coupling orders']=poss_couplings
            if len(possibilities.keys())==1:
                return self.list_completion(text, possibilities.values()[0])
            else:
                return self.deal_multiple_categories(possibilities)

    def complete_generate(self, text, line, begidx, endidx):
        "Complete the generate command"

        # Return list of particle names and multiparticle names, as well as
        # coupling orders and allowed symbols
        args = self.split_arg(line[0:begidx])

        valid_sqso_operators=['==','<=','>']
        if any(line.endswith('^2 %s '%op) for op in valid_sqso_operators):
            return
        if args[-1].endswith('^2'):
            return self.list_completion(text,valid_sqso_operators)
        match_op = [o for o in valid_sqso_operators if o.startswith(args[-1])]            
        if args[-2].endswith('^2') and len(match_op)>0:
            if args[-1] in valid_sqso_operators:
                return self.list_completion(text,' ')
            if len(match_op)==1:
                return self.list_completion(text,[match_op[0][len(args[-1]):]])
            else:
                return self.list_completion(text,match_op)

        if len(args) > 2 and args[-1] == '@' or ( args[-1].endswith('=') and \
                            (not '[' in line or ('[' in line and ']' in line))):
            return

        try:
            return self.model_completion(text, ' '.join(args[1:]),line)
        except Exception as error:
            print error

        #if len(args) > 1 and args[-1] != '>':
        #    couplings = ['>']
        #if '>' in args and args.index('>') < len(args) - 1:
        #    couplings = [c + "=" for c in self._couplings] + ['@','$','/','>']
        #return self.list_completion(text, self._particle_names + \
        #                            self._multiparticles.keys() + couplings)


    def complete_compute_widths(self, text, line, begidx, endidx):
        "Complete the compute_widths command"

        args = self.split_arg(line[0:begidx])

        if args[-1] in  ['--path=', '--output=']:
            completion = {'path': self.path_completion(text)}
        elif line[begidx-1] == os.path.sep:
            current_dir = pjoin(*[a for a in args if a.endswith(os.path.sep)])
            if current_dir.startswith('--path='):
                current_dir = current_dir[7:]
            if current_dir.startswith('--output='):
                current_dir = current_dir[9:]
            completion = {'path': self.path_completion(text, current_dir)}
        else:
            completion = {}
            completion['options'] = self.list_completion(text,
                            ['--path=', '--output=', '--min_br=0.\$',
                             '--precision_channel=0.\$', '--body_decay=', '--nlo'])
            completion['particles'] = self.model_completion(text, '', line)

        return self.deal_multiple_categories(completion)

    complete_decay_diagram = complete_compute_widths

    def complete_add(self, text, line, begidx, endidx):
        "Complete the add command"

        args = self.split_arg(line[0:begidx])

        # Format
        if len(args) == 1:
            return self.list_completion(text, self._add_opts)

        if args[1] == 'process':
            return self.complete_generate(text, " ".join(args[1:]), begidx, endidx)
        
        elif args[1] == 'model':
            completion_categories = self.complete_import(text, line, begidx, endidx, 
                                                         allow_restrict=False, treat_completion=False)
            completion_categories['options'] = self.list_completion(text,['--modelname=','--recreate'])
            return self.deal_multiple_categories(completion_categories) 
            
    def complete_customize_model(self, text, line, begidx, endidx):
        "Complete the customize_model command"

        args = self.split_arg(line[0:begidx])

        # Format
        if len(args) == 1:
            return self.list_completion(text, ['--save='])


    def complete_check(self, text, line, begidx, endidx):
        "Complete the check command"

        out = {}
        args = self.split_arg(line[0:begidx])

        # Format
        if len(args) == 1:
            return self.list_completion(text, self._check_opts)


        cms_check_mode = len(args) >= 2 and args[1]=='cms'

        cms_options = ['--name=','--tweak=','--seed=','--offshellness=',
          '--lambdaCMS=','--show_plot=','--report=','--lambda_plot_range=','--recompute_width=',
          '--CTModeRun=','--helicity=','--reduction=','--cms=','--diff_lambda_power=',
          '--loop_filter=','--resonances=']

        options = ['--energy=']
        if cms_options:
            options.extend(cms_options)

        # Directory continuation
        if args[-1].endswith(os.path.sep):
            return self.path_completion(text, pjoin(*[a for a in args \
                                                    if a.endswith(os.path.sep)]))
        # autocompletion for particles/couplings
        model_comp = self.model_completion(text, ' '.join(args[2:]),line,
                                  categories = True, allowed_loop_mode=['virt'])

        model_comp_and_path = self.deal_multiple_categories(\
          {'Process completion': self.model_completion(text, ' '.join(args[2:]),
          line, categories = False, allowed_loop_mode=['virt']),
          'Param_card.dat path completion:':self.path_completion(text),
          'options': self.list_completion(text,options)})

        #Special rules for check cms completion
        if cms_check_mode:
            # A couple of useful value completions
            if line[-1]!=' ' and line[-2]!='\\' and not '--' in line[begidx:endidx] \
                              and args[-1].startswith('--') and '=' in args[-1]:
                examples = {
                  '--tweak=':
['default','alltweaks',"['default','allwidths->1.1*all_withds&seed333(Increased_widths_and_seed_333)','logp->logm&logm->logp(inverted_logs)']"],
                  '--lambdaCMS=':
['(1.0e-2,5)',"[float('1.0e-%d'%exp)\\ for\\ exp\\ in\\ range(8)]","[1.0,0.5,0.001]"],
                  '--lambda_plot_range=':
[' [1e-05,1e-02]','[0.01,1.0]'],
                  '--reduction=':
['1','1|2|3|4','1|2','3'],
                  '--cms=':
['QED&QCD,aewm1->10.0/lambdaCMS&as->0.1*lambdaCMS',
'NP&QED&QCD,aewm1->10.0/lambdaCMS&as->0.1*lambdaCMS&newExpansionParameter->newExpansionParameter*lambdaCMS'],
                  '--loop_filter=':
['None','n>3','n<4 and 6 in loop_pdgs and 3<=id<=7'],
                  '--resonances=':
['1','all','(24,(3,4))','[(24,(3,4)),(24,(4,5))]'],
                  '--analyze=':
['my_default_run.pkl',
'default_run.pkl,increased_widths.pkl(Increased_widths),logs_modified.pkl(Inverted_logs),seed_668.pkl(Different_seed)']
                    }
                for name, example in examples.items():
                    if  args[-1].startswith(name):
                        return self.deal_multiple_categories(
          {"Examples of completion for option '%s'"%args[-1].split('=')[0]:
#                    ['%d: %s'%(i+1,ex) for i, ex in enumerate(example)]},
                    ['%s'%ex for i, ex in enumerate(example)]},
                                                             forceCategory=True)
                if args[-1]=='--recompute_width=':
                    return self.list_completion(text,
                                         ['never','first_time','always','auto'])
                elif args[-1]=='--show_plot=':
                    return self.list_completion(text,['True','False'])
                elif args[-1]=='--report=':
                    return self.list_completion(text,['concise','full'])
                elif args[-1]=='--CTModeRun=':
                    return self.list_completion(text,['-1','1','2','3','4'])
                else:
                    return text
            if len(args)==2 or len(args)==3 and args[-1]=='-reuse':
                return self.deal_multiple_categories(
          {'Process completion': self.model_completion(text, ' '.join(args[2:]),
                        line, categories = False, allowed_loop_mode=['virt']),
                   'Param_card.dat path completion:': self.path_completion(text),
               'reanalyze result on disk / save output:':self.list_completion(
                                                  text,['-reuse','--analyze='])})
            elif not any(arg.startswith('--') for arg in args):
                if '>' in args:
                    return self.deal_multiple_categories({'Process completion': 
                        self.model_completion(text, ' '.join(args[2:]),
                        line, categories = False, allowed_loop_mode=['virt']),
                        'options': self.list_completion(text,options)})
                else:
                    return self.deal_multiple_categories({'Process completion': 
                        self.model_completion(text, ' '.join(args[2:]),
                        line, categories = False, allowed_loop_mode=['virt'])})
            else:
                return self.list_completion(text,options)
            
        if len(args) == 2:
            return model_comp_and_path
        elif len(args) == 3:
            try:
                int(args[2])
            except ValueError:
                return model_comp
            else:
                return model_comp_and_path
        elif len(args) > 3:
            return model_comp


    def complete_tutorial(self, text, line, begidx, endidx):
        "Complete the tutorial command"

        # Format
        if len(self.split_arg(line[0:begidx])) == 1:
            return self.list_completion(text, self._tutorial_opts)

    def complete_define(self, text, line, begidx, endidx):
        """Complete particle information"""
        return self.model_completion(text, line[6:],line)

    def complete_display(self, text, line, begidx, endidx):
        "Complete the display command"

        args = self.split_arg(line[0:begidx])
        # Format
        if len(args) == 1:
            return self.list_completion(text, self._display_opts)

        if len(args) == 2 and args[1] == 'checks':
            return self.list_completion(text, ['failed'])

        if len(args) == 2 and args[1] == 'particles':
            return self.model_completion(text, line[begidx:],line)

    def complete_draw(self, text, line, begidx, endidx):
        "Complete the draw command"

        args = self.split_arg(line[0:begidx])

        # Directory continuation
        if args[-1].endswith(os.path.sep):
            return self.path_completion(text,
                                        pjoin(*[a for a in args if a.endswith(os.path.sep)]),
                                        only_dirs = True)
        # Format
        if len(args) == 1:
            return self.path_completion(text, '.', only_dirs = True)


        #option
        if len(args) >= 2:
            opt = ['horizontal', 'external=', 'max_size=', 'add_gap=',
                                'non_propagating', '--']
            return self.list_completion(text, opt)

    def complete_launch(self, text, line, begidx, endidx):
        """ complete the launch command"""
        args = self.split_arg(line[0:begidx])

        # Directory continuation
        if args[-1].endswith(os.path.sep):
            return self.path_completion(text,
                                        pjoin(*[a for a in args if a.endswith(os.path.sep)]),
                                        only_dirs = True)
        # Format
        if len(args) == 1:
            out = {'Path from ./': self.path_completion(text, '.', only_dirs = True)}
            if MG5DIR != os.path.realpath('.'):
                out['Path from %s' % MG5DIR] =  self.path_completion(text,
                                     MG5DIR, only_dirs = True, relative=False)
            if MG4DIR and MG4DIR != os.path.realpath('.') and MG4DIR != MG5DIR:
                out['Path from %s' % MG4DIR] =  self.path_completion(text,
                                     MG4DIR, only_dirs = True, relative=False)


        #option
        if len(args) >= 2:
            out={}

        if line[0:begidx].endswith('--laststep='):
            opt = ['parton', 'pythia', 'pgs','delphes','auto']
            out['Options'] = self.list_completion(text, opt, line)
        else:
            opt = ['--cluster', '--multicore', '-i', '--name=', '-f','-m', '-n',
               '-p','--parton','--interactive', '--laststep=parton', '--laststep=pythia',
               '--laststep=pgs', '--laststep=delphes','--laststep=auto']
            out['Options'] = self.list_completion(text, opt, line)


        return self.deal_multiple_categories(out)

    def complete_load(self, text, line, begidx, endidx):
        "Complete the load command"

        args = self.split_arg(line[0:begidx])

        # Format
        if len(args) == 1:
            return self.list_completion(text, self._save_opts)

        # Directory continuation
        if args[-1].endswith(os.path.sep):
            return self.path_completion(text,
                                        pjoin(*[a for a in args if \
                                                      a.endswith(os.path.sep)]))

        # Filename if directory is not given
        if len(args) == 2:
            return self.path_completion(text)

    def complete_save(self, text, line, begidx, endidx):
        "Complete the save command"

        args = self.split_arg(line[0:begidx])

        # Format
        if len(args) == 1:
            return self.list_completion(text, self._save_opts)

        # Directory continuation
        if args[-1].endswith(os.path.sep):
            return self.path_completion(text,
                                        pjoin(*[a for a in args if a.endswith(os.path.sep)]),
                                        only_dirs = True)

        # Filename if directory is not given
        if len(args) == 2:
            return self.path_completion(text) + self.list_completion(text, ['global'])

    @cmd.debug()
    def complete_open(self, text, line, begidx, endidx):
        """ complete the open command """

        args = self.split_arg(line[0:begidx])

        # Directory continuation
        if os.path.sep in args[-1] + text:
            return self.path_completion(text,
                                    pjoin(*[a for a in args if \
                                                      a.endswith(os.path.sep)]))

        possibility = []
        if self._done_export:
            path = self._done_export[0]
            possibility = ['index.html']
            if os.path.isfile(pjoin(path,'README')):
                possibility.append('README')
            if os.path.isdir(pjoin(path,'Cards')):
                possibility += [f for f in os.listdir(pjoin(path,'Cards'))
                                    if f.endswith('.dat')]
            if os.path.isdir(pjoin(path,'HTML')):
                possibility += [f for f in os.listdir(pjoin(path,'HTML'))
                                  if f.endswith('.html') and 'default' not in f]
        else:
            possibility.extend(['./','../'])
        if os.path.exists('MG5_debug'):
            possibility.append('MG5_debug')
        if os.path.exists('ME5_debug'):
            possibility.append('ME5_debug')

        return self.list_completion(text, possibility)

    @cmd.debug()
    def complete_output(self, text, line, begidx, endidx,
                        possible_options = ['f', 'noclean', 'nojpeg'],
                        possible_options_full = ['-f', '-noclean', '-nojpeg']):
        "Complete the output command"

        possible_format = self._export_formats
        #don't propose directory use by MG_ME
        forbidden_names = ['MadGraphII', 'Template', 'pythia-pgs', 'CVS',
                            'Calculators', 'MadAnalysis', 'SimpleAnalysis',
                            'mg5', 'DECAY', 'EventConverter', 'Models',
                            'ExRootAnalysis', 'HELAS', 'Transfer_Fct', 'aloha',
                            'matchbox', 'matchbox_cpp', 'tests']

        #name of the run =>proposes old run name
        args = self.split_arg(line[0:begidx])
        if len(args) >= 1:
            
            if len(args) > 1 and args[1] == 'pythia8':
                possible_options_full = list(possible_options_full) + ['--version=8.1','--version=8.2'] 
            
            if len(args) > 1 and args[1] == 'aloha':
                try:
                    return self.aloha_complete_output(text, line, begidx, endidx)
                except Exception, error:
                    print error
            # Directory continuation
            if args[-1].endswith(os.path.sep):
                return [name for name in self.path_completion(text,
                        pjoin(*[a for a in args if a.endswith(os.path.sep)]),
                        only_dirs = True) if name not in forbidden_names]
            # options
            if args[-1][0] == '-' or len(args) > 1 and args[-2] == '-':
                return self.list_completion(text, possible_options)
            
            if len(args) > 2:
                return self.list_completion(text, possible_options_full)
            # Formats
            if len(args) == 1:
                format = possible_format + ['.' + os.path.sep, '..' + os.path.sep, 'auto']
                return self.list_completion(text, format)

            # directory names
            content = [name for name in self.path_completion(text, '.', only_dirs = True) \
                       if name not in forbidden_names]
            content += ['auto']
            content += possible_options_full
            return self.list_completion(text, content)

    def aloha_complete_output(self, text, line, begidx, endidx):
        "Complete the output aloha command"
        args = self.split_arg(line[0:begidx])
        completion_categories = {}

        forbidden_names = ['MadGraphII', 'Template', 'pythia-pgs', 'CVS',
                            'Calculators', 'MadAnalysis', 'SimpleAnalysis',
                            'mg5', 'DECAY', 'EventConverter', 'Models',
                            'ExRootAnalysis', 'Transfer_Fct', 'aloha',
                            'apidoc','vendor']


        # options
        options = ['--format=Fortran', '--format=Python','--format=gpu','--format=CPP','--output=']
        options = self.list_completion(text, options)
        if options:
            completion_categories['options'] = options

        if args[-1] == '--output=' or args[-1].endswith(os.path.sep):
            # Directory continuation
            completion_categories['path'] =  [name for name in self.path_completion(text,
                        pjoin(*[a for a in args if a.endswith(os.path.sep)]),
                        only_dirs = True) if name not in forbidden_names]

        else:
            ufomodel = ufomodels.load_model(self._curr_model.get('name'))
            wf_opt = []
            amp_opt = []
            opt_conjg = []
            for lor in ufomodel.all_lorentz:
                amp_opt.append('%s_0' % lor.name)
                for i in range(len(lor.spins)):
                    wf_opt.append('%s_%i' % (lor.name,i+1))
                    if i % 2 == 0 and lor.spins[i] == 2:
                        opt_conjg.append('%sC%i_%i' % (lor.name,i //2 +1,i+1))
            completion_categories['amplitude routines'] = self.list_completion(text, amp_opt)
            completion_categories['Wavefunctions routines'] = self.list_completion(text, wf_opt)
            completion_categories['conjugate_routines'] = self.list_completion(text, opt_conjg)

        return self.deal_multiple_categories(completion_categories)

    def complete_set(self, text, line, begidx, endidx):
        "Complete the set command"
        args = self.split_arg(line[0:begidx])

        # Format
        if len(args) == 1:
            opts = list(set(self.options.keys() + self._set_options))
            return self.list_completion(text, opts)

        if len(args) == 2:
            if args[1] in ['group_subprocesses', 'complex_mass_scheme',\
                           'loop_optimized_output', 'loop_color_flows',\
                           'low_mem_multicore_nlo_generation']:
                return self.list_completion(text, ['False', 'True', 'default'])
            elif args[1] in ['ignore_six_quark_processes']:
                return self.list_completion(text, self._multiparticles.keys())
            elif args[1].lower() == 'ewscheme':
                return self.list_completion(text, ["external"])
            elif args[1] == 'gauge':
                return self.list_completion(text, ['unitary', 'Feynman','default'])
            elif args[1] == 'OLP':
                return self.list_completion(text, MadGraphCmd._OLP_supported)
            elif args[1] == 'output_dependencies':
                return self.list_completion(text, 
                                     MadGraphCmd._output_dependencies_supported)
            elif args[1] == 'stdout_level':
                return self.list_completion(text, ['DEBUG','INFO','WARNING','ERROR',
                                                          'CRITICAL','default'])
            elif args[1] == 'fortran_compiler':
                return self.list_completion(text, ['f77','g77','gfortran','default'])
            elif args[1] == 'cpp_compiler':
                return self.list_completion(text, ['g++', 'c++', 'clang', 'default'])
            elif args[1] == 'nb_core':
                return self.list_completion(text, [str(i) for i in range(100)] + ['default'] )
            elif args[1] == 'run_mode':
                return self.list_completion(text, [str(i) for i in range(3)] + ['default'])
            elif args[1] == 'cluster_type':
                return self.list_completion(text, cluster.from_name.keys() + ['default'])
            elif args[1] == 'cluster_queue':
                return []
            elif args[1] == 'automatic_html_opening':
                return self.list_completion(text, ['False', 'True', 'default'])
            else:
                # directory names
                second_set = [name for name in self.path_completion(text, '.', only_dirs = True)]
                return self.list_completion(text, second_set + ['default'])
        elif len(args) >2 and args[-1].endswith(os.path.sep):
                return self.path_completion(text,
                        pjoin(*[a for a in args if a.endswith(os.path.sep)]),
                        only_dirs = True)
        
    def complete_import(self, text, line, begidx, endidx, allow_restrict=True,
                        treat_completion=True):
        "Complete the import command"

        args=self.split_arg(line[0:begidx])

        # Format
        if len(args) == 1:
            opt =  self.list_completion(text, self._import_formats)
            if opt:
                return opt
            mode = 'all'
        elif args[1] in self._import_formats:
            mode = args[1]
        else:
            args.insert(1, 'all')
            mode = 'all'


        completion_categories = {}
        # restriction continuation (for UFO)
        if mode in ['model', 'all'] and '-' in  text:
            # deal with - in readline splitting (different on some computer)
            path = '-'.join([part for part in text.split('-')[:-1]])
            # remove the final - for the model name
            # find the different possibilities
            all_name = self.find_restrict_card(path, no_restrict=False)
            all_name += self.find_restrict_card(path, no_restrict=False,
                                        base_dir=pjoin(MG5DIR,'models'))
            if os.environ['PYTHONPATH']:
                for modeldir in os.environ['PYTHONPATH'].split(':'):
                    all_name += self.find_restrict_card(path, no_restrict=False,
                                        base_dir=modeldir)
            # select the possibility according to the current line
            all_name = [name+' ' for name in  all_name if name.startswith(text)
                                                       and name.strip() != text]


            if all_name:
                completion_categories['Restricted model'] = all_name

        # Path continuation
        if os.path.sep in args[-1]:
            if mode.startswith('model') or mode == 'all':
                # Directory continuation
                try:
                    cur_path = pjoin(*[a for a in args \
                                                   if a.endswith(os.path.sep)])
                except Exception:
                    pass
                else:
                    all_dir = self.path_completion(text, cur_path, only_dirs = True)
                    if mode in ['model_v4','all']:
                        completion_categories['Path Completion'] = all_dir
                    # Only UFO model here
                    new = []
                    data =   [new.__iadd__(self.find_restrict_card(name, base_dir=cur_path))
                                                                for name in all_dir]
                    if data:
                        completion_categories['Path Completion'] = all_dir + new
            else:
                try:
                    cur_path = pjoin(*[a for a in args \
                                                   if a.endswith(os.path.sep)])
                except Exception:
                    pass
                else:
                    all_path =  self.path_completion(text, cur_path)
                    if mode == 'all':
                        new = []
                        data =   [new.__iadd__(self.find_restrict_card(name, base_dir=cur_path))
                                                               for name in all_path]
                        if data:
                            completion_categories['Path Completion'] = data[0]
                    else:
                        completion_categories['Path Completion'] = all_path

        # Model directory name if directory is not given
        if (len(args) == 2):
            is_model = True
            if mode == 'model':
                file_cond = lambda p : os.path.exists(pjoin(MG5DIR,'models',p,'particles.py'))
                mod_name = lambda name: name
            elif mode == 'model_v4':
                file_cond = lambda p :  (os.path.exists(pjoin(MG5DIR,'models',p,'particles.dat'))
                                      or os.path.exists(pjoin(self._mgme_dir,'Models',p,'particles.dat')))
                mod_name = lambda name :(name[-3:] != '_v4' and name or name[:-3])
            elif mode == 'all':
                mod_name = lambda name: name
                file_cond = lambda p : os.path.exists(pjoin(MG5DIR,'models',p,'particles.py')) \
                                      or os.path.exists(pjoin(MG5DIR,'models',p,'particles.dat')) \
                                      or os.path.exists(pjoin(self._mgme_dir,'Models',p,'particles.dat'))
            else:
                cur_path = pjoin(*[a for a in args \
                                                   if a.endswith(os.path.sep)])
                all_path =  self.path_completion(text, cur_path)
                completion_categories['model name'] = all_path
                is_model = False

            if is_model:
                model_list = [mod_name(name) for name in \
                                                self.path_completion(text,
                                                pjoin(MG5DIR,'models'),
                                                only_dirs = True) \
                                                if file_cond(name)]
                if mode == 'model' and 'PYTHONPATH' in os.environ:
                    for modeldir in os.environ['PYTHONPATH'].split(':'):
                        model_list += [name for name in self.path_completion(text,
                                       modeldir, only_dirs=True)
                                       if os.path.exists(pjoin(modeldir,name, 'particles.py'))]
                    
                    

                if mode == 'model_v4':
                    completion_categories['model name'] = model_list
                elif allow_restrict:
                    # need to update the  list with the possible restriction
                    all_name = []
                    for model_name in model_list:
                        all_name += self.find_restrict_card(model_name,
                                            base_dir=pjoin(MG5DIR,'models'))
                else:
                    all_name = model_list
                    
                if mode == 'all':
                    cur_path = pjoin(*[a for a in args \
                                                        if a.endswith(os.path.sep)])
                    all_path =  self.path_completion(text, cur_path)
                    completion_categories['model name'] = all_path + all_name
                elif mode == 'model':
                    completion_categories['model name'] = all_name

        # Options
        if mode == 'all' and len(args)>1:
            mode = self.find_import_type(args[2])

        if len(args) >= 3 and mode.startswith('model') and not '-modelname' in line:
            if not text and not completion_categories:
                return ['--modelname']
            elif not (os.path.sep in args[-1] and line[-1] != ' '):
                completion_categories['options'] = self.list_completion(text, ['--modelname','-modelname','--noprefix'])
        if len(args) >= 3 and mode.startswith('banner') and not '--no_launch' in line:
            completion_categories['options'] = self.list_completion(text, ['--no_launch'])
        
        if treat_completion:
            return self.deal_multiple_categories(completion_categories) 
        else:
            #this means this function is called as a subgroup of another completion
            return completion_categories
    def find_restrict_card(self, model_name, base_dir='./', no_restrict=True):
        """find the restriction file associate to a given model"""

        # check if the model_name should be keeped as a possibility
        if no_restrict:
            output = [model_name]
        else:
            output = []

        # check that the model is a valid model
        if not os.path.exists(pjoin(base_dir, model_name, 'couplings.py')):
            # not valid UFO model
            return output

        if model_name.endswith(os.path.sep):
            model_name = model_name[:-1]

        # look for _default and treat this case
        if os.path.exists(pjoin(base_dir, model_name, 'restrict_default.dat')):
            output.append('%s-full' % model_name)

        # look for other restrict_file
        for name in os.listdir(pjoin(base_dir, model_name)):
            if name.startswith('restrict_') and not name.endswith('default.dat') \
                and name.endswith('.dat'):
                tag = name[9:-4] #remove restrict and .dat
                while model_name.endswith(os.path.sep):
                    model_name = model_name[:-1]
                output.append('%s-%s' % (model_name, tag))

        # return
        return output

    def complete_install(self, text, line, begidx, endidx):
        "Complete the import command"

        args = self.split_arg(line[0:begidx])
        # Format
        if len(args) == 1:
            return self.list_completion(text, self._install_opts)
        elif len(args) and args[0] == 'update':
            return self.list_completion(text, ['-f','--timeout='])
        elif len(args)==2 and args[1] in self._advanced_install_opts:           
            options = ['--keep_source','--logging=']
            if args[1]=='pythia8':
                options.append('--pythia8_tarball=')
            elif args[1]=='mg5amc_py8_interface':
                options.append('--mg5amc_py8_interface_tarball=') 
            elif args[1]=='MadAnalysis5':
                options.append('--no_MA5_further_install')
                options.append('--no_root_in_MA5')
                options.append('--madanalysis5_tarball=')     
            return self.list_completion(text, options)
        else:
            return self.list_completion(text, [])

#===============================================================================
# MadGraphCmd
#===============================================================================
class MadGraphCmd(HelpToCmd, CheckValidForCmd, CompleteForCmd, CmdExtended):
    """The command line processor of MadGraph"""

    writing_dir = '.'

    # Options and formats available
    _display_opts = ['particles', 'interactions', 'processes', 'diagrams',
                     'diagrams_text', 'multiparticles', 'couplings', 'lorentz',
                     'checks', 'parameters', 'options', 'coupling_order','variable']
    _add_opts = ['process', 'model']
    _save_opts = ['model', 'processes', 'options']
    _tutorial_opts = ['aMCatNLO', 'stop', 'MadLoop', 'MadGraph5']
    _switch_opts = ['mg5','aMC@NLO','ML5']
    _check_opts = ['full', 'timing', 'stability', 'profile', 'permutation',
                   'gauge','lorentz', 'brs', 'cms']
    _import_formats = ['model_v4', 'model', 'proc_v4', 'command', 'banner']
    _install_opts = ['pythia-pgs', 'Delphes', 'MadAnalysis', 'ExRootAnalysis',
                     'update', 'Delphes2', 'SysCalc', 'Golem95', 'PJFry',
                     'QCDLoop']
    # The targets below are installed using the HEPToolsInstaller.py script
<<<<<<< HEAD
    _advanced_install_opts = ['pythia8','zlib','boost','lhapdf6','lhapdf5',
                              'hepmc','mg5amc_py8_interface','ninja','oneloop','MadAnalysis5']
=======
    _advanced_install_opts = ['ninja','collier']
    
    # The options below are commented for now but already available
#    _advanced_install_opts += ['pythia8','zlib','boost','lhapdf6','lhapdf5','hepmc','mg5amc_py8_interface','oneloop']
    
>>>>>>> e957f5a4
    _install_opts.extend(_advanced_install_opts)

    _v4_export_formats = ['madevent', 'standalone', 'standalone_msP','standalone_msF',
                          'matrix', 'standalone_rw', 'madweight'] 
    _export_formats = _v4_export_formats + ['standalone_cpp', 'pythia8', 'aloha',
                                            'matchbox_cpp', 'matchbox']
    _set_options = ['group_subprocesses',
                    'ignore_six_quark_processes',
                    'stdout_level',
                    'fortran_compiler',
                    'cpp_compiler',
                    'loop_optimized_output',
                    'complex_mass_scheme',
                    'gauge',
                    'EWscheme',
                    'max_npoint_for_channel']
    _valid_nlo_modes = ['all','real','virt','sqrvirt','tree','noborn','LOonly']
    _valid_sqso_types = ['==','<=','=','>']
    _valid_amp_so_types = ['=','<=', '==', '>']
    _OLP_supported = ['MadLoop', 'GoSam']
    _output_dependencies_supported = ['external', 'internal','environment_paths']

    # The three options categories are treated on a different footage when a
    # set/save configuration occur. current value are kept in self.options
    options_configuration = {'pythia8_path': './HEPTools/pythia8',
                       'hwpp_path': './herwigPP',
                       'thepeg_path': './thepeg',
                       'hepmc_path': './hepmc',
                       'madanalysis_path': './MadAnalysis',
                       'madanalysis5_path':'./HEPTools/madanalysis5',
                       'pythia-pgs_path':'./pythia-pgs',
                       'td_path':'./td',
                       'delphes_path':'./Delphes',
                       'exrootanalysis_path':'./ExRootAnalysis',
                       'syscalc_path': './SysCalc',
                       'timeout': 60,
                       'web_browser':None,
                       'eps_viewer':None,
                       'text_editor':None,
                       'fortran_compiler':None,
                       'f2py_compiler':None,
                       'cpp_compiler':None,
                       'auto_update':7,
                       'cluster_type': 'condor',
                       'cluster_queue': None,
                       'cluster_status_update': (600, 30),
                       'fastjet':'fastjet-config',
                       'pjfry':'auto',
                       'golem':'auto',
                       'samurai':None,
                       'ninja':'./HEPTools/lib',
                       'collier':'./HEPTools/lib',
                       'lhapdf':'lhapdf-config',
                       'applgrid':'applgrid-config',
                       'amcfast':'amcfast-config',
                       'cluster_temp_path':None,
                       'mg5amc_py8_interface_path': './HEPTools/MG5aMC_PY8_interface',
                       'cluster_local_path': None,
                       'OLP': 'MadLoop',
                       'cluster_nb_retry':1,
                       'cluster_retry_wait':300,
                       'cluster_size':100,
                       'output_dependencies':'external'
                       }

    options_madgraph= {'group_subprocesses': 'Auto',
                          'ignore_six_quark_processes': False,
                          'low_mem_multicore_nlo_generation': False,
                          'complex_mass_scheme': False,
                          'gauge':'unitary',
                          'stdout_level':None,
                          'loop_optimized_output':True,
                          'loop_color_flows':False,
                          'max_npoint_for_channel': 0 # 0 means automaticly adapted
                        }

    options_madevent = {'automatic_html_opening':True,
                         'run_mode':2,
                         'nb_core': None,
                         'notification_center': True
                         }


    # Variables to store object information
    _curr_model = None  #base_objects.Model()
    _curr_amps = diagram_generation.AmplitudeList()
    _curr_proc_defs = base_objects.ProcessDefinitionList()
    _curr_matrix_elements = helas_objects.HelasMultiProcess()
    _curr_fortran_model = None
    _curr_cpp_model = None
    _curr_exporter = None
    _done_export = False
    _curr_decaymodel = None

    helporder = ['Main commands', 'Documented commands']


    def preloop(self):
        """Initializing before starting the main loop"""

        self.prompt = 'MG5_aMC>'
        if madgraph.ReadWrite: # prevent on read-only disk
            self.do_install('update --mode=mg5_start')

        # By default, load the UFO Standard Model
        logger.info("Loading default model: sm")
        self.exec_cmd('import model sm', printcmd=False, precmd=True)

        # preloop mother
        CmdExtended.preloop(self)


    def __init__(self, mgme_dir = '', *completekey, **stdin):
        """ add a tracker of the history """

        CmdExtended.__init__(self, *completekey, **stdin)

        # Set MG/ME directory path
        if mgme_dir:
            if os.path.isdir(pjoin(mgme_dir, 'Template')):
                self._mgme_dir = mgme_dir
                logger.info('Setting MG/ME directory to %s' % mgme_dir)
            else:
                logger.warning('Warning: Directory %s not valid MG/ME directory' % \
                             mgme_dir)
                self._mgme_dir = MG4DIR

        # Variables to store state information
        self._multiparticles = {}
        self.options = {}
        self._generate_info = "" # store the first generated process
        self._model_v4_path = None
        self._export_dir = None
        self._export_format = 'madevent'
        self._mgme_dir = MG4DIR
        self._cuttools_dir=str(os.path.join(self._mgme_dir,'vendor','CutTools'))
        self._iregi_dir=str(os.path.join(self._mgme_dir,'vendor','IREGI','src'))
        self._comparisons = None
        self._cms_checks = []
        self._nlo_modes_for_completion = ['all','virt','real','LOonly']

        # Load the configuration file,i.e.mg5_configuration.txt
        self.set_configuration()

    def setup(self):
        """ Actions to carry when switching to this interface """

        # Refresh all the interface stored value as things like generated
        # processes and amplitudes are not to be reused in between different
        # interfaces
        # Clear history, amplitudes and matrix elements when a model is imported
        # Remove previous imports, generations and outputs from history
        self.history.clean(remove_bef_last='import',keep_switch=True)
        # Reset amplitudes and matrix elements
        self._done_export=False
        self._curr_amps = diagram_generation.AmplitudeList()
        self._curr_proc_defs = base_objects.ProcessDefinitionList()
        self._curr_matrix_elements = helas_objects.HelasMultiProcess()

        self._v4_export_formats = ['madevent', 'standalone','standalone_msP','standalone_msF',
                                   'matrix', 'standalone_rw']
        self._export_formats = self._v4_export_formats + ['standalone_cpp', 'pythia8']
        self._nlo_modes_for_completion = ['all','virt','real']

    def do_quit(self, line):
        """Not in help: Do quit"""

        if self._done_export and \
                    os.path.exists(pjoin(self._done_export[0],'RunWeb')):
            os.remove(pjoin(self._done_export[0],'RunWeb'))

        value = super(MadGraphCmd, self).do_quit(line)
        if madgraph.ReadWrite: #prevent to run on Read Only disk
            self.do_install('update --mode=mg5_end')
        print

        return value

    # Add a process to the existing multiprocess definition
    # Generate a new amplitude
    def do_add(self, line):
        """Generate an amplitude for a given process and add to
        existing amplitudes
        or merge two model
        """

        args = self.split_arg(line)

        
        warning_duplicate = True
        if '--no_warning=duplicate' in args:
            warning_duplicate = False
            args.remove('--no_warning=duplicate')

        # Check the validity of the arguments
        self.check_add(args)

        if args[0] == 'model':
            return self.add_model(args[1:])
        
        # special option for 1->N to avoid generation of kinematically forbidden
        #decay.
        if args[-1].startswith('--optimize'):
            optimize = True
            args.pop()
        else:
            optimize = False

        if args[0] == 'process':
            # Rejoin line
            line = ' '.join(args[1:])

            # store the first process (for the perl script)
            if not self._generate_info:
                self._generate_info = line

            # Reset Helas matrix elements
            self._curr_matrix_elements = helas_objects.HelasMultiProcess()

            # Extract process from process definition
            if ',' in line:
                if ']' in line or '[' in line:
                    error_msg=\
"""The '[' and ']' syntax cannot be used in cunjunction with decay chains.
This implies that with decay chains:
  > Squared coupling order limitations are not available.
  > Loop corrections cannot be considered."""
                    raise MadGraph5Error(error_msg)
                else:
                    nb_proc = len([l for l in self.history if l.startswith(('generate','add process'))])
                    myprocdef, line = self.extract_decay_chain_process(line, proc_number=nb_proc)
                    # Redundant with above, but not completely as in the future
                    # one might think of allowing the core process to be 
                    # corrected by loops.
                    if myprocdef.are_decays_perturbed():
                        raise MadGraph5Error("Decay processes cannot be perturbed.")
                    # The two limitations below have some redundancy, but once
                    # again, they might be relieved (one at a time or together)
                    # int he future.
                    if myprocdef.decays_have_squared_orders() or \
                                                myprocdef['squared_orders']!={}:
                        raise MadGraph5Error("Decay processes cannot specify "+\
                                                  "squared orders constraints.")                        
                    if myprocdef.are_negative_orders_present():
                        raise MadGraph5Error("Decay processes cannot include negative"+\
                                                " coupling orders constraints.")                    
            else:
                nb_proc = len([l for l in self.history if l.startswith(('generate','add process'))])
                myprocdef = self.extract_process(line, proc_number=nb_proc)

            

            # Check that we have something
            if not myprocdef:
                raise self.InvalidCmd("Empty or wrong format process, please try again.")
            # Check that we have the same number of initial states as
            # existing processes
            if self._curr_amps and self._curr_amps[0].get_ninitial() != \
               myprocdef.get_ninitial():
                raise self.InvalidCmd("Can not mix processes with different number of initial states.")               

            self._curr_proc_defs.append(myprocdef)
            
            # Negative coupling order contraints can be given on at most one
            # coupling order (and either in squared orders or orders, not both)
            if len([1 for val in myprocdef.get('orders').values()+\
                          myprocdef.get('squared_orders').values() if val<0])>1:
                raise MadGraph5Error("Negative coupling order constraints"+\
                  " can only be given on one type of coupling and either on"+\
                               " squared orders or amplitude orders, not both.")

            cpu_time1 = time.time()

            # Generate processes
            if self.options['group_subprocesses'] == 'Auto':
                    collect_mirror_procs = True
            else:
                collect_mirror_procs = self.options['group_subprocesses']
            ignore_six_quark_processes = \
                           self.options['ignore_six_quark_processes'] if \
                           "ignore_six_quark_processes" in self.options \
                           else []

            myproc = diagram_generation.MultiProcess(myprocdef,
                                     collect_mirror_procs = collect_mirror_procs,
                                     ignore_six_quark_processes = ignore_six_quark_processes,
                                     optimize=optimize)


            for amp in myproc.get('amplitudes'):
                if amp not in self._curr_amps:
                    self._curr_amps.append(amp)
                elif warning_duplicate:
                    raise self.InvalidCmd, "Duplicate process %s found. Please check your processes." % \
                                                amp.nice_string_processes()

            # Reset _done_export, since we have new process
            self._done_export = False

            cpu_time2 = time.time()

            nprocs = len(myproc.get('amplitudes'))
            ndiags = sum([amp.get_number_of_diagrams() for \
                              amp in myproc.get('amplitudes')])
            
            logger.info("%i processes with %i diagrams generated in %0.3f s" % \
                  (nprocs, ndiags, (cpu_time2 - cpu_time1)))
            ndiags = sum([amp.get_number_of_diagrams() for \
                              amp in self._curr_amps])
            logger.info("Total: %i processes with %i diagrams" % \
                  (len(self._curr_amps), ndiags))        
                
    def add_model(self, args):
        """merge two model"""
        
        model_path = args[0]
        recreate = ('--recreate' in args)
        output_dir = [a.split('=',1)[1] for a in args if a.startswith('--output')]
        if output_dir:
            output_dir = output_dir[0]
            recreate = True
            restrict_name = ''
        else:
            name = os.path.basename(self._curr_model.get('modelpath'))
            restrict_name = self._curr_model.get('restrict_name')
            output_dir = pjoin(MG5DIR, 'models', '%s__%s' % (name,
                                                  os.path.basename(model_path)))
        
        if os.path.exists(output_dir):
            if recreate:
                shutil.rmtree(output_dir)
            else:
                logger.info('Model already created! Loading it from %s' % output_dir)
                oldmodel = self._curr_model.get('modelpath')
                new_model_name = output_dir
                if restrict_name:
                    new_model_name = '%s-%s' % (output_dir, restrict_name)
                try:
                    self.exec_cmd('import model %s' % new_model_name, errorhandling=False, 
                              printcmd=False, precmd=True, postcmd=True)
                except Exception, error:
                    logger.debug('fail to load model %s with error:\n %s' % (output_dir, error))
                    logger.warning('Fail to load the model. Restore previous model')
                    self.exec_cmd('import model %s' % oldmodel, errorhandling=False, 
                              printcmd=False, precmd=True, postcmd=True)                    
                    raise Exception('Invalid Model! Please retry with the option \'--recreate\'.')
                else:
                    return
        
        #Need to do the work!!!        
        import models.usermod as usermod
        base_model = usermod.UFOModel(self._curr_model.get('modelpath'))
        
        identify = dict(tuple(a.split('=')) for a in args if '=' in a)
        base_model.add_model(path=model_path, identify_particles=identify)
        base_model.write(output_dir)
        
        new_model_name = output_dir
        if restrict_name:
            new_model_name = '%s-%s' % (output_dir, restrict_name)
            
        if 'modelname' in self.history.get('full_model_line'):
            opts = '--modelname'
        else:
            opts='' 
        self.exec_cmd('import model %s %s' % (new_model_name, opts), errorhandling=False, 
                              printcmd=False, precmd=True, postcmd=True)         
        
        
    # Define a multiparticle label
    def do_define(self, line, log=True):
        """Define a multiparticle"""

        self.avoid_history_duplicate('define %s' % line, ['define'])
        if not self._curr_model:
            self.do_import('model sm')
            self.history.append('define %s' % line)
        if not self._curr_model['case_sensitive']:
            # Particle names lowercase
            line = line.lower()
        # Make sure there are spaces around =, | and /
        line = line.replace("=", " = ")
        line = line.replace("|", " | ")
        line = line.replace("/", " / ")
        args = self.split_arg(line)
        # check the validity of the arguments
        self.check_define(args)

        label = args[0]
        remove_ids = []
        try:
            remove_index = args.index("/")
        except ValueError:
            pass
        else:
            remove_ids = args[remove_index + 1:]
            args = args[:remove_index]

        pdg_list = self.extract_particle_ids(args[1:])
        remove_list = self.extract_particle_ids(remove_ids)
        pdg_list = [p for p in pdg_list if p not in remove_list]

        self.optimize_order(pdg_list)
        self._multiparticles[label] = pdg_list
        if log:
            logger.info("Defined multiparticle %s" % \
                                             self.multiparticle_string(label))

    # Display
    def do_display(self, line, output=sys.stdout):
        """Display current internal status"""

        args = self.split_arg(line)
        #check the validity of the arguments
        self.check_display(args)

        if args[0] == 'diagrams':
            self.draw(' '.join(args[1:]))

        if args[0] == 'particles' and len(args) == 1:
            propagating_particle = []
            nb_unpropagating = 0
            for particle in self._curr_model['particles']:
                if particle.get('propagating'):
                    propagating_particle.append(particle)
                else:
                    nb_unpropagating += 1

            print "Current model contains %i particles:" % \
                    len(propagating_particle)
            part_antipart = [part for part in propagating_particle \
                             if not part['self_antipart']]
            part_self = [part for part in propagating_particle \
                             if part['self_antipart']]
            for part in part_antipart:
                print part['name'] + '/' + part['antiname'],
            print ''
            for part in part_self:
                print part['name'],
            print ''
            if nb_unpropagating:
                print 'In addition of %s un-physical particle mediating new interactions.' \
                                     % nb_unpropagating

        elif args[0] == 'particles':
            for arg in args[1:]:
                if arg.isdigit() or (arg[0] == '-' and arg[1:].isdigit()):
                    particle = self._curr_model.get_particle(abs(int(arg)))
                else:
                    particle = self._curr_model['particles'].find_name(arg)
                if not particle:
                    raise self.InvalidCmd, 'no particle %s in current model' % arg

                print "Particle %s has the following properties:" % particle.get_name()
                print str(particle)

        elif args[0] == 'interactions' and len(args) == 1:
            text = "Current model contains %i interactions\n" % \
                    len(self._curr_model['interactions'])
            for i, inter in enumerate(self._curr_model['interactions']):
                text += str(i+1) + ':'
                for part in inter['particles']:
                    if part['is_part']:
                        text += part['name']
                    else:
                        text += part['antiname']
                    text += " "
                text += " ".join(order + '=' + str(inter['orders'][order]) \
                                 for order in inter['orders'])
                text += '\n'
            pydoc.pager(text)

        elif args[0] == 'interactions' and len(args)==2 and args[1].isdigit():
            for arg in args[1:]:
                if int(arg) > len(self._curr_model['interactions']):
                    raise self.InvalidCmd, 'no interaction %s in current model' % arg
                if int(arg) == 0:
                    print 'Special interactions which identify two particles'
                else:
                    print "Interactions %s has the following property:" % arg
                    print self._curr_model['interactions'][int(arg)-1]

        elif args[0] == 'interactions':
            request_part = args[1:]
            text = ''
            for i, inter in enumerate(self._curr_model['interactions']):
                present_part = [part['is_part'] and part['name'] or part['antiname']
                                 for part in inter['particles']
                                if (part['is_part'] and  part['name'] in request_part) or
                                   (not part['is_part'] and part['antiname'] in request_part)]
                if len(present_part) < len(request_part):
                    continue
                # check that all particles are selected at least once
                if set(present_part) != set(request_part):
                    continue
                # check if a particle is asked more than once
                if len(request_part) > len(set(request_part)):
                    for p in request_part:
                        if request_part.count(p) > present_part.count(p):
                            continue

                name = str(i+1) + ' : '
                for part in inter['particles']:
                    if part['is_part']:
                        name += part['name']
                    else:
                        name += part['antiname']
                    name += " "
                text += "\nInteractions %s has the following property:\n" % name
                text += str(self._curr_model['interactions'][i])

                text += '\n'
                print name
            if text =='':
                text += 'No matching for any interactions'
            pydoc.pager(text)


        elif args[0] == 'parameters' and len(args) == 1:
            text = "Current model contains %i parameters\n" % \
                    sum([len(part) for part in
                                       self._curr_model['parameters'].values()])
            keys = self._curr_model['parameters'].keys()
            def key_sort(x, y):
                if ('external',) == x:
                    return -1
                elif ('external',) == y:
                    return +1
                elif  len(x) < len(y):
                    return -1
                else:
                    return 1
            keys.sort(key_sort)
            for key in keys:
                item = self._curr_model['parameters'][key]
                text += '\nparameter type: %s\n' % str(key)
                for value in item:
                    if hasattr(value, 'expr'):
                        if value.value is not None:
                            text+= '        %s = %s = %s\n' % (value.name, value.expr ,value.value)
                        else:
                            text+= '        %s = %s\n' % (value.name, value.expr)
                    else:
                        if value.value is not None:
                            text+= '        %s = %s\n' % (value.name, value.value)
                        else:
                            text+= '        %s \n' % (value.name)
            pydoc.pager(text)

        elif args[0] == 'processes':
            for amp in self._curr_amps:
                print amp.nice_string_processes()

        elif args[0] == 'diagrams_text':
            text = "\n".join([amp.nice_string() for amp in self._curr_amps])
            pydoc.pager(text)

        elif args[0] == 'multiparticles':
            print 'Multiparticle labels:'
            for key in self._multiparticles:
                print self.multiparticle_string(key)

        elif args[0] == 'coupling_order':
            hierarchy = self._curr_model['order_hierarchy'].items()
            #self._curr_model.get_order_hierarchy().items()
            def order(first, second):
                if first[1] < second[1]:
                    return -1
                else:
                    return 1
            hierarchy.sort(order)
            for order in hierarchy:
                print ' %s : weight = %s' % order

        elif args[0] == 'couplings' and len(args) == 1:
            if self._model_v4_path:
                print 'No couplings information available in V4 model'
                return
            text = ''
            text = "Current model contains %i couplings\n" % \
                    sum([len(part) for part in
                                        self._curr_model['couplings'].values()])
            keys = self._curr_model['couplings'].keys()
            def key_sort(x, y):
                if ('external',) == x:
                    return -1
                elif ('external',) == y:
                    return +1
                elif  len(x) < len(y):
                    return -1
                else:
                    return 1
            keys.sort(key_sort)
            for key in keys:
                item = self._curr_model['couplings'][key]
                text += '\ncouplings type: %s\n' % str(key)
                for value in item:
                    if value.value is not None:
                        text+= '        %s = %s = %s\n' % (value.name, value.expr ,value.value)
                    else:
                        text+= '        %s = %s\n' % (value.name, value.expr)

            pydoc.pager(text)

        elif args[0] == 'couplings':
            if self._model_v4_path:
                print 'No couplings information available in V4 model'
                return

            try:
                ufomodel = ufomodels.load_model(self._curr_model.get('name'))
                print 'Note that this is the UFO informations.'
                print ' "display couplings" present the actual definition'
                print 'prints the current states of mode'
                print eval('ufomodel.couplings.%s.nice_string()'%args[1])
            except Exception:
                raise self.InvalidCmd, 'no couplings %s in current model' % args[1]

        elif args[0] == 'lorentz':
            if self._model_v4_path:
                print 'No lorentz information available in V4 model'
                return
            elif len(args) == 1:
                raise self.InvalidCmd,\
                     'display lorentz require an argument: the name of the lorentz structure.'
                return
            try:
                ufomodel = ufomodels.load_model(self._curr_model.get('name'))
                print eval('ufomodel.lorentz.%s.nice_string()'%args[1])
            except Exception:
                raise self.InvalidCmd, 'no lorentz %s in current model' % args[1]

        elif args[0] == 'checks':
            outstr = ''
            if self._comparisons:
                comparisons = self._comparisons[0]
                if len(args) > 1 and args[1] == 'failed':
                    comparisons = [c for c in comparisons if not c['passed']]
                outstr += "Process check results:"
                for comp in comparisons:
                    outstr += "\n%s:" % comp['process'].nice_string()
                    outstr += "\n   Phase space point: (px py pz E)"
                    for i, p in enumerate(comp['momenta']):
                        outstr += "\n%2s    %+.9e  %+.9e  %+.9e  %+.9e" % tuple([i] + p)
                    outstr += "\n   Permutation values:"
                    outstr += "\n   " + str(comp['values'])
                    if comp['passed']:
                        outstr += "\n   Process passed (rel. difference %.9e)" % \
                              comp['difference']
                    else:
                        outstr += "\n   Process failed (rel. difference %.9e)" % \
                              comp['difference']

                used_aloha = sorted(self._comparisons[1])
                if used_aloha:
                    outstr += "\nChecked ALOHA routines:"
                for aloha in used_aloha:
                    aloha_str = aloha[0]
                    if aloha[1]:
                        aloha_str += 'C' + 'C'.join([str(ia) for ia in aloha[1]])
                    aloha_str += "_%d" % aloha[2]
                    outstr += "\n" + aloha_str
            
            outstr += '\n'
            for cms_check in self._cms_checks:
                outstr += '*'*102+'\n'
                outstr += 'Complex Mass Scheme check:\n'
                outstr += '    -> check %s\n'%cms_check['line']
                outstr += '*'*102+'\n'
                tmp_options = copy.copy(cms_check['options'])
                tmp_options['show_plot']=False
                outstr += process_checks.output_complex_mass_scheme(
                            cms_check['cms_result'], cms_check['output_path'], 
                                           tmp_options, self._curr_model) + '\n'
                outstr += '*'*102+'\n\n'
            pydoc.pager(outstr)

        elif args[0] == 'options':
            if len(args) == 1:
                to_print = lambda name: True
            else:
                to_print = lambda name: any(poss in name for poss in args[1:])

            outstr = "                          MadGraph5_aMC@NLO Options    \n"
            outstr += "                          ----------------    \n"
            keys = self.options_madgraph.keys()
            keys.sort()
            for key in keys:
                if not to_print(key):
                    continue
                default = self.options_madgraph[key] 
                value = self.options[key]
                if value == default:
                    outstr += "  %25s \t:\t%s\n" % (key,value)
                else:
                    outstr += "  %25s \t:\t%s (user set)\n" % (key,value)
            outstr += "\n"
            outstr += "                         MadEvent Options    \n"
            outstr += "                          ----------------    \n"
            keys = self.options_madevent.keys()
            keys.sort()
            for key in keys:
                if not to_print(key):
                    continue
                default = self.options_madevent[key]
                value = self.options[key]
                if value == default:
                    outstr += "  %25s \t:\t%s\n" % (key,value)
                else:
                    outstr += "  %25s \t:\t%s (user set)\n" % (key,value)
            outstr += "\n"
            outstr += "                      Configuration Options    \n"
            outstr += "                      ---------------------    \n"
            keys = self.options_configuration.keys()
            keys.sort()
            for key in keys:
                if not to_print(key):
                    continue
                default = self.options_configuration[key]
                value = self.options[key]
                if value == default:
                    outstr += "  %25s \t:\t%s\n" % (key,value)
                else:
                    outstr += "  %25s \t:\t%s (user set)\n" % (key,value)

            output.write(outstr)
        elif args[0] in  ["variable"]:
            super(MadGraphCmd, self).do_display(line, output)


    def multiparticle_string(self, key):
        """Returns a nicely formatted string for the multiparticle"""

        if self._multiparticles[key] and \
               isinstance(self._multiparticles[key][0], list):
            return "%s = %s" % (key, "|".join([" ".join([self._curr_model.\
                                     get('particle_dict')[part_id].get_name() \
                                                     for part_id in id_list]) \
                                  for id_list in self._multiparticles[key]]))
        else:
            return "%s = %s" % (key, " ".join([self._curr_model.\
                                    get('particle_dict')[part_id].get_name() \
                                    for part_id in self._multiparticles[key]]))

    def do_tutorial(self, line):
        """Activate/deactivate the tutorial mode."""

        args = self.split_arg(line)
        self.check_tutorial(args)
        tutorials = {'MadGraph5': logger_tuto,
                     'aMCatNLO': logger_tuto_nlo,
                     'MadLoop': logger_tuto_madloop}
        try:
            tutorials[args[0]].setLevel(logging.INFO)
            for mode in [m for m in tutorials.keys() if m != args[0]]:
                tutorials[mode].setLevel(logging.ERROR)
        except KeyError:
            logger_tuto.info("\n\tThanks for using the tutorial!")
            logger_tuto.setLevel(logging.ERROR)
            logger_tuto_nlo.info("\n\tThanks for using the aMC@NLO tutorial!")
            logger_tuto_nlo.setLevel(logging.ERROR)
            logger_tuto_madloop.info("\n\tThanks for using MadLoop tutorial!")
            logger_tuto_madloop.setLevel(logging.ERROR)

        if not self._mgme_dir:
            logger_tuto.info(\
                       "\n\tWarning: To use all features in this tutorial, " + \
                       "please run from a" + \
                       "\n\t         valid MG_ME directory.")



    def draw(self, line,selection='all',type=''):
        """ draw the Feynman diagram for the given process.
        Type refers to born, real or loop"""

        args = self.split_arg(line)
        # Check the validity of the arguments
        self.check_draw(args)

        # Check if we plot a decay chain
        if any([isinstance(a, diagram_generation.DecayChainAmplitude) for \
               a in self._curr_amps]) and not self._done_export:
            warn = 'WARNING: You try to draw decay chain diagrams without first running output.\n'
            warn += '\t  The decay processes will be drawn separately'
            logger.warning(warn)

        (options, args) = _draw_parser.parse_args(args)
        options = draw_lib.DrawOption(options)
        start = time.time()

        # Collect amplitudes
        amplitudes = diagram_generation.AmplitudeList()

        for amp in self._curr_amps:
            amplitudes.extend(amp.get_amplitudes())

        for amp in amplitudes:
            filename = pjoin(args[0], 'diagrams_' + \
                                    amp.get('process').shell_string() + ".eps")

            if selection=='all' and type != 'loop':
                diags=amp.get('diagrams')
            elif selection=='born':
                diags=amp.get('born_diagrams')
            elif selection=='loop' or type == 'loop':
                diags=base_objects.DiagramList([d for d in
                        amp.get('loop_diagrams') if d.get('type')>0])
                if len(diags) > 5000:
                    logger.warning('Displaying only the first 5000 diagrams')
                    diags = base_objects.DiagramList(diags[:5000])

            plot = draw.MultiEpsDiagramDrawer(diags,
                                          filename,
                                          model=self._curr_model,
                                          amplitude=amp,
                                          legend=amp.get('process').input_string(),
                                          diagram_type=type)


            logger.info("Drawing " + \
                         amp.get('process').nice_string())
            plot.draw(opt=options)
            logger.info("Wrote file " + filename)
            self.exec_cmd('open %s' % filename)

        stop = time.time()
        logger.info('time to draw %s' % (stop - start))

    # Perform checks
    def do_check(self, line):
        """Check a given process or set of processes"""

        def create_lambda_values_list(lower_bound, N):
            """ Returns a list of values spanning the range [1.0, lower_bound] with
             lower_bound < 1.0 and with each interval [1e-i, 1e-(i+1)] covered
             by N values uniformly distributed. For example, lower_bound=1e-2
             and N=5 returns:
             [1, 0.8, 0.6, 0.4, 0.2, 0.1, 0.08, 0.06, 0.04, 0.02, 0.01]"""
            
            lCMS_values = [1]
            exp = 0
            n   = 0
            while lCMS_values[-1]>=lower_bound:
                n = (n+1)
                lCMS_values.append(float('1.0e-%d'%exp)*((N-n%N)/float(N)))
                if lCMS_values[-1]==lCMS_values[-2]:
                    lCMS_values.pop()
                exp = (n+1)//N
            
            lCMS_values = lCMS_values[:-1]
            if lCMS_values[-1]!=lower_bound:
                lCMS_values.append(lower_bound)
                
            return lCMS_values
        
        ###### BEGIN do_check

        args = self.split_arg(line)
        # Check args validity
        param_card = self.check_check(args)

        options= {'events':None} # If the momentum needs to be picked from a event file
        if param_card and 'banner' == madevent_interface.MadEventCmd.detect_card_type(param_card):
            logger_check.info("Will use the param_card contained in the banner and  the events associated")
            import madgraph.various.banner as banner
            options['events'] = param_card
            mybanner = banner.Banner(param_card)
            param_card = mybanner.charge_card('param_card')

        aloha_lib.KERNEL.clean()
        # Back up the gauge for later
        gauge = str(self.options['gauge'])
        options['reuse'] = args[1]=="-reuse"
        args = args[:1]+args[2:] 
        # For the stability check the user can specify the statistics (i.e
        # number of trial PS points) as a second argument
        if args[0] in ['stability', 'profile']:
            options['npoints'] = int(args[1])
            args = args[:1]+args[2:]
        
        MLoptions={}
        i=-1
        CMS_options = {}
        while args[i].startswith('--'):
            option = args[i].split('=')
            if option[0] =='--energy':
                options['energy']=float(option[1])
            elif option[0]=='--split_orders':
                options['split_orders']=int(option[1])
            elif option[0]=='--helicity':
                try:
                    options['helicity']=int(option[1])
                except ValueError:
                    raise self.InvalidCmd("The value of the 'helicity' option"+\
                                       " must be an integer, not %s."%option[1])
            elif option[0]=='--reduction':
                MLoptions['MLReductionLib']=[int(ir) for ir in option[1].split('|')]
            elif option[0]=='--collier_mode':
                MLoptions['COLLIERMode']=int(option[1])
            elif option[0]=='--collier_cache':
                MLoptions['COLLIERGlobalCache']=int(option[1])
            elif option[0]=='--collier_req_acc':
                if option[1]!='auto':
                    MLoptions['COLLIERRequiredAccuracy']=float(option[1])
            elif option[0]=='--collier_internal_stability_test':
                MLoptions['COLLIERUseInternalStabilityTest']=eval(option[1])                
            elif option[0]=='--CTModeRun':
                try:
                    MLoptions['CTModeRun']=int(option[1])  
                except ValueError:
                    raise self.InvalidCmd("The value of the 'CTModeRun' option"+\
                                       " must be an integer, not %s."%option[1])
            elif option[0]=='--offshellness':
                CMS_options['offshellness'] = float(option[1])
                if CMS_options['offshellness']<=-1.0:
                    raise self.InvalidCmd('Offshellness must be number larger or'+
                           ' equal to -1.0, not %f'%CMS_options['offshellness'])
            elif option[0]=='--analyze':
                options['analyze'] = option[1]
            elif option[0]=='--show_plot':
                options['show_plot'] = 'true' in option[1].lower()
            elif option[0]=='--report':
                options['report'] = option[1].lower()
            elif option[0]=='--seed':
                options['seed'] = int(option[1])
            elif option[0]=='--name':
                if '.' in option[1]:
                    raise self.InvalidCmd("Do not specify the extension in the"+
                                                             " name of the run")
                CMS_options['name'] = option[1]
            elif option[0]=='--resonances':
                if option[1]=='all':
                    CMS_options['resonances']  = 'all'
                else:
                    try:
                        resonances=eval(option[1])
                    except:
                        raise self.InvalidCmd("Could not evaluate 'resonances'"+
                                                       " option '%s'"%option[1])
                    if isinstance(resonances,int) and resonances>0:
                        CMS_options['resonances']  = resonances
                    elif isinstance(resonances,list) and all(len(res)==2 and 
                        isinstance(res[0],int) and all(isinstance(i, int) for i in 
                                                     res[1]) for res in resonances):
                        CMS_options['resonances']  = resonances
                    else:
                        raise self.InvalidCmd("The option 'resonances' can only be 'all'"+
                               " or and integer or a list of tuples of the form "+
                               "(resPDG,(res_mothers_ID)). You gave '%s'"%option[1])
            elif option[0]=='--tweak':
                # Lists the sets of custom and widths modifications to apply
                value = option[1]
                # Set a shortcuts for applying all relevant tweaks
                if value=='alltweaks':
                    value=str(['default','seed667(seed667)','seed668(seed668)',
                      'allwidths->0.9*allwidths(widths_x_0.9)',
                      'allwidths->0.99*allwidths(widths_x_0.99)',
                      'allwidths->1.01*allwidths(widths_x_1.01)',
                      'allwidths->1.1*allwidths(widths_x_1.1)',                      
                      'logp->logm(logp2logm)','logm->logp(logm2logp)'])
                try:
                    tweaks = eval(value)
                    if isinstance(tweaks, str):
                        tweaks = [value]                         
                    elif not isinstance(tweaks,list):
                        tweaks = [value]
                except:
                    tweaks = [value]
                if not all(isinstance(t,str) for t in tweaks):
                    raise self.InvalidCmd("Invalid specificaiton of tweaks: %s"%value)
                CMS_options['tweak'] = []
                for tweakID, tweakset in enumerate(tweaks):
                    specs =re.match(r'^(?P<tweakset>.*)\((?P<name>.*)\)$', tweakset)
                    if specs:
                        tweakset = specs.group('tweakset')
                        name    = specs.group('name')
                    else:
                        if tweakset!='default':
                            name = 'tweak_%d'%(tweakID+1)
                        else:
                            name = ''
                    new_tweak_set = {'custom':[],'params':{},'name':name}
                    for tweak in tweakset.split('&'):
                        if tweak=='default':
                            continue
                        if tweak.startswith('seed'):
                            new_tweak_set['custom'].append(tweak)
                            continue
                        try:
                            param, replacement = tweak.split('->')
                        except ValueError:
                            raise self.InvalidCmd("Tweak specification '%s'"%\
                                    tweak+" is incorrect. It should be of"+\
                                 " the form a->_any_function_of_(a,lambdaCMS).")
                        if param in ['logp','logm','log'] and \
                           replacement in ['logp','logm','log']:
                            new_tweak_set['custom'].append(tweak)
                            continue
                        try:
                            # for safety prefix parameters, because 'as' for alphas
                            # is a python reserved name for example
                            orig_param, orig_replacement = param, replacement
                            replacement = replacement.replace(param,
                                                        '__tmpprefix__%s'%param)
                            param = '__tmpprefix__%s'%param
                            res = float(eval(replacement.lower(),
                                         {'lambdacms':1.0,param.lower():98.85}))
                        except:                    
                            raise self.InvalidCmd("The substitution expression "+
                        "'%s' for the tweaked parameter"%orig_replacement+
                        " '%s' could not be evaluated. It must be an "%orig_param+
                        "expression of the parameter and 'lambdaCMS'.")
                        new_tweak_set['params'][param.lower()] = replacement.lower()
                    CMS_options['tweak'].append(new_tweak_set)

            elif option[0]=='--recompute_width':
                if option[1].lower() not in ['never','always','first_time','auto']:
                    raise self.InvalidCmd("The option 'recompute_width' can "+\
                  "only be 'never','always', 'first_time' or 'auto' (default).")
                CMS_options['recompute_width'] = option[1]
            elif option[0]=='--loop_filter':
                # Specify a loop, filter. See functions get_loop_filter and
                # user_filter in loop_diagram_generation.LoopAmplitude for
                # information on usage.
                CMS_options['loop_filter'] = '='.join(option[1:])
            elif option[0]=='--diff_lambda_power':
                #'secret' option to chose by which lambda power one should divide
                # the nwa-cms difference. Useful to set to 2 when doing the Born check
                # to see whether the NLO check will have sensitivity to the CMS
                # implementation
                try:
                    CMS_options['diff_lambda_power']=float(option[1])
                except ValueError:
                    raise self.InvalidCmd("the '--diff_lambda_power' option"+\
                            " must be an integer or float, not '%s'."%option[1])
            elif option[0]=='--lambda_plot_range':
                try:
                    plot_range=eval(option[1])
                except Exception as e:
                    raise self.InvalidCmd("The plot range specified %s"%option[1]+\
                                   " is not a valid syntax. Error:\n%s"%str(e))
                if not isinstance(plot_range,(list,tuple)) or \
                    len(plot_range)!=2 or any(not isinstance(p,(float,int)) 
                                                           for p in plot_range):                    
                    raise self.InvalidCmd("The plot range specified %s"\
                                                       %option[1]+" is invalid")
                CMS_options['lambda_plot_range']=list([float(p) for p in plot_range])
            elif option[0]=='--lambdaCMS':
                try:
                    lambda_values = eval(option[1])
                except SyntaxError:
                    raise self.InvalidCmd("'%s' is not a correct"%option[1]+
                                     " python expression for lambdaCMS values.")
                if isinstance(lambda_values,list):
                    if lambda_values[0]!=1.0:
                        raise self.InvalidCmd("The first value of the lambdaCMS values"+
                                " specified must be 1.0, not %s"%str(lambda_values))
                    for l in lambda_values:
                        if not isinstance(l,float):
                            raise self.InvalidCmd("All lambda CMS values must be"+
                                                          " float, not '%s'"%str(l))
                elif isinstance(lambda_values,(tuple,float)):
                    # Format here is then (lower_bound, N) were lower_bound is
                    # the minimum lambdaCMS value that must be probed and the
                    # integer N is the number of such values that must be 
                    # uniformly distributed in each intervale [1.0e-i,1.0e-(i+1)]
                    if isinstance(lambda_values, float):
                        # Use default of 10 for the number of lambda values
                        lower_bound = lambda_values
                        N = 10
                    else:
                        if isinstance(lambda_values[0],float) and \
                           isinstance(lambda_values[1],int):
                            lower_bound = lambda_values[0]
                            N = lambda_values[1]
                        else:
                            raise self.InvalidCmd("'%s' must be a "%option[1]+
                                               "tuple with types (float, int).")
                    lambda_values = create_lambda_values_list(lower_bound,N)
                else:
                    raise self.InvalidCmd("'%s' must be an expression"%option[1]+
                                          " for either a float, tuple or list.")
                lower_bound = lambda_values[-1]
                # and finally add 5 points for stability test on the last values
                # Depending on how the stab test will behave at NLO, we can 
                # consider automatically adding the values below
#                for stab in range(1,6):
#                    lambda_values.append((1.0+(stab/100.0))*lower_bound)

                CMS_options['lambdaCMS'] = lambda_values
            elif option[0]=='--cms':
                try:
                    CMS_expansion_orders, CMS_expansion_parameters = \
                                                            option[1].split(',')
                except ValueError:
                    raise self.InvalidCmd("CMS expansion specification '%s'"%\
                                                       args[i]+" is incorrect.")
                CMS_options['expansion_orders'] = [expansion_order for 
                             expansion_order in CMS_expansion_orders.split('&')]
                CMS_options['expansion_parameters'] = {}
                for expansion_parameter in CMS_expansion_parameters.split('&'):
                    try:
                        param, replacement = expansion_parameter.split('->')
                    except ValueError:
                        raise self.InvalidCmd("CMS expansion specification '%s'"%\
                          expansion_parameter+" is incorrect. It should be of"+\
                                 " the form a->_any_function_of_(a,lambdaCMS).")
                    try:
                        # for safety prefix parameters, because 'as' for alphas
                        # is a python reserved name for example
                        orig_param, orig_replacement = param, replacement
                        replacement = replacement.replace(param,
                                                        '__tmpprefix__%s'%param)
                        param = '__tmpprefix__%s'%param
                        res = float(eval(replacement.lower(),
                                         {'lambdacms':1.0,param.lower():98.85}))
                    except:                    
                        raise self.InvalidCmd("The substitution expression "+
                        "'%s' for CMS expansion parameter"%orig_replacement+
                        " '%s' could not be evaluated. It must be an "%orig_param+
                        "expression of the parameter and 'lambdaCMS'.")
                    # Put everything lower case as it will be done when
                    # accessing model variables
                    CMS_options['expansion_parameters'][param.lower()]=\
                                                             replacement.lower()
            else:
                raise self.InvalidCmd("The option '%s' is not reckognized."%option[0])

            i=i-1
        args = args[:i+1]
        
        if args[0]=='options':
            # Simple printout of the check command options
            logger_check.info("Options for the command 'check' are:")
            logger_check.info("{:<20}     {}".format('  name','default value'))
            logger_check.info("-"*40)
            for key, value in options.items():
                logger_check.info("{:<20} =   {}".format('--%s'%key,str(value)))
            return

        if args[0].lower()=='cmsoptions':
            # Simple printout of the special check cms options
            logger_check.info("Special options for the command 'check cms' are:")
            logger_check.info("{:<20}     {}".format('  name','default value'))
            logger_check.info("-"*40)
            for key, value in CMS_options.items():
                logger_check.info("{:<20} =   {}".format('--%s'%key,str(value)))
            return        
        
        # Set the seed here if not in cms check and if specified
        if args[0]!='cms' and options['seed']!=-1:
            # Not necessarily optimal as there could be additional call to
            # random() as the code develops, but at least it will encompass
            # everything in this way.
            logger_check.info('Setting random seed to %d.'%options['seed'])
            random.seed(options['seed'])
        
        proc_line = " ".join(args[1:])
        # Don't try to extract the process if just re-analyzing a saved run
        if not (args[0]=='cms' and options['analyze']!='None'):
            myprocdef = self.extract_process(proc_line)

            # Check that we have something
            if not myprocdef:
                raise self.InvalidCmd("Empty or wrong format process, please try again.")
            # For the check command, only the mode 'virt' make sense.
            if myprocdef.get('NLO_mode')=='all':
                myprocdef.set('NLO_mode','virt')
        else:
            myprocdef = None
            
        # If the test has to write out on disk, it should do so at the location
        # specified below where the user must be sure to have writing access.
        output_path = os.getcwd()

        if args[0] in ['timing','stability', 'profile'] and not \
                                        myprocdef.get('perturbation_couplings'):
            raise self.InvalidCmd("Only loop processes can have their "+
                                  " timings or stability checked.")

        if args[0]=='gauge' and \
                    not myprocdef.get('perturbation_couplings') in [[],['QCD']]:
            raise self.InvalidCmd(
"""Feynman vs unitary gauge comparisons can only be done if there are no loop
   propagators affected by this gauge. Typically, either processes at tree level
   or including only QCD perturbations can be considered here.""")

        if args[0]=='gauge' and len(self._curr_model.get('gauge')) < 2:
            raise self.InvalidCmd("The current model does not allow for both "+\
                                                   "Feynman and unitary gauge.")

        # Disable some loggers
        loggers = [logging.getLogger('madgraph.diagram_generation'),
                   logging.getLogger('madgraph.loop_diagram_generation'),
                   logging.getLogger('ALOHA'),
                   logging.getLogger('madgraph.helas_objects'),
                   logging.getLogger('madgraph.loop_exporter'),
                   logging.getLogger('madgraph.export_v4'),
                   logging.getLogger('cmdprint'),
                   logging.getLogger('madgraph.model'),
                   logging.getLogger('madgraph.base_objects')]
        old_levels = [log.level for log in loggers]
        for log in loggers:
            log.setLevel(logging.WARNING)

        # run the check
        cpu_time1 = time.time()
        # Run matrix element generation check on processes

        # The aloha python output has trouble when doing (tree level of course)
        # python output and that loop_mode is True at the beginning.
        # So as a temporary fix for the problem that after doing a check at NLO
        # then a check at LO will fail, I make sure I set it to False if the
        # process is a tree-level one
        if myprocdef:
            if myprocdef.get('perturbation_couplings')==[]:
                aloha.loop_mode = False

        comparisons = []
        gauge_result = []
        gauge_result_no_brs = []
        lorentz_result =[]
        nb_processes = 0
        timings = []
        stability = []
        profile_time = []
        profile_stab = []
        cms_results = []

        if "_cuttools_dir" in dir(self):
            CT_dir = self._cuttools_dir
        else:
            CT_dir =""
            if "MLReductionLib" in MLoptions:
                if 1 in MLoptions["MLReductionLib"]:
                    MLoptions["MLReductionLib"].remove(1)
        # directories for TIR
        TIR_dir={}
        if "_iregi_dir" in dir(self):
            TIR_dir['iregi_dir']=self._iregi_dir
        else:
            if "MLReductionLib" in MLoptions:
                if 3 in MLoptions["MLReductionLib"]:
                    logger_check.warning('IREGI not available on your system; it will be skipped.')                    
                    MLoptions["MLReductionLib"].remove(3)

        if 'pjfry' in self.options and isinstance(self.options['pjfry'],str):
            TIR_dir['pjfry_dir']=self.options['pjfry']
        else:
            if "MLReductionLib" in MLoptions:
                if 2 in MLoptions["MLReductionLib"]:
                    logger_check.warning('PJFRY not available on your system; it will be skipped.')                    
                    MLoptions["MLReductionLib"].remove(2)
                    
        if 'golem' in self.options and isinstance(self.options['golem'],str):
            TIR_dir['golem_dir']=self.options['golem']
        else:
            if "MLReductionLib" in MLoptions:
                if 4 in MLoptions["MLReductionLib"]:
                    logger_check.warning('GOLEM not available on your system; it will be skipped.')
                    MLoptions["MLReductionLib"].remove(4)
        
        if 'samurai' in self.options and isinstance(self.options['samurai'],str):
            TIR_dir['samurai_dir']=self.options['samurai']
        else:
            if "MLReductionLib" in MLoptions:
                if 5 in MLoptions["MLReductionLib"]:
                    logger_check.warning('Samurai not available on your system; it will be skipped.')
                    MLoptions["MLReductionLib"].remove(5)
        
        if 'collier' in self.options and isinstance(self.options['collier'],str):
            TIR_dir['collier_dir']=self.options['collier']
        else:
            if "MLReductionLib" in MLoptions:
                if 7 in MLoptions["MLReductionLib"]:
                    logger_check.warning('Collier not available on your system; it will be skipped.')
                    MLoptions["MLReductionLib"].remove(7)
        
        if 'ninja' in self.options and isinstance(self.options['ninja'],str):
            TIR_dir['ninja_dir']=self.options['ninja']
        else:
            if "MLReductionLib" in MLoptions:
                if 6 in MLoptions["MLReductionLib"]:
                    logger_check.warning('Ninja not available on your system; it will be skipped.')
                    MLoptions["MLReductionLib"].remove(6)
        
        if args[0] in ['timing']:
            timings = process_checks.check_timing(myprocdef,
                                                  param_card = param_card,
                                                  cuttools=CT_dir,
                                                  tir=TIR_dir,
                                                  options = options,
                                                  cmd = self,
                                                  output_path = output_path,
                                                  MLOptions = MLoptions
                                                  )        

        if args[0] in ['stability']:
            stability=process_checks.check_stability(myprocdef,
                                                  param_card = param_card,
                                                  cuttools=CT_dir,
                                                  tir=TIR_dir,
                                                  options = options,
                                                  output_path = output_path,
                                                  cmd = self,
                                                  MLOptions = MLoptions)

        if args[0] in ['profile']:
            # In this case timing and stability will be checked one after the
            # other without re-generating the process.
            profile_time, profile_stab = process_checks.check_profile(myprocdef,
                                                  param_card = param_card,
                                                  cuttools=CT_dir,
                                                  tir=TIR_dir,
                                                  options = options,
                                                  MLOptions = MLoptions,
                                                  output_path = output_path,
                                                  cmd = self)

        if args[0] in  ['gauge', 'full'] and \
          len(self._curr_model.get('gauge')) == 2 and\
                        myprocdef.get('perturbation_couplings') in [[],['QCD']]:

            line = " ".join(args[1:])
            myprocdef = self.extract_process(line)
            if gauge == 'unitary':
                myprocdef_unit = myprocdef
                self.do_set('gauge Feynman', log=False)
                myprocdef_feyn = self.extract_process(line)
            else:
                myprocdef_feyn = myprocdef
                self.do_set('gauge unitary', log=False)
                myprocdef_unit = self.extract_process(line)

            nb_part_unit = len(myprocdef_unit.get('model').get('particles'))
            nb_part_feyn = len(myprocdef_feyn.get('model').get('particles'))
            if nb_part_feyn == nb_part_unit:
                logger_check.error('No Goldstone present for this check!!')
            gauge_result_no_brs = process_checks.check_unitary_feynman(
                                                myprocdef_unit, myprocdef_feyn,
                                                param_card = param_card,
                                                options=options,
                                                cuttools=CT_dir,
                                                tir=TIR_dir,
                                                reuse = options['reuse'],
                                                output_path = output_path,
                                                cmd = self)

            # restore previous settings
            self.do_set('gauge %s' % gauge, log=False)
            nb_processes += len(gauge_result_no_brs)            

        if args[0] in  ['permutation', 'full']:
            comparisons = process_checks.check_processes(myprocdef,
                                            param_card = param_card,
                                            quick = True,
                                            cuttools=CT_dir,
                                            tir=TIR_dir,
                                            reuse = options['reuse'],
                                            cmd = self,
                                            output_path = output_path,
                                            options=options)
            nb_processes += len(comparisons[0])

        if args[0] in ['lorentz', 'full']:
            myprocdeff = copy.copy(myprocdef)
            lorentz_result = process_checks.check_lorentz(myprocdeff,
                                          param_card = param_card,
                                          cuttools=CT_dir,
                                          tir=TIR_dir,
                                          reuse = options['reuse'],
                                          cmd = self,
                                          output_path = output_path,
                                          options=options)
            nb_processes += len(lorentz_result)

        if args[0] in  ['brs', 'full']:
            gauge_result = process_checks.check_gauge(myprocdef,
                                          param_card = param_card,
                                          cuttools=CT_dir,
                                          tir=TIR_dir,
                                          reuse = options['reuse'],
                                          cmd = self,
                                          output_path = output_path,
                                          options=options)
            nb_processes += len(gauge_result)

        # The CMS check is typically more complicated and slower than others
        # so we don't run it automatically with 'full'.
        if args[0] in ['cms']:
            
            cms_original_setup = self.options['complex_mass_scheme']
            process_line = " ".join(args[1:])
            # Merge in the CMS_options to the options
            for key, value in CMS_options.items():
                if key=='tweak':
                    continue
                if key not in options:
                    options[key] = value
                else:
                    raise MadGraph5Error,"Option '%s' is both in the option"%key+\
                                                   " and CMS_option dictionary." 
            
            if options['analyze']=='None':
                cms_results = []
                for tweak in CMS_options['tweak']:
                    options['tweak']=tweak
                    # Try to guess the save path and try to load it before running
                    guessed_proc = myprocdef.get_process(
                      [leg.get('ids')[0] for leg in myprocdef.get('legs') 
                                                       if not leg.get('state')],
                      [leg.get('ids')[0] for leg in myprocdef.get('legs')
                                                           if leg.get('state')])
                    save_path = process_checks.CMS_save_path('pkl',
                    {'ordered_processes':[guessed_proc.base_string()],
                     'perturbation_orders':guessed_proc.get('perturbation_couplings')}, 
                             self._curr_model, options, output_path=output_path)
                    if os.path.isfile(save_path) and options['reuse']:
                        cms_result = save_load_object.load_from_file(save_path)
                        logger_check.info("The cms check for tweak %s is recycled from file:\n %s"%
                                                      (tweak['name'],save_path))
                        if cms_result is None:
                            raise self.InvalidCmd('The complex mass scheme check result'+
                            " file below could not be read.\n     %s"%save_path)
                    else:      
                        cms_result = process_checks.check_complex_mass_scheme(
                                              process_line,
                                              param_card = param_card,
                                              cuttools=CT_dir,
                                              tir=TIR_dir,
                                              cmd = self,
                                              output_path = output_path,
                                              MLOptions = MLoptions,
                                              options=options)
                        # Now set the correct save path
                        save_path = process_checks.CMS_save_path('pkl', cms_result, 
                             self._curr_model, options, output_path=output_path)
                    cms_results.append((cms_result,save_path,tweak['name']))
            else:
                cms_result = save_load_object.load_from_file(
                                               options['analyze'].split(',')[0])
                cms_results.append((cms_result,options['analyze'].split(',')[0],
                                               CMS_options['tweak'][0]['name']))
                if cms_result is None:
                    raise self.InvalidCmd('The complex mass scheme check result'+
                       " file below could not be read.\n     %s"
                                              %options['analyze'].split(',')[0])

            # restore previous settings
            self.do_set('complex_mass_scheme %s'%str(cms_original_setup),
                                                                      log=False)
            # Use here additional key 'ordered_processes'
            nb_processes += len(cms_result['ordered_processes'])

        cpu_time2 = time.time()
        logger_check.info("%i check performed in %s"% (nb_processes,
                                  misc.format_time(int(cpu_time2 - cpu_time1))))

        if args[0] in ['cms']:
                text = "Note that the complex mass scheme test in principle only\n"
                text+= "works for stable particles in final states.\n\ns"            
        if args[0] not in ['timing','stability', 'profile', 'cms']:
            if self.options['complex_mass_scheme']:
                text = "Note that Complex mass scheme gives gauge/lorentz invariant\n"
                text+= "results only for stable particles in final states.\n\ns"
            elif not myprocdef.get('perturbation_couplings'):
                text = "Note That all width have been set to zero for those checks\n\n"
            else:
                text = "\n"
        else:
            text ="\n"

        if timings:
            text += 'Timing result for the '+('optimized' if \
              self.options['loop_optimized_output'] else 'default')+' output:\n'

            text += process_checks.output_timings(myprocdef, timings)
        if stability:
            text += 'Stability result for the '+('optimized' if \
              self.options['loop_optimized_output'] else 'default')+' output:\n'
            text += process_checks.output_stability(stability,output_path)

        if profile_time and profile_stab:
            text += 'Timing result '+('optimized' if \
                    self.options['loop_optimized_output'] else 'default')+':\n'
            text += process_checks.output_profile(myprocdef, profile_stab,
                             profile_time, output_path, options['reuse']) + '\n'
        if lorentz_result:
            text += 'Lorentz invariance results:\n'
            text += process_checks.output_lorentz_inv(lorentz_result) + '\n'
        if gauge_result:
            text += 'Gauge results:\n'
            text += process_checks.output_gauge(gauge_result) + '\n'
        if gauge_result_no_brs:
            text += 'Gauge results (switching between Unitary/Feynman):\n'
            text += process_checks.output_unitary_feynman(gauge_result_no_brs) + '\n'
        if cms_results:
            text += 'Complex mass scheme results (varying width in the off-shell regions):\n'
            cms_result = cms_results[0][0]
            if len(cms_results)>1:
                analyze = []
                for i, (cms_res, save_path, tweakname) in enumerate(cms_results):
                    save_load_object.save_to_file(save_path, cms_res)
                    logger_check.info("Pickle file for tweak '%s' saved to disk at:\n ->%s"%
                                                          (tweakname,save_path))
                    if i==0:
                        analyze.append(save_path)
                    else:
                        analyze.append('%s(%s)'%(save_path,tweakname))
                options['analyze']=','.join(analyze)
                options['tweak']  = CMS_options['tweak'][0]
            
            self._cms_checks.append({'line':line, 'cms_result':cms_result,
                                  'options':options, 'output_path':output_path})
            text += process_checks.output_complex_mass_scheme(cms_result,
              output_path, options, self._curr_model,
              output='concise_text' if options['report']=='concise' else 'text')+'\n'

        if comparisons and len(comparisons[0])>0:
            text += 'Process permutation results:\n'
            text += process_checks.output_comparisons(comparisons[0]) + '\n'
            self._comparisons = comparisons

        # We use the reuse tag for an alternative way of skipping the pager.
        if len(text.split('\n'))>20 and not '-reuse' in line and text!='':
            if 'test_manager' not in sys.argv[0]:
                pydoc.pager(text)

        # Restore diagram logger
        for i, log in enumerate(loggers):
            log.setLevel(old_levels[i])

        # Output the result to the interface directly if short enough or if it
        # was anyway not output to the pager
        if len(text.split('\n'))<=20 or options['reuse']:
            # Useful to really specify what logger is used for ML acceptance tests
            logging.getLogger('madgraph.check_cmd').info(text)
        else:
            logging.getLogger('madgraph.check_cmd').debug(text)

        # clean the globals created.
        process_checks.clean_added_globals(process_checks.ADDED_GLOBAL)
        if not options['reuse']:
            process_checks.clean_up(self._mgme_dir)

    # Generate a new amplitude
    def do_generate(self, line):
        """Main commands: Generate an amplitude for a given process"""

        aloha_lib.KERNEL.clean()
        # Reset amplitudes
        self._curr_amps = diagram_generation.AmplitudeList()
        # Reset Process definition
        self._curr_proc_defs = base_objects.ProcessDefinitionList()
        # Reset Helas matrix elements
        self._curr_matrix_elements = helas_objects.HelasMultiProcess()
        self._generate_info = line
        # Reset _done_export, since we have new process
        self._done_export = False
        # Also reset _export_format and _export_dir
        self._export_format = None


        # Call add process
        args = self.split_arg(line)
        args.insert(0, 'process')
        self.do_add(" ".join(args))

    def extract_process(self, line, proc_number = 0, overall_orders = {}):
        """Extract a process definition from a string. Returns
        a ProcessDefinition."""

        orig_line = line
        # Check basic validity of the line
        if not len(re.findall('>\D', line)) in [1,2]:
            self.do_help('generate')
            raise self.InvalidCmd('Wrong use of \">\" special character.')


        # Perform sanity modifications on the lines:
        # Add a space before and after any > , $ / | [ ]
        space_before = re.compile(r"(?P<carac>\S)(?P<tag>[\\[\\]/\,\\$\\>|])(?P<carac2>\S)")
        line = space_before.sub(r'\g<carac> \g<tag> \g<carac2>', line)

        # Use regular expressions to extract s-channel propagators,
        # forbidden s-channel propagators/particles, coupling orders
        # and process number, starting from the back

        # Start with process number (identified by "@")
        proc_number_pattern = re.compile("^(.+)@\s*(\d+)\s*(.*)$")
        proc_number_re = proc_number_pattern.match(line)
        if proc_number_re:
            proc_number = int(proc_number_re.group(2))
            line = proc_number_re.group(1)+ proc_number_re.group(3)
            #overall_order are already handle but it is better to pass the info to each group
        
        # Now check for perturbation orders, specified in between squared brackets
        perturbation_couplings_pattern = \
          re.compile("^(?P<proc>.+>.+)\s*\[\s*((?P<option>\w+)\s*\=)?\s*"+\
                               "(?P<pertOrders>(\w+\s*)*)\s*\]\s*(?P<rest>.*)$")
        perturbation_couplings_re = perturbation_couplings_pattern.match(line)
        perturbation_couplings = ""
        LoopOption= 'tree'
        HasBorn= True
        if perturbation_couplings_re:
            perturbation_couplings = perturbation_couplings_re.group("pertOrders")
            option=perturbation_couplings_re.group("option")
            if option:
                if option in self._valid_nlo_modes:
                    LoopOption=option
                    if option=='sqrvirt':
                        LoopOption='virt'
                        HasBorn=False
                    elif option=='noborn':
                        HasBorn=False
                else:
                    raise self.InvalidCmd, "NLO mode %s is not valid. "%option+\
                       "Valid modes are %s. "%str(self._valid_nlo_modes)
            else:
                LoopOption='all'

            line = perturbation_couplings_re.group("proc")+\
                     perturbation_couplings_re.group("rest")
                        
        ## Now check for orders/squared orders/constrained orders
        order_pattern = re.compile(\
           "^(?P<before>.+>.+)\s+(?P<name>(\w|(\^2))+)\s*(?P<type>"+\
                    "(=|(<=)|(==)|(===)|(!=)|(>=)|<|>))\s*(?P<value>-?\d+)\s*$")
        order_re = order_pattern.match(line)
        squared_orders = {}
        orders = {}
        constrained_orders = {}
        ## The 'split_orders' (i.e. those for which individual matrix element
        ## evalutations must be provided for each corresponding order value) are
        ## defined from the orders specified in between [] and any order for
        ## which there are squared order constraints.
        split_orders = []
        while order_re:
            type = order_re.group('type')
            if order_re.group('name').endswith('^2'):
                if type not in self._valid_sqso_types:
                    raise self.InvalidCmd, "Type of squared order "+\
                                 "constraint '%s'"% type+" is not supported."
                if type == '=':
                    name =  order_re.group('name')
                    value = order_re.group('value')
                    logger.warning("Interpreting '%(n)s=%(v)s' as '%(n)s<=%(v)s'" %\
                                       {'n':name, 'v': value})
                    type = "<="
                squared_orders[order_re.group('name')[:-2]] = \
                                         (int(order_re.group('value')),type)
            else:
                if type not in self._valid_amp_so_types:
                    raise self.InvalidCmd, \
                      "Amplitude order constraints can only be of type %s"%\
                    (', '.join(self._valid_amp_so_types))+", not '%s'."%type
                name = order_re.group('name')
                value = int(order_re.group('value'))
                if type in ['=', '<=']:
                    if type == '=' and value != 0:
                        logger.warning("Interpreting '%(n)s=%(v)s' as '%(n)s<=%(v)s'" %\
                                       {'n':name, 'v': value}) 
                    orders[name] = value
                elif type == "==":
                    constrained_orders[name] = (value, type)
                    if name not in squared_orders:
                        squared_orders[name] = (2 * value,'==')
                    if True:#name not in orders:
                        orders[name] = value
                    
                elif type == ">":
                    constrained_orders[name] = (value, type)
                    if name not in squared_orders:
                        squared_orders[name] = (2 * value,'>')
                                          
            line = order_re.group('before')
            order_re = order_pattern.match(line)          
            
        #only allow amplitue restrctions >/ == for LO/tree level
        if constrained_orders and LoopOption != 'tree':
            raise self.InvalidCmd, \
                          "Amplitude order constraints (for not LO processes) can only be of type %s"%\
                        (', '.join(['<=']))+", not '%s'."%type

        # If the squared orders are defined but not the orders, assume 
        # orders=sq_orders. In case the squared order has a negative value or is
        # defined with the '>' operato, then this order correspondingly set to 
        # be maximal (99) since there is no way to know, during generation, if 
        # the amplitude being contstructed will be leading or not.
        if orders=={} and squared_orders!={}:
            for order in squared_orders.keys():
                if squared_orders[order][0]>=0 and squared_orders[order][1]!='>':
                    orders[order]=squared_orders[order][0]
                else:
                    orders[order]=99
        
        if not self._curr_model['case_sensitive']:
            # Particle names lowercase
            line = line.lower()

        # Now check for forbidden particles, specified using "/"
        slash = line.find("/")
        dollar = line.find("$")
        forbidden_particles = ""
        if slash > 0:
            if dollar > slash:
                forbidden_particles_re = re.match("^(.+)\s*/\s*(.+\s*)(\$.*)$", line)
            else:
                forbidden_particles_re = re.match("^(.+)\s*/\s*(.+\s*)$", line)
            if forbidden_particles_re:
                forbidden_particles = forbidden_particles_re.group(2)
                line = forbidden_particles_re.group(1)
                if len(forbidden_particles_re.groups()) > 2:
                    line = line + forbidden_particles_re.group(3)

        # Now check for forbidden schannels, specified using "$$"
        forbidden_schannels_re = re.match("^(.+)\s*\$\s*\$\s*(.+)\s*$", line)
        forbidden_schannels = ""
        if forbidden_schannels_re:
            forbidden_schannels = forbidden_schannels_re.group(2)
            line = forbidden_schannels_re.group(1)

        # Now check for forbidden onshell schannels, specified using "$"
        forbidden_onsh_schannels_re = re.match("^(.+)\s*\$\s*(.+)\s*$", line)
        forbidden_onsh_schannels = ""
        if forbidden_onsh_schannels_re:
            forbidden_onsh_schannels = forbidden_onsh_schannels_re.group(2)
            line = forbidden_onsh_schannels_re.group(1)

        # Now check for required schannels, specified using "> >"
        required_schannels_re = re.match("^(.+?)>(.+?)>(.+)$", line)
        required_schannels = ""
        if required_schannels_re:
            required_schannels = required_schannels_re.group(2)
            line = required_schannels_re.group(1) + ">" + \
                   required_schannels_re.group(3)

        args = self.split_arg(line)

        myleglist = base_objects.MultiLegList()
        state = False

        # Extract process
        for part_name in args:
            if part_name == '>':
                if not myleglist:
                    raise self.InvalidCmd, "No final state particles"
                state = True
                continue

            mylegids = []
            if part_name in self._multiparticles:
                if isinstance(self._multiparticles[part_name][0], list):
                    raise self.InvalidCmd,\
                          "Multiparticle %s is or-multiparticle" % part_name + \
                          " which can be used only for required s-channels"
                mylegids.extend(self._multiparticles[part_name])
            elif part_name.isdigit() or part_name.startswith('-') and part_name[1:].isdigit():
                if int(part_name) in self._curr_model.get('particle_dict'):
                    mylegids.append(int(part_name))
                else:
                    raise self.InvalidCmd, \
                      "No pdg_code %s in model" % part_name
            else:
                mypart = self._curr_model['particles'].get_copy(part_name)
                if mypart:
                    mylegids.append(mypart.get_pdg_code())

            if mylegids:
                myleglist.append(base_objects.MultiLeg({'ids':mylegids,
                                                        'state':state}))
            else:
                raise self.InvalidCmd, "No particle %s in model" % part_name

        # Apply the keyword 'all' for perturbed coupling orders.
        if perturbation_couplings.lower()=='all':
            perturbation_couplings=' '.join(self._curr_model['perturbation_couplings'])

        if filter(lambda leg: leg.get('state') == True, myleglist):
            # We have a valid process
            # Extract perturbation orders
            perturbation_couplings_list = perturbation_couplings.split()
            if perturbation_couplings_list==['']:
                perturbation_couplings_list=[]
            # Correspondingly set 'split_order' from the squared orders and the
            # perturbation couplings list
            split_orders=list(set(perturbation_couplings_list+squared_orders.keys()))
            try:
                split_orders.sort(key=lambda elem: 0 if elem=='WEIGHTED' else
                                       self._curr_model['order_hierarchy']
                                       [elem if not elem.endswith('.sqrt') else elem[:-5]])
            except KeyError:
                raise self.InvalidCmd, "The loaded model does not defined a "+\
                    " coupling order hierarchy for these couplings: %s"%\
                      str([so for so in split_orders if so!='WEIGHTED' and so not 
                                 in self._curr_model['order_hierarchy'].keys()])

            # If the loopOption is 'tree' then the user used the syntax 
            # [tree= Orders] for the sole purpose of setting split_orders. We
            # then empty the perturbation_couplings_list at this stage.
            if LoopOption=='tree':
                perturbation_couplings_list = []
            if perturbation_couplings_list and LoopOption not in ['real', 'LOonly']:
                if not isinstance(self._curr_model,loop_base_objects.LoopModel):
                    raise self.InvalidCmd(\
                      "The current model does not allow for loop computations.")
                else:
                    for pert_order in perturbation_couplings_list:
                        if pert_order not in self._curr_model['perturbation_couplings']:
                            raise self.InvalidCmd(\
                                "Perturbation order %s is not among" % pert_order + \
                                " the perturbation orders allowed for by the loop model.")
            if not self.options['loop_optimized_output'] and \
                         LoopOption not in ['tree','real'] and split_orders!=[]:
                logger.warning('The default output mode (loop_optimized_output'+\
                  ' = False) does not support evaluations for given powers of'+\
                  ' coupling orders. MadLoop output will therefore not be'+\
                  ' able to provide such quantities.')
                split_orders = []
                       
            # Now extract restrictions
            forbidden_particle_ids = \
                              self.extract_particle_ids(forbidden_particles)
            if forbidden_particle_ids and \
               isinstance(forbidden_particle_ids[0], list):
                raise self.InvalidCmd(\
                      "Multiparticle %s is or-multiparticle" % part_name + \
                      " which can be used only for required s-channels")
            forbidden_onsh_schannel_ids = \
                              self.extract_particle_ids(forbidden_onsh_schannels)
            forbidden_schannel_ids = \
                              self.extract_particle_ids(forbidden_schannels)
            if forbidden_onsh_schannel_ids and \
               isinstance(forbidden_onsh_schannel_ids[0], list):
                raise self.InvalidCmd,\
                      "Multiparticle %s is or-multiparticle" % part_name + \
                      " which can be used only for required s-channels"
            if forbidden_schannel_ids and \
               isinstance(forbidden_schannel_ids[0], list):
                raise self.InvalidCmd,\
                      "Multiparticle %s is or-multiparticle" % part_name + \
                      " which can be used only for required s-channels"
            required_schannel_ids = \
                               self.extract_particle_ids(required_schannels)
            if required_schannel_ids and not \
                   isinstance(required_schannel_ids[0], list):
                required_schannel_ids = [required_schannel_ids]
            
            sqorders_values = dict([(k,v[0]) for k, v in squared_orders.items()])
            if len([1 for sqo_v in sqorders_values.values() if sqo_v<0])>1:
                raise self.InvalidCmd(
                  "At most one negative squared order constraint can be specified.")
            
            sqorders_types = dict([(k,v[1]) for k, v in squared_orders.items()]) 
                        
            
            out = base_objects.ProcessDefinition({'legs': myleglist,
                              'model': self._curr_model,
                              'id': proc_number,
                              'orders': orders,
                              'squared_orders':sqorders_values,
                              'sqorders_types':sqorders_types,
                              'constrained_orders': constrained_orders,
                              'forbidden_particles': forbidden_particle_ids,
                              'forbidden_onsh_s_channels': forbidden_onsh_schannel_ids,
                              'forbidden_s_channels': forbidden_schannel_ids,
                              'required_s_channels': required_schannel_ids,
                              'overall_orders': overall_orders,
                              'perturbation_couplings': perturbation_couplings_list,
                              'has_born':HasBorn,
                              'NLO_mode':LoopOption,
                              'split_orders':split_orders
                              })
            return out
        #                       'is_decay_chain': decay_process\


    def create_loop_induced(self, line, myprocdef=None):
        """ Routine to create the MultiProcess for the loop-induced case"""
        
        args = self.split_arg(line)
        
        warning_duplicate = True
        if '--no_warning=duplicate' in args:
            warning_duplicate = False
            args.remove('--no_warning=duplicate')
        
        # Check the validity of the arguments
        self.check_add(args)
        if args[0] == 'process':
            args = args[1:]
        
        # special option for 1->N to avoid generation of kinematically forbidden
        #decay.
        if args[-1].startswith('--optimize'):
            optimize = True
            args.pop()
        else:
            optimize = False

    
        if not myprocdef:
            myprocdef = self.extract_process(' '.join(args))
        
        myprocdef.set('NLO_mode', 'noborn')
            
        # store the first process (for the perl script)
        if not self._generate_info:
            self._generate_info = line
                
        # Reset Helas matrix elements
        #self._curr_matrix_elements = helas_objects.HelasLoopInducedMultiProcess()


        # Check that we have the same number of initial states as
        # existing processes
        if self._curr_amps and self._curr_amps[0].get_ninitial() != \
               myprocdef.get_ninitial():
            raise self.InvalidCmd("Can not mix processes with different number of initial states.")               
      
        if self._curr_amps and (not isinstance(self._curr_amps[0], loop_diagram_generation.LoopAmplitude) or \
             self._curr_amps[0]['has_born']):
            raise self.InvalidCmd("Can not mix loop induced process with not loop induced process")
            
        # Negative coupling order contraints can be given on at most one
        # coupling order (and either in squared orders or orders, not both)
        if len([1 for val in myprocdef.get('orders').values()+\
                      myprocdef.get('squared_orders').values() if val<0])>1:
            raise MadGraph5Error("Negative coupling order constraints"+\
              " can only be given on one type of coupling and either on"+\
                           " squared orders or amplitude orders, not both.")

        cpu_time1 = time.time()

        # Generate processes
        if self.options['group_subprocesses'] == 'Auto':
                collect_mirror_procs = True
        else:
            collect_mirror_procs = self.options['group_subprocesses']
        ignore_six_quark_processes = \
                       self.options['ignore_six_quark_processes'] if \
                       "ignore_six_quark_processes" in self.options \
                       else []

        # Decide here wether one needs a LoopMultiProcess or a MultiProcess

        myproc = loop_diagram_generation.LoopInducedMultiProcess(myprocdef,
                                 collect_mirror_procs = collect_mirror_procs,
                                 ignore_six_quark_processes = ignore_six_quark_processes,
                                 optimize=optimize)

        for amp in myproc.get('amplitudes'):
            if amp not in self._curr_amps:
                self._curr_amps.append(amp)
                if amp['has_born']:
                    raise Exception
            elif warning_duplicate:
                raise self.InvalidCmd, "Duplicate process %s found. Please check your processes." % \
                                            amp.nice_string_processes()

        # Reset _done_export, since we have new process
        self._done_export = False

        cpu_time2 = time.time()

        nprocs = len(myproc.get('amplitudes'))
        ndiags = sum([amp.get_number_of_diagrams() for \
                          amp in myproc.get('amplitudes')])
        logger.info("%i processes with %i diagrams generated in %0.3f s" % \
              (nprocs, ndiags, (cpu_time2 - cpu_time1)))
        ndiags = sum([amp.get_number_of_diagrams() for \
                          amp in self._curr_amps])
        logger.info("Total: %i processes with %i diagrams" % \
              (len(self._curr_amps), ndiags))

    @staticmethod
    def split_process_line(procline):
        """Takes a valid process and return
           a tuple (core_process, options). This removes
             - any NLO specifications.
             - any options
           [Used by MadSpin]
        """

        # remove the tag "[*]": this tag is used in aMC@LNO ,
        # but it is not a valid syntax for LO
        line=procline
        pos1=line.find("[")
        if pos1>0:
            pos2=line.find("]")
            if pos2 >pos1:
                line=line[:pos1]+line[pos2+1:]
        #
        # Extract the options:
        #
        # A. Remove process number (identified by "@")
        proc_number_pattern = re.compile("^(.+)@\s*(\d+)\s*(.*)$")
        proc_number_re = proc_number_pattern.match(line)
        if proc_number_re:
            line = proc_number_re.group(1) + proc_number_re.group(3)

        # B. search for the beginning of the option string
        pos=1000
        # start with order
        order_pattern = re.compile("^(.+)\s+(\w+)\s*=\s*(\d+)\s*$")
        order_re = order_pattern.match(line)
        if (order_re):
            pos_order=line.find(order_re.group(2))
            if pos_order>0 and pos_order < pos : pos=pos_order

        # then look for slash or dollar
        slash = line.find("/")
        if slash > 0 and slash < pos: pos=slash
        dollar = line.find("$")
        if dollar > 0 and dollar < pos: pos=dollar

        if pos<1000:
            proc_option=line[pos:]
            line=line[:pos]
        else:
            proc_option=""

        return line, proc_option

    def get_final_part(self, procline):
        """Takes a valid process and return
           a set of id of final states particles. [Used by MadSpin]
        """

        if not self._curr_model['case_sensitive']:
            procline = procline.lower()
        pids = self._curr_model.get('name2pdg')

        # method.
        # 1) look for decay.
        #     in presence of decay call this routine recursively and veto
        #     the particles which are decayed

        # Deal with decay chain
        if ',' in procline:
            core, decay = procline.split(',', 1)
            core_final = self.get_final_part(core)

            #split the decay
            all_decays = decay.split(',')
            nb_level,  tmp_decay = 0, ''
            decays = []
            # deal with ()
            for one_decay in all_decays:
                if '(' in one_decay:
                    nb_level += 1
                if ')' in one_decay:
                    nb_level -= 1

                if nb_level:
                    if tmp_decay:
                        tmp_decay += ', %s' % one_decay
                    else:
                        tmp_decay = one_decay
                elif tmp_decay:
                    final = '%s,%s' % (tmp_decay, one_decay)
                    final = final.strip()
                    assert final[0] == '(' and final[-1] == ')'
                    final = final[1:-1]
                    decays.append(final)
                    tmp_decay = ''
                else:
                    decays.append(one_decay)
            # remove from the final states all particles which are decayed
            for one_decay in decays:
                first = one_decay.split('>',1)[0].strip()
                if first in pids:
                    pid = set([pids[first]])
                elif first in self._multiparticles:
                    pid = set(self._multiparticles[first])
                else:
                    raise Exception, 'invalid particle name: %s. ' % first
                core_final.difference_update(pid)
                core_final.update(self.get_final_part(one_decay))

            return core_final

        # NO DECAY CHAIN
        final = set()
        final_states = re.search(r'> ([^\/\$\=\@>]*)(\[|\s\S+\=|\$|\/|\@|$)', procline)
        particles = final_states.groups()[0]
        for particle in particles.split():
            if particle in pids:
                final.add(pids[particle])
            elif particle in self._multiparticles:
                final.update(set(self._multiparticles[particle]))
        return final

    def extract_particle_ids(self, args):
        """Extract particle ids from a list of particle names. If
        there are | in the list, this corresponds to an or-list, which
        is represented as a list of id lists. An or-list is used to
        allow multiple required s-channel propagators to be specified
        (e.g. Z/gamma)."""

        if isinstance(args, basestring):
            args.replace("|", " | ")
            args = self.split_arg(args)
        all_ids = []
        ids=[]
        for part_name in args:
            mypart = self._curr_model['particles'].get_copy(part_name)
            if mypart:
                ids.append([mypart.get_pdg_code()])
            elif part_name in self._multiparticles:
                ids.append(self._multiparticles[part_name])
            elif part_name == "|":
                # This is an "or-multiparticle"
                if ids:
                    all_ids.append(ids)
                ids = []
            elif part_name.isdigit() or (part_name.startswith('-') and part_name[1:].isdigit()):
                ids.append([int(part_name)])
            else:
                raise self.InvalidCmd("No particle %s in model" % part_name)
        all_ids.append(ids)
        # Flatten id list, to take care of multiparticles and
        # or-multiparticles
        res_lists = []
        for i, id_list in enumerate(all_ids):
            res_lists.extend(diagram_generation.expand_list_list(id_list))
        # Trick to avoid duplication while keeping ordering
        for ilist, idlist in enumerate(res_lists):
            set_dict = {}
            res_lists[ilist] = [set_dict.setdefault(i,i) for i in idlist \
                         if i not in set_dict]

        if len(res_lists) == 1:
            res_lists = res_lists[0]

        return res_lists

    def optimize_order(self, pdg_list):
        """Optimize the order of particles in a pdg list, so that
        similar particles are next to each other. Sort according to:
        1. pdg > 0, 2. spin, 3. color, 4. mass > 0"""

        if not pdg_list:
            return
        if not isinstance(pdg_list[0], int):
            return

        model = self._curr_model
        pdg_list.sort(key = lambda i: i < 0)
        pdg_list.sort(key = lambda i: model.get_particle(i).is_fermion())
        pdg_list.sort(key = lambda i: model.get_particle(i).get('color'),
                      reverse = True)
        pdg_list.sort(key = lambda i: \
                      model.get_particle(i).get('mass').lower() != 'zero')

    def extract_decay_chain_process(self, line, level_down=False, proc_number=0):
        """Recursively extract a decay chain process definition from a
        string. Returns a ProcessDefinition."""

        # Start with process number (identified by "@") and overall orders
        proc_number_pattern = re.compile("^(.+)@\s*(\d+)\s*((\w+\s*=\s*\d+\s*)*)$")
        proc_number_re = proc_number_pattern.match(line)
        overall_orders = {}
        if proc_number_re:
            proc_number = int(proc_number_re.group(2))
            line = proc_number_re.group(1)
            if proc_number_re.group(3):
                order_pattern = re.compile("^(.*?)\s*(\w+)\s*=\s*(\d+)\s*$")
                order_line = proc_number_re.group(3)
                order_re = order_pattern.match(order_line)
                while order_re:
                    overall_orders[order_re.group(2)] = int(order_re.group(3))
                    order_line = order_re.group(1)
                    order_re = order_pattern.match(order_line)                
            logger.info(line)
            

        index_comma = line.find(",")
        index_par = line.find(")")
        min_index = index_comma
        if index_par > -1 and (index_par < min_index or min_index == -1):
            min_index = index_par

        if min_index > -1:
            core_process = self.extract_process(line[:min_index], proc_number,
                                                overall_orders)
        else:
            core_process = self.extract_process(line, proc_number,
                                                overall_orders)

        #level_down = False

        while index_comma > -1:
            line = line[index_comma + 1:]
            if not line.strip():
                break
            index_par = line.find(')')
            # special cases: parenthesis but no , => remove the paranthesis!
            if line.lstrip()[0] == '(' and index_par !=-1 and \
                                                    not ',' in line[:index_par]:
                par_start = line.find('(')
                line = '%s %s' % (line[par_start+1:index_par], line[index_par+1:]) 
                index_par = line.find(')')
            if line.lstrip()[0] == '(':
                # Go down one level in process hierarchy
                #level_down = True
                line = line.lstrip()[1:]
                # This is where recursion happens
                decay_process, line = \
                            self.extract_decay_chain_process(line,
                                                             level_down=True)
                index_comma = line.find(",")
                index_par = line.find(')')
            else:
                index_comma = line.find(",")
                min_index = index_comma
                if index_par > -1 and \
                       (index_par < min_index or min_index == -1):
                    min_index = index_par
                if min_index > -1:
                    decay_process = self.extract_process(line[:min_index])
                else:
                    decay_process = self.extract_process(line)

            core_process.get('decay_chains').append(decay_process)

            if level_down:
                if index_par == -1:
                    raise self.InvalidCmd, \
                      "Missing ending parenthesis for decay process"

                if index_par < index_comma:
                    line = line[index_par + 1:]
                    level_down = False
                    break

        if level_down:
            index_par = line.find(')')
            if index_par == -1:
                raise self.InvalidCmd, \
                      "Missing ending parenthesis for decay process"
            line = line[index_par + 1:]

        # Return the core process (ends recursion when there are no
        # more decays)
        return core_process, line


    # Import files
    def do_import(self, line, force=False):
        """Main commands: Import files with external formats"""

        args = self.split_arg(line)
        # Check argument's validity
        self.check_import(args)
        if args[0].startswith('model'):
            self._model_v4_path = None
            # Reset amplitudes and matrix elements
            self._curr_amps = diagram_generation.AmplitudeList()
            # Reset proc defs
            self._curr_proc_defs = base_objects.ProcessDefinitionList()
            self._curr_matrix_elements = helas_objects.HelasMultiProcess()
            # Import model
            if args[0].endswith('_v4'):
                self._curr_model, self._model_v4_path = \
                                 import_v4.import_model(args[1], self._mgme_dir)
                self._curr_fortran_model = \
                      helas_call_writers.FortranHelasCallWriter(\
                                                               self._curr_model)
            else:
                # avoid loading the qcd/qed model twice
                if (args[1].startswith('loop_qcd_qed_sm') or\
                    args[1].split('/')[-1].startswith('loop_qcd_qed_sm')) and\
                     self.options['gauge']!='Feynman':
                    logger.info('Switching to Feynman gauge because '+\
                          'it is the only one supported by the model %s.'%args[1])
                    self._curr_model = None
                    self.do_set('gauge Feynman',log=False)
                prefix = not '--noprefix' in args
                if prefix:
                    aloha.aloha_prefix='mdl_'
                else:
                    aloha.aloha_prefix=''
                
                try:
                    self._curr_model = import_ufo.import_model(args[1], prefix=prefix,
                        complex_mass_scheme=self.options['complex_mass_scheme'])
                except import_ufo.UFOImportError, error:
                    if 'not a valid UFO model' in str(error):
                        logger_stderr.warning('WARNING: %s' % error)
                        logger_stderr.warning('Try to recover by running '+\
                         'automatically `import model_v4 %s` instead.'% args[1])
                    self.exec_cmd('import model_v4 %s ' % args[1], precmd=True)
                    return
                if self.options['gauge']=='unitary':
                    if not force and isinstance(self._curr_model,\
                                              loop_base_objects.LoopModel) and \
                         self._curr_model.get('perturbation_couplings') not in \
                                                                   [[],['QCD']]:
                        if 1 not in self._curr_model.get('gauge') :
                            logger_stderr.warning('This model does not allow Feynman '+\
                              'gauge. You will only be able to do tree level '+\
                                                'QCD loop cmputations with it.')
                        else:
                            logger.info('Change to the gauge to Feynman because '+\
                          'this loop model allows for more than just tree level'+\
                                                      ' and QCD perturbations.')
                            self.do_set('gauge Feynman', log=False)
                            return
                    if 0 not in self._curr_model.get('gauge') :
                        logger_stderr.warning('Change the gauge to Feynman since '+\
                                       'the model does not allow unitary gauge')
                        self.do_set('gauge Feynman', log=False)
                        return
                else:
                    if 1 not in self._curr_model.get('gauge') :
                        logger_stderr.warning('Change the gauge to unitary since the'+\
                          ' model does not allow Feynman gauge.'+\
                                                  ' Please re-import the model')
                        self._curr_model = None
                        self.do_set('gauge unitary', log= False)
                        return
                
                self._curr_fortran_model = \
                      helas_call_writers.FortranUFOHelasCallWriter(\
                                                               self._curr_model)
                self._curr_cpp_model = \
                      helas_call_writers.CPPUFOHelasCallWriter(\
                                                               self._curr_model)

            if '-modelname' not in args:
                self._curr_model.pass_particles_name_in_mg_default()

            # Do post-processing of model
            self.process_model()
            # Reset amplitudes and matrix elements and global checks
            self._curr_amps = diagram_generation.AmplitudeList()
            # Reset proc defs
            self._curr_proc_defs = base_objects.ProcessDefinitionList()
            self._curr_matrix_elements = helas_objects.HelasMultiProcess()
            process_checks.store_aloha = []

        elif args[0] == 'command':

            if not os.path.isfile(args[1]):
                raise self.InvalidCmd("Path %s is not a valid pathname" % args[1])
            else:
                # Check the status of export and try to use file position if no
                #self._export dir are define
                self.check_for_export_dir(args[1])
                # Execute the card
                self.import_command_file(args[1])

        elif args[0] == 'banner':
            type = madevent_interface.MadEventCmd.detect_card_type(args[1])
            if type != 'banner':
                raise self.InvalidCmd, 'The File should be a valid banner'
            ban = banner_module.Banner(args[1])
            # Check that this is MG5 banner
            if 'mg5proccard' in ban:
                for line in ban['mg5proccard'].split('\n'):
                    if line.startswith('#') or line.startswith('<'):
                        continue
                    self.exec_cmd(line)
            else:
                raise self.InvalidCmd, 'Only MG5 banner are supported'

            if not self._done_export:
                self.exec_cmd('output . -f')

            ban.split(self._done_export[0])
            logger.info('All Cards from the banner have been place in directory %s' % pjoin(self._done_export[0], 'Cards'))
            if '--no_launch' not in args:
                self.exec_cmd('launch')

        elif args[0] == 'proc_v4':

            if len(args) == 1 and self._export_dir:
                proc_card = pjoin(self._export_dir, 'Cards', \
                                                                'proc_card.dat')
            elif len(args) == 2:
                proc_card = args[1]
                # Check the status of export and try to use file position is no
                # self._export dir are define
                self.check_for_export_dir(os.path.realpath(proc_card))
            else:
                raise MadGraph5Error('No default directory in output')


            #convert and excecute the card
            self.import_mg4_proc_card(proc_card)

    def remove_pointless_decay(self, param_card):
        """ For simple decay chain: remove diagram that are not in the BR.
            param_card should be a ParamCard instance."""

        assert isinstance(param_card, check_param_card.ParamCard)

        # Collect amplitudes
        amplitudes = diagram_generation.AmplitudeList()
        for amp in self._curr_amps:
            amplitudes.extend(amp.get_amplitudes())

        decay_tables = param_card['decay'].decay_table
        to_remove = []
        for amp in amplitudes:
            mother = [l.get('id') for l in amp['process'].get('legs') \
                                                        if not l.get('state')]
            if 1 == len(mother):
                try:
                    decay_table = decay_tables[abs(mother[0])]
                except KeyError:
                    logger.warning("No decay table for %s. decay of this particle with MadSpin should be discarded" % abs(mother[0]))
                    continue # No BR for this particle -> accept all.
                # create the tuple associate to the decay mode
                child = [l.get('id') for l in amp['process'].get('legs') \
                                                              if l.get('state')]
                if not mother[0] > 0:
                    child = [x if self._curr_model.get_particle(x)['self_antipart']
                             else -x for x in child]
                child.sort()
                child.insert(0, len(child))
                #check if the decay is present or not:
                if tuple(child) not in decay_table.keys():
                    to_remove.append(amp)

        def remove_amp(amps):
            for amp in amps[:]:
                if amp in to_remove:
                    amps.remove(amp)
                if isinstance(amp, diagram_generation.DecayChainAmplitude):
                    remove_amp(amp.get('decay_chains'))
                    for decay in amp.get('decay_chains'):
                        remove_amp(decay.get('amplitudes'))
        remove_amp(self._curr_amps)


    def import_ufo_model(self, model_name):
        """ import the UFO model """

        self._curr_model = import_ufo.import_model(model_name)
        self._curr_fortran_model = \
                helas_call_writers.FortranUFOHelasCallWriter(self._curr_model)
        self._curr_cpp_model = \
                helas_call_writers.CPPUFOHelasCallWriter(self._curr_model)

    def process_model(self):
        """Set variables _particle_names and _couplings for tab
        completion, define multiparticles"""

         # Set variables for autocomplete
        self._particle_names = [p.get('name') for p in self._curr_model.get('particles')\
                                                    if p.get('propagating')] + \
                 [p.get('antiname') for p in self._curr_model.get('particles') \
                                                    if p.get('propagating')]

        self._couplings = list(set(sum([i.get('orders').keys() for i in \
                                        self._curr_model.get('interactions')], [])))

        self.add_default_multiparticles()


    def import_mg4_proc_card(self, filepath):
        """ read a V4 proc card, convert it and run it in mg5"""

        # change the status of this line in the history -> pass in comment
        if self.history and self.history[-1].startswith('import proc_v4'):
            self.history[-1] = '#%s' % self.history[-1]

        # read the proc_card.dat
        reader = files.read_from_file(filepath, import_v4.read_proc_card_v4)
        if not reader:
            raise self.InvalidCmd('\"%s\" is not a valid path' % filepath)

        if self._mgme_dir:
            # Add comment to history
            self.exec_cmd("# Import the model %s" % reader.model, precmd=True)
            line = self.exec_cmd('import model_v4 %s -modelname' % \
                                 (reader.model), precmd=True)
        else:
            logging.error('No MG_ME installation detected')
            return


        # Now that we have the model we can split the information
        lines = reader.extract_command_lines(self._curr_model)
        for line in lines:
            self.exec_cmd(line, precmd=True)

        return

    def add_default_multiparticles(self):
        """ add default particle from file interface.multiparticles_default.txt
        """

        defined_multiparticles = self._multiparticles.keys()
        removed_multiparticles = []
        # First check if the defined multiparticles are allowed in the
        # new model
        
        for key in self._multiparticles.keys():
            try:
                for part in self._multiparticles[key]:
                    self._curr_model.get('particle_dict')[part]
            except Exception:
                del self._multiparticles[key]
                defined_multiparticles.remove(key)
                removed_multiparticles.append(key)

        # Now add default multiparticles
        for line in open(pjoin(MG5DIR, 'input', \
                                      'multiparticles_default.txt')):
            if line.startswith('#'):
                continue
            try:
                if not self._curr_model['case_sensitive']:
                    multipart_name = line.lower().split()[0]
                else:
                    multipart_name = line.split()[0]
                if multipart_name not in self._multiparticles:
                    #self.do_define(line)
                    self.exec_cmd('define %s' % line, printcmd=False, precmd=True)
            except self.InvalidCmd, why:
                logger_stderr.warning('impossible to set default multiparticles %s because %s' %
                                        (line.split()[0],why))
                if self.history[-1] == 'define %s' % line.strip():
                    self.history.pop(-1)
                else:
                    misc.sprint([self.history[-1], 'define %s' % line.strip()])

        scheme = "old"
        for qcd_container in ['p', 'j']:
            if qcd_container not in self._multiparticles:
                continue
            multi = self._multiparticles[qcd_container]
            b = self._curr_model.get_particle(5)
            if not b:
                break

            if 5 in multi:
                if b['mass'] != 'ZERO':
                    multi.remove(5)
                    multi.remove(-5)
                    scheme = 4
            elif b['mass'] == 'ZERO':
                multi.append(5)
                multi.append(-5)
                scheme = 5
                
        if scheme in [4,5]:
            logger.warning("Pass the definition of \'j\' and \'p\' to %s flavour scheme." % scheme)
            for container in ['p', 'j']:
                if container in defined_multiparticles:
                    defined_multiparticles.remove(container)
            self.history.append("define p = %s # pass to %s flavors" % \
                                (' ' .join([`i` for i in self._multiparticles['p']]), 
                                 scheme) 
                               )
            self.history.append("define j = p")
                
        
        if defined_multiparticles:
            if 'all' in defined_multiparticles:
                defined_multiparticles.remove('all')
            logger.info("Kept definitions of multiparticles %s unchanged" % \
                                         " / ".join(defined_multiparticles))

        for removed_part in removed_multiparticles:
            if removed_part in self._multiparticles:
                removed_multiparticles.remove(removed_part)

        if removed_multiparticles:
            logger.info("Removed obsolete multiparticles %s" % \
                                         " / ".join(removed_multiparticles))

        # add all tag
        line = []
        for part in self._curr_model.get('particles'):
            line.append('%s %s' % (part.get('name'), part.get('antiname')))
        line = 'all =' + ' '.join(line)
        self.do_define(line)

    def advanced_install(self, tool_to_install, 
                                            HepToolsInstaller_web_address=None,
                                            additional_options=[]):
        """ Uses the HEPToolsInstaller.py script maintened online to install
        HEP tools with more complicated dependences.
        Additional options will be added to the list when calling HEPInstaller"""
        # Always refresh the installer if already present
        if not os.path.isdir(pjoin(MG5DIR,'HEPTools','HEPToolsInstallers')):
            if HepToolsInstaller_web_address is None:
                raise MadGraph5Error, "The option 'HepToolsInstaller_web_address'"+\
                             " must be specified in function advanced_install"+\
                                " if the installers are not already downloaded."
            if not os.path.isdir(pjoin(MG5DIR,'HEPTools')):
                os.mkdir(pjoin(MG5DIR,'HEPTools'))
        elif not HepToolsInstaller_web_address is None:
            shutil.rmtree(pjoin(MG5DIR,'HEPTools','HEPToolsInstallers'))
        if not HepToolsInstaller_web_address is None:
            logger.info('Downloading the HEPToolInstaller at:\n   %s'%
                                                  HepToolsInstaller_web_address)
            # Guess if it is a local or web address
            if '//' in HepToolsInstaller_web_address:
                if sys.platform == "darwin":
                    misc.call(['curl', HepToolsInstaller_web_address, '-o%s' 
                      %pjoin(MG5DIR,'HEPTools','HEPToolsInstallers.tar.gz')],
                      stderr=open(os.devnull,'w'), stdout=open(os.devnull,'w'),
                                                                         cwd=MG5DIR)
                else:
                    misc.call(['wget', HepToolsInstaller_web_address, 
                      '--output-document=%s'% pjoin(MG5DIR,'HEPTools',
                      'HEPToolsInstallers.tar.gz')], stderr=open(os.devnull, 'w'),
                                           stdout=open(os.devnull, 'w'), cwd=MG5DIR)
            else:
                # If it is a local tarball, then just copy it
                shutil.copyfile(HepToolsInstaller_web_address,
                           pjoin(MG5DIR,'HEPTools','HEPToolsInstallers.tar.gz'))

            # Untar the file
            returncode = misc.call(['tar', '-xzpf', 'HEPToolsInstallers.tar.gz'],
                     cwd=pjoin(MG5DIR,'HEPTools'), stdout=open(os.devnull, 'w'))
            
            # Remove the tarball
            os.remove(pjoin(MG5DIR,'HEPTools','HEPToolsInstallers.tar.gz'))
            
############## FOR DEBUGGING ONLY, Take HEPToolsInstaller locally ##############
#            shutil.rmtree(pjoin(MG5DIR,'HEPTools','HEPToolsInstallers'))
#            shutil.copytree(os.path.abspath(pjoin(MG5DIR,os.path.pardir,
#           'HEPToolsInstallers')),pjoin(MG5DIR,'HEPTools','HEPToolsInstallers'))
################################################################################
        # Potential change in naming convention
        name_map = {}
        try:
            tool = name_map[tool_to_install]
        except:
            tool = tool_to_install
     
        # Compiler options
        compiler_options = []
        if not self.options['cpp_compiler'] is None:
            compiler_options.append('--cpp_compiler=%s'%
                                                   self.options['cpp_compiler'])
            compiler_options.append('--cpp_standard_lib=%s'%
               misc.detect_cpp_std_lib_dependence(self.options['cpp_compiler']))
        else:
            compiler_options.append('--cpp_standard_lib=%s'%
               misc.detect_cpp_std_lib_dependence(self.options['cpp_compiler']))

        if not self.options['fortran_compiler'] is None:
            compiler_options.append('--fortran_compiler=%s'%
                                               self.options['fortran_compiler'])

        # Add the path of pythia8 if known and the MG5 path
        if tool=='mg5amc_py8_interface':
            additional_options.append('--mg5_path=%s'%MG5DIR)
            # Warn about the soft dependency to gnuplot
            if misc.which('gnuplot') is None:
                logger.warning("==========")
                logger.warning("The optional dependency 'gnuplot' for the tool"+\
                 " 'mg5amc_py8_interface' was not found. We recommend that you"+\
                 " install it so as to be able to view the plots related to "+\
                                                      " merging with Pythia 8.")
                logger.warning("==========")
            if self.options['pythia8_path']:
                additional_options.append(
                               '--with_pythia8=%s'%self.options['pythia8_path'])
##### FOR DEBUGGING ONLY, until the mg5amc_py8_interface is put online  ########
#            additional_options.append('--mg5amc_py8_interface_tarball=%s'%
#                    pjoin(MG5DIR,os.path.pardir,'MG5aMC_PY8_interface',
#                                                 'MG5aMC_PY8_interface.tar.gz'))
################################################################################

        # Special rules for certain tools
        if tool=='madanalysis5':
            additional_options.append('--mg5_path=%s'%MG5DIR)
            fastjet_config  = misc.which(self.options['fastjet'])
            if fastjet_config:
                additional_options.append('--with_fastjet=%s'%fastjet_config)
            if self.options['delphes_path'] and os.path.isdir(
                  os.path.normpath(pjoin(MG5DIR,self.options['delphes_path']))):
                additional_options.append('--with_delphes3=%s'%\
                   os.path.normpath(pjoin(MG5DIR,self.options['delphes_path'])))

        if tool=='pythia8':
            # All what's below is to handle the lhapdf dependency of Pythia8
            lhapdf_config  = misc.which(self.options['lhapdf'])
            lhapdf_version = None
            if lhapdf_config is None:
                lhapdf_version = None
            else:
                try:
                    version = misc.Popen(
                           [lhapdf_config,'--version'], stdout=subprocess.PIPE)
                    lhapdf_version = int(version.stdout.read()[0])
                    if lhapdf_version not in [5,6]:
                        raise 
                except:
                    raise self.InvalidCmd('Could not detect LHAPDF version. Make'+
                           " sure '%s --version ' runs properly."%lhapdf_config)
        
            if lhapdf_version is None:
                answer = self.ask(question=
"\033[33;34mLHAPDF was not found. Do you want to install LHPADF6? "+
"(recommended) \033[0m \033[33;32my\033[0m/\033[33;31mn\033[0m >",
                                                default='y',text_format='33;32')
                if not answer.lower() in ['y','']:
                    lhapdf_path = None
                else:
                    self.advanced_install('lhapdf6',
                                          additional_options=additional_options)
                    lhapdf_path = pjoin(MG5DIR,'HEPTools','lhapdf6')
                    lhapdf_version = 6
            else:
                lhapdf_path = os.path.abspath(pjoin(os.path.dirname(\
                                                 lhapdf_config),os.path.pardir))
            if lhapdf_version is None:
                logger.warning('You decided not to link the Pythia8 installation'+
                  ' to LHAPDF. Beware that only built-in PDF sets can be used then.')
            else:
                logger.info('Pythia8 will be linked to LHAPDF v%d.'%lhapdf_version)
            logger.info('Now installing Pythia8. Be patient...','$MG:color:GREEN')
            lhapdf_option = []
            if lhapdf_version is None:
                lhapdf_option.append('--with_lhapdf6=OFF')
                lhapdf_option.append('--with_lhapdf5=OFF')                
            elif lhapdf_version==5:
                lhapdf_option.append('--with_lhapdf5=%s'%lhapdf_path)
                lhapdf_option.append('--with_lhapdf6=OFF')
            elif lhapdf_version==6:
                lhapdf_option.append('--with_lhapdf5=OFF')
                lhapdf_option.append('--with_lhapdf6=%s'%lhapdf_path)
            # Make sure each otion in additional_options appears only once
            additional_options = list(set(additional_options))
             # And that the option '--force' is placed last.
            additional_options = [opt for opt in additional_options if opt!='--force']+\
                        (['--force'] if '--force' in additional_options else [])
            return_code = misc.call([pjoin(MG5DIR,'HEPTools',
             'HEPToolsInstallers','HEPToolInstaller.py'),'pythia8',
             '--prefix=%s'%pjoin(MG5DIR,'HEPTools')]
                        + lhapdf_option + compiler_options + additional_options)
        else:
            logger.info('Now installing %s. Be patient...'%tool)
            # Make sure each otion in additional_options appears only once
            additional_options = list(set(additional_options))
             # And that the option '--force' is placed last.
            additional_options = [opt for opt in additional_options if opt!='--force']+\
                        (['--force'] if '--force' in additional_options else [])

            return_code = misc.call([pjoin(MG5DIR,'HEPTools',
              'HEPToolsInstallers', 'HEPToolInstaller.py'), tool,'--prefix=%s'%
              pjoin(MG5DIR,'HEPTools')] + compiler_options + additional_options)

        if return_code == 0:
            logger.info("%s successfully installed in %s."%(
                   tool_to_install, pjoin(MG5DIR,'HEPTools')),'$MG:color:GREEN')
        elif return_code == 66:
            answer = self.ask(question=
"""\033[33;34mTool %s already installed in %s."""%(tool_to_install, pjoin(MG5DIR,'HEPTools'))+
""" Do you want to overwrite its installation?\033[0m \033[33;32my\033[0m/\033[33;31mn\033[0m >"""
    ,default='y',text_format='33;32')
            if not answer.lower() in ['y','']:
                logger.info("Installation of %s aborted."%tool_to_install,
                                                              '$MG:color:GREEN')
                return
            else:
                return self.advanced_install(tool_to_install,
                              additional_options=additional_options+['--force'])            
        else:
            raise self.InvalidCmd("Installation of %s failed."%tool_to_install)

        # Post-installation treatment
        if tool == 'pythia8':
            self.options['pythia8_path'] = pjoin(MG5DIR,'HEPTools','pythia8')
            self.exec_cmd('save options', printcmd=False, log=False)
            # Automatically re-install the mg5amc_py8_interface after a fresh
            # Pythia8 installation
            self.advanced_install('mg5amc_py8_interface',
                              additional_options=additional_options+['--force'])          
        elif tool == 'lhapdf6':
            self.options['lhapdf'] = pjoin(MG5DIR,'HEPTools','lhapdf6','bin',
                                                                'lhapdf-config')
            self.exec_cmd('save options')
        elif tool == 'lhapdf5':
            self.options['lhapdf'] = pjoin(MG5DIR,'HEPTools','lhapdf5','bin',
                                                                'lhapdf-config')
            self.exec_cmd('save options')            
        elif tool == 'madanalysis5':
            self.options['madanalysis5_path'] = pjoin(MG5DIR,'HEPTools',
                                                  'madanalysis5','madanalysis5')
            self.exec_cmd('save options')
        elif tool == 'mg5amc_py8_interface':
            # At this stage, pythia is guaranteed to be installed
            if self.options['pythia8_path'] in ['',None,'None']:
                self.options['pythia8_path'] = pjoin(MG5DIR,'HEPTools','pythia8')
            self.options['mg5amc_py8_interface_path'] = \
                                 pjoin(MG5DIR,'HEPTools','MG5aMC_PY8_interface')
<<<<<<< HEAD
            self.exec_cmd('save options', printcmd=False)      

=======
            self.exec_cmd('save options')      
        elif tool == 'collier':
            self.options['collier'] = pjoin(os.curdir,'HEPTools','lib')
            self.exec_cmd('save options')
>>>>>>> e957f5a4
        elif tool == 'ninja':
            if not misc.get_ninja_quad_prec_support(pjoin(
                                              MG5DIR,'HEPTools','ninja','lib')):
                logger.warning(
"""Successful installation of Ninja, but without support for quadruple precision
arithmetics. If you want to enable this (hence improving the treatment of numerically
unstable points in the loop matrix elements) you can try to reinstall Ninja with:
  MG5aMC>install ninja
After having made sure to have selected a C++ compiler in the 'cpp' option of
MG5aMC that supports quadruple precision (typically g++ based on gcc 4.6+).""")
            self.options['ninja'] = pjoin(MG5DIR,'HEPTools','lib')
            self.exec_cmd('save options', log=False, printcmd=False)
            
        # Now warn the user if he didn't add HEPTools first in his environment
        # variables.
        path_to_be_set = []
        if sys.platform == "darwin":
            library_variables = ["DYLD_LIBRARY_PATH"]
        else:
            library_variables = ["LD_LIBRARY_PATH"]
        for variable in library_variables:
            if (variable not in os.environ) or \
                not any(os.path.abspath(pjoin(MG5DIR,'HEPTools','lib'))==\
                os.path.abspath(path) for path in os.environ[variable].split(os.pathsep)):
                path_to_be_set.append((variable,
                               os.path.abspath(pjoin(MG5DIR,'HEPTools','lib'))))
        for variable in ["PATH"]:
            if (variable not in os.environ) or \
                not any(os.path.abspath(pjoin(MG5DIR,'HEPTools','bin'))==\
                os.path.abspath(path) for path in os.environ[variable].split(os.pathsep)):
                path_to_be_set.append((variable,
                               os.path.abspath(pjoin(MG5DIR,'HEPTools','bin'))))
            if (variable not in os.environ) or \
                not any(os.path.abspath(pjoin(MG5DIR,'HEPTools','include'))==\
                os.path.abspath(path) for path in os.environ[variable].split(os.pathsep)):
                path_to_be_set.append((variable,
                               os.path.abspath(pjoin(MG5DIR,'HEPTools','include'))))
       
        if len(path_to_be_set)>0:
            shell_type = misc.get_shell_type()
            if shell_type in ['bash',None]:
                modification_line = r"printf '\n# MG5aMC paths:\n%s\n' >> ~/.bashrc"%\
                (r'\n'.join('export %s=%s%s'%
                (var,path,'%s$%s'%(os.pathsep,var)) for var,path in path_to_be_set))
            elif shell_type=='tcsh':
                modification_line = r"printf '\n# MG5aMC paths:\n%s\n' >> ~/.cshrc"%\
                (r'\n'.join('setenv %s %s%s'%
<<<<<<< HEAD
                (var,path,'%s$%s'%(os.pathsep,var) if var in os.environ else '')
                                                for var,path in path_to_be_set))
            logger.warning("==========")
            logger.warning("We recommend that you add to the following paths"+\
=======
                (var,path,'%s$%s'%(os.pathsep,var)) for var,path in path_to_be_set))

            logger.debug("==========")
            logger.debug("We recommend that you add to the following paths"+\
>>>>>>> e957f5a4
             " to your environment variables, so that you are guaranteed that"+\
             " at runtime, MG5_aMC will use the tools you have just installed"+\
             " and not some other versions installed elsewhere on your system.\n"+\
             "You can do so by running the following command in your terminal:"
             "\n   %s"%modification_line) 
            logger.debug("==========")
    
         # Return true for successful installation
        return True
    def do_install(self, line, paths=None, additional_options=[]):
        """Install optional package from the MG suite.
        The argument 'additional_options' will be passed to the advanced_install
        functions. If it contains the option '--force', then the advanced_install
        function will overwrite any existing installation of the tool without 
        warnings.
        """
        args = self.split_arg(line)
        #check the validity of the arguments
        install_options = self.check_install(args)

        if sys.platform == "darwin":
            program = "curl"
        else:
            program = "wget"

        # special command for auto-update
        if args[0] == 'update':
            self.install_update(['update']+install_options['update_options'],wget=program)
            return

        advertisements = {'pythia-pgs':['arXiv:0603175'],
                          'Delphes':['arXiv:1307.6346'],
                          'Delphes2':['arXiv:0903.2225'],
                          'SysCalc':['arXiv:XXXX.YYYYY'],
                          'Golem95':['arXiv:0807.0605'],
                          'PJFry':['arXiv:1210.4095','arXiv:1112.0500'],
                          'QCDLoop':['arXiv:0712.1851'],
                          'pythia8':['arXiv:1410.3012'],
                          'lhapdf6':['arXiv:1412.7420'],
                          'lhapdf5':['arXiv:0605240'],
                          'hepmc':['CPC 134 (2001) 41-46'],
                          'mg5amc_py8_interface':['arXiv:1410.3012','arXiv:XXXX.YYYYY'],
                          'ninja':['arXiv:1203.0291','arXiv:1403.1229','arXiv:1604.01363'],
<<<<<<< HEAD
                          'oneloop':['arXiv:1007.4716'],
                          'MadAnalysis5':['arXiv:1206.1599']}
=======
                          'collier':['arXiv:1604.06792'],
                          'oneloop':['arXiv:1007.4716']}

>>>>>>> e957f5a4
        if args[0] in advertisements:
            logger.info("   You are installing '%s', please cite ref: %s. " % (args[0], advertisements[args[0]][0]), '$MG:color:BLACK')

        # Load file with path of the different program:
        import urllib
        if paths:
            path = paths
        else:
            path = {}
    
            data_path = ['http://madgraph.phys.ucl.ac.be/package_info.dat',
                         'http://madgraph.hep.uiuc.edu/package_info.dat']
            r = random.randint(0,1)
            r = [r, (1-r)]
################################################################################
#           Force MG5aMC to choose one particular server
#            r = [0]
################################################################################
            for index in r:
                cluster_path = data_path[index]
                try:
                    data = urllib.urlopen(cluster_path)
                except Exception:
                    continue
                break
            else:
                raise MadGraph5Error, '''Impossible to connect any of us servers.
                Please check your internet connection or retry later'''
            for line in data:
                split = line.split()
                path[split[0]] = split[1]

################################################################################
# TEMPORARY HACK WHERE WE ADD ENTRIES TO WHAT WILL BE EVENTUALLY ON THE WEB
################################################################################
#            path['XXX'] = 'YYY'
################################################################################

        if args[0] == 'Delphes':
            args[0] = 'Delphes3'

        try:
            name = {'td_mac': 'td', 'td_linux':'td', 'Delphes2':'Delphes',
                'Delphes3':'Delphes', 'pythia-pgs':'pythia-pgs',
                'ExRootAnalysis': 'ExRootAnalysis','MadAnalysis':'MadAnalysis',
                'SysCalc':'SysCalc', 'Golem95': 'golem95',
                'PJFry':'PJFry','QCDLoop':'QCDLoop','MadAnalysis5':'madanalysis5'
                }
            name = name[args[0]]
        except KeyError:
            name = args[0]

        if args[0] in self._advanced_install_opts:
            # Now launch the advanced installation of the tool args[0]
            # path['HEPToolsInstaller'] is the online adress where to downlaod
            # the installers if necessary.
            # Specify the path of the MG5_aMC_interface
            MG5aMC_PY8_interface_path = path['MG5aMC_PY8_interface'] if \
                                        'MG5aMC_PY8_interface' in path else 'NA'
            additional_options.append('--mg5amc_py8_interface_tarball=%s'%\
                                                   MG5aMC_PY8_interface_path)
            additional_options.append('--logging=%d' % logger.level)
            additional_options.extend(install_options['options_for_HEPToolsInstaller'])
            return self.advanced_install(name, path['HEPToolsInstaller'],
                                        additional_options = additional_options)

        if args[0] == 'PJFry' and not os.path.exists(
                                 pjoin(MG5DIR,'QCDLoop','lib','libqcdloop1.a')):
            logger.info("Installing PJFRY's dependence QCDLoop...")
            self.do_install('QCDLoop', paths=path)

        if args[0] == 'Delphes':
            args[0] = 'Delphes3'
        try:
            name = {'td_mac': 'td', 'td_linux':'td', 'Delphes2':'Delphes',
                'Delphes3':'Delphes', 'pythia-pgs':'pythia-pgs',
                'ExRootAnalysis': 'ExRootAnalysis','MadAnalysis':'MadAnalysis',
                'SysCalc':'SysCalc', 'Golem95': 'golem95',
                'PJFry':'PJFry','QCDLoop':'QCDLoop',
                }
            name = name[args[0]]
        except:
            pass

        #check outdated install
        if args[0] in ['Delphes2', 'pythia-pgs']:
            logger.warning("Please Note that this package is NOT maintained anymore by their author(s).\n"+\
               "  You should consider using installing and unsing Pythia8 + Delphes, with:\n"+
               "   > install pythia8\n"
               "   > install Delphes")

        try:
            os.system('rm -rf %s' % pjoin(MG5DIR, name))
        except Exception:
            pass

        # Load that path
        logger.info('Downloading %s' % path[args[0]])
        if sys.platform == "darwin":
            misc.call(['curl', path[args[0]], '-o%s.tgz' % name], cwd=MG5DIR)
        else:
            misc.call(['wget', path[args[0]], '--output-document=%s.tgz'% name], cwd=MG5DIR)

        # Untar the file
        returncode = misc.call(['tar', '-xzpf', '%s.tgz' % name], cwd=MG5DIR,
                                     stdout=open(os.devnull, 'w'))

        if returncode:
            raise MadGraph5Error, 'Fail to download correctly the File. Stop'


        # Check that the directory has the correct name
        if not os.path.exists(pjoin(MG5DIR, name)):
            created_name = [n for n in os.listdir(MG5DIR) if n.lower().startswith(
                                         name.lower()) and not n.endswith('gz')]
            if not created_name:
                raise MadGraph5Error, 'The file was not loaded correctly. Stop'
            else:
                created_name = created_name[0]
            files.mv(pjoin(MG5DIR, created_name), pjoin(MG5DIR, name))


        logger.info('compile %s. This might take a while.' % name)

        # Modify Makefile for pythia-pgs on Mac 64 bit
        if args[0] == "pythia-pgs" and sys.maxsize > 2**32:
            path = os.path.join(MG5DIR, 'pythia-pgs', 'src', 'make_opts')
            text = open(path).read()
            text = text.replace('MBITS=32','MBITS=64')
            open(path, 'w').writelines(text)
            if not os.path.exists(pjoin(MG5DIR, 'pythia-pgs', 'libraries','pylib','lib')):
                os.mkdir(pjoin(MG5DIR, 'pythia-pgs', 'libraries','pylib','lib'))

        make_flags = [] #flags for the compilation
        # Compile the file
        # Check for F77 compiler
        if 'FC' not in os.environ or not os.environ['FC']:
            if self.options['fortran_compiler'] and self.options['fortran_compiler'] != 'None':
                compiler = self.options['fortran_compiler']
            elif misc.which('gfortran'):
                compiler = 'gfortran'
            elif misc.which('g77'):
                compiler = 'g77'
            else:
                raise self.InvalidCmd('Require g77 or Gfortran compiler')

            path = None
            base_compiler= ['FC=g77','FC=gfortran']
            if args[0] == "pythia-pgs":
                path = os.path.join(MG5DIR, 'pythia-pgs', 'src', 'make_opts')
            elif args[0] == 'MadAnalysis':
                path = os.path.join(MG5DIR, 'MadAnalysis', 'makefile')
            if path:
                text = open(path).read()
                for base in base_compiler:
                    text = text.replace(base,'FC=%s' % compiler)
                open(path, 'w').writelines(text)
            os.environ['FC'] = compiler
        
        # For Golem95, use autotools.
        if name == 'golem95':
            # Run the configure script
            ld_path = misc.Popen(['./configure', 
            '--prefix=%s'%str(pjoin(MG5DIR, name)),'FC=%s'%os.environ['FC']],
            cwd=pjoin(MG5DIR,'golem95'),stdout=subprocess.PIPE).communicate()[0]

        # For PJFry, use autotools.
        if name == 'PJFry':
            # Run the configure script
            ld_path = misc.Popen(['./configure', 
            '--prefix=%s'%str(pjoin(MG5DIR, name)),
            '--enable-golem-mode', '--with-integrals=qcdloop1',
            'LDFLAGS=-L%s'%str(pjoin(MG5DIR,'QCDLoop','lib')),
            'FC=%s'%os.environ['FC'],
            'F77=%s'%os.environ['FC']], cwd=pjoin(MG5DIR,name),
                                        stdout=subprocess.PIPE).communicate()[0]

        # For QCDLoop, use autotools.
        if name == 'QCDLoop':
            # Run the configure script
            ld_path = misc.Popen(['./configure', 
            '--prefix=%s'%str(pjoin(MG5DIR, name)),'FC=%s'%os.environ['FC'],
            'F77=%s'%os.environ['FC']], cwd=pjoin(MG5DIR,name),
                                        stdout=subprocess.PIPE).communicate()[0]

        # For Delphes edit the makefile to add the proper link to correct library
        if args[0] == 'Delphes3':
            #change in the makefile 
            #DELPHES_LIBS = $(shell $(RC) --libs) -lEG $(SYSLIBS)
            # to 
            #DELPHES_LIBS = $(shell $(RC) --libs) -lEG $(SYSLIBS) -Wl,-rpath,/Applications/root_v6.04.08/lib/
            rootsys = os.environ['ROOTSYS']
            text = open(pjoin(MG5DIR, 'Delphes','Makefile')).read()
            text = text.replace('DELPHES_LIBS = $(shell $(RC) --libs) -lEG $(SYSLIBS)', 
                         'DELPHES_LIBS = $(shell $(RC) --libs) -lEG $(SYSLIBS) -Wl,-rpath,%s/lib/' % rootsys)
            open(pjoin(MG5DIR, 'Delphes','Makefile'),'w').write(text)
            
        # For SysCalc link to lhapdf
        if name == 'SysCalc':
            if self.options['lhapdf']:
                ld_path = misc.Popen([self.options['lhapdf'], '--libdir'],
                                     stdout=subprocess.PIPE).communicate()[0]
                ld_path = ld_path.replace('\n','')
                if 'LD_LIBRARY_PATH' not in os.environ:
                    os.environ['LD_LIBRARY_PATH'] = ld_path
                elif not os.environ['LD_LIBRARY_PATH']:
                    os.environ['LD_LIBRARY_PATH'] = ld_path
                elif ld_path not in os.environ['LD_LIBRARY_PATH']:
                    os.environ['LD_LIBRARY_PATH'] += ';%s' % ld_path
                if self.options['lhapdf'] != 'lhapdf-config':
                    if misc.which('lhapdf-config') != os.path.realpath(self.options['lhapdf']):
                        os.environ['PATH'] = '%s:%s' % (os.path.realpath(self.options['lhapdf']),os.environ['PATH']) 
            else:
                raise self.InvalidCmd('lhapdf is required to compile/use SysCalc. Specify his path or install it via install lhapdf6')
            if self.options['cpp_compiler']:
                make_flags.append('CXX=%s' % self.options['cpp_compiler'])
            

        if logger.level <= logging.INFO:
            devnull = open(os.devnull,'w')
            try:
                misc.call(['make', 'clean'], stdout=devnull, stderr=-2)
            except Exception:
                pass
            if name == 'pythia-pgs':
                #SLC6 needs to have this first (don't ask why)
                status = misc.call(['make'], cwd = pjoin(MG5DIR, name, 'libraries', 'pylib'))
            if name in ['golem95','QCDLoop','PJFry']:
                status = misc.call(['make','install'], 
                                               cwd = os.path.join(MG5DIR, name))
            else:
                status = misc.call(['make']+make_flags, cwd = os.path.join(MG5DIR, name))
        else:
            try:
                misc.compile(['clean'], mode='', cwd = os.path.join(MG5DIR, name))
            except Exception:
                pass
            if name == 'pythia-pgs':
                #SLC6 needs to have this first (don't ask why)
                status = self.compile(mode='', cwd = pjoin(MG5DIR, name, 'libraries', 'pylib'))
            if name in ['golem95','QCDLoop','PJFry']:
                status = misc.compile(['install'], mode='', 
                                          cwd = os.path.join(MG5DIR, name))
            else:
                status = self.compile(make_flags, mode='',
                                               cwd = os.path.join(MG5DIR, name))

        if not status:
            logger.info('Compilation succeeded')
        else:
            # For pythia-pgs check when removing the "-fno-second-underscore" flag
            if name == 'pythia-pgs':
                to_comment = ['libraries/PGS4/src/stdhep-dir/mcfio/arch_mcfio',
                              'libraries/PGS4/src/stdhep-dir/src/stdhep_Arch']
                for f in to_comment:
                    f = pjoin(MG5DIR, name, *f.split('/'))
                    text = "".join(l for l in open(f) if 'fno-second-underscore' not in l)
                    fsock = open(f,'w').write(text)
                try:
                    misc.compile(['clean'], mode='', cwd = os.path.join(MG5DIR, name))
                except Exception:
                    pass
                status = self.compile(mode='', cwd = os.path.join(MG5DIR, name))
            if not status:
                logger.info('Compilation succeeded')
            else:
                logger.warning('Error detected during the compilation. Please check the compilation error and run make manually.')


        # Special treatment for TD/Ghostscript program (require by MadAnalysis)
        if args[0] == 'MadAnalysis':
            try:
                os.system('rm -rf td')
                os.mkdir(pjoin(MG5DIR, 'td'))
            except Exception, error:
                print error
                pass

            if sys.platform == "darwin":
                logger.info('Downloading TD for Mac')
                target = 'http://madgraph.phys.ucl.ac.be/Downloads/td_mac_intel.tar.gz'
                misc.call(['curl', target, '-otd.tgz'],
                                                  cwd=pjoin(MG5DIR,'td'))
                misc.call(['tar', '-xzpvf', 'td.tgz'],
                                                  cwd=pjoin(MG5DIR,'td'))
                files.mv(MG5DIR + '/td/td_mac_intel',MG5DIR+'/td/td')
            else:
                if sys.maxsize > 2**32:
                    logger.info('Downloading TD for Linux 64 bit')
                    target = 'http://madgraph.phys.ucl.ac.be/Downloads/td64/td'
                    logger.warning('''td program (needed by MadAnalysis) is not compile for 64 bit computer.
                In 99% of the case, this is perfectly fine. If you do not have plot, please follow 
                instruction in https://cp3.irmp.ucl.ac.be/projects/madgraph/wiki/TopDrawer .''')
                else:                    
                    logger.info('Downloading TD for Linux 32 bit')
                    target = 'http://madgraph.phys.ucl.ac.be/Downloads/td'
                misc.call(['wget', target], cwd=pjoin(MG5DIR,'td'))
            os.chmod(pjoin(MG5DIR,'td','td'), 0775)
            self.options['td_path'] = pjoin(MG5DIR,'td')

            if not misc.which('gs'):
                logger.warning('''gosthscript not install on your system. This is not required to run MA.
                    but this prevent to create jpg files and therefore to have the plots in the html output.''')
                if sys.platform == "darwin":
                    logger.warning('''You can download this program at the following link:
                    http://www.macupdate.com/app/mac/9980/gpl-ghostscript''')

        if args[0] == 'Delphes2':
            data = open(pjoin(MG5DIR, 'Delphes','data','DetectorCard.dat')).read()
            data = data.replace('data/', 'DELPHESDIR/data/')
            out = open(pjoin(MG5DIR, 'Template','Common', 'Cards', 'delphes_card_default.dat'), 'w')
            out.write(data)
        if args[0] == 'Delphes3':
            if os.path.exists(pjoin(MG5DIR, 'Delphes','cards')):
                card_dir = pjoin(MG5DIR, 'Delphes','cards')
            else:
                card_dir = pjoin(MG5DIR, 'Delphes','examples')
            files.cp(pjoin(card_dir,'delphes_card_CMS.tcl'),
                     pjoin(MG5DIR,'Template', 'Common', 'Cards', 'delphes_card_default.dat'))
            files.cp(pjoin(card_dir,'delphes_card_CMS.tcl'),
                     pjoin(MG5DIR,'Template', 'Common', 'Cards', 'delphes_card_CMS.dat'))
            files.cp(pjoin(card_dir,'delphes_card_ATLAS.tcl'),
                     pjoin(MG5DIR,'Template', 'Common', 'Cards', 'delphes_card_ATLAS.dat'))
            

        #reset the position of the executable
        options_name = {'Delphes': 'delphes_path',
                           'Delphes2': 'delphes_path',
                           'Delphes3': 'delphes_path',
                           'ExRootAnalysis': 'exrootanalysis_path',
                           'MadAnalysis': 'madanalysis_path',
                           'SysCalc': 'syscalc_path',
                           'pythia-pgs':'pythia-pgs_path',
                           'Golem95': 'golem',
                           'PJFry': 'pjfry'}

        if args[0] in options_name:
            opt = options_name[args[0]]
            if opt=='golem':
                self.options[opt] = pjoin(MG5DIR,name,'lib')
                self.exec_cmd('save options', printcmd=False)
            elif opt=='pjfry':
                self.options[opt] = pjoin(MG5DIR,'PJFry','lib')
                self.exec_cmd('save options', printcmd=False)            
            elif self.options[opt] != self.options_configuration[opt]:
                self.options[opt] = self.options_configuration[opt]
                self.exec_cmd('save options',printcmd=False)



    def install_update(self, args, wget):
        """ check if the current version of mg5 is up-to-date.
        and allow user to install the latest version of MG5 """

        def apply_patch(filetext):
            """function to apply the patch"""
            text = filetext.read()
            pattern = re.compile(r'''=== renamed directory \'(?P<orig>[^\']*)\' => \'(?P<new>[^\']*)\'''')
            #=== renamed directory 'Template' => 'Template/LO'
            for orig, new in pattern.findall(text):
                shutil.copytree(pjoin(MG5DIR, orig), pjoin(MG5DIR, 'UPDATE_TMP'))
                full_path = os.path.dirname(pjoin(MG5DIR, new)).split('/')
                for i, name in enumerate(full_path):
                    path = os.path.sep.join(full_path[:i+1])
                    if path and not os.path.isdir(path):
                        os.mkdir(path)
                shutil.copytree(pjoin(MG5DIR, 'UPDATE_TMP'), pjoin(MG5DIR, new))
                shutil.rmtree(pjoin(MG5DIR, 'UPDATE_TMP'))
            # track rename since patch fail to apply those correctly.
            pattern = re.compile(r'''=== renamed file \'(?P<orig>[^\']*)\' => \'(?P<new>[^\']*)\'''')
            #=== renamed file 'Template/SubProcesses/addmothers.f' => 'madgraph/iolibs/template_files/addmothers.f'
            for orig, new in pattern.findall(text):
                print 'move %s to %s' % (orig, new)
                try:
                    files.cp(pjoin(MG5DIR, orig), pjoin(MG5DIR, new), error=True)
                except IOError:
                    full_path = os.path.dirname(pjoin(MG5DIR, new)).split('/')
                    for i, name in enumerate(full_path):
                        path = os.path.sep.join(full_path[:i+1])
                        if path and not os.path.isdir(path):
                            os.mkdir(path)
                files.cp(pjoin(MG5DIR, orig), pjoin(MG5DIR, new), error=True)
            # track remove/re-added file:
            pattern = re.compile(r'''^=== added file \'(?P<new>[^\']*)\'''',re.M)
            all_add = pattern.findall(text)
            #pattern = re.compile(r'''=== removed file \'(?P<new>[^\']*)\'''')
            #all_rm = pattern.findall(text)
            pattern=re.compile(r'''=== removed file \'(?P<new>[^\']*)\'(?=.*=== added file \'(?P=new)\')''',re.S)
            print 'this step can take a few minuts. please be patient'
            all_rm_add = pattern.findall(text)
            #=== added file 'tests/input_files/full_sm/interactions.dat'
            for new in all_add:
                if new in all_rm_add:
                    continue
                if os.path.isfile(pjoin(MG5DIR, new)):
                    os.remove(pjoin(MG5DIR, new))
            #pattern = re.compile(r'''=== removed file \'(?P<new>[^\']*)\'''')
            #=== removed file 'tests/input_files/full_sm/interactions.dat'
            #for old in pattern.findall(text):
            #    if not os.path.isfile(pjoin(MG5DIR, old)):
            #        full_path = os.path.dirname(pjoin(MG5DIR, old)).split('/')
            #        for i, _ in enumerate(full_path):
            #            path = os.path.sep.join(full_path[:i+1])
            #            if path and not os.path.isdir(path):
            #                os.mkdir(path)
            #        subprocess.call(['touch', pjoin(MG5DIR, old)])

            p= subprocess.Popen(['patch', '-p1'], stdin=subprocess.PIPE,
                                                              cwd=MG5DIR)
            p.communicate(text)

            # check file which are not move
            #=== modified file 'Template/LO/Cards/run_card.dat'
            #--- old/Template/Cards/run_card.dat     2012-12-06 10:01:04 +0000
            #+++ new/Template/LO/Cards/run_card.dat  2013-12-09 02:35:59 +0000
            pattern=re.compile('''=== modified file \'(?P<new>[^\']*)\'[^\n]*\n\-\-\- old/(?P<old>\S*)[^\n]*\n\+\+\+ new/(?P=new)''',re.S)
            for match in pattern.findall(text):
                new = pjoin(MG5DIR, match[0])
                old = pjoin(MG5DIR, match[1])
                if new == old:
                    continue
                elif os.path.exists(old):
                    if not os.path.exists(os.path.dirname(new)):
                        split = new.split('/')
                        for i in range(1,len(split)):
                            path = '/'.join(split[:i])
                            if not os.path.exists(path):
                                print 'mkdir', path
                                os.mkdir(path)
                    files.cp(old,new)
            #=== renamed file 'Template/bin/internal/run_delphes' => 'Template/Common/bin/internal/run_delphes'
            #--- old/Template/bin/internal/run_delphes       2011-12-09 07:28:10 +0000
            #+++ new/Template/Common/bin/internal/run_delphes        2012-10-23 02:41:37 +0000
            #pattern=re.compile('''=== renamed file \'(?P<old>[^\']*)\' => \'(?P<new>[^\']*)\'[^\n]*\n\-\-\- old/(?P=old)[^\n]*\n\+\+\+ new/(?P=new)''',re.S)
            #for match in pattern.findall(text):
            #    old = pjoin(MG5DIR, match[0])
            #    new = pjoin(MG5DIR, match[1])
            #    if new == old:
            #       continue
            #    elif os.path.exists(old):
            #        if not os.path.exists(os.path.dirname(new)):
            #            split = new.split('/')
            #            for i in range(1,len(split)):
            #                path = '/'.join(split[:i])
            #                if not os.path.exists(path):
            #                    print 'mkdir', path
            #                    os.mkdir(path)
            #        files.cp(old,new)

            # check that all files in bin directory are executable
            for path in misc.glob('*', pjoin(MG5DIR, 'bin')):
                misc.call(['chmod', '+x', path])
            for path in misc.glob(pjoin('*','bin','*'), pjoin(MG5DIR, 'Template')):
                misc.call(['chmod', '+x', path])
            for path in misc.glob(pjoin('*','bin','internal','*'), pjoin(MG5DIR, 'Template')):
                misc.call(['chmod', '+x', path])
            for path in misc.glob(pjoin('*','*', '*.py'), pjoin(MG5DIR, 'Template')):
                misc.call(['chmod', '+x', path])
            for path in misc.glob(pjoin('*','*','*.sh'), pjoin(MG5DIR, 'Template')):
                misc.call(['chmod', '+x', path])

            #add empty files/directory
            pattern=re.compile('''^=== touch (file|directory) \'(?P<new>[^\']*)\'''',re.M)
            for match in pattern.findall(text):
                if match[0] == 'file':
                    new = os.path.dirname(pjoin(MG5DIR, match[1]))
                else:
                    new = pjoin(MG5DIR, match[1])
                if not os.path.exists(new):
                    split = new.split('/')
                    for i in range(1,len(split)+1):
                        path = '/'.join(split[:i])
                        if path and not os.path.exists(path):
                            print 'mkdir', path
                            os.mkdir(path)
                if match[0] == 'file':
                    print 'touch ', pjoin(MG5DIR, match[1])
                    misc.call(['touch', pjoin(MG5DIR, match[1])])
            # add new symlink
            pattern=re.compile('''^=== link file \'(?P<new>[^\']*)\' \'(?P<old>[^\']*)\'''', re.M)
            for new, old in pattern.findall(text):
                    if not os.path.exists(pjoin(MG5DIR, new)):
                        files.ln(old, os.path.dirname(new), os.path.basename(new))

            # Re-compile CutTools and IREGI
            if os.path.isfile(pjoin(MG5DIR,'vendor','CutTools','includects','libcts.a')):
                misc.compile(cwd=pjoin(MG5DIR,'vendor','CutTools'))
            if os.path.isfile(pjoin(MG5DIR,'vendor','IREGI','src','libiregi.a')):
                misc.compile(cwd=pjoin(MG5DIR,'vendor','IREGI','src'))

            # check if it need to download binary:
            pattern = re.compile("""^Binary files old/(\S*).*and new/(\S*).*$""", re.M)
            if pattern.search(text):
                return True
            else:
                return False
        
        mode = [arg.split('=',1)[1] for arg in args if arg.startswith('--mode=')]
        if mode:
            mode = mode[-1]
        else:
            mode = "userrequest"
        force = any([arg=='-f' for arg in args])
        timeout = [arg.split('=',1)[1] for arg in args if arg.startswith('--timeout=')]
        if timeout:
            try:
                timeout = int(timeout[-1])
            except ValueError:
                raise self.InvalidCmd('%s: invalid argument for timeout (integer expected)'%timeout[-1])
        else:
            timeout = self.options['timeout']
        input_path = [arg.split('=',1)[1] for arg in args if arg.startswith('--input=')]

        if input_path:
            fsock = open(input_path[0])
            need_binary = apply_patch(fsock)
            logger.info('manual patch apply. Please test your version.')
            if need_binary:
                logger.warning('Note that some files need to be loaded separately!')
            sys.exit(0)

        options = ['y','n','on_exit']
        if mode == 'mg5_start':
            timeout = 2
            default = 'n'
            update_delay = self.options['auto_update'] * 24 * 3600
            if update_delay == 0:
                return
        elif mode == 'mg5_end':
            timeout = 5
            default = 'n'
            update_delay = self.options['auto_update'] * 24 * 3600
            if update_delay == 0:
                return
            options.remove('on_exit')
        elif mode == "userrequest":
            default = 'y'
            update_delay = 0
        else:
            raise self.InvalidCmd('Unknown mode for command install update')

        if not os.path.exists(os.path.join(MG5DIR,'input','.autoupdate')) or \
                os.path.exists(os.path.join(MG5DIR,'.bzr')):
            error_text = """This version of MG5 doesn\'t support auto-update. Common reasons are:
            1) This version was loaded via bazaar (use bzr pull to update instead).
            2) This version is a beta release of MG5."""
            if mode == 'userrequest':
                raise self.ConfigurationError(error_text)
            return

        if not misc.which('patch'):
            error_text = """Not able to find program \'patch\'. Please reload a clean version
            or install that program and retry."""
            if mode == 'userrequest':
                raise self.ConfigurationError(error_text)
            return

        # read the data present in .autoupdate
        data = {}
        for line in open(os.path.join(MG5DIR,'input','.autoupdate')):
            if not line.strip():
                continue
            sline = line.split()
            data[sline[0]] = int(sline[1])

        #check validity of the file
        if 'version_nb' not in data:
            if mode == 'userrequest':
                error_text = 'This version of MG5 doesn\'t support auto-update. (Invalid information)'
                raise self.ConfigurationError(error_text)
            return
        elif 'last_check' not in data:
            data['last_check'] = time.time()

        #check if we need to update.
        if time.time() - data['last_check'] < update_delay:
            return

        logger.info('Checking if MG5 is up-to-date... (takes up to %ss)' % timeout)
        class TimeOutError(Exception): pass

        def handle_alarm(signum, frame):
            raise TimeOutError

        signal.signal(signal.SIGALRM, handle_alarm)
        signal.alarm(timeout)
        to_update = 0
        try:
            filetext = urllib.urlopen('http://madgraph.phys.ucl.ac.be/mg5amc_build_nb')
            signal.alarm(0)
            web_version = int(filetext.read().strip())
        except (TimeOutError, ValueError, IOError):
            signal.alarm(0)
            print 'failed to connect server'
            if mode == 'mg5_end':
                # wait 24h before next check
                fsock = open(os.path.join(MG5DIR,'input','.autoupdate'),'w')
                fsock.write("version_nb   %s\n" % data['version_nb'])
                fsock.write("last_check   %s\n" % \
                int(time.time()) - 3600 * 24 * (self.options['auto_update'] -1))
                fsock.close()
            return

        if web_version == data['version_nb']:
            logger.info('No new version of MG5 available')
            # update .autoupdate to prevent a too close check
            fsock = open(os.path.join(MG5DIR,'input','.autoupdate'),'w')
            fsock.write("version_nb   %s\n" % data['version_nb'])
            fsock.write("last_check   %s\n" % int(time.time()))
            fsock.close()
            return
        elif data['version_nb'] > web_version:
            logger_stderr.info('impossible to update: local %s web %s' % (data['version_nb'], web_version))
            fsock = open(os.path.join(MG5DIR,'input','.autoupdate'),'w')
            fsock.write("version_nb   %s\n" % data['version_nb'])
            fsock.write("last_check   %s\n" % int(time.time()))
            fsock.close()
            return
        else:
            if not force:
                answer = self.ask('New Version of MG5 available! Do you want to update your current version?',
                                  default, options)
            else:
                answer = default


        if answer == 'y':
            logger.info('start updating code')
            fail = 0
            for i in range(data['version_nb'], web_version):
                try:
                    filetext = urllib.urlopen('http://madgraph.phys.ucl.ac.be/patch/build%s.patch' %(i+1))
#                    filetext = urllib.urlopen('http://madgraph.phys.ucl.ac.be/patch_test/build%s.patch' %(i+1))
                except Exception:
                    print 'fail to load patch to build #%s' % (i+1)
                    fail = i
                    break
                need_binary = apply_patch(filetext)
                if need_binary:
                    path = "http://madgraph.phys.ucl.ac.be/binary/binary_file%s.tgz" %(i+1)
                    name = "extra_file%i" % (i+1)
                    if sys.platform == "darwin":
                        misc.call(['curl', path, '-o%s.tgz' % name], cwd=MG5DIR)
                    else:
                        misc.call(['wget', path, '--output-document=%s.tgz'% name], cwd=MG5DIR)
                    # Untar the file
                    returncode = misc.call(['tar', '-xzpf', '%s.tgz' % name], cwd=MG5DIR,
                                     stdout=open(os.devnull, 'w'))

            fsock = open(os.path.join(MG5DIR,'input','.autoupdate'),'w')
            if not fail:
                fsock.write("version_nb   %s\n" % web_version)
            else:
                fsock.write("version_nb   %s\n" % fail)
            fsock.write("last_check   %s\n" % int(time.time()))
            fsock.close()
            logger.info('Refreshing installation of MG5aMC_PY8_interface.')
            self.do_install('mg5amc_py8_interface',additional_options=['--force'])
            logger.info('Checking current version. (type ctrl-c to bypass the check)')
            subprocess.call([os.path.join('tests','test_manager.py')],
                                                                  cwd=MG5DIR)            
            print 'new version installed, please relaunch mg5'
            sys.exit(0)
        elif answer == 'n':
            # prevent for a future check
            fsock = open(os.path.join(MG5DIR,'input','.autoupdate'),'w')
            fsock.write("version_nb   %s\n" % data['version_nb'])
            fsock.write("last_check   %s\n" % int(time.time()))
            fsock.close()
            logger.info('Update bypassed.')
            logger.info('The next check for a new version will be performed in %s days' \
                        % abs(self.options['auto_update']))
            logger.info('In order to change this delay. Enter the command:')
            logger.info('set auto_update X')
            logger.info('Putting X to zero will prevent this check at anytime.')
            logger.info('You can upgrade your version at any time by typing:')
            logger.info('install update')
        else: #answer is on_exit
            #ensure that the test will be done on exit
            #Do not use the set command here!!
            self.options['auto_update'] = -1 * self.options['auto_update']



    def set_configuration(self, config_path=None, final=True):
        """ assign all configuration variable from file
            ./input/mg5_configuration.txt. assign to default if not define """

        if not self.options:
            self.options = dict(self.options_configuration)
            self.options.update(self.options_madgraph)
            self.options.update(self.options_madevent)

        if not config_path:
            if os.environ.has_key('MADGRAPH_BASE'):
                config_path = pjoin(os.environ['MADGRAPH_BASE'],'mg5_configuration.txt')
                self.set_configuration(config_path, final=False)
            if 'HOME' in os.environ:
                config_path = pjoin(os.environ['HOME'],'.mg5',
                                                        'mg5_configuration.txt')
                if os.path.exists(config_path):
                    self.set_configuration(config_path, final=False)
            config_path = os.path.relpath(pjoin(MG5DIR,'input',
                                                       'mg5_configuration.txt'))
            return self.set_configuration(config_path, final)

        if not os.path.exists(config_path):
            files.cp(pjoin(MG5DIR,'input','.mg5_configuration_default.txt'), config_path)
        config_file = open(config_path)

        # read the file and extract information
        logger.info('load MG5 configuration from %s ' % config_file.name)
        for line in config_file:
            if '#' in line:
                line = line.split('#',1)[0]
            line = line.replace('\n','').replace('\r\n','')
            try:
                name, value = line.split('=')
            except ValueError:
                pass
            else:
                name = name.strip()
                value = value.strip()
                if name != 'mg5_path':
                    self.options[name] = value
                if value.lower() == "none" or value=="":
                    self.options[name] = None

        self.options['stdout_level'] = logging.getLogger('madgraph').level
        if not final:
            return self.options # the return is usefull for unittest

        # Treat each expected input
        # 1: Pythia8_path and hewrig++ paths
        # try absolute and relative path
        for key in self.options:
            if key in ['pythia8_path', 'hwpp_path', 'thepeg_path', 'hepmc_path',
                       'mg5amc_py8_interface_path','madanalysis5_path']:
                if self.options[key] in ['None', None]:
                    self.options[key] = None
                    continue
                path = self.options[key]
                #this is for pythia8
                if key == 'pythia8_path' and not os.path.isfile(pjoin(MG5DIR, path, 'include', 'Pythia8', 'Pythia.h')):
                    if not os.path.isfile(pjoin(path, 'include', 'Pythia8', 'Pythia.h')):
                        self.options['pythia8_path'] = None
                    else:
                        continue
                #this is for mg5amc_py8_interface_path
                if key == 'mg5amc_py8_interface_path' and not os.path.isfile(pjoin(MG5DIR, path, 'MG5aMC_PY8_interface')):
                    if not os.path.isfile(pjoin(path, 'MG5aMC_PY8_interface')):
                        self.options['mg5amc_py8_interface_path'] = None
                    else:
                        continue
                #this is for madanalysis5
                if key == 'madanalysis5_path' and not os.path.isfile(pjoin(MG5DIR, path,'bin','ma5')):
                    if not os.path.isfile(pjoin(path,'bin','ma5')):
                        self.options['madanalysis5_path'] = None
                    else:
                        continue
                #this is for hw++
                if key == 'hwpp_path' and not os.path.isfile(pjoin(MG5DIR, path, 'include', 'Herwig++', 'Analysis', 'BasicConsistency.hh')):
                    if not os.path.isfile(pjoin(path, 'include', 'Herwig++', 'Analysis', 'BasicConsistency.hh')):
                        self.options['hwpp_path'] = None
                    else:
                        continue
                # this is for thepeg
                elif key == 'thepeg_path' and not os.path.isfile(pjoin(MG5DIR, path, 'include', 'ThePEG', 'ACDC', 'ACDCGenCell.h')):
                    if not os.path.isfile(pjoin(path, 'include', 'ThePEG', 'ACDC', 'ACDCGenCell.h')):
                        self.options['thepeg_path'] = None
                    else:
                        continue
                # this is for hepmc
                elif key == 'hepmc_path' and not os.path.isfile(pjoin(MG5DIR, path, 'include', 'HEPEVT_Wrapper.h')):
                    if not os.path.isfile(pjoin(path, 'include', 'HEPEVT_Wrapper.h')):
                        self.options['hepmc_path'] = None
                    else:
                        continue

            elif key in ['pjfry','golem','samurai']:
                if isinstance(self.options[key],str) and self.options[key].lower() == 'auto':
                    # try to find it automatically on the system                                                                                                                                            
                    program = misc.which_lib('lib%s.a'%key)
                    if program != None:
                        fpath, _ = os.path.split(program)
                        logger.info('Using %s library in %s' % (key,fpath))
                        self.options[key]=fpath
                    else:
                        # Try to look for it locally
                        local_install = {'pjfry':'PJFRY', 'golem':'golem95',
                                         'samurai':'samurai'}
                        if os.path.isfile(pjoin(MG5DIR,local_install[key],'lib', 'lib%s.a' % key)):
                            self.options[key]=pjoin(MG5DIR,local_install[key],'lib')
                        else:
                            self.options[key]=None
                    # Make sure that samurai version is recent enough
                    if key=='samurai' and \
                       isinstance(self.options[key],str) and \
                       self.options[key].lower() != 'auto':
                        if os.path.isfile(pjoin(self.options[key],os.pardir,'AUTHORS')):
                            try:
                                version = open(pjoin(self.options[key],os.pardir,
                                                          'VERSION'),'r').read()
                            except IOError:
                                version = None
                            if version is None:
                                self.options[key] = None
                                logger.info('--------')
                                logger.info(
"""The version of 'samurai' automatically detected seems too old to be compatible
with MG5aMC and it will be turned off. Ask the authors for the latest version if
you want to use samurai. 
If you want to enforce its use as-it-is, then specify directly its library folder
in the MG5aMC option 'samurai' (instead of leaving it to its default 'auto').""")
                                logger.info('--------')

            elif key.endswith('path'):
                pass
            elif key in ['run_mode', 'auto_update']:
                self.options[key] = int(self.options[key])
            elif key in ['cluster_type','automatic_html_opening']:
                pass
            elif key in ['notification_center']:
                if self.options[key] in ['False', 'True']:
                    self.allow_notification_center = eval(self.options[key])
                    self.options[key] = self.allow_notification_center
            elif key not in ['text_editor','eps_viewer','web_browser', 'stdout_level']:
                # Default: try to set parameter
                try:
                    self.do_set("%s %s --no_save" % (key, self.options[key]), log=False)
                except MadGraph5Error, error:
                    print error
                    logger.warning("Option %s from config file not understood" \
                                   % key)
                else:
                    if key in self.options_madgraph:
                        self.history.append('set %s %s' % (key, self.options[key]))
        
        warnings = misc.mg5amc_py8_interface_consistency_warning(self.options)
        if warnings:
            logger.warning(warnings)

        # Configure the way to open a file:
        launch_ext.open_file.configure(self.options)
        return self.options

    def check_for_export_dir(self, filepath):
        """Check if the files is in a valid export directory and assign it to
        export path if if is"""

        # keep previous if a previous one is defined
        if self._export_dir:
            return

        if os.path.exists(pjoin(os.getcwd(), 'Cards')):
            self._export_dir = os.getcwd()
            return

        path_split = filepath.split(os.path.sep)
        if len(path_split) > 2 and path_split[-2] == 'Cards':
            self._export_dir = os.path.sep.join(path_split[:-2])
            return

    def do_launch(self, line):
        """Main commands: Ask for editing the parameter and then
        Execute the code (madevent/standalone/...)
        """

        #ensure that MG option are not modified by the launch routine
        current_options = dict([(name, self.options[name]) for name in self.options_madgraph])
        start_cwd = os.getcwd()

        args = self.split_arg(line)
        # check argument validity and normalise argument
        (options, args) = _launch_parser.parse_args(args)
        self.check_launch(args, options)
        options = options.__dict__
        # args is now MODE PATH

        if args[0].startswith('standalone'):
            if os.path.isfile(os.path.join(os.getcwd(),args[1],'Cards',\
              'MadLoopParams.dat')) and not os.path.isfile(os.path.join(\
              os.getcwd(),args[1],'SubProcesses','check_poles.f')):
                ext_program = launch_ext.MadLoopLauncher(self, args[1], \
                                                options=self.options, **options)
            else:
                ext_program = launch_ext.SALauncher(self, args[1], \
                                                options=self.options, **options)
        elif args[0] == 'madevent':
            if options['interactive']:
                
                if isinstance(self, cmd.CmdShell):
                    ME = madevent_interface.MadEventCmdShell(me_dir=args[1], options=self.options)
                else:
                    ME = madevent_interface.MadEventCmd(me_dir=args[1],options=self.options)
                    ME.pass_in_web_mode()
                stop = self.define_child_cmd_interface(ME)
                return stop

            #check if this is a cross-section
            if not self._generate_info:
                # This relaunch an old run -> need to check if this is a
                # cross-section or a width
                info = open(pjoin(args[1],'SubProcesses','procdef_mg5.dat')).read()
                generate_info = info.split('# Begin PROCESS',1)[1].split('\n')[1]
                generate_info = generate_info.split('#')[0]
            else:
                generate_info = self._generate_info

            if len(generate_info.split('>')[0].strip().split())>1:
                ext_program = launch_ext.MELauncher(args[1], self,
                                shell = isinstance(self, cmd.CmdShell),
                                options=self.options,**options)
            else:
                # This is a width computation
                ext_program = launch_ext.MELauncher(args[1], self, unit='GeV',
                                shell = isinstance(self, cmd.CmdShell),
                                options=self.options,**options)

        elif args[0] == 'pythia8':
            ext_program = launch_ext.Pythia8Launcher( args[1], self, **options)

        elif args[0] == 'aMC@NLO':
            if options['interactive']:
                if isinstance(self, cmd.CmdShell):
                    ME = amcatnlo_run.aMCatNLOCmdShell(me_dir=args[1], options=self.options)
                else:
                    ME = amcatnlo_run.aMCatNLOCmd(me_dir=args[1],options=self.options)
                    ME.pass_in_web_mode()
                # transfer interactive configuration
                config_line = [l for l in self.history if l.strip().startswith('set')]
                for line in config_line:
                    ME.exec_cmd(line)
                stop = self.define_child_cmd_interface(ME)
                return stop
            ext_program = launch_ext.aMCatNLOLauncher( args[1], self,
                                                       shell = isinstance(self, cmd.CmdShell),
                                                        **options)
        elif args[0] == 'madweight':
            import madgraph.interface.madweight_interface as madweight_interface
            if options['interactive']:
                if isinstance(self, cmd.CmdShell):
                    MW = madweight_interface.MadWeightCmdShell(me_dir=args[1], options=self.options)
                else:
                    MW = madweight_interface.MadWeightCmd(me_dir=args[1],options=self.options)
                # transfer interactive configuration
                config_line = [l for l in self.history if l.strip().startswith('set')]
                for line in config_line:
                    MW.exec_cmd(line)
                stop = self.define_child_cmd_interface(MW)                
                return stop
            ext_program = launch_ext.MWLauncher( self, args[1],
                                                 shell = isinstance(self, cmd.CmdShell),
                                                 options=self.options,**options)            
        else:
            os.chdir(start_cwd) #ensure to go to the initial path
            raise self.InvalidCmd , '%s cannot be run from MG5 interface' % args[0]


        ext_program.run()
        os.chdir(start_cwd) #ensure to go to the initial path
        # ensure that MG options are not changed!
        for key, value in current_options.items():
            self.options[key] = value

    def do_load(self, line):
        """Not in help: Load information from file"""

        args = self.split_arg(line)
        # check argument validity
        self.check_load(args)

        cpu_time1 = time.time()
        if args[0] == 'model':
            self._curr_model = save_load_object.load_from_file(args[1])
            if self._curr_model.get('parameters'):
                # This is a UFO model
                self._model_v4_path = None
                self._curr_fortran_model = \
                  helas_call_writers.FortranUFOHelasCallWriter(self._curr_model)
            else:
                # This is a v4 model
                self._model_v4_path = import_v4.find_model_path(\
                    self._curr_model.get('name').replace("_v4", ""),
                    self._mgme_dir)
                self._curr_fortran_model = \
                  helas_call_writers.FortranHelasCallWriter(self._curr_model)

            # Do post-processing of model
            self.process_model()

            #save_model.save_model(args[1], self._curr_model)
            if isinstance(self._curr_model, base_objects.Model):
                cpu_time2 = time.time()
                logger.info("Loaded model from file in %0.3f s" % \
                      (cpu_time2 - cpu_time1))
            else:
                raise self.RWError('Could not load model from file %s' \
                                      % args[1])
        elif args[0] == 'processes':
            amps,proc_defs = save_load_object.load_from_file(args[1])
            if isinstance(amps, diagram_generation.AmplitudeList):
                cpu_time2 = time.time()
                logger.info("Loaded processes from file in %0.3f s" % \
                      (cpu_time2 - cpu_time1))
                if amps:
                    model = amps[0].get('process').get('model')
                    if not model.get('parameters'):
                        # This is a v4 model.  Look for path.
                        self._model_v4_path = import_v4.find_model_path(\
                                   model.get('name').replace("_v4", ""),
                                   self._mgme_dir)
                        self._curr_fortran_model = \
                                helas_call_writers.FortranHelasCallWriter(\
                                                              model)
                    else:
                        self._model_v4_path = None
                        self._curr_fortran_model = \
                                helas_call_writers.FortranUFOHelasCallWriter(\
                                                              model)
                    # If not exceptions from previous steps, set
                    # _curr_amps and _curr_model
                    self._curr_amps = amps
                    self._curr_model = model
                    self._curr_proc_defs = proc_defs
                    logger.info("Model set from process.")
                    # Do post-processing of model
                    self.process_model()
                self._done_export = None
            else:
                raise self.RWError('Could not load processes from file %s' % args[1])


    def do_customize_model(self, line):
        """create a restriction card in a interactive way"""

        args = self.split_arg(line)
        self.check_customize_model(args)

        model_path = self._curr_model.get('modelpath')
        if not os.path.exists(pjoin(model_path,'build_restrict.py')):
            raise self.InvalidCmd('''Model not compatible with this option.''')

        # (re)import the full model (get rid of the default restriction)
        self._curr_model = import_ufo.import_model(model_path, restrict=False)

        #1) create the full param_card
        out_path = StringIO.StringIO()
        param_writer.ParamCardWriter(self._curr_model, out_path)
        # and load it to a python object
        param_card = check_param_card.ParamCard(out_path.getvalue().split('\n'))


        all_categories = self.ask('','0',[], ask_class=AskforCustomize)
        put_to_one = []
        ## Make a Temaplate for  the restriction card. (card with no restrict)
        for block in param_card:
            value_dict = {}
            for param in param_card[block]:
                value = param.value
                if value == 0:
                    param.value = 0.000001e-99
                elif value == 1:
                    if block != 'qnumbers':
                        put_to_one.append((block,param.lhacode))
                        param.value = random.random()
                elif abs(value) in value_dict:
                    param.value += value_dict[abs(value)] * 1e-4 * param.value
                    value_dict[abs(value)] += 1
                else:
                    value_dict[abs(value)] = 1

        for category in all_categories:
            for options in category:
                if not options.status:
                    continue
                param = param_card[options.lhablock].get(options.lhaid)
                param.value = options.value

        logger.info('Loading the resulting model')
        # Applying the restriction
        self._curr_model = import_ufo.RestrictModel(self._curr_model)
        model_name = self._curr_model.get('name')
        if model_name == 'mssm':
            keep_external=True
        else:
            keep_external=False
        self._curr_model.restrict_model(param_card,keep_external=keep_external)

        if args:
            name = args[0].split('=',1)[1]
            path = pjoin(model_path,'restrict_%s.dat' % name)
            logger.info('Save restriction file as %s' % path)
            param_card.write(path)
            self._curr_model['name'] += '-%s' % name

        # if some need to put on one
        if put_to_one:
            out_path = StringIO.StringIO()
            param_writer.ParamCardWriter(self._curr_model, out_path)
            # and load it to a python object
            param_card = check_param_card.ParamCard(out_path.getvalue().split('\n'))
            
            for (block, lhacode) in put_to_one:
                misc.sprint(block, lhacode)
                try:
                    param_card[block].get(lhacode).value = 1
                except:
                    pass # was removed of the model!
            self._curr_model.set_parameters_and_couplings(param_card)

            if args:
                name = args[0].split('=',1)[1]
                path = pjoin(model_path,'paramcard_%s.dat' % name)
                logger.info('Save default card file as %s' % path)
                param_card.write(path)

    def do_save(self, line, check=True, to_keep={}, log=True):
        """Not in help: Save information to file"""

        args = self.split_arg(line)
        # Check argument validity
        if check:
            self.check_save(args)

        if args[0] == 'model':
            if self._curr_model:
                #save_model.save_model(args[1], self._curr_model)
                if save_load_object.save_to_file(args[1], self._curr_model):
                    logger.info('Saved model to file %s' % args[1])
            else:
                raise self.InvalidCmd('No model to save!')
        elif args[0] == 'processes':
            if self._curr_amps:
                if save_load_object.save_to_file(args[1], (self._curr_amps,self._curr_proc_defs) ):
                    logger.info('Saved processes to file %s' % args[1])
            else:
                raise self.InvalidCmd('No processes to save!')

        elif args[0] == 'options':
            # First look at options which should be put in MG5DIR/input
            to_define = {}
            for key, default in self.options_configuration.items():
                if self.options_configuration[key] != self.options[key] and not self.options_configuration[key] is None:
                    to_define[key] = self.options[key]

            if not '--auto' in args:
                for key, default in self.options_madevent.items():
                    if self.options_madevent[key] != self.options[key] != None:
                        if '_path' in key and os.path.basename(self.options[key]) == 'None':
                            continue
                        to_define[key] = self.options[key]
                    elif key == 'cluster_queue' and self.options[key] is None:
                        to_define[key] = self.options[key]

            if '--all' in args:
                for key, default in self.options_madgraph.items():
                    if self.options_madgraph[key] != self.options[key] != None and \
                      key != 'stdout_level':
                        to_define[key] = self.options[key]
            elif not '--auto' in args:
                for key, default in self.options_madgraph.items():
                    if self.options_madgraph[key] != self.options[key] != None and  key != 'stdout_level':
                        logger.info('The option %s is modified [%s] but will not be written in the configuration files.' \
                                    % (key,self.options_madgraph[key]) )
                        logger.info('If you want to make this value the default for future session, you can run \'save options --all\'')
            if len(args) >1 and not args[1].startswith('--'):
                filepath = args[1]
            else:
                filepath = pjoin(MG5DIR, 'input', 'mg5_configuration.txt')
            basefile = pjoin(MG5DIR, 'input', '.mg5_configuration_default.txt')
            basedir = MG5DIR

            if to_keep:
                to_define = to_keep
            self.write_configuration(filepath, basefile, basedir, to_define)

    # Set an option
    def do_set(self, line, log=True, model_reload=True):
        """Set an option, which will be default for coming generations/outputs.
        """

        # Be careful:
        # This command is associated to a post_cmd: post_set.
        args = self.split_arg(line)

        # Check the validity of the arguments
        self.check_set(args)

        if args[0] == 'ignore_six_quark_processes':
            if args[1] == 'False':
                self.options[args[0]] = False
                return
            self.options[args[0]] = list(set([abs(p) for p in \
                                      self._multiparticles[args[1]]\
                                      if self._curr_model.get_particle(p).\
                                      is_fermion() and \
                                      self._curr_model.get_particle(abs(p)).\
                                      get('color') == 3]))
            if log:
                logger.info('Ignore processes with >= 6 quarks (%s)' % \
                        ",".join([\
                            self._curr_model.get_particle(q).get('name') \
                            for q in self.options[args[0]]]))

        elif args[0] == 'group_subprocesses':
            if args[1] not in ['Auto', 'NLO']:
                self.options[args[0]] = eval(args[1])
            else:
                self.options[args[0]] = args[1]
            if log:
                logger.info('Set group_subprocesses to %s' % \
                                                    str(self.options[args[0]]))
                logger.info('Note that you need to regenerate all processes')
            self._curr_amps = diagram_generation.AmplitudeList()
            self._curr_proc_defs = base_objects.ProcessDefinitionList()
            self._curr_matrix_elements = helas_objects.HelasMultiProcess()

        elif args[0] == "stdout_level":
            if args[1].isdigit():
                level = int(args[1])
            else:
                level = eval('logging.' + args[1])
            logging.root.setLevel(level)
            logging.getLogger('madgraph').setLevel(level)
            logging.getLogger('madevent').setLevel(level)
            self.options[args[0]] = level
            if log:
                logger.info('set output information to level: %s' % level)
        elif args[0].lower() == "ewscheme":
            logger.info("Change EW scheme to %s for the model %s. Note that YOU are responsible of the full validity of the input in that scheme." %\
                                              (self._curr_model.get('name'), args[1]))
            logger.info("Importing a model will restore the default scheme")
            self._curr_model.change_electroweak_mode(args[1])
        elif args[0] == "complex_mass_scheme":
            old = self.options[args[0]]
            self.options[args[0]] = eval(args[1])
            aloha.complex_mass = eval(args[1])
            aloha_lib.KERNEL.clean()
            if self.options[args[0]]:
                if old:
                    if log:
                        logger.info('Complex mass already activated.')
                    return
                if log:
                    logger.info('Activate complex mass scheme.')
            else:
                if not old:
                    if log:
                        logger.info('Complex mass already desactivated.')
                    return
                if log:
                    logger.info('Desactivate complex mass scheme.')
            if not self._curr_model:
                return
            self.exec_cmd('import model %s' % self._curr_model.get('name'))

        elif args[0] == "gauge":
            # Treat the case where they are no model loaded
            if not self._curr_model:
                if args[1] == 'unitary':
                    aloha.unitary_gauge = True
                else:
                    aloha.unitary_gauge = False
                aloha_lib.KERNEL.clean()
                self.options[args[0]] = args[1]
                if log: logger.info('Passing to gauge %s.' % args[1])
                return

            # They are a valid model
            able_to_mod = True
            if args[1] == 'unitary':
                if 0 in self._curr_model.get('gauge'):
                    aloha.unitary_gauge = True
                else:
                    able_to_mod = False
                    if log: logger.warning('Note that unitary gauge is not allowed for your current model %s' \
                                           % self._curr_model.get('name'))
            else:
                if 1 in self._curr_model.get('gauge'):
                    aloha.unitary_gauge = False
                else:
                    able_to_mod = False
                    if log: logger.warning('Note that Feynman gauge is not allowed for your current model %s' \
                                           % self._curr_model.get('name'))

            if self.options['gauge'] == args[1]:
                return
            
            
            self.options[args[0]] = args[1]

            if able_to_mod and log and args[0] == 'gauge' and \
                args[1] == 'unitary' and not self.options['gauge']=='unitary' and \
                isinstance(self._curr_model,loop_base_objects.LoopModel) and \
                  not self._curr_model['perturbation_couplings'] in [[],['QCD']]:
                logger.warning('You will only be able to do tree level'+\
                                   ' and QCD corrections in the unitary gauge.')



            #re-init all variable
            model_name = self._curr_model.get('modelpath+restriction')
            self._curr_model = None
            self._curr_amps = diagram_generation.AmplitudeList()
            self._curr_proc_defs = base_objects.ProcessDefinitionList()
            self._curr_matrix_elements = helas_objects.HelasMultiProcess()
            self._curr_fortran_model = None
            self._curr_cpp_model = None
            self._curr_exporter = None
            self._done_export = False
            import_ufo._import_once = []
            logger.info('Passing to gauge %s.' % args[1])

            if able_to_mod:
                # We don't want to go through the MasterCommand again
                # because it messes with the interface switching when
                # importing a loop model from MG5
                MadGraphCmd.do_import(self,'model %s' %model_name, force=True)
            elif log:
                logger.info('Note that you have to reload the model')

        elif args[0] == 'fortran_compiler':
            if args[1] != 'None':
                if log:
                    logger.info('set fortran compiler to %s' % args[1])
                self.options['fortran_compiler'] = args[1]
            else:
                self.options['fortran_compiler'] = None
        elif args[0] == 'f2py_compiler':
            if args[1] != 'None':
                if log:
                    logger.info('set f2py compiler to %s' % args[1])
                self.options['f2py_compiler'] = args[1]
            else:
                self.options['f2py_compiler'] = None
            
        elif args[0] == 'loop_optimized_output':
            if log:
                    logger.info('set loop optimized output to %s' % args[1])
            self._curr_matrix_elements = helas_objects.HelasMultiProcess()
            self.options[args[0]] = args[1]
            if not self.options['loop_optimized_output'] and \
                                               self.options['loop_color_flows']:
                logger.warning("Turning off option 'loop_color_flows'"+\
                    " since it is not available for non-optimized loop output.")
                self.do_set('loop_color_flows False',log=False)
        elif args[0] == 'loop_color_flows':
            if log:
                    logger.info('set loop color flows to %s' % args[1])
            self._curr_matrix_elements = helas_objects.HelasMultiProcess()
            self.options[args[0]] = args[1]
            if self.options['loop_color_flows'] and \
                                      not self.options['loop_optimized_output']:
                logger.warning("Turning on option 'loop_optimized'"+\
                                     " needed for loop color flow computation.")
                self.do_set('loop_optimized_output True',False)

        elif args[0] == 'fastjet':
            try:
                p = subprocess.Popen([args[1], '--version'], stdout=subprocess.PIPE,
                stderr=subprocess.PIPE)
                output, error = p.communicate()
                res = 0
            except Exception:
                res = 1

            if res != 0 or error:
                logger.info('%s does not seem to correspond to a valid fastjet-config ' % args[1] + \
                 'executable (v3+). We will use fjcore instead.\n Please set the \'fastjet\'' + \
                 'variable to the full (absolute) /PATH/TO/fastjet-config (including fastjet-config).' +
                        '\n MG5_aMC> set fastjet /PATH/TO/fastjet-config\n')
                self.options[args[0]] = None
                self.history.pop()
            elif int(output.split('.')[0]) < 3:
                logger.warning('%s is not ' % args[1] + \
                        'v3 or greater. Please install FastJet v3+.')
                self.options[args[0]] = None
                self.history.pop()
            else: #everything is fine
                logger.info('set fastjet to %s' % args[1])
                self.options[args[0]] = args[1]

        elif args[0] in ['pjfry','golem','samurai','ninja','collier'] and \
             not (args[0] in ['ninja','collier'] and args[1]=='./HEPTools/lib'):
            if args[1] in ['None',"''",'""']:
                self.options[args[0]] = None
            else:
                program = misc.which_lib(os.path.join(args[1],'lib%s.a'%args[0]))
                if program!=None:
                    res = 0
                    logger.info('set %s to %s' % (args[0],args[1]))
                    self.options[args[0]] = args[1]
                else:
                    res = 1
    
                if res != 0 :
                    logger.warning('%s does not seem to correspond to a valid %s lib ' % (args[1],args[0]) + \
                            '. Please enter the full PATH/TO/%s/lib .\n'%args[0] + \
                            'You will NOT be able to run %s otherwise.\n'%args[0])
                
        elif args[0] == 'lhapdf':
            try:
                res = misc.call([args[1], '--version'], stdout=subprocess.PIPE,
                                                             stderr=subprocess.PIPE)
                logger.info('set lhapdf to %s' % args[1])
                self.options[args[0]] = args[1]
            except Exception:
                res = 1
            if res != 0:
                logger.info('%s does not seem to correspond to a valid lhapdf-config ' % args[1] + \
                        'executable. \nPlease set the \'lhapdf\' variable to the (absolute) ' + \
                        '/PATH/TO/lhapdf-config (including lhapdf-config).\n' + \
                        'Note that you can still compile and run aMC@NLO with the built-in PDFs\n' + \
                        ' MG5_aMC> set lhapdf /PATH/TO/lhapdf-config\n')

        elif args[0] in ['timeout', 'auto_update', 'cluster_nb_retry',
                         'cluster_retry_wait', 'cluster_size', 'max_npoint_for_channel']:
                self.options[args[0]] = int(args[1])

        elif args[0] in ['cluster_local_path']:
            self.options[args[0]] = args[1].strip()

        elif args[0] == 'cluster_status_update':
            if '(' in args[1]:
                data = ' '.join([a for a in args[1:] if not a.startswith('-')])
                data = data.replace('(','').replace(')','').replace(',',' ').split()
                first, second = data[:2]
            else:
                first, second = args[1:3]

            self.options[args[0]] = (int(first), int(second))

        elif args[0] == 'OLP':
            # Reset the amplitudes, MatrixElements and exporter as they might
            # depend on this option
            self._curr_amps = diagram_generation.AmplitudeList()
            self._curr_proc_defs = base_objects.ProcessDefinitionList()
            self._curr_matrix_elements = helas_objects.HelasMultiProcess()
            self._curr_exporter = None
            self.options[args[0]] = args[1]

        elif args[0] =='output_dependencies':
            self.options[args[0]] = args[1]
        elif args[0] =='notification_center':
            if args[1] in ['None','True','False']:
                self.options[args[0]] = eval(args[1])
                self.allow_notification_center = self.options[args[0]]
            else:
                raise self.InvalidCmd('expected bool for notification_center')
        elif args[0] in ['cluster_queue']:
            self.options[args[0]] = args[1].strip()
        elif args[0] in self.options:
            if args[1] in ['None','True','False']:
                self.options[args[0]] = eval(args[1])
            else:
                self.options[args[0]] = args[1]

    def post_set(self, stop, line):
        """Check if we need to save this in the option file"""

        args = self.split_arg(line)
        # Check the validity of the arguments
        try:
            self.check_set(args, log=False)
        except Exception:
            return stop

        if args[0] in self.options_configuration and '--no_save' not in args:
            self.exec_cmd('save options --auto', log=False)
        elif args[0] in self.options_madevent:
            if not '--no_save' in line:
                logger.info('This option will be the default in any output that you are going to create in this session.')
                logger.info('In order to keep this changes permanent please run \'save options\'')
        else:
            #MadGraph5_aMC@NLO configuration
            if not self.history or self.history[-1].split() != line.split():
                self.history.append('set %s' % line)
                self.avoid_history_duplicate('set %s' % args[0], ['define', 'set'])
        return stop

    def do_open(self, line):
        """Open a text file/ eps file / html file"""

        args = self.split_arg(line)
        # Check Argument validity and modify argument to be the real path
        self.check_open(args)
        file_path = args[0]

        launch_ext.open_file(file_path)

    def do_output(self, line):
        """Main commands: Initialize a new Template or reinitialize one"""

        args = self.split_arg(line)
        # Check Argument validity
        self.check_output(args)


        noclean = '-noclean' in args
        force = '-f' in args
        nojpeg = '-nojpeg' in args
        flaglist = []
                    
        if '--postpone_model' in args:
            flaglist.append('store_model')
        
        main_file_name = ""
        try:
            main_file_name = args[args.index('-name') + 1]
        except Exception:
            pass


        ################
        # ALOHA OUTPUT #
        ################
        if self._export_format == 'aloha':
            # catch format
            format = [d[9:] for d in args if d.startswith('--format=')]
            if not format:
                format = 'Fortran'
            else:
                format = format[-1]
            # catch output dir
            output = [d for d in args if d.startswith('--output=')]
            if not output:
                output = import_ufo.find_ufo_path(self._curr_model['name'])
                output = pjoin(output, format)
                if not os.path.isdir(output):
                    os.mkdir(output)
            else:
                output = output[-1]
                if not os.path.isdir(output):
                    raise self.InvalidCmd('%s is not a valid directory' % output)
            logger.info('creating routines in directory %s ' % output)
            # build the calling list for aloha
            names = [d for d in args if not d.startswith('-')]
            wanted_lorentz = aloha_fct.guess_routine_from_name(names)
            # Create and write ALOHA Routine
            aloha_model = create_aloha.AbstractALOHAModel(self._curr_model.get('name'))
            aloha_model.add_Lorentz_object(self._curr_model.get('lorentz'))
            if wanted_lorentz:
                aloha_model.compute_subset(wanted_lorentz)
            else:
                aloha_model.compute_all(save=False)
            aloha_model.write(output, format)
            return

        #################
        ## Other Output #
        #################
        # Configuration of what to do:
        # check: check status of the directory
        # exporter: which exporter to use (v4/cpp/...)
        # output: [Template/dir/None] copy the Template, just create dir or do nothing
        config = {}
        config['madevent'] =       {'check': True,  'exporter': 'v4',  'output':'Template'}
        config['matrix'] =         {'check': False, 'exporter': 'v4',  'output':'dir'}
        config['standalone'] =     {'check': True, 'exporter': 'v4',  'output':'Template'}
        config['standalone_msF'] = {'check': False, 'exporter': 'v4',  'output':'Template'}
        config['standalone_msP'] = {'check': False, 'exporter': 'v4',  'output':'Template'}
        config['standalone_rw'] =  {'check': False, 'exporter': 'v4',  'output':'Template'}
        config['standalone_cpp'] = {'check': False, 'exporter': 'cpp', 'output': 'Template'}
        config['pythia8'] =        {'check': False, 'exporter': 'cpp', 'output':'dir'}
        config['matchbox_cpp'] =   {'check': True, 'exporter': 'cpp', 'output': 'Template'}
        config['matchbox'] =       {'check': True, 'exporter': 'v4',  'output': 'Template'}
        config['madweight'] =      {'check': True, 'exporter': 'v4',  'output':'Template'}

        options = config[self._export_format]
        # check
        if os.path.realpath(self._export_dir) == os.getcwd():
            if len(args) == 0:
                i=0
                while 1:
                    if os.path.exists('Pythia8_proc_%i' %i):
                        i+=1
                    else:
                        break
                os.mkdir('Pythia8_proc_%i' %i) 
                self._export_dir = pjoin(self._export_dir, 'Pythia8_proc_%i' %i)
                logger.info('Create output in %s' % self._export_dir)
            elif not args[0] in ['.', '-f']:
                raise self.InvalidCmd, 'Wrong path directory to create in local directory use \'.\''
        elif not noclean and os.path.isdir(self._export_dir) and options['check']:
            if not force:
                # Don't ask if user already specified force or noclean
                logger.info('INFO: directory %s already exists.' % self._export_dir)
                logger.info('If you continue this directory will be deleted and replaced.')
                answer = self.ask('Do you want to continue?', 'y', ['y','n'])
            else:
                answer = 'y'
            if answer != 'y':
                raise self.InvalidCmd('Stopped by user request')
            else:
                shutil.rmtree(self._export_dir)

        # Choose here whether to group subprocesses or not, if the option was
        # set to 'Auto' and propagate this choice down the line:
        if self.options['group_subprocesses'] in [True, False]:
            group_processes = self.options['group_subprocesses']
        elif self.options['group_subprocesses'] == 'Auto':
            # By default we set it to True
            group_processes = True
            # But we turn if off for decay processes which
            # have been defined with multiparticle labels, because then
            # branching ratios necessitates to keep subprocesses independent.
            # That applies only if there is more than one subprocess of course.
            if self._curr_amps[0].get_ninitial() == 1 and \
                                                     len(self._curr_amps)>1:
                processes = [amp.get('process') for amp in self._curr_amps]            
                if len(set(proc.get('id') for proc in processes))!=len(processes):
                    # Special warning for loop-induced
                    if any(proc['perturbation_couplings'] != [] for proc in
                               processes) and self._export_format == 'madevent':
                        logger.warning("""
|| The loop-induced decay process you have specified contains several
|| subprocesses and, in order to be able to compute individual branching ratios, 
|| MG5_aMC will *not* group them. Integration channels will also be considered
|| for each diagrams and as a result integration will be inefficient.
|| It is therefore recommended to perform this simulation by setting the MG5_aMC
|| option 'group_subprocesses' to 'True' (before the output of the process).
|| Notice that when doing so, processes for which one still wishes to compute
|| branching ratios independently can be specified using the syntax:
||   -> add process <proc_def>
""")
                    group_processes = False

        #Exporter + Template
        if options['exporter'] == 'v4':
            self._curr_exporter = export_v4.ExportV4Factory(self, noclean, 
                                             group_subprocesses=group_processes)
            if options['output'] == 'Template':
                self._curr_exporter.copy_v4template(modelname=self._curr_model.get('name'))
        if  options['exporter'] == 'cpp' and options['output'] == 'Template':
            export_cpp.setup_cpp_standalone_dir(self._export_dir, self._curr_model)

        if options['output'] == 'dir' and not os.path.isdir(self._export_dir):
            os.makedirs(self._export_dir)

        # Reset _done_export, since we have new directory
        self._done_export = False

        if self._export_format == "madevent":
            # for MadEvent with MadLoop decide if we keep the box as channel of 
            #integration or not. Forbid them for matching and for h+j
            if self.options['max_npoint_for_channel']:
                base_objects.Vertex.max_n_loop_for_multichanneling = self.options['max_npoint_for_channel']
            else:
                base_objects.Vertex.max_n_loop_for_multichanneling = 3                        

        # Perform export and finalize right away
        self.export(nojpeg, main_file_name, group_processes, args)

        # Automatically run finalize
        self.finalize(nojpeg, flaglist=flaglist)

        # Remember that we have done export
        self._done_export = (self._export_dir, self._export_format)

        # Reset _export_dir, so we don't overwrite by mistake later
        self._export_dir = None

    # Export a matrix element
    def export(self, nojpeg = False, main_file_name = "", group_processes=True, 
                                                                       args=[]):
        """Export a generated amplitude to file."""

        version = [arg[10:] for arg in args if arg.startswith('--version=')]
        if version:
            version = version[-1]
        else:
            version = ''

        def generate_matrix_elements(self, group_processes=True):
            """Helper function to generate the matrix elements before
            exporting. Uses the main function argument 'group_processes' to decide 
            whether to use group_subprocess or not. (it has been set in do_output to
            the appropriate value if the MG5 option 'group_subprocesses' was set
            to 'Auto'."""

            if self._export_format in ['standalone_msP', 'standalone_msF', 'standalone_mw']:
                to_distinguish = []
                for part in self._curr_model.get('particles'):
                    if part.get('name') in args and part.get('antiname') in args and\
                       part.get('name') != part.get('antiname'):
                        to_distinguish.append(abs(part.get('pdg_code')))
            # Sort amplitudes according to number of diagrams,
            # to get most efficient multichannel output
            self._curr_amps.sort(lambda a1, a2: a2.get_number_of_diagrams() - \
                                 a1.get_number_of_diagrams())

            cpu_time1 = time.time()
            ndiags = 0
            if not self._curr_matrix_elements.get_matrix_elements():
                if group_processes:
                    cpu_time1 = time.time()
                    dc_amps = diagram_generation.DecayChainAmplitudeList(\
                        [amp for amp in self._curr_amps if isinstance(amp, \
                                        diagram_generation.DecayChainAmplitude)])
                    non_dc_amps = diagram_generation.AmplitudeList(\
                             [amp for amp in self._curr_amps if not \
                              isinstance(amp, \
                                         diagram_generation.DecayChainAmplitude)])
                    subproc_groups = group_subprocs.SubProcessGroupList()
                    matrix_elements_opts = {'optimized_output':
                                       self.options['loop_optimized_output']}
                    if non_dc_amps:
                        subproc_groups.extend(\
                          group_subprocs.SubProcessGroup.group_amplitudes(\
                          non_dc_amps, self._export_format, 
                                     matrix_elements_opts=matrix_elements_opts))

                    if dc_amps:
                        dc_subproc_group = \
                                  group_subprocs.DecayChainSubProcessGroup.\
                                  group_amplitudes(dc_amps, self._export_format,
                                      matrix_elements_opts=matrix_elements_opts)
                        subproc_groups.extend(dc_subproc_group.\
                                    generate_helas_decay_chain_subproc_groups())

                    ndiags = sum([len(m.get('diagrams')) for m in \
                              subproc_groups.get_matrix_elements()])
                    self._curr_matrix_elements = subproc_groups
                    # assign a unique id number to all groups
                    uid = 0
                    for group in subproc_groups:
                        uid += 1 # update the identification number
                        for me in group.get('matrix_elements'):
                            me.get('processes')[0].set('uid', uid)
                else: # Not grouped subprocesses
                    mode = {}
                    if self._export_format in [ 'standalone_msP' , 
                                             'standalone_msF', 'standalone_rw']:
                        mode['mode'] = 'MadSpin'
                    # The conditional statement tests whether we are dealing
                    # with a loop induced process.
                    if isinstance(self._curr_amps[0], 
                                         loop_diagram_generation.LoopAmplitude):
                        mode['optimized_output']=self.options['loop_optimized_output']
                        HelasMultiProcessClass = loop_helas_objects.LoopHelasProcess
                        compute_loop_nc = True
                    else:
                        HelasMultiProcessClass = helas_objects.HelasMultiProcess
                        compute_loop_nc = False
                    
                    self._curr_matrix_elements = HelasMultiProcessClass(
                      self._curr_amps, compute_loop_nc=compute_loop_nc,
                                                       matrix_element_opts=mode)
                    
                    ndiags = sum([len(me.get('diagrams')) for \
                                  me in self._curr_matrix_elements.\
                                  get_matrix_elements()])
                    # assign a unique id number to all process
                    uid = 0
                    for me in self._curr_matrix_elements.get_matrix_elements()[:]:
                        uid += 1 # update the identification number
                        me.get('processes')[0].set('uid', uid)

            cpu_time2 = time.time()


            return ndiags, cpu_time2 - cpu_time1

        # Start of the actual routine
        
        ndiags, cpu_time = generate_matrix_elements(self,group_processes)

        calls = 0

        path = self._export_dir
        if self._export_format in ['standalone_cpp', 'madevent', 'standalone',
                                   'standalone_msP', 'standalone_msF', 'standalone_rw',
                                   'matchbox_cpp', 'madweight', 'matchbox']:
            path = pjoin(path, 'SubProcesses')

        cpu_time1 = time.time()

        # First treat madevent and pythia8 exports, where we need to
        # distinguish between grouped and ungrouped subprocesses

        # MadEvent
        if self._export_format == 'madevent':
            calls += self._curr_exporter.export_processes(self._curr_matrix_elements,
                                                 self._curr_fortran_model)
            self._curr_exporter.write_global_specs(
                               self._curr_matrix_elements.get_matrix_elements())
            
            # Write the procdef_mg5.dat file with process info
            card_path = pjoin(path, os.path.pardir, 'SubProcesses', \
                                     'procdef_mg5.dat')
            if self._generate_info:
                self._curr_exporter.write_procdef_mg5(card_path,
                                self._curr_model['name'],
                                self._generate_info)
                try:
                    cmd.Cmd.onecmd(self, 'history .')
                except Exception:
                    misc.sprint('command history fails.', 10)
                    pass

        # Pythia 8
        if self._export_format == 'pythia8':
            # Output the process files
            process_names = []
            if isinstance(self._curr_matrix_elements, group_subprocs.SubProcessGroupList):
                for (group_number, me_group) in enumerate(self._curr_matrix_elements):
                    exporter = export_cpp.generate_process_files_pythia8(\
                            me_group.get('matrix_elements'), self._curr_cpp_model,
                            process_string = me_group.get('name'),
                            process_number = group_number, path = path,
                            version = version)
                    process_names.append(exporter.process_name)
            else:
                exporter = export_cpp.generate_process_files_pythia8(\
                            self._curr_matrix_elements, self._curr_cpp_model,
                            process_string = self._generate_info, path = path)
                process_names.append(exporter.process_file_name)

            # Output the model parameter and ALOHA files
            model_name, model_path = exporter.convert_model_to_pythia8(\
                            self._curr_model, self._export_dir)

            # Generate the main program file
            filename, make_filename = \
                      export_cpp.generate_example_file_pythia8(path,
                                                               model_path,
                                                               process_names,
                                                               exporter,
                                                               main_file_name)

        # Pick out the matrix elements in a list
        matrix_elements = self._curr_matrix_elements.get_matrix_elements()

        # Fortran MadGraph MadWeight
        if self._export_format == 'madweight':
                        
            if isinstance(self._curr_matrix_elements, group_subprocs.SubProcessGroupList):
                #remove the merging between electron and muon
                self._curr_matrix_elements = self._curr_matrix_elements.split_lepton_grouping() 
                
                for (group_number, me_group) in enumerate(self._curr_matrix_elements):
                    calls = calls + \
                         self._curr_exporter.generate_subprocess_directory_v4(\
                                me_group, self._curr_fortran_model,
                                group_number)
            else:
                for me_number, me in \
                   enumerate(self._curr_matrix_elements.get_matrix_elements()):
                    calls = calls + \
                            self._curr_exporter.generate_subprocess_directory_v4(\
                                me, self._curr_fortran_model, me_number)

        # Fortran MadGraph5_aMC@NLO Standalone
        if self._export_format in ['standalone', 'standalone_msP', 
                                   'standalone_msF', 'standalone_rw', 'matchbox']:
            for me in matrix_elements[:]:
                new_calls = self._curr_exporter.generate_subprocess_directory_v4(\
                            me, self._curr_fortran_model)
                if not new_calls:
                    matrix_elements.remove(me)
                calls = calls + new_calls

        # Just the matrix.f files
        if self._export_format == 'matrix':
            for me in matrix_elements:
                filename = pjoin(path, 'matrix_' + \
                           me.get('processes')[0].shell_string() + ".f")
                if os.path.isfile(filename):
                    logger.warning("Overwriting existing file %s" % filename)
                else:
                    logger.info("Creating new file %s" % filename)
                calls = calls + self._curr_exporter.write_matrix_element_v4(\
                    writers.FortranWriter(filename),\
                    me, self._curr_fortran_model)

        # C++ standalone
        if self._export_format in ['standalone_cpp', 'matchbox_cpp']:
            for me in matrix_elements:
                export_cpp.generate_subprocess_directory_standalone_cpp(\
                              me, self._curr_cpp_model,
                              path = path,
                              format=self._export_format)

        cpu_time2 = time.time() - cpu_time1

        logger.info(("Generated helas calls for %d subprocesses " + \
              "(%d diagrams) in %0.3f s") % \
              (len(matrix_elements),
               ndiags, cpu_time))

        if calls:
            if "cpu_time2" in locals():
                logger.info("Wrote files for %d helas calls in %0.3f s" % \
                            (calls, cpu_time2))
            else:
                logger.info("Wrote files for %d helas calls" % \
                            (calls))

        if self._export_format == 'pythia8':
            logger.info("- All necessary files for Pythia 8 generated.")
            logger.info("- Run \"launch\" and select %s.cc," % filename)
            logger.info("  or go to %s/examples and run" % path)
            logger.info("      make -f %s" % make_filename)
            logger.info("  (with process_name replaced by process name).")
            logger.info("  You can then run ./%s to produce events for the process" % \
                        filename)

        # Replace the amplitudes with the actual amplitudes from the
        # matrix elements, which allows proper diagram drawing also of
        # decay chain processes
        self._curr_amps = diagram_generation.AmplitudeList(\
               [me.get('base_amplitude') for me in \
                matrix_elements])

    def finalize(self, nojpeg, online = False, flaglist=[]):
        """Make the html output, write proc_card_mg5.dat and create
        madevent.tar.gz for a MadEvent directory"""

        compiler_dict = {'fortran': self.options['fortran_compiler'],
                             'cpp': self.options['cpp_compiler'],
                             'f2py': self.options['f2py_compiler']}

        
        if self._export_format in ['madevent', 'standalone', 'standalone_msP', 
                                   'standalone_msF', 'standalone_rw', 'NLO', 'madweight',
                                   'matchbox']:

            # For v4 models, copy the model/HELAS information.
            if self._model_v4_path:
                logger.info('Copy %s model files to directory %s' % \
                            (os.path.basename(self._model_v4_path), self._export_dir))
                self._curr_exporter.export_model_files(self._model_v4_path)
                self._curr_exporter.export_helas(pjoin(self._mgme_dir,'HELAS'))
            else:
                logger.info('Export UFO model to MG4 format')
                # wanted_lorentz are the lorentz structures which are
                # actually used in the wavefunctions and amplitudes in
                # these processes
                wanted_lorentz = self._curr_matrix_elements.get_used_lorentz()
                wanted_couplings = self._curr_matrix_elements.get_used_couplings()
                # For a unique output of multiple type of exporter need to store this
                # information.             
                if hasattr(self, 'previous_lorentz'):
                    wanted_lorentz = list(set(self.previous_lorentz + wanted_lorentz))
                    wanted_couplings = list(set(self.previous_couplings + wanted_couplings))
                    del self.previous_lorentz
                    del self.previous_couplings
                if 'store_model' in flaglist:
                    self.previous_lorentz = wanted_lorentz
                    self.previous_couplings = wanted_couplings
                else:
                    self._curr_exporter.convert_model_to_mg4(self._curr_model,
                                               wanted_lorentz,
                                               wanted_couplings)
        if self._export_format in ['standalone_cpp', 'matchbox_cpp']:
            logger.info('Export UFO model to C++ format')
            # wanted_lorentz are the lorentz structures which are
            # actually used in the wavefunctions and amplitudes in
            # these processes
            wanted_lorentz = self._curr_matrix_elements.get_used_lorentz()
            wanted_couplings = self._curr_matrix_elements.get_used_couplings()
            export_cpp.convert_model_to_cpp(self._curr_model,
                                            pjoin(self._export_dir),
                                            wanted_lorentz,
                                            wanted_couplings)
            export_cpp.make_model_cpp(self._export_dir)


        elif self._export_format in ['NLO']:
            ## write fj_lhapdf_opts file
            devnull = os.open(os.devnull, os.O_RDWR)
            try:
                res = misc.call([self.options['lhapdf'], '--version'], \
                                 stdout=subprocess.PIPE, stderr=subprocess.PIPE)
            except Exception:
                res = 1
            if res != 0:
                logger.info('The value for lhapdf in the current configuration does not ' + \
                        'correspond to a valid executable.\nPlease set it correctly either in ' + \
                        'input/mg5_configuration or with "set lhapdf /path/to/lhapdf-config" ' + \
                        'and regenrate the process. \nTo avoid regeneration, edit the ' + \
                        ('%s/Cards/amcatnlo_configuration.txt file.\n' % self._export_dir ) + \
                        'Note that you can still compile and run aMC@NLO with the built-in PDFs\n')



            self._curr_exporter.finalize_fks_directory( \
                                           self._curr_matrix_elements,
                                           self.history,
                                           not nojpeg,
                                           online,
                                           compiler_dict,
                                           output_dependencies = self.options['output_dependencies'],
                                           MG5DIR = MG5DIR,
                                           proc_defs = self._curr_proc_defs)
            
            # Create configuration file [path to executable] for amcatnlo
            filename = os.path.join(self._export_dir, 'Cards', 'amcatnlo_configuration.txt')
            opts_to_keep = ['lhapdf', 'fastjet', 'pythia8_path', 'hwpp_path', 'thepeg_path', 
                                                                    'hepmc_path']
            to_keep = {}
            for opt in opts_to_keep:
                if self.options[opt]:
                    to_keep[opt] = self.options[opt]
            self.do_save('options %s' % filename.replace(' ', '\ '), check=False, \
                    to_keep = to_keep)

        elif self._export_format in ['madevent', 'madweight']:          
            # Create configuration file [path to executable] for madevent
            filename = os.path.join(self._export_dir, 'Cards', 'me5_configuration.txt')
            self.do_save('options %s' % filename.replace(' ', '\ '), check=False,
                         to_keep={'mg5_path':MG5DIR})

        if self._export_format in ['madevent', 'standalone', 'standalone_msP', 'standalone_msF',
                                   'standalone_rw', 'madweight', 'matchbox']:

            self._curr_exporter.finalize_v4_directory( \
                                           self._curr_matrix_elements,
                                           self.history,
                                           not nojpeg,
                                           online,
                                           compiler_dict,
                                           proc_defs = self._curr_proc_defs)

        if self._export_format in ['madevent', 'standalone', 'standalone_cpp','madweight', 'matchbox']:
            logger.info('Output to directory ' + self._export_dir + ' done.')

        if self._export_format in ['madevent', 'NLO']:
            logger.info('Type \"launch\" to generate events from this process, or see')
            logger.info(self._export_dir + '/README')
            logger.info('Run \"open index.html\" to see more information about this process.')

    def do_help(self, line):
        """ propose some usefull possible action """

        super(MadGraphCmd,self).do_help(line)

        if line:
            return

        if len(self.history) == 0:
            last_action_2 = 'mg5_start'
            last_action = 'mg5_start'
        else:
            args = self.history[-1].split()
            last_action = args[0]
            if len(args)>1:
                last_action_2 = '%s %s' % (last_action, args[1])
            else:
                last_action_2 = 'none'



    # Calculate decay width
    def do_compute_widths(self, line, model=None, do2body=True):
        """Documented commands:Generate amplitudes for decay width calculation, with fixed
           number of final particles (called level)
           syntax; compute_widths particle [other particles] [--options=]

            - particle/other particles can also be multiparticle name (can also be
           pid of the particle)

           --body_decay=X [default=4.0025] allow to choose the precision.
                if X is an integer: compute all X body decay
                if X is a float <1: compute up to the time that total error < X
                if X is a float >1: stops at the first condition.

           --path=X. Use a given file for the param_card. (default UFO built-in)

           special argument:
               - skip_2body: allow to not consider those decay (use FR)
               - model: use the model pass in argument.

        """



        self.change_principal_cmd('MadGraph')
        if '--nlo' not in line:
            warning_text = """Please note that the automatic computation of the width is
    only valid in narrow-width approximation and at tree-level."""
            logger.warning(warning_text)
            
        if not model:
            modelname = self._curr_model.get('modelpath+restriction')
            with misc.MuteLogger(['madgraph'], ['INFO']):
                model = import_ufo.import_model(modelname, decay=True)
        else:
            self._curr_model = model
            self._curr_fortran_model = \
                  helas_call_writers.FortranUFOHelasCallWriter(self._curr_model)
        if not isinstance(model, model_reader.ModelReader):
            model = model_reader.ModelReader(model)

        if '--nlo' in line:
            # call SMWidth to calculate NLO Width
            self.compute_widths_SMWidth(line, model=model)
            return

        # check the argument and return those in a dictionary format
        particles, opts = self.check_compute_widths(self.split_arg(line))

        if opts['path']:
            correct = True
            param_card = check_param_card.ParamCard(opts['path'])
            for param in param_card['decay']:
                if param.value == "auto":
                    param.value = 1
                    param.format = 'float'
                    correct = False
            if not correct:
                if opts['output']:
                    param_card.write(opts['output'])
                    opts['path'] = opts['output']
                else:
                    param_card.write(opts['path'])

        data = model.set_parameters_and_couplings(opts['path'])

        # find UFO particles linked to the require names.
        if do2body:
            skip_2body = True
            decay_info = {}
            for pid in particles:
                particle = model.get_particle(pid)
                if not hasattr(particle, 'partial_widths'):
                    skip_2body = False
                    break
                elif not decay_info:
                    logger_mg.info('Get two body decay from FeynRules formula')
                decay_info[pid] = []
                mass = abs(eval(str(particle.get('mass')), data).real)
                data = model.set_parameters_and_couplings(opts['path'], scale= mass)
                total = 0
    
                for mode, expr in particle.partial_widths.items():
                    tmp_mass = mass
                    for p in mode:
                        try:
                            value_mass = eval(str(p.mass), data)
                        except Exception:
                            # the p object can still be UFO reference. since the 
                            # mass name might hve change load back the MG5 one.
                            value_mass = eval(str(model.get_particle(p.pdg_code).get('mass')), data)
                        tmp_mass -= abs(value_mass)             
                    if tmp_mass <=0:
                        continue
    
                    decay_to = [p.get('pdg_code') for p in mode]
                    value = eval(expr,{'cmath':cmath},data).real
                    if -1e-10 < value < 0:
                        value = 0
                    if -1e-5 < value < 0:
                        logger.warning('Partial width for %s > %s negative: %s automatically set to zero' %
                                       (particle.get('name'), ' '.join([p.get('name') for p in mode]), value))
                        value = 0
                    elif value < 0:
                        raise Exception, 'Partial width for %s > %s negative: %s' % \
                                       (particle.get('name'), ' '.join([p.get('name') for p in mode]), value)
                    elif value < 0.1 and particle['color'] !=1:
                        logger.warning("partial width of particle %s lower than QCD scale:%s. Set it to zero. (%s)" \
                                   % (particle.get('name'), value, decay_to))
                        value = 0
                                     
                    decay_info[particle.get('pdg_code')].append([decay_to, value])
                    total += value
            else:
                madevent_interface.MadEventCmd.update_width_in_param_card(decay_info,
                                                       opts['path'], opts['output'])
                if float(opts['body_decay']) == 2:
                    return
        else:
            skip_2body = True

        #
        # add info from decay module
        #
        self.do_decay_diagram('%s %s' % (' '.join([`id` for id in particles]),
                                         ' '.join('--%s=%s' % (key,value)
                                                  for key,value in opts.items()
                                                  if key not in ['precision_channel'])
                                         ), skip_2body=skip_2body)

        if self._curr_amps:
            logger.info('Pass to numerical integration for computing the widths:')
        else:            
            logger.info('No need for N body-decay (N>2). Results are in %s' % opts['output'])
            
            
            
            return

        # Do the MadEvent integration!!
        with misc.TMP_directory(dir=os.getcwd()) as path:
            decay_dir = pjoin(path,'temp_decay')
            logger_mg.info('More info in temporary files:\n    %s/index.html' % (decay_dir))
            with misc.MuteLogger(['madgraph','ALOHA','cmdprint','madevent'], [40,40,40,40]):
                self.exec_cmd('output %s -f' % decay_dir)
                # Need to write the correct param_card in the correct place !!!
                if os.path.exists(opts['output']):
                    files.cp(opts['output'], pjoin(decay_dir, 'Cards', 'param_card.dat'))
                else:
                    files.cp(opts['path'], pjoin(decay_dir, 'Cards', 'param_card.dat'))
                if self._curr_model['name'] == 'mssm' or self._curr_model['name'].startswith('mssm-'):
                    check_param_card.convert_to_slha1(pjoin(decay_dir, 'Cards', 'param_card.dat'))
                # call a ME interface and define as it as child for correct error handling
                me_cmd = madevent_interface.MadEventCmd(decay_dir)
                #self.define_child_cmd_interface(me_cmd, interface=False)
                me_cmd.model_name = self._curr_model['name'] #needed for mssm
                me_cmd.options['automatic_html_opening'] = False

                me_opts=[('accuracy', opts['precision_channel']), # default 0.01
                         ('points', 1000),
                         ('iterations',9)]
                me_cmd.exec_cmd('survey decay -f %s' % (
                       " ".join(['--%s=%s' % val for val in me_opts])),
                      postcmd=False)
                me_cmd.exec_cmd('combine_events', postcmd=False)
                #me_cmd.exec_cmd('store_events', postcmd=False)
                me_cmd.collect_decay_widths()
                me_cmd.do_quit('')
                # cleaning
                del me_cmd

            param = check_param_card.ParamCard(pjoin(decay_dir, 'Events', 'decay','param_card.dat'))

        for pid in particles:
            width = param['decay'].get((pid,)).value
            particle = self._curr_model.get_particle(pid) 
            #if particle['color'] !=1 and 0 < width.real < 0.1:
            #    logger.warning("width of colored particle \"%s(%s)\" lower than QCD scale: %s. Set width to zero "
            #                   % (particle.get('name'), pid, width.real))
            #    width = 0
                
            
            if not pid in param['decay'].decay_table:
                continue
            if pid not in decay_info:
                decay_info[pid] = []
            for BR in param['decay'].decay_table[pid]:
                if len(BR.lhacode) == 3 and skip_2body:
                    continue
                if BR.value * width <0.1 and particle['color'] !=1:
                    logger.warning("partial width of particle %s lower than QCD scale:%s. Set it to zero. (%s)" \
                                   % (particle.get('name'), BR.value * width, BR.lhacode[1:]))
                                     
                    continue
                
                decay_info[pid].append([BR.lhacode[1:], BR.value * width])

        madevent_interface.MadEventCmd.update_width_in_param_card(decay_info,
                                                   opts['path'], opts['output'])

        if self._curr_model['name'] == 'mssm' or self._curr_model['name'].startswith('mssm-'):
            check_param_card.convert_to_slha1(opts['output'])
        return



    # Calculate decay width with SMWidth
    def compute_widths_SMWidth(self, line, model=None):
        """Compute widths with SMWidth.
        """

        # check the argument and return those in a dictionary format
        particles, opts = self.check_compute_widths(self.split_arg(line))

        if opts['path']:
            correct = True
            param_card = check_param_card.ParamCard(opts['path'])
            for param in param_card['decay']:
                if param.value == "auto":
                    param.value = 1
                    param.format = 'float'
                    correct = False
            if not correct:
                if opts['output']:
                    param_card.write(opts['output'])
                    opts['path'] = opts['output']
                else:
                    param_card.write(opts['path'])

        if not model:
            model_path = self._curr_model.get('modelpath')
            model_name = self._curr_model.get('name')
            currmodel = self._curr_model
        else:
            model_path = model.get('modelpath')
            model_name = model.get('name')
            currmodel = model

        if not os.path.exists(pjoin(model_path, 'SMWidth')):
            raise self.InvalidCmd, "Model %s is not valid for computing NLO width with SMWidth"%model_name

        # determine the EW scheme
        externparam = [(param.lhablock.lower(),param.name.lower()) for param \
                           in currmodel.get('parameters')[('external',)]]

        if ('sminputs','aewm1') in externparam:
            # alpha(MZ) scheme
            arg2 = "1"
        elif ('sminputs','mdl_gf') in externparam or ('sminputs','gf') in externparam:
            # Gmu scheme
            arg2 = "2"
        else:
            raise Exception, "Do not know the EW scheme in the model %s"%model_name

        #compile the code
        if not os.path.exists(pjoin(model_path, 'SMWidth','smwidth')):
            logger.info('Compiling SMWidth. This has to be done only once and'+\
                            ' can take a couple of minutes.','$MG:color:BLACK')
            current = misc.detect_current_compiler(pjoin(model_path, 'SMWidth',
                                                         'makefile_MW5'))
            new = 'gfortran' if self.options_configuration['fortran_compiler'] is None else \
                self.options_configuration['fortran_compiler']
            if current != new:
                misc.mod_compilator(pjoin(model_path, 'SMWidth'), new, current)
                misc.mod_compilator(pjoin(model_path, 'SMWidth','oneloop'), new, current)
                misc.mod_compilator(pjoin(model_path, 'SMWidth','hdecay'), new, current)
            misc.compile(cwd=pjoin(model_path, 'SMWidth'))

        # look for the ident_card.dat
        identpath=" "
        carddir=os.path.dirname(opts['path'])
        if 'ident_card.dat' in os.listdir(carddir):
            identpath=pjoin(carddir,'ident_card.dat')
        #run the code
        output,error = misc.Popen(['./smwidth',opts['path'],identpath,arg2],
                                  stdout=subprocess.PIPE,
                                  stdin=subprocess.PIPE,
                                  cwd=pjoin(model_path, 'SMWidth')).communicate()
        pattern = re.compile(r'''  decay\s+(\+?\-?\d+)\s+(\+?\-?\d+\.\d+E\+?\-?\d+)''',re.I)
        width_list = pattern.findall(output)
        width_dict = {}
        for pid,width in width_list:
            width_dict[int(pid)] = float(width)

        for pid in particles:
            if not pid in width_dict:
                width = 0
            else:
                width = width_dict[pid]
            param = param_card['decay'].get((pid,))
            param.value = width
            param.format = 'float'
            if pid not in param_card['decay'].decay_table:
                continue
            del param_card['decay'].decay_table[pid] # reset the BR
        # write the output file. (the new param_card)
        if opts['output']:
            param_card.write(opts['output'])
            logger.info('Results are written in %s' % opts['output'])
        else:
            param_card.write(opts['path'])
            logger.info('Results are written in %s' % opts['path'])
        return

    # Calculate decay width
    def do_decay_diagram(self, line, skip_2body=False, model=None):
        """Not in help: Generate amplitudes for decay width calculation, with fixed
           number of final particles (called level)
           syntax; decay_diagram part_name level param_path
           args; part_name level param_path
           part_name = name of the particle you want to calculate width
           level = a.) when level is int,
                       it means the max number of decay products
                   b.) when level is float,
                       it means the required precision for width.
           param_path = path for param_card
           (this is necessary to determine whether a channel is onshell or not)
           e.g. calculate width for higgs up to 2-body decays.
           calculate_width h 2 [path]
           N.B. param_card must be given so that the program knows which channel
           is on shell and which is not.

           special argument:
               - skip_2body: allow to not consider those decay (use FR)
               - model: use the model pass in argument.
        """

        if model:
            self._curr_model = model

        args = self.split_arg(line)
        #check the validity of the arguments
        particles, args = self.check_decay_diagram(args)
        #print args
        pids = particles
        level = float(args['body_decay'])
        param_card_path = args['path']
        min_br = float(args['min_br'])

        # Reset amplitudes
        self._curr_amps = diagram_generation.AmplitudeList()
        self._curr_proc_defs = base_objects.ProcessDefinitionList()
        # Reset Helas matrix elements
        self._curr_matrix_elements = helas_objects.HelasMultiProcess()
        # Reset _done_export, since we have new process
        self._done_export = False
        # Also reset _export_format and _export_dir
        self._export_format = None


        # Setup before find_channels
        if not model:
            self._curr_decaymodel = decay_objects.DecayModel(self._curr_model,
                                                         True)
            self._curr_decaymodel.read_param_card(param_card_path)
        else:
            self._curr_decaymodel = model
        model = self._curr_decaymodel

        if  isinstance(pids, int):
            pids = [pids]

        first =True
        for part_nb,pid in enumerate(pids):
            part = self._curr_decaymodel.get_particle(pid)
            if part.get('width').lower() == 'zero':
                continue
            logger_mg.info('get decay diagram for %s' % part['name'])
            # Find channels as requested
            if level // 1 == level and level >1:
                level = int(level)
                self._curr_decaymodel.find_channels(part, level, min_br)
                if not skip_2body:
                    amp = part.get_amplitudes(2)
                    if amp:
                        self._curr_amps.extend(amp)

                for l in range(3, level+1):
                    amp = part.get_amplitudes(l)
                    if amp:
                        self._curr_amps.extend(amp)
            else:
                max_level = level // 1
                if max_level < 2:
                    max_level = 999
                precision = level % 1
                if first:
                    model.find_all_channels(2,generate_abstract=False)
                    first = False
                if not skip_2body:
                    amp = part.get_amplitudes(2)
                    if amp:
                        self._curr_amps.extend(amp)
                clevel = 2
                while part.get('apx_decaywidth_err').real > precision:
                    clevel += 1
                    if clevel > max_level:
                        logger_mg.info('    stop to %s body-decay. approximate error: %s' %
                                   (max_level, part.get('apx_decaywidth_err')) )
                        break
                    if clevel > 3:
                        logger_mg.info('    current estimated error: %s go to %s-body decay:' %\
                                        (part.get('apx_decaywidth_err'), clevel))
                    part.find_channels_nextlevel(model, min_br)
                    #part.group_channels_2_amplitudes(clevel, model, min_br)
                    amp = part.get_amplitudes(clevel)
                    if amp:
                        self._curr_amps.extend(amp)
                    part.update_decay_attributes(False, True, True, model)


        # Set _generate_info
        if len(self._curr_amps) > 0:
            process = self._curr_amps[0]['process'].nice_string()
            #print process
            self._generate_info = process[9:]
            #print self._generate_info
        else:
            logger.info("No decay is found")

class MadGraphCmdWeb(CheckValidForCmdWeb, MadGraphCmd):
    """Temporary parser"""

#===============================================================================
# Command Parser
#===============================================================================
# DRAW
_draw_usage = "draw FILEPATH [options]\n" + \
         "-- draw the diagrams in eps format\n" + \
         "   Files will be FILEPATH/diagrams_\"process_string\".eps \n" + \
         "   Example: draw plot_dir . \n"
_draw_parser = misc.OptionParser(usage=_draw_usage)
_draw_parser.add_option("", "--horizontal", default=False,
                   action='store_true', help="force S-channel to be horizontal")
_draw_parser.add_option("", "--external", default=0, type='float',
                    help="authorizes external particles to end at top or " + \
                    "bottom of diagram. If bigger than zero this tune the " + \
                    "length of those line.")
_draw_parser.add_option("", "--max_size", default=1.5, type='float',
                         help="this forbids external line bigger than max_size")
_draw_parser.add_option("", "--non_propagating", default=True, \
                          dest="contract_non_propagating", action='store_false',
                          help="avoid contractions of non propagating lines")
_draw_parser.add_option("", "--add_gap", default=0, type='float', \
                          help="set the x-distance between external particles")

# LAUNCH PROGRAM
_launch_usage = "launch [DIRPATH] [options]\n" + \
         "-- execute the madevent/standalone/standalone_cpp/pythia8/NLO output present in DIRPATH\n" + \
         "   By default DIRPATH is the latest created directory \n" + \
         "   (for pythia8, it should be the Pythia 8 main directory) \n" + \
         "   Example: launch PROC_sm_1 --name=run2 \n" + \
         "   Example: launch ../pythia8 \n"
_launch_parser = misc.OptionParser(usage=_launch_usage)
_launch_parser.add_option("-f", "--force", default=False, action='store_true',
                                help="Use the card present in the directory in order to launch the different program")
_launch_parser.add_option("-n", "--name", default='', type='str',
                                help="Provide a name to the run (for madevent run)")
_launch_parser.add_option("-c", "--cluster", default=False, action='store_true',
                                help="submit the job on the cluster")
_launch_parser.add_option("-m", "--multicore", default=False, action='store_true',
                                help="submit the job on multicore core")

_launch_parser.add_option("-i", "--interactive", default=False, action='store_true',
                                help="Use Interactive Console [if available]")
_launch_parser.add_option("-s", "--laststep", default='',
                                help="last program run in MadEvent run. [auto|parton|pythia|pgs|delphes]")
_launch_parser.add_option("-R", "--reweight", default=False, action='store_true',
                            help="Run the reweight module (reweighting by different model parameter")
_launch_parser.add_option("-M", "--madspin", default=False, action='store_true',
                            help="Run the madspin package")

#===============================================================================
# Interface for customize question.
#===============================================================================
class AskforCustomize(cmd.SmartQuestion):
    """A class for asking a question where in addition you can have the
    set command define and modifying the param_card/run_card correctly"""

    def __init__(self, question, allow_arg=[], default=None,
                                            mother_interface=None, *arg, **opt):

        model_path = mother_interface._curr_model.get('modelpath')
        #2) Import the option available in the model
        ufo_model = ufomodels.load_model(model_path)
        self.all_categories = ufo_model.build_restrict.all_categories

        question = self.get_question()
        # determine the possible value and how they are linked to the restriction
        #options.
        allow_arg = ['0']
        self.name2options = {}
        for category in self.all_categories:
            for options in category:
                if not options.first:
                    continue
                self.name2options[str(len(allow_arg))] = options
                self.name2options[options.name.replace(' ','')] = options
                allow_arg.append(len(allow_arg))
        allow_arg.append('done')

        cmd.SmartQuestion.__init__(self, question, allow_arg, default, mother_interface)



    def default(self, line):
        """Default action if line is not recognized"""

        line = line.strip()
        args = line.split()
        if line == '' and self.default_value is not None:
            self.value = self.default_value
        # check if input is a file
        elif hasattr(self, 'do_%s' % args[0]):
            self.do_set(' '.join(args[1:]))
        elif line.strip() != '0' and line.strip() != 'done' and \
            str(line) != 'EOF' and line.strip() in self.allow_arg:
            option = self.name2options[line.strip()]
            option.status = not option.status
            self.value = 'repeat'
        else:
            self.value = line

        return self.all_categories

    def reask(self, reprint_opt=True):
        """ """
        reprint_opt = True
        self.question = self.get_question()
        cmd.SmartQuestion.reask(self, reprint_opt)

    def do_set(self, line):
        """ """
        self.value = 'repeat'

        args = line.split()
        if args[0] not in self.name2options:
            logger.warning('Invalid set command. %s not recognize options. Valid options are: \n  %s' %
                           (args[0], ', '.join(self.name2options.keys()) ))
            return
        elif len(args) != 2:
            logger.warning('Invalid set command. Not correct number of argument')
            return


        if args[1] in ['True','1','.true.','T',1,True,'true','TRUE']:
            self.name2options[args[0]].status = True
        elif args[1] in ['False','0','.false.','F',0,False,'false','FALSE']:
            self.name2options[args[0]].status = False
        else:
            logger.warning('%s is not True/False. Didn\'t do anything.' % args[1])



    def get_question(self):
        """define the current question."""
        question = ''
        i=0
        for category in self.all_categories:
            question += category.name + ':\n'
            for options in category:
                if not options.first:
                    continue
                i+=1
                question += '    %s: %s [%s]\n' % (i, options.name,
                                options.display(options.status))
            question += 'Enter a number to change it\'s status or press enter to validate.\n'
            question += 'For scripting this function, please type: \'help\''
        return question


    def complete_set(self, text, line, begidx, endidx):
        """ Complete the set command"""
        signal.alarm(0) # avoid timer if any
        args = self.split_arg(line[0:begidx])

        if len(args) == 1:
            possibilities = [x for x in self.name2options if not x.isdigit()]
            return self.list_completion(text, possibilities, line)
        else:
            return self.list_completion(text,['True', 'False'], line)


    def do_help(self, line):
        '''help message'''

        print 'This allows you to optimize your model to your needs.'
        print 'Enter the number associate to the possible restriction/add-on'
        print ' to change the status of this restriction/add-on.'
        print ''
        print 'In order to allow scripting of this function you can use the '
        print 'function \'set\'. This function takes two argument:'
        print 'set NAME VALUE'
        print '   NAME is the description of the option where you remove all spaces'
        print '   VALUE is either True or False'
        print ' Example: For the question'
        print '''     sm customization:
        1: diagonal ckm [True]
        2: c mass = 0 [True]
        3: b mass = 0 [False]
        4: tau mass = 0 [False]
        5: muon mass = 0 [True]
        6: electron mass = 0 [True]
    Enter a number to change it's status or press enter to validate.'''
        print ''' you can answer by'''
        print '   set diagonalckm False'
        print '   set taumass=0 True'

    def cmdloop(self, intro=None):
        cmd.SmartQuestion.cmdloop(self, intro)
        return self.all_categories



#===============================================================================
# __main__
#===============================================================================

if __name__ == '__main__':

    run_option = sys.argv
    if len(run_option) > 1:
        # The first argument of sys.argv is the name of the program
        input_file = open(run_option[1], 'rU')
        cmd_line = MadGraphCmd(stdin=input_file)
        cmd_line.use_rawinput = False #put it in non interactive mode
        cmd_line.cmdloop()
    else:
        # Interactive mode
        MadGraphCmd().cmdloop()<|MERGE_RESOLUTION|>--- conflicted
+++ resolved
@@ -2684,16 +2684,9 @@
                      'update', 'Delphes2', 'SysCalc', 'Golem95', 'PJFry',
                      'QCDLoop']
     # The targets below are installed using the HEPToolsInstaller.py script
-<<<<<<< HEAD
     _advanced_install_opts = ['pythia8','zlib','boost','lhapdf6','lhapdf5',
                               'hepmc','mg5amc_py8_interface','ninja','oneloop','MadAnalysis5']
-=======
-    _advanced_install_opts = ['ninja','collier']
-    
-    # The options below are commented for now but already available
-#    _advanced_install_opts += ['pythia8','zlib','boost','lhapdf6','lhapdf5','hepmc','mg5amc_py8_interface','oneloop']
-    
->>>>>>> e957f5a4
+
     _install_opts.extend(_advanced_install_opts)
 
     _v4_export_formats = ['madevent', 'standalone', 'standalone_msP','standalone_msF',
@@ -5491,15 +5484,10 @@
                 self.options['pythia8_path'] = pjoin(MG5DIR,'HEPTools','pythia8')
             self.options['mg5amc_py8_interface_path'] = \
                                  pjoin(MG5DIR,'HEPTools','MG5aMC_PY8_interface')
-<<<<<<< HEAD
             self.exec_cmd('save options', printcmd=False)      
-
-=======
-            self.exec_cmd('save options')      
         elif tool == 'collier':
             self.options['collier'] = pjoin(os.curdir,'HEPTools','lib')
             self.exec_cmd('save options')
->>>>>>> e957f5a4
         elif tool == 'ninja':
             if not misc.get_ninja_quad_prec_support(pjoin(
                                               MG5DIR,'HEPTools','ninja','lib')):
@@ -5547,17 +5535,10 @@
             elif shell_type=='tcsh':
                 modification_line = r"printf '\n# MG5aMC paths:\n%s\n' >> ~/.cshrc"%\
                 (r'\n'.join('setenv %s %s%s'%
-<<<<<<< HEAD
-                (var,path,'%s$%s'%(os.pathsep,var) if var in os.environ else '')
-                                                for var,path in path_to_be_set))
-            logger.warning("==========")
-            logger.warning("We recommend that you add to the following paths"+\
-=======
                 (var,path,'%s$%s'%(os.pathsep,var)) for var,path in path_to_be_set))
 
             logger.debug("==========")
             logger.debug("We recommend that you add to the following paths"+\
->>>>>>> e957f5a4
              " to your environment variables, so that you are guaranteed that"+\
              " at runtime, MG5_aMC will use the tools you have just installed"+\
              " and not some other versions installed elsewhere on your system.\n"+\
@@ -5567,6 +5548,7 @@
     
          # Return true for successful installation
         return True
+
     def do_install(self, line, paths=None, additional_options=[]):
         """Install optional package from the MG suite.
         The argument 'additional_options' will be passed to the advanced_install
@@ -5601,14 +5583,10 @@
                           'hepmc':['CPC 134 (2001) 41-46'],
                           'mg5amc_py8_interface':['arXiv:1410.3012','arXiv:XXXX.YYYYY'],
                           'ninja':['arXiv:1203.0291','arXiv:1403.1229','arXiv:1604.01363'],
-<<<<<<< HEAD
-                          'oneloop':['arXiv:1007.4716'],
-                          'MadAnalysis5':['arXiv:1206.1599']}
-=======
+                          'MadAnalysis5':['arXiv:1206.1599'],
                           'collier':['arXiv:1604.06792'],
                           'oneloop':['arXiv:1007.4716']}
 
->>>>>>> e957f5a4
         if args[0] in advertisements:
             logger.info("   You are installing '%s', please cite ref: %s. " % (args[0], advertisements[args[0]][0]), '$MG:color:BLACK')
 

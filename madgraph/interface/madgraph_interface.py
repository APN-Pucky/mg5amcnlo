################################################################################
#
# Copyright (c) 2009 The MadGraph5_aMC@NLO Development team and Contributors
#
# This file is a part of the MadGraph5_aMC@NLO project, an application which
# automatically generates Feynman diagrams and matrix elements for arbitrary
# high-energy processes in the Standard Model and beyond.
#
# It is subject to the MadGraph5_aMC@NLO license which should accompany this
# distribution.
#
# For more information, visit madgraph.phys.ucl.ac.be and amcatnlo.web.cern.ch
#
################################################################################
"""A user friendly command line interface to access MadGraph5_aMC@NLO features at LO.
   Uses the cmd package for command interpretation and tab completion.
"""
from __future__ import division

from __future__ import absolute_import
from __future__ import print_function
import atexit
import collections
import cmath
import glob
import logging
import optparse
import os
import pydoc
import random
import re
import signal
import subprocess
import copy
import sys
import shutil

import traceback
import time
import inspect
import six.moves.urllib.request, six.moves.urllib.parse, six.moves.urllib.error
import random
import six
StringIO = six
from six.moves import range

#useful shortcut
pjoin = os.path.join

try:
    import readline
    GNU_SPLITTING = ('GNU' in readline.__doc__)
except:
    GNU_SPLITTING = True

import aloha
import madgraph
from madgraph import MG4DIR, MG5DIR, MadGraph5Error


import madgraph.core.base_objects as base_objects
import madgraph.core.diagram_generation as diagram_generation
import madgraph.loop.loop_diagram_generation as loop_diagram_generation
import madgraph.loop.loop_base_objects as loop_base_objects
import madgraph.core.drawing as draw_lib
import madgraph.core.helas_objects as helas_objects



import madgraph.iolibs.drawing_eps as draw
import madgraph.iolibs.export_cpp as export_cpp
import madgraph.iolibs.export_v4 as export_v4
import madgraph.iolibs.helas_call_writers as helas_call_writers
import madgraph.iolibs.file_writers as writers
import madgraph.iolibs.files as files
import madgraph.iolibs.group_subprocs as group_subprocs
import madgraph.iolibs.import_v4 as import_v4
import madgraph.iolibs.save_load_object as save_load_object

import madgraph.interface.extended_cmd as cmd
import madgraph.interface.tutorial_text as tutorial_text
import madgraph.interface.tutorial_text_nlo as tutorial_text_nlo
import madgraph.interface.tutorial_text_madloop as tutorial_text_madloop
import madgraph.interface.launch_ext_program as launch_ext
import madgraph.interface.madevent_interface as madevent_interface
import madgraph.interface.amcatnlo_run_interface as amcatnlo_run

import madgraph.loop.loop_exporters as loop_exporters
import madgraph.loop.loop_helas_objects as loop_helas_objects

import madgraph.various.process_checks as process_checks
import madgraph.various.banner as banner_module
import madgraph.various.misc as misc
import madgraph.various.cluster as cluster

import models as ufomodels
import models.import_ufo as import_ufo
import models.write_param_card as param_writer
import models.check_param_card as check_param_card
import models.model_reader as model_reader

import aloha.aloha_fct as aloha_fct
import aloha.create_aloha as create_aloha
import aloha.aloha_lib as aloha_lib

import mg5decay.decay_objects as decay_objects


# Special logger for the Cmd Interface
logger = logging.getLogger('cmdprint') # -> stdout
logger_check = logging.getLogger('check') # -> stdout
logger_mg = logging.getLogger('madgraph.interface') # -> stdout
logger_stderr = logging.getLogger('fatalerror') # ->stderr
logger_tuto = logging.getLogger('tutorial') # -> stdout include instruction in
                                            #order to learn MG5
logger_tuto_nlo = logging.getLogger('tutorial_aMCatNLO') # -> stdout include instruction in
                                                        #order to learn aMC@NLO

logger_tuto_madloop = logging.getLogger('tutorial_MadLoop') # -> stoud for MadLoop tuto

#===============================================================================
# CmdExtended
#===============================================================================
class CmdExtended(cmd.Cmd):
    """Particularisation of the cmd command for MG5"""

    #suggested list of command
    next_possibility = {
        'start': ['import model ModelName', 'import command PATH',
                      'import proc_v4 PATH', 'tutorial'],
        'import model' : ['generate PROCESS','define MULTIPART PART1 PART2 ...',
                                   'display particles', 'display interactions'],
        'define': ['define MULTIPART PART1 PART2 ...', 'generate PROCESS',
                                                    'display multiparticles'],
        'generate': ['add process PROCESS','output [OUTPUT_TYPE] [PATH]','display diagrams'],
        'add process':['output [OUTPUT_TYPE] [PATH]', 'display processes'],
        'output':['launch','open index.html','history PATH', 'exit'],
        'display': ['generate PROCESS', 'add process PROCESS', 'output [OUTPUT_TYPE] [PATH]'],
        'import proc_v4' : ['launch','exit'],
        'launch': ['open index.html','exit'],
        'tutorial': ['generate PROCESS', 'import model MODEL', 'help TOPIC']
    }

    debug_output = 'MG5_debug'
    error_debug = 'Please report this bug on https://bugs.launchpad.net/mg5amcnlo\n'
    error_debug += 'More information is found in \'%(debug)s\'.\n'
    error_debug += 'Please attach this file to your report.'

    config_debug = 'If you need help with this issue please contact us on https://answers.launchpad.net/mg5amcnlo\n'

    keyboard_stop_msg = """stopping all operation
            in order to quit mg5 please enter exit"""

    # Define the Error Class # Define how error are handle
    InvalidCmd = madgraph.InvalidCmd
    ConfigurationError = MadGraph5Error
    
    intro_banner = "************************************************************\n" + \
        "*                                                          *\n" + \
        "*                     W E L C O M E to                     *\n" + \
        "*              M A D G R A P H 5 _ a M C @ N L O           *\n" + \
        "*                                                          *\n" + \
        "*                                                          *\n" + \
        "*                 *                       *                *\n" + \
        "*                   *        * *        *                  *\n" + \
        "*                     * * * * 5 * * * *                    *\n" + \
        "*                   *        * *        *                  *\n" + \
        "*                 *                       *                *\n" + \
        "*                                                          *\n" + \
        "%s" + \
        "*                                                          *\n" + \
        "*    The MadGraph5_aMC@NLO Development Team - Find us at   *\n" + \
        "*    https://server06.fynu.ucl.ac.be/projects/madgraph     *\n" + \
        "*                            and                           *\n" + \
        "*            http://amcatnlo.web.cern.ch/amcatnlo/         *\n" + \
        "*                                                          *\n" + \
        "*               Type 'help' for in-line help.              *\n" + \
        "*           Type 'tutorial' to learn how MG5 works         *\n" + \
        "*    Type 'tutorial aMCatNLO' to learn how aMC@NLO works   *\n" + \
        "*    Type 'tutorial MadLoop' to learn how MadLoop works    *\n" + \
        "*                                                          *\n" + \
        "************************************************************"
    

    def __init__(self, *arg, **opt):
        """Init history and line continuation"""

        # If possible, build an info line with current version number
        # and date, from the VERSION text file
        info = misc.get_pkg_info()
        info_line = ""

        if 'version' in info and  'date' in info:
            len_version = len(info['version'])
            len_date = len(info['date'])
            if len_version + len_date < 30:
                info_line = "#*         VERSION %s %s %s         *\n" % \
                            (info['version'],
                            (30 - len_version - len_date) * ' ',
                            info['date'])

        if os.path.exists(pjoin(MG5DIR, '.bzr')):
            proc = subprocess.Popen(['bzr', 'nick'], stdout=subprocess.PIPE,cwd=MG5DIR)
            bzrname,_ = proc.communicate()
            proc = subprocess.Popen(['bzr', 'revno'], stdout=subprocess.PIPE,cwd=MG5DIR)
            bzrversion,_ = proc.communicate() 
            bzrname, bzrversion = bzrname.decode().strip(), bzrversion.decode().strip() 
            len_name = len(bzrname)
            len_version = len(bzrversion)            
            info_line += "#*         BZR %s %s %s         *\n" % \
                            (bzrname,
                            (34 - len_name - len_version) * ' ',
                            bzrversion)

        # Create a header for the history file.
        # Remember to fill in time at writeout time!
        self.history_header = banner_module.ProcCard.history_header % {'info_line': info_line}
        banner_module.ProcCard.history_header = self.history_header

        if info_line:
            info_line = info_line.replace("#*","*")
            

        logger.info(self.intro_banner % info_line)

        cmd.Cmd.__init__(self, *arg, **opt)

        self.history = banner_module.ProcCard()


    def default(self, line):
        """Default action if line is not recognized"""

        # Faulty command
        log=True
        if line.startswith('p') or line.startswith('e'):
            logger.warning("Command %s not recognized. Did you mean \'generate %s\'?. Please try again" %
                           (line.split()[0], line))
            log=False
        return super(CmdExtended,self).default(line, log=log)

    def postcmd(self,stop, line):
        """ finishing a command
        This looks if the command add a special post part.
        This looks if we have to write an additional text for the tutorial."""

        stop = super(CmdExtended, self).postcmd(stop, line)
        # Print additional information in case of routines fails
        if stop == False:
            return False

        args=line.split()
        # Return for empty line
        if len(args)==0:
            return stop

        # try to print linked to the first word in command
        #as import_model,... if you don't find then try print with only
        #the first word.
        if len(args)==1:
            command=args[0]
        else:
            command = args[0]+'_'+args[1].split('.')[0]

        try:
            logger_tuto.info(getattr(tutorial_text, command).replace('\n','\n\t'))
        except Exception:
            try:
                logger_tuto.info(getattr(tutorial_text, args[0]).replace('\n','\n\t'))
            except Exception:
                pass

        try:
            logger_tuto_nlo.info(getattr(tutorial_text_nlo, command).replace('\n','\n\t'))
        except Exception:
            try:
                logger_tuto_nlo.info(getattr(tutorial_text_nlo, args[0]).replace('\n','\n\t'))
            except Exception:
                pass

        try:
            logger_tuto_madloop.info(getattr(tutorial_text_madloop, command).replace('\n','\n\t'))
        except Exception:
            try:
                logger_tuto_madloop.info(getattr(tutorial_text_madloop, args[0]).replace('\n','\n\t'))
            except Exception:
                pass

        return stop


    def get_history_header(self):
        """return the history header"""
        return self.history_header % misc.get_time_info()

#===============================================================================
# HelpToCmd
#===============================================================================
class HelpToCmd(cmd.HelpCmd):
    """ The Series of help routine for the MadGraphCmd"""

    def help_save(self):
        logger.info("syntax: save %s FILENAME" % "|".join(self._save_opts),'$MG:color:BLUE')
        logger.info("-- save information as file FILENAME",'$MG:BOLD')
        logger.info("   FILENAME is optional for saving 'options'.")
        logger.info('   By default it uses ./input/mg5_configuration.txt')
        logger.info('   If you put "global" for FILENAME it will use ~/.mg5/mg5_configuration.txt')
        logger.info('   If this files exists, it is uses by all MG5 on the system but continues')
        logger.info('   to read the local options files.')

    def help_load(self):
        logger.info("syntax: load %s FILENAME" % "|".join(self._save_opts),'$MG:color:BLUE')
        logger.info("-- load information from file FILENAME",'$MG:BOLD')

    def help_import(self):
        logger.info("syntax: import " + "|".join(self._import_formats) + \
              " FILENAME",'$MG:color:BLUE')
        logger.info("-- imports file(s) in various formats",'$MG:color:GREEN')
        logger.info("")
        logger.info("   import model MODEL[-RESTRICTION] [OPTIONS]:",'$MG:BOLD')
        logger.info("      Import a UFO model.")
        logger.info("      MODEL should be a valid UFO model name")
        logger.info("      Model restrictions are specified by MODEL-RESTRICTION")
        logger.info("        with the file restrict_RESTRICTION.dat in the model dir.")
        logger.info("        By default, restrict_default.dat is used.")
        logger.info("        Specify model_name-full to get unrestricted model.")
        logger.info("      '--modelname' keeps the original particle names for the model")
        logger.info("")
        logger.info("      Type 'display modellist' to have the list of all model available.",'$MG:color:GREEN')
        logger.info("")
        logger.info("   import model_v4 MODEL [--modelname] :",'$MG:BOLD')
        logger.info("      Import an MG4 model.")
        logger.info("      Model should be the name of the model")
        logger.info("      or the path to theMG4 model directory")
        logger.info("      '--modelname' keeps the original particle names for the model")
        logger.info("")
        logger.info("   import proc_v4 [PATH] :",'$MG:BOLD')
        logger.info("      Execute MG5 based on a proc_card.dat in MG4 format.")
        logger.info("      Path to the proc_card is optional if you are in a")
        logger.info("      madevent directory")
        logger.info("")
        logger.info("   import command PATH :",'$MG:BOLD')
        logger.info("      Execute the list of command in the file at PATH")
        logger.info("")
        logger.info("   import banner PATH  [--no_launch]:",'$MG:BOLD')
        logger.info("      Rerun the exact same run define in the valid banner.")

    def help_install(self):
        logger.info("syntax: install " + "|".join(self._install_opts),'$MG:color:BLUE')
        logger.info("-- Download the last version of the program and install it")
        logger.info("   locally in the current MadGraph5_aMC@NLO version. In order to have")
        logger.info("   a successful installation, you will need to have an up-to-date")
        logger.info("   F77 and/or C and Root compiler.")
        logger.info(" ")
        logger.info("   When installing any of the following programs:")
        logger.info("     %s"%(', '.join(self._advanced_install_opts)))
        logger.info("   The following options are available:")
        logger.info("     --force        Overwrite without asking any existing installation.")
        logger.info("     --keep_source  Keep a local copy of the sources of the tools MG5_aMC installed from.")         
        logger.info(" ")
        logger.info("   \"install update\"",'$MG:BOLD')
        logger.info("   check if your MG5 installation is the latest one.")
        logger.info("   If not it load the difference between your current version and the latest one,")
        logger.info("   and apply it to the code. Two options are available for this command:")
        logger.info("     -f: didn't ask for confirmation if it founds an update.")
        logger.info("     --timeout=: Change the maximum time allowed to reach the server.")

    def help_display(self):
        logger.info("syntax: display " + "|".join(self._display_opts),'$MG:color:BLUE')
        logger.info("-- display a the status of various internal state variables")
        logger.info("   for particles/interactions you can specify the name or id of the")
        logger.info("   particles/interactions to receive more details information.")
        logger.info("   Example: display particles e+.",'$MG:color:GREEN')
        logger.info(" > For \"checks\", can specify only to see failed checks.")
        logger.info(" > For \"diagrams\", you can specify where the file will be written.")
        logger.info("   Example: display diagrams ./",'$MG:color:GREEN')


    def help_launch(self):
        """help for launch command"""
        # Using the built-in parser help is not convenient when one wants to use
        # color schemes.
        #_launch_parser.print_help()
        logger.info("syntax: launch <dir_path> <options>",'$MG:color:BLUE')
        logger.info("-- execute the aMC@NLO/madevent/standalone/pythia8 output present in dir_path",'$MG:BOLD')
        logger.info("By default, dir_path points to the last created directory.")
        logger.info("(for pythia8, it should be the Pythia 8 main directory)")
        logger.info("")
        logger.info("Launch on madevent/pythia8/standalone outputs:",'$MG:BOLD')
        logger.info(" o Example: launch PROC_sm_1 --name=run2",'$MG:color:GREEN')
        logger.info(" o Example: launch ../pythia8",'$MG:color:GREEN')
        logger.info(" > Options:")
        logger.info("     -h, --help            show this help message and exit")
        logger.info("     -f, --force           Use the card present in the directory in order")
        logger.info("                           to launch the different program")
        logger.info("     -n NAME, --name=NAME  Provide a name to the run (for madevent run)")
        logger.info("     -c, --cluster         submit the job on the cluster")
        logger.info("     -m, --multicore       submit the job on multicore core")
        logger.info("     -i, --interactive     Use Interactive Console [if available]")
        logger.info("     -s LASTSTEP, --laststep=LASTSTEP")
        logger.info("                           last program run in MadEvent run.")
        logger.info("                           [auto|parton|pythia|pgs|delphes]")
        logger.info("")
        logger.info("Launch on MadLoop standalone output:",'$MG:BOLD')
        logger.info(" o Example: launch PROC_loop_sm_1 -f",'$MG:color:GREEN')
        logger.info(" > Simple check of a single Phase-space points.")
        logger.info(" > You will be asked whether you want to edit the MadLoop ")
        logger.info("   and model param card as well as the PS point, unless ")
        logger.info("   the -f option is specified. All other options are ")
        logger.info("   irrelevant for this kind of launch.")
        logger.info("")
        logger.info("Launch on aMC@NLO output:",'$MG:BOLD')
        logger.info(" > launch <dir_path> <mode> <options>",'$MG:color:BLUE')
        logger.info(" o Example: launch MyProc aMC@NLO -f -p",'$MG:color:GREEN')

    def help_tutorial(self):
        logger.info("syntax: tutorial [" + "|".join(self._tutorial_opts) + "]",'$MG:color:BLUE')
        logger.info("-- start/stop the MG5 tutorial mode (or stop any other mode)")
        logger.info("-- aMCatNLO: start aMC@NLO tutorial mode")
        logger.info("-- MadLoop: start MadLoop tutorial mode")

    def help_open(self):
        logger.info("syntax: open FILE  ",'$MG:color:BLUE')
        logger.info("-- open a file with the appropriate editor.",'$MG:BOLD')
        logger.info('   If FILE belongs to index.html, param_card.dat, run_card.dat')
        logger.info('   the path to the last created/used directory is used')
        logger.info('   The program used to open those files can be chosen in the')
        logger.info('   configuration file ./input/mg5_configuration.txt')

    def help_customize_model(self):
        logger.info("syntax: customize_model --save=NAME",'$MG:color:BLUE')
        logger.info("--  Open an invite where you options to tweak the model.",'$MG:BOLD')
        logger.info("    If you specify the option --save=NAME, this tweak will be")
        logger.info("    available for future import with the command 'import model XXXX-NAME'")

    def help_output(self):
        logger.info("syntax: output [" + "|".join(self._export_formats) + \
                    "] [path|.|auto] [options]",'$MG:color:BLUE')
        logger.info("-- Output any generated process(es) to file.",'$MG:BOLD')
        logger.info("   Default mode is madevent. Default path is \'.\' or auto.")
        logger.info("   mode:",'$MG:BOLD')
        logger.info("   - For MadLoop and aMC@NLO runs, there is only one mode and")
        logger.info("     it is set by default.")
        logger.info("   - If mode is madevent, create a MadEvent process directory.")
        logger.info("   - If mode is standalone, create a Standalone directory")
        logger.info("   - If mode is matrix, output the matrix.f files for all")
        logger.info("     generated processes in directory \"path\".")
        logger.info("   - If mode is standalone_cpp, create a standalone C++")
        logger.info("     directory in \"path\".")
        logger.info("   - If mode is pythia8, output all files needed to generate")
        logger.info("     the processes using Pythia 8. The files are written in")
        logger.info("     the Pythia 8 directory (default).")
        logger.info("     NOTE: The Pythia 8 directory is set in the ./input/mg5_configuration.txt")
        logger.info("   - If mode is aloha: Special syntax output:")
        logger.info("     syntax: aloha [ROUTINE] [--options]" )
        logger.info("     valid options for aloha output are:")
        logger.info("      --format=Fortran|Python|Cpp : defining the output language")
        logger.info("      --output= : defining output directory")
        logger.info("   path: The path of the process directory.",'$MG:BOLD')
        logger.info("     If you put '.' as path, your pwd will be used.")
        logger.info("     If you put 'auto', an automatic directory PROC_XX_n will be created.")
        logger.info("   options:",'$MG:BOLD')
        logger.info("      -f: force cleaning of the directory if it already exists")
        logger.info("      -d: specify other MG/ME directory")
        logger.info("      -noclean: no cleaning performed in \"path\".")
        logger.info("      -nojpeg: no jpeg diagrams will be generated.")
        logger.info("      --noeps=True: no jpeg and eps diagrams will be generated.")
        logger.info("      -name: the postfix of the main file in pythia8 mode.")
        logger.info("   Examples:",'$MG:color:GREEN')
        logger.info("       output",'$MG:color:GREEN')
        logger.info("       output standalone MYRUN -f",'$MG:color:GREEN')
        logger.info("       output pythia8 ../pythia8/ -name qcdprocs",'$MG:color:GREEN')

    def help_check(self):
        logger.info("syntax: check [" + "|".join(self._check_opts) + "] [param_card] process_definition [--energy=] [--split_orders=] [--reduction=]",'$MG:color:BLUE')
        logger.info("-- check a process or set of processes.",'$MG:BOLD')
        logger.info("General options:",'$MG:BOLD')
        logger.info("o full:",'$MG:color:GREEN')
        logger.info("   Perform all four checks described below:")
        logger.info("   permutation, brs, gauge and lorentz_invariance.")
        logger.info("o permutation:",'$MG:color:GREEN')
        logger.info("   Check that the model and MG5 are working properly")
        logger.info("   by generating permutations of the process and checking")
        logger.info("   that the resulting matrix elements give the same value.")
        logger.info("o gauge:",'$MG:color:GREEN')
        logger.info("   Check that processes are gauge invariant by ")
        logger.info("   comparing Feynman and unitary gauges.")
        logger.info("   This check is, for now, not available for loop processes.")
        logger.info("o brs:",'$MG:color:GREEN')
        logger.info("   Check that the Ward identities are satisfied if the ")
        logger.info("   process has at least one massless gauge boson as an")
        logger.info("   external particle.")
        logger.info("o lorentz_invariance:",'$MG:color:GREEN')
        logger.info("   Check that the amplitude is lorentz invariant by")
        logger.info("   comparing the amplitiude in different frames")
        logger.info("o cms:",'$MG:color:GREEN')
        logger.info("   Check the complex mass scheme consistency by comparing")
        logger.info("   it to the narrow width approximation in the off-shell")
        logger.info("   region of detected resonances and by progressively")
        logger.info("   decreasing the width. Additional options for this check are:")
        logger.info("    --offshellness=f : f is a positive or negative float specifying ")
        logger.info("      the distance from the pole as f*particle_mass. Default is 10.0")
        logger.info("    --seed=i : to force a specific RNG integer seed i (default is fixed to 0)")
        logger.info("    --cms=order1&order2;...,p1->f(p,lambdaCMS)&p2->f2(p,lambdaCMS);...")
        logger.info("      'order_i' specifies the expansion orders considered for the test.")
        logger.info("      The substitution lists specifies how internal parameter must be modified")
        logger.info("      with the width scaling 'lambdaCMS'. The default value for this option is:")
        logger.info("        --cms=QED&QCD,aewm1->10.0/lambdaCMS&as->0.1*lambdaCMS ")
        logger.info("      The number of order and parameters don't have to be the same.")
        logger.info("      The scaling must be specified so that one occurrence of the coupling order.")
        logger.info("      brings in exactly one power of lambdaCMS.")
        logger.info("    --recompute_width= never|first_time|always|auto")
        logger.info("      Decides when to use MadWidth to automatically recompute the width")
        logger.info("      'auto' (default) let MG5 chose the most appropriate behavior.")
        logger.info("      'never' uses the default width value for lambdaCMS=1.0.")
        logger.info("      'first_time' uses MadWidth to compute the width for lambdaCMS=1.0.")
        logger.info("      'first_time' and 'never' assume linear scaling of the widths with lambdaCMS")
        logger.info("      'always' uses MadWidth to compute the widths for all values of lambdaCMS")
        logger.info("               the test relies on linear scaling of the width, so 'always' is ")
        logger.info("               only for double-checks")
        logger.info("    --lambdaCMS = <python_list> : specifies the list of lambdaCMS values to ")
        logger.info("      use for the test. For example: '[(1/2.0)**exp\ for\ exp\ in\ range(0,20)]'")
        logger.info("      In the list expression, you must escape spaces. Also, this option")
        logger.info("      *must* appear last in the otpion list. Finally, the default value is '1.0e-6'")
        logger.info("      for which an optimal list of progressive values is picked up to 1.0e-6")
        logger.info("    --show_plot = True or False: Whether to show plot during analysis (default is True)")
        logger.info("    --report = concise or full: Whether return a concise or full report.")
        logger.info("Comments",'$MG:color:GREEN')
        logger.info(" > If param_card is given, that param_card is used ")
        logger.info("   instead of the default values for the model.")
        logger.info("   If that file is an (LHE) event file. The param_card of the banner")
        logger.info("   is used and the first event compatible with the requested process")
        logger.info("   is used for the computation of the square matrix elements")
        logger.info(" > \"--energy=\" allows to change the default value of sqrt(S).")
        logger.info(" > Except for the 'gauge' test, all checks above are also")
        logger.info("   available for loop processes with ML5 ('virt=' mode)")
        logger.info("Example: check full p p > j j",'$MG:color:GREEN')
        logger.info("Using leshouches file as input",'$MG:color:GREEN')
        logger.info("    use the option --events=PATH")
        logger.info("      zipped file are not supported")
        logger.info("      to loop over the file use the option --skip_evt=X")
        logger.info("")
        logger.info("Options for loop processes only:",'$MG:BOLD')
        logger.info("o timing:",'$MG:color:GREEN')
        logger.info("   Generate and output a process and returns detailed")
        logger.info("   information about the code and a timing benchmark.")
        logger.info("o stability:",'$MG:color:GREEN')
        logger.info("   Generate and output a process and returns detailed")
        logger.info("   statistics about the numerical stability of the code.")
        logger.info("o profile:",'$MG:color:GREEN')
        logger.info("   Performs both the timing and stability analysis at once")
        logger.info("   and outputs the result in a log file without prompting")
        logger.info("   it to the user.")
        logger.info("Comments",'$MG:color:GREEN')
        logger.info(" > These checks are only available for ML5 ('virt=' mode)")
        logger.info(" > For the 'profile' and 'stability' checks, you can chose")
        logger.info("   how many PS points should be used for the statistic by")
        logger.info("   specifying it as an integer just before the [param_card]")
        logger.info("   optional argument.")
        logger.info(" > Notice multiparticle labels cannot be used with these checks.")
        logger.info(" > \"--reduction=\" allows to change what reduction methods should be used.")
        logger.info(" > \"--split_orders=\" allows to change what specific combination of coupling orders to consider.")
        logger.info(" > For process syntax, please see help generate.")
        logger.info(" > In order to save the directory generated or the reuse an existing one")
        logger.info("   previously generated with the check command, one can add the '-reuse' ")
        logger.info("   keyword just after the specification of the type of check desired.")
        logger.info("Example: check profile g g > t t~ [virt=QCD]",'$MG:color:GREEN')


    def help_generate(self):

        logger.info("-- generate diagrams for a given process",'$MG:color:BLUE')
        logger.info("General leading-order syntax:",'$MG:BOLD')
        logger.info(" o generate INITIAL STATE > REQ S-CHANNEL > FINAL STATE $ EXCL S-CHANNEL / FORBIDDEN PARTICLES COUP1=ORDER1 COUP2^2=ORDER2 @N")
        logger.info(" o Example: generate l+ vl > w+ > l+ vl a $ z / a h QED<=3 QCD=0 @1",'$MG:color:GREEN')
        logger.info(" > Alternative required s-channels can be separated by \"|\":")
        logger.info("   b b~ > W+ W- | H+ H- > ta+ vt ta- vt~")
        logger.info(" > If no coupling orders are given, MG5 will try to determine")
        logger.info("   orders to ensure maximum number of QCD vertices.")
        logger.info(" > Desired coupling orders combination can be specified directly for")
        logger.info("   the squared matrix element by appending '^2' to the coupling name.")
        logger.info("   For example, 'p p > j j QED^2==2 QCD^==2' selects the QED-QCD")
        logger.info("   interference terms only. The other two operators '<=' and '>' are")
        logger.info("   supported. Finally, a negative value COUP^2==-I refers to the")
        logger.info("   N^(-I+1)LO term in the expansion of the COUP order.")
        logger.info(" > allowed coupling operator are: \"==\", \"=\", \"<=\" and \">\".")
        logger.info("    \"==\" request exactly that number of coupling while \"=\" is interpreted as \"<=\".")
        logger.info(" > To generate a second process use the \"add process\" command")
        logger.info("Decay chain syntax:",'$MG:BOLD')
        logger.info(" o core process, decay1, (decay2, (decay2', ...)), ...  etc")
        logger.info(" o Example: generate p p > t~ t QED=0, (t~ > W- b~, W- > l- vl~), t > j j b @2",'$MG:color:GREEN')
        logger.info(" > Note that identical particles will all be decayed.")
        logger.info("Loop processes syntax:",'$MG:BOLD')
        logger.info(" o core process [ <NLO_mode=> LoopOrder1 LoopOrder2 ... ] SQUAREDCOUPi=ORDERi")
        logger.info(" o Example: generate p p > t~ t QED=0 QCD=2 [ all= QCD ] QCD=6",'$MG:color:GREEN')
        logger.info(" > Notice that in this format, decay chains are not allowed.")
        logger.info(" > The LoopOrder(s) defined specify the kind of loops to consider (only QCD for now).")
        logger.info(" > The coupling restrictions before '[' restrict the orders of born *amplitudes*.")
        logger.info("   So that in the example above QCD=2 restricts the born amplitude to have at")
        logger.info("   most QCD=2 and loop amplitudes at most QCD=2+2 (because QCD loops are considered)")
        logger.info(" > The coupling restrictions after ']' restrict the orders of the matrix element, ")
        logger.info("   namely the squared amplitudes. In the example above QCD=6 correspond to born")
        logger.info("   amplitudes with QCD=2 squared against loop amplitudes with QCD=4, adding up to 6.")
        logger.info(" > The optional <NLO_mode=> can be any of the following ('all=' by default if absent):")
        logger.info("     all=   : Generate all the real-emission and loop diagrams, ready for aMC@NLO runs.")
        logger.info("     virt=  : Generate only the loop diagrams, read for MadLoop standalone checks/runs.")
        logger.info("     real=  : Generate only the real-emission diagrams, for use with alternative OLP. ")
        logger.info(" > For processes without born amplitudes (i.e. loop-induced like g g > z), please use ")
        logger.info("   the 'virt=' NLO mode. aMC@NLO cannot integrate these processes, but standalone MadLoop5")
        logger.info("   can still handle these.")

    def help_add(self):
        logger.info("-- generate diagrams for a process and add to existing processes",'$MG:color:BLUE')
        logger.info("   OR merge two model",'$MG:color:BLUE')
        logger.info('')
        logger.info("-- generate diagrams for a process and add to existing processes",'$MG:color:BLUE')
        logger.info("General leading-order syntax:",'$MG:BOLD')
        logger.info(" o add process INITIAL STATE > REQ S-CHANNEL > FINAL STATE $ EXCL S-CHANNEL / FORBIDDEN PARTICLES COUP1=ORDER1 COUP2=ORDER2 @N")
        logger.info(" o Example: add process l+ vl > w+ > l+ vl a $ z / a h QED=3 QCD=0 @1",'$MG:color:GREEN')
        logger.info(" > Alternative required s-channels can be separated by \"|\":")
        logger.info("   b b~ > W+ W- | H+ H- > ta+ vt ta- vt~")
        logger.info(" > If no coupling orders are given, MG5 will try to determine")
        logger.info("   orders to ensure maximum number of QCD vertices.")
        logger.info(" > Note that if there are more than one non-QCD coupling type,")
        logger.info("   coupling orders need to be specified by hand.")
        logger.info("Decay chain syntax:",'$MG:BOLD')
        logger.info(" o core process, decay1, (decay2, (decay2', ...)), ...  etc")
        logger.info(" o Example: add process p p > t~ t QED=0, (t~ > W- b~, W- > l- vl~), t > j j b @2",'$MG:color:GREEN')
        logger.info(" > Note that identical particles will all be decayed.")
        logger.info("Loop processes syntax:",'$MG:BOLD')
        logger.info(" o core process [ <NLO_mode=> LoopOrder1 LoopOrder2 ... ] SQUAREDCOUPi=ORDERi")
        logger.info(" o Example: add process p p > t~ t QED=0 QCD=2 [ all= QCD ] QCD=6",'$MG:color:GREEN')
        logger.info(" > Notice that in this format, decay chains are not allowed.")
        logger.info(" > The LoopOrder(s) defined specify the kind of loops to consider (only QCD for now).")
        logger.info(" > The coupling restrictions before '[' restrict the orders of born *amplitudes*.")
        logger.info("   So that in the example above QCD=2 restricts the born amplitude to have at")
        logger.info("   most QCD=2 and loop amplitudes at most QCD=2+2 (because QCD loops are considered)")
        logger.info(" > The coupling restrictions after ']' restrict the orders of the matrix element, ")
        logger.info("   namely the squared amplitudes. In the example above QCD=6 correspond to born")
        logger.info("   amplitudes with QCD=2 squared against loop amplitudes with QCD=4, adding up to 6.")
        logger.info(" > The optional <NLO_mode=> can be any of the following ('all=' by default if absent):")
        logger.info("     all=   : Generate all the real-emission and loop diagrams, ready for aMC@NLO runs.")
        logger.info("     virt=  : Generate only the loop diagrams, read for MadLoop standalone checks/runs.")
        logger.info("     real=  : Generate only the real-emission diagrams, for use with alternative OLP. ")
        logger.info(" > For processes without born amplitudes (i.e. loop-induced like g g > z), please use ")
        logger.info("   the 'virt=' NLO mode. aMC@NLO cannot integrate these processes, but standalone MadLoop5")
        logger.info("   can still handle these.")

        logger.info("--  merge two model to create a new one", '$MG:color:BLUE')
        logger.info("syntax:",'$MG:BOLD')
        logger.info(" o add model MODELNAME [OPTIONS]")
        logger.info(" o Example: add model taudecay",'$MG:color:GREEN')
        logger.info(" > Merge the two model in a single one. If that same merge was done before.")
        logger.info(" > Just reload the previous merge. (WARNING: This doesn't check if those model are modified)")
        logger.info(" > Options:")
        logger.info("   --output=  : Specify the name of the directory where the merge is done.")
        logger.info("                This allow to do \"import NAME\" to load that merge.")
        logger.info("   --recreate : Force to recreated the merge model even if the merge model directory already exists.")
        
    def help_convert(self):
        logger.info("syntax: convert model FULLPATH")
        logger.info("modify (in place) the UFO model to make it compatible with both python2 and python3")
        
    def help_compute_widths(self):
        logger.info("syntax: calculate_width PART [other particles] [OPTIONS]")
        logger.info("  Computes the width and partial width for a set of particles")
        logger.info("  Returns a valid param_card with this information.")
        logger.info(" ")
        logger.info("  PART: name of the particle you want to calculate width")
        logger.info("        you can enter either the name or pdg code.\n")
        logger.info("  Various options:\n")
        logger.info("  --body_decay=X: Parameter to control the precision of the computation")
        logger.info("        if X is an integer, we compute all channels up to X-body decay.")
        logger.info("        if X <1, then we stop when the estimated error is lower than X.")
        logger.info("        if X >1 BUT not an integer, then we X = N + M, with M <1 and N an integer")
        logger.info("              We then either stop at the N-body decay or when the estimated error is lower than M.")
        logger.info("        default: 4.0025")
        logger.info("  --min_br=X: All channel which are estimated below this value will not be integrated numerically.")
        logger.info("        default: precision (decimal part of the body_decay options) divided by four")
        logger.info("  --precision_channel=X: requested numerical precision for each channel")
        logger.info("        default: 0.01")
        logger.info("  --path=X: path for param_card")
        logger.info("        default: take value from the model")
        logger.info("  --output=X: path where to write the resulting card. ")
        logger.info("        default: overwrite input file. If no input file, write it in the model directory")
        logger.info("  --nlo: Compute NLO width [if the model support it]")
        logger.info("")
        logger.info(" example: calculate_width h --body_decay=2 --output=./param_card")

    def help_decay_diagram(self):
        logger.info("syntax: decay_diagram PART [other particles] [OPTIONS]")
        logger.info("  Returns the amplitude required for the computation of the widths")
        logger.info(" ")
        logger.info("  PART: name of the particle you want to calculate width")
        logger.info("        you can enter either the name or pdg code.\n")
        logger.info("  Various options:\n")
        logger.info("  --body_decay=X: Parameter to control the precision of the computation")
        logger.info("        if X is an integer, we compute all channels up to X-body decay.")
        logger.info("        if X <1, then we stop when the estimated error is lower than X.")
        logger.info("        if X >1 BUT not an integer, then we X = N + M, with M <1 and N an integer")
        logger.info("              We then either stop at the N-body decay or when the estimated error is lower than M.")
        logger.info("        default: 4.0025")
        logger.info("  --min_br=X: All channel which are estimated below this value will not be integrated numerically.")
        logger.info("        default: precision (decimal part of the body_decay options) divided by four")
        logger.info("  --precision_channel=X: requested numerical precision for each channel")
        logger.info("        default: 0.01")
        logger.info("  --path=X: path for param_card")
        logger.info("        default: take value from the model")
        logger.info("  --output=X: path where to write the resulting card. ")
        logger.info("        default: overwrite input file. If no input file, write it in the model directory")
        logger.info("")
        logger.info(" example: calculate_width h --body_decay=2 --output=./param_card")

    def help_define(self):
        logger.info("-- define a multiparticle",'$MG:color:BLUE')
        logger.info("Syntax:  define multipart_name [=] part_name_list")
        logger.info("Example: define p = g u u~ c c~ d d~ s s~ b b~",'$MG:color:GREEN')
        logger.info("Special syntax: Use | for OR (used for required s-channels)")
        logger.info("Special syntax: Use / to remove particles. Example: define q = p / g")

    def help_set(self):
        logger.info("-- set options for generation or output.",'$MG:color:BLUE')
        logger.info("syntax: set <option_name> <option_value>",'$MG:BOLD')
        logger.info("Possible options are: ")
        for opts in [self._set_options[i*3:(i+1)*3] for i in \
                                          range((len(self._set_options)//4)+1)]:
            logger.info("%s"%(','.join(opts)),'$MG:color:GREEN')
        logger.info("Details of each option:")
        logger.info("group_subprocesses True/False/Auto: ",'$MG:color:GREEN')
        logger.info(" > (default Auto) Smart grouping of subprocesses into ")
        logger.info("   directories, mirroring of initial states, and ")
        logger.info("   combination of integration channels.")
        logger.info(" > Example: p p > j j j w+ gives 5 directories and 184 channels",'$MG:BOLD')
        logger.info("   (cf. 65 directories and 1048 channels for regular output)",'$MG:BOLD')
        logger.info(" > Auto means False for decay computation and True for collisions.")
        logger.info("ignore_six_quark_processes multi_part_label",'$MG:color:GREEN')
        logger.info(" > (default none) ignore processes with at least 6 of any")
        logger.info("   of the quarks given in multi_part_label.")
        logger.info(" > These processes give negligible contribution to the")
        logger.info("   cross section but have subprocesses/channels.")
        logger.info("stdout_level DEBUG|INFO|WARNING|ERROR|CRITICAL",'$MG:color:GREEN')
        logger.info(" > change the default level for printed information")
        logger.info("fortran_compiler NAME",'$MG:color:GREEN')
        logger.info(" > (default None) Force a specific fortran compiler.")
        logger.info("   If None, it tries first g77 and if not present gfortran")
        logger.info("   but loop output use gfortran.")
        logger.info("loop_optimized_output True|False",'$MG:color:GREEN')
        logger.info(" > Exploits the open loop thechnique for considerable")
        logger.info("   improvement.")
        logger.info(" > CP relations among helicites are detected and the helicity")
        logger.info("   filter has more potential.")
        logger.info("loop_color_flows True|False",'$MG:color:GREEN')
        logger.info(" > Only relevant for the loop optimized output.")
        logger.info(" > Reduces the loop diagrams at the amplitude level")
        logger.info("   rendering possible the computation of the loop amplitude")
        logger.info("   for a fixed color flow or color configuration.")
        logger.info(" > This option can considerably slow down the loop ME")
        logger.info("   computation time, especially when summing over all color")
        logger.info("   and helicity configuration, hence turned off by default.")        
        logger.info("gauge unitary|Feynman|axial",'$MG:color:GREEN')
        logger.info(" > (default unitary) choose the gauge of the non QCD part.")
        logger.info(" > For loop processes, only Feynman gauge is employable.")
        logger.info("complex_mass_scheme True|False",'$MG:color:GREEN')
        logger.info(" > (default False) Set complex mass scheme.")
        logger.info(" > Complex mass scheme is not yet supported for loop processes.")
        logger.info("timeout VALUE",'$MG:color:GREEN')
        logger.info(" > (default 20) Seconds allowed to answer questions.")
        logger.info(" > Note that pressing tab always stops the timer.")
        logger.info("cluster_temp_path PATH",'$MG:color:GREEN')
        logger.info(" > (default None) [Used in Madevent Output]")
        logger.info(" > Allow to perform the run in PATH directory")
        logger.info(" > This allow to not run on the central disk. ")
        logger.info(" > This is not used by condor cluster (since condor has")
        logger.info("   its own way to prevent it).")
        logger.info("mg5amc_py8_interface_path PATH",'$MG:color:GREEN')
        logger.info(" > Necessary when showering events with Pythia8 from Madevent.")        
        logger.info("OLP ProgramName",'$MG:color:GREEN')
        logger.info(" > (default 'MadLoop') [Used for virtual generation]")
        logger.info(" > Chooses what One-Loop Program to use for the virtual")
        logger.info(" > matrix element generation via the BLAH accord.")
        logger.info("output_dependencies <mode>",'$MG:color:GREEN')
        logger.info(" > (default 'external') [Use for NLO outputs]")
        logger.info(" > Choses how the external dependences (such as CutTools)")
        logger.info(" > of NLO outputs are handled. Possible values are:")
        logger.info("     o external: Some of the libraries the output depends")
        logger.info("       on are links to their installation in MG5 root dir.")
        logger.info("     o internal: All libraries the output depends on are")
        logger.info("       copied and compiled locally in the output directory.")
        logger.info("     o environment_paths: The location of all libraries the ")
        logger.info("       output depends on should be found in your env. paths.")        
        logger.info("max_npoint_for_channel <value>",'$MG:color:GREEN')
        logger.info(" > (default '0') [Used ONLY for loop-induced outputs with madevent]")
        logger.info(" > Sets the maximum 'n' of n-points loops to be used for")
        logger.info(" > setting up the integration multichannels.") 
        logger.info(" > The default value of zero automatically picks the apparent")
        logger.info(" > appropriate choice which is to sometimes pick box loops")
        logger.info(" > but never higher n-points ones.")
        logger.info("max_t_for_channel <value>",'$MG:color:GREEN')
        logger.info(" > (default '0') [Used ONLY for tree-level output with madevent]")
        logger.info(" > Forbids the inclusion of channel of integration with more than X")
<<<<<<< HEAD
        logger.info(" > T channel propagators. Such channel can sometimes be quite slow to integrate") 
=======
        logger.info(" > T channel propagators. Such channel can sometimes be quite slow to integrate")
        logger.info("zerowidth_tchannel <value>",'$MG:color:GREEN')
        logger.info(" > (default: True) [Used ONLY for tree-level output with madevent]")
        logger.info(" > set the width to zero for all T-channel propagator --no impact on complex-mass scheme mode")        
>>>>>>> 1e5ddd01
#===============================================================================
# CheckValidForCmd
#===============================================================================
class CheckValidForCmd(cmd.CheckCmd):
    """ The Series of help routine for the MadGraphCmd"""

    class RWError(MadGraph5Error):
        """a class for read/write errors"""

    def check_add(self, args):
        """check the validity of line
        syntax: add process PROCESS | add model MODELNAME
        """

        if len(args) < 2:
            self.help_add()
            raise self.InvalidCmd('\"add\" requires at least two arguments')
        
        if args[0] not in  ['model', 'process']:
            raise self.InvalidCmd('\"add\" requires the argument \"process\" or \"model\"')    
    
        if args[0] == 'process':
            return self.check_generate(args)
    
        if args[0] == 'model':
            pass
            

    def check_define(self, args):
        """check the validity of line
        syntax: define multipart_name [ part_name_list ]
        """

        if len(args) < 2:
            self.help_define()
            raise self.InvalidCmd('\"define\" command requires at least two arguments')

        if args[1] == '=':
            del args[1]
            if len(args) < 2:
                self.help_define()
                raise self.InvalidCmd('\"define\" command requires at least one particles name after \"=\"')

        if '=' in args:
            self.help_define()
            raise self.InvalidCmd('\"define\" command requires symbols \"=\" at the second position')

        if not self._curr_model:
            logger.info('No model currently active. Try with the Standard Model')
            self.do_import('model sm')

        if self._curr_model['particles'].find_name(args[0]):
            raise self.InvalidCmd("label %s is a particle name in this model\n\
            Please retry with another name." % args[0])

    def check_display(self, args):
        """check the validity of line
        syntax: display XXXXX
        """

        if len(args) < 1:
            self.help_display()
            raise self.InvalidCmd('display requires an argument specifying what to display')
        if args[0] not in self._display_opts + ['model_list']:
            self.help_display()
            raise self.InvalidCmd('Invalid arguments for display command: %s' % args[0])

        if not self._curr_model:
            raise self.InvalidCmd("No model currently active, please import a model!")

# check that either _curr_amps or _fks_multi_proc exists
        if (args[0] in ['processes', 'diagrams'] and not self._curr_amps and not self._fks_multi_proc):
           raise self.InvalidCmd("No process generated, please generate a process!")
        if args[0] == 'checks' and not self._comparisons and not self._cms_checks:
            raise self.InvalidCmd("No check results to display.")

        if args[0] == 'variable' and len(args) !=2:
            raise self.InvalidCmd('variable need a variable name')


    def check_draw(self, args):
        """check the validity of line
        syntax: draw DIRPATH [option=value]
        """

        if len(args) < 1:
            args.append('/tmp')

        if not self._curr_amps:
            raise self.InvalidCmd("No process generated, please generate a process!")

        if not os.path.isdir(args[0]):
            raise self.InvalidCmd( "%s is not a valid directory for export file" % args[0])

    def check_check(self, args):
        """check the validity of args"""

        if  not self._curr_model:
            raise self.InvalidCmd("No model currently active, please import a model!")

        if self._model_v4_path:
            raise self.InvalidCmd(\
                "\"check\" not possible for v4 models")

        if len(args) < 2 and not args[0].lower().endswith('options'):
            self.help_check()
            raise self.InvalidCmd("\"check\" requires a process.")

        if args[0] not in self._check_opts and \
                                        not args[0].lower().endswith('options'):
            args.insert(0, 'full')

        param_card = None
        if args[0] not in ['stability','profile','timing'] and \
                                        len(args)>1 and os.path.isfile(args[1]):
            param_card = args.pop(1)

        if len(args)>1:
            if args[1] != "-reuse":
                args.insert(1, '-no_reuse')
        else:
            args.append('-no_reuse')

        if args[0] in ['timing'] and len(args)>2 and os.path.isfile(args[2]):
            param_card = args.pop(2)
        if args[0] in ['stability', 'profile'] and len(args)>1:
            # If the first argument after 'stability' is not the integer
            # specifying the desired statistics (i.e. number of points), then
            # we insert the default value 100
            try:
                int(args[2])
            except ValueError:
                args.insert(2, '100')

        if args[0] in ['stability', 'profile'] and os.path.isfile(args[3]):
            param_card = args.pop(3)
        if any([',' in elem for elem in args if not elem.startswith('--')]):
            raise self.InvalidCmd('Decay chains not allowed in check')
        
        user_options = {'--energy':'1000','--split_orders':'-1',
                   '--reduction':'1|3|5|6','--CTModeRun':'-1',
                   '--helicity':'-1','--seed':'-1','--collier_cache':'-1',
                   '--collier_req_acc':'auto',
                   '--collier_internal_stability_test':'False',
                   '--collier_mode':'1',
                   '--events': None,
                   '--skip_evt':0}  

        if args[0] in ['cms'] or args[0].lower()=='cmsoptions':
            # increase the default energy to 5000
            user_options['--energy']='5000'
            # The first argument gives the name of the coupling order in which
            # the cms expansion is carried, and the expression following the 
            # comma gives the relation of an external parameter with the
            # CMS expansions parameter called 'lambdaCMS'.
            parameters = ['aewm1->10.0/lambdaCMS','as->0.1*lambdaCMS']
            user_options['--cms']='QED&QCD,'+'&'.join(parameters)
            # Widths are assumed to scale linearly with lambdaCMS unless
            # --force_recompute_width='always' or 'first_time' is used.
            user_options['--recompute_width']='auto'
            # It can be negative so as to be offshell below the resonant mass
            user_options['--offshellness']='10.0'
            # Pick the lambdaCMS values for the test. Instead of a python list
            # we specify here (low,N) which means that do_check will automatically
            # pick lambda values up to the value low and with N values uniformly
            # spread in each interval [1.0e-i,1.0e-(i+1)].
            # Some points close to each other will be added at the end for the
            # stability test.
            user_options['--lambdaCMS']='(1.0e-6,5)'
            # Set the RNG seed, -1 is default (random).
            user_options['--seed']=666
            # The option below can help the user re-analyze existing pickled check
            user_options['--analyze']='None'
            # Decides whether to show plot or not during the analysis
            user_options['--show_plot']='True'
            # Decides what kind of report 
            user_options['--report']='concise'
            # 'secret' option to chose by which lambda power one should divide
            # the nwa-cms difference. Useful to set to 2 when doing the Born check
            # to see whether the NLO check will have sensitivity to the CMS
            # implementation
            user_options['--diff_lambda_power']='1'
            # Sets the range of lambda values to plot
            user_options['--lambda_plot_range']='[-1.0,-1.0]'
            # Sets a filter to apply at generation. See name of available 
            # filters in loop_diagram_generations.py, function user_filter 
            user_options['--loop_filter']='None'
            # Apply tweaks to the check like multiplying a certain width by a
            # certain parameters or changing the analytical continuation of the 
            # logarithms of the UV counterterms
            user_options['--tweak']='default()'
            # Give a name to the run for the files to be saved
            user_options['--name']='auto'
            # Select what resonances must be run
            user_options['--resonances']='1'
        
        for arg in args[:]:
            if arg.startswith('--') and '=' in arg:
                parsed = arg.split('=')
                key, value = parsed[0],'='.join(parsed[1:])
                if key not in user_options:
                    raise self.InvalidCmd("unknown option %s" % key)
                user_options[key] = value
                args.remove(arg)

        # If we are just re-analyzing saved data or displaying options then we 
        # shouldn't check the process format.
        if not (args[0]=='cms' and '--analyze' in user_options and \
                              user_options['--analyze']!='None') and not \
                                            args[0].lower().endswith('options'):
            
            self.check_process_format(" ".join(args[1:]))

        for option, value in user_options.items():
            args.append('%s=%s'%(option,value))

        return param_card

    def check_generate(self, args):
        """check the validity of args"""

        if not self._curr_model:
            logger.info("No model currently active, so we import the Standard Model")
            self.do_import('model sm')
        
        if args[-1].startswith('--optimize'):
            if args[2] != '>':
                raise self.InvalidCmd('optimize mode valid only for 1->N processes. (See model restriction for 2->N)')
            if '=' in args[-1]:
                path = args[-1].split('=',1)[1]
                if not os.path.exists(path) or \
                                self.detect_file_type(path) != 'param_card':
                    raise self.InvalidCmd('%s is not a valid param_card')
            else:
                path=None
            # Update the default value of the model here.
            if not isinstance(self._curr_model, model_reader.ModelReader):
                self._curr_model = model_reader.ModelReader(self._curr_model)
            self._curr_model.set_parameters_and_couplings(path)
            self.check_process_format(' '.join(args[1:-1]))
        else:
            self.check_process_format(' '.join(args[1:]))
    

    def check_process_format(self, process):
        """ check the validity of the string given to describe a format """

        #check balance of paranthesis
        if process.count('(') != process.count(')'):
            raise self.InvalidCmd('Invalid Format, no balance between open and close parenthesis')
        #remove parenthesis for fututre introspection
        process = process.replace('(',' ').replace(')',' ')

        # split following , (for decay chains)
        subprocesses = process.split(',')
        if len(subprocesses) > 1:
            for subprocess in subprocesses:
                self.check_process_format(subprocess)
            return

        # request that we have one or two > in the process
        nbsep = len(re.findall('>\D', process)) # not use process.count because of QCD^2>2
        if nbsep not in [1,2]:
            raise self.InvalidCmd(
               'wrong format for \"%s\" this part requires one or two symbols \'>\', %s found'
               % (process, nbsep))

        # we need at least one particles in each pieces
        particles_parts = re.split('>\D', process)
        for particles in particles_parts:
            if re.match(r'^\s*$', particles):
                raise self.InvalidCmd(
                '\"%s\" is a wrong process format. Please try again' % process)

        # '/' and '$' sould be used only after the process definition
        for particles in particles_parts[:-1]:
            if re.search('\D/', particles):
                raise self.InvalidCmd(
                'wrong process format: restriction should be place after the final states')
            if re.search('\D\$', particles):
                raise self.InvalidCmd(
                'wrong process format: restriction should be place after the final states')
                
        # '{}' should only be used for onshell particle (including initial/final state)
        # check first that polarization are not include between > >
        if nbsep == 2:
            if '{' in particles_parts[1]:
                raise self.InvalidCmd('Polarization restriction can not be used as required s-channel')
        split = re.split('\D[$|/]',particles_parts[-1],1)
        if len(split)==2:
            if '{' in split[1]:
                raise self.InvalidCmd('Polarization restriction can not be used in forbidding particles')
            
        if '[' in process and '{' in process:
            valid = False
            if 'noborn' in process or 'sqrvirt' in process:
                valid = True
            else:
                raise self.InvalidCmd('Polarization restriction can not be used for NLO processes')

            # below are the check when [QCD] will be valid for computation            
            order = process.split('[')[1].split(']')[0]
            if '=' in order:
                order = order.split('=')[1]
            if order.strip().lower() != 'qcd':
                raise self.InvalidCmd('Polarization restriction can not be used for generic NLO computations')


            for p in particles_parts[1].split():
                if '{' in p:
                    part = p.split('{')[0]
                else:
                    continue
                if self._curr_model:
                    p = self._curr_model.get_particle(part)
                    if not p:
                        if part in self._multiparticles:
                            for part2 in self._multiparticles[part]:
                                p = self._curr_model.get_particle(part2)
                                if p.get('color') != 1:
                                    raise self.InvalidCmd('Polarization restriction can not be used for color charged particles')
                        continue
                    if p.get('color') != 1:
                        raise self.InvalidCmd('Polarization restriction can not be used for color charged particles')
        


    def check_tutorial(self, args):
        """check the validity of the line"""
        if len(args) == 1:
            if not args[0] in self._tutorial_opts:
                self.help_tutorial()
                raise self.InvalidCmd('Invalid argument for tutorial')
        elif len(args) == 0:
            #this means mg5 tutorial
            args.append('MadGraph5')
        else:
            self.help_tutorial()
            raise self.InvalidCmd('Too many arguments for tutorial')



    def check_import(self, args):
        """check the validity of line"""
        
        modelname = False
        prefix = True
        if '-modelname' in args:
            args.remove('-modelname')
            modelname = True
        elif '--modelname' in args:
            args.remove('--modelname')
            modelname = True
            
        if '--noprefix' in args:
            args.remove('--noprefix')
            prefix = False  

        if args and args[0] == 'model' and '--last' in args:
            # finding last created directory
            args.remove('--last')
            last_change =  0
            to_search = [pjoin(MG5DIR,'models')]
            if 'PYTHONPATH' in os.environ:
                to_search += os.environ['PYTHONPATH'].split(':')
                to_search = [d for d in to_search if os.path.exists(d)]
            
            models = []
            for d in to_search:
                for p in misc.glob('*/particles.py', path=d ):
                    if p.endswith(('__REAL/particles.py','__COMPLEX/particles.py')):
                        continue
                    models.append(os.path.dirname(p))
                
            lastmodel = max(models, key=os.path.getmtime)
            logger.info('last model found is %s', lastmodel)
            args.insert(1, lastmodel)

        if not args:
            self.help_import()
            raise self.InvalidCmd('wrong \"import\" format')

        if len(args) >= 2 and args[0] not in self._import_formats:
            self.help_import()
            raise self.InvalidCmd('wrong \"import\" format')
        elif len(args) == 1:
            if args[0] in self._import_formats:
                if args[0] != "proc_v4":
                    self.help_import()
                    raise self.InvalidCmd('wrong \"import\" format')
                elif not self._export_dir:
                    self.help_import()
                    raise self.InvalidCmd('PATH is mandatory in the current context\n' + \
                                  'Did you forget to run the \"output\" command')
            # The type of the import is not given -> guess it
            format = self.find_import_type(args[0])
            logger.info('The import format was not given, so we guess it as %s' % format)
            args.insert(0, format)
            if self.history[-1].startswith('import'):
                self.history[-1] = 'import %s %s' % \
                                (format, ' '.join(self.history[-1].split()[1:]))

        if not prefix:
            args.append('--noprefix')

        if modelname:
            args.append('-modelname')



    def check_install(self, args):
        """check that the install command is valid"""
        

        install_options = {'options_for_HEPToolsInstaller':[],
                   'update_options':[]}
        hidden_prog = ['Delphes2', 'pythia-pgs','SysCalc']

        if len(args) < 1:
            self.help_install()
            raise self.InvalidCmd('install command require at least one argument')
        
        if len(args) > 1:
            for arg in args[1:]:
                try:
                    option, value = arg.split('=')
                except ValueError:
                    option = arg
                    value = None
                # Options related to the MadGraph installer can be treated here, i.e
                if args[0]=='update':
                    if value is None:
                        install_options['update_options'].append(option)
                    else:
                        install_options['update_options'].append('='.join([option,value]))                        
                else:
                    # Other options will be directly added to the call to HEPToolsInstallers
                    # in the advanced_install function
                    install_options['options_for_HEPToolsInstaller'].append(arg)
            # Now that the options have been treated keep only the target tool
            # to install as argument.   
            args = args[:1]

        if args[0] not in self._install_opts + hidden_prog + self._advanced_install_opts: 
            if not args[0].startswith('td'):
                self.help_install()
                raise self.InvalidCmd('Not recognize program %s ' % args[0])

        if args[0] in ["ExRootAnalysis", "Delphes", "Delphes2"]:
            if not misc.which('root'):
                raise self.InvalidCmd(
'''In order to install ExRootAnalysis, you need to install Root on your computer first.
please follow information on http://root.cern.ch/drupal/content/downloading-root''')
            if 'ROOTSYS' not in os.environ:
                raise self.InvalidCmd(
'''The environment variable ROOTSYS is not configured.
You can set it by adding the following lines in your .bashrc [.bash_profile for mac]:
export ROOTSYS=%s
export PATH=$PATH:$ROOTSYS/bin
export LD_LIBRARY_PATH=$LD_LIBRARY_PATH:$ROOTSYS/lib
export DYLD_LIBRARY_PATH=$DYLD_LIBRARY_PATH:$ROOTSYS/lib
This will take effect only in a NEW terminal
''' % os.path.realpath(pjoin(misc.which('root'), \
                                               os.path.pardir, os.path.pardir)))

        return install_options

    def check_launch(self, args, options):
        """check the validity of the line"""
        # modify args in order to be MODE DIR
        # mode being either standalone or madevent
        if not( 0 <= int(options.cluster) <= 2):
            return self.InvalidCmd( 'cluster mode should be between 0 and 2')

        if not args:
            if self._done_export:
                mode = self.find_output_type(self._done_export[0])
                if (self._done_export[1] == 'plugin' and mode in self._export_formats):
                    args.append(mode)
                    args.append(self._done_export[0])
                elif self._done_export[1].startswith(mode):
                    args.append(self._done_export[1])
                    args.append(self._done_export[0])
                else:
                    raise self.InvalidCmd('%s not valid directory for launch' % self._done_export[0])
                return
            else:
                logger.warning('output command missing, run it automatically (with default argument)')
                self.do_output('')
                logger.warning('output done: running launch')
                return self.check_launch(args, options)

        if len(args) != 1:
            self.help_launch()
            return self.InvalidCmd( 'Invalid Syntax: Too many argument')

        # search for a valid path
        if os.path.isdir(args[0]):
            path = os.path.realpath(args[0])
        elif os.path.isdir(pjoin(MG5DIR,args[0])):
            path = pjoin(MG5DIR,args[0])
        elif  MG4DIR and os.path.isdir(pjoin(MG4DIR,args[0])):
            path = pjoin(MG4DIR,args[0])
        else:
            raise self.InvalidCmd('%s is not a valid directory' % args[0])

        mode = self.find_output_type(path)

        args[0] = mode
        args.append(path)
        # inform where we are for future command
        self._done_export = [path, mode]


    def find_import_type(self, path):
        """ identify the import type of a given path
        valid output: model/model_v4/proc_v4/command"""

        possibility = [pjoin(MG5DIR,'models',path), \
                     pjoin(MG5DIR,'models',path+'_v4'), path]
        if '-' in path:
            name = path.rsplit('-',1)[0]
            possibility = [pjoin(MG5DIR,'models',name), name] + possibility
        # Check if they are a valid directory
        for name in possibility:
            if os.path.isdir(name):
                if os.path.exists(pjoin(name,'particles.py')):
                    return 'model'
                elif os.path.exists(pjoin(name,'particles.dat')):
                    return 'model_v4'

        # Not valid directory so maybe a file
        if os.path.isfile(path):
            text = open(path).read()
            pat = re.compile('(Begin process|<MGVERSION>)', re.I)
            matches = pat.findall(text)
            if not matches:
                return 'command'
            elif len(matches) > 1:
                return 'banner'
            elif matches[0].lower() == 'begin process':
                return 'proc_v4'
            else:
                return 'banner'
        else:
            return 'proc_v4'




    def find_output_type(self, path):
        """ identify the type of output of a given directory:
        valid output: madevent/standalone/standalone_cpp"""

        card_path = pjoin(path,'Cards')
        bin_path = pjoin(path,'bin')
        src_path = pjoin(path,'src')
        include_path = pjoin(path,'include')
        subproc_path = pjoin(path,'SubProcesses')
        mw_path = pjoin(path,'Source','MadWeight')

        if os.path.isfile(pjoin(include_path, 'Pythia.h')) or \
            os.path.isfile(pjoin(include_path, 'Pythia8', 'Pythia.h')):
            return 'pythia8'
        elif not os.path.isdir(os.path.join(path, 'SubProcesses')):
            raise self.InvalidCmd('%s : Not a valid directory' % path)

        if os.path.isdir(src_path):
            return 'standalone_cpp'
        elif os.path.isdir(mw_path):
            return 'madweight'
        elif os.path.isfile(pjoin(bin_path,'madevent')):
            return 'madevent'
        elif os.path.isfile(pjoin(bin_path,'aMCatNLO')):
            return 'aMC@NLO'
        elif os.path.isdir(card_path):
            return 'standalone'

        raise self.InvalidCmd('%s : Not a valid directory' % path)

    def check_load(self, args):
        """ check the validity of the line"""

        if len(args) != 2 or args[0] not in self._save_opts:
            self.help_load()
            raise self.InvalidCmd('wrong \"load\" format')

    def check_customize_model(self, args):
        """check the validity of the line"""

        # Check argument validity
        if len(args) >1 :
            self.help_customize_model()
            raise self.InvalidCmd('No argument expected for this command')

        if len(args):
            if not args[0].startswith('--save='):
                self.help_customize_model()
                raise self.InvalidCmd('Wrong argument for this command')
            if '-' in args[0][6:]:
                raise self.InvalidCmd('The name given in save options can\'t contain \'-\' symbol.')

        if self._model_v4_path:
            raise self.InvalidCmd('Restriction of Model is not supported by v4 model.')


    def check_save(self, args):
        """ check the validity of the line"""

        if len(args) == 0:
            args.append('options')

        if args[0] not in self._save_opts and args[0] != 'global':
            self.help_save()
            raise self.InvalidCmd('wrong \"save\" format')
        elif args[0] == 'global':
            args.insert(0, 'options')

        if args[0] != 'options' and len(args) != 2:
            self.help_save()
            raise self.InvalidCmd('wrong \"save\" format')
        elif args[0] != 'options' and len(args) == 2:
            basename = os.path.dirname(args[1])
            if not os.path.exists(basename):
                raise self.InvalidCmd('%s is not a valid path, please retry' % \
                                                                        args[1])

        if args[0] == 'options':
            has_path = None
            for arg in args[1:]:
                if arg in ['--auto', '--all'] or arg in self.options:
                    continue
                elif arg.startswith('--'):
                    raise self.InvalidCmd('unknow command for \'save options\'')
                elif arg == 'global':
                    if 'HOME' in os.environ:
                        args.remove('global')
                        args.insert(1,pjoin(os.environ['HOME'],'.mg5','mg5_configuration.txt'))
                        has_path = True
                else:
                    basename = os.path.dirname(arg)
                    if not os.path.exists(basename):
                        raise self.InvalidCmd('%s is not a valid path, please retry' % \
                                                                        arg)
                    elif has_path:
                        raise self.InvalidCmd('only one path is allowed')
                    else:
                        args.remove(arg)
                        args.insert(1, arg)
                        has_path = True
            if not has_path:
                args.insert(1, pjoin(MG5DIR,'input','mg5_configuration.txt'))


    def check_set(self, args, log=True):
        """ check the validity of the line"""

        if len(args) == 1 and args[0] in ['complex_mass_scheme',\
                                          'loop_optimized_output',\
                                          'loop_color_flows',\
                                          'low_mem_multicore_nlo_generation']:
            args.append('True')

        if len(args) > 2 and '=' == args[1]:
            args.pop(1)

        if len(args) < 2:
            self.help_set()
            raise self.InvalidCmd('set needs an option and an argument')

        if args[1] == 'default':
            if args[0] in self.options_configuration:
                default = self.options_configuration[args[0]]
            elif args[0] in self.options_madgraph:
                default = self.options_madgraph[args[0]]
            elif args[0] in self.options_madevent:
                default = self.options_madevent[args[0]]
            else:
                raise self.InvalidCmd('%s doesn\'t have a valid default value' % args[0])
            if log:
                logger.info('Pass parameter %s to it\'s default value: %s' %
                                                             (args[0], default))
            args[1] = str(default)

        if args[0] not in self._set_options:
            if not args[0] in self.options and not args[0] in self.options:
                self.help_set()
                raise self.InvalidCmd('Possible options for set are %s' % \
                                  self._set_options)

        if args[0] in ['group_subprocesses']:
            if args[1].lower() not in ['false', 'true', 'auto']:
                raise self.InvalidCmd('%s needs argument False, True or Auto, got %s' % \
                                      (args[0], args[1]))
        if args[0] in ['ignore_six_quark_processes']:
            if args[1] not in list(self._multiparticles.keys()) and args[1].lower() != 'false':
                raise self.InvalidCmd('ignore_six_quark_processes needs ' + \
                                      'a multiparticle name as argument')

        if args[0] in ['stdout_level']:
            if args[1] not in ['DEBUG','INFO','WARNING','ERROR','CRITICAL'] and \
                                                          not args[1].isdigit():
                raise self.InvalidCmd('output_level needs ' + \
                                      'a valid level')

        if args[0] in ['timeout', 'max_npoint_for_channel', 'max_t_for_channel']:
            if not args[1].isdigit():
                raise self.InvalidCmd('%s values should be a integer' % args[0])
            
        if args[0] in ['loop_optimized_output', 'loop_color_flows', 'low_mem_multicore_nlo_generation']:
            try:
                args[1] = banner_module.ConfigFile.format_variable(args[1], bool, args[0])
            except Exception:
                raise self.InvalidCmd('%s needs argument True or False'%args[0])

        if args[0] in ['low_mem_multicore_nlo_generation']:
            if args[1]:
                if sys.version_info[0] == 2:
                    if  sys.version_info[1] == 6:
                        raise Exception('python2.6 does not support such functionalities please use python2.7')
                #else:
                #    raise Exception('python3.x does not support such functionalities please use python2.7')
        



        if args[0] in ['gauge']:
            if args[1] not in ['unitary','Feynman', 'axial']:
                raise self.InvalidCmd('gauge needs argument unitary, axial or Feynman.')

        if args[0] in ['timeout']:
            if not args[1].isdigit():
                raise self.InvalidCmd('timeout values should be a integer')

        if args[0] in ['OLP']:
            if args[1] not in MadGraphCmd._OLP_supported:
                raise self.InvalidCmd('OLP value should be one of %s'\
                                               %str(MadGraphCmd._OLP_supported))

        if args[0].lower() in ['ewscheme']:
            if not self._curr_model:
                raise self.InvalidCmd("ewscheme acts on the current model please load one first.")
            if args[1] not in ['external']:
                raise self.InvalidCmd('Only valid ewscheme is "external". To restore default, please re-import the model.')

        if args[0] in ['output_dependencies']:
            if args[1] not in MadGraphCmd._output_dependencies_supported:
                raise self.InvalidCmd('output_dependencies value should be one of %s'\
                               %str(MadGraphCmd._output_dependencies_supported))

    def check_open(self, args):
        """ check the validity of the line """

        if len(args) != 1:
            self.help_open()
            raise self.InvalidCmd('OPEN command requires exactly one argument')

        if args[0].startswith('./'):
            if not os.path.isfile(args[0]):
                raise self.InvalidCmd('%s: not such file' % args[0])
            return True

        # if special : create the path.
        if not self._done_export:
            if not os.path.isfile(args[0]):
                self.help_open()
                raise self.InvalidCmd('No command \"output\" or \"launch\" used. Impossible to associate this name to a file')
            else:
                return True

        path = self._done_export[0]
        if os.path.isfile(pjoin(path,args[0])):
            args[0] = pjoin(path,args[0])
        elif os.path.isfile(pjoin(path,'Cards',args[0])):
            args[0] = pjoin(path,'Cards',args[0])
        elif os.path.isfile(pjoin(path,'HTML',args[0])):
            args[0] = pjoin(path,'HTML',args[0])
        # special for card with _default define: copy the default and open it
        elif '_card.dat' in args[0]:
            name = args[0].replace('_card.dat','_card_default.dat')
            if os.path.isfile(pjoin(path,'Cards', name)):
                files.cp(path + '/Cards/' + name, path + '/Cards/'+ args[0])
                args[0] = pjoin(path,'Cards', args[0])
            else:
                raise self.InvalidCmd('No default path for this file')
        elif not os.path.isfile(args[0]):
            raise self.InvalidCmd('No default path for this file')


    def check_output(self, args, default='madevent'):
        """ check the validity of the line"""

        if args and args[0] in self._export_formats:
            self._export_format = args.pop(0)
        elif args:
            # check for PLUGIN format
            output_cls = misc.from_plugin_import(self.plugin_path, 'new_output',
                                                 args[0], warning=True, 
                                                 info='Output will be done with PLUGIN: %(plug)s')
            if output_cls:
                self._export_format = 'plugin'
                self._export_plugin = output_cls
                args.pop(0)
            else:
                self._export_format = default
        else:
            self._export_format = default

        if not self._curr_model:
            text = 'No model found. Please import a model first and then retry.'
            raise self.InvalidCmd(text)

        if self._model_v4_path and \
               (self._export_format not in self._v4_export_formats):
            text = " The Model imported (MG4 format) does not contain enough\n "
            text += " information for this type of output. In order to create\n"
            text += " output for " + args[0] + ", you have to use a UFO model.\n"
            text += " Those model can be imported with MG5> import model NAME."
            logger.warning(text)
            raise self.InvalidCmd('')

        if self._export_format == 'aloha':
            return


        if not self._curr_amps:
            text = 'No processes generated. Please generate a process first.'
            raise self.InvalidCmd(text)

        if args and args[0][0] != '-':
            # This is a path
            path = args.pop(0)
            forbiden_chars = ['>','<',';','&']
            for char in forbiden_chars:
                if char in path:
                    raise self.InvalidCmd('%s is not allowed in the output path' % char)
            # Check for special directory treatment
            if path == 'auto' and self._export_format in \
                     ['madevent', 'standalone', 'standalone_cpp', 'matchbox_cpp', 'madweight',
                      'matchbox', 'plugin']:
                self.get_default_path()
                if '-noclean' not in args and os.path.exists(self._export_dir):
                    args.append('-noclean')
            elif path != 'auto':
                if path in ['HELAS', 'tests', 'MadSpin', 'madgraph', 'mg5decay', 'vendor']:
                    if os.getcwd() == MG5DIR:
                        raise self.InvalidCmd("This name correspond to a buildin MG5 directory. Please choose another name")
                self._export_dir = path
            elif path == 'auto':
                if self.options['pythia8_path']:
                    self._export_dir = self.options['pythia8_path']
                else:
                    self._export_dir = '.'
        else:
            if self._export_format != 'pythia8':
                # No valid path
                self.get_default_path()
                if '-noclean' not in args and os.path.exists(self._export_dir):
                    args.append('-noclean')
                    
            else:
                if self.options['pythia8_path']:
                    self._export_dir = self.options['pythia8_path']
                else:
                    self._export_dir = '.'

        self._export_dir = os.path.realpath(self._export_dir)


    def check_compute_widths(self, args):
        """ check and format calculate decay width:
        Expected format: NAME [other names] [--options]
        # fill the options if not present.
        # NAME can be either (anti-)particle name, multiparticle, pid
        """

        if len(args)<1:
            self.help_compute_widths()
            raise self.InvalidCmd('''compute_widths requires at least the name of one particle.
            If you want to compute the width of all particles, type \'compute_widths all\'''')

        particles = set()
        options = {'path':None, 'output':None,
                   'min_br':None, 'body_decay':4.0025, 'precision_channel':0.01,
                   'nlo':False}
        # check that the firsts argument is valid
        
        for i,arg in enumerate(args):
            if arg.startswith('--'):
                if arg.startswith('--nlo'):
                    options['nlo'] =True  
                    continue
                elif not '=' in arg:
                    raise self.InvalidCmd('Options required an equal (and then the value)')
                arg, value = arg.split('=',1)
                if arg[2:] not in options:
                    raise self.InvalidCmd('%s not valid options' % arg)
                options[arg[2:]] = value
                continue
            # check for pid
            if arg.isdigit():
                p = self._curr_model.get_particle(int(arg))
                if not p:
                    raise self.InvalidCmd('Model doesn\'t have pid %s for any particle' % arg)
                particles.add(abs(int(arg)))
            elif arg in self._multiparticles:
                particles.update([abs(id) for id in self._multiparticles[args[0]]])
            else:
                if not self._curr_model['case_sensitive']:
                    arg = arg.lower()                
                for p in self._curr_model['particles']:
                    if p['name'] == arg or p['antiname'] == arg:
                        particles.add(abs(p.get_pdg_code()))
                        break
                else:
                    if arg == 'all':
                        #sometimes the multiparticle all is not define
                        particles.update([abs(p.get_pdg_code())
                                        for p in self._curr_model['particles']])
                    else:
                        raise self.InvalidCmd('%s invalid particle name' % arg)

        if options['path'] and not os.path.isfile(options['path']):

            if os.path.exists(pjoin(MG5DIR, options['path'])):
                options['path'] = pjoin(MG5DIR, options['path'])
            elif self._model_v4_path and  os.path.exists(pjoin(self._model_v4_path, options['path'])):
                options['path'] = pjoin(self._curr_model_v4_path, options['path'])
            elif os.path.exists(pjoin(self._curr_model.path, options['path'])):
                options['path'] = pjoin(self._curr_model.path, options['path'])

            if os.path.isdir(options['path']) and os.path.isfile(pjoin(options['path'], 'param_card.dat')):
                options['path'] = pjoin(options['path'], 'param_card.dat')
            elif not os.path.isfile(options['path']):
                raise self.InvalidCmd('%s is not a valid path' % args[2])
            # check that the path is indeed a param_card:
            if madevent_interface.MadEventCmd.detect_card_type(options['path']) != 'param_card.dat':
                raise self.InvalidCmd('%s should be a path to a param_card' % options['path'])

        if not options['path']:
            param_card_text = self._curr_model.write_param_card()
            if not options['output']:
                dirpath = self._curr_model.get('modelpath')
                options['path'] = pjoin(dirpath, 'param_card.dat')
            else:
                options['path'] = options['output']
            ff = open(options['path'],'w')
            ff.write(param_card_text)
            ff.close()
        if not options['output']:
            options['output'] = options['path']

        if not options['min_br']:
            options['min_br'] = (float(options['body_decay']) % 1) / 5
        return particles, options


    check_decay_diagram = check_compute_widths

    def get_default_path(self):
        """Set self._export_dir to the default (\'auto\') path"""

        if self._export_format in ['madevent', 'standalone']:
            # Detect if this script is launched from a valid copy of the Template,
            # if so store this position as standard output directory
            if 'TemplateVersion.txt' in os.listdir('.'):
                #Check for ./
                self._export_dir = os.path.realpath('.')
                return
            elif 'TemplateVersion.txt' in os.listdir('..'):
                #Check for ../
                self._export_dir = os.path.realpath('..')
                return
            elif self.stdin != sys.stdin:
                #Check for position defined by the input files
                input_path = os.path.realpath(self.stdin.name).split(os.path.sep)
                print("Not standard stdin, use input path")
                if input_path[-2] == 'Cards':
                    self._export_dir = os.path.sep.join(input_path[:-2])
                    if 'TemplateVersion.txt' in self._export_dir:
                        return


        if self._export_format == 'NLO':
            name_dir = lambda i: 'PROCNLO_%s_%s' % \
                                    (self._curr_model['name'], i)
            auto_path = lambda i: pjoin(self.writing_dir,
                                               name_dir(i))
        elif self._export_format.startswith('madevent'):
            name_dir = lambda i: 'PROC_%s_%s' % \
                                    (self._curr_model['name'], i)
            auto_path = lambda i: pjoin(self.writing_dir,
                                               name_dir(i))
        elif self._export_format.startswith('standalone'):
            name_dir = lambda i: 'PROC_SA_%s_%s' % \
                                    (self._curr_model['name'], i)
            auto_path = lambda i: pjoin(self.writing_dir,
                                               name_dir(i))                
        elif self._export_format == 'madweight':
            name_dir = lambda i: 'PROC_MW_%s_%s' % \
                                    (self._curr_model['name'], i)
            auto_path = lambda i: pjoin(self.writing_dir,
                                               name_dir(i))
        elif self._export_format == 'standalone_cpp':
            name_dir = lambda i: 'PROC_SA_CPP_%s_%s' % \
                                    (self._curr_model['name'], i)
            auto_path = lambda i: pjoin(self.writing_dir,
                                               name_dir(i))
        elif self._export_format in ['matchbox_cpp', 'matchbox']:
            name_dir = lambda i: 'PROC_MATCHBOX_%s_%s' % \
                                    (self._curr_model['name'], i)
            auto_path = lambda i: pjoin(self.writing_dir,
                                               name_dir(i))
        elif self._export_format in ['plugin']:
            name_dir = lambda i: 'PROC_PLUGIN_%s_%s' % \
                                    (self._curr_model['name'], i)
            auto_path = lambda i: pjoin(self.writing_dir,
                                               name_dir(i))
        elif self._export_format == 'pythia8':
            if self.options['pythia8_path']:
                self._export_dir = self.options['pythia8_path']
            else:
                self._export_dir = '.'
            return
        else:
            self._export_dir = '.'
            return
        for i in range(500):
            if os.path.isdir(auto_path(i)):
                continue
            else:
                self._export_dir = auto_path(i)
                break
        if not self._export_dir:
            raise self.InvalidCmd('Can\'t use auto path,' + \
                                  'more than 500 dirs already')


#===============================================================================
# CheckValidForCmdWeb
#===============================================================================
class CheckValidForCmdWeb(CheckValidForCmd):
    """ Check the validity of input line for web entry
    (no explicit path authorized)"""

    class WebRestriction(MadGraph5Error):
        """class for WebRestriction"""

    def check_draw(self, args):
        """check the validity of line
        syntax: draw FILEPATH [option=value]
        """
        raise self.WebRestriction('direct call to draw is forbidden on the web')

    def check_display(self, args):
        """ check the validity of line in web mode """

        if args[0] == 'mg5_variable':
            raise self.WebRestriction('Display internal variable is forbidden on the web')

        CheckValidForCmd.check_history(self, args)

    def check_check(self, args):
        """ Not authorize for the Web"""

        raise self.WebRestriction('Check call is forbidden on the web')

    def check_history(self, args):
        """check the validity of line
        No Path authorize for the Web"""

        CheckValidForCmd.check_history(self, args)

        if len(args) == 2 and args[1] not in ['.', 'clean']:
            raise self.WebRestriction('Path can\'t be specify on the web.')


    def check_import(self, args):
        """check the validity of line
        No Path authorize for the Web"""

        if not args:
            raise self.WebRestriction('import requires at least one option')

        if args[0] not in self._import_formats:
            args[:] = ['command', './proc_card_mg5.dat']
        elif args[0] == 'proc_v4':
            args[:] = [args[0], './proc_card.dat']
        elif args[0] == 'command':
            args[:] = [args[0], './proc_card_mg5.dat']

        CheckValidForCmd.check_import(self, args)

    def check_install(self, args):
        """ No possibility to install new software on the web """
        if args == ['update','--mode=mg5_start']:
            return

        raise self.WebRestriction('Impossible to install program on the cluster')

    def check_load(self, args):
        """ check the validity of the line
        No Path authorize for the Web"""

        CheckValidForCmd.check_load(self, args)

        if len(args) == 2:
            if args[0] != 'model':
                raise self.WebRestriction('only model can be loaded online')
            if 'model.pkl' not in args[1]:
                raise self.WebRestriction('not valid pkl file: wrong name')
            if not os.path.realpath(args[1]).startswith(pjoin(MG4DIR, \
                                                                    'Models')):
                raise self.WebRestriction('Wrong path to load model')

    def check_save(self, args):
        """ not authorize on web"""
        raise self.WebRestriction('\"save\" command not authorize online')

    def check_open(self, args):
        """ not authorize on web"""
        raise self.WebRestriction('\"open\" command not authorize online')

    def check_output(self, args, default='madevent'):
        """ check the validity of the line"""

        # first pass to the default
        CheckValidForCmd.check_output(self, args, default=default)
        args[:] = ['.', '-f']

        self._export_dir = os.path.realpath(os.getcwd())
        # Check that we output madevent
        if 'madevent' != self._export_format:
                raise self.WebRestriction('only available output format is madevent (at current stage)')

#===============================================================================
# CompleteForCmd
#===============================================================================
class CompleteForCmd(cmd.CompleteCmd):
    """ The Series of help routine for the MadGraphCmd"""


    def nlo_completion(self,args,text,line,allowed_loop_mode=None):
        """ complete the nlo settings within square brackets. It uses the
         allowed_loop_mode for the proposed mode if specified, otherwise, it
         uses self._nlo_modes_for_completion"""

        # We are now editing the loop related options
        # Automatically allow for QCD perturbation if in the sm because the
        # loop_sm would then automatically be loaded
        nlo_modes = allowed_loop_mode if not allowed_loop_mode is None else \
                                                  self._nlo_modes_for_completion
        if isinstance(self._curr_model,loop_base_objects.LoopModel):
            pert_couplings_allowed = ['all']+self._curr_model['perturbation_couplings']
        else:
            pert_couplings_allowed = []
        if self._curr_model.get('name').startswith('sm'):
            pert_couplings_allowed = pert_couplings_allowed + ['QCD']
        # Find wether the loop mode is already set or not
        loop_specs = line[line.index('[')+1:]
        try:
            loop_orders = loop_specs[loop_specs.index('=')+1:]
        except ValueError:
            loop_orders = loop_specs
        possibilities = []
        possible_orders = [order for order in pert_couplings_allowed if \
                                                  order not in loop_orders]

        # Simplify obvious loop completion
        single_completion = ''
        if len(nlo_modes)==1:
                single_completion = '%s= '%nlo_modes[0]
                if len(possible_orders)==1:
                    single_completion = single_completion + possible_orders[0] + ' ] '
        # Automatically add a space if not present after [ or =
        if text.endswith('['):
            if single_completion != '':
                return self.list_completion(text, ['[ '+single_completion])
            else:
                return self.list_completion(text,['[ '])

        if text.endswith('='):
            return self.list_completion(text,[' '])

        if args[-1]=='[':
            possibilities = possibilities + ['%s= '%mode for mode in nlo_modes]
            if single_completion != '':
                return self.list_completion(text, [single_completion])
            else:
                if len(possible_orders)==1:
                    return self.list_completion(text, [poss+' %s ] '%\
                              possible_orders[0] for poss in possibilities])
                return self.list_completion(text, possibilities)

        if len(possible_orders)==1:
            possibilities.append(possible_orders[0]+' ] ')
        else:
            possibilities.extend(possible_orders)
        if any([(order in loop_orders) for order in pert_couplings_allowed]):
            possibilities.append(']')
        return self.list_completion(text, possibilities)

    def model_completion(self, text, process, line, categories = True, \
                                                      allowed_loop_mode = None,
                                                      formatting=True):
        """ complete the line with model information. If categories is True,
        it will use completion with categories. If allowed_loop_mode is
        specified, it will only complete with these loop modes."""

        # First check if we are within squared brackets so that specific
        # input for NLO settings must be completed
        args = self.split_arg(process)
        if len(args) > 2 and '>' in line and '[' in line and not ']' in line:
            return self.nlo_completion(args,text,line, allowed_loop_mode = \
                                                              allowed_loop_mode)

        while ',' in process:
            process = process[process.index(',')+1:]
        args = self.split_arg(process)
        couplings = []

        # Do no complete the @ for the process number.
        if len(args) > 1 and args[-1]=='@':
            return

        # Automatically allow for QCD perturbation if in the sm because the
        # loop_sm would then automatically be loaded
        if isinstance(self._curr_model,loop_base_objects.LoopModel):
            pert_couplings_allowed = ['all'] + self._curr_model['perturbation_couplings']
        else:
            pert_couplings_allowed = []
        if self._curr_model.get('name').startswith('sm'):
            pert_couplings_allowed = pert_couplings_allowed + ['QCD']

        # Remove possible identical names
        particles = list(set(self._particle_names + list(self._multiparticles.keys())))
        n_part_entered = len([1 for a in args if a in particles])

        # Force '>' if two initial particles.
        if n_part_entered == 2 and args[-1] != '>':
                return self.list_completion(text, '>')

        # Add non-particle names
        syntax = []
        couplings = []
        if len(args) > 0 and args[-1] != '>' and n_part_entered > 0:
            syntax.append('>')
        if '>' in args and args.index('>') < len(args) - 1:
            couplings.extend(sum([[c+"<=", c+"==", c+">",c+'^2<=',c+'^2==',c+'^2>' ] for c in \
                                              self._couplings+['WEIGHTED']],[]))
            syntax.extend(['@','$','/','>',','])
            if '[' not in line and ',' not in line and len(pert_couplings_allowed)>0:
                syntax.append('[')
            
        # If information for the virtuals has been specified already, do not
        # propose syntax or particles input anymore
        if '[' in line:
            syntax = []
            particles = []
            # But still allow for defining the process id
            couplings.append('@')

        if not categories:
            # The direct completion (might be needed for some completion using
            # this function but adding some other completions (like in check)).
            # For those, it looks ok in the categorie mode on my mac, but if
            # someone sees wierd result on Linux systems, then use the
            # default completion for these features.
            return self.list_completion(text, particles+syntax+couplings)
        else:
            # A more elaborate one with categories
            poss_particles = self.list_completion(text, particles)
            poss_syntax = self.list_completion(text, syntax)
            poss_couplings = self.list_completion(text, couplings)
            possibilities = {}
            if poss_particles != []: possibilities['Particles']=poss_particles
            if poss_syntax != []: possibilities['Syntax']=poss_syntax
            if poss_couplings != []: possibilities['Coupling orders']=poss_couplings
            if len(list(possibilities.keys()))==1:
                return self.list_completion(text, list(possibilities.values())[0])
            else:
                return self.deal_multiple_categories(possibilities, formatting)

    def complete_generate(self, text, line, begidx, endidx, formatting=True):
        "Complete the generate command"

        # Return list of particle names and multiparticle names, as well as
        # coupling orders and allowed symbols
        args = self.split_arg(line[0:begidx])

        valid_sqso_operators=['==','<=','>']

        if any(line.endswith('^2 %s '%op) for op in valid_sqso_operators):
            return
        if args[-1].endswith('^2'):
            return self.list_completion(text,valid_sqso_operators)
        match_op = [o for o in valid_sqso_operators if o.startswith(args[-1])]            
        if len(args)>2 and args[-2].endswith('^2') and len(match_op)>0:
            if args[-1] in valid_sqso_operators:
                return self.list_completion(text,' ')
            if len(match_op)==1:
                return self.list_completion(text,[match_op[0][len(args[-1]):]])
            else:
                return self.list_completion(text,match_op)
        if len(args) > 2 and args[-1] == '@' or ( args[-1].endswith('=') and \
                            (not '[' in line or ('[' in line and ']' in line))):
            return

        try:
            return self.model_completion(text, ' '.join(args[1:]),line, formatting)
        except Exception as error:
            print(error)

        #if len(args) > 1 and args[-1] != '>':
        #    couplings = ['>']
        #if '>' in args and args.index('>') < len(args) - 1:
        #    couplings = [c + "=" for c in self._couplings] + ['@','$','/','>']
        #return self.list_completion(text, self._particle_names + \
        #                            self._multiparticles.keys() + couplings)

    def complete_convert(self, text, line, begidx, endidx,formatting=True):
        "Complete the compute_widths command"

        args = self.split_arg(line[0:begidx])
        
        # Format
        if len(args) == 1:
            return self.list_completion(text, ['model'])
        elif line[begidx-1] == os.path.sep:
            current_dir = pjoin(*[a for a in args if a.endswith(os.path.sep)])
            return self.path_completion(text, current_dir)
        else:
            return self.path_completion(text)
        

    def complete_compute_widths(self, text, line, begidx, endidx,formatting=True):
        "Complete the compute_widths command"

        args = self.split_arg(line[0:begidx])

        if args[-1] in  ['--path=', '--output=']:
            completion = {'path': self.path_completion(text)}
        elif line[begidx-1] == os.path.sep:
            current_dir = pjoin(*[a for a in args if a.endswith(os.path.sep)])
            if current_dir.startswith('--path='):
                current_dir = current_dir[7:]
            if current_dir.startswith('--output='):
                current_dir = current_dir[9:]
            completion = {'path': self.path_completion(text, current_dir)}
        else:
            completion = {}
            completion['options'] = self.list_completion(text,
                            ['--path=', '--output=', '--min_br=0.\$',
                             '--precision_channel=0.\$', '--body_decay=', '--nlo'])
            completion['particles'] = self.model_completion(text, '', line)

        return self.deal_multiple_categories(completion,formatting)

    complete_decay_diagram = complete_compute_widths

    def complete_add(self, text, line, begidx, endidx, formatting):
        "Complete the add command"

        args = self.split_arg(line[0:begidx])

        # Format
        if len(args) == 1:
            return self.list_completion(text, self._add_opts)

        if args[1] == 'process':
            return self.complete_generate(text, " ".join(args[1:]), begidx, endidx)
        
        elif args[1] == 'model':
            completion_categories = self.complete_import(text, line, begidx, endidx, 
                                                         allow_restrict=False, formatting=False)
            completion_categories['options'] = self.list_completion(text,['--modelname=','--recreate'])
            return self.deal_multiple_categories(completion_categories, formatting) 
            
    def complete_customize_model(self, text, line, begidx, endidx):
        "Complete the customize_model command"

        args = self.split_arg(line[0:begidx])

        # Format
        if len(args) == 1:
            return self.list_completion(text, ['--save='])


    def complete_check(self, text, line, begidx, endidx, formatting=True):
        "Complete the check command"

        out = {}
        args = self.split_arg(line[0:begidx])

        # Format
        if len(args) == 1:
            return self.list_completion(text, self._check_opts)


        cms_check_mode = len(args) >= 2 and args[1]=='cms'

        cms_options = ['--name=','--tweak=','--seed=','--offshellness=',
          '--lambdaCMS=','--show_plot=','--report=','--lambda_plot_range=','--recompute_width=',
          '--CTModeRun=','--helicity=','--reduction=','--cms=','--diff_lambda_power=',
          '--loop_filter=','--resonances=']

        options = ['--energy=']
        if cms_options:
            options.extend(cms_options)

        # Directory continuation
        if args[-1].endswith(os.path.sep):
            return self.path_completion(text, pjoin(*[a for a in args \
                                                    if a.endswith(os.path.sep)]))
        # autocompletion for particles/couplings
        model_comp = self.model_completion(text, ' '.join(args[2:]),line,
                                  categories = True, allowed_loop_mode=['virt'])

        model_comp_and_path = self.deal_multiple_categories(\
          {'Process completion': self.model_completion(text, ' '.join(args[2:]),
          line, categories = False, allowed_loop_mode=['virt']),
          'Param_card.dat path completion:':self.path_completion(text),
          'options': self.list_completion(text,options)}, formatting)

        #Special rules for check cms completion
        if cms_check_mode:
            # A couple of useful value completions
            if line[-1]!=' ' and line[-2]!='\\' and not '--' in line[begidx:endidx] \
                              and args[-1].startswith('--') and '=' in args[-1]:
                examples = {
                  '--tweak=':
['default','alltweaks',"['default','allwidths->1.1*all_withds&seed333(Increased_widths_and_seed_333)','logp->logm&logm->logp(inverted_logs)']"],
                  '--lambdaCMS=':
['(1.0e-2,5)',"[float('1.0e-%d'%exp)\\ for\\ exp\\ in\\ range(8)]","[1.0,0.5,0.001]"],
                  '--lambda_plot_range=':
[' [1e-05,1e-02]','[0.01,1.0]'],
                  '--reduction=':
['1','1|2|3|4','1|2','3'],
                  '--cms=':
['QED&QCD,aewm1->10.0/lambdaCMS&as->0.1*lambdaCMS',
'NP&QED&QCD,aewm1->10.0/lambdaCMS&as->0.1*lambdaCMS&newExpansionParameter->newExpansionParameter*lambdaCMS'],
                  '--loop_filter=':
['None','n>3','n<4 and 6 in loop_pdgs and 3<=id<=7'],
                  '--resonances=':
['1','all','(24,(3,4))','[(24,(3,4)),(24,(4,5))]'],
                  '--analyze=':
['my_default_run.pkl',
'default_run.pkl,increased_widths.pkl(Increased_widths),logs_modified.pkl(Inverted_logs),seed_668.pkl(Different_seed)']
                    }
                for name, example in examples.items():
                    if  args[-1].startswith(name):
                        return self.deal_multiple_categories(
          {"Examples of completion for option '%s'"%args[-1].split('=')[0]:
#                    ['%d: %s'%(i+1,ex) for i, ex in enumerate(example)]},
                    ['%s'%ex for i, ex in enumerate(example)]},formatting,
                                                             forceCategory=True)
                if args[-1]=='--recompute_width=':
                    return self.list_completion(text,
                                         ['never','first_time','always','auto'])
                elif args[-1]=='--show_plot=':
                    return self.list_completion(text,['True','False'])
                elif args[-1]=='--report=':
                    return self.list_completion(text,['concise','full'])
                elif args[-1]=='--CTModeRun=':
                    return self.list_completion(text,['-1','1','2','3','4'])
                else:
                    return text
            if len(args)==2 or len(args)==3 and args[-1]=='-reuse':
                return self.deal_multiple_categories(
          {'Process completion': self.model_completion(text, ' '.join(args[2:]),
                        line, categories = False, allowed_loop_mode=['virt']),
                   'Param_card.dat path completion:': self.path_completion(text),
               'reanalyze result on disk / save output:':self.list_completion(
                                                  text,['-reuse','--analyze='])},
                                                     formatting)
            elif not any(arg.startswith('--') for arg in args):
                if '>' in args:
                    return self.deal_multiple_categories({'Process completion': 
                        self.model_completion(text, ' '.join(args[2:]),
                        line, categories = False, allowed_loop_mode=['virt']),
                        'options': self.list_completion(text,options)},
                                                         formatting)
                else:
                    return self.deal_multiple_categories({'Process completion': 
                        self.model_completion(text, ' '.join(args[2:]),
                        line, categories = False, allowed_loop_mode=['virt'])},
                                                         formatting)
            else:
                return self.list_completion(text,options)
            
        if len(args) == 2:
            return model_comp_and_path
        elif len(args) == 3:
            try:
                int(args[2])
            except ValueError:
                return model_comp
            else:
                return model_comp_and_path
        elif len(args) > 3:
            return model_comp


    def complete_tutorial(self, text, line, begidx, endidx):
        "Complete the tutorial command"

        # Format
        if len(self.split_arg(line[0:begidx])) == 1:
            return self.list_completion(text, self._tutorial_opts)

    def complete_define(self, text, line, begidx, endidx):
        """Complete particle information"""
        return self.model_completion(text, line[6:],line)

    def complete_display(self, text, line, begidx, endidx):
        "Complete the display command"

        args = self.split_arg(line[0:begidx])
        # Format
        if len(args) == 1:
            return self.list_completion(text, self._display_opts)

        if len(args) == 2 and args[1] == 'checks':
            return self.list_completion(text, ['failed'])

        if len(args) == 2 and args[1] == 'particles':
            return self.model_completion(text, line[begidx:],line)

    def complete_draw(self, text, line, begidx, endidx):
        "Complete the draw command"

        args = self.split_arg(line[0:begidx])

        # Directory continuation
        if args[-1].endswith(os.path.sep):
            return self.path_completion(text,
                                        pjoin(*[a for a in args if a.endswith(os.path.sep)]),
                                        only_dirs = True)
        # Format
        if len(args) == 1:
            return self.path_completion(text, '.', only_dirs = True)


        #option
        if len(args) >= 2:
            opt = ['horizontal', 'external=', 'max_size=', 'add_gap=',
                                'non_propagating', '--']
            return self.list_completion(text, opt)

    def complete_launch(self, text, line, begidx, endidx,formatting=True):
        """ complete the launch command"""
        args = self.split_arg(line[0:begidx])

        # Directory continuation
        if args[-1].endswith(os.path.sep):
            return self.path_completion(text,
                                        pjoin(*[a for a in args if a.endswith(os.path.sep)]),
                                        only_dirs = True)
        # Format
        if len(args) == 1:
            out = {'Path from ./': self.path_completion(text, '.', only_dirs = True)}
            if MG5DIR != os.path.realpath('.'):
                out['Path from %s' % MG5DIR] =  self.path_completion(text,
                                     MG5DIR, only_dirs = True, relative=False)
            if MG4DIR and MG4DIR != os.path.realpath('.') and MG4DIR != MG5DIR:
                out['Path from %s' % MG4DIR] =  self.path_completion(text,
                                     MG4DIR, only_dirs = True, relative=False)


        #option
        if len(args) >= 2:
            out={}

        if line[0:begidx].endswith('--laststep='):
            opt = ['parton', 'pythia', 'pgs','delphes','auto']
            out['Options'] = self.list_completion(text, opt, line)
        else:
            opt = ['--cluster', '--multicore', '-i', '--name=', '-f','-m', '-n',
               '-p','--parton','--interactive', '--laststep=parton', '--laststep=pythia',
               '--laststep=pgs', '--laststep=delphes','--laststep=auto']
            out['Options'] = self.list_completion(text, opt, line)


        return self.deal_multiple_categories(out,formatting)

    def complete_load(self, text, line, begidx, endidx):
        "Complete the load command"

        args = self.split_arg(line[0:begidx])

        # Format
        if len(args) == 1:
            return self.list_completion(text, self._save_opts)

        # Directory continuation
        if args[-1].endswith(os.path.sep):
            return self.path_completion(text,
                                        pjoin(*[a for a in args if \
                                                      a.endswith(os.path.sep)]))

        # Filename if directory is not given
        if len(args) == 2:
            return self.path_completion(text)

    def complete_save(self, text, line, begidx, endidx):
        "Complete the save command"

        args = self.split_arg(line[0:begidx])

        # Format
        if len(args) == 1:
            return self.list_completion(text, self._save_opts)

        # Directory continuation
        if args[-1].endswith(os.path.sep):
            return self.path_completion(text,
                                        pjoin(*[a for a in args if a.endswith(os.path.sep)]),
                                        only_dirs = True)

        # Filename if directory is not given
        if len(args) == 2:
            return self.path_completion(text) + self.list_completion(text, ['global'])

    @cmd.debug()
    def complete_open(self, text, line, begidx, endidx):
        """ complete the open command """

        args = self.split_arg(line[0:begidx])

        # Directory continuation
        if os.path.sep in args[-1] + text:
            return self.path_completion(text,
                                    pjoin(*[a for a in args if \
                                                      a.endswith(os.path.sep)]))

        possibility = []
        if self._done_export:
            path = self._done_export[0]
            possibility = ['index.html']
            if os.path.isfile(pjoin(path,'README')):
                possibility.append('README')
            if os.path.isdir(pjoin(path,'Cards')):
                possibility += [f for f in os.listdir(pjoin(path,'Cards'))
                                    if f.endswith('.dat')]
            if os.path.isdir(pjoin(path,'HTML')):
                possibility += [f for f in os.listdir(pjoin(path,'HTML'))
                                  if f.endswith('.html') and 'default' not in f]
        else:
            possibility.extend(['./','../'])
        if os.path.exists('MG5_debug'):
            possibility.append('MG5_debug')
        if os.path.exists('ME5_debug'):
            possibility.append('ME5_debug')

        return self.list_completion(text, possibility)

    @cmd.debug()
    def complete_output(self, text, line, begidx, endidx,
                        possible_options = ['f', 'noclean', 'nojpeg'],
                        possible_options_full = ['-f', '-noclean', '-nojpeg', '--noeps=True','--hel_recycling=False']):
        "Complete the output command"

        possible_format = self._export_formats
        #don't propose directory use by MG_ME
        forbidden_names = ['MadGraphII', 'Template', 'pythia-pgs', 'CVS',
                            'Calculators', 'MadAnalysis', 'SimpleAnalysis',
                            'mg5', 'DECAY', 'EventConverter', 'Models',
                            'ExRootAnalysis', 'HELAS', 'Transfer_Fct', 'aloha',
                            'matchbox', 'matchbox_cpp', 'tests']

        #name of the run =>proposes old run name
        args = self.split_arg(line[0:begidx])
        if len(args) >= 1:
            
            if len(args) > 1 and args[1] == 'pythia8':
                possible_options_full = list(possible_options_full) + ['--version=8.1','--version=8.2'] 
            
            if len(args) > 1 and args[1] == 'aloha':
                try:
                    return self.aloha_complete_output(text, line, begidx, endidx)
                except Exception as error:
                    print(error)
            # Directory continuation
            if args[-1].endswith(os.path.sep):
                return [name for name in self.path_completion(text,
                        pjoin(*[a for a in args if a.endswith(os.path.sep)]),
                        only_dirs = True) if name not in forbidden_names]
            # options
            if args[-1][0] == '-' or len(args) > 1 and args[-2] == '-':
                return self.list_completion(text, possible_options)
            
            if len(args) > 2:
                return self.list_completion(text, possible_options_full)
            # Formats
            if len(args) == 1:
                format = possible_format + ['.' + os.path.sep, '..' + os.path.sep, 'auto']
                return self.list_completion(text, format)

            # directory names
            content = [name for name in self.path_completion(text, '.', only_dirs = True) \
                       if name not in forbidden_names]
            content += ['auto']
            content += possible_options_full
            return self.list_completion(text, content)

    def aloha_complete_output(self, text, line, begidx, endidx,formatting=True):
        "Complete the output aloha command"
        args = self.split_arg(line[0:begidx])
        completion_categories = {}

        forbidden_names = ['MadGraphII', 'Template', 'pythia-pgs', 'CVS',
                            'Calculators', 'MadAnalysis', 'SimpleAnalysis',
                            'mg5', 'DECAY', 'EventConverter', 'Models',
                            'ExRootAnalysis', 'Transfer_Fct', 'aloha',
                            'apidoc','vendor']


        # options
        options = ['--format=Fortran', '--format=Python','--format=gpu','--format=CPP','--output=']
        options = self.list_completion(text, options)
        if options:
            completion_categories['options'] = options

        if args[-1] == '--output=' or args[-1].endswith(os.path.sep):
            # Directory continuation
            completion_categories['path'] =  [name for name in self.path_completion(text,
                        pjoin(*[a for a in args if a.endswith(os.path.sep)]),
                        only_dirs = True) if name not in forbidden_names]

        else:
            ufomodel = ufomodels.load_model(self._curr_model.get('name'))
            wf_opt = []
            amp_opt = []
            opt_conjg = []
            for lor in ufomodel.all_lorentz:
                amp_opt.append('%s_0' % lor.name)
                for i in range(len(lor.spins)):
                    wf_opt.append('%s_%i' % (lor.name,i+1))
                    if i % 2 == 0 and lor.spins[i] == 2:
                        opt_conjg.append('%sC%i_%i' % (lor.name,i //2 +1,i+1))
            completion_categories['amplitude routines'] = self.list_completion(text, amp_opt)
            completion_categories['Wavefunctions routines'] = self.list_completion(text, wf_opt)
            completion_categories['conjugate_routines'] = self.list_completion(text, opt_conjg)

        return self.deal_multiple_categories(completion_categories,formatting)

    def complete_set(self, text, line, begidx, endidx):
        "Complete the set command"
        #misc.sprint([text,line,begidx, endidx])
        args = self.split_arg(line[0:begidx])

        # Format
        if len(args) == 1:
            opts = list(set(list(self.options.keys()) + self._set_options))
            return self.list_completion(text, opts)

        if len(args) == 2:
            if args[1] in ['group_subprocesses', 'complex_mass_scheme',\
                           'loop_optimized_output', 'loop_color_flows',\
                           'low_mem_multicore_nlo_generation']:
                return self.list_completion(text, ['False', 'True', 'default'])
            elif args[1] in ['ignore_six_quark_processes']:
                return self.list_completion(text, list(self._multiparticles.keys()))
            elif args[1].lower() == 'ewscheme':
                return self.list_completion(text, ["external"])
            elif args[1] == 'gauge':
                return self.list_completion(text, ['unitary', 'Feynman','default', 'axial'])
            elif args[1] == 'OLP':
                return self.list_completion(text, MadGraphCmd._OLP_supported)
            elif args[1] == 'output_dependencies':
                return self.list_completion(text, 
                                     MadGraphCmd._output_dependencies_supported)
            elif args[1] == 'stdout_level':
                return self.list_completion(text, ['DEBUG','INFO','WARNING','ERROR',
                                                          'CRITICAL','default'])
            elif args[1] == 'fortran_compiler':
                return self.list_completion(text, ['f77','g77','gfortran','default'])
            elif args[1] == 'cpp_compiler':
                return self.list_completion(text, ['g++', 'c++', 'clang', 'default'])
            elif args[1] == 'nb_core':
                return self.list_completion(text, [str(i) for i in range(100)] + ['default'] )
            elif args[1] == 'run_mode':
                return self.list_completion(text, [str(i) for i in range(3)] + ['default'])
            elif args[1] == 'cluster_type':
                return self.list_completion(text, list(cluster.from_name.keys()) + ['default'])
            elif args[1] == 'cluster_queue':
                return []
            elif args[1] == 'automatic_html_opening':
                return self.list_completion(text, ['False', 'True', 'default'])
            else:
                # directory names
                second_set = [name for name in self.path_completion(text, '.', only_dirs = True)]
                return self.list_completion(text, second_set + ['default'])
        elif len(args) >2 and args[-1].endswith(os.path.sep):
                return self.path_completion(text,
                        pjoin(*[a for a in args if a.endswith(os.path.sep)]),
                        only_dirs = True)
        
    def complete_import(self, text, line, begidx, endidx, allow_restrict=True,
                        formatting=True):
        "Complete the import command"

        args=self.split_arg(line[0:begidx])

        # Format
        if len(args) == 1:
            opt =  self.list_completion(text, self._import_formats)
            if opt:
                return opt
            mode = 'all'
        elif args[1] in self._import_formats:
            mode = args[1]
        else:
            args.insert(1, 'all')
            mode = 'all'

        completion_categories = {}
        # restriction continuation (for UFO)
        if mode in ['model', 'all'] and '-' in  text:
            # deal with - in readline splitting (different on some computer)
            path = '-'.join([part for part in text.split('-')[:-1]])
            # remove the final - for the model name
            # find the different possibilities
            all_name = self.find_restrict_card(path, no_restrict=False)
            all_name += self.find_restrict_card(path, no_restrict=False,
                                        base_dir=pjoin(MG5DIR,'models'))

            if os.environ['PYTHONPATH']:
                for modeldir in os.environ['PYTHONPATH'].split(':'):
                    if not modeldir:
                            continue
                    all_name += self.find_restrict_card(path, no_restrict=False,
                                        base_dir=modeldir)
            all_name = list(set(all_name))
            # select the possibility according to the current line
            all_name = [name+' ' for name in  all_name if name.startswith(text)
                                                       and name.strip() != text]


            if all_name:
                completion_categories['Restricted model'] = all_name

        # Path continuation
        if os.path.sep in args[-1]:
            if mode.startswith('model') or mode == 'all':
                # Directory continuation
                try:
                    cur_path = pjoin(*[a for a in args \
                                                   if a.endswith(os.path.sep)])
                except Exception as error:
                    pass
                else:
                    all_dir = self.path_completion(text, cur_path, only_dirs = True)
                    if mode in ['model_v4','all']:
                        completion_categories['Path Completion'] = all_dir
                    # Only UFO model here
                    new = []
                    data =   [new.__iadd__(self.find_restrict_card(name, base_dir=cur_path, online=False))
                                                                for name in all_dir]
                    if data:
                        completion_categories['Path Completion'] = all_dir + new
            else:
                try:
                    cur_path = pjoin(*[a for a in args \
                                                   if a.endswith(os.path.sep)])
                except Exception:
                    pass
                else:
                    all_path =  self.path_completion(text, cur_path)
                    if mode == 'all':
                        new = []
                        data =   [new.__iadd__(self.find_restrict_card(name, base_dir=cur_path, online=False))
                                                               for name in all_path]
                        if data:
                            completion_categories['Path Completion'] = data[0]
                    else:
                        completion_categories['Path Completion'] = all_path

        # Model directory name if directory is not given
        if (len(args) == 2):
            is_model = True
            if mode == 'model':
                file_cond = lambda p : os.path.exists(pjoin(MG5DIR,'models',p,'particles.py'))
                mod_name = lambda name: name
            elif mode == 'model_v4':
                file_cond = lambda p :  (os.path.exists(pjoin(MG5DIR,'models',p,'particles.dat'))
                                      or os.path.exists(pjoin(self._mgme_dir,'Models',p,'particles.dat')))
                mod_name = lambda name :(name[-3:] != '_v4' and name or name[:-3])
            elif mode == 'all':
                mod_name = lambda name: name
                file_cond = lambda p : os.path.exists(pjoin(MG5DIR,'models',p,'particles.py')) \
                                      or os.path.exists(pjoin(MG5DIR,'models',p,'particles.dat')) \
                                      or os.path.exists(pjoin(self._mgme_dir,'Models',p,'particles.dat'))
            else:
                cur_path = pjoin(*[a for a in args \
                                                   if a.endswith(os.path.sep)])
                all_path =  self.path_completion(text, cur_path)
                completion_categories['model name'] = all_path
                is_model = False

            if is_model and os.path.sep not in text:
                model_list = [mod_name(name) for name in \
                                                self.path_completion(text,
                                                pjoin(MG5DIR,'models'),
                                                only_dirs = True) \
                                                if file_cond(name)]
                if mode == 'model' and 'PYTHONPATH' in os.environ:
                    for modeldir in os.environ['PYTHONPATH'].split(':'):
                        if not modeldir or not os.path.exists(modeldir):
                            continue
                        model_list += [name for name in self.path_completion(text,
                                       modeldir, only_dirs=True)
                                       if os.path.exists(pjoin(modeldir,name, 'particles.py'))]                    
                if mode == 'model':
                    model_list += [name for name in list(self._online_model.keys())+self._online_model2
                                    if name.startswith(text)]
                    
                if mode == 'model_v4':
                    completion_categories['model name'] = model_list
                elif allow_restrict:
                    # need to update the  list with the possible restriction
                    all_name = []
                    for model_name in model_list:
                        all_name += self.find_restrict_card(model_name,
                                            base_dir=pjoin(MG5DIR,'models'))
                else:
                    all_name = model_list
                
                #avoid duplication
                all_name = list(set(all_name))
                
                if mode == 'all':
                    cur_path = pjoin(*[a for a in args \
                                                        if a.endswith(os.path.sep)])
                    all_path =  self.path_completion(text, cur_path)
                    completion_categories['model name'] = all_path + all_name
                elif mode == 'model':
                    completion_categories['model name'] = all_name
            elif os.path.sep in text:
                try:
                    cur_path = pjoin(*[a for a in args \
                                            if a.endswith(os.path.sep)])
                except Exception:
                    cur_path = os.getcwd()
                all_path =  self.path_completion(text, cur_path)                
                completion_categories['model name'] = all_path 

        # Options
        if mode == 'all' and len(args)>1:
            mode = self.find_import_type(args[2])

        if len(args) >= 3 and mode.startswith('model') and not '-modelname' in line:
            if not text and not completion_categories:
                return ['--modelname']
            elif not (os.path.sep in args[-1] and line[-1] != ' '):
                completion_categories['options'] = self.list_completion(text, ['--modelname','-modelname','--noprefix'])
        if len(args) >= 3 and mode.startswith('banner') and not '--no_launch' in line:
            completion_categories['options'] = self.list_completion(text, ['--no_launch'])
        
        return self.deal_multiple_categories(completion_categories,formatting)
    
    _online_model = {'2HDM':[], 
                         'loop_qcd_qed_sm':['full','no_widths','with_b_mass ', 'with_b_mass_no_widths'],
                         'loop_qcd_qed_sm_Gmu':['ckm', 'full', 'no_widths'], 
                         '4Gen':[],
                         'DY_SM':[],
                         'EWdim6':['full'],
                         'heft':['ckm','full', 'no_b_mass','no_masses','no_tau_mass','zeromass_ckm'],
                         'nmssm':['full'],
                         'SMScalars':['full'],
                         'RS':[''],
                         'sextet_diquarks':[''],
                         'TopEffTh':[''],
                         'triplet_diquarks':[''],
                         'uutt_sch_4fermion':[''],
                         'uutt_tch_scalar':['']
                         }   
    _online_model2 = [] # fill by model on the db if user do "display modellist" 
    
    def find_restrict_card(self, model_name, base_dir='./', no_restrict=True,
                           online=True):
        """find the restriction file associate to a given model"""

        # check if the model_name should be keeped as a possibility
        if no_restrict:
            output = [model_name]
        else:
            output = []

        local_model = os.path.exists(pjoin(base_dir, model_name, 'couplings.py'))
        # check that the model is a valid model
        if online and not local_model and model_name in self._online_model:
            output += ['%s-%s' % (model_name, tag) for tag in self._online_model[model_name]]
            return output  
        
        if not local_model:
            # not valid UFO model
            return output

        if model_name.endswith(os.path.sep):
            model_name = model_name[:-1]

        # look for _default and treat this case
        if os.path.exists(pjoin(base_dir, model_name, 'restrict_default.dat')):
            output.append('%s-full' % model_name)

        # look for other restrict_file
        for name in os.listdir(pjoin(base_dir, model_name)):
            if name.startswith('restrict_') and not name.endswith('default.dat') \
                and name.endswith('.dat'):
                tag = name[9:-4] #remove restrict and .dat
                while model_name.endswith(os.path.sep):
                    model_name = model_name[:-1]
                output.append('%s-%s' % (model_name, tag))

        # return
        return output

    def complete_install(self, text, line, begidx, endidx):
        "Complete the import command"

        args = self.split_arg(line[0:begidx])
        # Format
        if len(args) == 1:
            return self.list_completion(text, self._install_opts + self._advanced_install_opts)
        elif len(args) and args[0] == 'update':
            return self.list_completion(text, ['-f','--timeout='])
        elif len(args)>=2 and args[1] in self._advanced_install_opts:           
            options = ['--keep_source','--logging=']
            if args[1]=='pythia8':
                options.append('--pythia8_tarball=')
            elif args[1]=='mg5amc_py8_interface':
                options.append('--mg5amc_py8_interface_tarball=') 
            elif args[1] in ['MadAnalysis5','MadAnalysis']:
                #options.append('--no_MA5_further_install')
                options.append('--no_root_in_MA5')
                options.append('--update')
                options.append('--madanalysis5_tarball=')
                for prefix in ['--with', '--veto']:
                    for prog in ['fastjet', 'delphes', 'delphesMA5tune']:
                        options.append('%s_%s' % (prefix, prog))
                         
            for opt in options[:]:
                if any(a.startswith(opt) for a in args):
                    options.remove(opt)
            return self.list_completion(text, options)
        else:
            return self.list_completion(text, [])

#===============================================================================
# MadGraphCmd
#===============================================================================
class MadGraphCmd(HelpToCmd, CheckValidForCmd, CompleteForCmd, CmdExtended):
    """The command line processor of MadGraph"""

    writing_dir = '.'

    # Options and formats available
    _display_opts = ['particles', 'interactions', 'processes', 'diagrams',
                     'diagrams_text', 'multiparticles', 'couplings', 'lorentz',
                     'checks', 'parameters', 'options', 'coupling_order','variable',
                     'modellist']
    _add_opts = ['process', 'model']
    _save_opts = ['model', 'processes', 'options']
    _tutorial_opts = ['aMCatNLO', 'stop', 'MadLoop', 'MadGraph5']
    _switch_opts = ['mg5','aMC@NLO','ML5']
    _check_opts = ['full', 'timing', 'stability', 'profile', 'permutation',
                   'gauge','lorentz', 'brs', 'cms']
    _import_formats = ['model_v4', 'model', 'proc_v4', 'command', 'banner']
    _install_opts = ['Delphes', 'MadAnalysis4', 'ExRootAnalysis',
                     'update', 'Golem95', 'QCDLoop', 'maddm', 'maddump',
                     'looptools', 'MadSTR']
    
    # The targets below are installed using the HEPToolsInstaller.py script
    _advanced_install_opts = ['pythia8','zlib','boost','lhapdf6','lhapdf5','collier',
                              'hepmc','mg5amc_py8_interface','ninja','oneloop','MadAnalysis5']

    _install_opts.extend(_advanced_install_opts)

    _v4_export_formats = ['madevent', 'standalone', 'standalone_msP','standalone_msF',
                          'matrix', 'standalone_rw', 'madweight'] 
    _export_formats = _v4_export_formats + ['standalone_cpp', 'pythia8', 'aloha',
                                            'matchbox_cpp', 'matchbox']
    _set_options = ['group_subprocesses',
                    'ignore_six_quark_processes',
                    'stdout_level',
                    'fortran_compiler',
                    'cpp_compiler',
                    'loop_optimized_output',
                    'complex_mass_scheme',
                    'gauge',
                    'EWscheme',
                    'max_npoint_for_channel',
                    'max_t_for_channel',
<<<<<<< HEAD
=======
                    'zerowidth_tchannel',
>>>>>>> 1e5ddd01
                    'default_unset_couplings']
    _valid_nlo_modes = ['all','real','virt','sqrvirt','tree','noborn','LOonly']
    _valid_sqso_types = ['==','<=','=','>']
    _valid_amp_so_types = ['=','<=', '==', '>']
    _OLP_supported = ['MadLoop', 'GoSam']
    _output_dependencies_supported = ['external', 'internal','environment_paths']

    # The three options categories are treated on a different footage when a
    # set/save configuration occur. current value are kept in self.options
    options_configuration = {'pythia8_path': './HEPTools/pythia8',
                       'hwpp_path': './herwigPP',
                       'thepeg_path': './thepeg',
                       'hepmc_path': './hepmc',
                       'madanalysis_path': './MadAnalysis',
                       'madanalysis5_path':'./HEPTools/madanalysis5/madanalysis5',
                       'pythia-pgs_path':'./pythia-pgs',
                       'td_path':'./td',
                       'delphes_path':'./Delphes',
                       'exrootanalysis_path':'./ExRootAnalysis',
                       'syscalc_path': './SysCalc',
                       'timeout': 60,
                       'web_browser':None,
                       'eps_viewer':None,
                       'text_editor':None,
                       'fortran_compiler':None,
                       'f2py_compiler':None,
                       'f2py_compiler_py2':None,
                       'f2py_compiler_py3':None,
                       'cpp_compiler':None,
                       'auto_update':7,
                       'cluster_type': 'condor',
                       'cluster_queue': None,
                       'cluster_status_update': (600, 30),
                       'fastjet':'fastjet-config',
                       'golem':'auto',
                       'samurai':None,
                       'ninja':'./HEPTools/lib',
                       'collier':'./HEPTools/lib',
                       'lhapdf':'lhapdf-config',
                       'lhapdf_py2': None,
                       'lhapdf_py3': None,
                       'applgrid':'applgrid-config',
                       'amcfast':'amcfast-config',
                       'cluster_temp_path':None,
                       'mg5amc_py8_interface_path': './HEPTools/MG5aMC_PY8_interface',
                       'cluster_local_path': None,
                       'OLP': 'MadLoop',
                       'cluster_nb_retry':1,
                       'cluster_retry_wait':300,
                       'cluster_size':100,
                       'output_dependencies':'external',
                       'crash_on_error':False
                       }

    options_madgraph= {'group_subprocesses': 'Auto',
                          'ignore_six_quark_processes': False,
                          'low_mem_multicore_nlo_generation': False,
                          'complex_mass_scheme': False,
                          'gauge':'unitary',
                          'stdout_level':None,
                          'loop_optimized_output':True,
                          'loop_color_flows':False,
                          'max_npoint_for_channel': 0, # 0 means automaticly adapted
                          'default_unset_couplings': 99, # 99 means infinity
                          'max_t_for_channel': 99, # means no restrictions
<<<<<<< HEAD
=======
                          'zerowidth_tchannel': True,
>>>>>>> 1e5ddd01
                        }

    options_madevent = {'automatic_html_opening':True,
                         'run_mode':2,
                         'nb_core': None,
                         'notification_center': True
                         }


    # Variables to store object information
    _curr_model = None  #base_objects.Model()
    _curr_amps = diagram_generation.AmplitudeList()
    _curr_proc_defs = base_objects.ProcessDefinitionList()
    _curr_matrix_elements = helas_objects.HelasMultiProcess()
    _curr_helas_model = None
    _curr_exporter = None
    _done_export = False
    _curr_decaymodel = None

    helporder = ['Main commands', 'Documented commands']


    def preloop(self):
        """Initializing before starting the main loop"""

        self.prompt = 'MG5_aMC>'
        if madgraph.ReadWrite: # prevent on read-only disk
            self.do_install('update --mode=mg5_start')

        # By default, load the UFO Standard Model
        logger.info("Loading default model: sm")
        self.exec_cmd('import model sm', printcmd=False, precmd=True)

        # preloop mother
        CmdExtended.preloop(self)


    def __init__(self, mgme_dir = '', *completekey, **stdin):
        """ add a tracker of the history """

        CmdExtended.__init__(self, *completekey, **stdin)

        # Set MG/ME directory path
        if mgme_dir:
            if os.path.isdir(pjoin(mgme_dir, 'Template')):
                self._mgme_dir = mgme_dir
                logger.info('Setting MG/ME directory to %s' % mgme_dir)
            else:
                logger.warning('Warning: Directory %s not valid MG/ME directory' % \
                             mgme_dir)
                self._mgme_dir = MG4DIR

        # check that make_opts exists
        make_opts = pjoin(MG5DIR, 'Template','LO','Source','make_opts')
        make_opts_source = pjoin(MG5DIR, 'Template','LO','Source','.make_opts')
        if not os.path.exists(make_opts):
            shutil.copy(make_opts_source, make_opts)
        elif  os.path.getmtime(make_opts) <  os.path.getmtime(make_opts_source):
            shutil.copy(make_opts_source, make_opts)
            
        # Variables to store state information
        self._multiparticles = {}
        self.options = {}
        self._generate_info = "" # store the first generated process
        self._model_v4_path = None
        self._export_dir = None
        self._export_format = 'madevent'
        self._mgme_dir = MG4DIR
        self._cuttools_dir=str(os.path.join(self._mgme_dir,'vendor','CutTools'))
        self._iregi_dir=str(os.path.join(self._mgme_dir,'vendor','IREGI','src'))
        self._comparisons = None
        self._cms_checks = []
        self._nlo_modes_for_completion = ['all','virt','real','LOonly']

        # Load the configuration file,i.e.mg5_configuration.txt
        self.set_configuration()

    def setup(self):
        """ Actions to carry when switching to this interface """

        # Refresh all the interface stored value as things like generated
        # processes and amplitudes are not to be reused in between different
        # interfaces
        # Clear history, amplitudes and matrix elements when a model is imported
        # Remove previous imports, generations and outputs from history
        self.history.clean(remove_bef_last='import',keep_switch=True)
        # Reset amplitudes and matrix elements
        self._done_export=False
        self._curr_amps = diagram_generation.AmplitudeList()
        self._curr_proc_defs = base_objects.ProcessDefinitionList()
        self._curr_matrix_elements = helas_objects.HelasMultiProcess()

        self._v4_export_formats = ['madevent', 'standalone','standalone_msP','standalone_msF',
                                   'matrix', 'standalone_rw']
        self._export_formats = self._v4_export_formats + ['standalone_cpp', 'pythia8']
        self._nlo_modes_for_completion = ['all','virt','real']

    def do_quit(self, line):
        """Not in help: Do quit"""

        if self._done_export and \
                    os.path.exists(pjoin(self._done_export[0],'RunWeb')):
            os.remove(pjoin(self._done_export[0],'RunWeb'))

        value = super(MadGraphCmd, self).do_quit(line)
        if madgraph.ReadWrite: #prevent to run on Read Only disk
            self.do_install('update --mode=mg5_end')
        misc.EasterEgg('quit')
        
        
        return value

    # Add a process to the existing multiprocess definition
    # Generate a new amplitude
    def do_add(self, line):
        """Generate an amplitude for a given process and add to
        existing amplitudes
        or merge two model
        """

        args = self.split_arg(line)

        
        warning_duplicate = True
        if '--no_warning=duplicate' in args:
            warning_duplicate = False
            args.remove('--no_warning=duplicate')

        diagram_filter = False
        if '--diagram_filter' in args:
            diagram_filter = True
            args.remove('--diagram_filter')
        
        standalone_only = False
        if '--standalone' in args:
            standalone_only = True
            args.remove('--standalone')            

        # Check the validity of the arguments
        self.check_add(args)

        if args[0] == 'model':
            return self.add_model(args[1:])
        
        # special option for 1->N to avoid generation of kinematically forbidden
        #decay.
        if args[-1].startswith('--optimize'):
            optimize = True
            args.pop()
        else:
            optimize = False

        if args[0] == 'process':
            # Rejoin line
            line = ' '.join(args[1:])

            # store the first process (for the perl script)
            if not self._generate_info:
                self._generate_info = line

            # Reset Helas matrix elements
            self._curr_matrix_elements = helas_objects.HelasMultiProcess()

            # Extract process from process definition
            if ',' in line:
                if ']' in line or '[' in line:
                    error_msg=\
"""The '[' and ']' syntax cannot be used in cunjunction with decay chains.
This implies that with decay chains:
  > Squared coupling order limitations are not available.
  > Loop corrections cannot be considered."""
                    raise MadGraph5Error(error_msg)
                else:
                    nb_proc = len([l for l in self.history if l.startswith(('generate','add process'))])
                    myprocdef, line = self.extract_decay_chain_process(line, proc_number=nb_proc)
                    # Redundant with above, but not completely as in the future
                    # one might think of allowing the core process to be 
                    # corrected by loops.
                    if myprocdef.are_decays_perturbed():
                        raise MadGraph5Error("Decay processes cannot be perturbed.")
                    # The two limitations below have some redundancy, but once
                    # again, they might be relieved (one at a time or together)
                    # int he future.
                    if myprocdef.decays_have_squared_orders() or \
                                                myprocdef['squared_orders']!={}:
                        raise MadGraph5Error("Decay processes cannot specify "+\
                                                  "squared orders constraints.")                        
                    if myprocdef.are_negative_orders_present():
                        raise MadGraph5Error("Decay processes cannot include negative"+\
                                                " coupling orders constraints.")                    
            else:
                nb_proc = len([l for l in self.history if l.startswith(('generate','add process'))])
                myprocdef = self.extract_process(line, proc_number=nb_proc)

            

            # Check that we have something
            if not myprocdef:
                raise self.InvalidCmd("Empty or wrong format process, please try again.")
            # Check that we have the same number of initial states as
            # existing processes
            if self._curr_amps and self._curr_amps[0].get_ninitial() != \
               myprocdef.get_ninitial() and not standalone_only:
                raise self.InvalidCmd("Can not mix processes with different number of initial states.")               

            #Check that we do not have situation like z{T} z
            if not myprocdef.check_polarization():
                logger.critical("Not Supported syntax:\n"+ \
                                "   Syntax like p p  > Z{T} Z are ambiguious" +\
                                "   Behavior is not guarantee to be stable within future version of the code." + \
                                "   Furthemore, you can have issue with symmetry factor (we do not guarantee [differential] cross-section."+\
                                "   We suggest you to abort this computation")
                ans = self.ask('Do you want to continue', 'no',['yes','no'])
                if ans == 'no':
                    raise self.InvalidCmd("Not supported syntax of type p p  > Z{T} Z")
                    
                
                

            self._curr_proc_defs.append(myprocdef)
            
            # Negative coupling order contraints can be given on at most one
            # coupling order (and either in squared orders or orders, not both)
            if len([1 for val in list(myprocdef.get('orders').values())+\
                          list(myprocdef.get('squared_orders').values()) if val<0])>1:
                raise MadGraph5Error("Negative coupling order constraints"+\
                  " can only be given on one type of coupling and either on"+\
                               " squared orders or amplitude orders, not both.")

            if myprocdef.get_ninitial() ==1 and  myprocdef.get('squared_orders'):
                logger.warning('''Computation of interference term with decay is not 100% validated.  
                Please check carefully your result.
                One suggestion is also to compare the generation of your process with and without
                set group_subprocesses True
                (to write Before the generate command)
                ''')

            cpu_time1 = time.time()

            # Generate processes
            if self.options['group_subprocesses'] == 'Auto':
                    collect_mirror_procs = True
            else:
                collect_mirror_procs = self.options['group_subprocesses']
            ignore_six_quark_processes = \
                           self.options['ignore_six_quark_processes'] if \
                           "ignore_six_quark_processes" in self.options \
                           else []

            myproc = diagram_generation.MultiProcess(myprocdef,
                                     collect_mirror_procs = collect_mirror_procs,
                                     ignore_six_quark_processes = ignore_six_quark_processes,
                                     optimize=optimize, diagram_filter=diagram_filter)


            for amp in myproc.get('amplitudes'):
                if amp not in self._curr_amps:
                    self._curr_amps.append(amp)
                elif warning_duplicate:
                    raise self.InvalidCmd("Duplicate process %s found. Please check your processes." % \
                                                amp.nice_string_processes())

            # Reset _done_export, since we have new process
            self._done_export = False

            cpu_time2 = time.time()

            nprocs = len(myproc.get('amplitudes'))
            ndiags = sum([amp.get_number_of_diagrams() for \
                              amp in myproc.get('amplitudes')])
            
            logger.info("%i processes with %i diagrams generated in %0.3f s" % \
                  (nprocs, ndiags, (cpu_time2 - cpu_time1)))
            ndiags = sum([amp.get_number_of_diagrams() for \
                              amp in self._curr_amps])
            logger.info("Total: %i processes with %i diagrams" % \
                  (len(self._curr_amps), ndiags))        
                
    def add_model(self, args):
        """merge two model"""
        
        model_path = args[0]
        recreate = ('--recreate' in args)
        if recreate:
            args.remove('--recreate')
        keep_decay = ('--keep_decay' in args)
        if keep_decay:
            args.remove('--keep_decay')
        output_dir = [a.split('=',1)[1] for a in args if a.startswith('--output')]
        if output_dir:
            output_dir = output_dir[0]
            recreate = True
            restrict_name = ''
            args.remove('--output=%s' % output_dir)
        else:
            name = os.path.basename(self._curr_model.get('modelpath'))
            restrict_name = self._curr_model.get('restrict_name')
            output_dir = pjoin(MG5DIR, 'models', '%s__%s' % (name,
                                                  os.path.basename(model_path)))
        
        if os.path.exists(output_dir):
            if recreate:
                shutil.rmtree(output_dir)
            else:
                logger.info('Model already created! Loading it from %s' % output_dir)
                oldmodel = self._curr_model.get('modelpath')
                new_model_name = output_dir
                if restrict_name:
                    new_model_name = '%s-%s' % (output_dir, restrict_name)
                try:
                    self.exec_cmd('import model %s' % new_model_name, errorhandling=False, 
                              printcmd=False, precmd=True, postcmd=True)
                except Exception as error:
                    logger.debug('fail to load model %s with error:\n %s' % (output_dir, error))
                    logger.warning('Fail to load the model. Restore previous model')
                    self.exec_cmd('import model %s' % oldmodel, errorhandling=False, 
                              printcmd=False, precmd=True, postcmd=True)                    
                    raise Exception('Invalid Model! Please retry with the option \'--recreate\'.')
                else:
                    return
        
        #Need to do the work!!!        
        import models.usermod as usermod
        base_model = copy.deepcopy(usermod.UFOModel(self._curr_model.get('modelpath')))
        
        identify = dict(tuple(a.split('=')) for a in args if '=' in a)
        base_model.add_model(path=model_path, identify_particles=identify)
        base_model.write(output_dir)
        
        if keep_decay and os.path.exists(pjoin(self._curr_model.get('modelpath'), 'decays.py')):
            base_model.mod_file(pjoin(pjoin(self._curr_model.get('modelpath'), 'decays.py')),
                                pjoin(pjoin(output_dir, 'decays.py')))
        
        new_model_name = output_dir
        if restrict_name:
            new_model_name = '%s-%s' % (output_dir, restrict_name)
            
        if 'modelname' in self.history.get('full_model_line'):
            opts = '--modelname'
        else:
            opts='' 
        self.exec_cmd('import model %s %s' % (new_model_name, opts), errorhandling=False, 
                              printcmd=False, precmd=True, postcmd=True)         
        
    
    def do_convert(self, line):
        """convert model FULLPATH
           modify (in place) the UFO model to make it compatible with both python2 and python3
        """
        
        args = self.split_arg(line)
        if hasattr(self, 'do_convert_%s' % args[0]):
            getattr(self, 'do_convert_%s' % args[0])(args[1:])
            
    def do_convert_model(self, args):
        "Not in help: shortcut for convert model"
        
        if not os.path.isdir(args[0]):
            raise Exception( 'model to convert need to provide a full path')
        model_dir = args[0]
        
        answer = self.ask('model conversion to support both py2 and py3 are done in place.\n They are NO guarantee of success.\n It can make the model to stop working under PY2 as well.\n Do you want to proceed?',
                 'y', ['y','n'])
        if answer != 'y':
            return 
        
        #Object_library (.iteritems() -> .items())
        text = open(pjoin(model_dir, 'object_library.py')).read()
        text = text.replace('.iteritems()', '.items()')
        text = open(pjoin(model_dir, 'object_library.py'),'w').write(text)
        
        # write_param_card.dat -> copy the one of the sm model
        files.cp(pjoin(MG5DIR, 'models','sm','write_param_card.py'),
                 pjoin(model_dir, 'write_param_card.py'))
        
        # __init__.py check that function_library and object_library are imported
        text = open(pjoin(model_dir, '__init__.py')).read()
        mod = False
        to_check =  ['object_library', 'function_library']
        for lib in to_check:
            if 'import %s' % lib in text:
                continue
            mod = True
            text = "import %s \n" % lib + text  
        if mod:
            open(pjoin(model_dir, '__init__.py'),'w').write(text)
        
        
        
        
    
    # Define a multiparticle label
    def do_define(self, line, log=True):
        """Define a multiparticle"""

        self.avoid_history_duplicate('define %s' % line, ['define'])
        if not self._curr_model:
            self.do_import('model sm')
            self.history.append('define %s' % line)
        if not self._curr_model['case_sensitive']:
            # Particle names lowercase
            line = line.lower()
        # Make sure there are spaces around =, | and /
        line = line.replace("=", " = ")
        line = line.replace("|", " | ")
        line = line.replace("/", " / ")
        args = self.split_arg(line)
        # check the validity of the arguments
        self.check_define(args)

        label = args[0]
        remove_ids = []
        try:
            remove_index = args.index("/")
        except ValueError:
            pass
        else:
            remove_ids = args[remove_index + 1:]
            args = args[:remove_index]

        pdg_list = self.extract_particle_ids(args[1:])
        remove_list = self.extract_particle_ids(remove_ids)
        pdg_list = [p for p in pdg_list if p not in remove_list]

        self.optimize_order(pdg_list)
        self._multiparticles[label] = pdg_list
        if log:
            logger.info("Defined multiparticle %s" % \
                                             self.multiparticle_string(label))

    # Display
    def do_display(self, line, output=sys.stdout):
        """Display current internal status"""

        args = self.split_arg(line)
        #check the validity of the arguments
        self.check_display(args)

        if args[0] == 'diagrams':
            self.draw(' '.join(args[1:]))

        if args[0] == 'particles' and len(args) == 1:
            propagating_particle = []
            nb_unpropagating = 0
            for particle in self._curr_model['particles']:
                if particle.get('propagating'):
                    propagating_particle.append(particle)
                else:
                    nb_unpropagating += 1

            print("Current model contains %i particles:" % \
                    len(propagating_particle))
            part_antipart = [part for part in propagating_particle \
                             if not part['self_antipart']]
            part_self = [part for part in propagating_particle \
                             if part['self_antipart']]
            for part in part_antipart:
                print(part['name'] + '/' + part['antiname'], end=' ')
            print('')
            for part in part_self:
                print(part['name'], end=' ')
            print('')
            if nb_unpropagating:
                print('In addition of %s un-physical particle mediating new interactions.' \
                                     % nb_unpropagating)

        elif args[0] == 'particles':
            for arg in args[1:]:
                if arg.isdigit() or (arg[0] == '-' and arg[1:].isdigit()):
                    particle = self._curr_model.get_particle(abs(int(arg)))
                else:
                    particle = self._curr_model['particles'].find_name(arg)
                if not particle:
                    raise self.InvalidCmd('no particle %s in current model' % arg)

                print("Particle %s has the following properties:" % particle.get_name())
                print(str(particle))

        elif args[0] == 'interactions' and len(args) == 1:
            text = "Current model contains %i interactions\n" % \
                    len(self._curr_model['interactions'])
            for i, inter in enumerate(self._curr_model['interactions']):
                text += str(i+1) + ':'
                for part in inter['particles']:
                    if part['is_part']:
                        text += part['name']
                    else:
                        text += part['antiname']
                    text += " "
                text += " ".join(order + '=' + str(inter['orders'][order]) \
                                 for order in inter['orders'])
                text += '\n'
            pydoc.pager(text)

        elif args[0] == 'interactions' and len(args)==2 and args[1].isdigit():
            for arg in args[1:]:
                if int(arg) > len(self._curr_model['interactions']):
                    raise self.InvalidCmd('no interaction %s in current model' % arg)
                if int(arg) == 0:
                    print('Special interactions which identify two particles')
                else:
                    print("Interactions %s has the following property:" % arg)
                    print(self._curr_model['interactions'][int(arg)-1])

        elif args[0] == 'interactions':
            request_part = args[1:]
            text = ''
            for i, inter in enumerate(self._curr_model['interactions']):
                present_part = [part['is_part'] and part['name'] or part['antiname']
                                 for part in inter['particles']
                                if (part['is_part'] and  part['name'] in request_part) or
                                   (not part['is_part'] and part['antiname'] in request_part)]
                if len(present_part) < len(request_part):
                    continue
                # check that all particles are selected at least once
                if set(present_part) != set(request_part):
                    continue
                # check if a particle is asked more than once
                if len(request_part) > len(set(request_part)):
                    for p in request_part:
                        if request_part.count(p) > present_part.count(p):
                            continue

                name = str(i+1) + ' : '
                for part in inter['particles']:
                    if part['is_part']:
                        name += part['name']
                    else:
                        name += part['antiname']
                    name += " "
                text += "\nInteractions %s has the following property:\n" % name
                text += str(self._curr_model['interactions'][i])

                text += '\n'
                print(name)
            if text =='':
                text += 'No matching for any interactions'
            pydoc.pager(text)


        elif args[0] == 'parameters' and len(args) == 1:
            text = "Current model contains %i parameters\n" % \
                    sum([len(part) for part in
                                       self._curr_model['parameters'].values()])
            keys = list(self._curr_model['parameters'].keys())
            def key_sort(x, y):
                if ('external',) == x:
                    return -1
                elif ('external',) == y:
                    return +1
                elif  len(x) < len(y):
                    return -1
                else:
                    return 1
            keys.sort(key_sort)
            for key in keys:
                item = self._curr_model['parameters'][key]
                text += '\nparameter type: %s\n' % str(key)
                for value in item:
                    if hasattr(value, 'expr'):
                        if value.value is not None:
                            text+= '        %s = %s = %s\n' % (value.name, value.expr ,value.value)
                        else:
                            text+= '        %s = %s\n' % (value.name, value.expr)
                    else:
                        if value.value is not None:
                            text+= '        %s = %s\n' % (value.name, value.value)
                        else:
                            text+= '        %s \n' % (value.name)
            pydoc.pager(text)

        elif args[0] == 'processes':
            for amp in self._curr_amps:
                print(amp.nice_string_processes())

        elif args[0] == 'diagrams_text':
            text = "\n".join([amp.nice_string() for amp in self._curr_amps])
            pydoc.pager(text)

        elif args[0] == 'multiparticles':
            print('Multiparticle labels:')
            for key in self._multiparticles:
                print(self.multiparticle_string(key))

        elif args[0] == 'coupling_order':
            hierarchy = list(self._curr_model['order_hierarchy'].items())
            #self._curr_model.get_order_hierarchy().items()
            def order(first, second):
                if first[1] < second[1]:
                    return -1
                else:
                    return 1
            hierarchy.sort(order)
            for order in hierarchy:
                print(' %s : weight = %s' % order)

        elif args[0] == 'couplings' and len(args) == 1:
            if self._model_v4_path:
                print('No couplings information available in V4 model')
                return
            text = ''
            text = "Current model contains %i couplings\n" % \
                    sum([len(part) for part in
                                        self._curr_model['couplings'].values()])
            keys = list(self._curr_model['couplings'].keys())
            def key_sort(x, y):
                if ('external',) == x:
                    return -1
                elif ('external',) == y:
                    return +1
                elif  len(x) < len(y):
                    return -1
                else:
                    return 1
            keys.sort(key_sort)
            for key in keys:
                item = self._curr_model['couplings'][key]
                text += '\ncouplings type: %s\n' % str(key)
                for value in item:
                    if value.value is not None:
                        text+= '        %s = %s = %s\n' % (value.name, value.expr ,value.value)
                    else:
                        text+= '        %s = %s\n' % (value.name, value.expr)

            pydoc.pager(text)

        elif args[0] == 'couplings':
            if self._model_v4_path:
                print('No couplings information available in V4 model')
                return

            try:
                ufomodel = ufomodels.load_model(self._curr_model.get('name'))
                print('Note that this is the UFO informations.')
                print(' "display couplings" present the actual definition')
                print('prints the current states of mode')
                print(eval('ufomodel.couplings.%s.nice_string()'%args[1]))
            except Exception:
                raise self.InvalidCmd('no couplings %s in current model' % args[1])

        elif args[0] == 'lorentz':
            print('in lorentz')
            if self._model_v4_path:
                print('No lorentz information available in V4 model')
                return
            elif len(args) == 1:
                ufomodel = ufomodels.load_model(self._curr_model.get('name'))
                print(dir(ufomodel.lorentz))
                return
            try:
                ufomodel = ufomodels.load_model(self._curr_model.get('name'))
                print(getattr(ufomodel.lorentz, args[1]).nice_string())
            except Exception as error:
                raise
                logger.info(str(error))
                raise self.InvalidCmd('no lorentz %s in current model' % args[1])

        elif args[0] == 'checks':
            outstr = ''
            if self._comparisons:
                comparisons = self._comparisons[0]
                if len(args) > 1 and args[1] == 'failed':
                    comparisons = [c for c in comparisons if not c['passed']]
                outstr += "Process check results:"
                for comp in comparisons:
                    outstr += "\n%s:" % comp['process'].nice_string()
                    outstr += "\n   Phase space point: (px py pz E)"
                    for i, p in enumerate(comp['momenta']):
                        outstr += "\n%2s    %+.9e  %+.9e  %+.9e  %+.9e" % tuple([i] + p)
                    outstr += "\n   Permutation values:"
                    outstr += "\n   " + str(comp['values'])
                    if comp['passed']:
                        outstr += "\n   Process passed (rel. difference %.9e)" % \
                              comp['difference']
                    else:
                        outstr += "\n   Process failed (rel. difference %.9e)" % \
                              comp['difference']

                used_aloha = sorted(self._comparisons[1])
                if used_aloha:
                    outstr += "\nChecked ALOHA routines:"
                for aloha in used_aloha:
                    aloha_str = aloha[0]
                    if aloha[1]:
                        aloha_str += 'C' + 'C'.join([str(ia) for ia in aloha[1]])
                    aloha_str += "_%d" % aloha[2]
                    outstr += "\n" + aloha_str
            
            outstr += '\n'
            for cms_check in self._cms_checks:
                outstr += '*'*102+'\n'
                outstr += 'Complex Mass Scheme check:\n'
                outstr += '    -> check %s\n'%cms_check['line']
                outstr += '*'*102+'\n'
                tmp_options = copy.copy(cms_check['options'])
                tmp_options['show_plot']=False
                outstr += process_checks.output_complex_mass_scheme(
                            cms_check['cms_result'], cms_check['output_path'], 
                                           tmp_options, self._curr_model) + '\n'
                outstr += '*'*102+'\n\n'
            pydoc.pager(outstr)

        elif args[0] == 'options':
            if len(args) == 1:
                to_print = lambda name: True
            else:
                to_print = lambda name: any(poss in name for poss in args[1:])

            outstr = "                          MadGraph5_aMC@NLO Options    \n"
            outstr += "                          ----------------    \n"
            keys = list(self.options_madgraph.keys())
            keys.sort()
            for key in keys:
                if not to_print(key):
                    continue
                default = self.options_madgraph[key] 
                value = self.options[key]
                if value == default:
                    outstr += "  %25s \t:\t%s\n" % (key,value)
                else:
                    outstr += "  %25s \t:\t%s (user set)\n" % (key,value)
            outstr += "\n"
            outstr += "                         MadEvent Options    \n"
            outstr += "                          ----------------    \n"
            keys = list(self.options_madevent.keys())
            keys.sort()
            for key in keys:
                if not to_print(key):
                    continue
                default = self.options_madevent[key]
                value = self.options[key]
                if value == default:
                    outstr += "  %25s \t:\t%s\n" % (key,value)
                else:
                    outstr += "  %25s \t:\t%s (user set)\n" % (key,value)
            outstr += "\n"
            outstr += "                      Configuration Options    \n"
            outstr += "                      ---------------------    \n"
            keys = list(self.options_configuration.keys())
            keys.sort()
            for key in keys:
                if not to_print(key):
                    continue
                default = self.options_configuration[key]
                value = self.options[key]
                if value == default:
                    outstr += "  %25s \t:\t%s\n" % (key,value)
                else:
                    outstr += "  %25s \t:\t%s (user set)\n" % (key,value)

            output.write(outstr)
        elif args[0] in  ["variable"]:
            super(MadGraphCmd, self).do_display(line, output)
            
        elif args[0] in ["modellist", "model_list"]:
            outstr = []
            template = """%-30s | %-60s | %-25s """
            outstr.append(template % ('name', 'restriction', 'comment'))
            outstr.append('*'*150)
            already_done = []
            #local model #use
            
            if 'PYTHONPATH' in os.environ:
                pythonpath = os.environ['PYTHONPATH'].split(':')
            else:
                pythonpath = []

            for base in [pjoin(MG5DIR,'models')] + pythonpath:
                if not os.path.exists(base):
                    continue
                file_cond = lambda p : os.path.exists(pjoin(base,p,'particles.py'))
                mod_name = lambda name: name
                
                model_list = [mod_name(name) for name in \
                                                self.path_completion('',
                                                base,
                                                only_dirs = True) \
                                                if file_cond(name)]
                
                for model_name in model_list:
                    if model_name in already_done:
                        continue
                    all_name = self.find_restrict_card(model_name,
                                            base_dir=base,
                                            online=False)
                    already_done.append(model_name)
                    restrict = [name[len(model_name):] for name in all_name 
                                if len(name)>len(model_name)]
                    
                    comment = 'from models directory'
                    if base != pjoin(MG5DIR,'models'):
                        comment = 'from PYTHONPATH: %s' % base
                    lrestrict = ', '.join(restrict)
                    if len(lrestrict) > 50:
                        for i in range(-1,-len(restrict), -1):
                            lrestrict = ', '.join(restrict[:i])
                            if len(lrestrict)<50:
                                break
                        outstr.append(template % (model_name, lrestrict, comment))
                        outstr.append(template % ('', ', '.join(restrict[i:]), ''))
                    else:
                        outstr.append(template % (model_name, ', '.join(restrict), comment))
                outstr.append('*'*150)
                
            # Still have to add the one with internal information 
            for model_name in self._online_model:
                if model_name in already_done:
                    continue
                restrict = [tag for tag in self._online_model[model_name]]
                comment = 'automatic download from MG5aMC server'
                outstr.append(template % (model_name, ','.join(restrict), comment))
                already_done.append(model_name)
                
            outstr.append('*'*150)  
            # other downloadable model
            data   = import_ufo.get_model_db()
            self._online_model2 = []
            for line in data:
                model_name, path = line.decode().split()
                if model_name in already_done:
                    continue
                if model_name.endswith('_v4'):
                    continue
                
                if 'feynrules' in path:
                    comment = 'automatic download from FeynRules website'
                elif 'madgraph.phys' in path:
                     comment = 'automatic download from MG5aMC server'
                else:
                    comment = 'automatic download.'
                restrict = 'unknown'
                outstr.append(template % (model_name, restrict, comment))
                self._online_model2.append(model_name)
            pydoc.pager('\n'.join(outstr))
            

    def multiparticle_string(self, key):
        """Returns a nicely formatted string for the multiparticle"""

        if self._multiparticles[key] and \
               isinstance(self._multiparticles[key][0], list):
            return "%s = %s" % (key, "|".join([" ".join([self._curr_model.\
                                     get('particle_dict')[part_id].get_name() \
                                                     for part_id in id_list]) \
                                  for id_list in self._multiparticles[key]]))
        else:
            return "%s = %s" % (key, " ".join([self._curr_model.\
                                    get('particle_dict')[part_id].get_name() \
                                    for part_id in self._multiparticles[key]]))

    def do_tutorial(self, line):
        """Activate/deactivate the tutorial mode."""

        args = self.split_arg(line)
        self.check_tutorial(args)
        tutorials = {'MadGraph5': logger_tuto,
                     'aMCatNLO': logger_tuto_nlo,
                     'MadLoop': logger_tuto_madloop}
        try:
            tutorials[args[0]].setLevel(logging.INFO)
            for mode in [m for m in tutorials.keys() if m != args[0]]:
                tutorials[mode].setLevel(logging.ERROR)
        except KeyError:
            logger_tuto.info("\n\tThanks for using the tutorial!")
            logger_tuto.setLevel(logging.ERROR)
            logger_tuto_nlo.info("\n\tThanks for using the aMC@NLO tutorial!")
            logger_tuto_nlo.setLevel(logging.ERROR)
            logger_tuto_madloop.info("\n\tThanks for using MadLoop tutorial!")
            logger_tuto_madloop.setLevel(logging.ERROR)

        if not self._mgme_dir:
            logger_tuto.info(\
                       "\n\tWarning: To use all features in this tutorial, " + \
                       "please run from a" + \
                       "\n\t         valid MG_ME directory.")



    def draw(self, line,selection='all',Dtype=''):
        """ draw the Feynman diagram for the given process.
        Dtype refers to born, real or loop"""

        args = self.split_arg(line)
        # Check the validity of the arguments
        self.check_draw(args)

        # Check if we plot a decay chain
        if any([isinstance(a, diagram_generation.DecayChainAmplitude) for \
               a in self._curr_amps]) and not self._done_export:
            warn = 'WARNING: You try to draw decay chain diagrams without first running output.\n'
            warn += '\t  The decay processes will be drawn separately'
            logger.warning(warn)

        (options, args) = _draw_parser.parse_args(args)
        if madgraph.iolibs.drawing_eps.EpsDiagramDrawer.april_fool:
            options.horizontal = True
            options.external = True  
            options.max_size = 0.3 
            options.add_gap = 0.5  
        options = draw_lib.DrawOption(options)
        start = time.time()


            

        # Collect amplitudes
        amplitudes = diagram_generation.AmplitudeList()

        for amp in self._curr_amps:
            amplitudes.extend(amp.get_amplitudes())

        for amp in amplitudes:
            filename = pjoin(args[0], 'diagrams_' + \
                                    amp.get('process').shell_string() + ".eps")

            if selection=='all' and Dtype != 'loop':
                diags=amp.get('diagrams')
            elif selection=='born':
                diags=amp.get('born_diagrams')
            elif selection=='loop' or Dtype == 'loop':
                diags=base_objects.DiagramList([d for d in
                        amp.get('loop_diagrams') if d.get('type')>0])
                if len(diags) > 5000:
                    logger.warning('Displaying only the first 5000 diagrams')
                    diags = base_objects.DiagramList(diags[:5000])

            plot = draw.MultiEpsDiagramDrawer(diags,
                                          filename,
                                          model=self._curr_model,
                                          amplitude=amp,
                                          legend=amp.get('process').input_string(),
                                          diagram_type=Dtype)


            logger.info("Drawing " + \
                         amp.get('process').nice_string())
            plot.draw(opt=options)
            logger.info("Wrote file " + filename)
            self.exec_cmd('open %s' % filename)

        stop = time.time()
        logger.info('time to draw %s' % (stop - start))

    # Perform checks
    def do_check(self, line):
        """Check a given process or set of processes"""

        def create_lambda_values_list(lower_bound, N):
            """ Returns a list of values spanning the range [1.0, lower_bound] with
             lower_bound < 1.0 and with each interval [1e-i, 1e-(i+1)] covered
             by N values uniformly distributed. For example, lower_bound=1e-2
             and N=5 returns:
             [1, 0.8, 0.6, 0.4, 0.2, 0.1, 0.08, 0.06, 0.04, 0.02, 0.01]"""
            
            lCMS_values = [1]
            exp = 0
            n   = 0
            while lCMS_values[-1]>=lower_bound:
                n = (n+1)
                lCMS_values.append(float('1.0e-%d'%exp)*((N-n%N)/float(N)))
                if lCMS_values[-1]==lCMS_values[-2]:
                    lCMS_values.pop()
                exp = (n+1)//N
            
            lCMS_values = lCMS_values[:-1]
            if lCMS_values[-1]!=lower_bound:
                lCMS_values.append(lower_bound)
                
            return lCMS_values
        
        ###### BEGIN do_check

        args = self.split_arg(line)
        # Check args validity
        param_card = self.check_check(args)

        options= {'events':None} # If the momentum needs to be picked from a event file
        if param_card and 'banner' == madevent_interface.MadEventCmd.detect_card_type(param_card):
            logger_check.info("Will use the param_card contained in the banner and  the events associated")
            import madgraph.various.banner as banner
            options['events'] = param_card
            mybanner = banner.Banner(param_card)
            param_card = mybanner.charge_card('param_card')

        aloha_lib.KERNEL.clean()
        # Back up the gauge for later
        gauge = str(self.options['gauge'])
        options['reuse'] = args[1]=="-reuse"
        args = args[:1]+args[2:] 
        # For the stability check the user can specify the statistics (i.e
        # number of trial PS points) as a second argument
        if args[0] in ['stability', 'profile']:
            options['npoints'] = int(args[1])
            args = args[:1]+args[2:]
        MLoptions={}
        i=-1
        CMS_options = {}
        while args[i].startswith('--'):
            option = args[i].split('=')
            if option[0] =='--energy':
                options['energy']=float(option[1])
            elif option[0] == '--events' and option[1]:
                if option[1] == 'None':
                    options['events'] = None
                elif not os.path.exists(option[1]):
                    raise Exception('path %s does not exists' % option[1])
                else:
                    options['events'] = option[1]
            elif option[0] == '--skip_evt':
                options['skip_evt']=int(option[1])
            elif option[0]=='--split_orders':
                options['split_orders']=int(option[1])
            elif option[0]=='--helicity':
                try:
                    options['helicity']=int(option[1])
                except ValueError:
                    raise self.InvalidCmd("The value of the 'helicity' option"+\
                                       " must be an integer, not %s."%option[1])
            elif option[0]=='--reduction':
                MLoptions['MLReductionLib']=[int(ir) for ir in option[1].split('|')]
            elif option[0]=='--collier_mode':
                MLoptions['COLLIERMode']=int(option[1])
            elif option[0]=='--collier_cache':
                MLoptions['COLLIERGlobalCache']=int(option[1])
            elif option[0]=='--collier_req_acc':
                if option[1]!='auto':
                    MLoptions['COLLIERRequiredAccuracy']=float(option[1])
            elif option[0]=='--collier_internal_stability_test':
                MLoptions['COLLIERUseInternalStabilityTest']=eval(option[1])                
            elif option[0]=='--CTModeRun':
                try:
                    MLoptions['CTModeRun']=int(option[1])  
                except ValueError:
                    raise self.InvalidCmd("The value of the 'CTModeRun' option"+\
                                       " must be an integer, not %s."%option[1])
            elif option[0]=='--offshellness':
                CMS_options['offshellness'] = float(option[1])
                if CMS_options['offshellness']<=-1.0:
                    raise self.InvalidCmd('Offshellness must be number larger or'+
                           ' equal to -1.0, not %f'%CMS_options['offshellness'])
            elif option[0]=='--analyze':
                options['analyze'] = option[1]
            elif option[0]=='--show_plot':
                options['show_plot'] = 'true' in option[1].lower()
            elif option[0]=='--report':
                options['report'] = option[1].lower()
            elif option[0]=='--seed':
                options['seed'] = int(option[1])
            elif option[0]=='--name':
                if '.' in option[1]:
                    raise self.InvalidCmd("Do not specify the extension in the"+
                                                             " name of the run")
                CMS_options['name'] = option[1]
            elif option[0]=='--resonances':
                if option[1]=='all':
                    CMS_options['resonances']  = 'all'
                else:
                    try:
                        resonances=eval(option[1])
                    except:
                        raise self.InvalidCmd("Could not evaluate 'resonances'"+
                                                       " option '%s'"%option[1])
                    if isinstance(resonances,int) and resonances>0:
                        CMS_options['resonances']  = resonances
                    elif isinstance(resonances,list) and all(len(res)==2 and 
                        isinstance(res[0],int) and all(isinstance(i, int) for i in 
                                                     res[1]) for res in resonances):
                        CMS_options['resonances']  = resonances
                    else:
                        raise self.InvalidCmd("The option 'resonances' can only be 'all'"+
                               " or and integer or a list of tuples of the form "+
                               "(resPDG,(res_mothers_ID)). You gave '%s'"%option[1])
            elif option[0]=='--tweak':
                # Lists the sets of custom and widths modifications to apply
                value = option[1]
                # Set a shortcuts for applying all relevant tweaks
                if value=='alltweaks':
                    value=str(['default','seed667(seed667)','seed668(seed668)',
                      'allwidths->0.9*allwidths(widths_x_0.9)',
                      'allwidths->0.99*allwidths(widths_x_0.99)',
                      'allwidths->1.01*allwidths(widths_x_1.01)',
                      'allwidths->1.1*allwidths(widths_x_1.1)',                      
                      'logp->logm(logp2logm)','logm->logp(logm2logp)'])
                try:
                    tweaks = eval(value)
                    if isinstance(tweaks, str):
                        tweaks = [value]                         
                    elif not isinstance(tweaks,list):
                        tweaks = [value]
                except:
                    tweaks = [value]
                if not all(isinstance(t,str) for t in tweaks):
                    raise self.InvalidCmd("Invalid specificaiton of tweaks: %s"%value)
                CMS_options['tweak'] = []
                for tweakID, tweakset in enumerate(tweaks):
                    specs =re.match(r'^(?P<tweakset>.*)\((?P<name>.*)\)$', tweakset)
                    if specs:
                        tweakset = specs.group('tweakset')
                        name    = specs.group('name')
                    else:
                        if tweakset!='default':
                            name = 'tweak_%d'%(tweakID+1)
                        else:
                            name = ''
                    new_tweak_set = {'custom':[],'params':{},'name':name}
                    for tweak in tweakset.split('&'):
                        if tweak=='default':
                            continue
                        if tweak.startswith('seed'):
                            new_tweak_set['custom'].append(tweak)
                            continue
                        try:
                            param, replacement = tweak.split('->')
                        except ValueError:
                            raise self.InvalidCmd("Tweak specification '%s'"%\
                                    tweak+" is incorrect. It should be of"+\
                                 " the form a->_any_function_of_(a,lambdaCMS).")
                        if param in ['logp','logm','log'] and \
                           replacement in ['logp','logm','log']:
                            new_tweak_set['custom'].append(tweak)
                            continue
                        try:
                            # for safety prefix parameters, because 'as' for alphas
                            # is a python reserved name for example
                            orig_param, orig_replacement = param, replacement
                            replacement = replacement.replace(param,
                                                        '__tmpprefix__%s'%param)
                            param = '__tmpprefix__%s'%param
                            res = float(eval(replacement.lower(),
                                         {'lambdacms':1.0,param.lower():98.85}))
                        except:                    
                            raise self.InvalidCmd("The substitution expression "+
                        "'%s' for the tweaked parameter"%orig_replacement+
                        " '%s' could not be evaluated. It must be an "%orig_param+
                        "expression of the parameter and 'lambdaCMS'.")
                        new_tweak_set['params'][param.lower()] = replacement.lower()
                    CMS_options['tweak'].append(new_tweak_set)

            elif option[0]=='--recompute_width':
                if option[1].lower() not in ['never','always','first_time','auto']:
                    raise self.InvalidCmd("The option 'recompute_width' can "+\
                  "only be 'never','always', 'first_time' or 'auto' (default).")
                CMS_options['recompute_width'] = option[1]
            elif option[0]=='--loop_filter':
                # Specify a loop, filter. See functions get_loop_filter and
                # user_filter in loop_diagram_generation.LoopAmplitude for
                # information on usage.
                CMS_options['loop_filter'] = '='.join(option[1:])
            elif option[0]=='--diff_lambda_power':
                #'secret' option to chose by which lambda power one should divide
                # the nwa-cms difference. Useful to set to 2 when doing the Born check
                # to see whether the NLO check will have sensitivity to the CMS
                # implementation
                try:
                    CMS_options['diff_lambda_power']=float(option[1])
                except ValueError:
                    raise self.InvalidCmd("the '--diff_lambda_power' option"+\
                            " must be an integer or float, not '%s'."%option[1])
            elif option[0]=='--lambda_plot_range':
                try:
                    plot_range=eval(option[1])
                except Exception as e:
                    raise self.InvalidCmd("The plot range specified %s"%option[1]+\
                                   " is not a valid syntax. Error:\n%s"%str(e))
                if not isinstance(plot_range,(list,tuple)) or \
                    len(plot_range)!=2 or any(not isinstance(p,(float,int)) 
                                                           for p in plot_range):                    
                    raise self.InvalidCmd("The plot range specified %s"\
                                                       %option[1]+" is invalid")
                CMS_options['lambda_plot_range']=list([float(p) for p in plot_range])
            elif option[0]=='--lambdaCMS':
                try:
                    lambda_values = eval(option[1])
                except SyntaxError:
                    raise self.InvalidCmd("'%s' is not a correct"%option[1]+
                                     " python expression for lambdaCMS values.")
                if isinstance(lambda_values,list):
                    if lambda_values[0]!=1.0:
                        raise self.InvalidCmd("The first value of the lambdaCMS values"+
                                " specified must be 1.0, not %s"%str(lambda_values))
                    for l in lambda_values:
                        if not isinstance(l,float):
                            raise self.InvalidCmd("All lambda CMS values must be"+
                                                          " float, not '%s'"%str(l))
                elif isinstance(lambda_values,(tuple,float)):
                    # Format here is then (lower_bound, N) were lower_bound is
                    # the minimum lambdaCMS value that must be probed and the
                    # integer N is the number of such values that must be 
                    # uniformly distributed in each intervale [1.0e-i,1.0e-(i+1)]
                    if isinstance(lambda_values, float):
                        # Use default of 10 for the number of lambda values
                        lower_bound = lambda_values
                        N = 10
                    else:
                        if isinstance(lambda_values[0],float) and \
                           isinstance(lambda_values[1],int):
                            lower_bound = lambda_values[0]
                            N = lambda_values[1]
                        else:
                            raise self.InvalidCmd("'%s' must be a "%option[1]+
                                               "tuple with types (float, int).")
                    lambda_values = create_lambda_values_list(lower_bound,N)
                else:
                    raise self.InvalidCmd("'%s' must be an expression"%option[1]+
                                          " for either a float, tuple or list.")
                lower_bound = lambda_values[-1]
                # and finally add 5 points for stability test on the last values
                # Depending on how the stab test will behave at NLO, we can 
                # consider automatically adding the values below
#                for stab in range(1,6):
#                    lambda_values.append((1.0+(stab/100.0))*lower_bound)

                CMS_options['lambdaCMS'] = lambda_values
            elif option[0]=='--cms':
                try:
                    CMS_expansion_orders, CMS_expansion_parameters = \
                                                            option[1].split(',')
                except ValueError:
                    raise self.InvalidCmd("CMS expansion specification '%s'"%\
                                                       args[i]+" is incorrect.")
                CMS_options['expansion_orders'] = [expansion_order for 
                             expansion_order in CMS_expansion_orders.split('&')]
                CMS_options['expansion_parameters'] = {}
                for expansion_parameter in CMS_expansion_parameters.split('&'):
                    try:
                        param, replacement = expansion_parameter.split('->')
                    except ValueError:
                        raise self.InvalidCmd("CMS expansion specification '%s'"%\
                          expansion_parameter+" is incorrect. It should be of"+\
                                 " the form a->_any_function_of_(a,lambdaCMS).")
                    try:
                        # for safety prefix parameters, because 'as' for alphas
                        # is a python reserved name for example
                        orig_param, orig_replacement = param, replacement
                        replacement = replacement.replace(param,
                                                        '__tmpprefix__%s'%param)
                        param = '__tmpprefix__%s'%param
                        res = float(eval(replacement.lower(),
                                         {'lambdacms':1.0,param.lower():98.85}))
                    except:                    
                        raise self.InvalidCmd("The substitution expression "+
                        "'%s' for CMS expansion parameter"%orig_replacement+
                        " '%s' could not be evaluated. It must be an "%orig_param+
                        "expression of the parameter and 'lambdaCMS'.")
                    # Put everything lower case as it will be done when
                    # accessing model variables
                    CMS_options['expansion_parameters'][param.lower()]=\
                                                             replacement.lower()
            else:
                raise self.InvalidCmd("The option '%s' is not reckognized."%option[0])

            i=i-1
        args = args[:i+1]
        
        if args[0]=='options':
            # Simple printout of the check command options
            logger_check.info("Options for the command 'check' are:")
            logger_check.info("{:<20}     {}".format('  name','default value'))
            logger_check.info("-"*40)
            for key, value in options.items():
                logger_check.info("{:<20} =   {}".format('--%s'%key,str(value)))
            return

        if args[0].lower()=='cmsoptions':
            # Simple printout of the special check cms options
            logger_check.info("Special options for the command 'check cms' are:")
            logger_check.info("{:<20}     {}".format('  name','default value'))
            logger_check.info("-"*40)
            for key, value in CMS_options.items():
                logger_check.info("{:<20} =   {}".format('--%s'%key,str(value)))
            return        
        
        # Set the seed here if not in cms check and if specified
        if args[0]!='cms' and options['seed']!=-1:
            # Not necessarily optimal as there could be additional call to
            # random() as the code develops, but at least it will encompass
            # everything in this way.
            logger_check.info('Setting random seed to %d.'%options['seed'])
            random.seed(options['seed'])
        
        proc_line = " ".join(args[1:])
        # Don't try to extract the process if just re-analyzing a saved run
        if not (args[0]=='cms' and options['analyze']!='None'):
            myprocdef = self.extract_process(proc_line)

            # Check that we have something
            if not myprocdef:
                raise self.InvalidCmd("Empty or wrong format process, please try again.")
            # For the check command, only the mode 'virt' make sense.
            if myprocdef.get('NLO_mode')=='all':
                myprocdef.set('NLO_mode','virt')
        else:
            myprocdef = None
            
        # If the test has to write out on disk, it should do so at the location
        # specified below where the user must be sure to have writing access.
        output_path = os.getcwd()

        if args[0] in ['timing','stability', 'profile'] and not \
                                        myprocdef.get('perturbation_couplings'):
            raise self.InvalidCmd("Only loop processes can have their "+
                                  " timings or stability checked.")

        if args[0]=='gauge' and \
                    not myprocdef.get('perturbation_couplings') in [[],['QCD']]:
            raise self.InvalidCmd(
"""Feynman vs unitary gauge comparisons can only be done if there are no loop
   propagators affected by this gauge. Typically, either processes at tree level
   or including only QCD perturbations can be considered here.""")

        if args[0]=='gauge' and len(self._curr_model.get('gauge')) < 2:
            raise self.InvalidCmd("The current model does not allow for both "+\
                                                   "Feynman and unitary gauge.")

        # Disable some loggers
        loggers = [logging.getLogger('madgraph.diagram_generation'),
                   logging.getLogger('madgraph.loop_diagram_generation'),
                   logging.getLogger('ALOHA'),
                   logging.getLogger('madgraph.helas_objects'),
                   logging.getLogger('madgraph.loop_exporter'),
                   logging.getLogger('madgraph.export_v4'),
                   logging.getLogger('cmdprint'),
                   logging.getLogger('madgraph.model'),
                   logging.getLogger('madgraph.base_objects')]
        old_levels = [log.level for log in loggers]
        for log in loggers:
            log.setLevel(logging.WARNING)

        # run the check
        cpu_time1 = time.time()
        # Run matrix element generation check on processes

        # The aloha python output has trouble when doing (tree level of course)
        # python output and that loop_mode is True at the beginning.
        # So as a temporary fix for the problem that after doing a check at NLO
        # then a check at LO will fail, I make sure I set it to False if the
        # process is a tree-level one
        if myprocdef:
            if myprocdef.get('perturbation_couplings')==[]:
                aloha.loop_mode = False

        comparisons = []
        gauge_result = []
        gauge_result_no_brs = []
        lorentz_result =[]
        nb_processes = 0
        timings = []
        stability = []
        profile_time = []
        profile_stab = []
        cms_results = []

        if "_cuttools_dir" in dir(self):
            CT_dir = self._cuttools_dir
        else:
            CT_dir =""
            if "MLReductionLib" in MLoptions:
                if 1 in MLoptions["MLReductionLib"]:
                    MLoptions["MLReductionLib"].remove(1)
        # directories for TIR
        TIR_dir={}
        if "_iregi_dir" in dir(self):
            TIR_dir['iregi_dir']=self._iregi_dir
        else:
            if "MLReductionLib" in MLoptions:
                if 3 in MLoptions["MLReductionLib"]:
                    logger_check.warning('IREGI not available on your system; it will be skipped.')                    
                    MLoptions["MLReductionLib"].remove(3)


        if "MLReductionLib" in MLoptions:
            if 2 in MLoptions["MLReductionLib"]:
                logger_check.warning('PJFRY not supported anymore; it will be skipped.')                    
                MLoptions["MLReductionLib"].remove(2)
                    
        if 'golem' in self.options and isinstance(self.options['golem'],str):
            TIR_dir['golem_dir']=self.options['golem']
        else:
            if "MLReductionLib" in MLoptions:
                if 4 in MLoptions["MLReductionLib"]:
                    logger_check.warning('GOLEM not available on your system; it will be skipped.')
                    MLoptions["MLReductionLib"].remove(4)
        
        if 'samurai' in self.options and isinstance(self.options['samurai'],str):
            TIR_dir['samurai_dir']=self.options['samurai']
        else:
            if "MLReductionLib" in MLoptions:
                if 5 in MLoptions["MLReductionLib"]:
                    logger_check.warning('Samurai not available on your system; it will be skipped.')
                    MLoptions["MLReductionLib"].remove(5)
        
        if 'collier' in self.options and isinstance(self.options['collier'],str):
            TIR_dir['collier_dir']=self.options['collier']
        else:
            if "MLReductionLib" in MLoptions:
                if 7 in MLoptions["MLReductionLib"]:
                    logger_check.warning('Collier not available on your system; it will be skipped.')
                    MLoptions["MLReductionLib"].remove(7)
        
        if 'ninja' in self.options and isinstance(self.options['ninja'],str):
            TIR_dir['ninja_dir']=self.options['ninja']
        else:
            if "MLReductionLib" in MLoptions:
                if 6 in MLoptions["MLReductionLib"]:
                    logger_check.warning('Ninja not available on your system; it will be skipped.')
                    MLoptions["MLReductionLib"].remove(6)
        
        if args[0] in ['timing']:
            timings = process_checks.check_timing(myprocdef,
                                                  param_card = param_card,
                                                  cuttools=CT_dir,
                                                  tir=TIR_dir,
                                                  options = options,
                                                  cmd = self,
                                                  output_path = output_path,
                                                  MLOptions = MLoptions
                                                  )        

        if args[0] in ['stability']:
            stability=process_checks.check_stability(myprocdef,
                                                  param_card = param_card,
                                                  cuttools=CT_dir,
                                                  tir=TIR_dir,
                                                  options = options,
                                                  output_path = output_path,
                                                  cmd = self,
                                                  MLOptions = MLoptions)

        if args[0] in ['profile']:
            # In this case timing and stability will be checked one after the
            # other without re-generating the process.
            profile_time, profile_stab = process_checks.check_profile(myprocdef,
                                                  param_card = param_card,
                                                  cuttools=CT_dir,
                                                  tir=TIR_dir,
                                                  options = options,
                                                  MLOptions = MLoptions,
                                                  output_path = output_path,
                                                  cmd = self)

        if args[0] in  ['gauge', 'full'] and \
          len(self._curr_model.get('gauge')) == 2 and\
                        myprocdef.get('perturbation_couplings') in [[],['QCD']]:

            line = " ".join(args[1:])
            myprocdef = self.extract_process(line)
            if gauge == 'unitary':
                myprocdef_unit = myprocdef
                self.do_set('gauge Feynman', log=False)
                myprocdef_feyn = self.extract_process(line)              
            else:
                myprocdef_feyn = myprocdef
                self.do_set('gauge unitary', log=False)
                myprocdef_unit = self.extract_process(line)

            nb_part_unit = len(myprocdef_unit.get('model').get('particles'))
            nb_part_feyn = len(myprocdef_feyn.get('model').get('particles'))
            if nb_part_feyn == nb_part_unit:
                logger_check.error('No Goldstone present for this check!!')
            gauge_result_no_brs = process_checks.check_unitary_feynman(
                                                myprocdef_unit, myprocdef_feyn,
                                                param_card = param_card,
                                                options=options,
                                                cuttools=CT_dir,
                                                tir=TIR_dir,
                                                reuse = options['reuse'],
                                                output_path = output_path,
                                                cmd = self)
            
            # restore previous settings
            self.do_set('gauge %s' % gauge, log=False)
            nb_processes += len(gauge_result_no_brs)            

        if args[0] in  ['permutation', 'full']:
            comparisons = process_checks.check_processes(myprocdef,
                                            param_card = param_card,
                                            quick = True,
                                            cuttools=CT_dir,
                                            tir=TIR_dir,
                                            reuse = options['reuse'],
                                            cmd = self,
                                            output_path = output_path,
                                            options=options)
            nb_processes += len(comparisons[0])

        if args[0] in ['lorentz', 'full']:
            myprocdeff = copy.copy(myprocdef)
            lorentz_result = process_checks.check_lorentz(myprocdeff,
                                          param_card = param_card,
                                          cuttools=CT_dir,
                                          tir=TIR_dir,
                                          reuse = options['reuse'],
                                          cmd = self,
                                          output_path = output_path,
                                          options=options)
            nb_processes += len(lorentz_result)

        if args[0] in  ['brs', 'full']:
            gauge_result = process_checks.check_gauge(myprocdef,
                                          param_card = param_card,
                                          cuttools=CT_dir,
                                          tir=TIR_dir,
                                          reuse = options['reuse'],
                                          cmd = self,
                                          output_path = output_path,
                                          options=options)
            nb_processes += len(gauge_result)

        # The CMS check is typically more complicated and slower than others
        # so we don't run it automatically with 'full'.
        if args[0] in ['cms']:
            
            cms_original_setup = self.options['complex_mass_scheme']
            process_line = " ".join(args[1:])
            # Merge in the CMS_options to the options
            for key, value in CMS_options.items():
                if key=='tweak':
                    continue
                if key not in options:
                    options[key] = value
                else:
                    raise MadGraph5Error("Option '%s' is both in the option"%key+\
                                                   " and CMS_option dictionary.") 
            
            if options['analyze']=='None':
                cms_results = []
                for tweak in CMS_options['tweak']:
                    options['tweak']=tweak
                    # Try to guess the save path and try to load it before running
                    guessed_proc = myprocdef.get_process(
                      [leg.get('ids')[0] for leg in myprocdef.get('legs') 
                                                       if not leg.get('state')],
                      [leg.get('ids')[0] for leg in myprocdef.get('legs')
                                                           if leg.get('state')])
                    save_path = process_checks.CMS_save_path('pkl',
                    {'ordered_processes':[guessed_proc.base_string()],
                     'perturbation_orders':guessed_proc.get('perturbation_couplings')}, 
                             self._curr_model, options, output_path=output_path)
                    if os.path.isfile(save_path) and options['reuse']:
                        cms_result = save_load_object.load_from_file(save_path)
                        logger_check.info("The cms check for tweak %s is recycled from file:\n %s"%
                                                      (tweak['name'],save_path))
                        if cms_result is None:
                            raise self.InvalidCmd('The complex mass scheme check result'+
                            " file below could not be read.\n     %s"%save_path)
                    else:      
                        cms_result = process_checks.check_complex_mass_scheme(
                                              process_line,
                                              param_card = param_card,
                                              cuttools=CT_dir,
                                              tir=TIR_dir,
                                              cmd = self,
                                              output_path = output_path,
                                              MLOptions = MLoptions,
                                              options=options)
                        # Now set the correct save path
                        save_path = process_checks.CMS_save_path('pkl', cms_result, 
                             self._curr_model, options, output_path=output_path)
                    cms_results.append((cms_result,save_path,tweak['name']))
            else:
                cms_result = save_load_object.load_from_file(
                                               options['analyze'].split(',')[0])
                cms_results.append((cms_result,options['analyze'].split(',')[0],
                                               CMS_options['tweak'][0]['name']))
                if cms_result is None:
                    raise self.InvalidCmd('The complex mass scheme check result'+
                       " file below could not be read.\n     %s"
                                              %options['analyze'].split(',')[0])

            # restore previous settings
            self.do_set('complex_mass_scheme %s'%str(cms_original_setup),
                                                                      log=False)
            # Use here additional key 'ordered_processes'
            nb_processes += len(cms_result['ordered_processes'])

        cpu_time2 = time.time()
        logger_check.info("%i check performed in %s"% (nb_processes,
                                  misc.format_time(int(cpu_time2 - cpu_time1))))

        if args[0] in ['cms']:
                text = "Note that the complex mass scheme test in principle only\n"
                text+= "works for stable particles in final states.\n\ns"            
        if args[0] not in ['timing','stability', 'profile', 'cms']:
            if self.options['complex_mass_scheme']:
                text = "Note that Complex mass scheme gives gauge/lorentz invariant\n"
                text+= "results only for stable particles in final states.\n\ns"
            elif not myprocdef.get('perturbation_couplings'):
                text = "Note That all width have been set to zero for those checks\n\n"
            else:
                text = "\n"
        else:
            text ="\n"

        if timings:
            text += 'Timing result for the '+('optimized' if \
              self.options['loop_optimized_output'] else 'default')+' output:\n'

            text += process_checks.output_timings(myprocdef, timings)
        if stability:
            text += 'Stability result for the '+('optimized' if \
              self.options['loop_optimized_output'] else 'default')+' output:\n'
            text += process_checks.output_stability(stability,output_path)

        if profile_time and profile_stab:
            text += 'Timing result '+('optimized' if \
                    self.options['loop_optimized_output'] else 'default')+':\n'
            text += process_checks.output_profile(myprocdef, profile_stab,
                             profile_time, output_path, options['reuse']) + '\n'
        if lorentz_result:
            text += 'Lorentz invariance results:\n'
            text += process_checks.output_lorentz_inv(lorentz_result) + '\n'
        if gauge_result:
            text += 'Gauge results:\n'
            text += process_checks.output_gauge(gauge_result) + '\n'
        if gauge_result_no_brs:
            text += 'Gauge results (switching between Unitary/Feynman/axial gauge):\n'
            text += process_checks.output_unitary_feynman(gauge_result_no_brs) + '\n'
        if cms_results:
            text += 'Complex mass scheme results (varying width in the off-shell regions):\n'
            cms_result = cms_results[0][0]
            if len(cms_results)>1:
                analyze = []
                for i, (cms_res, save_path, tweakname) in enumerate(cms_results):
                    save_load_object.save_to_file(save_path, cms_res)
                    logger_check.info("Pickle file for tweak '%s' saved to disk at:\n ->%s"%
                                                          (tweakname,save_path))
                    if i==0:
                        analyze.append(save_path)
                    else:
                        analyze.append('%s(%s)'%(save_path,tweakname))
                options['analyze']=','.join(analyze)
                options['tweak']  = CMS_options['tweak'][0]
            
            self._cms_checks.append({'line':line, 'cms_result':cms_result,
                                  'options':options, 'output_path':output_path})
            text += process_checks.output_complex_mass_scheme(cms_result,
              output_path, options, self._curr_model,
              output='concise_text' if options['report']=='concise' else 'text')+'\n'

        if comparisons and len(comparisons[0])>0:
            text += 'Process permutation results:\n'
            text += process_checks.output_comparisons(comparisons[0]) + '\n'
            self._comparisons = comparisons

        # We use the reuse tag for an alternative way of skipping the pager.
        if len(text.split('\n'))>20 and not '-reuse' in line and text!='':
            if 'test_manager' not in sys.argv[0]:
                pydoc.pager(text)

        # Restore diagram logger
        for i, log in enumerate(loggers):
            log.setLevel(old_levels[i])

        # Output the result to the interface directly if short enough or if it
        # was anyway not output to the pager
        if len(text.split('\n'))<=20 or options['reuse']:
            # Useful to really specify what logger is used for ML acceptance tests
            logging.getLogger('madgraph.check_cmd').info(text)
        else:
            logging.getLogger('madgraph.check_cmd').debug(text)

        # clean the globals created.
        process_checks.clean_added_globals(process_checks.ADDED_GLOBAL)
        if not options['reuse']:
            process_checks.clean_up(self._mgme_dir)


    def clean_process(self):
        """ensure that all processes are cleaned from memory.
        typically called from import model and generate XXX command
        """

        aloha_lib.KERNEL.clean()
        # Reset amplitudes
        self._curr_amps = diagram_generation.AmplitudeList()
        # Reset Process definition
        self._curr_proc_defs = base_objects.ProcessDefinitionList()
        # Reset Helas matrix elements
        self._curr_matrix_elements = helas_objects.HelasMultiProcess()
        self._generate_info = ""
        # Reset _done_export, since we have new process
        self._done_export = False
        # Also reset _export_format and _export_dir
        self._export_format = None        
        
            
    # Generate a new amplitude
    def do_generate(self, line):
        """Main commands: Generate an amplitude for a given process"""

        self.clean_process()
        self._generate_info = line

        # Call add process
        args = self.split_arg(line)
        args.insert(0, 'process')
        self.do_add(" ".join(args))

    def extract_process(self, line, proc_number = 0, overall_orders = {}):
        """Extract a process definition from a string. Returns
        a ProcessDefinition."""

        orig_line = line
        # Check basic validity of the line
        if not len(re.findall('>\D', line)) in [1,2]:
            self.do_help('generate')
            raise self.InvalidCmd('Wrong use of \">\" special character.')


        # Perform sanity modifications on the lines:
        # Add a space before and after any > , $ / | [ ]
        space_before = re.compile(r"(?P<carac>\S)(?P<tag>[\\[\\]/\,\\$\\>|])(?P<carac2>\S)")
        line = space_before.sub(r'\g<carac> \g<tag> \g<carac2>', line)

        # Use regular expressions to extract s-channel propagators,
        # forbidden s-channel propagators/particles, coupling orders
        # and process number, starting from the back

        # Start with process number (identified by "@")
        proc_number_pattern = re.compile("^(.+)@\s*(\d+)\s*(.*)$")
        proc_number_re = proc_number_pattern.match(line)
        if proc_number_re:
            proc_number = int(proc_number_re.group(2))
            line = proc_number_re.group(1)+ proc_number_re.group(3)
            #overall_order are already handle but it is better to pass the info to each group
        
        # Now check for perturbation orders, specified in between squared brackets
        perturbation_couplings_pattern = \
          re.compile("^(?P<proc>.+>.+)\s*\[\s*((?P<option>\w+)\s*\=)?\s*"+\
                               "(?P<pertOrders>(\w+\s*)*)\s*\]\s*(?P<rest>.*)$")
        perturbation_couplings_re = perturbation_couplings_pattern.match(line)
        perturbation_couplings = ""
        LoopOption= 'tree'
        HasBorn= True
        if perturbation_couplings_re:
            perturbation_couplings = perturbation_couplings_re.group("pertOrders")
            option=perturbation_couplings_re.group("option")
            if option:
                if option in self._valid_nlo_modes:
                    LoopOption=option
                    if option=='sqrvirt':
                        LoopOption='virt'
                        HasBorn=False
                    elif option=='noborn':
                        HasBorn=False
                else:
                    raise self.InvalidCmd("NLO mode %s is not valid. "%option+\
                       "Valid modes are %s. "%str(self._valid_nlo_modes))
            else:
                LoopOption='all'

            line = perturbation_couplings_re.group("proc")+\
                     perturbation_couplings_re.group("rest")
                        
        ## Now check for orders/squared orders/constrained orders
        order_pattern = re.compile(\
           "^(?P<before>.+>.+)\s+(?P<name>(\w|(\^2))+)\s*(?P<type>"+\
                    "(=|(<=)|(==)|(===)|(!=)|(>=)|<|>))\s*(?P<value>-?\d+)\s*?(?P<after>.*)")
        order_re = order_pattern.match(line)
        squared_orders = {}
        orders = {}
        constrained_orders = {}
        ## The 'split_orders' (i.e. those for which individual matrix element
        ## evalutations must be provided for each corresponding order value) are
        ## defined from the orders specified in between [] and any order for
        ## which there are squared order constraints.
        split_orders = []
        while order_re:
            type = order_re.group('type')
            if order_re.group('name').endswith('^2'):
                if type not in self._valid_sqso_types:
                    raise self.InvalidCmd("Type of squared order "+\
                                 "constraint '%s'"% type+" is not supported.")
                if type == '=':
                    name =  order_re.group('name')
                    value = order_re.group('value')
                    logger.warning("Interpreting '%(n)s=%(v)s' as '%(n)s<=%(v)s'" %\
                                       {'n':name, 'v': value})
                    type = "<="
                squared_orders[order_re.group('name')[:-2]] = \
                                         (int(order_re.group('value')),type)
            else:
                if type not in self._valid_amp_so_types:
                    raise self.InvalidCmd("Amplitude order constraints can only be of type %s"%\
                    (', '.join(self._valid_amp_so_types))+", not '%s'."%type)
                name = order_re.group('name')
                value = int(order_re.group('value'))
                if type in ['=', '<=']:
                    if type == '=' and value != 0:
                        logger.warning("Interpreting '%(n)s=%(v)s' as '%(n)s<=%(v)s'" %\
                                       {'n':name, 'v': value}) 
                    orders[name] = value
                elif type == "==":
                    constrained_orders[name] = (value, type)
                    if name not in squared_orders:
                        squared_orders[name] = (2 * value,'==')
                    if True:#name not in orders:
                        orders[name] = value
                    
                elif type == ">":
                    constrained_orders[name] = (value, type)
                    if name not in squared_orders:
                        squared_orders[name] = (2 * value,'>')
             
            line = '%s %s' % (order_re.group('before'),order_re.group('after')) 
            order_re = order_pattern.match(line)          
        
        # handle the case where default is not 99 and some coupling defined
        if self.options['default_unset_couplings'] != 99 and \
                                                     (orders or squared_orders): 
                           
                to_set = [name for name in self._curr_model.get('coupling_orders')
                          if name not in orders and name not in squared_orders]
                if to_set:
                    logger.info('the following coupling will be allowed up to the maximal value of %s: %s' % 
                            (self.options['default_unset_couplings'], ', '.join(to_set)), '$MG:BOLD')
                for name in to_set:
                    orders[name] = int(self.options['default_unset_couplings'])
        
        #only allow amplitue restrctions >/ == for LO/tree level
        if constrained_orders and LoopOption != 'tree':
            raise self.InvalidCmd("Amplitude order constraints (for not LO processes) can only be of type %s"%\
                        (', '.join(['<=']))+", not '%s'."%type)

        # If the squared orders are defined but not the orders, assume 
        # orders=sq_orders. In case the squared order has a negative value or is
        # defined with the '>' operato, then this order correspondingly set to 
        # be maximal (99) since there is no way to know, during generation, if 
        # the amplitude being contstructed will be leading or not.
        if orders=={} and squared_orders!={}:
            for order in squared_orders.keys():
                if squared_orders[order][0]>=0 and squared_orders[order][1]!='>':
                    orders[order]=squared_orders[order][0]
                else:
                    orders[order]=99
        

        if not self._curr_model['case_sensitive']:
            # Particle names lowercase
            line = line.lower()

        # Now check for forbidden particles, specified using "/"
        slash = line.find("/")
        dollar = line.find("$")
        forbidden_particles = ""
        if slash > 0:
            if dollar > slash:
                forbidden_particles_re = re.match("^(.+)\s*/\s*(.+\s*)(\$.*)$", line)
            else:
                forbidden_particles_re = re.match("^(.+)\s*/\s*(.+\s*)$", line)
            if forbidden_particles_re:
                forbidden_particles = forbidden_particles_re.group(2)
                line = forbidden_particles_re.group(1)
                if len(forbidden_particles_re.groups()) > 2:
                    line = line + forbidden_particles_re.group(3)

        # Now check for forbidden schannels, specified using "$$"
        forbidden_schannels_re = re.match("^(.+)\s*\$\s*\$\s*(.+)\s*$", line)
        forbidden_schannels = ""
        if forbidden_schannels_re:
            forbidden_schannels = forbidden_schannels_re.group(2)
            line = forbidden_schannels_re.group(1)

        # Now check for forbidden onshell schannels, specified using "$"
        forbidden_onsh_schannels_re = re.match("^(.+)\s*\$\s*(.+)\s*$", line)
        forbidden_onsh_schannels = ""
        if forbidden_onsh_schannels_re:
            forbidden_onsh_schannels = forbidden_onsh_schannels_re.group(2)
            line = forbidden_onsh_schannels_re.group(1)

        # Now check for required schannels, specified using "> >"
        required_schannels_re = re.match("^(.+?)>(.+?)>(.+)$", line)
        required_schannels = ""
        if required_schannels_re:
            required_schannels = required_schannels_re.group(2)
            line = required_schannels_re.group(1) + ">" + \
                   required_schannels_re.group(3)

        args = self.split_arg(line)

        myleglist = base_objects.MultiLegList()
        state = False

        # Extract process
        for part_name in args:
            if part_name == '>':
                if not myleglist:
                    raise self.InvalidCmd("No final state particles")
                state = True
                continue

            mylegids = []
            polarization = []
            if '{' in part_name:
                part_name, pol = part_name.split('{',1)
                pol, rest = pol.split('}',1)
                
                no_dup_name = part_name
                while True:
                    try:
                        spin = self._curr_model.get_particle(no_dup_name).get('spin')
                        break
                    except AttributeError:
                        if no_dup_name in self._multiparticles:
                            spins = set([self._curr_model.get_particle(p).get('spin') for p in self._multiparticles[no_dup_name]])
                            if len(spins) > 1:
                                raise self.InvalidCmd('Can not use polarised on multi-particles for multi-particles with various spin')
                            else:
                                spin = spins.pop()
                                break
                        elif no_dup_name[0].isdigit():
                            no_dup_name = no_dup_name[1:]
                        else:
                            raise
                if rest:
                    raise self.InvalidCmd('A space is required after the "}" symbol to separate particles')
                ignore  =False
                for i,p in enumerate(pol):
                    if ignore or p==',':
                        ignore= False
                        continue
                    if p in ['t','T']:
                        if spin == 3:
                            polarization += [1,-1]
                        else:
                            raise self.InvalidCmd('"T" (transverse) polarization are only supported for spin one particle.')
                    elif p in ['l', 'L']:
                        if spin == 3:
                            logger.warning('"L" polarization is interpreted as Left for Longitudinal please use "0".')
                        polarization += [-1]
                    elif p in ['R','r']:
                        polarization += [1]
                    elif p in ["A",'a']:
                        if spin == 3:
                            polarization += [99]
                        else:
                            raise self.InvalidCmd('"A" (auxiliary) polarization are only supported for spin one particle.')
                    elif p in ['+']:
                        if i +1 < len(pol) and pol[i+1].isdigit():
                            p = int(pol[i+1])
                            if abs(p) > 3: 
                                raise self.InvalidCmd("polarization are between -3 and 3")
                            polarization.append(p)
                            ignore = True
                        else:
                            polarization += [1]
                    elif p in ['-']:
                        if i+1 < len(pol) and pol[i+1].isdigit():
                            p = int(pol[i+1])
                            if abs(p) > 3: 
                                raise self.InvalidCmd("polarization are between -3 and 3")
                            polarization.append(-p)
                            ignore = True
                        else:
                            polarization += [-1]
                    elif p in [0,'0']:
                        if spin in [1,2]:
                            raise self.InvalidCmd('"0" (longitudinal) polarization are not supported for scalar/fermion.')
                        else:
                            polarization += [0]
                    elif p.isdigit():
                        p = int(p)
                        if abs(p) > 3: 
                            raise self.InvalidCmd("polarization are between -3 and 3")
                        polarization.append(p)
                    else:
                        raise self.InvalidCmd('Invalid Polarization')

            duplicate =1
            if part_name in self._multiparticles:
                if isinstance(self._multiparticles[part_name][0], list):
                    raise self.InvalidCmd("Multiparticle %s is or-multiparticle" % part_name + \
                          " which can be used only for required s-channels")
                mylegids.extend(self._multiparticles[part_name])
            elif part_name.isdigit() or part_name.startswith('-') and part_name[1:].isdigit():
                if int(part_name) in self._curr_model.get('particle_dict'):
                    mylegids.append(int(part_name))
                else:
                    raise self.InvalidCmd("No pdg_code %s in model" % part_name)
            else:
                mypart = self._curr_model['particles'].get_copy(part_name)
                
                if mypart:
                    mylegids.append(mypart.get_pdg_code())
                else:
                    # check for duplication flag!
                    if part_name[0].isdigit():
                        duplicate, part_name = int(part_name[0]), part_name[1:]
                        if part_name in self._multiparticles:
                            if isinstance(self._multiparticles[part_name][0], list):
                                raise self.InvalidCmd(\
                                      "Multiparticle %s is or-multiparticle" % part_name + \
                                      " which can be used only for required s-channels")
                            mylegids.extend(self._multiparticles[part_name])                        
                        else:
                            mypart = self._curr_model['particles'].get_copy(part_name)
                            mylegids.append(mypart.get_pdg_code())

            if mylegids:
                for _ in range(duplicate):
                    myleglist.append(base_objects.MultiLeg({'ids':mylegids,
                                                        'state':state,
                                                        'polarization': polarization}))
            else:
                raise self.InvalidCmd("No particle %s in model" % part_name)

        # Apply the keyword 'all' for perturbed coupling orders.
        if perturbation_couplings.lower() in ['all', 'loonly']:
            if perturbation_couplings.lower() in ['loonly']:
                LoopOption = 'LOonly'
            perturbation_couplings=' '.join(self._curr_model['perturbation_couplings'])


        if [leg for leg in myleglist if leg.get('state') == True]:
            # We have a valid process
            # Extract perturbation orders
            perturbation_couplings_list = perturbation_couplings.split()
            if perturbation_couplings_list==['']:
                perturbation_couplings_list=[]
            # Correspondingly set 'split_order' from the squared orders and the
            # perturbation couplings list
            split_orders=list(set(perturbation_couplings_list+list(squared_orders.keys())))
            try:
                split_orders.sort(key=lambda elem: 0 if elem=='WEIGHTED' else
                                       self._curr_model.get('order_hierarchy')
                                       [elem if not elem.endswith('.sqrt') else elem[:-5]])
            except KeyError:
                raise self.InvalidCmd("The loaded model does not defined a "+\
                    " coupling order hierarchy for these couplings: %s"%\
                      str([so for so in split_orders if so!='WEIGHTED' and so not 
                                 in list(self._curr_model['order_hierarchy'].keys())]))

            # If the loopOption is 'tree' then the user used the syntax 
            # [tree= Orders] for the sole purpose of setting split_orders. We
            # then empty the perturbation_couplings_list at this stage.
            if LoopOption=='tree':
                perturbation_couplings_list = []
            if perturbation_couplings_list and LoopOption not in ['real', 'LOonly']:
                if not isinstance(self._curr_model,loop_base_objects.LoopModel):
                    raise self.InvalidCmd(\
                      "The current model does not allow for loop computations.")
                else:
                    for pert_order in perturbation_couplings_list:
                        if pert_order not in self._curr_model['perturbation_couplings']:
                            raise self.InvalidCmd(\
                                "Perturbation order %s is not among" % pert_order + \
                                " the perturbation orders allowed for by the loop model.")
            if not self.options['loop_optimized_output'] and \
                         LoopOption not in ['tree','real'] and split_orders!=[]:
                logger.warning('The default output mode (loop_optimized_output'+\
                  ' = False) does not support evaluations for given powers of'+\
                  ' coupling orders. MadLoop output will therefore not be'+\
                  ' able to provide such quantities.')
                split_orders = []
                       
            # Now extract restrictions
            forbidden_particle_ids = \
                              self.extract_particle_ids(forbidden_particles)
            if forbidden_particle_ids and \
               isinstance(forbidden_particle_ids[0], list):
                raise self.InvalidCmd(\
                      "Multiparticle %s is or-multiparticle" % part_name + \
                      " which can be used only for required s-channels")
            forbidden_onsh_schannel_ids = \
                              self.extract_particle_ids(forbidden_onsh_schannels)
            forbidden_schannel_ids = \
                              self.extract_particle_ids(forbidden_schannels)
            if forbidden_onsh_schannel_ids and \
               isinstance(forbidden_onsh_schannel_ids[0], list):
                raise self.InvalidCmd("Multiparticle %s is or-multiparticle" % part_name + \
                      " which can be used only for required s-channels")
            if forbidden_schannel_ids and \
               isinstance(forbidden_schannel_ids[0], list):
                raise self.InvalidCmd("Multiparticle %s is or-multiparticle" % part_name + \
                      " which can be used only for required s-channels")
            required_schannel_ids = \
                               self.extract_particle_ids(required_schannels)
            if required_schannel_ids and not \
                   isinstance(required_schannel_ids[0], list):
                required_schannel_ids = [required_schannel_ids]
            
            sqorders_values = dict([(k,v[0]) for k, v in squared_orders.items()])
            if len([1 for sqo_v in sqorders_values.values() if sqo_v<0])>1:
                raise self.InvalidCmd(
                  "At most one negative squared order constraint can be specified.")
            
            sqorders_types = dict([(k,v[1]) for k, v in squared_orders.items()]) 
            
            out = base_objects.ProcessDefinition({'legs': myleglist,
                              'model': self._curr_model,
                              'id': proc_number,
                              'orders': orders,
                              'squared_orders':sqorders_values,
                              'sqorders_types':sqorders_types,
                              'constrained_orders': constrained_orders,
                              'forbidden_particles': forbidden_particle_ids,
                              'forbidden_onsh_s_channels': forbidden_onsh_schannel_ids,
                              'forbidden_s_channels': forbidden_schannel_ids,
                              'required_s_channels': required_schannel_ids,
                              'overall_orders': overall_orders,
                              'perturbation_couplings': perturbation_couplings_list,
                              'has_born':HasBorn,
                              'NLO_mode':LoopOption,
                              'split_orders':split_orders
                              })
            return out
        #                       'is_decay_chain': decay_process\


    def create_loop_induced(self, line, myprocdef=None):
        """ Routine to create the MultiProcess for the loop-induced case"""
        
        args = self.split_arg(line)
        
        warning_duplicate = True
        if '--no_warning=duplicate' in args:
            warning_duplicate = False
            args.remove('--no_warning=duplicate')
        
        # Check the validity of the arguments
        self.check_add(args)
        if args[0] == 'process':
            args = args[1:]
        
        # special option for 1->N to avoid generation of kinematically forbidden
        #decay.
        if args[-1].startswith('--optimize'):
            optimize = True
            args.pop()
        else:
            optimize = False

        # Extract potential loop_filter  
        loop_filter=None        
        for arg in args:
            if arg.startswith('--loop_filter='):
                loop_filter = arg[14:]
            #if not isinstance(self, extended_cmd.CmdShell):
            #    raise self.InvalidCmd, "loop_filter is not allowed in web mode"
        args = [a for a in args if not a.startswith('--loop_filter=')]
        
        if not myprocdef:
            myprocdef = self.extract_process(' '.join(args))
        
        myprocdef.set('NLO_mode', 'noborn')
            
        # store the first process (for the perl script)
        if not self._generate_info:
            self._generate_info = line
                
        # Reset Helas matrix elements
        #self._curr_matrix_elements = helas_objects.HelasLoopInducedMultiProcess()


        # Check that we have the same number of initial states as
        # existing processes
        if self._curr_amps and self._curr_amps[0].get_ninitial() != \
               myprocdef.get_ninitial():
            raise self.InvalidCmd("Can not mix processes with different number of initial states.")               
      
        if self._curr_amps and (not isinstance(self._curr_amps[0], loop_diagram_generation.LoopAmplitude) or \
             self._curr_amps[0]['has_born']):
            raise self.InvalidCmd("Can not mix loop induced process with not loop induced process")
            
        # Negative coupling order contraints can be given on at most one
        # coupling order (and either in squared orders or orders, not both)
        if len([1 for val in list(myprocdef.get('orders').values())+\
                      list(myprocdef.get('squared_orders').values()) if val<0])>1:
            raise MadGraph5Error("Negative coupling order constraints"+\
              " can only be given on one type of coupling and either on"+\
                           " squared orders or amplitude orders, not both.")

        cpu_time1 = time.time()

        # Generate processes
        if self.options['group_subprocesses'] == 'Auto':
                collect_mirror_procs = True
        else:
            collect_mirror_procs = self.options['group_subprocesses']
        ignore_six_quark_processes = \
                       self.options['ignore_six_quark_processes'] if \
                       "ignore_six_quark_processes" in self.options \
                       else []

        # Decide here wether one needs a LoopMultiProcess or a MultiProcess

        myproc = loop_diagram_generation.LoopInducedMultiProcess(myprocdef,
                                 collect_mirror_procs = collect_mirror_procs,
                                 ignore_six_quark_processes = ignore_six_quark_processes,
                                 optimize=optimize,
                                 loop_filter=loop_filter)

        for amp in myproc.get('amplitudes'):
            if amp not in self._curr_amps:
                self._curr_amps.append(amp)
                if amp['has_born']:
                    raise Exception
            elif warning_duplicate:
                raise self.InvalidCmd("Duplicate process %s found. Please check your processes." % \
                                            amp.nice_string_processes())

        # Reset _done_export, since we have new process
        self._done_export = False

        cpu_time2 = time.time()

        nprocs = len(myproc.get('amplitudes'))
        ndiags = sum([amp.get_number_of_diagrams() for \
                          amp in myproc.get('amplitudes')])
        logger.info("%i processes with %i diagrams generated in %0.3f s" % \
              (nprocs, ndiags, (cpu_time2 - cpu_time1)))
        ndiags = sum([amp.get_number_of_diagrams() for \
                          amp in self._curr_amps])
        logger.info("Total: %i processes with %i diagrams" % \
              (len(self._curr_amps), ndiags))

    @staticmethod
    def split_process_line(procline):
        """Takes a valid process and return
           a tuple (core_process, options). This removes
             - any NLO specifications.
             - any options
           [Used by MadSpin]
        """

        # remove the tag "[*]": this tag is used in aMC@LNO ,
        # but it is not a valid syntax for LO
        line=procline
        pos1=line.find("[")
        if pos1>0:
            pos2=line.find("]")
            if pos2 >pos1:
                line=line[:pos1]+line[pos2+1:]
        #
        # Extract the options:
        #
        # A. Remove process number (identified by "@")
        proc_number_pattern = re.compile("^(.+)@\s*(\d+)\s*(.*)$")
        proc_number_re = proc_number_pattern.match(line)
        if proc_number_re:
            line = proc_number_re.group(1) + proc_number_re.group(3)

        # B. search for the beginning of the option string
        pos=1000
        # start with order
        order_pattern = re.compile("^(.+)\s+(\w+)\s*=\s*(\d+)\s*$")
        order_re = order_pattern.match(line)
        if (order_re):
            pos_order=line.find(order_re.group(2))
            if pos_order>0 and pos_order < pos : pos=pos_order

        # then look for slash or dollar
        slash = line.find("/")
        if slash > 0 and slash < pos: pos=slash
        dollar = line.find("$")
        if dollar > 0 and dollar < pos: pos=dollar

        if pos<1000:
            proc_option=line[pos:]
            line=line[:pos]
        else:
            proc_option=""

        return line, proc_option

    def get_final_part(self, procline):
        """Takes a valid process and return
           a set of id of final states particles. [Used by MadSpin]
        """

        if not self._curr_model['case_sensitive']:
            procline = procline.lower()
        pids = self._curr_model.get('name2pdg')

        # method.
        # 1) look for decay.
        #     in presence of decay call this routine recursively and veto
        #     the particles which are decayed

        # Deal with decay chain
        if ',' in procline:
            core, decay = procline.split(',', 1)
            core_final = self.get_final_part(core)

            #split the decay
            all_decays = decay.split(',')
            nb_level,  tmp_decay = 0, ''
            decays = []
            # deal with ()
            for one_decay in all_decays:
                if '(' in one_decay:
                    nb_level += 1
                if ')' in one_decay:
                    nb_level -= 1

                if nb_level:
                    if tmp_decay:
                        tmp_decay += ', %s' % one_decay
                    else:
                        tmp_decay = one_decay
                elif tmp_decay:
                    final = '%s,%s' % (tmp_decay, one_decay)
                    final = final.strip()
                    assert final[0] == '(' and final[-1] == ')'
                    final = final[1:-1]
                    decays.append(final)
                    tmp_decay = ''
                else:
                    decays.append(one_decay)
            # remove from the final states all particles which are decayed
            for one_decay in decays:
                first = one_decay.split('>',1)[0].strip()
                if first in pids:
                    pid = set([pids[first]])
                elif first in self._multiparticles:
                    pid = set(self._multiparticles[first])
                else:
                    raise Exception('invalid particle name: %s. ' % first)
                core_final.difference_update(pid)
                core_final.update(self.get_final_part(one_decay))

            return core_final

        # NO DECAY CHAIN
        final = set()
        final_states = re.search(r'> ([^\/\$\=\@>]*)(\[|\s\S+\=|\$|\/|\@|$)', procline)
        particles = final_states.groups()[0]
        for particle in particles.split():
            if '{' in particle:
                particle = particle.split('{')[0]
            if particle in pids:
                final.add(pids[particle])
            elif particle in self._multiparticles:
                final.update(set(self._multiparticles[particle]))
            elif particle[0].isdigit():
                if particle[1:] in pids:
                    final.add(pids[particle[1:]])
                elif particle in self._multiparticles:
                    final.update(set(self._multiparticles[particle[1:]]))                

        return final

    def extract_particle_ids(self, args):
        """Extract particle ids from a list of particle names. If
        there are | in the list, this corresponds to an or-list, which
        is represented as a list of id lists. An or-list is used to
        allow multiple required s-channel propagators to be specified
        (e.g. Z/gamma)."""

        if isinstance(args, six.string_types):
            args.replace("|", " | ")
            args = self.split_arg(args)
        all_ids = []
        ids=[]
        for part_name in args:
            mypart = self._curr_model['particles'].get_copy(part_name)
            if mypart:
                ids.append([mypart.get_pdg_code()])
            elif part_name in self._multiparticles:
                ids.append(self._multiparticles[part_name])
            elif part_name == "|":
                # This is an "or-multiparticle"
                if ids:
                    all_ids.append(ids)
                ids = []
            elif part_name.isdigit() or (part_name.startswith('-') and part_name[1:].isdigit()):
                ids.append([int(part_name)])
            else:
                raise self.InvalidCmd("No particle %s in model" % part_name)
        all_ids.append(ids)
        # Flatten id list, to take care of multiparticles and
        # or-multiparticles
        res_lists = []
        for i, id_list in enumerate(all_ids):
            res_lists.extend(diagram_generation.expand_list_list(id_list))
        # Trick to avoid duplication while keeping ordering
        for ilist, idlist in enumerate(res_lists):
            set_dict = {}
            res_lists[ilist] = [set_dict.setdefault(i,i) for i in idlist \
                         if i not in set_dict]

        if len(res_lists) == 1:
            res_lists = res_lists[0]

        return res_lists

    def optimize_order(self, pdg_list):
        """Optimize the order of particles in a pdg list, so that
        similar particles are next to each other. Sort according to:
        1. pdg > 0, 2. spin, 3. color, 4. mass > 0"""

        if not pdg_list:
            return
        if not isinstance(pdg_list[0], int):
            return

        model = self._curr_model
        pdg_list.sort(key = lambda i: i < 0)
        pdg_list.sort(key = lambda i: model.get_particle(i).is_fermion())
        pdg_list.sort(key = lambda i: model.get_particle(i).get('color'),
                      reverse = True)
        pdg_list.sort(key = lambda i: \
                      model.get_particle(i).get('mass').lower() != 'zero')

    def extract_decay_chain_process(self, line, level_down=False, proc_number=0):
        """Recursively extract a decay chain process definition from a
        string. Returns a ProcessDefinition."""

        # Start with process number (identified by "@") and overall orders
        proc_number_pattern = re.compile("^(.+)@\s*(\d+)\s*((\w+\s*=\s*\d+\s*)*)$")
        proc_number_re = proc_number_pattern.match(line)
        overall_orders = {}
        if proc_number_re:
            proc_number = int(proc_number_re.group(2))
            line = proc_number_re.group(1)
            if proc_number_re.group(3):
                order_pattern = re.compile("^(.*?)\s*(\w+)\s*=\s*(\d+)\s*$")
                order_line = proc_number_re.group(3)
                order_re = order_pattern.match(order_line)
                while order_re:
                    overall_orders[order_re.group(2)] = int(order_re.group(3))
                    order_line = order_re.group(1)
                    order_re = order_pattern.match(order_line)                
            logger.info(line)
            

        index_comma = line.find(",")
        index_par = line.find(")")
        min_index = index_comma
        if index_par > -1 and (index_par < min_index or min_index == -1):
            min_index = index_par

        if min_index > -1:
            core_process = self.extract_process(line[:min_index], proc_number,
                                                overall_orders)
        else:
            core_process = self.extract_process(line, proc_number,
                                                overall_orders)

        #level_down = False

        while index_comma > -1:
            line = line[index_comma + 1:]
            if not line.strip():
                break
            index_par = line.find(')')
            # special cases: parenthesis but no , => remove the paranthesis!
            if line.lstrip()[0] == '(' and index_par !=-1 and \
                                                    not ',' in line[:index_par]:
                par_start = line.find('(')
                line = '%s %s' % (line[par_start+1:index_par], line[index_par+1:]) 
                index_par = line.find(')')
            if line.lstrip()[0] == '(':
                # Go down one level in process hierarchy
                #level_down = True
                line = line.lstrip()[1:]
                # This is where recursion happens
                decay_process, line = \
                            self.extract_decay_chain_process(line,
                                                             level_down=True)
                index_comma = line.find(",")
                index_par = line.find(')')
            else:
                index_comma = line.find(",")
                min_index = index_comma
                if index_par > -1 and \
                       (index_par < min_index or min_index == -1):
                    min_index = index_par
                if min_index > -1:
                    decay_process = self.extract_process(line[:min_index])
                else:
                    decay_process = self.extract_process(line)

            core_process.get('decay_chains').append(decay_process)

            if level_down:
                if index_par == -1:
                    raise self.InvalidCmd("Missing ending parenthesis for decay process")

                if index_par < index_comma:
                    line = line[index_par + 1:]
                    level_down = False
                    break

        if level_down:
            index_par = line.find(')')
            if index_par == -1:
                raise self.InvalidCmd("Missing ending parenthesis for decay process")
            line = line[index_par + 1:]

        # Return the core process (ends recursion when there are no
        # more decays)
        return core_process, line


    # Import files
    def do_import(self, line, force=False):
        """Main commands: Import files with external formats"""

        args = self.split_arg(line)
        # Check argument's validity
        self.check_import(args)
        if args[0].startswith('model'):
            self._model_v4_path = None
            # Reset amplitudes and matrix elements
            self.clean_process()
            # Import model
            if args[0].endswith('_v4'):
                self._curr_model, self._model_v4_path = \
                                 import_v4.import_model(args[1], self._mgme_dir)
            else:
                # avoid loading the qcd/qed model twice
                if (args[1].startswith('loop_qcd_qed_sm') or\
                    args[1].split('/')[-1].startswith('loop_qcd_qed_sm')) and\
                     self.options['gauge']!='Feynman':
                    logger.info('Switching to Feynman gauge because '+\
                          'it is the only one supported by the model %s.'%args[1])
                    self._curr_model = None
                    self.do_set('gauge Feynman',log=False)
                prefix = not '--noprefix' in args
                if prefix:
                    aloha.aloha_prefix='mdl_'
                else:
                    aloha.aloha_prefix=''
                
                self._curr_model = import_ufo.import_model(args[1], prefix=prefix,
                        complex_mass_scheme=self.options['complex_mass_scheme'])
                if os.path.sep in args[1] and "import" in self.history[-1]:
                    self.history[-1] = 'import model %s' % self._curr_model.get('modelpath+restriction')

                if self.options['gauge'] in ['unitary', 'axial']:
                    if not force and isinstance(self._curr_model,\
                                              loop_base_objects.LoopModel) and \
                         self._curr_model.get('perturbation_couplings') not in \
                                                                   [[],['QCD']]:
                        if 1 not in self._curr_model.get('gauge') :
                            logger_stderr.warning('This model does not allow Feynman '+\
                              'gauge. You will only be able to do tree level '+\
                                                'QCD loop cmputations with it.')
                        else:
                            logger.info('Change to the gauge to Feynman because '+\
                          'this loop model allows for more than just tree level'+\
                                                      ' and QCD perturbations.')
                            self.do_set('gauge Feynman', log=False)
                            return
                    if 0 not in self._curr_model.get('gauge') :
                        logger_stderr.warning('Change the gauge to Feynman since '+\
                                       'the model does not allow unitary gauge')
                        self.do_set('gauge Feynman', log=False)
                        return
                else:
                    if 1 not in self._curr_model.get('gauge') :
                        logger_stderr.warning('Change the gauge to unitary since the'+\
                          ' model does not allow Feynman gauge.'+\
                                                  ' Please re-import the model')
                        self._curr_model = None
                        self.do_set('gauge unitary', log= False)
                        return

            if '-modelname' not in args:
                self._curr_model.pass_particles_name_in_mg_default()

            # Do post-processing of model
            self.process_model()
            # Reset amplitudes and matrix elements and global checks
            self._curr_amps = diagram_generation.AmplitudeList()
            # Reset proc defs
            self._curr_proc_defs = base_objects.ProcessDefinitionList()
            self._curr_matrix_elements = helas_objects.HelasMultiProcess()
            process_checks.store_aloha = []

        elif args[0] == 'command':

            if not os.path.isfile(args[1]):
                raise self.InvalidCmd("Path %s is not a valid pathname" % args[1])
            else:
                # Check the status of export and try to use file position if no
                #self._export dir are define
                self.check_for_export_dir(args[1])
                # Execute the card
                self.import_command_file(args[1])

        elif args[0] == 'banner':
            type = madevent_interface.MadEventCmd.detect_card_type(args[1])
            if type != 'banner':
                raise self.InvalidCmd('The File should be a valid banner')
            ban = banner_module.Banner(args[1])
            # Check that this is MG5 banner
            if 'mg5proccard' in ban:
                for line in ban['mg5proccard'].split('\n'):
                    if line.startswith('#') or line.startswith('<'):
                        continue
                    self.exec_cmd(line)
            else:
                raise self.InvalidCmd('Only MG5 banner are supported')

            if not self._done_export:
                self.exec_cmd('output . -f')

            ban.split(self._done_export[0])
            logger.info('All Cards from the banner have been place in directory %s' % pjoin(self._done_export[0], 'Cards'))
            if '--no_launch' not in args:
                self.exec_cmd('launch')

        elif args[0] == 'proc_v4':

            if len(args) == 1 and self._export_dir:
                proc_card = pjoin(self._export_dir, 'Cards', \
                                                                'proc_card.dat')
            elif len(args) == 2:
                proc_card = args[1]
                # Check the status of export and try to use file position is no
                # self._export dir are define
                self.check_for_export_dir(os.path.realpath(proc_card))
            else:
                raise MadGraph5Error('No default directory in output')


            #convert and excecute the card
            self.import_mg4_proc_card(proc_card)

    def remove_pointless_decay(self, param_card):
        """ For simple decay chain: remove diagram that are not in the BR.
            param_card should be a ParamCard instance."""

        assert isinstance(param_card, check_param_card.ParamCard)

        # Collect amplitudes
        amplitudes = diagram_generation.AmplitudeList()
        for amp in self._curr_amps:
            amplitudes.extend(amp.get_amplitudes())

        decay_tables = param_card['decay'].decay_table
        to_remove = []
        for amp in amplitudes:
            mother = [l.get('id') for l in amp['process'].get('legs') \
                                                        if not l.get('state')]
            if 1 == len(mother):
                try:
                    decay_table = decay_tables[abs(mother[0])]
                except KeyError:
                    logger.warning("No decay table for %s. decay of this particle with MadSpin should be discarded" % abs(mother[0]))
                    continue # No BR for this particle -> accept all.
                # create the tuple associate to the decay mode
                child = [l.get('id') for l in amp['process'].get('legs') \
                                                              if l.get('state')]
                if not mother[0] > 0:
                    child = [x if self._curr_model.get_particle(x)['self_antipart']
                             else -x for x in child]
                child.sort()
                child.insert(0, len(child))
                #check if the decay is present or not:
                if tuple(child) not in list(decay_table.keys()):
                    to_remove.append(amp)

        def remove_amp(amps):
            for amp in amps[:]:
                if amp in to_remove:
                    amps.remove(amp)
                if isinstance(amp, diagram_generation.DecayChainAmplitude):
                    remove_amp(amp.get('decay_chains'))
                    for decay in amp.get('decay_chains'):
                        remove_amp(decay.get('amplitudes'))
        remove_amp(self._curr_amps)


    def import_ufo_model(self, model_name):
        """ import the UFO model """

        self._curr_model = import_ufo.import_model(model_name)

    def process_model(self):
        """Set variables _particle_names and _couplings for tab
        completion, define multiparticles"""

         # Set variables for autocomplete
        self._particle_names = [p.get('name') for p in self._curr_model.get('particles')\
                                                    if p.get('propagating')] + \
                 [p.get('antiname') for p in self._curr_model.get('particles') \
                                                    if p.get('propagating')]

        self._couplings = list(set(sum([list(i.get('orders').keys()) for i in \
                                        self._curr_model.get('interactions')], [])))

        self.add_default_multiparticles()


    def import_mg4_proc_card(self, filepath):
        """ read a V4 proc card, convert it and run it in mg5"""

        # change the status of this line in the history -> pass in comment
        if self.history and self.history[-1].startswith('import proc_v4'):
            self.history[-1] = '#%s' % self.history[-1]

        # read the proc_card.dat
        reader = files.read_from_file(filepath, import_v4.read_proc_card_v4)
        if not reader:
            raise self.InvalidCmd('\"%s\" is not a valid path' % filepath)

        if self._mgme_dir:
            # Add comment to history
            self.exec_cmd("# Import the model %s" % reader.model, precmd=True)
            line = self.exec_cmd('import model_v4 %s -modelname' % \
                                 (reader.model), precmd=True)
        else:
            logging.error('No MG_ME installation detected')
            return


        # Now that we have the model we can split the information
        lines = reader.extract_command_lines(self._curr_model)
        for line in lines:
            self.exec_cmd(line, precmd=True)

        return

    def add_default_multiparticles(self):
        """ add default particle from file interface.multiparticles_default.txt
        """

        defined_multiparticles = list(self._multiparticles.keys())
        removed_multiparticles = []
        # First check if the defined multiparticles are allowed in the
        # new model
        
        for key in list(self._multiparticles.keys()):
            try:
                for part in self._multiparticles[key]:
                    self._curr_model.get('particle_dict')[part]
            except Exception:
                del self._multiparticles[key]
                defined_multiparticles.remove(key)
                removed_multiparticles.append(key)

        # Now add default multiparticles
        for line in open(pjoin(MG5DIR, 'input', \
                                      'multiparticles_default.txt')):
            if line.startswith('#'):
                continue
            try:
                if not self._curr_model['case_sensitive']:
                    multipart_name = line.lower().split()[0]
                else:
                    multipart_name = line.split()[0]
                if multipart_name not in self._multiparticles:
                    #self.do_define(line)
                    self.exec_cmd('define %s' % line, printcmd=False, precmd=True)
            except self.InvalidCmd as why:
                logger.warning('impossible to set default multiparticles %s because %s' %
                                        (line.split()[0],why))
                if self.history[-1] == 'define %s' % line.strip():
                    self.history.pop(-1)
                else:
                    misc.sprint([self.history[-1], 'define %s' % line.strip()])

        scheme = "old"
        for qcd_container in ['p', 'j']:
            if qcd_container not in self._multiparticles:
                continue
            multi = self._multiparticles[qcd_container]
            b = self._curr_model.get_particle(5)
            if not b:
                break

            if 5 in multi:
                if b['mass'] != 'ZERO':
                    multi.remove(5)
                    multi.remove(-5)
                    scheme = 4
            elif b['mass'] == 'ZERO':
                multi.append(5)
                multi.append(-5)
                scheme = 5
                
        if scheme in [4,5]:
            logger.warning("Pass the definition of \'j\' and \'p\' to %s flavour scheme." % scheme)
            for container in ['p', 'j']:
                if container in defined_multiparticles:
                    defined_multiparticles.remove(container)
            self.history.append("define p = %s # pass to %s flavors" % \
                                (' ' .join([repr(i) for i in self._multiparticles['p']]), 
                                 scheme) 
                               )
            self.history.append("define j = p")
                
        
        if defined_multiparticles:
            if 'all' in defined_multiparticles:
                defined_multiparticles.remove('all')
            logger.info("Kept definitions of multiparticles %s unchanged" % \
                                         " / ".join(defined_multiparticles))

        for removed_part in removed_multiparticles:
            if removed_part in self._multiparticles:
                removed_multiparticles.remove(removed_part)

        if removed_multiparticles:
            logger.info("Removed obsolete multiparticles %s" % \
                                         " / ".join(removed_multiparticles))

        # add all tag
        line = []
        for part in self._curr_model.get('particles'):
            line.append('%s %s' % (part.get('name'), part.get('antiname')))
        line = 'all =' + ' '.join(line)
        self.do_define(line)

    def advanced_install(self, tool_to_install, 
                               HepToolsInstaller_web_address=None,
                               additional_options=[]):
        """ Uses the HEPToolsInstaller.py script maintened online to install
        HEP tools with more complicated dependences.
        Additional options will be added to the list when calling HEPInstaller"""
        
        # prevent border effects
        add_options = list(additional_options)

        # Always refresh the installer if already present
        if not os.path.isdir(pjoin(MG5DIR,'HEPTools','HEPToolsInstallers')):
            if HepToolsInstaller_web_address is None:
                raise MadGraph5Error("The option 'HepToolsInstaller_web_address'"+\
                             " must be specified in function advanced_install"+\
                                " if the installers are not already downloaded.")
            if not os.path.isdir(pjoin(MG5DIR,'HEPTools')):
                os.mkdir(pjoin(MG5DIR,'HEPTools'))
        elif not HepToolsInstaller_web_address is None:
            shutil.rmtree(pjoin(MG5DIR,'HEPTools','HEPToolsInstallers'))
        if not HepToolsInstaller_web_address is None:
            logger.info('Downloading the HEPToolInstaller at:\n   %s'%
                                                  HepToolsInstaller_web_address)
            # Guess if it is a local or web address
            if '//' in HepToolsInstaller_web_address:
                misc.wget(HepToolsInstaller_web_address,
                          pjoin(MG5DIR,'HEPTools','HEPToolsInstallers.tar.gz'),
                          stderr=open(os.devnull,'w'), stdout=open(os.devnull,'w'),
                                                                         cwd=MG5DIR)
            else:
                # If it is a local tarball, then just copy it
                shutil.copyfile(HepToolsInstaller_web_address,
                           pjoin(MG5DIR,'HEPTools','HEPToolsInstallers.tar.gz'))

            # Untar the file
            returncode = misc.call(['tar', '-xzpf', 'HEPToolsInstallers.tar.gz'],
                     cwd=pjoin(MG5DIR,'HEPTools'), stdout=open(os.devnull, 'w'))
            
            # Remove the tarball
            os.remove(pjoin(MG5DIR,'HEPTools','HEPToolsInstallers.tar.gz'))

            
            # FOR DEBUGGING ONLY, Take HEPToolsInstaller locally
            if '--local' in add_options:
                add_options.remove('--local')
                logger.warning('you are using a local installer. This is intended for debugging only!')
                shutil.rmtree(pjoin(MG5DIR,'HEPTools','HEPToolsInstallers'))
                shutil.copytree(os.path.abspath(pjoin(MG5DIR,os.path.pardir,
           'HEPToolsInstallers')),pjoin(MG5DIR,'HEPTools','HEPToolsInstallers'))

        # Potential change in naming convention
        name_map = {'lhapdf6_py3': 'lhapdf6'}
        try:
            tool = name_map[tool_to_install]
        except:
            tool = tool_to_install
     
        # Compiler options
        compiler_options = []
        if self.options['cpp_compiler'] is not None:
            compiler_options.append('--cpp_compiler=%s'%
                                                   self.options['cpp_compiler'])
            compiler_options.append('--cpp_standard_lib=%s'%
               misc.detect_cpp_std_lib_dependence(self.options['cpp_compiler']))
        elif misc.which('g++'):
            compiler_options.append('--cpp_standard_lib=%s'%
               misc.detect_cpp_std_lib_dependence('g++'))
        else:
            compiler_options.append('--cpp_standard_lib=%s'%
               misc.detect_cpp_std_lib_dependence(None))
            
        if not self.options['fortran_compiler'] is None:
            compiler_options.append('--fortran_compiler=%s'%
                                               self.options['fortran_compiler'])

        if 'heptools_install_dir' in self.options:
            prefix = self.options['heptools_install_dir']
            config_file = '~/.mg5/mg5_configuration.txt'
        else:
            prefix = pjoin(MG5DIR, 'HEPTools')
            config_file = ''

        # Add the path of pythia8 if known and the MG5 path
        if tool=='mg5amc_py8_interface':
            #add_options.append('--mg5_path=%s'%MG5DIR)
            # Warn about the soft dependency to gnuplot
            if misc.which('gnuplot') is None:
                logger.warning("==========")
                logger.warning("The optional dependency 'gnuplot' for the tool"+\
                 " 'mg5amc_py8_interface' was not found. We recommend that you"+\
                 " install it so as to be able to view the plots related to "+\
                                                      " merging with Pythia 8.")
                logger.warning("==========")
            if self.options['pythia8_path']:
                add_options.append(
                               '--with_pythia8=%s'%self.options['pythia8_path'])

        # Special rules for certain tools
        if tool=='madanalysis5':
            add_options.append('--mg5_path=%s'%MG5DIR)
            if not any(opt.startswith(('--with_fastjet', '--veto_fastjet')) for opt in add_options):
                fastjet_config  = misc.which(self.options['fastjet'])
                if fastjet_config:
                    add_options.append('--with_fastjet=%s'%fastjet_config)
           
            if self.options['delphes_path'] and os.path.isdir(
                  os.path.normpath(pjoin(MG5DIR,self.options['delphes_path']))):
                add_options.append('--with_delphes3=%s'%\
                   os.path.normpath(pjoin(MG5DIR,self.options['delphes_path'])))

        if tool=='pythia8':
            # All what's below is to handle the lhapdf dependency of Pythia8
            lhapdf_config  = misc.which(self.options['lhapdf'])
            lhapdf_version = None
            if lhapdf_config is None:
                lhapdf_version = None
            else:
                try:
                    version = misc.Popen(
                           [lhapdf_config,'--version'], stdout=subprocess.PIPE)
                    lhapdf_version = int(version.stdout.read().decode()[0])
                    if lhapdf_version not in [5,6]:
                        raise 
                except:
                    raise self.InvalidCmd('Could not detect LHAPDF version. Make'+
                           " sure '%s --version ' runs properly."%lhapdf_config)
        
            if lhapdf_version is None:
                answer = self.ask(question=
"\033[33;34mLHAPDF was not found. Do you want to install LHPADF6? "+
"(recommended) \033[0m \033[33;32my\033[0m/\033[33;31mn\033[0m >",
                                                default='y',text_format='33;32')
                if not answer.lower() in ['y','']:
                    lhapdf_path = None
                else:
                    self.advanced_install('lhapdf6',
                                          additional_options=add_options)
                    lhapdf_path = pjoin(MG5DIR,'HEPTools','lhapdf6')
                    lhapdf_version = 6
            else:
                lhapdf_path = os.path.abspath(pjoin(os.path.dirname(\
                                                 lhapdf_config),os.path.pardir))
            if lhapdf_version is None:
                logger.warning('You decided not to link the Pythia8 installation'+
                  ' to LHAPDF. Beware that only built-in PDF sets can be used then.')
            else:
                logger.info('Pythia8 will be linked to LHAPDF v%d.'%lhapdf_version)
            logger.info('Now installing Pythia8. Be patient...','$MG:color:GREEN')
            lhapdf_option = []
            if lhapdf_version is None:
                lhapdf_option.append('--with_lhapdf6=OFF')
                lhapdf_option.append('--with_lhapdf5=OFF')                
            elif lhapdf_version==5:
                lhapdf_option.append('--with_lhapdf5=%s'%lhapdf_path)
                lhapdf_option.append('--with_lhapdf6=OFF')
            elif lhapdf_version==6:
                lhapdf_option.append('--with_lhapdf5=OFF')
                lhapdf_option.append('--with_lhapdf6=%s'%lhapdf_path)
            # Make sure each otion in add_options appears only once
            add_options = list(set(add_options))
             # And that the option '--force' is placed last.
            add_options = [opt for opt in add_options if opt!='--force']+\
                        (['--force'] if '--force' in add_options else [])
            return_code = misc.call([sys.executable, pjoin(MG5DIR,'HEPTools',
             'HEPToolsInstallers','HEPToolInstaller.py'),'pythia8',
             '--prefix=%s' % prefix]
                        + lhapdf_option + compiler_options + add_options)
        else:
            logger.info('Now installing %s. Be patient...'%tool)
            # Make sure each otion in add_options appears only once
            add_options.append('--mg5_path=%s'%MG5DIR)
            add_options = list(set(add_options))
            add_options.append('--mg5_path=%s'%MG5DIR)
             # And that the option '--force' is placed last.
            add_options = [opt for opt in add_options if opt!='--force']+\
                        (['--force'] if '--force' in add_options else [])
            return_code = misc.call([sys.executable, pjoin(MG5DIR,'HEPTools',
              'HEPToolsInstallers', 'HEPToolInstaller.py'), tool,'--prefix=%s'%
              prefix] + compiler_options + add_options)

        if return_code == 0:
            logger.info("%s successfully installed in %s."%(
                   tool_to_install, prefix),'$MG:color:GREEN')
            
            if tool=='madanalysis5':
                if not any(o.startswith(('--with_','--veto_','--update')) for o in add_options):
                    logger.info('    To install recasting capabilities of madanalysis5 and/or', '$MG:BOLD')
                    logger.info('    to allow delphes analysis at parton level.','$MG:BOLD')
                    logger.info('    Please run \'install MadAnalysis5 --with_delphes --update\':', '$MG:BOLD')
            
        elif return_code == 66:
            answer = self.ask(question=
"""\033[33;34mTool %s already installed in %s."""%(tool_to_install, prefix)+
""" Do you want to overwrite its installation?\033[0m \033[33;32my\033[0m/\033[33;31mn\033[0m >"""
    ,default='y',text_format='33;32')
            if not answer.lower() in ['y','']:
                logger.info("Installation of %s aborted."%tool_to_install,
                                                              '$MG:color:GREEN')
                return
            else:
                return self.advanced_install(tool_to_install,
                              additional_options=add_options+['--force'])            
        else:
            if tool=='madanalysis5' and '--update' not in add_options and \
                                 ('--no_MA5_further_install' not in add_options or
                                                        '--no_root_in_MA5' in add_options):
                if not __debug__:
                    logger.warning('Default installation of Madanalys5 failed.')
                    logger.warning("MG5aMC will now attempt to reinstall it with the options '--no_MA5_further_install --no_root_in_MA5'.")
                    logger.warning("This will however limit MA5 applicability for hadron-level analysis.")
                    logger.warning("If you would like to prevent MG5aMC to re-attempt MA5 installation, start MG5aMC with './bin/mg5_aMC --debug'.")
                    for option in ['--no_MA5_further_install', '--no_root_in_MA5', '--force']:
                        if option not in add_options:
                            add_options.append(option)
                    self.advanced_install('madanalysis5', 
                               HepToolsInstaller_web_address=HepToolsInstaller_web_address,
                               additional_options=add_options)
                else:
                    logger.critical("Default installation of Madanalys5 failed, we suggest you try again with the options '--no_MA5_further_install --no_root_in_MA5'.")
            raise self.InvalidCmd("Installation of %s failed."%tool_to_install)

        # Post-installation treatment
        if tool == 'pythia8':
            self.options['pythia8_path'] = pjoin(prefix,'pythia8')
            self.exec_cmd('save options %s pythia8_path' % config_file, printcmd=False, log=False)
            # Automatically re-install the mg5amc_py8_interface after a fresh
            # Pythia8 installation
            self.advanced_install('mg5amc_py8_interface',
                              additional_options=add_options+['--force'])          
        elif tool == 'lhapdf6':
            if six.PY3:
                self.options['lhapdf_py3'] = pjoin(prefix,'lhapdf6_py3','bin', 'lhapdf-config')
                self.exec_cmd('save options %s lhapdf_py3' % config_file)
            else:
                self.options['lhapdf_py2'] = pjoin(prefix,'lhapdf6','bin', 'lhapdf-config')
                self.exec_cmd('save options %s lhapdf_py2' % config_file)
        elif tool == 'lhapdf5':
            self.options['lhapdf'] = pjoin(prefix,'lhapdf5','bin', 'lhapdf-config')
            self.exec_cmd('save options %s lhapdf' % config_file, printcmd=False, log=False)            
        elif tool == 'madanalysis5':
            self.options['madanalysis5_path'] = pjoin(prefix, 'madanalysis5','madanalysis5')
            self.exec_cmd('save options madanalysis5_path', printcmd=False, log=False)
        elif tool == 'mg5amc_py8_interface':
            # At this stage, pythia is guaranteed to be installed
            if self.options['pythia8_path'] in ['',None,'None']:
                self.options['pythia8_path'] = pjoin(prefix,'pythia8')
            self.options['mg5amc_py8_interface_path'] = pjoin(prefix, 'MG5aMC_PY8_interface')
            self.exec_cmd('save options %s mg5amc_py8_interface_path' % config_file, 
                                                            printcmd=False, log=False)      
        elif tool == 'collier':
            self.options['collier'] = pjoin(prefix,'lib')
            self.exec_cmd('save options %s collier' % config_file, printcmd=False, log=False)      
        elif tool == 'ninja':
            if not misc.get_ninja_quad_prec_support(pjoin(
                                              prefix,'ninja','lib')):
                logger.warning(
"""Successful installation of Ninja, but without support for quadruple precision
arithmetics. If you want to enable this (hence improving the treatment of numerically
unstable points in the loop matrix elements) you can try to reinstall Ninja with:
  MG5aMC>install ninja
After having made sure to have selected a C++ compiler in the 'cpp' option of
MG5aMC that supports quadruple precision (typically g++ based on gcc 4.6+).""")
            self.options['ninja'] = pjoin(prefix,'lib')
            self.exec_cmd('save options %s ninja' % config_file, printcmd=False, log=False)      
        elif '%s_path' % tool in self.options:
            self.options['%s_path' % tool] = pjoin(prefix, tool)
            self.exec_cmd('save options %s %s_path'  % (config_file,tool), printcmd=False, log=False)      
            
        # Now warn the user if he didn't add HEPTools first in his environment
        # variables.
        path_to_be_set = []
        if sys.platform == "darwin":
            library_variables = ["DYLD_LIBRARY_PATH"]
        else:
            library_variables = ["LD_LIBRARY_PATH"]
        for variable in library_variables:
            if (variable not in os.environ) or \
                not any(os.path.abspath(pjoin(MG5DIR,'HEPTools','lib'))==\
                os.path.abspath(path) for path in os.environ[variable].split(os.pathsep)):
                path_to_be_set.append((variable,
                               os.path.abspath(pjoin(MG5DIR,'HEPTools','lib'))))
        for variable in ["PATH"]:
            if (variable not in os.environ) or \
                not any(os.path.abspath(pjoin(MG5DIR,'HEPTools','bin'))==\
                os.path.abspath(path) for path in os.environ[variable].split(os.pathsep)):
                path_to_be_set.append((variable,
                               os.path.abspath(pjoin(MG5DIR,'HEPTools','bin'))))
            if (variable not in os.environ) or \
                not any(os.path.abspath(pjoin(MG5DIR,'HEPTools','include'))==\
                os.path.abspath(path) for path in os.environ[variable].split(os.pathsep)):
                path_to_be_set.append((variable,
                               os.path.abspath(pjoin(MG5DIR,'HEPTools','include'))))
       
        if len(path_to_be_set)>0:
            shell_type = misc.get_shell_type()
            if shell_type in ['bash',None]:
                modification_line = r"printf '\n# MG5aMC paths:\n%s\n' >> ~/.bashrc"%\
                (r'\n'.join('export %s=%s%s'%
                (var,path,'%s$%s'%(os.pathsep,var)) for var,path in path_to_be_set))
            elif shell_type=='tcsh':
                modification_line = r"printf '\n# MG5aMC paths:\n%s\n' >> ~/.cshrc"%\
                (r'\n'.join('setenv %s %s%s'%
                (var,path,'%s$%s'%(os.pathsep,var)) for var,path in path_to_be_set))

            logger.debug("==========")
            logger.debug("We recommend that you add to the following paths"+\
             " to your environment variables, so that you are guaranteed that"+\
             " at runtime, MG5_aMC will use the tools you have just installed"+\
             " and not some other versions installed elsewhere on your system.\n"+\
             "You can do so by running the following command in your terminal:"
             "\n   %s"%modification_line) 
            logger.debug("==========")
    
         # Return true for successful installation
        return True

    install_plugin = ['maddm', 'maddump', 'MadSTR']
    install_ad = {'pythia-pgs':['arXiv:0603175'],
                          'Delphes':['arXiv:1307.6346'],
                          'Delphes2':['arXiv:0903.2225'],
                          'SysCalc':['arXiv:1801.08401'],
                          'Golem95':['arXiv:0807.0605'],
                          'QCDLoop':['arXiv:0712.1851'],
                          'pythia8':['arXiv:1410.3012'],
                          'lhapdf6':['arXiv:1412.7420'],
                          'lhapdf5':['arXiv:0605240'],
                          'hepmc':['CPC 134 (2001) 41-46'],
                          'mg5amc_py8_interface':['arXiv:1410.3012','arXiv:XXXX.YYYYY'],
                          'ninja':['arXiv:1203.0291','arXiv:1403.1229','arXiv:1604.01363'],
                          'MadAnalysis5':['arXiv:1206.1599'],
                          'MadAnalysis':['arXiv:1206.1599'],
                          'collier':['arXiv:1604.06792'],
                          'oneloop':['arXiv:1007.4716'],
                          'maddm':['arXiv:1804.00444'],
                          'maddump':['arXiv:1812.06771'],
                          'MadSTR':['arXiv:1612.00440']}
    
    install_server = ['http://madgraph.phys.ucl.ac.be/package_info.dat',
                         'http://madgraph.physics.illinois.edu/package_info.dat']
    install_name = {'td_mac': 'td', 'td_linux':'td', 'Delphes2':'Delphes',
                'Delphes3':'Delphes', 'pythia-pgs':'pythia-pgs',
                'ExRootAnalysis': 'ExRootAnalysis','MadAnalysis':'madanalysis5',
                'MadAnalysis4':'MadAnalysis',
                'SysCalc':'SysCalc', 'Golem95': 'golem95',
                    'lhapdf6' : 'lhapdf6' if six.PY2 else 'lhapdf6_py3',
                'QCDLoop':'QCDLoop','MadAnalysis5':'madanalysis5',
                'maddm':'maddm'
                }

    def do_install(self, line, paths=None, additional_options=[]):
        """Install optional package from the MG suite.
        The argument 'additional_options' will be passed to the advanced_install
        functions. If it contains the option '--force', then the advanced_install
        function will overwrite any existing installation of the tool without 
        warnings.
        """

        # Make sure to avoid any border effect on custom_additional_options
        add_options = list(additional_options)
        
        args = self.split_arg(line)
        #check the validity of the arguments
        install_options = self.check_install(args)

        if sys.platform == "darwin":
            program = "curl"
        else:
            program = "wget"

        # special command for auto-update
        if args[0] == 'update':
            self.install_update(['update']+install_options['update_options'],wget=program)
            return
        elif args[0] == 'looptools':
            self.install_reduction_library(force=True)
            return
        

        plugin = self.install_plugin
        
        advertisements = self.install_ad


        if args[0] in advertisements:
#            logger.info('{:^80}'.format("-"*70), '$MG:BOLD')
#            logger.info('{:^80}'.format("You are installing '%s', please cite ref(s):"%args[0]), '$MG:BOLD')
#            logger.info('{:^80}'.format(', '.join(advertisements[args[0]])), '$MG:color:GREEN')
#            logger.info('{:^80}'.format("when using results produced with this tool."), '$MG:BOLD')
#            logger.info('{:^80}'.format("-"*70), '$MG:BOLD')
            logger.info("   You are installing '%s', please cite ref(s): \033[92m%s\033[0m. " % (args[0], ', '.join(advertisements[args[0]])), '$MG:BOLD')

        source = None
        # Load file with path of the different program:
        import six.moves.urllib.request, six.moves.urllib.parse, six.moves.urllib.error
        if paths:
            path = paths
        else:
            path = {}
    
            data_path = self.install_server

#           Force here to choose one particular server
            if any(a.startswith('--source=') for a in args):
                source = [a[9:] for a in args if a.startswith('--source=')][-1]
                if source == 'uiuc':
                    r = [1]
                elif source == 'ucl':
                    r = [0]
                else:
                    if source[-1].isdigit() or source[-1] == '/':
                        source += '/package_info.dat'
                    data_path.append(source)
                    r = [2]
            else: 
                r = random.randint(0,1)
                r = [r, (1-r)]
                if 'MG5aMC_WWW' in os.environ and os.environ['MG5aMC_WWW']:
                    data_path.append(os.environ['MG5aMC_WWW']+'/package_info.dat')
                    r.insert(0, 2)



            for index in r:
                cluster_path = data_path[index]
                try:
                    data = six.moves.urllib.request.urlopen(cluster_path)
                except Exception as error:
                    misc.sprint(str(error), cluster_path)
                    continue
                if data.getcode() != 200:
                    continue
                
                break
                
            else:
                raise MadGraph5Error('''Impossible to connect any of us servers.
                Please check your internet connection or retry later''')
            for wwwline in data:
                split = wwwline.decode().split()
                if len(split)!=2:
                    if '--source' not in line:
                        source = {0:'uiuc',1:'ucl'}[index]
                        return self.do_install(line+' --source='+source, paths=paths, additional_options=additional_options)
                path[split[0]] = split[1]

################################################################################
# TEMPORARY HACK WHERE WE ADD ENTRIES TO WHAT WILL BE EVENTUALLY ON THE WEB
################################################################################
#            path['XXX'] = 'YYY'
################################################################################

        if args[0] == 'Delphes':
            args[0] = 'Delphes3'


        try:
            name = self.install_name
            name = name[args[0]]
        except KeyError:
            name = args[0]
        if args[0] == 'MadAnalysis4':
            args[0] = 'MadAnalysis'
        elif args[0] in ['madstr', 'madSTR']:
            args[0] = 'MadSTR'
            name = 'MadSTR'
            
        if args[0] in self._advanced_install_opts:
            # Now launch the advanced installation of the tool args[0]
            # path['HEPToolsInstaller'] is the online adress where to downlaod
            # the installers if necessary.
            # Specify the path of the MG5_aMC_interface
            MG5aMC_PY8_interface_path = path['MG5aMC_PY8_interface'] if \
                                        'MG5aMC_PY8_interface' in path else 'NA'
            add_options.append('--mg5amc_py8_interface_tarball=%s'%\
                                                   MG5aMC_PY8_interface_path)
            add_options.extend(install_options['options_for_HEPToolsInstaller'])
            if not any(opt.startswith('--logging=') for opt in add_options):
                add_options.append('--logging=%d' % logger.level)
                

            return self.advanced_install(name, path['HEPToolsInstaller'],
                                        additional_options = add_options)


        if args[0] == 'Delphes':
            args[0] = 'Delphes3'        


        #check outdated install
        substitution={'Delphes2':'Delphes','pythia-pgs':'pythia8'}
        if args[0] in substitution:
            logger.warning("Please Note that this package is NOT maintained anymore by their author(s).\n"+\
               "  You should consider installing and using %s, with:\n"%substitution[args[0]]+
               "   > install %s"%substitution[args[0]])

        try:
            os.system('rm -rf %s' % pjoin(MG5DIR, name))
        except Exception:
            pass

        if args[0] not in path:
            if not source:
                if index ==1:
                    othersource = 'ucl'
                else:
                    othersource = 'uiuc'
                # try with the mirror
                misc.sprint('try other mirror', othersource, ' '.join(args))
                return self.do_install('%s --source=%s' % (' '.join(args), othersource), 
                                       paths, additional_options) 
            else:
                if 'xxx' in advertisements[name][0]:
                    logger.warning("Program not yet released. Please try later")
                else:
                    raise Exception("Online server are corrupted. No tarball available for %s" % name)
                return
            
        # Load that path
        logger.info('Downloading %s' % path[args[0]])
        misc.wget(path[args[0]], '%s.tgz' % name, cwd=MG5DIR)

        # Untar the file
        returncode = misc.call(['tar', '-xzpf', '%s.tgz' % name], cwd=MG5DIR,
                                     stdout=open(os.devnull, 'w'))

        if returncode:
            raise MadGraph5Error('Fail to download correctly the File. Stop')


        # Check that the directory has the correct name
        if not os.path.exists(pjoin(MG5DIR, name)):
            created_name = [n for n in os.listdir(MG5DIR) if n.lower().startswith(
                                         name.lower()) and not n.endswith('gz')]
            if not created_name:
                raise MadGraph5Error('The file was not loaded correctly. Stop')
            else:
                created_name = created_name[0]
            files.mv(pjoin(MG5DIR, created_name), pjoin(MG5DIR, name))

        if hasattr(self, 'post_install_%s' %name):
            return getattr(self, 'post_install_%s' %name)()

        logger.info('compile %s. This might take a while.' % name)

        # Modify Makefile for pythia-pgs on Mac 64 bit
        if args[0] == "pythia-pgs" and sys.maxsize > 2**32:
            path = os.path.join(MG5DIR, 'pythia-pgs', 'src', 'make_opts')
            text = open(path).read()
            text = text.replace('MBITS=32','MBITS=64')
            open(path, 'w').writelines(text)
            if not os.path.exists(pjoin(MG5DIR, 'pythia-pgs', 'libraries','pylib','lib')):
                os.mkdir(pjoin(MG5DIR, 'pythia-pgs', 'libraries','pylib','lib'))

        make_flags = [] #flags for the compilation
        # Compile the file
        # Check for F77 compiler
        if 'FC' not in os.environ or not os.environ['FC']:
            if self.options['fortran_compiler'] and self.options['fortran_compiler'] != 'None':
                compiler = self.options['fortran_compiler']
            elif misc.which('gfortran'):
                compiler = 'gfortran'
            elif misc.which('g77'):
                compiler = 'g77'
            else:
                raise self.InvalidCmd('Require g77 or Gfortran compiler')

            path = None
            base_compiler= ['FC=g77','FC=gfortran']
            if args[0] == "pythia-pgs":
                path = os.path.join(MG5DIR, 'pythia-pgs', 'src', 'make_opts')
            elif args[0] == 'MadAnalysis':
                path = os.path.join(MG5DIR, 'MadAnalysis', 'makefile')
            if path:
                text = open(path).read()
                for base in base_compiler:
                    text = text.replace(base,'FC=%s' % compiler)
                open(path, 'w').writelines(text)
            os.environ['FC'] = compiler
        
        # For Golem95, use autotools.
        if name == 'golem95':
            # Run the configure script
            ld_path = misc.Popen(['./configure', 
            '--prefix=%s'%str(pjoin(MG5DIR, name)),'FC=%s'%os.environ['FC']],
            cwd=pjoin(MG5DIR,'golem95'),stdout=subprocess.PIPE).communicate()[0].decode()


        # For QCDLoop, use autotools.
        if name == 'QCDLoop':
            # Run the configure script
            ld_path = misc.Popen(['./configure', 
            '--prefix=%s'%str(pjoin(MG5DIR, name)),'FC=%s'%os.environ['FC'],
            'F77=%s'%os.environ['FC']], cwd=pjoin(MG5DIR,name),
                                        stdout=subprocess.PIPE).communicate()[0].decode()

        # For Delphes edit the makefile to add the proper link to correct library
        if args[0] == 'Delphes3':
            #change in the makefile 
            #DELPHES_LIBS = $(shell $(RC) --libs) -lEG $(SYSLIBS)
            # to 
            #DELPHES_LIBS = $(shell $(RC) --libs) -lEG $(SYSLIBS) -Wl,-rpath,/Applications/root_v6.04.08/lib/
            rootsys = os.environ['ROOTSYS']
            text = open(pjoin(MG5DIR, 'Delphes','Makefile')).read()
            text = text.replace('DELPHES_LIBS = $(shell $(RC) --libs) -lEG $(SYSLIBS)', 
                         'DELPHES_LIBS = $(shell $(RC) --libs) -lEG $(SYSLIBS) -Wl,-rpath,%s/lib/' % rootsys)
            open(pjoin(MG5DIR, 'Delphes','Makefile'),'w').write(text)
            
        # For SysCalc link to lhapdf
        if name == 'SysCalc':
            if self.options['lhapdf']:
                ld_path = misc.Popen([self.options['lhapdf'], '--libdir'],
                                     stdout=subprocess.PIPE).communicate()[0].decode()
                ld_path = ld_path.replace('\n','')
                if 'LD_LIBRARY_PATH' not in os.environ:
                    os.environ['LD_LIBRARY_PATH'] = ld_path
                elif not os.environ['LD_LIBRARY_PATH']:
                    os.environ['LD_LIBRARY_PATH'] = ld_path
                elif ld_path not in os.environ['LD_LIBRARY_PATH']:
                    os.environ['LD_LIBRARY_PATH'] += ';%s' % ld_path
                if self.options['lhapdf'] != 'lhapdf-config':
                    if misc.which('lhapdf-config') != os.path.realpath(self.options['lhapdf']):
                        os.environ['PATH'] = '%s:%s' % (os.path.realpath(self.options['lhapdf']),os.environ['PATH']) 
            else:
                raise self.InvalidCmd('lhapdf is required to compile/use SysCalc. Specify his path or install it via install lhapdf6')
            if self.options['cpp_compiler']:
                make_flags.append('CXX=%s' % self.options['cpp_compiler'])
            

        if name in plugin:
            logger.info('no compilation needed for plugin. Loading plugin information')
            try:
                shutil.rmtree(pjoin(MG5DIR, 'PLUGIN', name))
            except Exception:
                pass
            shutil.move(pjoin(os.path.join(MG5DIR, name)), os.path.join(MG5DIR, 'PLUGIN', name))
            # read the __init__.py to check if we need to add a new executable
            try:
                __import__('PLUGIN.%s' % name, globals(), locals(), [], -1)
                plugin = sys.modules['PLUGIN.%s' % name] 
                new_interface = plugin.new_interface
                new_output = plugin.new_output
                latest_validated_version = plugin.latest_validated_version
                minimal_mg5amcnlo_version = plugin.minimal_mg5amcnlo_version
                maximal_mg5amcnlo_version = plugin.maximal_mg5amcnlo_version
            except Exception as error:
                raise Exception('Plugin %s fail to be loaded. Please contact the author of the PLUGIN\n Error %s' % (name, error))
                
            logger.info('Plugin %s correctly interfaced. Latest official validition for MG5aMC version %s.' % (name, '.'.join(repr(i) for i in latest_validated_version)))
            if new_interface:
                ff = open(pjoin(MG5DIR, 'bin', '%s.py' % name) , 'w') 
                if __debug__:
                    text = '''#! /usr/bin/env python
import os
import sys
root_path = os.path.split(os.path.dirname(os.path.realpath( __file__ )))[0]
exe_path = os.path.join(root_path,'bin','mg5_aMC')
sys.argv.pop(0)
os.system('%s  -tt %s %s --mode={0}' %(sys.executable, str(exe_path) , ' '.join(sys.argv) ))
'''.format(name)                    
                else:
                    text = '''#! /usr/bin/env python
import os
import sys
root_path = os.path.split(os.path.dirname(os.path.realpath( __file__ )))[0]
exe_path = os.path.join(root_path,'bin','mg5_aMC')
sys.argv.pop(0)
os.system('%s  -O -W ignore::DeprecationWarning %s %s --mode={0}' %(sys.executable, str(exe_path) , ' '.join(sys.argv) ))
'''.format(name)                     
                ff.write(text)
                ff.close()
                import stat
                os.chmod(pjoin(MG5DIR, 'bin', '%s.py' % name), stat.S_IRWXU)
                logger.info('To use this module, you need to quit MG5aMC and run the executable bin/%s.py' % name)
            status=0
                
        elif logger.level <= logging.INFO:
            devnull = open(os.devnull,'w')
            try:
                misc.call(['make', 'clean'], stdout=devnull, stderr=-2)
            except Exception:
                pass
            if name == 'pythia-pgs':
                #SLC6 needs to have this first (don't ask why)
                status = misc.call(['make'], cwd = pjoin(MG5DIR, name, 'libraries', 'pylib'))
            if name in ['golem95','QCDLoop']:
                status = misc.call(['make','install'], 
                                               cwd = os.path.join(MG5DIR, name))
            else:
                status = misc.call(['make']+make_flags, cwd = os.path.join(MG5DIR, name))
            devnull.close()
        else:
            try:
                misc.compile(['clean'], mode='', cwd = os.path.join(MG5DIR, name))
            except Exception:
                pass
            if name == 'pythia-pgs':
                #SLC6 needs to have this first (don't ask why)
                status = self.compile(mode='', cwd = pjoin(MG5DIR, name, 'libraries', 'pylib'))
            if name in ['golem95','QCDLoop']:
                status = misc.compile(['install'], mode='', 
                                          cwd = os.path.join(MG5DIR, name))
            else:
                status = self.compile(make_flags, mode='',
                                               cwd = os.path.join(MG5DIR, name))

        if not status:
            logger.info('Installation succeeded')
        else:
            # For pythia-pgs check when removing the "-fno-second-underscore" flag
            if name == 'pythia-pgs':
                to_comment = ['libraries/PGS4/src/stdhep-dir/mcfio/arch_mcfio',
                              'libraries/PGS4/src/stdhep-dir/src/stdhep_Arch']
                for f in to_comment:
                    f = pjoin(MG5DIR, name, *f.split('/'))
                    text = "".join(l for l in open(f) if 'fno-second-underscore' not in l)
                    fsock = open(f,'w').write(text)
                try:
                    misc.compile(['clean'], mode='', cwd = os.path.join(MG5DIR, name))
                except Exception:
                    pass
                status = self.compile(mode='', cwd = os.path.join(MG5DIR, name))
            if not status:
                logger.info('Compilation succeeded')
            else:
                logger.warning('Error detected during the compilation. Please check the compilation error and run make manually.')


        # Special treatment for TD/Ghostscript program (require by MadAnalysis)
        if args[0] == 'MadAnalysis':
            try:
                os.system('rm -rf td')
                os.mkdir(pjoin(MG5DIR, 'td'))
            except Exception as error:
                print(error)
                pass

            if sys.platform == "darwin":
                logger.info('Downloading TD for Mac')
                target = 'https://home.fnal.gov/~parke/TD/td_mac_intel64.tar.gz'
                misc.wget(target, 'td.tgz', cwd=pjoin(MG5DIR,'td'))
                misc.call(['tar', '-xzpvf', 'td.tgz'],
                                                  cwd=pjoin(MG5DIR,'td'))
                files.mv(MG5DIR + '/td/td_intel_mac64',MG5DIR+'/td/td')
            else:
                if sys.maxsize > 2**32:
                    logger.info('Downloading TD for Linux 64 bit')
                    target = 'https://home.fnal.gov/~parke/TD/td_linux_64bit.tar.gz'
                    #logger.warning('''td program (needed by MadAnalysis) is not compile for 64 bit computer.
                #In 99% of the case, this is perfectly fine. If you do not have plot, please follow 
                #instruction in https://cp3.irmp.ucl.ac.be/projects/madgraph/wiki/TopDrawer .''')
                else:                    
                    logger.info('Downloading TD for Linux 32 bit')
                    target = 'http://madgraph.phys.ucl.ac.be/Downloads/td'
                misc.wget(target, 'td', cwd=pjoin(MG5DIR,'td'))
            os.chmod(pjoin(MG5DIR,'td','td'), 0o775)
            self.options['td_path'] = pjoin(MG5DIR,'td')

            if not misc.which('gs'):
                logger.warning('''gosthscript not install on your system. This is not required to run MA.
                    but this prevent to create jpg files and therefore to have the plots in the html output.''')
                if sys.platform == "darwin":
                    logger.warning('''You can download this program at the following link:
                    http://www.macupdate.com/app/mac/9980/gpl-ghostscript''')

        if args[0] == 'Delphes2':
            data = open(pjoin(MG5DIR, 'Delphes','data','DetectorCard.dat')).read()
            data = data.replace('data/', 'DELPHESDIR/data/')
            out = open(pjoin(MG5DIR, 'Template','Common', 'Cards', 'delphes_card_default.dat'), 'w')
            out.write(data)
        if args[0] == 'Delphes3':
            if os.path.exists(pjoin(MG5DIR, 'Delphes','cards')):
                card_dir = pjoin(MG5DIR, 'Delphes','cards')
            else:
                card_dir = pjoin(MG5DIR, 'Delphes','examples')
            files.cp(pjoin(card_dir,'delphes_card_CMS.tcl'),
                     pjoin(MG5DIR,'Template', 'Common', 'Cards', 'delphes_card_default.dat'))
            files.cp(pjoin(card_dir,'delphes_card_CMS.tcl'),
                     pjoin(MG5DIR,'Template', 'Common', 'Cards', 'delphes_card_CMS.dat'))
            files.cp(pjoin(card_dir,'delphes_card_ATLAS.tcl'),
                     pjoin(MG5DIR,'Template', 'Common', 'Cards', 'delphes_card_ATLAS.dat'))
            
            if not self.options['pythia-pgs_path'] and not self.options['pythia8_path']:
                logger.warning("We noticed that no parton-shower module are installed/linked. \n In order to use Delphes from MG5aMC please install/link pythia8.")

        #reset the position of the executable
        options_name = {'Delphes': 'delphes_path',
                           'Delphes2': 'delphes_path',
                           'Delphes3': 'delphes_path',
                           'ExRootAnalysis': 'exrootanalysis_path',
                           'MadAnalysis': 'madanalysis_path',
                           'SysCalc': 'syscalc_path',
                           'pythia-pgs':'pythia-pgs_path',
                           'Golem95': 'golem'}

        if args[0] in options_name:
            opt = options_name[args[0]]
            if opt=='golem':
                self.options[opt] = pjoin(MG5DIR,name,'lib')
                self.exec_cmd('save options %s' % opt, printcmd=False)           
            elif self.options[opt] != self.options_configuration[opt]:
                self.options[opt] = self.options_configuration[opt]
                self.exec_cmd('save options %s' % opt, printcmd=False)



    def install_update(self, args, wget):
        """ check if the current version of mg5 is up-to-date.
        and allow user to install the latest version of MG5 """

        def apply_patch(filetext):
            """function to apply the patch"""
            text = filetext.read()
            
            pattern = re.compile(r'''=== renamed directory \'(?P<orig>[^\']*)\' => \'(?P<new>[^\']*)\'''')
            #=== renamed directory 'Template' => 'Template/LO'
            for orig, new in pattern.findall(text):
                shutil.copytree(pjoin(MG5DIR, orig), pjoin(MG5DIR, 'UPDATE_TMP'))
                full_path = os.path.dirname(pjoin(MG5DIR, new)).split('/')
                for i, name in enumerate(full_path):
                    path = os.path.sep.join(full_path[:i+1])
                    if path and not os.path.isdir(path):
                        os.mkdir(path)
                shutil.copytree(pjoin(MG5DIR, 'UPDATE_TMP'), pjoin(MG5DIR, new))
                shutil.rmtree(pjoin(MG5DIR, 'UPDATE_TMP'))
            # track rename since patch fail to apply those correctly.
            pattern = re.compile(r'''=== renamed file \'(?P<orig>[^\']*)\' => \'(?P<new>[^\']*)\'''')
            #=== renamed file 'Template/SubProcesses/addmothers.f' => 'madgraph/iolibs/template_files/addmothers.f'
            for orig, new in pattern.findall(text):
                print('move %s to %s' % (orig, new))
                try:
                    files.cp(pjoin(MG5DIR, orig), pjoin(MG5DIR, new), error=True)
                except IOError:
                    full_path = os.path.dirname(pjoin(MG5DIR, new)).split('/')
                    for i, name in enumerate(full_path):
                        path = os.path.sep.join(full_path[:i+1])
                        if path and not os.path.isdir(path):
                            os.mkdir(path)
                files.cp(pjoin(MG5DIR, orig), pjoin(MG5DIR, new), error=True)
            # track remove/re-added file:
            pattern = re.compile(r'''^=== added file \'(?P<new>[^\']*)\'''',re.M)
            all_add = pattern.findall(text)
            #pattern = re.compile(r'''=== removed file \'(?P<new>[^\']*)\'''')
            #all_rm = pattern.findall(text)
            pattern=re.compile(r'''=== removed file \'(?P<new>[^\']*)\'(?=.*=== added file \'(?P=new)\')''',re.S)
            print('this step can take a few minuts. please be patient')
            all_rm_add = pattern.findall(text)
            #=== added file 'tests/input_files/full_sm/interactions.dat'
            for new in all_add:
                if new in all_rm_add:
                    continue
                if os.path.isfile(pjoin(MG5DIR, new)):
                    os.remove(pjoin(MG5DIR, new))
            #pattern = re.compile(r'''=== removed file \'(?P<new>[^\']*)\'''')
            #=== removed file 'tests/input_files/full_sm/interactions.dat'
            #for old in pattern.findall(text):
            #    if not os.path.isfile(pjoin(MG5DIR, old)):
            #        full_path = os.path.dirname(pjoin(MG5DIR, old)).split('/')
            #        for i, _ in enumerate(full_path):
            #            path = os.path.sep.join(full_path[:i+1])
            #            if path and not os.path.isdir(path):
            #                os.mkdir(path)
            #        subprocess.call(['touch', pjoin(MG5DIR, old)])

            p= subprocess.Popen(['patch', '-p1'], stdin=subprocess.PIPE,
                                                              cwd=MG5DIR)
            p.communicate(text.encode())

            # check file which are not move
            #=== modified file 'Template/LO/Cards/run_card.dat'
            #--- old/Template/Cards/run_card.dat     2012-12-06 10:01:04 +0000
            #+++ new/Template/LO/Cards/run_card.dat  2013-12-09 02:35:59 +0000
            pattern=re.compile('''=== modified file \'(?P<new>[^\']*)\'[^\n]*\n\-\-\- old/(?P<old>\S*)[^\n]*\n\+\+\+ new/(?P=new)''',re.S)
            for match in pattern.findall(text):
                new = pjoin(MG5DIR, match[0])
                old = pjoin(MG5DIR, match[1])
                if new == old:
                    continue
                elif os.path.exists(old):
                    if not os.path.exists(os.path.dirname(new)):
                        split = new.split('/')
                        for i in range(1,len(split)):
                            path = '/'.join(split[:i])
                            if not os.path.exists(path):
                                print('mkdir', path)
                                os.mkdir(path)
                    files.cp(old,new)
            #=== renamed file 'Template/bin/internal/run_delphes' => 'Template/Common/bin/internal/run_delphes'
            #--- old/Template/bin/internal/run_delphes       2011-12-09 07:28:10 +0000
            #+++ new/Template/Common/bin/internal/run_delphes        2012-10-23 02:41:37 +0000
            #pattern=re.compile('''=== renamed file \'(?P<old>[^\']*)\' => \'(?P<new>[^\']*)\'[^\n]*\n\-\-\- old/(?P=old)[^\n]*\n\+\+\+ new/(?P=new)''',re.S)
            #for match in pattern.findall(text):
            #    old = pjoin(MG5DIR, match[0])
            #    new = pjoin(MG5DIR, match[1])
            #    if new == old:
            #       continue
            #    elif os.path.exists(old):
            #        if not os.path.exists(os.path.dirname(new)):
            #            split = new.split('/')
            #            for i in range(1,len(split)):
            #                path = '/'.join(split[:i])
            #                if not os.path.exists(path):
            #                    print 'mkdir', path
            #                    os.mkdir(path)
            #        files.cp(old,new)

            # check that all files in bin directory are executable
            for path in misc.glob('*', pjoin(MG5DIR, 'bin')):
                misc.call(['chmod', '+x', path])
            for path in misc.glob(pjoin('*','bin','*'), pjoin(MG5DIR, 'Template')):
                misc.call(['chmod', '+x', path])
            for path in misc.glob(pjoin('*','bin','internal','*'), pjoin(MG5DIR, 'Template')):
                misc.call(['chmod', '+x', path])
            for path in misc.glob(pjoin('*','*', '*.py'), pjoin(MG5DIR, 'Template')):
                misc.call(['chmod', '+x', path])
            for path in misc.glob(pjoin('*','*','*.sh'), pjoin(MG5DIR, 'Template')):
                misc.call(['chmod', '+x', path])

            #add empty files/directory
            pattern=re.compile('''^=== touch (file|directory) \'(?P<new>[^\']*)\'''',re.M)
            for match in pattern.findall(text):
                if match[0] == 'file':
                    new = os.path.dirname(pjoin(MG5DIR, match[1]))
                else:
                    new = pjoin(MG5DIR, match[1])
                if not os.path.exists(new):
                    split = new.split('/')
                    for i in range(1,len(split)+1):
                        path = '/'.join(split[:i])
                        if path and not os.path.exists(path):
                            print('mkdir', path)
                            os.mkdir(path)
                if match[0] == 'file':
                    print('touch ', pjoin(MG5DIR, match[1]))
                    misc.call(['touch', pjoin(MG5DIR, match[1])])
            # add new symlink
            pattern=re.compile('''^=== link file \'(?P<new>[^\']*)\' \'(?P<old>[^\']*)\'''', re.M)
            for new, old in pattern.findall(text):
                    if not os.path.exists(pjoin(MG5DIR, new)):
                        files.ln(pjoin(MG5DIR,old), os.path.dirname(pjoin(MG5DIR,new)), os.path.basename(new))

            # Re-compile CutTools and IREGI
            if os.path.isfile(pjoin(MG5DIR,'vendor','CutTools','includects','libcts.a')):
                misc.compile(arg=['-j1'],cwd=pjoin(MG5DIR,'vendor','CutTools'),nb_core=1)
            if os.path.isfile(pjoin(MG5DIR,'vendor','IREGI','src','libiregi.a')):
                misc.compile(cwd=pjoin(MG5DIR,'vendor','IREGI','src'))

            # check if it need to download binary:
            pattern = re.compile("""^Binary files old/(\S*).*and new/(\S*).*$""", re.M)
            if pattern.search(text):
                return True
            else:
                return False
        
        mode = [arg.split('=',1)[1] for arg in args if arg.startswith('--mode=')]
        if mode:
            mode = mode[-1]
        else:
            mode = "userrequest"
        force = any([arg=='-f' for arg in args])
        timeout = [arg.split('=',1)[1] for arg in args if arg.startswith('--timeout=')]
        if timeout:
            try:
                timeout = int(timeout[-1])
            except ValueError:
                raise self.InvalidCmd('%s: invalid argument for timeout (integer expected)'%timeout[-1])
        else:
            timeout = self.options['timeout']
        input_path = [arg.split('=',1)[1] for arg in args if arg.startswith('--input=')]

        if input_path:
            fsock = open(input_path[0])
            need_binary = apply_patch(fsock)
            logger.info('manual patch apply. Please test your version.')
            if need_binary:
                logger.warning('Note that some files need to be loaded separately!')
            sys.exit(0)

        options = ['y','n','on_exit']
        if mode == 'mg5_start':
            timeout = 2
            default = 'n'
            update_delay = self.options['auto_update'] * 24 * 3600
            if update_delay == 0:
                return
        elif mode == 'mg5_end':
            timeout = 5
            default = 'n'
            update_delay = self.options['auto_update'] * 24 * 3600
            if update_delay == 0:
                return
            options.remove('on_exit')
        elif mode == "userrequest":
            default = 'y'
            update_delay = 0
        else:
            raise self.InvalidCmd('Unknown mode for command install update')

        if not os.path.exists(os.path.join(MG5DIR,'input','.autoupdate')) or \
                os.path.exists(os.path.join(MG5DIR,'.bzr')):
            error_text = """This version of MG5 doesn\'t support auto-update. Common reasons are:
            1) This version was loaded via bazaar (use bzr pull to update instead).
            2) This version is a beta release of MG5."""
            if mode == 'userrequest':
                raise self.ConfigurationError(error_text)
            return

        if not misc.which('patch'):
            error_text = """Not able to find program \'patch\'. Please reload a clean version
            or install that program and retry."""
            if mode == 'userrequest':
                raise self.ConfigurationError(error_text)
            return

        # read the data present in .autoupdate
        data = {}
        for line in open(os.path.join(MG5DIR,'input','.autoupdate')):
            if not line.strip():
                continue
            sline = line.split()
            data[sline[0]] = int(sline[1])

        #check validity of the file
        if 'version_nb' not in data:
            if mode == 'userrequest':
                error_text = 'This version of MG5 doesn\'t support auto-update. (Invalid information)'
                raise self.ConfigurationError(error_text)
            return
        elif 'last_check' not in data:
            data['last_check'] = time.time()

        #check if we need to update.
        if time.time() - data['last_check'] < update_delay:
            return

        logger.info('Checking if MG5 is up-to-date... (takes up to %ss)' % timeout)
        class TimeOutError(Exception): pass

        def handle_alarm(signum, frame):
            raise TimeOutError

        signal.signal(signal.SIGALRM, handle_alarm)
        signal.alarm(timeout)
        to_update = 0
        try:
            filetext = six.moves.urllib.request.urlopen('http://madgraph.phys.ucl.ac.be/mg5amc_build_nb')
            signal.alarm(0)
            web_version = int(filetext.read().strip())
        except (TimeOutError, ValueError, IOError):
            signal.alarm(0)
            print('failed to connect server')
            if mode == 'mg5_end':
                # wait 24h before next check
                fsock = open(os.path.join(MG5DIR,'input','.autoupdate'),'w')
                fsock.write("version_nb   %s\n" % data['version_nb'])
                fsock.write("last_check   %s\n" % \
                int(time.time()) - 3600 * 24 * (self.options['auto_update'] -1))
                fsock.close()
            return

        if web_version == data['version_nb']:
            logger.info('No new version of MG5 available')
            # update .autoupdate to prevent a too close check
            fsock = open(os.path.join(MG5DIR,'input','.autoupdate'),'w')
            fsock.write("version_nb   %s\n" % data['version_nb'])
            fsock.write("last_check   %s\n" % int(time.time()))
            fsock.close()
            return
        elif data['version_nb'] > web_version:
            logger_stderr.info('impossible to update: local %s web %s' % (data['version_nb'], web_version))
            fsock = open(os.path.join(MG5DIR,'input','.autoupdate'),'w')
            fsock.write("version_nb   %s\n" % data['version_nb'])
            fsock.write("last_check   %s\n" % int(time.time()))
            fsock.close()
            return
        else:
            if not force:
                answer = self.ask('New Version of MG5 available! Do you want to update your current version?',
                                  default, options)
            else:
                answer = default


        if answer == 'y':
            logger.info('start updating code')
            fail = 0
            for i in range(data['version_nb'], web_version):
                try:
                    filetext = six.moves.urllib.request.urlopen('http://madgraph.phys.ucl.ac.be/patch/build%s.patch' %(i+1))
                except Exception:
                    print('fail to load patch to build #%s' % (i+1))
                    fail = i
                    break
                need_binary = apply_patch(filetext)
                if need_binary:
                    path = "http://madgraph.phys.ucl.ac.be/binary/binary_file%s.tgz" %(i+1)
                    name = "extra_file%i" % (i+1)
                    misc.wget(path, '%s.tgz' % name, cwd=MG5DIR)
                    # Untar the file
                    returncode = misc.call(['tar', '-xzpf', '%s.tgz' % name], cwd=MG5DIR,
                                     stdout=open(os.devnull, 'w'))

            fsock = open(os.path.join(MG5DIR,'input','.autoupdate'),'w')
            if not fail:
                fsock.write("version_nb   %s\n" % web_version)
            else:
                fsock.write("version_nb   %s\n" % fail)
            fsock.write("last_check   %s\n" % int(time.time()))
            fsock.close()
            logger.info('Refreshing installation of MG5aMC_PY8_interface.')
            self.do_install('mg5amc_py8_interface',additional_options=['--force'])
            logger.info('Checking current version. (type ctrl-c to bypass the check)')
            subprocess.call([os.path.join('tests','test_manager.py')],
                                                                  cwd=MG5DIR)            
            print('new version installed, please relaunch mg5')
            try:
                os.remove(pjoin(MG5DIR, 'Template','LO','Source','make_opts'))
                shutil.copy(pjoin(MG5DIR, 'Template','LO','Source','.make_opts'),
                            pjoin(MG5DIR, 'Template','LO','Source','make_opts'))
            except:
                pass
            sys.exit(0)
        elif answer == 'n':
            # prevent for a future check
            fsock = open(os.path.join(MG5DIR,'input','.autoupdate'),'w')
            fsock.write("version_nb   %s\n" % data['version_nb'])
            fsock.write("last_check   %s\n" % int(time.time()))
            fsock.close()
            logger.info('Update bypassed.')
            logger.info('The next check for a new version will be performed in %s days' \
                        % abs(self.options['auto_update']))
            logger.info('In order to change this delay. Enter the command:')
            logger.info('set auto_update X')
            logger.info('Putting X to zero will prevent this check at anytime.')
            logger.info('You can upgrade your version at any time by typing:')
            logger.info('install update')
        else: #answer is on_exit
            #ensure that the test will be done on exit
            #Do not use the set command here!!
            self.options['auto_update'] = -1 * self.options['auto_update']



    def set_configuration(self, config_path=None, final=True):
        """ assign all configuration variable from file
            ./input/mg5_configuration.txt. assign to default if not define """

        if not self.options:
            self.options = dict(self.options_configuration)
            self.options.update(self.options_madgraph)
            self.options.update(self.options_madevent)

        if not config_path:
            if 'MADGRAPH_BASE' in os.environ:
                config_path = pjoin(os.environ['MADGRAPH_BASE'],'mg5_configuration.txt')
                self.set_configuration(config_path, final=False)
            if 'HOME' in os.environ:
                config_path = pjoin(os.environ['HOME'],'.mg5',
                                                        'mg5_configuration.txt')
                if os.path.exists(config_path):
                    self.set_configuration(config_path, final=False)
            config_path = os.path.relpath(pjoin(MG5DIR,'input',
                                                       'mg5_configuration.txt'))
            return self.set_configuration(config_path, final)

        if not os.path.exists(config_path):
            files.cp(pjoin(MG5DIR,'input','.mg5_configuration_default.txt'), config_path)
        config_file = open(config_path)

        # read the file and extract information
        logger.info('load MG5 configuration from %s ' % config_file.name)
        for line in config_file:
            if '#' in line:
                line = line.split('#',1)[0]
            line = line.replace('\n','').replace('\r\n','')
            try:
                name, value = line.split('=')
            except ValueError:
                pass
            else:
                name = name.strip()
                value = value.strip()
                if name != 'mg5_path':
                    self.options[name] = value
                if value.lower() == "none" or value=="":
                    self.options[name] = None
        config_file.close()      
        self.options['stdout_level'] = logging.getLogger('madgraph').level
        if not final:
            return self.options # the return is usefull for unittest

        # Treat each expected input
        # 1: Pythia8_path and hewrig++ paths
        # try absolute and relative path
        for key in self.options:
            if key in ['pythia8_path', 'hwpp_path', 'thepeg_path', 'hepmc_path',
                       'mg5amc_py8_interface_path','madanalysis5_path']:
                if self.options[key] in ['None', None]:
                    self.options[key] = None 
                    continue
                path = self.options[key]
                #this is for pythia8
                if key == 'pythia8_path' and not os.path.isfile(pjoin(MG5DIR, path, 'include', 'Pythia8', 'Pythia.h')):
                    if not os.path.isfile(pjoin(path,  'include', 'Pythia8', 'Pythia.h')):
                        self.options['pythia8_path'] = None
                    else:
                        continue
                #this is for mg5amc_py8_interface_path
                if key == 'mg5amc_py8_interface_path' and not os.path.isfile(pjoin(MG5DIR, path, 'MG5aMC_PY8_interface')):
                    if not os.path.isfile(pjoin(path, 'MG5aMC_PY8_interface')):
                        self.options['mg5amc_py8_interface_path'] = None
                    else:
                        continue
                #this is for madanalysis5
                if key == 'madanalysis5_path' and not os.path.isfile(pjoin(MG5DIR, path,'bin','ma5')):
                    if not os.path.isfile(pjoin(path,'bin','ma5')):
                        self.options['madanalysis5_path'] = None
                    else:
                        ma5path = pjoin(MG5DIR, path) if os.path.isfile(pjoin(MG5DIR, path)) else path
                        message = misc.is_MA5_compatible_with_this_MG5(ma5path)
                        if not message is None:
                            self.options['madanalysis5_path'] = None
                            logger.warning(message)
                            continue
 
                #this is for hw++
                if key == 'hwpp_path' and not os.path.isfile(pjoin(MG5DIR, path, 'include', 'Herwig++', 'Analysis', 'BasicConsistency.hh')):
                    if not os.path.isfile(pjoin(path, 'include', 'Herwig++', 'Analysis', 'BasicConsistency.hh')):
                        self.options['hwpp_path'] = None
                    else:
                        continue
                # this is for thepeg
                elif key == 'thepeg_path' and not os.path.isfile(pjoin(MG5DIR, path, 'include', 'ThePEG', 'ACDC', 'ACDCGenCell.h')):
                    if not os.path.isfile(pjoin(path, 'include', 'ThePEG', 'ACDC', 'ACDCGenCell.h')):
                        self.options['thepeg_path'] = None
                    else:
                        continue
                # this is for hepmc
                elif key == 'hepmc_path' and not os.path.isfile(pjoin(MG5DIR, path, 'include', 'HepMC', 'HEPEVT_Wrapper.h')):
                    if not os.path.isfile(pjoin(path, 'include', 'HepMC', 'HEPEVT_Wrapper.h')):
                        self.options['hepmc_path'] = None
                    else:
                        continue

            elif key in ['golem','samurai']:
                if isinstance(self.options[key],str) and self.options[key].lower() == 'auto':
                    # try to find it automatically on the system                                                                                                                                            
                    program = misc.which_lib('lib%s.a'%key)
                    if program != None:
                        fpath, _ = os.path.split(program)
                        logger.info('Using %s library in %s' % (key,fpath))
                        self.options[key]=fpath
                    else:
                        # Try to look for it locally
                        local_install = { 'golem':'golem95',
                                         'samurai':'samurai'}
                        if os.path.isfile(pjoin(MG5DIR,local_install[key],'lib', 'lib%s.a' % key)):
                            self.options[key]=pjoin(MG5DIR,local_install[key],'lib')
                        else:
                            self.options[key]=None
                    # Make sure that samurai version is recent enough
                    if key=='samurai' and \
                       isinstance(self.options[key],str) and \
                       self.options[key].lower() != 'auto':
                        if os.path.isfile(pjoin(self.options[key],os.pardir,'AUTHORS')):
                            try:
                                version = open(pjoin(self.options[key],os.pardir,
                                                          'VERSION'),'r').read()
                            except IOError:
                                version = None
                            if version is None:
                                self.options[key] = None
                                logger.info('--------')
                                logger.info(
"""The version of 'samurai' automatically detected seems too old to be compatible
with MG5aMC and it will be turned off. Ask the authors for the latest version if
you want to use samurai. 
If you want to enforce its use as-it-is, then specify directly its library folder
in the MG5aMC option 'samurai' (instead of leaving it to its default 'auto').""")
                                logger.info('--------')

            elif key.endswith('path'):
                pass
            elif key in ['run_mode', 'auto_update']:
                self.options[key] = int(self.options[key])
            elif key in ['cluster_type','automatic_html_opening']:
                pass
            elif key in ['notification_center']:
                if self.options[key] in ['False', 'True']:
                    self.allow_notification_center = eval(self.options[key])
                    self.options[key] = self.allow_notification_center
            elif key not in ['text_editor','eps_viewer','web_browser', 'stdout_level']:
                # Default: try to set parameter
                try:
                    self.do_set("%s %s --no_save" % (key, self.options[key]), log=False)
                except MadGraph5Error as error:
                    print(error)
                    logger.warning("Option %s from config file not understood" \
                                   % key)
                else:
                    if key in self.options_madgraph:
                        self.history.append('set %s %s' % (key, self.options[key]))
        
        warnings = madevent_interface.MadEventCmd.mg5amc_py8_interface_consistency_warning(self.options)
        if warnings:
            logger.warning(warnings)

        # Configure the way to open a file:
        launch_ext.open_file.configure(self.options)
        return self.options

    def check_for_export_dir(self, filepath):
        """Check if the files is in a valid export directory and assign it to
        export path if if is"""

        # keep previous if a previous one is defined
        if self._export_dir:
            return

        if os.path.exists(pjoin(os.getcwd(), 'Cards')):
            self._export_dir = os.getcwd()
            return

        path_split = filepath.split(os.path.sep)
        if len(path_split) > 2 and path_split[-2] == 'Cards':
            self._export_dir = os.path.sep.join(path_split[:-2])
            return

    def do_launch(self, line):
        """Main commands: Ask for editing the parameter and then
        Execute the code (madevent/standalone/...)
        """

        #ensure that MG option are not modified by the launch routine
        current_options = dict([(name, self.options[name]) for name in self.options_madgraph])
        start_cwd = os.getcwd()

        args = self.split_arg(line)
        # check argument validity and normalise argument
        (options, args) = _launch_parser.parse_args(args)
        self.check_launch(args, options)
        options = options.__dict__
        # args is now MODE PATH

        if args[0].startswith('standalone'):
            if os.path.isfile(os.path.join(os.getcwd(),args[1],'Cards',\
              'MadLoopParams.dat')) and not os.path.isfile(os.path.join(\
              os.getcwd(),args[1],'SubProcesses','check_poles.f')):
                ext_program = launch_ext.MadLoopLauncher(self, args[1], \
                                                options=self.options, **options)
            else:
                ext_program = launch_ext.SALauncher(self, args[1], \
                                                options=self.options, **options)
        elif args[0] == 'madevent':
            if options['interactive']:
                
                if isinstance(self, cmd.CmdShell):
                    ME = madevent_interface.MadEventCmdShell(me_dir=args[1], options=self.options)
                else:
                    ME = madevent_interface.MadEventCmd(me_dir=args[1],options=self.options)
                    ME.pass_in_web_mode()
                stop = self.define_child_cmd_interface(ME)
                return stop

            #check if this is a cross-section
            if not self._generate_info:
                # This relaunch an old run -> need to check if this is a
                # cross-section or a width
                info = open(pjoin(args[1],'SubProcesses','procdef_mg5.dat')).read()
                generate_info = info.split('# Begin PROCESS',1)[1].split('\n')[1]
                generate_info = generate_info.split('#')[0]
            else:
                generate_info = self._generate_info

            if len(generate_info.split('>')[0].strip().split())>1:
                ext_program = launch_ext.MELauncher(args[1], self,
                                shell = isinstance(self, cmd.CmdShell),
                                options=self.options,**options)
            else:
                # This is a width computation
                ext_program = launch_ext.MELauncher(args[1], self, unit='GeV',
                                shell = isinstance(self, cmd.CmdShell),
                                options=self.options,**options)

        elif args[0] == 'pythia8':
            ext_program = launch_ext.Pythia8Launcher( args[1], self, **options)

        elif args[0] == 'aMC@NLO':
            if options['interactive']:
                if isinstance(self, cmd.CmdShell):
                    ME = amcatnlo_run.aMCatNLOCmdShell(me_dir=args[1], options=self.options)
                else:
                    ME = amcatnlo_run.aMCatNLOCmd(me_dir=args[1],options=self.options)
                    ME.pass_in_web_mode()
                # transfer interactive configuration
                config_line = [l for l in self.history if l.strip().startswith('set')]
                for line in config_line:
                    ME.exec_cmd(line)
                stop = self.define_child_cmd_interface(ME)
                return stop
            ext_program = launch_ext.aMCatNLOLauncher( args[1], self,
                                                       shell = isinstance(self, cmd.CmdShell),
                                                        **options)
        elif args[0] == 'madweight':
            import madgraph.interface.madweight_interface as madweight_interface
            if options['interactive']:
                if isinstance(self, cmd.CmdShell):
                    MW = madweight_interface.MadWeightCmdShell(me_dir=args[1], options=self.options)
                else:
                    MW = madweight_interface.MadWeightCmd(me_dir=args[1],options=self.options)
                # transfer interactive configuration
                config_line = [l for l in self.history if l.strip().startswith('set')]
                for line in config_line:
                    MW.exec_cmd(line)
                stop = self.define_child_cmd_interface(MW)                
                return stop
            ext_program = launch_ext.MWLauncher( self, args[1],
                                                 shell = isinstance(self, cmd.CmdShell),
                                                 options=self.options,**options)            
        else:
            os.chdir(start_cwd) #ensure to go to the initial path
            raise self.InvalidCmd('%s cannot be run from MG5 interface' % args[0])


        ext_program.run()
        os.chdir(start_cwd) #ensure to go to the initial path
        # ensure that MG options are not changed!
        for key, value in current_options.items():
            self.options[key] = value

    def do_load(self, line):
        """Not in help: Load information from file"""

        args = self.split_arg(line)
        # check argument validity
        self.check_load(args)

        cpu_time1 = time.time()
        if args[0] == 'model':
            self._curr_model = save_load_object.load_from_file(args[1])
            if self._curr_model.get('parameters'):
                # This is a UFO model
                self._model_v4_path = None
            else:
                # This is a v4 model
                self._model_v4_path = import_v4.find_model_path(\
                    self._curr_model.get('name').replace("_v4", ""),
                    self._mgme_dir)

            # Do post-processing of model
            self.process_model()

            #save_model.save_model(args[1], self._curr_model)
            if isinstance(self._curr_model, base_objects.Model):
                cpu_time2 = time.time()
                logger.info("Loaded model from file in %0.3f s" % \
                      (cpu_time2 - cpu_time1))
            else:
                raise self.RWError('Could not load model from file %s' \
                                      % args[1])
        elif args[0] == 'processes':
            amps,proc_defs = save_load_object.load_from_file(args[1])
            if isinstance(amps, diagram_generation.AmplitudeList):
                cpu_time2 = time.time()
                logger.info("Loaded processes from file in %0.3f s" % \
                      (cpu_time2 - cpu_time1))
                if amps:
                    model = amps[0].get('process').get('model')
                    if not model.get('parameters'):
                        # This is a v4 model.  Look for path.
                        self._model_v4_path = import_v4.find_model_path(\
                                   model.get('name').replace("_v4", ""),
                                   self._mgme_dir)
                    else:
                        self._model_v4_path = None
                    # If not exceptions from previous steps, set
                    # _curr_amps and _curr_model
                    self._curr_amps = amps
                    self._curr_model = model
                    self._curr_proc_defs = proc_defs
                    logger.info("Model set from process.")
                    # Do post-processing of model
                    self.process_model()
                self._done_export = None
            else:
                raise self.RWError('Could not load processes from file %s' % args[1])


    def do_customize_model(self, line):
        """create a restriction card in a interactive way"""

        args = self.split_arg(line)
        self.check_customize_model(args)

        model_path = self._curr_model.get('modelpath')
        if not os.path.exists(pjoin(model_path,'build_restrict.py')):
            raise self.InvalidCmd('''Model not compatible with this option.''')

        # (re)import the full model (get rid of the default restriction)
        self._curr_model = import_ufo.import_model(model_path, restrict=False)

        #1) create the full param_card
        out_path = StringIO.StringIO()
        param_writer.ParamCardWriter(self._curr_model, out_path)
        # and load it to a python object
        param_card = check_param_card.ParamCard(out_path.getvalue().split('\n'))


        all_categories = self.ask('','0',[], ask_class=AskforCustomize)
        put_to_one = []
        ## Make a Temaplate for  the restriction card. (card with no restrict)
        for block in param_card:
            value_dict = {}
            for param in param_card[block]:
                value = param.value
                if value == 0:
                    param.value = 0.000001e-99
                elif value == 1:
                    if block != 'qnumbers':
                        put_to_one.append((block,param.lhacode))
                        param.value = random.random()
                elif abs(value) in value_dict:
                    param.value += value_dict[abs(value)] * 1e-4 * param.value
                    value_dict[abs(value)] += 1
                else:
                    value_dict[abs(value)] = 1

        for category in all_categories:
            for options in category:
                if not options.status:
                    continue
                param = param_card[options.lhablock].get(options.lhaid)
                param.value = options.value

        logger.info('Loading the resulting model')
        # Applying the restriction
        self._curr_model = import_ufo.RestrictModel(self._curr_model)
        model_name = self._curr_model.get('name')
        if model_name == 'mssm':
            keep_external=True
        else:
            keep_external=False
        self._curr_model.restrict_model(param_card,keep_external=keep_external)

        if args:
            name = args[0].split('=',1)[1]
            path = pjoin(model_path,'restrict_%s.dat' % name)
            logger.info('Save restriction file as %s' % path)
            param_card.write(path)
            self._curr_model['name'] += '-%s' % name

        # if some need to put on one
        if put_to_one:
            out_path = StringIO.StringIO()
            param_writer.ParamCardWriter(self._curr_model, out_path)
            # and load it to a python object
            param_card = check_param_card.ParamCard(out_path.getvalue().split('\n'))
            
            for (block, lhacode) in put_to_one:
                try:
                    param_card[block].get(lhacode).value = 1
                except:
                    pass # was removed of the model!
            self._curr_model.set_parameters_and_couplings(param_card)

            if args:
                name = args[0].split('=',1)[1]
                path = pjoin(model_path,'paramcard_%s.dat' % name)
                logger.info('Save default card file as %s' % path)
                param_card.write(path)

    def do_save(self, line, check=True, to_keep={}, log=True):
        """Not in help: Save information to file"""

        
        args = self.split_arg(line)
        # Check argument validity
        if check:
            self.check_save(args)

        if args[0] == 'model':
            if self._curr_model:
                #save_model.save_model(args[1], self._curr_model)
                if save_load_object.save_to_file(args[1], self._curr_model):
                    logger.info('Saved model to file %s' % args[1])
            else:
                raise self.InvalidCmd('No model to save!')
        elif args[0] == 'processes':
            if self._curr_amps:
                if save_load_object.save_to_file(args[1], (self._curr_amps,self._curr_proc_defs) ):
                    logger.info('Saved processes to file %s' % args[1])
            else:
                raise self.InvalidCmd('No processes to save!')

        elif args[0] == 'options':
            partial_save = False
            to_define = {}
            
            if any(not arg.startswith('--') and arg in self.options 
                                                               for arg in args):
                # store in file only those ones
                partial_save = True
                all_arg = [arg for arg in args[1:] if not arg.startswith('--') and
                           arg in self.options]
                for key in all_arg:
                    to_define[key] = self.options[key] 
            else:
                # First look at options which should be put in MG5DIR/input
                for key, default in self.options_configuration.items():
                    if self.options_configuration[key] != self.options[key] and not self.options_configuration[key] is None:
                        to_define[key] = self.options[key]
    
                if not '--auto' in args:
                    for key, default in self.options_madevent.items():
                        if self.options_madevent[key] != self.options[key] != None:
                            if '_path' in key and os.path.basename(self.options[key]) == 'None':
                                continue
                            to_define[key] = self.options[key]
                        elif key == 'cluster_queue' and self.options[key] is None:
                            to_define[key] = self.options[key]
    
                if '--all' in args:
                    for key, default in self.options_madgraph.items():
                        if self.options_madgraph[key] != self.options[key] != None and \
                          key != 'stdout_level':
                            to_define[key] = self.options[key]
                elif not '--auto' in args:
                    for key, default in self.options_madgraph.items():
                        if self.options_madgraph[key] != self.options[key] != None and  key != 'stdout_level':
                            logger.info('The option %s is modified [%s] but will not be written in the configuration files.' \
                                        % (key,self.options_madgraph[key]) )
                            logger.info('If you want to make this value the default for future session, you can run \'save options --all\'')

            if len(args) >1 and not args[1].startswith('--') and args[1] not in self.options:
                filepath = args[1]
            else:
                filepath = pjoin(MG5DIR, 'input', 'mg5_configuration.txt')
            
            basedir = MG5DIR
            if partial_save:
                basefile = filepath
            else:
                basefile = pjoin(MG5DIR, 'input', '.mg5_configuration_default.txt')
                
            

            if to_keep:
                to_define = to_keep
            self.write_configuration(filepath, basefile, basedir, to_define)

    # Set an option
    def do_set(self, line, log=True, model_reload=True):
        """Set an option, which will be default for coming generations/outputs.
        """

        # Be careful:
        # This command is associated to a post_cmd: post_set.
        args = self.split_arg(line)

        # Check the validity of the arguments
        self.check_set(args)

        if args[0] == 'ignore_six_quark_processes':
            if args[1].lower() == 'false':
                self.options[args[0]] = False
                return
            self.options[args[0]] = list(set([abs(p) for p in \
                                      self._multiparticles[args[1]]\
                                      if self._curr_model.get_particle(p).\
                                      is_fermion() and \
                                      self._curr_model.get_particle(abs(p)).\
                                      get('color') == 3]))
            if log:
                logger.info('Ignore processes with >= 6 quarks (%s)' % \
                        ",".join([\
                            self._curr_model.get_particle(q).get('name') \
                            for q in self.options[args[0]]]))

        elif args[0] == 'group_subprocesses':
            if args[1].lower() not in ['auto', 'nlo']:
                self.options[args[0]] = banner_module.ConfigFile.format_variable(args[1], bool, name="group_subprocesses")
            else:
                if args[1].lower() == 'nlo':
                    self.options[args[0]] = "NLO"
                else:
                    self.options[args[0]] = "Auto"
            if log:
                logger.info('Set group_subprocesses to %s' % \
                                                    str(self.options[args[0]]))
                logger.info('Note that you need to regenerate all processes')
            self._curr_amps = diagram_generation.AmplitudeList()
            self._curr_proc_defs = base_objects.ProcessDefinitionList()
            self._curr_matrix_elements = helas_objects.HelasMultiProcess()

        elif args[0] == "stdout_level":
            if args[1].isdigit():
                level = int(args[1])
            else:
                level = eval('logging.' + args[1])
            logging.root.setLevel(level)
            logging.getLogger('madgraph').setLevel(level)
            logging.getLogger('madevent').setLevel(level)
            self.options[args[0]] = level
            if log:
                logger.info('set output information to level: %s' % level)
        elif args[0].lower() == "ewscheme":
            logger.info("Change EW scheme to %s for the model %s. Note that YOU are responsible of the full validity of the input in that scheme." %\
                                              (self._curr_model.get('name'), args[1]))
            logger.info("Importing a model will restore the default scheme")
            self._curr_model.change_electroweak_mode(args[1])
        elif args[0] == "complex_mass_scheme":
            old = self.options[args[0]]
            self.options[args[0]] = banner_module.ConfigFile.format_variable(args[1], bool, "complex_mass_scheme")
            aloha.complex_mass = self.options[args[0]]
            aloha_lib.KERNEL.clean()
            if self.options[args[0]]:
                if old:
                    if log:
                        logger.info('Complex mass already activated.')
                    return
                if log:
                    logger.info('Activate complex mass scheme.')
            else:
                if not old:
                    if log:
                        logger.info('Complex mass already desactivated.')
                    return
                if log:
                    logger.info('Desactivate complex mass scheme.')
            if not self._curr_model:
                return
            self.exec_cmd('import model %s' % self._curr_model.get('name'))

        elif args[0] == "gauge":
            # Treat the case where they are no model loaded
            if not self._curr_model:
                if args[1] == 'unitary':
                    aloha.unitary_gauge = True
                elif args[1] == 'axial':
                    aloha.unitary_gauge = 2 
                else:
                    aloha.unitary_gauge = False
                aloha_lib.KERNEL.clean()
                self.options[args[0]] = args[1]
                if log: logger.info('Passing to gauge %s.' % args[1])
                return

            # They are a valid model
            able_to_mod = True
            if args[1] == 'unitary':
                if 0 in self._curr_model.get('gauge'):
                    aloha.unitary_gauge = True
                else:
                    able_to_mod = False
                    if log: logger.warning('Note that unitary gauge is not allowed for your current model %s' \
                                           % self._curr_model.get('name'))
            elif args[1] == 'axial':
                if 0 in self._curr_model.get('gauge'):
                    aloha.unitary_gauge = 2
                else:
                    able_to_mod = False
                    if log: logger.warning('Note that parton-shower gauge is not allowed for your current model %s' \
                                           % self._curr_model.get('name'))
            else:
                if 1 in self._curr_model.get('gauge'):
                    aloha.unitary_gauge = False
                else:
                    able_to_mod = False
                    if log: logger.warning('Note that Feynman gauge is not allowed for your current model %s' \
                                           % self._curr_model.get('name'))

            if self.options['gauge'] == args[1]:
                return
            
            
            self.options[args[0]] = args[1]

            if able_to_mod and log and args[0] == 'gauge' and \
                args[1] == 'unitary' and not self.options['gauge']=='unitary' and \
                isinstance(self._curr_model,loop_base_objects.LoopModel) and \
                  not self._curr_model['perturbation_couplings'] in [[],['QCD']]:
                logger.warning('You will only be able to do tree level'+\
                                   ' and QCD corrections in the unitary gauge.')



            #re-init all variable
            model_name = self._curr_model.get('modelpath+restriction')
            self._curr_model = None
            self._curr_amps = diagram_generation.AmplitudeList()
            self._curr_proc_defs = base_objects.ProcessDefinitionList()
            self._curr_matrix_elements = helas_objects.HelasMultiProcess()
            self._curr_helas_model = None
            self._curr_exporter = None
            self._done_export = False
            import_ufo._import_once = []
            logger.info('Passing to gauge %s.' % args[1])

            if able_to_mod:
                # We don't want to go through the MasterCommand again
                # because it messes with the interface switching when
                # importing a loop model from MG5
                if 'modelname' in self.history.get('full_model_line'):
                    opts = '--modelname'
                else:
                    opts=''
                MadGraphCmd.do_import(self,'model %s %s' % (model_name, opts), force=True)
            elif log:
                logger.info('Note that you have to reload the model')

        elif args[0] == 'fortran_compiler':
            if args[1] != 'None':
                if log:
                    logger.info('set fortran compiler to %s' % args[1])
                self.options['fortran_compiler'] = args[1]
            else:
                self.options['fortran_compiler'] = None
        elif args[0] == 'default_unset_couplings':
            self.options['default_unset_couplings'] = banner_module.ConfigFile.format_variable(args[1], int, name="default_unset_couplings")
        elif args[0].startswith('f2py_compiler'):
            to_do = True
            if args[0].endswith('_py2') and six.PY3:
                to_do = False
            elif args[0].endswith('_py3') and six.PY2:
                to_do = False
            if to_do:
                if args[1] != 'None':
                    if log:
                        logger.info('set f2py compiler to %s' % args[1])
                
                    self.options['f2py_compiler'] = args[1]
                else:
                    self.options['f2py_compiler'] = None
            
        elif args[0] == 'loop_optimized_output':

            if log:
                    logger.info('set loop optimized output to %s' % args[1])
            self._curr_matrix_elements = helas_objects.HelasMultiProcess()
            self.options[args[0]] = args[1]
            if not self.options['loop_optimized_output'] and \
                                               self.options['loop_color_flows']:
                logger.warning("Turning off option 'loop_color_flows'"+\
                    " since it is not available for non-optimized loop output.")
                self.do_set('loop_color_flows False',log=False)
        elif args[0] == 'loop_color_flows':
            if log:
                    logger.info('set loop color flows to %s' % args[1])
            self._curr_matrix_elements = helas_objects.HelasMultiProcess()
            self.options[args[0]] = args[1]
            if self.options['loop_color_flows'] and \
                                      not self.options['loop_optimized_output']:
                logger.warning("Turning on option 'loop_optimized'"+\
                                     " needed for loop color flow computation.")
                self.do_set('loop_optimized_output True',False)

        elif args[0] == 'fastjet':
            try:
                p = subprocess.Popen([args[1], '--version'], stdout=subprocess.PIPE,
                stderr=subprocess.PIPE)
                output, error = p.communicate()
                output = output.decode()
                res = 0
            except Exception:
                res = 1

            if res != 0 or error:
                logger.info('%s does not seem to correspond to a valid fastjet-config ' % args[1] + \
                 'executable (v3+). We will use fjcore instead.\n Please set the \'fastjet\'' + \
                 'variable to the full (absolute) /PATH/TO/fastjet-config (including fastjet-config).' +
                        '\n MG5_aMC> set fastjet /PATH/TO/fastjet-config\n')
                self.options[args[0]] = None
                if self.history and 'fastjet' in self.history[-1]:
                    self.history.pop()
            elif int(output.split('.')[0]) < 3:
                logger.warning('%s is not ' % args[1] + \
                        'v3 or greater. Please install FastJet v3+.')
                self.options[args[0]] = None
                self.history.pop()
            else: #everything is fine
                logger.info('set fastjet to %s' % args[1])
                self.options[args[0]] = args[1]

        elif args[0] in ['golem','samurai','ninja','collier'] and \
             not (args[0] in ['ninja','collier'] and args[1]=='./HEPTools/lib'):
            if args[1] in ['None',"''",'""']:
                self.options[args[0]] = None
            else:
                program = misc.which_lib(os.path.join(args[1],'lib%s.a'%args[0]))
                if program!=None:
                    res = 0
                    logger.info('set %s to %s' % (args[0],args[1]))
                    self.options[args[0]] = args[1]
                else:
                    res = 1
    
                if res != 0 :
                    logger.warning('%s does not seem to correspond to a valid %s lib ' % (args[1],args[0]) + \
                            '. Please enter the full PATH/TO/%s/lib .\n'%args[0] + \
                            'You will NOT be able to run %s otherwise.\n'%args[0])
                
<<<<<<< HEAD
        elif args[0] == 'lhapdf':
            try:
                res = misc.call([args[1], '--version'], stdout=subprocess.PIPE,
                                                             stderr=subprocess.PIPE)
                logger.info('set lhapdf to %s' % args[1])
                self.options[args[0]] = args[1]
            except Exception:
                res = 1
            if res != 0:
                logger.info('%s does not seem to correspond to a valid lhapdf-config ' % args[1] + \
                        'executable. \nPlease set the \'lhapdf\' variable to the (absolute) ' + \
                        '/PATH/TO/lhapdf-config (including lhapdf-config).\n' + \
                        'Note that you can still compile and run aMC@NLO with the built-in PDFs\n' + \
                        ' MG5_aMC> set lhapdf /PATH/TO/lhapdf-config\n')
=======
        elif args[0].startswith('lhapdf'):
            to_do = True
            if args[0].endswith('_py2') and six.PY3:
                to_do = False
            elif args[0].endswith('_py3') and six.PY2:
                to_do = False
            if to_do:
                try:
                    res = misc.call([args[1], '--version'], stdout=subprocess.PIPE,
                                                                 stderr=subprocess.PIPE)
                    logger.info('set lhapdf to %s' % args[1])
                    self.options['lhapdf'] = args[1]
                    self.options[args[0]] = args[1]
                except Exception:
                    res = 1
                if res != 0:
                    logger.info('%s does not seem to correspond to a valid lhapdf-config ' % args[1] + \
                            'executable. \nPlease set the \'lhapdf\' variable to the (absolute) ' + \
                            '/PATH/TO/lhapdf-config (including lhapdf-config).\n' + \
                            'Note that you can still compile and run aMC@NLO with the built-in PDFs\n' + \
                            ' MG5_aMC> set lhapdf /PATH/TO/lhapdf-config\n')
>>>>>>> 1e5ddd01

        elif args[0] in ['timeout', 'auto_update', 'cluster_nb_retry', 'max_t_for_channel',
                         'cluster_retry_wait', 'cluster_size', 'max_npoint_for_channel']:
                self.options[args[0]] = int(args[1])

        elif args[0] in ['cluster_local_path']:
            self.options[args[0]] = args[1].strip()

        elif args[0] == 'cluster_status_update':
            if '(' in args[1]:
                data = ' '.join([a for a in args[1:] if not a.startswith('-')])
                data = data.replace('(','').replace(')','').replace(',',' ').split()
                first, second = data[:2]
            else:
                first, second = args[1:3]

            self.options[args[0]] = (int(first), int(second))

        elif args[0] == 'madanalysis5_path':
            ma5path = pjoin(MG5DIR, args[1]) if os.path.isfile(pjoin(MG5DIR, args[1])) else args[1]
            message = misc.is_MA5_compatible_with_this_MG5(ma5path)
            if message is None:
                self.options['madanalysis5_path'] = args[1]
            else:
                logger.warning(message)

        elif args[0] == 'OLP':
            if six.PY3 and self.options['low_mem_multicore_nlo_generation']:
                raise self.InvalidCmd('Not possible to set OLP with both \"low_mem_multicore_nlo_generation\" and python3')
            # Reset the amplitudes, MatrixElements and exporter as they might
            # depend on this option
            self._curr_amps = diagram_generation.AmplitudeList()
            self._curr_proc_defs = base_objects.ProcessDefinitionList()
            self._curr_matrix_elements = helas_objects.HelasMultiProcess()
            self._curr_exporter = None
            self.options[args[0]] = args[1]

        elif args[0] =='output_dependencies':
            self.options[args[0]] = args[1]
        elif args[0] =='notification_center':
            if args[1] in ['None','True','False']:
                self.options[args[0]] = eval(args[1])
                self.allow_notification_center = self.options[args[0]]
            else:
                raise self.InvalidCmd('expected bool for notification_center')
        # True/False formatting
        elif args[0] in ['crash_on_error']:
            try:
                tmp = banner_module.ConfigFile.format_variable(args[1], bool, 'crash_on_error')
            except Exception:
                if args[1].lower() in ['never']:
                    tmp = args[1].lower()
                else: 
                    raise
            self.options[args[0]] = tmp
        elif args[0] in ['zerowidth_tchannel']:
            self.options[args[0]] = banner_module.ConfigFile.format_variable(args[1], bool, args[0])
        elif args[0] in ['cluster_queue']:
            self.options[args[0]] = args[1].strip()
        elif args[0] in ['low_mem_multicore_nlo_generation']:	    
            if six.PY3 and self.options['OLP'] != 'MadLoop':
                raise self.InvalidCmd('Not possible to set \"low_mem_multicore_nlo_generation\" for an OLP different of MadLoop when running  python3')
            else:
                self.options[args[0]] = args[1]
        elif args[0] in self.options:
            if args[1] in ['None','True','False']:
                self.options[args[0]] = eval(args[1])
            else:
                self.options[args[0]] = args[1]

    def post_set(self, stop, line):
        """Check if we need to save this in the option file"""

        args = self.split_arg(line)
        # Check the validity of the arguments
        try:
            self.check_set(args, log=False)
        except Exception:
            return stop

        if args[0] in self.options_configuration and '--no_save' not in args:
            self.exec_cmd('save options %s' % args[0] , log=False)
        elif args[0] in self.options_madevent:
            if not '--no_save' in line:
                logger.info('This option will be the default in any output that you are going to create in this session.')
                logger.info('In order to keep this changes permanent please run \'save options\'')
        else:
            #MadGraph5_aMC@NLO configuration
            if not self.history or self.history[-1].split() != line.split():
                self.history.append('set %s' % line)
                self.avoid_history_duplicate('set %s' % args[0], ['define', 'set'])
        return stop

    def do_open(self, line):
        """Open a text file/ eps file / html file"""

        args = self.split_arg(line)
        # Check Argument validity and modify argument to be the real path
        self.check_open(args)
        file_path = args[0]

        launch_ext.open_file(file_path)

    def do_output(self, line):
        """Main commands: Initialize a new Template or reinitialize one"""

        args = self.split_arg(line)
        # Check Argument validity
        self.check_output(args)

        noclean = '-noclean' in args
        force = '-f' in args
        nojpeg = '-nojpeg' in args
        if '--noeps=True' in args:
            nojpeg = True
        flaglist = []
                    
        if '--postpone_model' in args:
            flaglist.append('store_model')
        if '--hel_recycling=False' in args:
            flaglist.append('no_helrecycling')
                    
        line_options = dict(arg[2:].split('=') for arg in args if arg.startswith('--') and '=' in arg)
        main_file_name = ""
        try:
            main_file_name = args[args.index('-name') + 1]
        except Exception:
            pass


        ################
        # ALOHA OUTPUT #
        ################
        if self._export_format == 'aloha':
            # catch format
            format = [d[9:] for d in args if d.startswith('--format=')]
            if not format:
                format = 'Fortran'
            else:
                format = format[-1]
            # catch output dir
            output = [d for d in args if d.startswith('--output=')]
            if not output:
                output = import_ufo.find_ufo_path(self._curr_model['name'])
                output = pjoin(output, format)
                if not os.path.isdir(output):
                    os.mkdir(output)
            else:
                output = output[-1]
                if not os.path.isdir(output):
                    raise self.InvalidCmd('%s is not a valid directory' % output)
            logger.info('creating routines in directory %s ' % output)
            # build the calling list for aloha
            names = [d for d in args if not d.startswith('-')]
            wanted_lorentz = aloha_fct.guess_routine_from_name(names)
            # Create and write ALOHA Routine
            aloha_model = create_aloha.AbstractALOHAModel(self._curr_model.get('name'))
            aloha_model.add_Lorentz_object(self._curr_model.get('lorentz'))
            if wanted_lorentz:
                aloha_model.compute_subset(wanted_lorentz)
            else:
                aloha_model.compute_all(save=False)
            aloha_model.write(output, format)
            return

        #################
        ## Other Output #
        #################
        # Configuration of what to do:
        # check: check status of the directory
        # exporter: which exporter to use (v4/cpp/...)
        # output: [Template/dir/None] copy the Template, just create dir or do nothing
        config = {}
        config['madevent'] =       {'check': True,  'exporter': 'v4',  'output':'Template'}
        config['matrix'] =         {'check': False, 'exporter': 'v4',  'output':'dir'}
        config['standalone'] =     {'check': True, 'exporter': 'v4',  'output':'Template'}
        config['standalone_msF'] = {'check': False, 'exporter': 'v4',  'output':'Template'}
        config['standalone_msP'] = {'check': False, 'exporter': 'v4',  'output':'Template'}
        config['standalone_rw'] =  {'check': False, 'exporter': 'v4',  'output':'Template'}
        config['standalone_cpp'] = {'check': False, 'exporter': 'cpp', 'output': 'Template'}
        config['pythia8'] =        {'check': False, 'exporter': 'cpp', 'output':'dir'}
        config['matchbox_cpp'] =   {'check': True, 'exporter': 'cpp', 'output': 'Template'}
        config['matchbox'] =       {'check': True, 'exporter': 'v4',  'output': 'Template'}
        config['madweight'] =      {'check': True, 'exporter': 'v4',  'output':'Template'}

        if self._export_format == 'plugin':
            options = {'check': self._export_plugin.check, 'exporter':self._export_plugin.exporter, 'output':self._export_plugin.output}
        else:
            options = config[self._export_format]
            
        # check
        if os.path.realpath(self._export_dir) == os.getcwd():
            if len(args) == 0:
                i=0
                while 1:
                    if os.path.exists('Pythia8_proc_%i' %i):
                        i+=1
                    else:
                        break
                os.mkdir('Pythia8_proc_%i' %i) 
                self._export_dir = pjoin(self._export_dir, 'Pythia8_proc_%i' %i)
                logger.info('Create output in %s' % self._export_dir)
            elif not args[0] in ['.', '-f']:
                raise self.InvalidCmd('Wrong path directory to create in local directory use \'.\'')
        elif not noclean and os.path.isdir(self._export_dir) and options['check']:
            if not force:
                # Don't ask if user already specified force or noclean
                logger.info('INFO: directory %s already exists.' % self._export_dir)
                logger.info('If you continue this directory will be deleted and replaced.')
                answer = self.ask('Do you want to continue?', 'y', ['y','n'])
            else:
                answer = 'y'
            if answer != 'y':
                raise self.InvalidCmd('Stopped by user request')
            else:
                shutil.rmtree(self._export_dir)

        # Choose here whether to group subprocesses or not, if the option was
        # set to 'Auto' and propagate this choice down the line:
        if self.options['group_subprocesses'] in [True, False]:
            group_processes = self.options['group_subprocesses']
        elif self.options['group_subprocesses'] == 'Auto':
            # By default we set it to True
            group_processes = True
            # But we turn if off for decay processes which
            # have been defined with multiparticle labels, because then
            # branching ratios necessitates to keep subprocesses independent.
            # That applies only if there is more than one subprocess of course.
            if self._curr_amps[0].get_ninitial() == 1 and \
                                                     len(self._curr_amps)>1:
                
                processes = [amp.get('process') for amp in self._curr_amps if 'process' in  list(amp.keys())]
                if len(set(proc.get('id') for proc in processes))!=len(processes):
                    # Special warning for loop-induced
                    if any(proc['perturbation_couplings'] != [] for proc in
                               processes) and self._export_format == 'madevent':
                        logger.warning("""
|| The loop-induced decay process you have specified contains several
|| subprocesses and, in order to be able to compute individual branching ratios, 
|| MG5_aMC will *not* group them. Integration channels will also be considered
|| for each diagrams and as a result integration will be inefficient.
|| It is therefore recommended to perform this simulation by setting the MG5_aMC
|| option 'group_subprocesses' to 'True' (before the output of the process).
|| Notice that when doing so, processes for which one still wishes to compute
|| branching ratios independently can be specified using the syntax:
||   -> add process <proc_def>
""")
                    group_processes = False
    
        #Exporter + Template
        if options['exporter'] == 'v4':
            self._curr_exporter = export_v4.ExportV4Factory(self, noclean, 
                                             group_subprocesses=group_processes,
                                             cmd_options=line_options)
        elif options['exporter'] == 'cpp':
            self._curr_exporter = export_cpp.ExportCPPFactory(self, group_subprocesses=group_processes,
                                                              cmd_options=line_options)
        
        self._curr_exporter.pass_information_from_cmd(self)
        
        if options['output'] == 'Template':
            self._curr_exporter.copy_template(self._curr_model)
        elif options['output'] == 'dir' and not os.path.isdir(self._export_dir):
            os.makedirs(self._export_dir)

        # Reset _done_export, since we have new directory
        self._done_export = False

        if self._export_format == "madevent":
            # for MadEvent with MadLoop decide if we keep the box as channel of 
            #integration or not. Forbid them for matching and for h+j
            if self.options['max_npoint_for_channel']:
                base_objects.Vertex.max_n_loop_for_multichanneling = self.options['max_npoint_for_channel']
            else:
                base_objects.Vertex.max_n_loop_for_multichanneling = 3 
            base_objects.Vertex.max_tpropa = self.options['max_t_for_channel']   

        # Perform export and finalize right away
        self.export(nojpeg, main_file_name, group_processes, args)

        # Automatically run finalize
        self.finalize(nojpeg, flaglist=flaglist)

        # Remember that we have done export
        self._done_export = (self._export_dir, self._export_format)

        # Reset _export_dir, so we don't overwrite by mistake later
        self._export_dir = None

    # Export a matrix element
    def export(self, nojpeg = False, main_file_name = "", group_processes=True, 
                                                                       args=[]):
        """Export a generated amplitude to file."""


        # Define the helas call  writer
        if self._curr_exporter.exporter == 'cpp':       
            self._curr_helas_model = helas_call_writers.CPPUFOHelasCallWriter(self._curr_model)
        elif self._model_v4_path:
            assert self._curr_exporter.exporter == 'v4'
            self._curr_helas_model = helas_call_writers.FortranHelasCallWriter(self._curr_model)
        else:
            assert self._curr_exporter.exporter == 'v4'
            options = {'zerowidth_tchannel': True}
            if self._curr_amps and self._curr_amps[0].get_ninitial() == 1:
                options['zerowidth_tchannel'] = False
            
            self._curr_helas_model = helas_call_writers.FortranUFOHelasCallWriter(self._curr_model)

        version = [arg[10:] for arg in args if arg.startswith('--version=')]
        if version:
            version = version[-1]
        else:
            version = '8.2'

        def generate_matrix_elements(self, group_processes=True):
            """Helper function to generate the matrix elements before
            exporting. Uses the main function argument 'group_processes' to decide 
            whether to use group_subprocess or not. (it has been set in do_output to
            the appropriate value if the MG5 option 'group_subprocesses' was set
            to 'Auto'."""

            if self._export_format in ['standalone_msP', 'standalone_msF', 'standalone_mw']:
                to_distinguish = []
                for part in self._curr_model.get('particles'):
                    if part.get('name') in args and part.get('antiname') in args and\
                       part.get('name') != part.get('antiname'):
                        to_distinguish.append(abs(part.get('pdg_code')))
            # Sort amplitudes according to number of diagrams,
            # to get most efficient multichannel output
            self._curr_amps.sort(key=lambda x: x.get_number_of_diagrams(),reverse=True)

            cpu_time1 = time.time()
            ndiags = 0
            if not self._curr_matrix_elements.get_matrix_elements():
                if group_processes:
                    cpu_time1 = time.time()
                    dc_amps = diagram_generation.DecayChainAmplitudeList(\
                        [amp for amp in self._curr_amps if isinstance(amp, \
                                        diagram_generation.DecayChainAmplitude)])
                    non_dc_amps = diagram_generation.AmplitudeList(\
                             [amp for amp in self._curr_amps if not \
                              isinstance(amp, \
                                         diagram_generation.DecayChainAmplitude)])
                    subproc_groups = group_subprocs.SubProcessGroupList()
                    matrix_elements_opts = {'optimized_output':
                                       self.options['loop_optimized_output']}
                    
                    grouping_criteria = self._curr_exporter.grouped_mode
                    if non_dc_amps:
                        subproc_groups.extend(\
                          group_subprocs.SubProcessGroup.group_amplitudes(\
                          non_dc_amps,grouping_criteria, 
                                     matrix_elements_opts=matrix_elements_opts))

                    if dc_amps:
                        dc_subproc_group = \
                                  group_subprocs.DecayChainSubProcessGroup.\
                                  group_amplitudes(dc_amps, grouping_criteria,
                                      matrix_elements_opts=matrix_elements_opts)
                        subproc_groups.extend(dc_subproc_group.\
                                    generate_helas_decay_chain_subproc_groups())

                    ndiags = sum([len(m.get('diagrams')) for m in \
                              subproc_groups.get_matrix_elements()])
                    self._curr_matrix_elements = subproc_groups
                    # assign a unique id number to all groups
                    uid = 0
                    for group in subproc_groups:
                        uid += 1 # update the identification number
                        for me in group.get('matrix_elements'):
                            me.get('processes')[0].set('uid', uid)
                else: # Not grouped subprocesses
                    mode = {}
                    if self._export_format in [ 'standalone_msP' , 
                                             'standalone_msF', 'standalone_rw']:
                        mode['mode'] = 'MadSpin'
                    # The conditional statement tests whether we are dealing
                    # with a loop induced process.
                    if isinstance(self._curr_amps[0], 
                                         loop_diagram_generation.LoopAmplitude):
                        mode['optimized_output']=self.options['loop_optimized_output']
                        HelasMultiProcessClass = loop_helas_objects.LoopHelasProcess
                        compute_loop_nc = True
                    else:
                        HelasMultiProcessClass = helas_objects.HelasMultiProcess
                        compute_loop_nc = False
                    
                    self._curr_matrix_elements = HelasMultiProcessClass(
                      self._curr_amps, compute_loop_nc=compute_loop_nc,
                                                       matrix_element_opts=mode)
                    
                    ndiags = sum([len(me.get('diagrams')) for \
                                  me in self._curr_matrix_elements.\
                                  get_matrix_elements()])
                    # assign a unique id number to all process
                    uid = 0
                    for me in self._curr_matrix_elements.get_matrix_elements()[:]:
                        uid += 1 # update the identification number
                        me.get('processes')[0].set('uid', uid)

            cpu_time2 = time.time()


            return ndiags, cpu_time2 - cpu_time1

        # Start of the actual routine
        
        ndiags, cpu_time = generate_matrix_elements(self,group_processes)

        calls = 0

        path = self._export_dir
            
        cpu_time1 = time.time()

        # First treat madevent and pythia8 exports, where we need to
        # distinguish between grouped and ungrouped subprocesses

        # MadEvent
        if self._export_format == 'madevent':
            calls += self._curr_exporter.export_processes(self._curr_matrix_elements,
                                                         self._curr_helas_model)
            
                #try:
                #    cmd.Cmd.onecmd(self, 'history .')
                #except Exception:
                #    misc.sprint('command history fails.', 10)
                #    pass

        # Pythia 8
        elif self._export_format == 'pythia8':
            # Output the process files
            process_names = []
            if isinstance(self._curr_matrix_elements, group_subprocs.SubProcessGroupList):
                for (group_number, me_group) in enumerate(self._curr_matrix_elements):
                    exporter = self._curr_exporter.generate_process_directory(\
                            me_group.get('matrix_elements'), self._curr_helas_model,
                            process_string = me_group.get('name'),
                            process_number = group_number+1,
                            version = version)
                    process_names.append(exporter.process_name)
            else:
                exporter =  self._curr_exporter.generate_process_directory(\
                            self._curr_matrix_elements, self._curr_helas_model,
                            process_string = self._generate_info, version = version)
                process_names.append(exporter.process_file_name)

            # Output the model parameter and ALOHA files
            model_name, model_path = exporter.convert_model_to_pythia8(\
                            self._curr_model, self._export_dir)

            # Generate the main program file
            filename, make_filename = \
                      self._curr_exporter.generate_example_file_pythia8(path,
                                                               model_path,
                                                               process_names,
                                                               exporter,
                                                               main_file_name)
                      
                      
        matrix_elements = self._curr_matrix_elements.get_matrix_elements()
        # Just the matrix.f files
        if self._export_format == 'matrix':
            for me in matrix_elements:
                filename = pjoin(path, 'matrix_' + \
                           me.get('processes')[0].shell_string() + ".f")
                if os.path.isfile(filename):
                    logger.warning("Overwriting existing file %s" % filename)
                else:
                    logger.info("Creating new file %s" % filename)
                calls = calls + self._curr_exporter.write_matrix_element_v4(\
                    writers.FortranWriter(filename),\
                    me, self._curr_helas_model)
        elif self._export_format in ['madevent', 'pythia8']:
            pass
        # grouping mode
        elif isinstance(self._curr_matrix_elements, group_subprocs.SubProcessGroupList) and\
            self._curr_exporter.grouped_mode:
            modify, self._curr_matrix_elements = self._curr_exporter.modify_grouping(self._curr_matrix_elements)
            if modify:
                matrix_elements = self._curr_matrix_elements.get_matrix_elements()

            for me_number, me in enumerate(self._curr_matrix_elements):
                calls = calls + \
                    self._curr_exporter.generate_subprocess_directory(\
                        me, self._curr_helas_model, me_number)               
        
        # ungroup mode
        else:
            for nb,me in enumerate(matrix_elements[:]):
                new_calls = self._curr_exporter.generate_subprocess_directory(\
                            me, self._curr_helas_model, nb)
                if  isinstance(new_calls, int):
                    if new_calls ==0:
                        matrix_elements.remove(me)
                    else:
                        calls = calls + new_calls

        if self._generate_info and hasattr(self._curr_exporter, 'write_procdef_mg5'):
            # Write the procdef_mg5.dat file with process info
            card_path = pjoin(self._export_dir ,'SubProcesses', \
                                     'procdef_mg5.dat')
            self._curr_exporter.write_procdef_mg5(card_path,
                                self._curr_model['name'],
                                self._generate_info)


        cpu_time2 = time.time() - cpu_time1

        logger.info(("Generated helas calls for %d subprocesses " + \
              "(%d diagrams) in %0.3f s") % \
              (len(matrix_elements),
               ndiags, cpu_time))

        if calls:
            if "cpu_time2" in locals():
                logger.info("Wrote files for %d helas calls in %0.3f s" % \
                            (calls, cpu_time2))
            else:
                logger.info("Wrote files for %d helas calls" % \
                            (calls))

        if self._export_format == 'pythia8':
            logger.info("- All necessary files for Pythia 8 generated.")
            logger.info("- Run \"launch\" and select %s.cc," % filename)
            logger.info("  or go to %s/examples and run" % path)
            logger.info("      make -f %s" % make_filename)
            logger.info("  (with process_name replaced by process name).")
            logger.info("  You can then run ./%s to produce events for the process" % \
                        filename)

        # Replace the amplitudes with the actual amplitudes from the
        # matrix elements, which allows proper diagram drawing also of
        # decay chain processes
        matrix_elements = self._curr_matrix_elements.get_matrix_elements()
        self._curr_amps = diagram_generation.AmplitudeList(\
               [me.get('base_amplitude') for me in \
                matrix_elements])

    def finalize(self, nojpeg, online = False, flaglist=[]):
        """Make the html output, write proc_card_mg5.dat and create
        madevent.tar.gz for a MadEvent directory"""

        compiler_dict = {'fortran': self.options['fortran_compiler'],
                             'cpp': self.options['cpp_compiler'],
                             'f2py': self.options['f2py_compiler']}

        # Handling of the model.
        if self._model_v4_path:
            logger.info('Copy %s model files to directory %s' % \
                            (os.path.basename(self._model_v4_path), self._export_dir))
            self._curr_exporter.export_model_files(self._model_v4_path)
            self._curr_exporter.export_helas(pjoin(self._mgme_dir,'HELAS'))        
        else:
            # wanted_lorentz are the lorentz structures which are
            # actually used in the wavefunctions and amplitudes in
            # these processes
            wanted_lorentz = self._curr_matrix_elements.get_used_lorentz()
            wanted_couplings = self._curr_matrix_elements.get_used_couplings()

            if not 'no_helrecycling' in flaglist:
                for (name, flag, out) in wanted_lorentz[:]:
                    if out == 0:
                        for i in range(1, len(name[0])):
                            newflag = list(flag) + ['P1N']
                            wanted_lorentz.append((name, tuple(newflag), i))
                
            # For a unique output of multiple type of exporter need to store this
            # information.             
            if hasattr(self, 'previous_lorentz'):
                wanted_lorentz = list(set(self.previous_lorentz + wanted_lorentz))
                wanted_couplings = list(set(self.previous_couplings + wanted_couplings))
                del self.previous_lorentz
                del self.previous_couplings        
            if 'store_model' in flaglist:
                self.previous_lorentz = wanted_lorentz
                self.previous_couplings = wanted_couplings
            else:
                self._curr_exporter.convert_model(self._curr_model, 
                                               wanted_lorentz,
                                               wanted_couplings)
        
        # move the old options to the flaglist system.
        if nojpeg:
            flaglist.append('nojpeg')
        if online:
            flaglist.append('online')

            

        if self._export_format in ['NLO']:
            ## write fj_lhapdf_opts file            
            # Create configuration file [path to executable] for amcatnlo
            filename = os.path.join(self._export_dir, 'Cards', 'amcatnlo_configuration.txt')
            opts_to_keep = ['lhapdf', 'fastjet', 'pythia8_path', 'hwpp_path', 'thepeg_path', 
                                                                    'hepmc_path']
            to_keep = {}
            for opt in opts_to_keep:
                if self.options[opt]:
                    to_keep[opt] = self.options[opt]
            self.do_save('options %s' % filename.replace(' ', '\ '), check=False, \
                    to_keep = to_keep)

        elif self._export_format in ['madevent', 'madweight']:          
            # Create configuration file [path to executable] for madevent
            filename = os.path.join(self._export_dir, 'Cards', 'me5_configuration.txt')
            self.do_save('options %s' % filename.replace(' ', '\ '), check=False,
                         to_keep={'mg5_path':MG5DIR})

        # Dedicated finalize function.
        self._curr_exporter.finalize(self._curr_matrix_elements,
                                    self.history,
                                    self.options,
                                    flaglist)

        if self._export_format in ['madevent', 'standalone', 'standalone_cpp','madweight', 'matchbox']:
            logger.info('Output to directory ' + self._export_dir + ' done.')

        if self._export_format in ['madevent', 'NLO']:
            logger.info('Type \"launch\" to generate events from this process, or see')
            logger.info(self._export_dir + '/README')
            logger.info('Run \"open index.html\" to see more information about this process.')

    def do_help(self, line):
        """ propose some usefull possible action """

        super(MadGraphCmd,self).do_help(line)

        if line:
            return

        if len(self.history) == 0:
            last_action_2 = 'mg5_start'
            last_action = 'mg5_start'
        else:
            args = self.history[-1].split()
            last_action = args[0]
            if len(args)>1:
                last_action_2 = '%s %s' % (last_action, args[1])
            else:
                last_action_2 = 'none'



    # Calculate decay width
    def do_compute_widths(self, line, model=None, do2body=True, decaymodel=None):
        """Documented commands:Generate amplitudes for decay width calculation, with fixed
           number of final particles (called level)
           syntax; compute_widths particle [other particles] [--options=]

            - particle/other particles can also be multiparticle name (can also be
           pid of the particle)

           --body_decay=X [default=4.0025] allow to choose the precision.
                if X is an integer: compute all X body decay
                if X is a float <1: compute up to the time that total error < X
                if X is a float >1: stops at the first condition.

           --path=X. Use a given file for the param_card. (default UFO built-in)

           special argument:
               - skip_2body: allow to not consider those decay (use FR)
               - model: use the model pass in argument.

        """



        self.change_principal_cmd('MadGraph')
        if '--nlo' not in line:
            warning_text = """Please note that the automatic computation of the width is
    only valid in narrow-width approximation and at tree-level."""
            logger.warning(warning_text)
            
        if not model:
            modelname = self._curr_model.get('modelpath+restriction')
            with misc.MuteLogger(['madgraph'], ['INFO']):
                model = import_ufo.import_model(modelname, decay=True)
        self._curr_model = model
            
        if not isinstance(model, model_reader.ModelReader):
            model = model_reader.ModelReader(model)

        if '--nlo' in line:
            # call SMWidth to calculate NLO Width
            self.compute_widths_SMWidth(line, model=model)
            return

        # check the argument and return those in a dictionary format
        particles, opts = self.check_compute_widths(self.split_arg(line))

        if opts['path']:
            correct = True
            param_card = check_param_card.ParamCard(opts['path'])
            for param in param_card['decay']:
                if param.value == "auto":
                    param.value = 1
                    param.format = 'float'
                    correct = False
            if not correct:
                if opts['output']:
                    param_card.write(opts['output'])
                    opts['path'] = opts['output']
                else:
                    param_card.write(opts['path'])

        data = model.set_parameters_and_couplings(opts['path'])
        

        # find UFO particles linked to the require names.
        if do2body:
            skip_2body = True
            decay_info = {}
            for pid in particles:
                particle = model.get_particle(pid)
                if not hasattr(particle, 'partial_widths'):
                    skip_2body = False
                    break
                elif not decay_info:
                    logger_mg.info('Get two body decay from FeynRules formula')
                decay_info[pid] = []
                mass = abs(eval(str(particle.get('mass')), data).real)
                data = model.set_parameters_and_couplings(opts['path'], scale= mass)
                total = 0
    
                # check if the value of alphas is set to zero and raise warning if appropriate
                if 'aS' in data and data['aS'] == 0 and particle.get('color') != 1:
                    logger.warning("aS set to zero for this particle since the running is not defined for such low mass.")
                        
                for mode, expr in particle.partial_widths.items():
                    tmp_mass = mass
                    for p in mode:
                        try:
                            value_mass = eval(str(p.mass), data)
                        except Exception:
                            # the p object can still be UFO reference. since the 
                            # mass name might hve change load back the MG5 one.
                            value_mass = eval(str(model.get_particle(p.pdg_code).get('mass')), data)
                        tmp_mass -= abs(value_mass)             
                    if tmp_mass <=0:
                        continue
    
                    decay_to = [p.get('pdg_code') for p in mode]
                    value = eval(expr,{'cmath':cmath},data).real
                    if -1e-10 < value < 0:
                        value = 0
                    if -1e-5 < value < 0:
                        logger.warning('Partial width for %s > %s negative: %s automatically set to zero' %
                                       (particle.get('name'), ' '.join([p.get('name') for p in mode]), value))
                        value = 0
                    elif value < 0:
                        raise Exception('Partial width for %s > %s negative: %s' % \
                                       (particle.get('name'), ' '.join([p.get('name') for p in mode]), value))
                    elif 0 < value < 0.1 and particle['color'] !=1:
                        logger.warning("partial width of particle %s lower than QCD scale:%s. Set it to zero. (%s)" \
                                   % (particle.get('name'), value, decay_to))
                        value = 0
                                     
                    decay_info[particle.get('pdg_code')].append([decay_to, value])
                    total += value
            else:
                madevent_interface.MadEventCmd.update_width_in_param_card(decay_info,
                                                       opts['path'], opts['output'])
                if float(opts['body_decay']) == 2:
                    return  decay_info
        else:
            skip_2body = True

        #
        # add info from decay module
        #
        
        self.do_decay_diagram('%s %s' % (' '.join([repr(id) for id in particles]),
                                         ' '.join('--%s=%s' % (key,value)
                                                  for key,value in opts.items()
                                                  if key not in ['precision_channel'])
                                         ), skip_2body=skip_2body, model=decaymodel)

        if self._curr_amps:
            logger.info('Pass to numerical integration for computing the widths:')
        else:            
            logger.info('No need for N body-decay (N>2). Results are in %s' % opts['output'])
            
            
            
            return  decay_info

        # Do the MadEvent integration!!
        with misc.TMP_directory(dir=os.getcwd()) as path:
            decay_dir = pjoin(path,'temp_decay')
            logger_mg.info('More info in temporary files:\n    %s/index.html' % (decay_dir))
            with misc.MuteLogger(['madgraph','ALOHA','cmdprint','madevent'], [40,40,40,40]):
                self.exec_cmd('output madevent %s -f' % decay_dir,child=False)
                
                #modify some parameter of the default run_card
                run_card = banner_module.RunCard(pjoin(decay_dir,'Cards','run_card.dat'))
                if run_card['ickkw']:
                    run_card['ickkw'] = 0
                    run_card['xqcut'] = 0
                    run_card.remove_all_cut()
                    run_card.write(pjoin(decay_dir,'Cards','run_card.dat'))
                
                # Need to write the correct param_card in the correct place !!!
                if os.path.exists(opts['output']):
                    files.cp(opts['output'], pjoin(decay_dir, 'Cards', 'param_card.dat'))
                else:
                    files.cp(opts['path'], pjoin(decay_dir, 'Cards', 'param_card.dat'))
                if self._curr_model['name'] == 'mssm' or self._curr_model['name'].startswith('mssm-'):
                    check_param_card.convert_to_slha1(pjoin(decay_dir, 'Cards', 'param_card.dat'))
                # call a ME interface and define as it as child for correct error handling
                me_cmd = madevent_interface.MadEventCmd(decay_dir)
                for name, val in self.options.items():
                    if name in me_cmd.options and me_cmd.options[name] != val:
                        self.exec_cmd('set %s %s --no_save' % (name, val)) 
                #me_cmd.options.update(self.options)
                #me_cmd.configure_run_mode(self.options['run_mode'])
                #self.define_child_cmd_interface(me_cmd, interface=False)
                me_cmd.model_name = self._curr_model['name'] #needed for mssm
                me_cmd.options['automatic_html_opening'] = False

                me_opts=[('accuracy', opts['precision_channel']), # default 0.01
                         ('points', 1000),
                         ('iterations',9)]
                me_cmd.exec_cmd('survey decay -f %s' % (
                       " ".join(['--%s=%s' % val for val in me_opts])),
                      postcmd=False)
                me_cmd.exec_cmd('combine_events', postcmd=False)
                #me_cmd.exec_cmd('store_events', postcmd=False)
                me_cmd.collect_decay_widths()
                me_cmd.do_quit('')
                # cleaning
                del me_cmd

            param = check_param_card.ParamCard(pjoin(decay_dir, 'Events', 'decay','param_card.dat'))

        for pid in particles:
            width = param['decay'].get((pid,)).value
            particle = self._curr_model.get_particle(pid) 
            #if particle['color'] !=1 and 0 < width.real < 0.1:
            #    logger.warning("width of colored particle \"%s(%s)\" lower than QCD scale: %s. Set width to zero "
            #                   % (particle.get('name'), pid, width.real))
            #    width = 0
                
            
            if not pid in param['decay'].decay_table:
                continue
            if pid not in decay_info:
                decay_info[pid] = []
            for BR in param['decay'].decay_table[pid]:
                if len(BR.lhacode) == 3 and skip_2body:
                    continue
                if 0 < BR.value * width <0.1 and particle['color'] !=1:
                    logger.warning("partial width of particle %s lower than QCD scale:%s. Set it to zero. (%s)" \
                                   % (particle.get('name'), BR.value * width, BR.lhacode[1:]))
                                     
                    continue
                
                decay_info[pid].append([BR.lhacode[1:], BR.value * width])

        madevent_interface.MadEventCmd.update_width_in_param_card(decay_info,
                                                   opts['path'], opts['output'])

        if self._curr_model['name'] == 'mssm' or self._curr_model['name'].startswith('mssm-'):
            check_param_card.convert_to_slha1(opts['output'])
        return decay_info



    # Calculate decay width with SMWidth
    def compute_widths_SMWidth(self, line, model=None):
        """Compute widths with SMWidth.
        """

        # check the argument and return those in a dictionary format
        particles, opts = self.check_compute_widths(self.split_arg(line))

        if opts['path']:
            correct = True
            param_card = check_param_card.ParamCard(opts['path'])
            for param in param_card['decay']:
                if param.value == "auto":
                    param.value = 1
                    param.format = 'float'
                    correct = False
            if not correct:
                if opts['output']:
                    param_card.write(opts['output'])
                    opts['path'] = opts['output']
                else:
                    param_card.write(opts['path'])

        if not model:
            model_path = self._curr_model.get('modelpath')
            model_name = self._curr_model.get('name')
            currmodel = self._curr_model
        else:
            model_path = model.get('modelpath')
            model_name = model.get('name')
            currmodel = model

        if not os.path.exists(pjoin(model_path, 'SMWidth')):
            raise self.InvalidCmd("Model %s is not valid for computing NLO width with SMWidth"%model_name)

        # determine the EW scheme
        externparam = [(param.lhablock.lower(),param.name.lower()) for param \
                           in currmodel.get('parameters')[('external',)]]

        if ('sminputs','aewm1') in externparam:
            # alpha(MZ) scheme
            arg2 = "1"
        elif ('sminputs','mdl_gf') in externparam or ('sminputs','gf') in externparam:
            # Gmu scheme
            arg2 = "2"
        else:
            raise Exception("Do not know the EW scheme in the model %s"%model_name)

        #compile the code
        if not os.path.exists(pjoin(model_path, 'SMWidth','smwidth')):
            logger.info('Compiling SMWidth. This has to be done only once and'+\
                            ' can take a couple of minutes.','$MG:BOLD')
            current = misc.detect_current_compiler(pjoin(model_path, 'SMWidth',
                                                         'makefile_MW5'))
            new = 'gfortran' if self.options_configuration['fortran_compiler'] is None else \
                self.options_configuration['fortran_compiler']
            if current != new:
                misc.mod_compilator(pjoin(model_path, 'SMWidth'), new, current)
                misc.mod_compilator(pjoin(model_path, 'SMWidth','oneloop'), new, current)
                misc.mod_compilator(pjoin(model_path, 'SMWidth','hdecay'), new, current)
            misc.compile(cwd=pjoin(model_path, 'SMWidth'))

        # look for the ident_card.dat
        identpath=" "
        carddir=os.path.dirname(opts['path'])
        if 'ident_card.dat' in os.listdir(carddir):
            identpath=pjoin(carddir,'ident_card.dat')
        #run the code
        output,error = misc.Popen(['./smwidth',opts['path'],identpath,arg2],
                                  stdout=subprocess.PIPE,
                                  stdin=subprocess.PIPE,
                                  cwd=pjoin(model_path, 'SMWidth')).communicate()
        pattern = re.compile(r'''  decay\s+(\+?\-?\d+)\s+(\+?\-?\d+\.\d+E\+?\-?\d+)''',re.I)
        width_list = pattern.findall(output.decode())
        width_dict = {}
        for pid,width in width_list:
            width_dict[int(pid)] = float(width)

        for pid in particles:
            if not pid in width_dict:
                width = 0
            else:
                width = width_dict[pid]
            param = param_card['decay'].get((pid,))
            param.value = width
            param.format = 'float'
            if pid not in param_card['decay'].decay_table:
                continue
            del param_card['decay'].decay_table[pid] # reset the BR
        # write the output file. (the new param_card)
        if opts['output']:
            param_card.write(opts['output'])
            logger.info('Results are written in %s' % opts['output'])
        else:
            param_card.write(opts['path'])
            logger.info('Results are written in %s' % opts['path'])
        return

    # Calculate decay width
    def do_decay_diagram(self, line, skip_2body=False,  model=None):
        """Not in help: Generate amplitudes for decay width calculation, with fixed
           number of final particles (called level)
           syntax; decay_diagram part_name level param_path
           args; part_name level param_path
           part_name = name of the particle you want to calculate width
           level = a.) when level is int,
                       it means the max number of decay products
                   b.) when level is float,
                       it means the required precision for width.
           param_path = path for param_card
           (this is necessary to determine whether a channel is onshell or not)
           e.g. calculate width for higgs up to 2-body decays.
           calculate_width h 2 [path]
           N.B. param_card must be given so that the program knows which channel
           is on shell and which is not.

           special argument:
               - skip_2body: allow to not consider those decay (use FR)
               - model: use the model pass in argument.
        """

        if model:
            self._curr_decaymodel = model


        args = self.split_arg(line)
        #check the validity of the arguments
        particles, args = self.check_decay_diagram(args)
        #print args
        pids = particles
        level = float(args['body_decay'])
        param_card_path = args['path']
        min_br = float(args['min_br'])

        # Reset amplitudes
        self._curr_amps = diagram_generation.AmplitudeList()
        self._curr_proc_defs = base_objects.ProcessDefinitionList()
        # Reset Helas matrix elements
        self._curr_matrix_elements = helas_objects.HelasMultiProcess()
        # Reset _done_export, since we have new process
        self._done_export = False
        # Also reset _export_format and _export_dir
        self._export_format = None


        # Setup before find_channels
        if not model:
            self._curr_decaymodel = decay_objects.DecayModel(self._curr_model,
                                                         True)
            self._curr_decaymodel.read_param_card(param_card_path)
        else:
            self._curr_decaymodel = model
        model = self._curr_decaymodel

        if  isinstance(pids, int):
            pids = [pids]

        first =True
        for part_nb,pid in enumerate(pids):
            part = self._curr_decaymodel.get_particle(pid)
            if part.get('width').lower() == 'zero':
                continue
            logger_mg.info('get decay diagram for %s' % part['name'])
            # Find channels as requested
            if level // 1 == level and level >1:
                level = int(level)
                self._curr_decaymodel.find_channels(part, level, min_br)
                if not skip_2body:
                    amp = part.get_amplitudes(2)
                    if amp:
                        self._curr_amps.extend(amp)

                for l in range(3, level+1):
                    amp = part.get_amplitudes(l)
                    if amp:
                        self._curr_amps.extend(amp)
            else:
                max_level = level // 1
                if max_level < 2:
                    max_level = 999
                precision = level % 1
                if first:
                    model.find_all_channels(2,generate_abstract=False)
                    first = False
                if not skip_2body:
                    amp = part.get_amplitudes(2)
                    if amp:
                        self._curr_amps.extend(amp)
                clevel = 2
                while part.get('apx_decaywidth_err').real > precision:
                    clevel += 1
                    if clevel > max_level:
                        logger_mg.info('    stop to %s body-decay. approximate error: %s' %
                                   (max_level, part.get('apx_decaywidth_err')) )
                        break
                    if clevel > 3:
                        logger_mg.info('    current estimated error: %s go to %s-body decay:' %\
                                        (part.get('apx_decaywidth_err'), clevel))
                    part.find_channels_nextlevel(model, min_br)
                    #part.group_channels_2_amplitudes(clevel, model, min_br)
                    amp = part.get_amplitudes(clevel)
                    if amp:
                        self._curr_amps.extend(amp)
                    part.update_decay_attributes(False, True, True, model)


        # Set _generate_info
        if len(self._curr_amps) > 0:
            process = self._curr_amps[0]['process'].nice_string()
            #print process
            self._generate_info = process[9:]
            #print self._generate_info
        else:
            logger.info("No decay is found")

class MadGraphCmdWeb(CheckValidForCmdWeb, MadGraphCmd):
    """Temporary parser"""

#===============================================================================
# Command Parser
#===============================================================================
# DRAW
_draw_usage = "draw FILEPATH [options]\n" + \
         "-- draw the diagrams in eps format\n" + \
         "   Files will be FILEPATH/diagrams_\"process_string\".eps \n" + \
         "   Example: draw plot_dir . \n"
_draw_parser = misc.OptionParser(usage=_draw_usage)
_draw_parser.add_option("", "--horizontal", default=False,
                   action='store_true', help="force S-channel to be horizontal")
_draw_parser.add_option("", "--external", default=0, type='float',
                    help="authorizes external particles to end at top or " + \
                    "bottom of diagram. If bigger than zero this tune the " + \
                    "length of those line.")
_draw_parser.add_option("", "--max_size", default=1.5, type='float',
                         help="this forbids external line bigger than max_size")
_draw_parser.add_option("", "--non_propagating", default=True, \
                          dest="contract_non_propagating", action='store_false',
                          help="avoid contractions of non propagating lines")
_draw_parser.add_option("", "--add_gap", default=0, type='float', \
                          help="set the x-distance between external particles")

# LAUNCH PROGRAM
_launch_usage = "launch [DIRPATH] [options]\n" + \
         "-- execute the madevent/standalone/standalone_cpp/pythia8/NLO output present in DIRPATH\n" + \
         "   By default DIRPATH is the latest created directory \n" + \
         "   (for pythia8, it should be the Pythia 8 main directory) \n" + \
         "   Example: launch PROC_sm_1 --name=run2 \n" + \
         "   Example: launch ../pythia8 \n"
_launch_parser = misc.OptionParser(usage=_launch_usage)
_launch_parser.add_option("-f", "--force", default=False, action='store_true',
                                help="Use the card present in the directory in order to launch the different program")
_launch_parser.add_option("-n", "--name", default='', type='str',
                                help="Provide a name to the run (for madevent run)")
_launch_parser.add_option("-c", "--cluster", default=False, action='store_true',
                                help="submit the job on the cluster")
_launch_parser.add_option("-m", "--multicore", default=False, action='store_true',
                                help="submit the job on multicore core")

_launch_parser.add_option("-i", "--interactive", default=False, action='store_true',
                                help="Use Interactive Console [if available]")
_launch_parser.add_option("-s", "--laststep", default='',
                                help="last program run in MadEvent run. [auto|parton|pythia|pgs|delphes]")
_launch_parser.add_option("-R", "--reweight", default=False, action='store_true',
                            help="Run the reweight module (reweighting by different model parameter")
_launch_parser.add_option("-M", "--madspin", default=False, action='store_true',
                            help="Run the madspin package")

#===============================================================================
# Interface for customize question.
#===============================================================================
class AskforCustomize(cmd.SmartQuestion):
    """A class for asking a question where in addition you can have the
    set command define and modifying the param_card/run_card correctly"""

    def __init__(self, question, allow_arg=[], default=None,
                                            mother_interface=None, *arg, **opt):

        model_path = mother_interface._curr_model.get('modelpath')
        #2) Import the option available in the model
        ufo_model = ufomodels.load_model(model_path)
        self.all_categories = ufo_model.build_restrict.all_categories

        question = self.get_question()
        # determine the possible value and how they are linked to the restriction
        #options.
        allow_arg = ['0']
        self.name2options = {}
        for category in self.all_categories:
            for options in category:
                if not options.first:
                    continue
                self.name2options[str(len(allow_arg))] = options
                self.name2options[options.name.replace(' ','')] = options
                allow_arg.append(len(allow_arg))
        allow_arg.append('done')

        cmd.SmartQuestion.__init__(self, question, allow_arg, default, mother_interface)



    def default(self, line):
        """Default action if line is not recognized"""

        line = line.strip()
        args = line.split()
        if line == '' and self.default_value is not None:
            self.value = self.default_value
        # check if input is a file
        elif hasattr(self, 'do_%s' % args[0]):
            self.do_set(' '.join(args[1:]))
        elif line.strip() != '0' and line.strip() != 'done' and \
            str(line) != 'EOF' and line.strip() in self.allow_arg:
            option = self.name2options[line.strip()]
            option.status = not option.status
            self.value = 'repeat'
        else:
            self.value = line

        return self.all_categories

    def reask(self, reprint_opt=True):
        """ """
        reprint_opt = True
        self.question = self.get_question()
        cmd.SmartQuestion.reask(self, reprint_opt)

    def do_set(self, line):
        """ """
        self.value = 'repeat'

        args = line.split()
        if args[0] not in self.name2options:
            logger.warning('Invalid set command. %s not recognize options. Valid options are: \n  %s' %
                           (args[0], ', '.join(list(self.name2options.keys())) ))
            return
        elif len(args) != 2:
            logger.warning('Invalid set command. Not correct number of argument')
            return


        if args[1] in ['True','1','.true.','T',1,True,'true','TRUE']:
            self.name2options[args[0]].status = True
        elif args[1] in ['False','0','.false.','F',0,False,'false','FALSE']:
            self.name2options[args[0]].status = False
        else:
            logger.warning('%s is not True/False. Didn\'t do anything.' % args[1])



    def get_question(self):
        """define the current question."""
        question = ''
        i=0
        for category in self.all_categories:
            question += category.name + ':\n'
            for options in category:
                if not options.first:
                    continue
                i+=1
                question += '    %s: %s [%s]\n' % (i, options.name,
                                options.display(options.status))
            question += 'Enter a number to change it\'s status or press enter to validate.\n'
            question += 'For scripting this function, please type: \'help\''
        return question


    def complete_set(self, text, line, begidx, endidx):
        """ Complete the set command"""
        signal.alarm(0) # avoid timer if any
        args = self.split_arg(line[0:begidx])

        if len(args) == 1:
            possibilities = [x for x in self.name2options if not x.isdigit()]
            return self.list_completion(text, possibilities, line)
        else:
            return self.list_completion(text,['True', 'False'], line)


    def do_help(self, line):
        '''help message'''

        print('This allows you to optimize your model to your needs.')
        print('Enter the number associate to the possible restriction/add-on')
        print(' to change the status of this restriction/add-on.')
        print('')
        print('In order to allow scripting of this function you can use the ')
        print('function \'set\'. This function takes two argument:')
        print('set NAME VALUE')
        print('   NAME is the description of the option where you remove all spaces')
        print('   VALUE is either True or False')
        print(' Example: For the question')
        print('''     sm customization:
        1: diagonal ckm [True]
        2: c mass = 0 [True]
        3: b mass = 0 [False]
        4: tau mass = 0 [False]
        5: muon mass = 0 [True]
        6: electron mass = 0 [True]
    Enter a number to change it's status or press enter to validate.''')
        print(''' you can answer by''')
        print('   set diagonalckm False')
        print('   set taumass=0 True')

    def cmdloop(self, intro=None):
        cmd.SmartQuestion.cmdloop(self, intro)
        return self.all_categories



#===============================================================================
# __main__
#===============================================================================

if __name__ == '__main__':

    run_option = sys.argv
    if len(run_option) > 1:
        # The first argument of sys.argv is the name of the program
        input_file = open(run_option[1], 'rU')
        cmd_line = MadGraphCmd(stdin=input_file)
        cmd_line.use_rawinput = False #put it in non interactive mode
        cmd_line.cmdloop()
    else:
        # Interactive mode
        MadGraphCmd().cmdloop()<|MERGE_RESOLUTION|>--- conflicted
+++ resolved
@@ -798,14 +798,10 @@
         logger.info("max_t_for_channel <value>",'$MG:color:GREEN')
         logger.info(" > (default '0') [Used ONLY for tree-level output with madevent]")
         logger.info(" > Forbids the inclusion of channel of integration with more than X")
-<<<<<<< HEAD
-        logger.info(" > T channel propagators. Such channel can sometimes be quite slow to integrate") 
-=======
         logger.info(" > T channel propagators. Such channel can sometimes be quite slow to integrate")
         logger.info("zerowidth_tchannel <value>",'$MG:color:GREEN')
         logger.info(" > (default: True) [Used ONLY for tree-level output with madevent]")
         logger.info(" > set the width to zero for all T-channel propagator --no impact on complex-mass scheme mode")        
->>>>>>> 1e5ddd01
 #===============================================================================
 # CheckValidForCmd
 #===============================================================================
@@ -2900,10 +2896,7 @@
                     'EWscheme',
                     'max_npoint_for_channel',
                     'max_t_for_channel',
-<<<<<<< HEAD
-=======
                     'zerowidth_tchannel',
->>>>>>> 1e5ddd01
                     'default_unset_couplings']
     _valid_nlo_modes = ['all','real','virt','sqrvirt','tree','noborn','LOonly']
     _valid_sqso_types = ['==','<=','=','>']
@@ -2969,10 +2962,7 @@
                           'max_npoint_for_channel': 0, # 0 means automaticly adapted
                           'default_unset_couplings': 99, # 99 means infinity
                           'max_t_for_channel': 99, # means no restrictions
-<<<<<<< HEAD
-=======
                           'zerowidth_tchannel': True,
->>>>>>> 1e5ddd01
                         }
 
     options_madevent = {'automatic_html_opening':True,
@@ -7680,22 +7670,6 @@
                             '. Please enter the full PATH/TO/%s/lib .\n'%args[0] + \
                             'You will NOT be able to run %s otherwise.\n'%args[0])
                 
-<<<<<<< HEAD
-        elif args[0] == 'lhapdf':
-            try:
-                res = misc.call([args[1], '--version'], stdout=subprocess.PIPE,
-                                                             stderr=subprocess.PIPE)
-                logger.info('set lhapdf to %s' % args[1])
-                self.options[args[0]] = args[1]
-            except Exception:
-                res = 1
-            if res != 0:
-                logger.info('%s does not seem to correspond to a valid lhapdf-config ' % args[1] + \
-                        'executable. \nPlease set the \'lhapdf\' variable to the (absolute) ' + \
-                        '/PATH/TO/lhapdf-config (including lhapdf-config).\n' + \
-                        'Note that you can still compile and run aMC@NLO with the built-in PDFs\n' + \
-                        ' MG5_aMC> set lhapdf /PATH/TO/lhapdf-config\n')
-=======
         elif args[0].startswith('lhapdf'):
             to_do = True
             if args[0].endswith('_py2') and six.PY3:
@@ -7717,7 +7691,6 @@
                             '/PATH/TO/lhapdf-config (including lhapdf-config).\n' + \
                             'Note that you can still compile and run aMC@NLO with the built-in PDFs\n' + \
                             ' MG5_aMC> set lhapdf /PATH/TO/lhapdf-config\n')
->>>>>>> 1e5ddd01
 
         elif args[0] in ['timeout', 'auto_update', 'cluster_nb_retry', 'max_t_for_channel',
                          'cluster_retry_wait', 'cluster_size', 'max_npoint_for_channel']:

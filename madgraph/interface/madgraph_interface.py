--- conflicted
+++ resolved
@@ -2941,14 +2941,9 @@
                        'ninja':'./HEPTools/lib',
                        'collier':'./HEPTools/lib',
                        'lhapdf':'lhapdf-config',
-<<<<<<< HEAD
                        'pineappl':'pineappl',
-=======
                        'lhapdf_py2': None,
                        'lhapdf_py3': None,
-                       'applgrid':'applgrid-config',
-                       'amcfast':'amcfast-config',
->>>>>>> d8618cb8
                        'cluster_temp_path':None,
                        'mg5amc_py8_interface_path': './HEPTools/MG5aMC_PY8_interface',
                        'cluster_local_path': None,
@@ -5750,11 +5745,7 @@
                 scheme = 5
 
             # check if the photon has to be added to j and p
-<<<<<<< HEAD
-            if 'perturbation_couplings' in self._curr_model.keys() and \
-=======
             if 'perturbation_couplings' in list(self._curr_model.keys()) and \
->>>>>>> d8618cb8
               'QED' in self._curr_model['perturbation_couplings']:
                 if 22 not in multi:
                     multi.append(22)
@@ -5784,20 +5775,6 @@
                                  scheme) 
                                )
             self.history.append("define j = p")
-<<<<<<< HEAD
-
-        if photon:
-            logger.warning("Pass the definition of \'j\' and \'p\' to %s flavour scheme, including the photon." % scheme)
-            for container in ['p', 'j']:
-                if container in defined_multiparticles:
-                    defined_multiparticles.remove(container)
-            self.history.append("define p = %s # pass to %s flavors" % \
-                                (' ' .join([`i` for i in self._multiparticles['p']]), 
-                                 scheme) 
-                               )
-            self.history.append("define j = p")
-=======
->>>>>>> d8618cb8
         
         if defined_multiparticles:
             if 'all' in defined_multiparticles:

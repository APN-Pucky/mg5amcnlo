################################################################################
#
# Copyright (c) 2009 The MadGraph5_aMC@NLO Development team and Contributors
#
# This file is a part of the MadGraph5_aMC@NLO project, an application which
# automatically generates Feynman diagrams and matrix elements for arbitrary
# high-energy processes in the Standard Model and beyond.
#
# It is subject to the MadGraph5_aMC@NLO license which should accompany this
# distribution.
#
# For more information, visit madgraph.phys.ucl.ac.be and amcatnlo.web.cern.ch
#
################################################################################
"""A user friendly command line interface to access MadGraph5_aMC@NLO features at LO.
   Uses the cmd package for command interpretation and tab completion.
"""
from __future__ import division

from __future__ import absolute_import
from __future__ import print_function
import atexit
import collections
import cmath
import glob
import logging
import optparse
import os
import pydoc
import random
import re
import signal
import subprocess
import copy
import sys
import shutil

import traceback
import time
import inspect
import six.moves.urllib.request, six.moves.urllib.parse, six.moves.urllib.error
import random
import six
StringIO = six
from six.moves import range

#useful shortcut
pjoin = os.path.join

try:
    import readline
    GNU_SPLITTING = ('GNU' in readline.__doc__)
except:
    GNU_SPLITTING = True

import aloha
import madgraph
from madgraph import MG4DIR, MG5DIR, MadGraph5Error


import madgraph.core.base_objects as base_objects
import madgraph.core.diagram_generation as diagram_generation
import madgraph.loop.loop_diagram_generation as loop_diagram_generation
import madgraph.loop.loop_base_objects as loop_base_objects
import madgraph.core.drawing as draw_lib
import madgraph.core.helas_objects as helas_objects



import madgraph.iolibs.drawing_eps as draw
import madgraph.iolibs.export_cpp as export_cpp
import madgraph.iolibs.export_v4 as export_v4
import madgraph.iolibs.helas_call_writers as helas_call_writers
import madgraph.iolibs.file_writers as writers
import madgraph.iolibs.files as files
import madgraph.iolibs.group_subprocs as group_subprocs
import madgraph.iolibs.import_v4 as import_v4
import madgraph.iolibs.save_load_object as save_load_object

import madgraph.interface.extended_cmd as cmd
import madgraph.interface.tutorial_text as tutorial_text
import madgraph.interface.tutorial_text_nlo as tutorial_text_nlo
import madgraph.interface.tutorial_text_madloop as tutorial_text_madloop
import madgraph.interface.launch_ext_program as launch_ext
import madgraph.interface.madevent_interface as madevent_interface
import madgraph.interface.amcatnlo_run_interface as amcatnlo_run

import madgraph.loop.loop_exporters as loop_exporters
import madgraph.loop.loop_helas_objects as loop_helas_objects

import madgraph.various.process_checks as process_checks
import madgraph.various.banner as banner_module
import madgraph.various.misc as misc
import madgraph.various.cluster as cluster

import models as ufomodels
import models.import_ufo as import_ufo
import models.write_param_card as param_writer
import models.check_param_card as check_param_card
import models.model_reader as model_reader

import aloha.aloha_fct as aloha_fct
import aloha.create_aloha as create_aloha
import aloha.aloha_lib as aloha_lib

import mg5decay.decay_objects as decay_objects


# Special logger for the Cmd Interface
logger = logging.getLogger('cmdprint') # -> stdout
logger_check = logging.getLogger('check') # -> stdout
logger_mg = logging.getLogger('madgraph.interface') # -> stdout
logger_stderr = logging.getLogger('fatalerror') # ->stderr
logger_tuto = logging.getLogger('tutorial') # -> stdout include instruction in
                                            #order to learn MG5
logger_tuto_nlo = logging.getLogger('tutorial_aMCatNLO') # -> stdout include instruction in
                                                        #order to learn aMC@NLO

logger_tuto_madloop = logging.getLogger('tutorial_MadLoop') # -> stoud for MadLoop tuto

#===============================================================================
# CmdExtended
#===============================================================================
class CmdExtended(cmd.Cmd):
    """Particularisation of the cmd command for MG5"""

    #suggested list of command
    next_possibility = {
        'start': ['import model ModelName', 'import command PATH',
                      'import proc_v4 PATH', 'tutorial'],
        'import model' : ['generate PROCESS','define MULTIPART PART1 PART2 ...',
                                   'display particles', 'display interactions'],
        'define': ['define MULTIPART PART1 PART2 ...', 'generate PROCESS',
                                                    'display multiparticles'],
        'generate': ['add process PROCESS','output [OUTPUT_TYPE] [PATH]','display diagrams'],
        'add process':['output [OUTPUT_TYPE] [PATH]', 'display processes'],
        'output':['launch','open index.html','history PATH', 'exit'],
        'display': ['generate PROCESS', 'add process PROCESS', 'output [OUTPUT_TYPE] [PATH]'],
        'import proc_v4' : ['launch','exit'],
        'launch': ['open index.html','exit'],
        'tutorial': ['generate PROCESS', 'import model MODEL', 'help TOPIC']
    }

    debug_output = 'MG5_debug'
    error_debug = 'Please report this bug on https://bugs.launchpad.net/mg5amcnlo\n'
    error_debug += 'More information is found in \'%(debug)s\'.\n'
    error_debug += 'Please attach this file to your report.'

    config_debug = 'If you need help with this issue please contact us on https://answers.launchpad.net/mg5amcnlo\n'

    keyboard_stop_msg = """stopping all operation
            in order to quit mg5 please enter exit"""

    # Define the Error Class # Define how error are handle
    InvalidCmd = madgraph.InvalidCmd
    ConfigurationError = MadGraph5Error
    
    intro_banner = "************************************************************\n" + \
        "*                                                          *\n" + \
        "*                     W E L C O M E to                     *\n" + \
        "*              M A D G R A P H 5 _ a M C @ N L O           *\n" + \
        "*                                                          *\n" + \
        "*                                                          *\n" + \
        "*                 *                       *                *\n" + \
        "*                   *        * *        *                  *\n" + \
        "*                     * * * * 5 * * * *                    *\n" + \
        "*                   *        * *        *                  *\n" + \
        "*                 *                       *                *\n" + \
        "*                                                          *\n" + \
        "%s" + \
        "*                                                          *\n" + \
        "*    The MadGraph5_aMC@NLO Development Team - Find us at   *\n" + \
        "*    https://server06.fynu.ucl.ac.be/projects/madgraph     *\n" + \
        "*                            and                           *\n" + \
        "*            http://amcatnlo.web.cern.ch/amcatnlo/         *\n" + \
        "*                                                          *\n" + \
        "*               Type 'help' for in-line help.              *\n" + \
        "*           Type 'tutorial' to learn how MG5 works         *\n" + \
        "*    Type 'tutorial aMCatNLO' to learn how aMC@NLO works   *\n" + \
        "*    Type 'tutorial MadLoop' to learn how MadLoop works    *\n" + \
        "*                                                          *\n" + \
        "************************************************************"
    

    def __init__(self, *arg, **opt):
        """Init history and line continuation"""

        # If possible, build an info line with current version number
        # and date, from the VERSION text file
        info = misc.get_pkg_info()
        info_line = ""

        if 'version' in info and  'date' in info:
            len_version = len(info['version'])
            len_date = len(info['date'])
            if len_version + len_date < 30:
                info_line = "#*         VERSION %s %s %s         *\n" % \
                            (info['version'],
                            (30 - len_version - len_date) * ' ',
                            info['date'])

        if os.path.exists(pjoin(MG5DIR, '.bzr')):
            proc = subprocess.Popen(['bzr', 'nick'], stdout=subprocess.PIPE,cwd=MG5DIR)
            bzrname,_ = proc.communicate()
            proc = subprocess.Popen(['bzr', 'revno'], stdout=subprocess.PIPE,cwd=MG5DIR)
            bzrversion,_ = proc.communicate() 
            bzrname, bzrversion = bzrname.decode().strip(), bzrversion.decode().strip() 
            len_name = len(bzrname)
            len_version = len(bzrversion)            
            info_line += "#*         BZR %s %s %s         *\n" % \
                            (bzrname,
                            (34 - len_name - len_version) * ' ',
                            bzrversion)

        # Create a header for the history file.
        # Remember to fill in time at writeout time!
        self.history_header = banner_module.ProcCard.history_header % {'info_line': info_line}
        banner_module.ProcCard.history_header = self.history_header

        if info_line:
            info_line = info_line.replace("#*","*")
            

        logger.info(self.intro_banner % info_line)

        cmd.Cmd.__init__(self, *arg, **opt)

        self.history = banner_module.ProcCard()


    def default(self, line):
        """Default action if line is not recognized"""

        # Faulty command
        log=True
        if line.startswith('p') or line.startswith('e'):
            logger.warning("Command %s not recognized. Did you mean \'generate %s\'?. Please try again" %
                           (line.split()[0], line))
            log=False
        return super(CmdExtended,self).default(line, log=log)

    def postcmd(self,stop, line):
        """ finishing a command
        This looks if the command add a special post part.
        This looks if we have to write an additional text for the tutorial."""

        stop = super(CmdExtended, self).postcmd(stop, line)
        # Print additional information in case of routines fails
        if stop == False:
            return False

        args=line.split()
        # Return for empty line
        if len(args)==0:
            return stop

        # try to print linked to the first word in command
        #as import_model,... if you don't find then try print with only
        #the first word.
        if len(args)==1:
            command=args[0]
        else:
            command = args[0]+'_'+args[1].split('.')[0]

        try:
            logger_tuto.info(getattr(tutorial_text, command).replace('\n','\n\t'))
        except Exception:
            try:
                logger_tuto.info(getattr(tutorial_text, args[0]).replace('\n','\n\t'))
            except Exception:
                pass

        try:
            logger_tuto_nlo.info(getattr(tutorial_text_nlo, command).replace('\n','\n\t'))
        except Exception:
            try:
                logger_tuto_nlo.info(getattr(tutorial_text_nlo, args[0]).replace('\n','\n\t'))
            except Exception:
                pass

        try:
            logger_tuto_madloop.info(getattr(tutorial_text_madloop, command).replace('\n','\n\t'))
        except Exception:
            try:
                logger_tuto_madloop.info(getattr(tutorial_text_madloop, args[0]).replace('\n','\n\t'))
            except Exception:
                pass

        return stop


    def get_history_header(self):
        """return the history header"""
        return self.history_header % misc.get_time_info()

#===============================================================================
# HelpToCmd
#===============================================================================
class HelpToCmd(cmd.HelpCmd):
    """ The Series of help routine for the MadGraphCmd"""

    def help_save(self):
        logger.info("syntax: save %s FILENAME" % "|".join(self._save_opts),'$MG:color:BLUE')
        logger.info("-- save information as file FILENAME",'$MG:BOLD')
        logger.info("   FILENAME is optional for saving 'options'.")
        logger.info('   By default it uses ./input/mg5_configuration.txt')
        logger.info('   If you put "global" for FILENAME it will use ~/.mg5/mg5_configuration.txt')
        logger.info('   If this files exists, it is uses by all MG5 on the system but continues')
        logger.info('   to read the local options files.')

    def help_load(self):
        logger.info("syntax: load %s FILENAME" % "|".join(self._save_opts),'$MG:color:BLUE')
        logger.info("-- load information from file FILENAME",'$MG:BOLD')

    def help_import(self):
        logger.info("syntax: import " + "|".join(self._import_formats) + \
              " FILENAME",'$MG:color:BLUE')
        logger.info("-- imports file(s) in various formats",'$MG:color:GREEN')
        logger.info("")
        logger.info("   import model MODEL[-RESTRICTION] [OPTIONS]:",'$MG:BOLD')
        logger.info("      Import a UFO model.")
        logger.info("      MODEL should be a valid UFO model name")
        logger.info("      Model restrictions are specified by MODEL-RESTRICTION")
        logger.info("        with the file restrict_RESTRICTION.dat in the model dir.")
        logger.info("        By default, restrict_default.dat is used.")
        logger.info("        Specify model_name-full to get unrestricted model.")
        logger.info("      '--modelname' keeps the original particle names for the model")
        logger.info("")
        logger.info("      Type 'display modellist' to have the list of all model available.",'$MG:color:GREEN')
        logger.info("")
        logger.info("   import model_v4 MODEL [--modelname] :",'$MG:BOLD')
        logger.info("      Import an MG4 model.")
        logger.info("      Model should be the name of the model")
        logger.info("      or the path to theMG4 model directory")
        logger.info("      '--modelname' keeps the original particle names for the model")
        logger.info("")
        logger.info("   import proc_v4 [PATH] :",'$MG:BOLD')
        logger.info("      Execute MG5 based on a proc_card.dat in MG4 format.")
        logger.info("      Path to the proc_card is optional if you are in a")
        logger.info("      madevent directory")
        logger.info("")
        logger.info("   import command PATH :",'$MG:BOLD')
        logger.info("      Execute the list of command in the file at PATH")
        logger.info("")
        logger.info("   import banner PATH  [--no_launch]:",'$MG:BOLD')
        logger.info("      Rerun the exact same run define in the valid banner.")

    def help_install(self):
        logger.info("syntax: install " + "|".join(self._install_opts),'$MG:color:BLUE')
        logger.info("-- Download the last version of the program and install it")
        logger.info("   locally in the current MadGraph5_aMC@NLO version. In order to have")
        logger.info("   a successful installation, you will need to have an up-to-date")
        logger.info("   F77 and/or C and Root compiler.")
        logger.info(" ")
        logger.info("   When installing any of the following programs:")
        logger.info("     %s"%(', '.join(self._advanced_install_opts)))
        logger.info("   The following options are available:")
        logger.info("     --force        Overwrite without asking any existing installation.")
        logger.info("     --keep_source  Keep a local copy of the sources of the tools MG5_aMC installed from.")         
        logger.info(" ")
        logger.info("   \"install update\"",'$MG:BOLD')
        logger.info("   check if your MG5 installation is the latest one.")
        logger.info("   If not it load the difference between your current version and the latest one,")
        logger.info("   and apply it to the code. Two options are available for this command:")
        logger.info("     -f: didn't ask for confirmation if it founds an update.")
        logger.info("     --timeout=: Change the maximum time allowed to reach the server.")

    def help_display(self):
        logger.info("syntax: display " + "|".join(self._display_opts),'$MG:color:BLUE')
        logger.info("-- display a the status of various internal state variables")
        logger.info("   for particles/interactions you can specify the name or id of the")
        logger.info("   particles/interactions to receive more details information.")
        logger.info("   Example: display particles e+.",'$MG:color:GREEN')
        logger.info(" > For \"checks\", can specify only to see failed checks.")
        logger.info(" > For \"diagrams\", you can specify where the file will be written.")
        logger.info("   Example: display diagrams ./",'$MG:color:GREEN')


    def help_launch(self):
        """help for launch command"""
        # Using the built-in parser help is not convenient when one wants to use
        # color schemes.
        #_launch_parser.print_help()
        logger.info("syntax: launch <dir_path> <options>",'$MG:color:BLUE')
        logger.info("-- execute the aMC@NLO/madevent/standalone/pythia8 output present in dir_path",'$MG:BOLD')
        logger.info("By default, dir_path points to the last created directory.")
        logger.info("(for pythia8, it should be the Pythia 8 main directory)")
        logger.info("")
        logger.info("Launch on madevent/pythia8/standalone outputs:",'$MG:BOLD')
        logger.info(" o Example: launch PROC_sm_1 --name=run2",'$MG:color:GREEN')
        logger.info(" o Example: launch ../pythia8",'$MG:color:GREEN')
        logger.info(" > Options:")
        logger.info("     -h, --help            show this help message and exit")
        logger.info("     -f, --force           Use the card present in the directory in order")
        logger.info("                           to launch the different program")
        logger.info("     -n NAME, --name=NAME  Provide a name to the run (for madevent run)")
        logger.info("     -c, --cluster         submit the job on the cluster")
        logger.info("     -m, --multicore       submit the job on multicore core")
        logger.info("     -i, --interactive     Use Interactive Console [if available]")
        logger.info("     -s LASTSTEP, --laststep=LASTSTEP")
        logger.info("                           last program run in MadEvent run.")
        logger.info("                           [auto|parton|pythia|pgs|delphes]")
        logger.info("")
        logger.info("Launch on MadLoop standalone output:",'$MG:BOLD')
        logger.info(" o Example: launch PROC_loop_sm_1 -f",'$MG:color:GREEN')
        logger.info(" > Simple check of a single Phase-space points.")
        logger.info(" > You will be asked whether you want to edit the MadLoop ")
        logger.info("   and model param card as well as the PS point, unless ")
        logger.info("   the -f option is specified. All other options are ")
        logger.info("   irrelevant for this kind of launch.")
        logger.info("")
        logger.info("Launch on aMC@NLO output:",'$MG:BOLD')
        logger.info(" > launch <dir_path> <mode> <options>",'$MG:color:BLUE')
        logger.info(" o Example: launch MyProc aMC@NLO -f -p",'$MG:color:GREEN')

    def help_tutorial(self):
        logger.info("syntax: tutorial [" + "|".join(self._tutorial_opts) + "]",'$MG:color:BLUE')
        logger.info("-- start/stop the MG5 tutorial mode (or stop any other mode)")
        logger.info("-- aMCatNLO: start aMC@NLO tutorial mode")
        logger.info("-- MadLoop: start MadLoop tutorial mode")

    def help_open(self):
        logger.info("syntax: open FILE  ",'$MG:color:BLUE')
        logger.info("-- open a file with the appropriate editor.",'$MG:BOLD')
        logger.info('   If FILE belongs to index.html, param_card.dat, run_card.dat')
        logger.info('   the path to the last created/used directory is used')
        logger.info('   The program used to open those files can be chosen in the')
        logger.info('   configuration file ./input/mg5_configuration.txt')

    def help_customize_model(self):
        logger.info("syntax: customize_model --save=NAME",'$MG:color:BLUE')
        logger.info("--  Open an invite where you options to tweak the model.",'$MG:BOLD')
        logger.info("    If you specify the option --save=NAME, this tweak will be")
        logger.info("    available for future import with the command 'import model XXXX-NAME'")

    def help_output(self):
        logger.info("syntax: output [" + "|".join(self._export_formats) + \
                    "] [path|.|auto] [options]",'$MG:color:BLUE')
        logger.info("-- Output any generated process(es) to file.",'$MG:BOLD')
        logger.info("   Default mode is madevent. Default path is \'.\' or auto.")
        logger.info("   mode:",'$MG:BOLD')
        logger.info("   - For MadLoop and aMC@NLO runs, there is only one mode and")
        logger.info("     it is set by default.")
        logger.info("   - If mode is madevent, create a MadEvent process directory.")
        logger.info("   - If mode is standalone, create a Standalone directory")
        logger.info("   - If mode is matrix, output the matrix.f files for all")
        logger.info("     generated processes in directory \"path\".")
        logger.info("   - If mode is standalone_cpp, create a standalone C++")
        logger.info("     directory in \"path\".")
        logger.info("   - If mode is pythia8, output all files needed to generate")
        logger.info("     the processes using Pythia 8. The files are written in")
        logger.info("     the Pythia 8 directory (default).")
        logger.info("     NOTE: The Pythia 8 directory is set in the ./input/mg5_configuration.txt")
        logger.info("   - If mode is aloha: Special syntax output:")
        logger.info("     syntax: aloha [ROUTINE] [--options]" )
        logger.info("     valid options for aloha output are:")
        logger.info("      --format=Fortran|Python|Cpp : defining the output language")
        logger.info("      --output= : defining output directory")
        logger.info("   path: The path of the process directory.",'$MG:BOLD')
        logger.info("     If you put '.' as path, your pwd will be used.")
        logger.info("     If you put 'auto', an automatic directory PROC_XX_n will be created.")
        logger.info("   options:",'$MG:BOLD')
        logger.info("      -f: force cleaning of the directory if it already exists")
        logger.info("      -d: specify other MG/ME directory")
        logger.info("      -noclean: no cleaning performed in \"path\".")
        logger.info("      -nojpeg: no jpeg diagrams will be generated.")
        logger.info("      --noeps=True: no jpeg and eps diagrams will be generated.")
        logger.info("      -name: the postfix of the main file in pythia8 mode.")
        logger.info("   Examples:",'$MG:color:GREEN')
        logger.info("       output",'$MG:color:GREEN')
        logger.info("       output standalone MYRUN -f",'$MG:color:GREEN')
        logger.info("       output pythia8 ../pythia8/ -name qcdprocs",'$MG:color:GREEN')

    def help_check(self):
        logger.info("syntax: check [" + "|".join(self._check_opts) + "] [param_card] process_definition [--energy=] [--split_orders=] [--reduction=]",'$MG:color:BLUE')
        logger.info("-- check a process or set of processes.",'$MG:BOLD')
        logger.info("General options:",'$MG:BOLD')
        logger.info("o full:",'$MG:color:GREEN')
        logger.info("   Perform all four checks described below:")
        logger.info("   permutation, brs, gauge and lorentz_invariance.")
        logger.info("o permutation:",'$MG:color:GREEN')
        logger.info("   Check that the model and MG5 are working properly")
        logger.info("   by generating permutations of the process and checking")
        logger.info("   that the resulting matrix elements give the same value.")
        logger.info("o gauge:",'$MG:color:GREEN')
        logger.info("   Check that processes are gauge invariant by ")
        logger.info("   comparing Feynman and unitary gauges.")
        logger.info("   This check is, for now, not available for loop processes.")
        logger.info("o brs:",'$MG:color:GREEN')
        logger.info("   Check that the Ward identities are satisfied if the ")
        logger.info("   process has at least one massless gauge boson as an")
        logger.info("   external particle.")
        logger.info("o lorentz_invariance:",'$MG:color:GREEN')
        logger.info("   Check that the amplitude is lorentz invariant by")
        logger.info("   comparing the amplitiude in different frames")
        logger.info("o cms:",'$MG:color:GREEN')
        logger.info("   Check the complex mass scheme consistency by comparing")
        logger.info("   it to the narrow width approximation in the off-shell")
        logger.info("   region of detected resonances and by progressively")
        logger.info("   decreasing the width. Additional options for this check are:")
        logger.info("    --offshellness=f : f is a positive or negative float specifying ")
        logger.info("      the distance from the pole as f*particle_mass. Default is 10.0")
        logger.info("    --seed=i : to force a specific RNG integer seed i (default is fixed to 0)")
        logger.info("    --cms=order1&order2;...,p1->f(p,lambdaCMS)&p2->f2(p,lambdaCMS);...")
        logger.info("      'order_i' specifies the expansion orders considered for the test.")
        logger.info("      The substitution lists specifies how internal parameter must be modified")
        logger.info("      with the width scaling 'lambdaCMS'. The default value for this option is:")
        logger.info("        --cms=QED&QCD,aewm1->10.0/lambdaCMS&as->0.1*lambdaCMS ")
        logger.info("      The number of order and parameters don't have to be the same.")
        logger.info("      The scaling must be specified so that one occurrence of the coupling order.")
        logger.info("      brings in exactly one power of lambdaCMS.")
        logger.info("    --recompute_width= never|first_time|always|auto")
        logger.info("      Decides when to use MadWidth to automatically recompute the width")
        logger.info("      'auto' (default) let MG5 chose the most appropriate behavior.")
        logger.info("      'never' uses the default width value for lambdaCMS=1.0.")
        logger.info("      'first_time' uses MadWidth to compute the width for lambdaCMS=1.0.")
        logger.info("      'first_time' and 'never' assume linear scaling of the widths with lambdaCMS")
        logger.info("      'always' uses MadWidth to compute the widths for all values of lambdaCMS")
        logger.info("               the test relies on linear scaling of the width, so 'always' is ")
        logger.info("               only for double-checks")
        logger.info("    --lambdaCMS = <python_list> : specifies the list of lambdaCMS values to ")
        logger.info("      use for the test. For example: '[(1/2.0)**exp\ for\ exp\ in\ range(0,20)]'")
        logger.info("      In the list expression, you must escape spaces. Also, this option")
        logger.info("      *must* appear last in the otpion list. Finally, the default value is '1.0e-6'")
        logger.info("      for which an optimal list of progressive values is picked up to 1.0e-6")
        logger.info("    --show_plot = True or False: Whether to show plot during analysis (default is True)")
        logger.info("    --report = concise or full: Whether return a concise or full report.")
        logger.info("Comments",'$MG:color:GREEN')
        logger.info(" > If param_card is given, that param_card is used ")
        logger.info("   instead of the default values for the model.")
        logger.info("   If that file is an (LHE) event file. The param_card of the banner")
        logger.info("   is used and the first event compatible with the requested process")
        logger.info("   is used for the computation of the square matrix elements")
        logger.info(" > \"--energy=\" allows to change the default value of sqrt(S).")
        logger.info(" > Except for the 'gauge' test, all checks above are also")
        logger.info("   available for loop processes with ML5 ('virt=' mode)")
        logger.info("Example: check full p p > j j",'$MG:color:GREEN')
        logger.info("Using leshouches file as input",'$MG:color:GREEN')
        logger.info("    use the option --events=PATH")
        logger.info("      zipped file are not supported")
        logger.info("      to loop over the file use the option --skip_evt=X")
        logger.info("")
        logger.info("Options for loop processes only:",'$MG:BOLD')
        logger.info("o timing:",'$MG:color:GREEN')
        logger.info("   Generate and output a process and returns detailed")
        logger.info("   information about the code and a timing benchmark.")
        logger.info("o stability:",'$MG:color:GREEN')
        logger.info("   Generate and output a process and returns detailed")
        logger.info("   statistics about the numerical stability of the code.")
        logger.info("o profile:",'$MG:color:GREEN')
        logger.info("   Performs both the timing and stability analysis at once")
        logger.info("   and outputs the result in a log file without prompting")
        logger.info("   it to the user.")
        logger.info("Comments",'$MG:color:GREEN')
        logger.info(" > These checks are only available for ML5 ('virt=' mode)")
        logger.info(" > For the 'profile' and 'stability' checks, you can chose")
        logger.info("   how many PS points should be used for the statistic by")
        logger.info("   specifying it as an integer just before the [param_card]")
        logger.info("   optional argument.")
        logger.info(" > Notice multiparticle labels cannot be used with these checks.")
        logger.info(" > \"--reduction=\" allows to change what reduction methods should be used.")
        logger.info(" > \"--split_orders=\" allows to change what specific combination of coupling orders to consider.")
        logger.info(" > For process syntax, please see help generate.")
        logger.info(" > In order to save the directory generated or the reuse an existing one")
        logger.info("   previously generated with the check command, one can add the '-reuse' ")
        logger.info("   keyword just after the specification of the type of check desired.")
        logger.info("Example: check profile g g > t t~ [virt=QCD]",'$MG:color:GREEN')


    def help_generate(self):

        logger.info("-- generate diagrams for a given process",'$MG:color:BLUE')
        logger.info("General leading-order syntax:",'$MG:BOLD')
        logger.info(" o generate INITIAL STATE > REQ S-CHANNEL > FINAL STATE $ EXCL S-CHANNEL / FORBIDDEN PARTICLES COUP1=ORDER1 COUP2^2=ORDER2 @N")
        logger.info(" o Example: generate l+ vl > w+ > l+ vl a $ z / a h QED<=3 QCD=0 @1",'$MG:color:GREEN')
        logger.info(" > Alternative required s-channels can be separated by \"|\":")
        logger.info("   b b~ > W+ W- | H+ H- > ta+ vt ta- vt~")
        logger.info(" > If no coupling orders are given, MG5 will try to determine")
        logger.info("   orders to ensure maximum number of QCD vertices.")
        logger.info(" > Desired coupling orders combination can be specified directly for")
        logger.info("   the squared matrix element by appending '^2' to the coupling name.")
        logger.info("   For example, 'p p > j j QED^2==2 QCD^==2' selects the QED-QCD")
        logger.info("   interference terms only. The other two operators '<=' and '>' are")
        logger.info("   supported. Finally, a negative value COUP^2==-I refers to the")
        logger.info("   N^(-I+1)LO term in the expansion of the COUP order.")
        logger.info(" > allowed coupling operator are: \"==\", \"=\", \"<=\" and \">\".")
        logger.info("    \"==\" request exactly that number of coupling while \"=\" is interpreted as \"<=\".")
        logger.info(" > To generate a second process use the \"add process\" command")
        logger.info("Decay chain syntax:",'$MG:BOLD')
        logger.info(" o core process, decay1, (decay2, (decay2', ...)), ...  etc")
        logger.info(" o Example: generate p p > t~ t QED=0, (t~ > W- b~, W- > l- vl~), t > j j b @2",'$MG:color:GREEN')
        logger.info(" > Note that identical particles will all be decayed.")
        logger.info("Loop processes syntax:",'$MG:BOLD')
        logger.info(" o core process [ <NLO_mode=> LoopOrder1 LoopOrder2 ... ] SQUAREDCOUPi=ORDERi")
        logger.info(" o Example: generate p p > t~ t QED=0 QCD=2 [ all= QCD ] QCD=6",'$MG:color:GREEN')
        logger.info(" > Notice that in this format, decay chains are not allowed.")
        logger.info(" > The LoopOrder(s) defined specify the kind of loops to consider (only QCD for now).")
        logger.info(" > The coupling restrictions before '[' restrict the orders of born *amplitudes*.")
        logger.info("   So that in the example above QCD=2 restricts the born amplitude to have at")
        logger.info("   most QCD=2 and loop amplitudes at most QCD=2+2 (because QCD loops are considered)")
        logger.info(" > The coupling restrictions after ']' restrict the orders of the matrix element, ")
        logger.info("   namely the squared amplitudes. In the example above QCD=6 correspond to born")
        logger.info("   amplitudes with QCD=2 squared against loop amplitudes with QCD=4, adding up to 6.")
        logger.info(" > The optional <NLO_mode=> can be any of the following ('all=' by default if absent):")
        logger.info("     all=   : Generate all the real-emission and loop diagrams, ready for aMC@NLO runs.")
        logger.info("     virt=  : Generate only the loop diagrams, read for MadLoop standalone checks/runs.")
        logger.info("     real=  : Generate only the real-emission diagrams, for use with alternative OLP. ")
        logger.info(" > For processes without born amplitudes (i.e. loop-induced like g g > z), please use ")
        logger.info("   the 'virt=' NLO mode. aMC@NLO cannot integrate these processes, but standalone MadLoop5")
        logger.info("   can still handle these.")

    def help_add(self):
        logger.info("-- generate diagrams for a process and add to existing processes",'$MG:color:BLUE')
        logger.info("   OR merge two model",'$MG:color:BLUE')
        logger.info('')
        logger.info("-- generate diagrams for a process and add to existing processes",'$MG:color:BLUE')
        logger.info("General leading-order syntax:",'$MG:BOLD')
        logger.info(" o add process INITIAL STATE > REQ S-CHANNEL > FINAL STATE $ EXCL S-CHANNEL / FORBIDDEN PARTICLES COUP1=ORDER1 COUP2=ORDER2 @N")
        logger.info(" o Example: add process l+ vl > w+ > l+ vl a $ z / a h QED=3 QCD=0 @1",'$MG:color:GREEN')
        logger.info(" > Alternative required s-channels can be separated by \"|\":")
        logger.info("   b b~ > W+ W- | H+ H- > ta+ vt ta- vt~")
        logger.info(" > If no coupling orders are given, MG5 will try to determine")
        logger.info("   orders to ensure maximum number of QCD vertices.")
        logger.info(" > Note that if there are more than one non-QCD coupling type,")
        logger.info("   coupling orders need to be specified by hand.")
        logger.info("Decay chain syntax:",'$MG:BOLD')
        logger.info(" o core process, decay1, (decay2, (decay2', ...)), ...  etc")
        logger.info(" o Example: add process p p > t~ t QED=0, (t~ > W- b~, W- > l- vl~), t > j j b @2",'$MG:color:GREEN')
        logger.info(" > Note that identical particles will all be decayed.")
        logger.info("Loop processes syntax:",'$MG:BOLD')
        logger.info(" o core process [ <NLO_mode=> LoopOrder1 LoopOrder2 ... ] SQUAREDCOUPi=ORDERi")
        logger.info(" o Example: add process p p > t~ t QED=0 QCD=2 [ all= QCD ] QCD=6",'$MG:color:GREEN')
        logger.info(" > Notice that in this format, decay chains are not allowed.")
        logger.info(" > The LoopOrder(s) defined specify the kind of loops to consider (only QCD for now).")
        logger.info(" > The coupling restrictions before '[' restrict the orders of born *amplitudes*.")
        logger.info("   So that in the example above QCD=2 restricts the born amplitude to have at")
        logger.info("   most QCD=2 and loop amplitudes at most QCD=2+2 (because QCD loops are considered)")
        logger.info(" > The coupling restrictions after ']' restrict the orders of the matrix element, ")
        logger.info("   namely the squared amplitudes. In the example above QCD=6 correspond to born")
        logger.info("   amplitudes with QCD=2 squared against loop amplitudes with QCD=4, adding up to 6.")
        logger.info(" > The optional <NLO_mode=> can be any of the following ('all=' by default if absent):")
        logger.info("     all=   : Generate all the real-emission and loop diagrams, ready for aMC@NLO runs.")
        logger.info("     virt=  : Generate only the loop diagrams, read for MadLoop standalone checks/runs.")
        logger.info("     real=  : Generate only the real-emission diagrams, for use with alternative OLP. ")
        logger.info(" > For processes without born amplitudes (i.e. loop-induced like g g > z), please use ")
        logger.info("   the 'virt=' NLO mode. aMC@NLO cannot integrate these processes, but standalone MadLoop5")
        logger.info("   can still handle these.")

        logger.info("--  merge two model to create a new one", '$MG:color:BLUE')
        logger.info("syntax:",'$MG:BOLD')
        logger.info(" o add model MODELNAME [OPTIONS]")
        logger.info(" o Example: add model taudecay",'$MG:color:GREEN')
        logger.info(" > Merge the two model in a single one. If that same merge was done before.")
        logger.info(" > Just reload the previous merge. (WARNING: This doesn't check if those model are modified)")
        logger.info(" > Options:")
        logger.info("   --output=  : Specify the name of the directory where the merge is done.")
        logger.info("                This allow to do \"import NAME\" to load that merge.")
        logger.info("   --recreate : Force to recreated the merge model even if the merge model directory already exists.")
        
    def help_convert(self):
        logger.info("syntax: convert model FULLPATH")
        logger.info("modify (in place) the UFO model to make it compatible with both python2 and python3")
        
    def help_compute_widths(self):
        logger.info("syntax: calculate_width PART [other particles] [OPTIONS]")
        logger.info("  Computes the width and partial width for a set of particles")
        logger.info("  Returns a valid param_card with this information.")
        logger.info(" ")
        logger.info("  PART: name of the particle you want to calculate width")
        logger.info("        you can enter either the name or pdg code.\n")
        logger.info("  Various options:\n")
        logger.info("  --body_decay=X: Parameter to control the precision of the computation")
        logger.info("        if X is an integer, we compute all channels up to X-body decay.")
        logger.info("        if X <1, then we stop when the estimated error is lower than X.")
        logger.info("        if X >1 BUT not an integer, then we X = N + M, with M <1 and N an integer")
        logger.info("              We then either stop at the N-body decay or when the estimated error is lower than M.")
        logger.info("        default: 4.0025")
        logger.info("  --min_br=X: All channel which are estimated below this value will not be integrated numerically.")
        logger.info("        default: precision (decimal part of the body_decay options) divided by four")
        logger.info("  --precision_channel=X: requested numerical precision for each channel")
        logger.info("        default: 0.01")
        logger.info("  --path=X: path for param_card")
        logger.info("        default: take value from the model")
        logger.info("  --output=X: path where to write the resulting card. ")
        logger.info("        default: overwrite input file. If no input file, write it in the model directory")
        logger.info("  --nlo: Compute NLO width [if the model support it]")
        logger.info("")
        logger.info(" example: calculate_width h --body_decay=2 --output=./param_card")

    def help_decay_diagram(self):
        logger.info("syntax: decay_diagram PART [other particles] [OPTIONS]")
        logger.info("  Returns the amplitude required for the computation of the widths")
        logger.info(" ")
        logger.info("  PART: name of the particle you want to calculate width")
        logger.info("        you can enter either the name or pdg code.\n")
        logger.info("  Various options:\n")
        logger.info("  --body_decay=X: Parameter to control the precision of the computation")
        logger.info("        if X is an integer, we compute all channels up to X-body decay.")
        logger.info("        if X <1, then we stop when the estimated error is lower than X.")
        logger.info("        if X >1 BUT not an integer, then we X = N + M, with M <1 and N an integer")
        logger.info("              We then either stop at the N-body decay or when the estimated error is lower than M.")
        logger.info("        default: 4.0025")
        logger.info("  --min_br=X: All channel which are estimated below this value will not be integrated numerically.")
        logger.info("        default: precision (decimal part of the body_decay options) divided by four")
        logger.info("  --precision_channel=X: requested numerical precision for each channel")
        logger.info("        default: 0.01")
        logger.info("  --path=X: path for param_card")
        logger.info("        default: take value from the model")
        logger.info("  --output=X: path where to write the resulting card. ")
        logger.info("        default: overwrite input file. If no input file, write it in the model directory")
        logger.info("")
        logger.info(" example: calculate_width h --body_decay=2 --output=./param_card")

    def help_define(self):
        logger.info("-- define a multiparticle",'$MG:color:BLUE')
        logger.info("Syntax:  define multipart_name [=] part_name_list")
        logger.info("Example: define p = g u u~ c c~ d d~ s s~ b b~",'$MG:color:GREEN')
        logger.info("Special syntax: Use | for OR (used for required s-channels)")
        logger.info("Special syntax: Use / to remove particles. Example: define q = p / g")

    def help_set(self):
        logger.info("-- set options for generation or output.",'$MG:color:BLUE')
        logger.info("syntax: set <option_name> <option_value>",'$MG:BOLD')
        logger.info("Possible options are: ")
        for opts in [self._set_options[i*3:(i+1)*3] for i in \
                                          range((len(self._set_options)//4)+1)]:
            logger.info("%s"%(','.join(opts)),'$MG:color:GREEN')
        logger.info("Details of each option:")
        logger.info("group_subprocesses True/False/Auto: ",'$MG:color:GREEN')
        logger.info(" > (default Auto) Smart grouping of subprocesses into ")
        logger.info("   directories, mirroring of initial states, and ")
        logger.info("   combination of integration channels.")
        logger.info(" > Example: p p > j j j w+ gives 5 directories and 184 channels",'$MG:BOLD')
        logger.info("   (cf. 65 directories and 1048 channels for regular output)",'$MG:BOLD')
        logger.info(" > Auto means False for decay computation and True for collisions.")
        logger.info("ignore_six_quark_processes multi_part_label",'$MG:color:GREEN')
        logger.info(" > (default none) ignore processes with at least 6 of any")
        logger.info("   of the quarks given in multi_part_label.")
        logger.info(" > These processes give negligible contribution to the")
        logger.info("   cross section but have subprocesses/channels.")
        logger.info("stdout_level DEBUG|INFO|WARNING|ERROR|CRITICAL",'$MG:color:GREEN')
        logger.info(" > change the default level for printed information")
        logger.info("fortran_compiler NAME",'$MG:color:GREEN')
        logger.info(" > (default None) Force a specific fortran compiler.")
        logger.info("   If None, it tries first g77 and if not present gfortran")
        logger.info("   but loop output use gfortran.")
        logger.info("loop_optimized_output True|False",'$MG:color:GREEN')
        logger.info(" > Exploits the open loop thechnique for considerable")
        logger.info("   improvement.")
        logger.info(" > CP relations among helicites are detected and the helicity")
        logger.info("   filter has more potential.")
        logger.info("loop_color_flows True|False",'$MG:color:GREEN')
        logger.info(" > Only relevant for the loop optimized output.")
        logger.info(" > Reduces the loop diagrams at the amplitude level")
        logger.info("   rendering possible the computation of the loop amplitude")
        logger.info("   for a fixed color flow or color configuration.")
        logger.info(" > This option can considerably slow down the loop ME")
        logger.info("   computation time, especially when summing over all color")
        logger.info("   and helicity configuration, hence turned off by default.")        
        logger.info("gauge unitary|Feynman|axial",'$MG:color:GREEN')
        logger.info(" > (default unitary) choose the gauge of the non QCD part.")
        logger.info(" > For loop processes, only Feynman gauge is employable.")
        logger.info("complex_mass_scheme True|False",'$MG:color:GREEN')
        logger.info(" > (default False) Set complex mass scheme.")
        logger.info(" > Complex mass scheme is not yet supported for loop processes.")
        logger.info("include_lepton_initiated_processes True|False",'$MG:color:GREEN')
        logger.info(" > (default False) Do not include real emission with leptons in the initial state.")
        logger.info("timeout VALUE",'$MG:color:GREEN')
        logger.info(" > (default 20) Seconds allowed to answer questions.")
        logger.info(" > Note that pressing tab always stops the timer.")
        logger.info("cluster_temp_path PATH",'$MG:color:GREEN')
        logger.info(" > (default None) [Used in Madevent Output]")
        logger.info(" > Allow to perform the run in PATH directory")
        logger.info(" > This allow to not run on the central disk. ")
        logger.info(" > This is not used by condor cluster (since condor has")
        logger.info("   its own way to prevent it).")
        logger.info("mg5amc_py8_interface_path PATH",'$MG:color:GREEN')
        logger.info(" > Necessary when showering events with Pythia8 from Madevent.")        
        logger.info("OLP ProgramName",'$MG:color:GREEN')
        logger.info(" > (default 'MadLoop') [Used for virtual generation]")
        logger.info(" > Chooses what One-Loop Program to use for the virtual")
        logger.info(" > matrix element generation via the BLAH accord.")
        logger.info("output_dependencies <mode>",'$MG:color:GREEN')
        logger.info(" > (default 'external') [Use for NLO outputs]")
        logger.info(" > Choses how the external dependences (such as CutTools)")
        logger.info(" > of NLO outputs are handled. Possible values are:")
        logger.info("     o external: Some of the libraries the output depends")
        logger.info("       on are links to their installation in MG5 root dir.")
        logger.info("     o internal: All libraries the output depends on are")
        logger.info("       copied and compiled locally in the output directory.")
        logger.info("     o environment_paths: The location of all libraries the ")
        logger.info("       output depends on should be found in your env. paths.")        
        logger.info("max_npoint_for_channel <value>",'$MG:color:GREEN')
        logger.info(" > (default '0') [Used ONLY for loop-induced outputs with madevent]")
        logger.info(" > Sets the maximum 'n' of n-points loops to be used for")
        logger.info(" > setting up the integration multichannels.") 
        logger.info(" > The default value of zero automatically picks the apparent")
        logger.info(" > appropriate choice which is to sometimes pick box loops")
        logger.info(" > but never higher n-points ones.")
        logger.info("max_t_for_channel <value>",'$MG:color:GREEN')
        logger.info(" > (default '0') [Used ONLY for tree-level output with madevent]")
        logger.info(" > Forbids the inclusion of channel of integration with more than X")
        logger.info(" > T channel propagators. Such channel can sometimes be quite slow to integrate")
        logger.info("zerowidth_tchannel <value>",'$MG:color:GREEN')
        logger.info(" > (default: True) [Used ONLY for tree-level output with madevent]")
        logger.info(" > set the width to zero for all T-channel propagator --no impact on complex-mass scheme mode")        
#===============================================================================
# CheckValidForCmd
#===============================================================================
class CheckValidForCmd(cmd.CheckCmd):
    """ The Series of help routine for the MadGraphCmd"""

    class RWError(MadGraph5Error):
        """a class for read/write errors"""

    def check_add(self, args):
        """check the validity of line
        syntax: add process PROCESS | add model MODELNAME
        """

        if len(args) < 2:
            self.help_add()
            raise self.InvalidCmd('\"add\" requires at least two arguments')
        
        if args[0] not in  ['model', 'process']:
            raise self.InvalidCmd('\"add\" requires the argument \"process\" or \"model\"')    
    
        if args[0] == 'process':
            return self.check_generate(args)
    
        if args[0] == 'model':
            pass
            

    def check_define(self, args):
        """check the validity of line
        syntax: define multipart_name [ part_name_list ]
        """

        if len(args) < 2:
            self.help_define()
            raise self.InvalidCmd('\"define\" command requires at least two arguments')

        if args[1] == '=':
            del args[1]
            if len(args) < 2:
                self.help_define()
                raise self.InvalidCmd('\"define\" command requires at least one particles name after \"=\"')

        if '=' in args:
            self.help_define()
            raise self.InvalidCmd('\"define\" command requires symbols \"=\" at the second position')

        if not self._curr_model:
            logger.info('No model currently active. Try with the Standard Model')
            self.do_import('model sm')

        if self._curr_model['particles'].find_name(args[0]):
            raise self.InvalidCmd("label %s is a particle name in this model\n\
            Please retry with another name." % args[0])

    def check_display(self, args):
        """check the validity of line
        syntax: display XXXXX
        """

        if len(args) < 1:
            self.help_display()
            raise self.InvalidCmd('display requires an argument specifying what to display')
        if args[0] not in self._display_opts + ['model_list']:
            self.help_display()
            raise self.InvalidCmd('Invalid arguments for display command: %s' % args[0])

        if not self._curr_model:
            raise self.InvalidCmd("No model currently active, please import a model!")

# check that either _curr_amps or _fks_multi_proc exists
        if (args[0] in ['processes', 'diagrams'] and not self._curr_amps and not self._fks_multi_proc):
           raise self.InvalidCmd("No process generated, please generate a process!")
        if args[0] == 'checks' and not self._comparisons and not self._cms_checks:
            raise self.InvalidCmd("No check results to display.")

        if args[0] == 'variable' and len(args) !=2:
            raise self.InvalidCmd('variable need a variable name')


    def check_draw(self, args):
        """check the validity of line
        syntax: draw DIRPATH [option=value]
        """

        if len(args) < 1:
            args.append('/tmp')

        if not self._curr_amps:
            raise self.InvalidCmd("No process generated, please generate a process!")

        if not os.path.isdir(args[0]):
            raise self.InvalidCmd( "%s is not a valid directory for export file" % args[0])

    def check_check(self, args):
        """check the validity of args"""

        if  not self._curr_model:
            raise self.InvalidCmd("No model currently active, please import a model!")

        if self._model_v4_path:
            raise self.InvalidCmd(\
                "\"check\" not possible for v4 models")

        if len(args) < 2 and not args[0].lower().endswith('options'):
            self.help_check()
            raise self.InvalidCmd("\"check\" requires a process.")

        if args[0] not in self._check_opts and \
                                        not args[0].lower().endswith('options'):
            args.insert(0, 'full')

        param_card = None
        if args[0] not in ['stability','profile','timing'] and \
                                        len(args)>1 and os.path.isfile(args[1]):
            param_card = args.pop(1)

        if len(args)>1:
            if args[1] != "-reuse":
                args.insert(1, '-no_reuse')
        else:
            args.append('-no_reuse')

        if args[0] in ['timing'] and len(args)>2 and os.path.isfile(args[2]):
            param_card = args.pop(2)
        if args[0] in ['stability', 'profile'] and len(args)>1:
            # If the first argument after 'stability' is not the integer
            # specifying the desired statistics (i.e. number of points), then
            # we insert the default value 100
            try:
                int(args[2])
            except ValueError:
                args.insert(2, '100')

        if args[0] in ['stability', 'profile'] and os.path.isfile(args[3]):
            param_card = args.pop(3)
        if any([',' in elem for elem in args if not elem.startswith('--')]):
            raise self.InvalidCmd('Decay chains not allowed in check')
        
        user_options = {'--energy':'1000','--split_orders':'-1',
                   '--reduction':'1|3|5|6','--CTModeRun':'-1',
                   '--helicity':'-1','--seed':'-1','--collier_cache':'-1',
                   '--collier_req_acc':'auto',
                   '--collier_internal_stability_test':'False',
                   '--collier_mode':'1',
                   '--events': None,
                   '--skip_evt':0}  

        if args[0] in ['cms'] or args[0].lower()=='cmsoptions':
            # increase the default energy to 5000
            user_options['--energy']='5000'
            # The first argument gives the name of the coupling order in which
            # the cms expansion is carried, and the expression following the 
            # comma gives the relation of an external parameter with the
            # CMS expansions parameter called 'lambdaCMS'.
            parameters = ['aewm1->10.0/lambdaCMS','as->0.1*lambdaCMS']
            user_options['--cms']='QED&QCD,'+'&'.join(parameters)
            # Widths are assumed to scale linearly with lambdaCMS unless
            # --force_recompute_width='always' or 'first_time' is used.
            user_options['--recompute_width']='auto'
            # It can be negative so as to be offshell below the resonant mass
            user_options['--offshellness']='10.0'
            # Pick the lambdaCMS values for the test. Instead of a python list
            # we specify here (low,N) which means that do_check will automatically
            # pick lambda values up to the value low and with N values uniformly
            # spread in each interval [1.0e-i,1.0e-(i+1)].
            # Some points close to each other will be added at the end for the
            # stability test.
            user_options['--lambdaCMS']='(1.0e-6,5)'
            # Set the RNG seed, -1 is default (random).
            user_options['--seed']=666
            # The option below can help the user re-analyze existing pickled check
            user_options['--analyze']='None'
            # Decides whether to show plot or not during the analysis
            user_options['--show_plot']='True'
            # Decides what kind of report 
            user_options['--report']='concise'
            # 'secret' option to chose by which lambda power one should divide
            # the nwa-cms difference. Useful to set to 2 when doing the Born check
            # to see whether the NLO check will have sensitivity to the CMS
            # implementation
            user_options['--diff_lambda_power']='1'
            # Sets the range of lambda values to plot
            user_options['--lambda_plot_range']='[-1.0,-1.0]'
            # Sets a filter to apply at generation. See name of available 
            # filters in loop_diagram_generations.py, function user_filter 
            user_options['--loop_filter']='None'
            # Apply tweaks to the check like multiplying a certain width by a
            # certain parameters or changing the analytical continuation of the 
            # logarithms of the UV counterterms
            user_options['--tweak']='default()'
            # Give a name to the run for the files to be saved
            user_options['--name']='auto'
            # Select what resonances must be run
            user_options['--resonances']='1'
        
        for arg in args[:]:
            if arg.startswith('--') and '=' in arg:
                parsed = arg.split('=')
                key, value = parsed[0],'='.join(parsed[1:])
                if key not in user_options:
                    raise self.InvalidCmd("unknown option %s" % key)
                user_options[key] = value
                args.remove(arg)

        # If we are just re-analyzing saved data or displaying options then we 
        # shouldn't check the process format.
        if not (args[0]=='cms' and '--analyze' in user_options and \
                              user_options['--analyze']!='None') and not \
                                            args[0].lower().endswith('options'):
            
            self.check_process_format(" ".join(args[1:]))

        for option, value in user_options.items():
            args.append('%s=%s'%(option,value))

        return param_card

    def check_generate(self, args):
        """check the validity of args"""

        if not self._curr_model:
            logger.info("No model currently active, so we import the Standard Model")
            self.do_import('model sm')
        
        if args[-1].startswith('--optimize'):
            if args[2] != '>':
                raise self.InvalidCmd('optimize mode valid only for 1->N processes. (See model restriction for 2->N)')
            if '=' in args[-1]:
                path = args[-1].split('=',1)[1]
                if not os.path.exists(path) or \
                                self.detect_file_type(path) != 'param_card':
                    raise self.InvalidCmd('%s is not a valid param_card')
            else:
                path=None
            # Update the default value of the model here.
            if not isinstance(self._curr_model, model_reader.ModelReader):
                self._curr_model = model_reader.ModelReader(self._curr_model)
            self._curr_model.set_parameters_and_couplings(path)
            self.check_process_format(' '.join(args[1:-1]))
        else:
            self.check_process_format(' '.join(args[1:]))
    

    def check_process_format(self, process):
        """ check the validity of the string given to describe a format """

        #check balance of paranthesis
        if process.count('(') != process.count(')'):
            raise self.InvalidCmd('Invalid Format, no balance between open and close parenthesis')
        #remove parenthesis for fututre introspection
        process = process.replace('(',' ').replace(')',' ')

        # split following , (for decay chains)
        subprocesses = process.split(',')
        if len(subprocesses) > 1:
            for subprocess in subprocesses:
                self.check_process_format(subprocess)
            return

        # request that we have one or two > in the process
        nbsep = len(re.findall('>\D', process)) # not use process.count because of QCD^2>2
        if nbsep not in [1,2]:
            raise self.InvalidCmd(
               'wrong format for \"%s\" this part requires one or two symbols \'>\', %s found'
               % (process, nbsep))

        # we need at least one particles in each pieces
        particles_parts = re.split('>\D', process)
        for particles in particles_parts:
            if re.match(r'^\s*$', particles):
                raise self.InvalidCmd(
                '\"%s\" is a wrong process format. Please try again' % process)

        # '/' and '$' sould be used only after the process definition
        for particles in particles_parts[:-1]:
            if re.search('\D/', particles):
                raise self.InvalidCmd(
                'wrong process format: restriction should be place after the final states')
            if re.search('\D\$', particles):
                raise self.InvalidCmd(
                'wrong process format: restriction should be place after the final states')
                
        # '{}' should only be used for onshell particle (including initial/final state)
        # check first that polarization are not include between > >
        if nbsep == 2:
            if '{' in particles_parts[1]:
                raise self.InvalidCmd('Polarization restriction can not be used as required s-channel')
        split = re.split('\D[$|/]',particles_parts[-1],1)
        if len(split)==2:
            if '{' in split[1]:
                raise self.InvalidCmd('Polarization restriction can not be used in forbidding particles')
            
        if '[' in process and '{' in process:
            valid = False
            if 'noborn' in process or 'sqrvirt' in process:
                valid = True
            else:
                raise self.InvalidCmd('Polarization restriction can not be used for NLO processes')

            # below are the check when [QCD] will be valid for computation            
            order = process.split('[')[1].split(']')[0]
            if '=' in order:
                order = order.split('=')[1]
            if order.strip().lower() != 'qcd':
                raise self.InvalidCmd('Polarization restriction can not be used for generic NLO computations')


            for p in particles_parts[1].split():
                if '{' in p:
                    part = p.split('{')[0]
                else:
                    continue
                if self._curr_model:
                    p = self._curr_model.get_particle(part)
                    if not p:
                        if part in self._multiparticles:
                            for part2 in self._multiparticles[part]:
                                p = self._curr_model.get_particle(part2)
                                if p.get('color') != 1:
                                    raise self.InvalidCmd('Polarization restriction can not be used for color charged particles')
                        continue
                    if p.get('color') != 1:
                        raise self.InvalidCmd('Polarization restriction can not be used for color charged particles')
        


    def check_tutorial(self, args):
        """check the validity of the line"""
        if len(args) == 1:
            if not args[0] in self._tutorial_opts:
                self.help_tutorial()
                raise self.InvalidCmd('Invalid argument for tutorial')
        elif len(args) == 0:
            #this means mg5 tutorial
            args.append('MadGraph5')
        else:
            self.help_tutorial()
            raise self.InvalidCmd('Too many arguments for tutorial')



    def check_import(self, args):
        """check the validity of line"""
        
        modelname = False
        prefix = True
        if '-modelname' in args:
            args.remove('-modelname')
            modelname = True
        elif '--modelname' in args:
            args.remove('--modelname')
            modelname = True
            
        if '--noprefix' in args:
            args.remove('--noprefix')
            prefix = False  

        if args and args[0] == 'model' and '--last' in args:
            # finding last created directory
            args.remove('--last')
            last_change =  0
            to_search = [pjoin(MG5DIR,'models')]
            if 'PYTHONPATH' in os.environ:
                to_search += os.environ['PYTHONPATH'].split(':')
                to_search = [d for d in to_search if os.path.exists(d)]
            
            models = []
            for d in to_search:
                for p in misc.glob('*/particles.py', path=d ):
                    if p.endswith(('__REAL/particles.py','__COMPLEX/particles.py')):
                        continue
                    models.append(os.path.dirname(p))
                
            lastmodel = max(models, key=os.path.getmtime)
            logger.info('last model found is %s', lastmodel)
            args.insert(1, lastmodel)

        if not args:
            self.help_import()
            raise self.InvalidCmd('wrong \"import\" format')

        if len(args) >= 2 and args[0] not in self._import_formats:
            self.help_import()
            raise self.InvalidCmd('wrong \"import\" format')
        elif len(args) == 1:
            if args[0] in self._import_formats:
                if args[0] != "proc_v4":
                    self.help_import()
                    raise self.InvalidCmd('wrong \"import\" format')
                elif not self._export_dir:
                    self.help_import()
                    raise self.InvalidCmd('PATH is mandatory in the current context\n' + \
                                  'Did you forget to run the \"output\" command')
            # The type of the import is not given -> guess it
            format = self.find_import_type(args[0])
            logger.info('The import format was not given, so we guess it as %s' % format)
            args.insert(0, format)
            if self.history[-1].startswith('import'):
                self.history[-1] = 'import %s %s' % \
                                (format, ' '.join(self.history[-1].split()[1:]))

        if not prefix:
            args.append('--noprefix')

        if modelname:
            args.append('-modelname')



    def check_install(self, args):
        """check that the install command is valid"""
        

        install_options = {'options_for_HEPToolsInstaller':[],
                   'update_options':[]}
        hidden_prog = ['Delphes2', 'pythia-pgs','SysCalc']

        if len(args) < 1:
            self.help_install()
            raise self.InvalidCmd('install command require at least one argument')
        
        if len(args) > 1:
            for arg in args[1:]:
                try:
                    option, value = arg.split('=')
                except ValueError:
                    option = arg
                    value = None
                # Options related to the MadGraph installer can be treated here, i.e
                if args[0]=='update':
                    if value is None:
                        install_options['update_options'].append(option)
                    else:
                        install_options['update_options'].append('='.join([option,value]))                        
                else:
                    # Other options will be directly added to the call to HEPToolsInstallers
                    # in the advanced_install function
                    install_options['options_for_HEPToolsInstaller'].append(arg)
            # Now that the options have been treated keep only the target tool
            # to install as argument.   
            args = args[:1]

        if args[0] not in self._install_opts + hidden_prog + self._advanced_install_opts: 
            if not args[0].startswith('td'):
                self.help_install()
                raise self.InvalidCmd('Not recognize program %s ' % args[0])

        if args[0] in ["ExRootAnalysis", "Delphes", "Delphes2"]:
            if not misc.which('root'):
                raise self.InvalidCmd(
'''In order to install ExRootAnalysis, you need to install Root on your computer first.
please follow information on http://root.cern.ch/drupal/content/downloading-root''')
            if 'ROOTSYS' not in os.environ:
                raise self.InvalidCmd(
'''The environment variable ROOTSYS is not configured.
You can set it by adding the following lines in your .bashrc [.bash_profile for mac]:
export ROOTSYS=%s
export PATH=$PATH:$ROOTSYS/bin
export LD_LIBRARY_PATH=$LD_LIBRARY_PATH:$ROOTSYS/lib
export DYLD_LIBRARY_PATH=$DYLD_LIBRARY_PATH:$ROOTSYS/lib
This will take effect only in a NEW terminal
''' % os.path.realpath(pjoin(misc.which('root'), \
                                               os.path.pardir, os.path.pardir)))

        return install_options

    def check_launch(self, args, options):
        """check the validity of the line"""
        # modify args in order to be MODE DIR
        # mode being either standalone or madevent
        if not( 0 <= int(options.cluster) <= 2):
            return self.InvalidCmd( 'cluster mode should be between 0 and 2')

        if not args:
            if self._done_export:
                mode = self.find_output_type(self._done_export[0])
                if (self._done_export[1] == 'plugin' and mode in self._export_formats):
                    args.append(mode)
                    args.append(self._done_export[0])
                elif self._done_export[1].startswith(mode):
                    args.append(self._done_export[1])
                    args.append(self._done_export[0])
                else:
                    raise self.InvalidCmd('%s not valid directory for launch' % self._done_export[0])
                return
            else:
                logger.warning('output command missing, run it automatically (with default argument)')
                self.do_output('')
                logger.warning('output done: running launch')
                return self.check_launch(args, options)

        if len(args) != 1:
            self.help_launch()
            return self.InvalidCmd( 'Invalid Syntax: Too many argument')

        # search for a valid path
        if os.path.isdir(args[0]):
            path = os.path.realpath(args[0])
        elif os.path.isdir(pjoin(MG5DIR,args[0])):
            path = pjoin(MG5DIR,args[0])
        elif  MG4DIR and os.path.isdir(pjoin(MG4DIR,args[0])):
            path = pjoin(MG4DIR,args[0])
        else:
            raise self.InvalidCmd('%s is not a valid directory' % args[0])

        mode = self.find_output_type(path)

        args[0] = mode
        args.append(path)
        # inform where we are for future command
        self._done_export = [path, mode]


    def find_import_type(self, path):
        """ identify the import type of a given path
        valid output: model/model_v4/proc_v4/command"""

        possibility = [pjoin(MG5DIR,'models',path), \
                     pjoin(MG5DIR,'models',path+'_v4'), path]
        if '-' in path:
            name = path.rsplit('-',1)[0]
            possibility = [pjoin(MG5DIR,'models',name), name] + possibility
        # Check if they are a valid directory
        for name in possibility:
            if os.path.isdir(name):
                if os.path.exists(pjoin(name,'particles.py')):
                    return 'model'
                elif os.path.exists(pjoin(name,'particles.dat')):
                    return 'model_v4'

        # Not valid directory so maybe a file
        if os.path.isfile(path):
            text = open(path).read()
            pat = re.compile('(Begin process|<MGVERSION>)', re.I)
            matches = pat.findall(text)
            if not matches:
                return 'command'
            elif len(matches) > 1:
                return 'banner'
            elif matches[0].lower() == 'begin process':
                return 'proc_v4'
            else:
                return 'banner'
        else:
            return 'proc_v4'




    def find_output_type(self, path):
        """ identify the type of output of a given directory:
        valid output: madevent/standalone/standalone_cpp"""

        card_path = pjoin(path,'Cards')
        bin_path = pjoin(path,'bin')
        src_path = pjoin(path,'src')
        include_path = pjoin(path,'include')
        subproc_path = pjoin(path,'SubProcesses')
        mw_path = pjoin(path,'Source','MadWeight')

        if os.path.isfile(pjoin(include_path, 'Pythia.h')) or \
            os.path.isfile(pjoin(include_path, 'Pythia8', 'Pythia.h')):
            return 'pythia8'
        elif not os.path.isdir(os.path.join(path, 'SubProcesses')):
            raise self.InvalidCmd('%s : Not a valid directory' % path)

        if os.path.isdir(src_path):
            return 'standalone_cpp'
        elif os.path.isdir(mw_path):
            return 'madweight'
        elif os.path.isfile(pjoin(bin_path,'madevent')):
            return 'madevent'
        elif os.path.isfile(pjoin(bin_path,'aMCatNLO')):
            return 'aMC@NLO'
        elif os.path.isdir(card_path):
            return 'standalone'

        raise self.InvalidCmd('%s : Not a valid directory' % path)

    def check_load(self, args):
        """ check the validity of the line"""

        if len(args) != 2 or args[0] not in self._save_opts:
            self.help_load()
            raise self.InvalidCmd('wrong \"load\" format')

    def check_customize_model(self, args):
        """check the validity of the line"""

        # Check argument validity
        if len(args) >1 :
            self.help_customize_model()
            raise self.InvalidCmd('No argument expected for this command')

        if len(args):
            if not args[0].startswith('--save='):
                self.help_customize_model()
                raise self.InvalidCmd('Wrong argument for this command')
            if '-' in args[0][6:]:
                raise self.InvalidCmd('The name given in save options can\'t contain \'-\' symbol.')

        if self._model_v4_path:
            raise self.InvalidCmd('Restriction of Model is not supported by v4 model.')


    def check_save(self, args):
        """ check the validity of the line"""

        if len(args) == 0:
            args.append('options')

        if args[0] not in self._save_opts and args[0] != 'global':
            self.help_save()
            raise self.InvalidCmd('wrong \"save\" format')
        elif args[0] == 'global':
            args.insert(0, 'options')

        if args[0] != 'options' and len(args) != 2:
            self.help_save()
            raise self.InvalidCmd('wrong \"save\" format')
        elif args[0] != 'options' and len(args) == 2:
            basename = os.path.dirname(args[1])
            if not os.path.exists(basename):
                raise self.InvalidCmd('%s is not a valid path, please retry' % \
                                                                        args[1])

        if args[0] == 'options':
            has_path = None
            for arg in args[1:]:
                if arg in ['--auto', '--all'] or arg in self.options:
                    continue
                elif arg.startswith('--'):
                    raise self.InvalidCmd('unknow command for \'save options\'')
                elif arg == 'global':
                    if 'HOME' in os.environ:
                        args.remove('global')
                        args.insert(1,pjoin(os.environ['HOME'],'.mg5','mg5_configuration.txt'))
                        has_path = True
                else:
                    basename = os.path.dirname(arg)
                    if not os.path.exists(basename):
                        raise self.InvalidCmd('%s is not a valid path, please retry' % \
                                                                        arg)
                    elif has_path:
                        raise self.InvalidCmd('only one path is allowed')
                    else:
                        args.remove(arg)
                        args.insert(1, arg)
                        has_path = True
            if not has_path:
                args.insert(1, pjoin(MG5DIR,'input','mg5_configuration.txt'))


    def check_set(self, args, log=True):
        """ check the validity of the line"""

        if len(args) == 1 and args[0] in ['complex_mass_scheme',\
                                          'loop_optimized_output',\
                                          'loop_color_flows',\
                                          'include_lepton_initiated_processes',\
                                          'low_mem_multicore_nlo_generation']:
            args.append('True')

        if len(args) > 2 and '=' == args[1]:
            args.pop(1)

        if len(args) < 2:
            self.help_set()
            raise self.InvalidCmd('set needs an option and an argument')

        if args[1] == 'default':
            if args[0] in self.options_configuration:
                default = self.options_configuration[args[0]]
            elif args[0] in self.options_madgraph:
                default = self.options_madgraph[args[0]]
            elif args[0] in self.options_madevent:
                default = self.options_madevent[args[0]]
            else:
                raise self.InvalidCmd('%s doesn\'t have a valid default value' % args[0])
            if log:
                logger.info('Pass parameter %s to it\'s default value: %s' %
                                                             (args[0], default))
            args[1] = str(default)

        if args[0] not in self._set_options:
            if not args[0] in self.options and not args[0] in self.options:
                self.help_set()
                raise self.InvalidCmd('Possible options for set are %s' % \
                                  self._set_options)

        if args[0] in ['group_subprocesses']:
            if args[1].lower() not in ['false', 'true', 'auto']:
                raise self.InvalidCmd('%s needs argument False, True or Auto, got %s' % \
                                      (args[0], args[1]))
        if args[0] in ['ignore_six_quark_processes']:
            if args[1] not in list(self._multiparticles.keys()) and args[1].lower() != 'false':
                raise self.InvalidCmd('ignore_six_quark_processes needs ' + \
                                      'a multiparticle name as argument')

        if args[0] in ['stdout_level']:
            if args[1] not in ['DEBUG','INFO','WARNING','ERROR','CRITICAL'] and \
                                                          not args[1].isdigit():
                raise self.InvalidCmd('output_level needs ' + \
                                      'a valid level')

        if args[0] in ['timeout', 'max_npoint_for_channel', 'max_t_for_channel']:
            if not args[1].isdigit():
                raise self.InvalidCmd('%s values should be a integer' % args[0])
            
        if args[0] in ['loop_optimized_output', 'loop_color_flows', 'low_mem_multicore_nlo_generation']:
            try:
                args[1] = banner_module.ConfigFile.format_variable(args[1], bool, args[0])
            except Exception:
                raise self.InvalidCmd('%s needs argument True or False'%args[0])

        if args[0] in ['low_mem_multicore_nlo_generation']:
            if args[1]:
                if sys.version_info[0] == 2:
                    if  sys.version_info[1] == 6:
                        raise Exception('python2.6 does not support such functionalities please use python2.7')
                #else:
                #    raise Exception('python3.x does not support such functionalities please use python2.7')
        



        if args[0] in ['gauge']:
            if args[1] not in ['unitary','Feynman', 'axial']:
                raise self.InvalidCmd('gauge needs argument unitary, axial or Feynman.')

        if args[0] in ['timeout']:
            if not args[1].isdigit():
                raise self.InvalidCmd('timeout values should be a integer')

        if args[0] in ['OLP']:
            if args[1] not in MadGraphCmd._OLP_supported:
                raise self.InvalidCmd('OLP value should be one of %s'\
                                               %str(MadGraphCmd._OLP_supported))

        if args[0].lower() in ['ewscheme']:
            if not self._curr_model:
                raise self.InvalidCmd("ewscheme acts on the current model please load one first.")
            if args[1] not in ['external']:
                raise self.InvalidCmd('Only valid ewscheme is "external". To restore default, please re-import the model.')

        if args[0] in ['output_dependencies']:
            if args[1] not in MadGraphCmd._output_dependencies_supported:
                raise self.InvalidCmd('output_dependencies value should be one of %s'\
                               %str(MadGraphCmd._output_dependencies_supported))

    def check_open(self, args):
        """ check the validity of the line """

        if len(args) != 1:
            self.help_open()
            raise self.InvalidCmd('OPEN command requires exactly one argument')

        if args[0].startswith('./'):
            if not os.path.isfile(args[0]):
                raise self.InvalidCmd('%s: not such file' % args[0])
            return True

        # if special : create the path.
        if not self._done_export:
            if not os.path.isfile(args[0]):
                self.help_open()
                raise self.InvalidCmd('No command \"output\" or \"launch\" used. Impossible to associate this name to a file')
            else:
                return True

        path = self._done_export[0]
        if os.path.isfile(pjoin(path,args[0])):
            args[0] = pjoin(path,args[0])
        elif os.path.isfile(pjoin(path,'Cards',args[0])):
            args[0] = pjoin(path,'Cards',args[0])
        elif os.path.isfile(pjoin(path,'HTML',args[0])):
            args[0] = pjoin(path,'HTML',args[0])
        # special for card with _default define: copy the default and open it
        elif '_card.dat' in args[0]:
            name = args[0].replace('_card.dat','_card_default.dat')
            if os.path.isfile(pjoin(path,'Cards', name)):
                files.cp(path + '/Cards/' + name, path + '/Cards/'+ args[0])
                args[0] = pjoin(path,'Cards', args[0])
            else:
                raise self.InvalidCmd('No default path for this file')
        elif not os.path.isfile(args[0]):
            raise self.InvalidCmd('No default path for this file')


    def check_output(self, args, default='madevent'):
        """ check the validity of the line"""

        if args and args[0] in self._export_formats:
            self._export_format = args.pop(0)
        elif args:
            # check for PLUGIN format
            output_cls = misc.from_plugin_import(self.plugin_path, 'new_output',
                                                 args[0], warning=True, 
                                                 info='Output will be done with PLUGIN: %(plug)s')
            if output_cls:
                self._export_format = 'plugin'
                self._export_plugin = output_cls
                args.pop(0)
            else:
                self._export_format = default
        else:
            self._export_format = default

        if not self._curr_model:
            text = 'No model found. Please import a model first and then retry.'
            raise self.InvalidCmd(text)

        if self._model_v4_path and \
               (self._export_format not in self._v4_export_formats):
            text = " The Model imported (MG4 format) does not contain enough\n "
            text += " information for this type of output. In order to create\n"
            text += " output for " + args[0] + ", you have to use a UFO model.\n"
            text += " Those model can be imported with MG5> import model NAME."
            logger.warning(text)
            raise self.InvalidCmd('')

        if self._export_format == 'aloha':
            return


        if not self._curr_amps:
            text = 'No processes generated. Please generate a process first.'
            raise self.InvalidCmd(text)

        if args and args[0][0] != '-':
            # This is a path
            path = args.pop(0)
            forbiden_chars = ['>','<',';','&']
            for char in forbiden_chars:
                if char in path:
                    raise self.InvalidCmd('%s is not allowed in the output path' % char)
            # Check for special directory treatment
            if path == 'auto' and self._export_format in \
                     ['madevent', 'standalone', 'standalone_cpp', 'matchbox_cpp', 'madweight',
                      'matchbox', 'plugin']:
                self.get_default_path()
                if '-noclean' not in args and os.path.exists(self._export_dir):
                    args.append('-noclean')
            elif path != 'auto':
                if path in ['HELAS', 'tests', 'MadSpin', 'madgraph', 'mg5decay', 'vendor']:
                    if os.getcwd() == MG5DIR:
                        raise self.InvalidCmd("This name correspond to a buildin MG5 directory. Please choose another name")
                self._export_dir = path
            elif path == 'auto':
                if self.options['pythia8_path']:
                    self._export_dir = self.options['pythia8_path']
                else:
                    self._export_dir = '.'
        else:
            if self._export_format != 'pythia8':
                # No valid path
                self.get_default_path()
                if '-noclean' not in args and os.path.exists(self._export_dir):
                    args.append('-noclean')
                    
            else:
                if self.options['pythia8_path']:
                    self._export_dir = self.options['pythia8_path']
                else:
                    self._export_dir = '.'

        self._export_dir = os.path.realpath(self._export_dir)


    def check_compute_widths(self, args):
        """ check and format calculate decay width:
        Expected format: NAME [other names] [--options]
        # fill the options if not present.
        # NAME can be either (anti-)particle name, multiparticle, pid
        """

        if len(args)<1:
            self.help_compute_widths()
            raise self.InvalidCmd('''compute_widths requires at least the name of one particle.
            If you want to compute the width of all particles, type \'compute_widths all\'''')

        particles = set()
        options = {'path':None, 'output':None,
                   'min_br':None, 'body_decay':4.0025, 'precision_channel':0.01,
                   'nlo':False}
        # check that the firsts argument is valid
        
        for i,arg in enumerate(args):
            if arg.startswith('--'):
                if arg.startswith('--nlo'):
                    options['nlo'] =True  
                    continue
                elif not '=' in arg:
                    raise self.InvalidCmd('Options required an equal (and then the value)')
                arg, value = arg.split('=',1)
                if arg[2:] not in options:
                    raise self.InvalidCmd('%s not valid options' % arg)
                options[arg[2:]] = value
                continue
            # check for pid
            if arg.isdigit():
                p = self._curr_model.get_particle(int(arg))
                if not p:
                    raise self.InvalidCmd('Model doesn\'t have pid %s for any particle' % arg)
                particles.add(abs(int(arg)))
            elif arg in self._multiparticles:
                particles.update([abs(id) for id in self._multiparticles[args[0]]])
            else:
                if not self._curr_model['case_sensitive']:
                    arg = arg.lower()                
                for p in self._curr_model['particles']:
                    if p['name'] == arg or p['antiname'] == arg:
                        particles.add(abs(p.get_pdg_code()))
                        break
                else:
                    if arg == 'all':
                        #sometimes the multiparticle all is not define
                        particles.update([abs(p.get_pdg_code())
                                        for p in self._curr_model['particles']])
                    else:
                        raise self.InvalidCmd('%s invalid particle name' % arg)

        if options['path'] and not os.path.isfile(options['path']):

            if os.path.exists(pjoin(MG5DIR, options['path'])):
                options['path'] = pjoin(MG5DIR, options['path'])
            elif self._model_v4_path and  os.path.exists(pjoin(self._model_v4_path, options['path'])):
                options['path'] = pjoin(self._curr_model_v4_path, options['path'])
            elif os.path.exists(pjoin(self._curr_model.path, options['path'])):
                options['path'] = pjoin(self._curr_model.path, options['path'])

            if os.path.isdir(options['path']) and os.path.isfile(pjoin(options['path'], 'param_card.dat')):
                options['path'] = pjoin(options['path'], 'param_card.dat')
            elif not os.path.isfile(options['path']):
                raise self.InvalidCmd('%s is not a valid path' % args[2])
            # check that the path is indeed a param_card:
            if madevent_interface.MadEventCmd.detect_card_type(options['path']) != 'param_card.dat':
                raise self.InvalidCmd('%s should be a path to a param_card' % options['path'])

        if not options['path']:
            param_card_text = self._curr_model.write_param_card()
            if not options['output']:
                dirpath = self._curr_model.get('modelpath')
                options['path'] = pjoin(dirpath, 'param_card.dat')
            else:
                options['path'] = options['output']
            ff = open(options['path'],'w')
            ff.write(param_card_text)
            ff.close()
        if not options['output']:
            options['output'] = options['path']

        if not options['min_br']:
            options['min_br'] = (float(options['body_decay']) % 1) / 5
        return particles, options


    check_decay_diagram = check_compute_widths

    def get_default_path(self):
        """Set self._export_dir to the default (\'auto\') path"""

        if self._export_format in ['madevent', 'standalone']:
            # Detect if this script is launched from a valid copy of the Template,
            # if so store this position as standard output directory
            if 'TemplateVersion.txt' in os.listdir('.'):
                #Check for ./
                self._export_dir = os.path.realpath('.')
                return
            elif 'TemplateVersion.txt' in os.listdir('..'):
                #Check for ../
                self._export_dir = os.path.realpath('..')
                return
            elif self.stdin != sys.stdin:
                #Check for position defined by the input files
                input_path = os.path.realpath(self.stdin.name).split(os.path.sep)
                print("Not standard stdin, use input path")
                if input_path[-2] == 'Cards':
                    self._export_dir = os.path.sep.join(input_path[:-2])
                    if 'TemplateVersion.txt' in self._export_dir:
                        return


        if self._export_format == 'NLO':
            name_dir = lambda i: 'PROCNLO_%s_%s' % \
                                    (self._curr_model['name'], i)
            auto_path = lambda i: pjoin(self.writing_dir,
                                               name_dir(i))
        elif self._export_format.startswith('madevent'):
            name_dir = lambda i: 'PROC_%s_%s' % \
                                    (self._curr_model['name'], i)
            auto_path = lambda i: pjoin(self.writing_dir,
                                               name_dir(i))
        elif self._export_format.startswith('standalone'):
            name_dir = lambda i: 'PROC_SA_%s_%s' % \
                                    (self._curr_model['name'], i)
            auto_path = lambda i: pjoin(self.writing_dir,
                                               name_dir(i))                
        elif self._export_format == 'madweight':
            name_dir = lambda i: 'PROC_MW_%s_%s' % \
                                    (self._curr_model['name'], i)
            auto_path = lambda i: pjoin(self.writing_dir,
                                               name_dir(i))
        elif self._export_format == 'standalone_cpp':
            name_dir = lambda i: 'PROC_SA_CPP_%s_%s' % \
                                    (self._curr_model['name'], i)
            auto_path = lambda i: pjoin(self.writing_dir,
                                               name_dir(i))
        elif self._export_format in ['matchbox_cpp', 'matchbox']:
            name_dir = lambda i: 'PROC_MATCHBOX_%s_%s' % \
                                    (self._curr_model['name'], i)
            auto_path = lambda i: pjoin(self.writing_dir,
                                               name_dir(i))
        elif self._export_format in ['plugin']:
            name_dir = lambda i: 'PROC_PLUGIN_%s_%s' % \
                                    (self._curr_model['name'], i)
            auto_path = lambda i: pjoin(self.writing_dir,
                                               name_dir(i))
        elif self._export_format == 'pythia8':
            if self.options['pythia8_path']:
                self._export_dir = self.options['pythia8_path']
            else:
                self._export_dir = '.'
            return
        else:
            self._export_dir = '.'
            return
        for i in range(500):
            if os.path.isdir(auto_path(i)):
                continue
            else:
                self._export_dir = auto_path(i)
                break
        if not self._export_dir:
            raise self.InvalidCmd('Can\'t use auto path,' + \
                                  'more than 500 dirs already')


#===============================================================================
# CheckValidForCmdWeb
#===============================================================================
class CheckValidForCmdWeb(CheckValidForCmd):
    """ Check the validity of input line for web entry
    (no explicit path authorized)"""

    class WebRestriction(MadGraph5Error):
        """class for WebRestriction"""

    def check_draw(self, args):
        """check the validity of line
        syntax: draw FILEPATH [option=value]
        """
        raise self.WebRestriction('direct call to draw is forbidden on the web')

    def check_display(self, args):
        """ check the validity of line in web mode """

        if args[0] == 'mg5_variable':
            raise self.WebRestriction('Display internal variable is forbidden on the web')

        CheckValidForCmd.check_history(self, args)

    def check_check(self, args):
        """ Not authorize for the Web"""

        raise self.WebRestriction('Check call is forbidden on the web')

    def check_history(self, args):
        """check the validity of line
        No Path authorize for the Web"""

        CheckValidForCmd.check_history(self, args)

        if len(args) == 2 and args[1] not in ['.', 'clean']:
            raise self.WebRestriction('Path can\'t be specify on the web.')


    def check_import(self, args):
        """check the validity of line
        No Path authorize for the Web"""

        if not args:
            raise self.WebRestriction('import requires at least one option')

        if args[0] not in self._import_formats:
            args[:] = ['command', './proc_card_mg5.dat']
        elif args[0] == 'proc_v4':
            args[:] = [args[0], './proc_card.dat']
        elif args[0] == 'command':
            args[:] = [args[0], './proc_card_mg5.dat']

        CheckValidForCmd.check_import(self, args)

    def check_install(self, args):
        """ No possibility to install new software on the web """
        if args == ['update','--mode=mg5_start']:
            return

        raise self.WebRestriction('Impossible to install program on the cluster')

    def check_load(self, args):
        """ check the validity of the line
        No Path authorize for the Web"""

        CheckValidForCmd.check_load(self, args)

        if len(args) == 2:
            if args[0] != 'model':
                raise self.WebRestriction('only model can be loaded online')
            if 'model.pkl' not in args[1]:
                raise self.WebRestriction('not valid pkl file: wrong name')
            if not os.path.realpath(args[1]).startswith(pjoin(MG4DIR, \
                                                                    'Models')):
                raise self.WebRestriction('Wrong path to load model')

    def check_save(self, args):
        """ not authorize on web"""
        raise self.WebRestriction('\"save\" command not authorize online')

    def check_open(self, args):
        """ not authorize on web"""
        raise self.WebRestriction('\"open\" command not authorize online')

    def check_output(self, args, default='madevent'):
        """ check the validity of the line"""

        # first pass to the default
        CheckValidForCmd.check_output(self, args, default=default)
        args[:] = ['.', '-f']

        self._export_dir = os.path.realpath(os.getcwd())
        # Check that we output madevent
        if 'madevent' != self._export_format:
                raise self.WebRestriction('only available output format is madevent (at current stage)')

#===============================================================================
# CompleteForCmd
#===============================================================================
class CompleteForCmd(cmd.CompleteCmd):
    """ The Series of help routine for the MadGraphCmd"""


    def nlo_completion(self,args,text,line,allowed_loop_mode=None):
        """ complete the nlo settings within square brackets. It uses the
         allowed_loop_mode for the proposed mode if specified, otherwise, it
         uses self._nlo_modes_for_completion"""

        # We are now editing the loop related options
        # Automatically allow for QCD perturbation if in the sm because the
        # loop_sm would then automatically be loaded
        nlo_modes = allowed_loop_mode if not allowed_loop_mode is None else \
                                                  self._nlo_modes_for_completion
        if isinstance(self._curr_model,loop_base_objects.LoopModel):
            pert_couplings_allowed = ['all']+self._curr_model['perturbation_couplings']
        else:
            pert_couplings_allowed = []
        if self._curr_model.get('name').startswith('sm'):
            pert_couplings_allowed = pert_couplings_allowed + ['QCD']
        # Find wether the loop mode is already set or not
        loop_specs = line[line.index('[')+1:]
        try:
            loop_orders = loop_specs[loop_specs.index('=')+1:]
        except ValueError:
            loop_orders = loop_specs
        possibilities = []
        possible_orders = [order for order in pert_couplings_allowed if \
                                                  order not in loop_orders]

        # Simplify obvious loop completion
        single_completion = ''
        if len(nlo_modes)==1:
                single_completion = '%s= '%nlo_modes[0]
                if len(possible_orders)==1:
                    single_completion = single_completion + possible_orders[0] + ' ] '
        # Automatically add a space if not present after [ or =
        if text.endswith('['):
            if single_completion != '':
                return self.list_completion(text, ['[ '+single_completion])
            else:
                return self.list_completion(text,['[ '])

        if text.endswith('='):
            return self.list_completion(text,[' '])

        if args[-1]=='[':
            possibilities = possibilities + ['%s= '%mode for mode in nlo_modes]
            if single_completion != '':
                return self.list_completion(text, [single_completion])
            else:
                if len(possible_orders)==1:
                    return self.list_completion(text, [poss+' %s ] '%\
                              possible_orders[0] for poss in possibilities])
                return self.list_completion(text, possibilities)

        if len(possible_orders)==1:
            possibilities.append(possible_orders[0]+' ] ')
        else:
            possibilities.extend(possible_orders)
        if any([(order in loop_orders) for order in pert_couplings_allowed]):
            possibilities.append(']')
        return self.list_completion(text, possibilities)

    def model_completion(self, text, process, line, categories = True, \
                                                      allowed_loop_mode = None,
                                                      formatting=True):
        """ complete the line with model information. If categories is True,
        it will use completion with categories. If allowed_loop_mode is
        specified, it will only complete with these loop modes."""

        # First check if we are within squared brackets so that specific
        # input for NLO settings must be completed
        args = self.split_arg(process)
        if len(args) > 2 and '>' in line and '[' in line and not ']' in line:
            return self.nlo_completion(args,text,line, allowed_loop_mode = \
                                                              allowed_loop_mode)

        while ',' in process:
            process = process[process.index(',')+1:]
        args = self.split_arg(process)
        couplings = []

        # Do no complete the @ for the process number.
        if len(args) > 1 and args[-1]=='@':
            return

        # Automatically allow for QCD perturbation if in the sm because the
        # loop_sm would then automatically be loaded
        if isinstance(self._curr_model,loop_base_objects.LoopModel):
            pert_couplings_allowed = ['all'] + self._curr_model['perturbation_couplings']
        else:
            pert_couplings_allowed = []
        if self._curr_model.get('name').startswith('sm'):
            pert_couplings_allowed = pert_couplings_allowed + ['QCD']

        # Remove possible identical names
        particles = list(set(self._particle_names + list(self._multiparticles.keys())))
        n_part_entered = len([1 for a in args if a in particles])

        # Force '>' if two initial particles.
        if n_part_entered == 2 and args[-1] != '>':
                return self.list_completion(text, '>')

        # Add non-particle names
        syntax = []
        couplings = []
        if len(args) > 0 and args[-1] != '>' and n_part_entered > 0:
            syntax.append('>')
        if '>' in args and args.index('>') < len(args) - 1:
            couplings.extend(sum([[c+"<=", c+"==", c+">",c+'^2<=',c+'^2==',c+'^2>' ] for c in \
                                              self._couplings+['WEIGHTED']],[]))
            syntax.extend(['@','$','/','>',','])
            if '[' not in line and ',' not in line and len(pert_couplings_allowed)>0:
                syntax.append('[')
            
        # If information for the virtuals has been specified already, do not
        # propose syntax or particles input anymore
        if '[' in line:
            syntax = []
            particles = []
            # But still allow for defining the process id
            couplings.append('@')

        if not categories:
            # The direct completion (might be needed for some completion using
            # this function but adding some other completions (like in check)).
            # For those, it looks ok in the categorie mode on my mac, but if
            # someone sees wierd result on Linux systems, then use the
            # default completion for these features.
            return self.list_completion(text, particles+syntax+couplings)
        else:
            # A more elaborate one with categories
            poss_particles = self.list_completion(text, particles)
            poss_syntax = self.list_completion(text, syntax)
            poss_couplings = self.list_completion(text, couplings)
            possibilities = {}
            if poss_particles != []: possibilities['Particles']=poss_particles
            if poss_syntax != []: possibilities['Syntax']=poss_syntax
            if poss_couplings != []: possibilities['Coupling orders']=poss_couplings
            if len(list(possibilities.keys()))==1:
                return self.list_completion(text, list(possibilities.values())[0])
            else:
                return self.deal_multiple_categories(possibilities, formatting)

    def complete_generate(self, text, line, begidx, endidx, formatting=True):
        "Complete the generate command"

        # Return list of particle names and multiparticle names, as well as
        # coupling orders and allowed symbols
        args = self.split_arg(line[0:begidx])

        valid_sqso_operators=['==','<=','>']

        if any(line.endswith('^2 %s '%op) for op in valid_sqso_operators):
            return
        if args[-1].endswith('^2'):
            return self.list_completion(text,valid_sqso_operators)
        match_op = [o for o in valid_sqso_operators if o.startswith(args[-1])]            
        if len(args)>2 and args[-2].endswith('^2') and len(match_op)>0:
            if args[-1] in valid_sqso_operators:
                return self.list_completion(text,' ')
            if len(match_op)==1:
                return self.list_completion(text,[match_op[0][len(args[-1]):]])
            else:
                return self.list_completion(text,match_op)
        if len(args) > 2 and args[-1] == '@' or ( args[-1].endswith('=') and \
                            (not '[' in line or ('[' in line and ']' in line))):
            return

        try:
            return self.model_completion(text, ' '.join(args[1:]),line, formatting)
        except Exception as error:
            print(error)

        #if len(args) > 1 and args[-1] != '>':
        #    couplings = ['>']
        #if '>' in args and args.index('>') < len(args) - 1:
        #    couplings = [c + "=" for c in self._couplings] + ['@','$','/','>']
        #return self.list_completion(text, self._particle_names + \
        #                            self._multiparticles.keys() + couplings)

    def complete_convert(self, text, line, begidx, endidx,formatting=True):
        "Complete the compute_widths command"

        args = self.split_arg(line[0:begidx])
        
        # Format
        if len(args) == 1:
            return self.list_completion(text, ['model'])
        elif line[begidx-1] == os.path.sep:
            current_dir = pjoin(*[a for a in args if a.endswith(os.path.sep)])
            return self.path_completion(text, current_dir)
        else:
            return self.path_completion(text)
        

    def complete_compute_widths(self, text, line, begidx, endidx,formatting=True):
        "Complete the compute_widths command"

        args = self.split_arg(line[0:begidx])

        if args[-1] in  ['--path=', '--output=']:
            completion = {'path': self.path_completion(text)}
        elif line[begidx-1] == os.path.sep:
            current_dir = pjoin(*[a for a in args if a.endswith(os.path.sep)])
            if current_dir.startswith('--path='):
                current_dir = current_dir[7:]
            if current_dir.startswith('--output='):
                current_dir = current_dir[9:]
            completion = {'path': self.path_completion(text, current_dir)}
        else:
            completion = {}
            completion['options'] = self.list_completion(text,
                            ['--path=', '--output=', '--min_br=0.\$',
                             '--precision_channel=0.\$', '--body_decay=', '--nlo'])
            completion['particles'] = self.model_completion(text, '', line)

        return self.deal_multiple_categories(completion,formatting)

    complete_decay_diagram = complete_compute_widths

    def complete_add(self, text, line, begidx, endidx, formatting):
        "Complete the add command"

        args = self.split_arg(line[0:begidx])

        # Format
        if len(args) == 1:
            return self.list_completion(text, self._add_opts)

        if args[1] == 'process':
            return self.complete_generate(text, " ".join(args[1:]), begidx, endidx)
        
        elif args[1] == 'model':
            completion_categories = self.complete_import(text, line, begidx, endidx, 
                                                         allow_restrict=False, formatting=False)
            completion_categories['options'] = self.list_completion(text,['--modelname=','--recreate'])
            return self.deal_multiple_categories(completion_categories, formatting) 
            
    def complete_customize_model(self, text, line, begidx, endidx):
        "Complete the customize_model command"

        args = self.split_arg(line[0:begidx])

        # Format
        if len(args) == 1:
            return self.list_completion(text, ['--save='])


    def complete_check(self, text, line, begidx, endidx, formatting=True):
        "Complete the check command"

        out = {}
        args = self.split_arg(line[0:begidx])

        # Format
        if len(args) == 1:
            return self.list_completion(text, self._check_opts)


        cms_check_mode = len(args) >= 2 and args[1]=='cms'

        cms_options = ['--name=','--tweak=','--seed=','--offshellness=',
          '--lambdaCMS=','--show_plot=','--report=','--lambda_plot_range=','--recompute_width=',
          '--CTModeRun=','--helicity=','--reduction=','--cms=','--diff_lambda_power=',
          '--loop_filter=','--resonances=']

        options = ['--energy=']
        if cms_options:
            options.extend(cms_options)

        # Directory continuation
        if args[-1].endswith(os.path.sep):
            return self.path_completion(text, pjoin(*[a for a in args \
                                                    if a.endswith(os.path.sep)]))
        # autocompletion for particles/couplings
        model_comp = self.model_completion(text, ' '.join(args[2:]),line,
                                  categories = True, allowed_loop_mode=['virt'])

        model_comp_and_path = self.deal_multiple_categories(\
          {'Process completion': self.model_completion(text, ' '.join(args[2:]),
          line, categories = False, allowed_loop_mode=['virt']),
          'Param_card.dat path completion:':self.path_completion(text),
          'options': self.list_completion(text,options)}, formatting)

        #Special rules for check cms completion
        if cms_check_mode:
            # A couple of useful value completions
            if line[-1]!=' ' and line[-2]!='\\' and not '--' in line[begidx:endidx] \
                              and args[-1].startswith('--') and '=' in args[-1]:
                examples = {
                  '--tweak=':
['default','alltweaks',"['default','allwidths->1.1*all_withds&seed333(Increased_widths_and_seed_333)','logp->logm&logm->logp(inverted_logs)']"],
                  '--lambdaCMS=':
['(1.0e-2,5)',"[float('1.0e-%d'%exp)\\ for\\ exp\\ in\\ range(8)]","[1.0,0.5,0.001]"],
                  '--lambda_plot_range=':
[' [1e-05,1e-02]','[0.01,1.0]'],
                  '--reduction=':
['1','1|2|3|4','1|2','3'],
                  '--cms=':
['QED&QCD,aewm1->10.0/lambdaCMS&as->0.1*lambdaCMS',
'NP&QED&QCD,aewm1->10.0/lambdaCMS&as->0.1*lambdaCMS&newExpansionParameter->newExpansionParameter*lambdaCMS'],
                  '--loop_filter=':
['None','n>3','n<4 and 6 in loop_pdgs and 3<=id<=7'],
                  '--resonances=':
['1','all','(24,(3,4))','[(24,(3,4)),(24,(4,5))]'],
                  '--analyze=':
['my_default_run.pkl',
'default_run.pkl,increased_widths.pkl(Increased_widths),logs_modified.pkl(Inverted_logs),seed_668.pkl(Different_seed)']
                    }
                for name, example in examples.items():
                    if  args[-1].startswith(name):
                        return self.deal_multiple_categories(
          {"Examples of completion for option '%s'"%args[-1].split('=')[0]:
#                    ['%d: %s'%(i+1,ex) for i, ex in enumerate(example)]},
                    ['%s'%ex for i, ex in enumerate(example)]},formatting,
                                                             forceCategory=True)
                if args[-1]=='--recompute_width=':
                    return self.list_completion(text,
                                         ['never','first_time','always','auto'])
                elif args[-1]=='--show_plot=':
                    return self.list_completion(text,['True','False'])
                elif args[-1]=='--report=':
                    return self.list_completion(text,['concise','full'])
                elif args[-1]=='--CTModeRun=':
                    return self.list_completion(text,['-1','1','2','3','4'])
                else:
                    return text
            if len(args)==2 or len(args)==3 and args[-1]=='-reuse':
                return self.deal_multiple_categories(
          {'Process completion': self.model_completion(text, ' '.join(args[2:]),
                        line, categories = False, allowed_loop_mode=['virt']),
                   'Param_card.dat path completion:': self.path_completion(text),
               'reanalyze result on disk / save output:':self.list_completion(
                                                  text,['-reuse','--analyze='])},
                                                     formatting)
            elif not any(arg.startswith('--') for arg in args):
                if '>' in args:
                    return self.deal_multiple_categories({'Process completion': 
                        self.model_completion(text, ' '.join(args[2:]),
                        line, categories = False, allowed_loop_mode=['virt']),
                        'options': self.list_completion(text,options)},
                                                         formatting)
                else:
                    return self.deal_multiple_categories({'Process completion': 
                        self.model_completion(text, ' '.join(args[2:]),
                        line, categories = False, allowed_loop_mode=['virt'])},
                                                         formatting)
            else:
                return self.list_completion(text,options)
            
        if len(args) == 2:
            return model_comp_and_path
        elif len(args) == 3:
            try:
                int(args[2])
            except ValueError:
                return model_comp
            else:
                return model_comp_and_path
        elif len(args) > 3:
            return model_comp


    def complete_tutorial(self, text, line, begidx, endidx):
        "Complete the tutorial command"

        # Format
        if len(self.split_arg(line[0:begidx])) == 1:
            return self.list_completion(text, self._tutorial_opts)

    def complete_define(self, text, line, begidx, endidx):
        """Complete particle information"""
        return self.model_completion(text, line[6:],line)

    def complete_display(self, text, line, begidx, endidx):
        "Complete the display command"

        args = self.split_arg(line[0:begidx])
        # Format
        if len(args) == 1:
            return self.list_completion(text, self._display_opts)

        if len(args) == 2 and args[1] == 'checks':
            return self.list_completion(text, ['failed'])

        if len(args) == 2 and args[1] == 'particles':
            return self.model_completion(text, line[begidx:],line)

    def complete_draw(self, text, line, begidx, endidx):
        "Complete the draw command"

        args = self.split_arg(line[0:begidx])

        # Directory continuation
        if args[-1].endswith(os.path.sep):
            return self.path_completion(text,
                                        pjoin(*[a for a in args if a.endswith(os.path.sep)]),
                                        only_dirs = True)
        # Format
        if len(args) == 1:
            return self.path_completion(text, '.', only_dirs = True)


        #option
        if len(args) >= 2:
            opt = ['horizontal', 'external=', 'max_size=', 'add_gap=',
                                'non_propagating', '--']
            return self.list_completion(text, opt)

    def complete_launch(self, text, line, begidx, endidx,formatting=True):
        """ complete the launch command"""
        args = self.split_arg(line[0:begidx])

        # Directory continuation
        if args[-1].endswith(os.path.sep):
            return self.path_completion(text,
                                        pjoin(*[a for a in args if a.endswith(os.path.sep)]),
                                        only_dirs = True)
        # Format
        if len(args) == 1:
            out = {'Path from ./': self.path_completion(text, '.', only_dirs = True)}
            if MG5DIR != os.path.realpath('.'):
                out['Path from %s' % MG5DIR] =  self.path_completion(text,
                                     MG5DIR, only_dirs = True, relative=False)
            if MG4DIR and MG4DIR != os.path.realpath('.') and MG4DIR != MG5DIR:
                out['Path from %s' % MG4DIR] =  self.path_completion(text,
                                     MG4DIR, only_dirs = True, relative=False)


        #option
        if len(args) >= 2:
            out={}

        if line[0:begidx].endswith('--laststep='):
            opt = ['parton', 'pythia', 'pgs','delphes','auto']
            out['Options'] = self.list_completion(text, opt, line)
        else:
            opt = ['--cluster', '--multicore', '-i', '--name=', '-f','-m', '-n',
               '-p','--parton','--interactive', '--laststep=parton', '--laststep=pythia',
               '--laststep=pgs', '--laststep=delphes','--laststep=auto']
            out['Options'] = self.list_completion(text, opt, line)


        return self.deal_multiple_categories(out,formatting)

    def complete_load(self, text, line, begidx, endidx):
        "Complete the load command"

        args = self.split_arg(line[0:begidx])

        # Format
        if len(args) == 1:
            return self.list_completion(text, self._save_opts)

        # Directory continuation
        if args[-1].endswith(os.path.sep):
            return self.path_completion(text,
                                        pjoin(*[a for a in args if \
                                                      a.endswith(os.path.sep)]))

        # Filename if directory is not given
        if len(args) == 2:
            return self.path_completion(text)

    def complete_save(self, text, line, begidx, endidx):
        "Complete the save command"

        args = self.split_arg(line[0:begidx])

        # Format
        if len(args) == 1:
            return self.list_completion(text, self._save_opts)

        # Directory continuation
        if args[-1].endswith(os.path.sep):
            return self.path_completion(text,
                                        pjoin(*[a for a in args if a.endswith(os.path.sep)]),
                                        only_dirs = True)

        # Filename if directory is not given
        if len(args) == 2:
            return self.path_completion(text) + self.list_completion(text, ['global'])

    @cmd.debug()
    def complete_open(self, text, line, begidx, endidx):
        """ complete the open command """

        args = self.split_arg(line[0:begidx])

        # Directory continuation
        if os.path.sep in args[-1] + text:
            return self.path_completion(text,
                                    pjoin(*[a for a in args if \
                                                      a.endswith(os.path.sep)]))

        possibility = []
        if self._done_export:
            path = self._done_export[0]
            possibility = ['index.html']
            if os.path.isfile(pjoin(path,'README')):
                possibility.append('README')
            if os.path.isdir(pjoin(path,'Cards')):
                possibility += [f for f in os.listdir(pjoin(path,'Cards'))
                                    if f.endswith('.dat')]
            if os.path.isdir(pjoin(path,'HTML')):
                possibility += [f for f in os.listdir(pjoin(path,'HTML'))
                                  if f.endswith('.html') and 'default' not in f]
        else:
            possibility.extend(['./','../'])
        if os.path.exists('MG5_debug'):
            possibility.append('MG5_debug')
        if os.path.exists('ME5_debug'):
            possibility.append('ME5_debug')

        return self.list_completion(text, possibility)

    @cmd.debug()
    def complete_output(self, text, line, begidx, endidx,
                        possible_options = ['f', 'noclean', 'nojpeg'],
                        possible_options_full = ['-f', '-noclean', '-nojpeg', '--noeps=True']):
        "Complete the output command"

        possible_format = self._export_formats
        #don't propose directory use by MG_ME
        forbidden_names = ['MadGraphII', 'Template', 'pythia-pgs', 'CVS',
                            'Calculators', 'MadAnalysis', 'SimpleAnalysis',
                            'mg5', 'DECAY', 'EventConverter', 'Models',
                            'ExRootAnalysis', 'HELAS', 'Transfer_Fct', 'aloha',
                            'matchbox', 'matchbox_cpp', 'tests']

        #name of the run =>proposes old run name
        args = self.split_arg(line[0:begidx])
        if len(args) >= 1:
            
            if len(args) > 1 and args[1] == 'pythia8':
                possible_options_full = list(possible_options_full) + ['--version=8.1','--version=8.2'] 
            
            if len(args) > 1 and args[1] == 'aloha':
                try:
                    return self.aloha_complete_output(text, line, begidx, endidx)
                except Exception as error:
                    print(error)
            # Directory continuation
            if args[-1].endswith(os.path.sep):
                return [name for name in self.path_completion(text,
                        pjoin(*[a for a in args if a.endswith(os.path.sep)]),
                        only_dirs = True) if name not in forbidden_names]
            # options
            if args[-1][0] == '-' or len(args) > 1 and args[-2] == '-':
                return self.list_completion(text, possible_options)
            
            if len(args) > 2:
                return self.list_completion(text, possible_options_full)
            # Formats
            if len(args) == 1:
                format = possible_format + ['.' + os.path.sep, '..' + os.path.sep, 'auto']
                return self.list_completion(text, format)

            # directory names
            content = [name for name in self.path_completion(text, '.', only_dirs = True) \
                       if name not in forbidden_names]
            content += ['auto']
            content += possible_options_full
            return self.list_completion(text, content)

    def aloha_complete_output(self, text, line, begidx, endidx,formatting=True):
        "Complete the output aloha command"
        args = self.split_arg(line[0:begidx])
        completion_categories = {}

        forbidden_names = ['MadGraphII', 'Template', 'pythia-pgs', 'CVS',
                            'Calculators', 'MadAnalysis', 'SimpleAnalysis',
                            'mg5', 'DECAY', 'EventConverter', 'Models',
                            'ExRootAnalysis', 'Transfer_Fct', 'aloha',
                            'apidoc','vendor']


        # options
        options = ['--format=Fortran', '--format=Python','--format=gpu','--format=CPP','--output=']
        options = self.list_completion(text, options)
        if options:
            completion_categories['options'] = options

        if args[-1] == '--output=' or args[-1].endswith(os.path.sep):
            # Directory continuation
            completion_categories['path'] =  [name for name in self.path_completion(text,
                        pjoin(*[a for a in args if a.endswith(os.path.sep)]),
                        only_dirs = True) if name not in forbidden_names]

        else:
            ufomodel = ufomodels.load_model(self._curr_model.get('name'))
            wf_opt = []
            amp_opt = []
            opt_conjg = []
            for lor in ufomodel.all_lorentz:
                amp_opt.append('%s_0' % lor.name)
                for i in range(len(lor.spins)):
                    wf_opt.append('%s_%i' % (lor.name,i+1))
                    if i % 2 == 0 and lor.spins[i] == 2:
                        opt_conjg.append('%sC%i_%i' % (lor.name,i //2 +1,i+1))
            completion_categories['amplitude routines'] = self.list_completion(text, amp_opt)
            completion_categories['Wavefunctions routines'] = self.list_completion(text, wf_opt)
            completion_categories['conjugate_routines'] = self.list_completion(text, opt_conjg)

        return self.deal_multiple_categories(completion_categories,formatting)

    def complete_set(self, text, line, begidx, endidx):
        "Complete the set command"
        #misc.sprint([text,line,begidx, endidx])
        args = self.split_arg(line[0:begidx])

        # Format
        if len(args) == 1:
            opts = list(set(list(self.options.keys()) + self._set_options))
            return self.list_completion(text, opts)

        if len(args) == 2:
            if args[1] in ['group_subprocesses', 'complex_mass_scheme',\
                           'loop_optimized_output', 'loop_color_flows',\
                           'include_lepton_initiated_processes',\
                           'low_mem_multicore_nlo_generation']:
                return self.list_completion(text, ['False', 'True', 'default'])
            elif args[1] in ['ignore_six_quark_processes']:
                return self.list_completion(text, list(self._multiparticles.keys()))
            elif args[1].lower() == 'ewscheme':
                return self.list_completion(text, ["external"])
            elif args[1] == 'gauge':
                return self.list_completion(text, ['unitary', 'Feynman','default', 'axial'])
            elif args[1] == 'OLP':
                return self.list_completion(text, MadGraphCmd._OLP_supported)
            elif args[1] == 'output_dependencies':
                return self.list_completion(text, 
                                     MadGraphCmd._output_dependencies_supported)
            elif args[1] == 'stdout_level':
                return self.list_completion(text, ['DEBUG','INFO','WARNING','ERROR',
                                                          'CRITICAL','default'])
            elif args[1] == 'fortran_compiler':
                return self.list_completion(text, ['f77','g77','gfortran','default'])
            elif args[1] == 'cpp_compiler':
                return self.list_completion(text, ['g++', 'c++', 'clang', 'default'])
            elif args[1] == 'nb_core':
                return self.list_completion(text, [str(i) for i in range(100)] + ['default'] )
            elif args[1] == 'run_mode':
                return self.list_completion(text, [str(i) for i in range(3)] + ['default'])
            elif args[1] == 'cluster_type':
                return self.list_completion(text, list(cluster.from_name.keys()) + ['default'])
            elif args[1] == 'cluster_queue':
                return []
            elif args[1] == 'automatic_html_opening':
                return self.list_completion(text, ['False', 'True', 'default'])
            else:
                # directory names
                second_set = [name for name in self.path_completion(text, '.', only_dirs = True)]
                return self.list_completion(text, second_set + ['default'])
        elif len(args) >2 and args[-1].endswith(os.path.sep):
                return self.path_completion(text,
                        pjoin(*[a for a in args if a.endswith(os.path.sep)]),
                        only_dirs = True)
        
    def complete_import(self, text, line, begidx, endidx, allow_restrict=True,
                        formatting=True):
        "Complete the import command"

        args=self.split_arg(line[0:begidx])

        # Format
        if len(args) == 1:
            opt =  self.list_completion(text, self._import_formats)
            if opt:
                return opt
            mode = 'all'
        elif args[1] in self._import_formats:
            mode = args[1]
        else:
            args.insert(1, 'all')
            mode = 'all'

        completion_categories = {}
        # restriction continuation (for UFO)
        if mode in ['model', 'all'] and '-' in  text:
            # deal with - in readline splitting (different on some computer)
            path = '-'.join([part for part in text.split('-')[:-1]])
            # remove the final - for the model name
            # find the different possibilities
            all_name = self.find_restrict_card(path, no_restrict=False)
            all_name += self.find_restrict_card(path, no_restrict=False,
                                        base_dir=pjoin(MG5DIR,'models'))

            if os.environ['PYTHONPATH']:
                for modeldir in os.environ['PYTHONPATH'].split(':'):
                    if not modeldir:
                            continue
                    all_name += self.find_restrict_card(path, no_restrict=False,
                                        base_dir=modeldir)
            all_name = list(set(all_name))
            # select the possibility according to the current line
            all_name = [name+' ' for name in  all_name if name.startswith(text)
                                                       and name.strip() != text]


            if all_name:
                completion_categories['Restricted model'] = all_name

        # Path continuation
        if os.path.sep in args[-1]:
            if mode.startswith('model') or mode == 'all':
                # Directory continuation
                try:
                    cur_path = pjoin(*[a for a in args \
                                                   if a.endswith(os.path.sep)])
                except Exception as error:
                    pass
                else:
                    all_dir = self.path_completion(text, cur_path, only_dirs = True)
                    if mode in ['model_v4','all']:
                        completion_categories['Path Completion'] = all_dir
                    # Only UFO model here
                    new = []
                    data =   [new.__iadd__(self.find_restrict_card(name, base_dir=cur_path, online=False))
                                                                for name in all_dir]
                    if data:
                        completion_categories['Path Completion'] = all_dir + new
            else:
                try:
                    cur_path = pjoin(*[a for a in args \
                                                   if a.endswith(os.path.sep)])
                except Exception:
                    pass
                else:
                    all_path =  self.path_completion(text, cur_path)
                    if mode == 'all':
                        new = []
                        data =   [new.__iadd__(self.find_restrict_card(name, base_dir=cur_path, online=False))
                                                               for name in all_path]
                        if data:
                            completion_categories['Path Completion'] = data[0]
                    else:
                        completion_categories['Path Completion'] = all_path

        # Model directory name if directory is not given
        if (len(args) == 2):
            is_model = True
            if mode == 'model':
                file_cond = lambda p : os.path.exists(pjoin(MG5DIR,'models',p,'particles.py'))
                mod_name = lambda name: name
            elif mode == 'model_v4':
                file_cond = lambda p :  (os.path.exists(pjoin(MG5DIR,'models',p,'particles.dat'))
                                      or os.path.exists(pjoin(self._mgme_dir,'Models',p,'particles.dat')))
                mod_name = lambda name :(name[-3:] != '_v4' and name or name[:-3])
            elif mode == 'all':
                mod_name = lambda name: name
                file_cond = lambda p : os.path.exists(pjoin(MG5DIR,'models',p,'particles.py')) \
                                      or os.path.exists(pjoin(MG5DIR,'models',p,'particles.dat')) \
                                      or os.path.exists(pjoin(self._mgme_dir,'Models',p,'particles.dat'))
            else:
                cur_path = pjoin(*[a for a in args \
                                                   if a.endswith(os.path.sep)])
                all_path =  self.path_completion(text, cur_path)
                completion_categories['model name'] = all_path
                is_model = False

            if is_model and os.path.sep not in text:
                model_list = [mod_name(name) for name in \
                                                self.path_completion(text,
                                                pjoin(MG5DIR,'models'),
                                                only_dirs = True) \
                                                if file_cond(name)]
                if mode == 'model' and 'PYTHONPATH' in os.environ:
                    for modeldir in os.environ['PYTHONPATH'].split(':'):
                        if not modeldir or not os.path.exists(modeldir):
                            continue
                        model_list += [name for name in self.path_completion(text,
                                       modeldir, only_dirs=True)
                                       if os.path.exists(pjoin(modeldir,name, 'particles.py'))]                    
                if mode == 'model':
                    model_list += [name for name in list(self._online_model.keys())+self._online_model2
                                    if name.startswith(text)]
                    
                if mode == 'model_v4':
                    completion_categories['model name'] = model_list
                elif allow_restrict:
                    # need to update the  list with the possible restriction
                    all_name = []
                    for model_name in model_list:
                        all_name += self.find_restrict_card(model_name,
                                            base_dir=pjoin(MG5DIR,'models'))
                else:
                    all_name = model_list
                
                #avoid duplication
                all_name = list(set(all_name))
                
                if mode == 'all':
                    cur_path = pjoin(*[a for a in args \
                                                        if a.endswith(os.path.sep)])
                    all_path =  self.path_completion(text, cur_path)
                    completion_categories['model name'] = all_path + all_name
                elif mode == 'model':
                    completion_categories['model name'] = all_name
            elif os.path.sep in text:
                try:
                    cur_path = pjoin(*[a for a in args \
                                            if a.endswith(os.path.sep)])
                except Exception:
                    cur_path = os.getcwd()
                all_path =  self.path_completion(text, cur_path)                
                completion_categories['model name'] = all_path 

        # Options
        if mode == 'all' and len(args)>1:
            mode = self.find_import_type(args[2])

        if len(args) >= 3 and mode.startswith('model') and not '-modelname' in line:
            if not text and not completion_categories:
                return ['--modelname']
            elif not (os.path.sep in args[-1] and line[-1] != ' '):
                completion_categories['options'] = self.list_completion(text, ['--modelname','-modelname','--noprefix'])
        if len(args) >= 3 and mode.startswith('banner') and not '--no_launch' in line:
            completion_categories['options'] = self.list_completion(text, ['--no_launch'])
        
        return self.deal_multiple_categories(completion_categories,formatting)
    
    _online_model = {'2HDM':[], 
                         'loop_qcd_qed_sm':['full','no_widths','with_b_mass ', 'with_b_mass_no_widths'],
                         'loop_qcd_qed_sm_Gmu':['ckm', 'full', 'no_widths'], 
                         '4Gen':[],
                         'DY_SM':[],
                         'EWdim6':['full'],
                         'heft':['ckm','full', 'no_b_mass','no_masses','no_tau_mass','zeromass_ckm'],
                         'nmssm':['full'],
                         'SMScalars':['full'],
                         'RS':[''],
                         'sextet_diquarks':[''],
                         'TopEffTh':[''],
                         'triplet_diquarks':[''],
                         'uutt_sch_4fermion':[''],
                         'uutt_tch_scalar':['']
                         }   
    _online_model2 = [] # fill by model on the db if user do "display modellist" 
    
    def find_restrict_card(self, model_name, base_dir='./', no_restrict=True,
                           online=True):
        """find the restriction file associate to a given model"""

        # check if the model_name should be keeped as a possibility
        if no_restrict:
            output = [model_name]
        else:
            output = []

        local_model = os.path.exists(pjoin(base_dir, model_name, 'couplings.py'))
        # check that the model is a valid model
        if online and not local_model and model_name in self._online_model:
            output += ['%s-%s' % (model_name, tag) for tag in self._online_model[model_name]]
            return output  
        
        if not local_model:
            # not valid UFO model
            return output

        if model_name.endswith(os.path.sep):
            model_name = model_name[:-1]

        # look for _default and treat this case
        if os.path.exists(pjoin(base_dir, model_name, 'restrict_default.dat')):
            output.append('%s-full' % model_name)

        # look for other restrict_file
        for name in os.listdir(pjoin(base_dir, model_name)):
            if name.startswith('restrict_') and not name.endswith('default.dat') \
                and name.endswith('.dat'):
                tag = name[9:-4] #remove restrict and .dat
                while model_name.endswith(os.path.sep):
                    model_name = model_name[:-1]
                output.append('%s-%s' % (model_name, tag))

        # return
        return output

    def complete_install(self, text, line, begidx, endidx):
        "Complete the import command"

        args = self.split_arg(line[0:begidx])
        # Format
        if len(args) == 1:
            return self.list_completion(text, self._install_opts + self._advanced_install_opts)
        elif len(args) and args[0] == 'update':
            return self.list_completion(text, ['-f','--timeout='])
        elif len(args)>=2 and args[1] in self._advanced_install_opts:           
            options = ['--keep_source','--logging=']
            if args[1]=='pythia8':
                options.append('--pythia8_tarball=')
            elif args[1]=='mg5amc_py8_interface':
                options.append('--mg5amc_py8_interface_tarball=') 
            elif args[1] in ['MadAnalysis5','MadAnalysis']:
                #options.append('--no_MA5_further_install')
                options.append('--no_root_in_MA5')
                options.append('--update')
                options.append('--madanalysis5_tarball=')
                for prefix in ['--with', '--veto']:
                    for prog in ['fastjet', 'delphes', 'delphesMA5tune']:
                        options.append('%s_%s' % (prefix, prog))
                         
            for opt in options[:]:
                if any(a.startswith(opt) for a in args):
                    options.remove(opt)
            return self.list_completion(text, options)
        else:
            return self.list_completion(text, [])

#===============================================================================
# MadGraphCmd
#===============================================================================
class MadGraphCmd(HelpToCmd, CheckValidForCmd, CompleteForCmd, CmdExtended):
    """The command line processor of MadGraph"""

    writing_dir = '.'

    # Options and formats available
    _display_opts = ['particles', 'interactions', 'processes', 'diagrams',
                     'diagrams_text', 'multiparticles', 'couplings', 'lorentz',
                     'checks', 'parameters', 'options', 'coupling_order','variable',
                     'modellist']
    _add_opts = ['process', 'model']
    _save_opts = ['model', 'processes', 'options']
    _tutorial_opts = ['aMCatNLO', 'stop', 'MadLoop', 'MadGraph5']
    _switch_opts = ['mg5','aMC@NLO','ML5']
    _check_opts = ['full', 'timing', 'stability', 'profile', 'permutation',
                   'gauge','lorentz', 'brs', 'cms']
    _import_formats = ['model_v4', 'model', 'proc_v4', 'command', 'banner']
    _install_opts = ['Delphes', 'MadAnalysis4', 'ExRootAnalysis',
                     'update', 'Golem95', 'QCDLoop', 'maddm', 'maddump',
                     'looptools', 'MadSTR']
    
    # The targets below are installed using the HEPToolsInstaller.py script
    _advanced_install_opts = ['pythia8','zlib','boost','lhapdf6','lhapdf5','collier',
                              'hepmc','mg5amc_py8_interface','ninja','oneloop','MadAnalysis5']

    _install_opts.extend(_advanced_install_opts)

    _v4_export_formats = ['madevent', 'standalone', 'standalone_msP','standalone_msF',
                          'matrix', 'standalone_rw', 'madweight'] 
    _export_formats = _v4_export_formats + ['standalone_cpp', 'pythia8', 'aloha',
                                            'matchbox_cpp', 'matchbox']
    _set_options = ['group_subprocesses',
                    'ignore_six_quark_processes',
                    'stdout_level',
                    'fortran_compiler',
                    'cpp_compiler',
                    'loop_optimized_output',
                    'complex_mass_scheme',
                    'include_lepton_initiated_processes',
                    'gauge',
                    'EWscheme',
                    'max_npoint_for_channel',
                    'max_t_for_channel',
                    'zerowidth_tchannel',
                    'default_unset_couplings']
    _valid_nlo_modes = ['all','real','virt','sqrvirt','tree','noborn','LOonly']
    _valid_sqso_types = ['==','<=','=','>']
    _valid_amp_so_types = ['=','<=', '==', '>']
    _OLP_supported = ['MadLoop', 'GoSam']
    _output_dependencies_supported = ['external', 'internal','environment_paths']

    # The three options categories are treated on a different footage when a
    # set/save configuration occur. current value are kept in self.options
    options_configuration = {'pythia8_path': './HEPTools/pythia8',
                       'hwpp_path': './herwigPP',
                       'thepeg_path': './thepeg',
                       'hepmc_path': './hepmc',
                       'madanalysis_path': './MadAnalysis',
                       'madanalysis5_path':'./HEPTools/madanalysis5/madanalysis5',
                       'pythia-pgs_path':'./pythia-pgs',
                       'td_path':'./td',
                       'delphes_path':'./Delphes',
                       'exrootanalysis_path':'./ExRootAnalysis',
                       'syscalc_path': './SysCalc',
                       'timeout': 60,
                       'web_browser':None,
                       'eps_viewer':None,
                       'text_editor':None,
                       'fortran_compiler':None,
                       'f2py_compiler':None,
                       'f2py_compiler_py2':None,
                       'f2py_compiler_py3':None,
                       'cpp_compiler':None,
                       'auto_update':7,
                       'cluster_type': 'condor',
                       'cluster_queue': None,
                       'cluster_status_update': (600, 30),
                       'fastjet':'fastjet-config',
                       'golem':'auto',
                       'samurai':None,
                       'ninja':'./HEPTools/lib',
                       'collier':'./HEPTools/lib',
                       'lhapdf':'lhapdf-config',
                       'pineappl':'pineappl',
                       'lhapdf_py2': None,
                       'lhapdf_py3': None,
                       'cluster_temp_path':None,
                       'mg5amc_py8_interface_path': './HEPTools/MG5aMC_PY8_interface',
                       'cluster_local_path': None,
                       'mg5amc_py8_interface_path': './HEPTools/MG5aMC_PY8_interface',
                       'OLP': 'MadLoop',
                       'cluster_nb_retry':1,
                       'cluster_retry_wait':300,
                       'cluster_size':100,
                       'output_dependencies':'external',
                       'crash_on_error':False
                       }

    options_madgraph= {'group_subprocesses': 'Auto',
                          'ignore_six_quark_processes': False,
                          'low_mem_multicore_nlo_generation': False,
                          'complex_mass_scheme': False,
                          'include_lepton_initiated_processes': False,
                          'gauge':'unitary',
                          'stdout_level':None,
                          'loop_optimized_output':True,
                          'loop_color_flows':False,
                          'max_npoint_for_channel': 0, # 0 means automaticly adapted
                          'default_unset_couplings': 99, # 99 means infinity
                          'max_t_for_channel': 99, # means no restrictions
                          'zerowidth_tchannel': True,
                        }

    options_madevent = {'automatic_html_opening':True,
                         'run_mode':2,
                         'nb_core': None,
                         'notification_center': True
                         }


    # Variables to store object information
    _curr_model = None  #base_objects.Model()
    _curr_amps = diagram_generation.AmplitudeList()
    _curr_proc_defs = base_objects.ProcessDefinitionList()
    _curr_matrix_elements = helas_objects.HelasMultiProcess()
    _curr_helas_model = None
    _curr_exporter = None
    _done_export = False
    _curr_decaymodel = None

    helporder = ['Main commands', 'Documented commands']


    def preloop(self):
        """Initializing before starting the main loop"""

        self.prompt = 'MG5_aMC>'
        if madgraph.ReadWrite: # prevent on read-only disk
            self.do_install('update --mode=mg5_start')

        # By default, load the UFO Standard Model
        logger.info("Loading default model: sm")
        self.exec_cmd('import model sm', printcmd=False, precmd=True)

        # preloop mother
        CmdExtended.preloop(self)


    def __init__(self, mgme_dir = '', *completekey, **stdin):
        """ add a tracker of the history """

        CmdExtended.__init__(self, *completekey, **stdin)

        # Set MG/ME directory path
        if mgme_dir:
            if os.path.isdir(pjoin(mgme_dir, 'Template')):
                self._mgme_dir = mgme_dir
                logger.info('Setting MG/ME directory to %s' % mgme_dir)
            else:
                logger.warning('Warning: Directory %s not valid MG/ME directory' % \
                             mgme_dir)
                self._mgme_dir = MG4DIR

        # check that make_opts exists
        make_opts = pjoin(MG5DIR, 'Template','LO','Source','make_opts')
        make_opts_source = pjoin(MG5DIR, 'Template','LO','Source','.make_opts')
        if not os.path.exists(make_opts):
            shutil.copy(make_opts_source, make_opts)
        elif  os.path.getmtime(make_opts) <  os.path.getmtime(make_opts_source):
            shutil.copy(make_opts_source, make_opts)
            
        # Variables to store state information
        self._multiparticles = {}
        self.options = {}
        self._generate_info = "" # store the first generated process
        self._model_v4_path = None
        self._export_dir = None
        self._export_format = 'madevent'
        self._mgme_dir = MG4DIR
        self._cuttools_dir=str(os.path.join(self._mgme_dir,'vendor','CutTools'))
        self._iregi_dir=str(os.path.join(self._mgme_dir,'vendor','IREGI','src'))
        self._comparisons = None
        self._cms_checks = []
        self._nlo_modes_for_completion = ['all','virt','real','LOonly']

        # Load the configuration file,i.e.mg5_configuration.txt
        self.set_configuration()

    def setup(self):
        """ Actions to carry when switching to this interface """

        # Refresh all the interface stored value as things like generated
        # processes and amplitudes are not to be reused in between different
        # interfaces
        # Clear history, amplitudes and matrix elements when a model is imported
        # Remove previous imports, generations and outputs from history
        self.history.clean(remove_bef_last='import',keep_switch=True)
        # Reset amplitudes and matrix elements
        self._done_export=False
        self._curr_amps = diagram_generation.AmplitudeList()
        self._curr_proc_defs = base_objects.ProcessDefinitionList()
        self._curr_matrix_elements = helas_objects.HelasMultiProcess()

        self._v4_export_formats = ['madevent', 'standalone','standalone_msP','standalone_msF',
                                   'matrix', 'standalone_rw']
        self._export_formats = self._v4_export_formats + ['standalone_cpp', 'pythia8']
        self._nlo_modes_for_completion = ['all','virt','real']

    def do_quit(self, line):
        """Not in help: Do quit"""

        if self._done_export and \
                    os.path.exists(pjoin(self._done_export[0],'RunWeb')):
            os.remove(pjoin(self._done_export[0],'RunWeb'))

        value = super(MadGraphCmd, self).do_quit(line)
        if madgraph.ReadWrite: #prevent to run on Read Only disk
            self.do_install('update --mode=mg5_end')
        misc.EasterEgg('quit')
        
        
        return value

    # Add a process to the existing multiprocess definition
    # Generate a new amplitude
    def do_add(self, line):
        """Generate an amplitude for a given process and add to
        existing amplitudes
        or merge two model
        """

        args = self.split_arg(line)

        
        warning_duplicate = True
        if '--no_warning=duplicate' in args:
            warning_duplicate = False
            args.remove('--no_warning=duplicate')

        diagram_filter = False
        if '--diagram_filter' in args:
            diagram_filter = True
            args.remove('--diagram_filter')
        
        standalone_only = False
        if '--standalone' in args:
            standalone_only = True
            args.remove('--standalone')            

        # Check the validity of the arguments
        self.check_add(args)

        if args[0] == 'model':
            return self.add_model(args[1:])
        
        # special option for 1->N to avoid generation of kinematically forbidden
        #decay.
        if args[-1].startswith('--optimize'):
            optimize = True
            args.pop()
        else:
            optimize = False

        if args[0] == 'process':
            # Rejoin line
            line = ' '.join(args[1:])

            # store the first process (for the perl script)
            if not self._generate_info:
                self._generate_info = line

            # Reset Helas matrix elements
            self._curr_matrix_elements = helas_objects.HelasMultiProcess()

            # Extract process from process definition
            if ',' in line:
                if ']' in line or '[' in line:
                    error_msg=\
"""The '[' and ']' syntax cannot be used in cunjunction with decay chains.
This implies that with decay chains:
  > Squared coupling order limitations are not available.
  > Loop corrections cannot be considered."""
                    raise MadGraph5Error(error_msg)
                else:
                    nb_proc = len([l for l in self.history if l.startswith(('generate','add process'))])
                    myprocdef, line = self.extract_decay_chain_process(line, proc_number=nb_proc)
                    # Redundant with above, but not completely as in the future
                    # one might think of allowing the core process to be 
                    # corrected by loops.
                    if myprocdef.are_decays_perturbed():
                        raise MadGraph5Error("Decay processes cannot be perturbed.")
                    # The two limitations below have some redundancy, but once
                    # again, they might be relieved (one at a time or together)
                    # int he future.
                    if myprocdef.decays_have_squared_orders() or \
                                                myprocdef['squared_orders']!={}:
                        raise MadGraph5Error("Decay processes cannot specify "+\
                                                  "squared orders constraints.")                        
                    if myprocdef.are_negative_orders_present():
                        raise MadGraph5Error("Decay processes cannot include negative"+\
                                                " coupling orders constraints.")                    
            else:
                nb_proc = len([l for l in self.history if l.startswith(('generate','add process'))])
                myprocdef = self.extract_process(line, proc_number=nb_proc)

            

            # Check that we have something
            if not myprocdef:
                raise self.InvalidCmd("Empty or wrong format process, please try again.")
            # Check that we have the same number of initial states as
            # existing processes
            if self._curr_amps and self._curr_amps[0].get_ninitial() != \
               myprocdef.get_ninitial() and not standalone_only:
                raise self.InvalidCmd("Can not mix processes with different number of initial states.")               

            #Check that we do not have situation like z{T} z
            if not myprocdef.check_polarization():
                logger.critical("Not Supported syntax:\n"+ \
                                "   Syntax like p p  > Z{T} Z are ambiguious" +\
                                "   Behavior is not guarantee to be stable within future version of the code." + \
                                "   Furthemore, you can have issue with symmetry factor (we do not guarantee [differential] cross-section."+\
                                "   We suggest you to abort this computation")
                ans = self.ask('Do you want to continue', 'no',['yes','no'])
                if ans == 'no':
                    raise self.InvalidCmd("Not supported syntax of type p p  > Z{T} Z")
                    
                
                

            self._curr_proc_defs.append(myprocdef)
            
            # Negative coupling order contraints can be given on at most one
            # coupling order (and either in squared orders or orders, not both)
            if len([1 for val in list(myprocdef.get('orders').values())+\
                          list(myprocdef.get('squared_orders').values()) if val<0])>1:
                raise MadGraph5Error("Negative coupling order constraints"+\
                  " can only be given on one type of coupling and either on"+\
                               " squared orders or amplitude orders, not both.")

            if myprocdef.get_ninitial() ==1 and  myprocdef.get('squared_orders'):
                logger.warning('''Computation of interference term with decay is not 100% validated.  
                Please check carefully your result.
                One suggestion is also to compare the generation of your process with and without
                set group_subprocesses True
                (to write Before the generate command)
                ''')

            cpu_time1 = time.time()

            # Generate processes
            if self.options['group_subprocesses'] == 'Auto':
                    collect_mirror_procs = True
            else:
                collect_mirror_procs = self.options['group_subprocesses']
            ignore_six_quark_processes = \
                           self.options['ignore_six_quark_processes'] if \
                           "ignore_six_quark_processes" in self.options \
                           else []

            myproc = diagram_generation.MultiProcess(myprocdef,
                                     collect_mirror_procs = collect_mirror_procs,
                                     ignore_six_quark_processes = ignore_six_quark_processes,
                                     optimize=optimize, diagram_filter=diagram_filter)


            for amp in myproc.get('amplitudes'):
                if amp not in self._curr_amps:
                    self._curr_amps.append(amp)
                elif warning_duplicate:
                    raise self.InvalidCmd("Duplicate process %s found. Please check your processes." % \
                                                amp.nice_string_processes())

            # Reset _done_export, since we have new process
            self._done_export = False

            cpu_time2 = time.time()

            nprocs = len(myproc.get('amplitudes'))
            ndiags = sum([amp.get_number_of_diagrams() for \
                              amp in myproc.get('amplitudes')])
            
            logger.info("%i processes with %i diagrams generated in %0.3f s" % \
                  (nprocs, ndiags, (cpu_time2 - cpu_time1)))
            ndiags = sum([amp.get_number_of_diagrams() for \
                              amp in self._curr_amps])
            logger.info("Total: %i processes with %i diagrams" % \
                  (len(self._curr_amps), ndiags))        
                
    def add_model(self, args):
        """merge two model"""
        
        model_path = args[0]
        recreate = ('--recreate' in args)
        if recreate:
            args.remove('--recreate')
        keep_decay = ('--keep_decay' in args)
        if keep_decay:
            args.remove('--keep_decay')
        output_dir = [a.split('=',1)[1] for a in args if a.startswith('--output')]
        if output_dir:
            output_dir = output_dir[0]
            recreate = True
            restrict_name = ''
            args.remove('--output=%s' % output_dir)
        else:
            name = os.path.basename(self._curr_model.get('modelpath'))
            restrict_name = self._curr_model.get('restrict_name')
            output_dir = pjoin(MG5DIR, 'models', '%s__%s' % (name,
                                                  os.path.basename(model_path)))
        
        if os.path.exists(output_dir):
            if recreate:
                shutil.rmtree(output_dir)
            else:
                logger.info('Model already created! Loading it from %s' % output_dir)
                oldmodel = self._curr_model.get('modelpath')
                new_model_name = output_dir
                if restrict_name:
                    new_model_name = '%s-%s' % (output_dir, restrict_name)
                try:
                    self.exec_cmd('import model %s' % new_model_name, errorhandling=False, 
                              printcmd=False, precmd=True, postcmd=True)
                except Exception as error:
                    logger.debug('fail to load model %s with error:\n %s' % (output_dir, error))
                    logger.warning('Fail to load the model. Restore previous model')
                    self.exec_cmd('import model %s' % oldmodel, errorhandling=False, 
                              printcmd=False, precmd=True, postcmd=True)                    
                    raise Exception('Invalid Model! Please retry with the option \'--recreate\'.')
                else:
                    return
        
        #Need to do the work!!!        
        import models.usermod as usermod
        base_model = copy.deepcopy(usermod.UFOModel(self._curr_model.get('modelpath')))
        
        identify = dict(tuple(a.split('=')) for a in args if '=' in a)
        base_model.add_model(path=model_path, identify_particles=identify)
        base_model.write(output_dir)
        
        if keep_decay and os.path.exists(pjoin(self._curr_model.get('modelpath'), 'decays.py')):
            base_model.mod_file(pjoin(pjoin(self._curr_model.get('modelpath'), 'decays.py')),
                                pjoin(pjoin(output_dir, 'decays.py')))
        
        new_model_name = output_dir
        if restrict_name:
            new_model_name = '%s-%s' % (output_dir, restrict_name)
            
        if 'modelname' in self.history.get('full_model_line'):
            opts = '--modelname'
        else:
            opts='' 
        self.exec_cmd('import model %s %s' % (new_model_name, opts), errorhandling=False, 
                              printcmd=False, precmd=True, postcmd=True)         
        
    
    def do_convert(self, line):
        """convert model FULLPATH
           modify (in place) the UFO model to make it compatible with both python2 and python3
        """
        
        args = self.split_arg(line)
        if hasattr(self, 'do_convert_%s' % args[0]):
            getattr(self, 'do_convert_%s' % args[0])(args[1:])
            
    def do_convert_model(self, args):
        "Not in help: shortcut for convert model"
        
        if not os.path.isdir(args[0]):
            raise Exception( 'model to convert need to provide a full path')
        model_dir = args[0]
        
        answer = self.ask('model conversion to support both py2 and py3 are done in place.\n They are NO guarantee of success.\n It can make the model to stop working under PY2 as well.\n Do you want to proceed?',
                 'y', ['y','n'])
        if answer != 'y':
            return 
        
        #Object_library (.iteritems() -> .items())
        text = open(pjoin(model_dir, 'object_library.py')).read()
        text = text.replace('.iteritems()', '.items()')
        text = open(pjoin(model_dir, 'object_library.py'),'w').write(text)
        
        # write_param_card.dat -> copy the one of the sm model
        files.cp(pjoin(MG5DIR, 'models','sm','write_param_card.py'),
                 pjoin(model_dir, 'write_param_card.py'))
        
        # __init__.py check that function_library and object_library are imported
        text = open(pjoin(model_dir, '__init__.py')).read()
        mod = False
        to_check =  ['object_library', 'function_library']
        for lib in to_check:
            if 'import %s' % lib in text:
                continue
            mod = True
            text = "import %s \n" % lib + text  
        if mod:
            open(pjoin(model_dir, '__init__.py'),'w').write(text)
        
        
        
        
    
    # Define a multiparticle label
    def do_define(self, line, log=True):
        """Define a multiparticle"""

        self.avoid_history_duplicate('define %s' % line, ['define'])
        if not self._curr_model:
            self.do_import('model sm')
            self.history.append('define %s' % line)
        if not self._curr_model['case_sensitive']:
            # Particle names lowercase
            line = line.lower()
        # Make sure there are spaces around =, | and /
        line = line.replace("=", " = ")
        line = line.replace("|", " | ")
        line = line.replace("/", " / ")
        args = self.split_arg(line)
        # check the validity of the arguments
        self.check_define(args)

        label = args[0]
        remove_ids = []
        try:
            remove_index = args.index("/")
        except ValueError:
            pass
        else:
            remove_ids = args[remove_index + 1:]
            args = args[:remove_index]

        pdg_list = self.extract_particle_ids(args[1:])
        remove_list = self.extract_particle_ids(remove_ids)
        pdg_list = [p for p in pdg_list if p not in remove_list]

        self.optimize_order(pdg_list)
        self._multiparticles[label] = pdg_list
        if log:
            logger.info("Defined multiparticle %s" % \
                                             self.multiparticle_string(label))

    # Display
    def do_display(self, line, output=sys.stdout):
        """Display current internal status"""

        args = self.split_arg(line)
        #check the validity of the arguments
        self.check_display(args)

        if args[0] == 'diagrams':
            self.draw(' '.join(args[1:]))

        if args[0] == 'particles' and len(args) == 1:
            propagating_particle = []
            nb_unpropagating = 0
            for particle in self._curr_model['particles']:
                if particle.get('propagating'):
                    propagating_particle.append(particle)
                else:
                    nb_unpropagating += 1

            print("Current model contains %i particles:" % \
                    len(propagating_particle))
            part_antipart = [part for part in propagating_particle \
                             if not part['self_antipart']]
            part_self = [part for part in propagating_particle \
                             if part['self_antipart']]
            for part in part_antipart:
                print(part['name'] + '/' + part['antiname'], end=' ')
            print('')
            for part in part_self:
                print(part['name'], end=' ')
            print('')
            if nb_unpropagating:
                print('In addition of %s un-physical particle mediating new interactions.' \
                                     % nb_unpropagating)

        elif args[0] == 'particles':
            for arg in args[1:]:
                if arg.isdigit() or (arg[0] == '-' and arg[1:].isdigit()):
                    particle = self._curr_model.get_particle(abs(int(arg)))
                else:
                    particle = self._curr_model['particles'].find_name(arg)
                if not particle:
                    raise self.InvalidCmd('no particle %s in current model' % arg)

                print("Particle %s has the following properties:" % particle.get_name())
                print(str(particle))

        elif args[0] == 'interactions' and len(args) == 1:
            text = "Current model contains %i interactions\n" % \
                    len(self._curr_model['interactions'])
            for i, inter in enumerate(self._curr_model['interactions']):
                text += str(i+1) + ':'
                for part in inter['particles']:
                    if part['is_part']:
                        text += part['name']
                    else:
                        text += part['antiname']
                    text += " "
                text += " ".join(order + '=' + str(inter['orders'][order]) \
                                 for order in inter['orders'])
                text += '\n'
            pydoc.pager(text)

        elif args[0] == 'interactions' and len(args)==2 and args[1].isdigit():
            for arg in args[1:]:
                if int(arg) > len(self._curr_model['interactions']):
                    raise self.InvalidCmd('no interaction %s in current model' % arg)
                if int(arg) == 0:
                    print('Special interactions which identify two particles')
                else:
                    print("Interactions %s has the following property:" % arg)
                    print(self._curr_model['interactions'][int(arg)-1])

        elif args[0] == 'interactions':
            request_part = args[1:]
            text = ''
            for i, inter in enumerate(self._curr_model['interactions']):
                present_part = [part['is_part'] and part['name'] or part['antiname']
                                 for part in inter['particles']
                                if (part['is_part'] and  part['name'] in request_part) or
                                   (not part['is_part'] and part['antiname'] in request_part)]
                if len(present_part) < len(request_part):
                    continue
                # check that all particles are selected at least once
                if set(present_part) != set(request_part):
                    continue
                # check if a particle is asked more than once
                if len(request_part) > len(set(request_part)):
                    for p in request_part:
                        if request_part.count(p) > present_part.count(p):
                            continue

                name = str(i+1) + ' : '
                for part in inter['particles']:
                    if part['is_part']:
                        name += part['name']
                    else:
                        name += part['antiname']
                    name += " "
                text += "\nInteractions %s has the following property:\n" % name
                text += str(self._curr_model['interactions'][i])

                text += '\n'
                print(name)
            if text =='':
                text += 'No matching for any interactions'
            pydoc.pager(text)


        elif args[0] == 'parameters' and len(args) == 1:
            text = "Current model contains %i parameters\n" % \
                    sum([len(part) for part in
                                       self._curr_model['parameters'].values()])
            keys = list(self._curr_model['parameters'].keys())
            def key_sort(x, y):
                if ('external',) == x:
                    return -1
                elif ('external',) == y:
                    return +1
                elif  len(x) < len(y):
                    return -1
                else:
                    return 1
            keys.sort(key_sort)
            for key in keys:
                item = self._curr_model['parameters'][key]
                text += '\nparameter type: %s\n' % str(key)
                for value in item:
                    if hasattr(value, 'expr'):
                        if value.value is not None:
                            text+= '        %s = %s = %s\n' % (value.name, value.expr ,value.value)
                        else:
                            text+= '        %s = %s\n' % (value.name, value.expr)
                    else:
                        if value.value is not None:
                            text+= '        %s = %s\n' % (value.name, value.value)
                        else:
                            text+= '        %s \n' % (value.name)
            pydoc.pager(text)

        elif args[0] == 'processes':
            for amp in self._curr_amps:
                print(amp.nice_string_processes())

        elif args[0] == 'diagrams_text':
            text = "\n".join([amp.nice_string() for amp in self._curr_amps])
            pydoc.pager(text)

        elif args[0] == 'multiparticles':
            print('Multiparticle labels:')
            for key in self._multiparticles:
                print(self.multiparticle_string(key))

        elif args[0] == 'coupling_order':
            hierarchy = list(self._curr_model['order_hierarchy'].items())
            #self._curr_model.get_order_hierarchy().items()
            def order(first, second):
                if first[1] < second[1]:
                    return -1
                else:
                    return 1
            hierarchy.sort(order)
            for order in hierarchy:
                print(' %s : weight = %s' % order)

        elif args[0] == 'couplings' and len(args) == 1:
            if self._model_v4_path:
                print('No couplings information available in V4 model')
                return
            text = ''
            text = "Current model contains %i couplings\n" % \
                    sum([len(part) for part in
                                        self._curr_model['couplings'].values()])
            keys = list(self._curr_model['couplings'].keys())
            def key_sort(x, y):
                if ('external',) == x:
                    return -1
                elif ('external',) == y:
                    return +1
                elif  len(x) < len(y):
                    return -1
                else:
                    return 1
            keys.sort(key_sort)
            for key in keys:
                item = self._curr_model['couplings'][key]
                text += '\ncouplings type: %s\n' % str(key)
                for value in item:
                    if value.value is not None:
                        text+= '        %s = %s = %s\n' % (value.name, value.expr ,value.value)
                    else:
                        text+= '        %s = %s\n' % (value.name, value.expr)

            pydoc.pager(text)

        elif args[0] == 'couplings':
            if self._model_v4_path:
                print('No couplings information available in V4 model')
                return

            try:
                ufomodel = ufomodels.load_model(self._curr_model.get('name'))
                print('Note that this is the UFO informations.')
                print(' "display couplings" present the actual definition')
                print('prints the current states of mode')
                print(eval('ufomodel.couplings.%s.nice_string()'%args[1]))
            except Exception:
                raise self.InvalidCmd('no couplings %s in current model' % args[1])

        elif args[0] == 'lorentz':
            print('in lorentz')
            if self._model_v4_path:
                print('No lorentz information available in V4 model')
                return
            elif len(args) == 1:
                ufomodel = ufomodels.load_model(self._curr_model.get('name'))
                print(dir(ufomodel.lorentz))
                return
            try:
                ufomodel = ufomodels.load_model(self._curr_model.get('name'))
                print(getattr(ufomodel.lorentz, args[1]).nice_string())
            except Exception as error:
                raise
                logger.info(str(error))
                raise self.InvalidCmd('no lorentz %s in current model' % args[1])

        elif args[0] == 'checks':
            outstr = ''
            if self._comparisons:
                comparisons = self._comparisons[0]
                if len(args) > 1 and args[1] == 'failed':
                    comparisons = [c for c in comparisons if not c['passed']]
                outstr += "Process check results:"
                for comp in comparisons:
                    outstr += "\n%s:" % comp['process'].nice_string()
                    outstr += "\n   Phase space point: (px py pz E)"
                    for i, p in enumerate(comp['momenta']):
                        outstr += "\n%2s    %+.9e  %+.9e  %+.9e  %+.9e" % tuple([i] + p)
                    outstr += "\n   Permutation values:"
                    outstr += "\n   " + str(comp['values'])
                    if comp['passed']:
                        outstr += "\n   Process passed (rel. difference %.9e)" % \
                              comp['difference']
                    else:
                        outstr += "\n   Process failed (rel. difference %.9e)" % \
                              comp['difference']

                used_aloha = sorted(self._comparisons[1])
                if used_aloha:
                    outstr += "\nChecked ALOHA routines:"
                for aloha in used_aloha:
                    aloha_str = aloha[0]
                    if aloha[1]:
                        aloha_str += 'C' + 'C'.join([str(ia) for ia in aloha[1]])
                    aloha_str += "_%d" % aloha[2]
                    outstr += "\n" + aloha_str
            
            outstr += '\n'
            for cms_check in self._cms_checks:
                outstr += '*'*102+'\n'
                outstr += 'Complex Mass Scheme check:\n'
                outstr += '    -> check %s\n'%cms_check['line']
                outstr += '*'*102+'\n'
                tmp_options = copy.copy(cms_check['options'])
                tmp_options['show_plot']=False
                outstr += process_checks.output_complex_mass_scheme(
                            cms_check['cms_result'], cms_check['output_path'], 
                                           tmp_options, self._curr_model) + '\n'
                outstr += '*'*102+'\n\n'
            pydoc.pager(outstr)

        elif args[0] == 'options':
            if len(args) == 1:
                to_print = lambda name: True
            else:
                to_print = lambda name: any(poss in name for poss in args[1:])

            outstr = "                          MadGraph5_aMC@NLO Options    \n"
            outstr += "                          ----------------    \n"
            keys = list(self.options_madgraph.keys())
            keys.sort()
            for key in keys:
                if not to_print(key):
                    continue
                default = self.options_madgraph[key] 
                value = self.options[key]
                if value == default:
                    outstr += "  %25s \t:\t%s\n" % (key,value)
                else:
                    outstr += "  %25s \t:\t%s (user set)\n" % (key,value)
            outstr += "\n"
            outstr += "                         MadEvent Options    \n"
            outstr += "                          ----------------    \n"
            keys = list(self.options_madevent.keys())
            keys.sort()
            for key in keys:
                if not to_print(key):
                    continue
                default = self.options_madevent[key]
                value = self.options[key]
                if value == default:
                    outstr += "  %25s \t:\t%s\n" % (key,value)
                else:
                    outstr += "  %25s \t:\t%s (user set)\n" % (key,value)
            outstr += "\n"
            outstr += "                      Configuration Options    \n"
            outstr += "                      ---------------------    \n"
            keys = list(self.options_configuration.keys())
            keys.sort()
            for key in keys:
                if not to_print(key):
                    continue
                default = self.options_configuration[key]
                value = self.options[key]
                if value == default:
                    outstr += "  %25s \t:\t%s\n" % (key,value)
                else:
                    outstr += "  %25s \t:\t%s (user set)\n" % (key,value)

            output.write(outstr)
        elif args[0] in  ["variable"]:
            super(MadGraphCmd, self).do_display(line, output)
            
        elif args[0] in ["modellist", "model_list"]:
            outstr = []
            template = """%-30s | %-60s | %-25s """
            outstr.append(template % ('name', 'restriction', 'comment'))
            outstr.append('*'*150)
            already_done = []
            #local model #use
            
            if 'PYTHONPATH' in os.environ:
                pythonpath = os.environ['PYTHONPATH'].split(':')
            else:
                pythonpath = []

            for base in [pjoin(MG5DIR,'models')] + pythonpath:
                if not os.path.exists(base):
                    continue
                file_cond = lambda p : os.path.exists(pjoin(base,p,'particles.py'))
                mod_name = lambda name: name
                
                model_list = [mod_name(name) for name in \
                                                self.path_completion('',
                                                base,
                                                only_dirs = True) \
                                                if file_cond(name)]
                
                for model_name in model_list:
                    if model_name in already_done:
                        continue
                    all_name = self.find_restrict_card(model_name,
                                            base_dir=base,
                                            online=False)
                    already_done.append(model_name)
                    restrict = [name[len(model_name):] for name in all_name 
                                if len(name)>len(model_name)]
                    
                    comment = 'from models directory'
                    if base != pjoin(MG5DIR,'models'):
                        comment = 'from PYTHONPATH: %s' % base
                    lrestrict = ', '.join(restrict)
                    if len(lrestrict) > 50:
                        for i in range(-1,-len(restrict), -1):
                            lrestrict = ', '.join(restrict[:i])
                            if len(lrestrict)<50:
                                break
                        outstr.append(template % (model_name, lrestrict, comment))
                        outstr.append(template % ('', ', '.join(restrict[i:]), ''))
                    else:
                        outstr.append(template % (model_name, ', '.join(restrict), comment))
                outstr.append('*'*150)
                
            # Still have to add the one with internal information 
            for model_name in self._online_model:
                if model_name in already_done:
                    continue
                restrict = [tag for tag in self._online_model[model_name]]
                comment = 'automatic download from MG5aMC server'
                outstr.append(template % (model_name, ','.join(restrict), comment))
                already_done.append(model_name)
                
            outstr.append('*'*150)  
            # other downloadable model
            data   = import_ufo.get_model_db()
            self._online_model2 = []
            for line in data:
                model_name, path = line.decode().split()
                if model_name in already_done:
                    continue
                if model_name.endswith('_v4'):
                    continue
                
                if 'feynrules' in path:
                    comment = 'automatic download from FeynRules website'
                elif 'madgraph.phys' in path:
                     comment = 'automatic download from MG5aMC server'
                else:
                    comment = 'automatic download.'
                restrict = 'unknown'
                outstr.append(template % (model_name, restrict, comment))
                self._online_model2.append(model_name)
            pydoc.pager('\n'.join(outstr))
            

    def multiparticle_string(self, key):
        """Returns a nicely formatted string for the multiparticle"""

        if self._multiparticles[key] and \
               isinstance(self._multiparticles[key][0], list):
            return "%s = %s" % (key, "|".join([" ".join([self._curr_model.\
                                     get('particle_dict')[part_id].get_name() \
                                                     for part_id in id_list]) \
                                  for id_list in self._multiparticles[key]]))
        else:
            return "%s = %s" % (key, " ".join([self._curr_model.\
                                    get('particle_dict')[part_id].get_name() \
                                    for part_id in self._multiparticles[key]]))

    def do_tutorial(self, line):
        """Activate/deactivate the tutorial mode."""

        args = self.split_arg(line)
        self.check_tutorial(args)
        tutorials = {'MadGraph5': logger_tuto,
                     'aMCatNLO': logger_tuto_nlo,
                     'MadLoop': logger_tuto_madloop}
        try:
            tutorials[args[0]].setLevel(logging.INFO)
            for mode in [m for m in tutorials.keys() if m != args[0]]:
                tutorials[mode].setLevel(logging.ERROR)
        except KeyError:
            logger_tuto.info("\n\tThanks for using the tutorial!")
            logger_tuto.setLevel(logging.ERROR)
            logger_tuto_nlo.info("\n\tThanks for using the aMC@NLO tutorial!")
            logger_tuto_nlo.setLevel(logging.ERROR)
            logger_tuto_madloop.info("\n\tThanks for using MadLoop tutorial!")
            logger_tuto_madloop.setLevel(logging.ERROR)

        if not self._mgme_dir:
            logger_tuto.info(\
                       "\n\tWarning: To use all features in this tutorial, " + \
                       "please run from a" + \
                       "\n\t         valid MG_ME directory.")



    def draw(self, line,selection='all',Dtype=''):
        """ draw the Feynman diagram for the given process.
        Dtype refers to born, real or loop"""

        args = self.split_arg(line)
        # Check the validity of the arguments
        self.check_draw(args)

        # Check if we plot a decay chain
        if any([isinstance(a, diagram_generation.DecayChainAmplitude) for \
               a in self._curr_amps]) and not self._done_export:
            warn = 'WARNING: You try to draw decay chain diagrams without first running output.\n'
            warn += '\t  The decay processes will be drawn separately'
            logger.warning(warn)

        (options, args) = _draw_parser.parse_args(args)
        if madgraph.iolibs.drawing_eps.EpsDiagramDrawer.april_fool:
            options.horizontal = True
            options.external = True  
            options.max_size = 0.3 
            options.add_gap = 0.5  
        options = draw_lib.DrawOption(options)
        start = time.time()


            

        # Collect amplitudes
        amplitudes = diagram_generation.AmplitudeList()

        for amp in self._curr_amps:
            amplitudes.extend(amp.get_amplitudes())

        for amp in amplitudes:
            filename = pjoin(args[0], 'diagrams_' + \
                                    amp.get('process').shell_string() + ".eps")

            if selection=='all' and Dtype != 'loop':
                diags=amp.get('diagrams')
            elif selection=='born':
                diags=amp.get('born_diagrams')
            elif selection=='loop' or Dtype == 'loop':
                diags=base_objects.DiagramList([d for d in
                        amp.get('loop_diagrams') if d.get('type')>0])
                if len(diags) > 5000:
                    logger.warning('Displaying only the first 5000 diagrams')
                    diags = base_objects.DiagramList(diags[:5000])

            plot = draw.MultiEpsDiagramDrawer(diags,
                                          filename,
                                          model=self._curr_model,
                                          amplitude=amp,
                                          legend=amp.get('process').input_string(),
                                          diagram_type=Dtype)


            logger.info("Drawing " + \
                         amp.get('process').nice_string())
            plot.draw(opt=options)
            logger.info("Wrote file " + filename)
            self.exec_cmd('open %s' % filename)

        stop = time.time()
        logger.info('time to draw %s' % (stop - start))

    # Perform checks
    def do_check(self, line):
        """Check a given process or set of processes"""

        def create_lambda_values_list(lower_bound, N):
            """ Returns a list of values spanning the range [1.0, lower_bound] with
             lower_bound < 1.0 and with each interval [1e-i, 1e-(i+1)] covered
             by N values uniformly distributed. For example, lower_bound=1e-2
             and N=5 returns:
             [1, 0.8, 0.6, 0.4, 0.2, 0.1, 0.08, 0.06, 0.04, 0.02, 0.01]"""
            
            lCMS_values = [1]
            exp = 0
            n   = 0
            while lCMS_values[-1]>=lower_bound:
                n = (n+1)
                lCMS_values.append(float('1.0e-%d'%exp)*((N-n%N)/float(N)))
                if lCMS_values[-1]==lCMS_values[-2]:
                    lCMS_values.pop()
                exp = (n+1)//N
            
            lCMS_values = lCMS_values[:-1]
            if lCMS_values[-1]!=lower_bound:
                lCMS_values.append(lower_bound)
                
            return lCMS_values
        
        ###### BEGIN do_check

        args = self.split_arg(line)
        # Check args validity
        param_card = self.check_check(args)

        options= {'events':None} # If the momentum needs to be picked from a event file
        if param_card and 'banner' == madevent_interface.MadEventCmd.detect_card_type(param_card):
            logger_check.info("Will use the param_card contained in the banner and  the events associated")
            import madgraph.various.banner as banner
            options['events'] = param_card
            mybanner = banner.Banner(param_card)
            param_card = mybanner.charge_card('param_card')

        aloha_lib.KERNEL.clean()
        # Back up the gauge for later
        gauge = str(self.options['gauge'])
        options['reuse'] = args[1]=="-reuse"
        args = args[:1]+args[2:] 
        # For the stability check the user can specify the statistics (i.e
        # number of trial PS points) as a second argument
        if args[0] in ['stability', 'profile']:
            options['npoints'] = int(args[1])
            args = args[:1]+args[2:]
        MLoptions={}
        i=-1
        CMS_options = {}
        while args[i].startswith('--'):
            option = args[i].split('=')
            if option[0] =='--energy':
                options['energy']=float(option[1])
            elif option[0] == '--events' and option[1]:
                if option[1] == 'None':
                    options['events'] = None
                elif not os.path.exists(option[1]):
                    raise Exception('path %s does not exists' % option[1])
                else:
                    options['events'] = option[1]
            elif option[0] == '--skip_evt':
                options['skip_evt']=int(option[1])
            elif option[0]=='--split_orders':
                options['split_orders']=int(option[1])
            elif option[0]=='--helicity':
                try:
                    options['helicity']=int(option[1])
                except ValueError:
                    raise self.InvalidCmd("The value of the 'helicity' option"+\
                                       " must be an integer, not %s."%option[1])
            elif option[0]=='--reduction':
                MLoptions['MLReductionLib']=[int(ir) for ir in option[1].split('|')]
            elif option[0]=='--collier_mode':
                MLoptions['COLLIERMode']=int(option[1])
            elif option[0]=='--collier_cache':
                MLoptions['COLLIERGlobalCache']=int(option[1])
            elif option[0]=='--collier_req_acc':
                if option[1]!='auto':
                    MLoptions['COLLIERRequiredAccuracy']=float(option[1])
            elif option[0]=='--collier_internal_stability_test':
                MLoptions['COLLIERUseInternalStabilityTest']=eval(option[1])                
            elif option[0]=='--CTModeRun':
                try:
                    MLoptions['CTModeRun']=int(option[1])  
                except ValueError:
                    raise self.InvalidCmd("The value of the 'CTModeRun' option"+\
                                       " must be an integer, not %s."%option[1])
            elif option[0]=='--offshellness':
                CMS_options['offshellness'] = float(option[1])
                if CMS_options['offshellness']<=-1.0:
                    raise self.InvalidCmd('Offshellness must be number larger or'+
                           ' equal to -1.0, not %f'%CMS_options['offshellness'])
            elif option[0]=='--analyze':
                options['analyze'] = option[1]
            elif option[0]=='--show_plot':
                options['show_plot'] = 'true' in option[1].lower()
            elif option[0]=='--report':
                options['report'] = option[1].lower()
            elif option[0]=='--seed':
                options['seed'] = int(option[1])
            elif option[0]=='--name':
                if '.' in option[1]:
                    raise self.InvalidCmd("Do not specify the extension in the"+
                                                             " name of the run")
                CMS_options['name'] = option[1]
            elif option[0]=='--resonances':
                if option[1]=='all':
                    CMS_options['resonances']  = 'all'
                else:
                    try:
                        resonances=eval(option[1])
                    except:
                        raise self.InvalidCmd("Could not evaluate 'resonances'"+
                                                       " option '%s'"%option[1])
                    if isinstance(resonances,int) and resonances>0:
                        CMS_options['resonances']  = resonances
                    elif isinstance(resonances,list) and all(len(res)==2 and 
                        isinstance(res[0],int) and all(isinstance(i, int) for i in 
                                                     res[1]) for res in resonances):
                        CMS_options['resonances']  = resonances
                    else:
                        raise self.InvalidCmd("The option 'resonances' can only be 'all'"+
                               " or and integer or a list of tuples of the form "+
                               "(resPDG,(res_mothers_ID)). You gave '%s'"%option[1])
            elif option[0]=='--tweak':
                # Lists the sets of custom and widths modifications to apply
                value = option[1]
                # Set a shortcuts for applying all relevant tweaks
                if value=='alltweaks':
                    value=str(['default','seed667(seed667)','seed668(seed668)',
                      'allwidths->0.9*allwidths(widths_x_0.9)',
                      'allwidths->0.99*allwidths(widths_x_0.99)',
                      'allwidths->1.01*allwidths(widths_x_1.01)',
                      'allwidths->1.1*allwidths(widths_x_1.1)',                      
                      'logp->logm(logp2logm)','logm->logp(logm2logp)'])
                try:
                    tweaks = eval(value)
                    if isinstance(tweaks, str):
                        tweaks = [value]                         
                    elif not isinstance(tweaks,list):
                        tweaks = [value]
                except:
                    tweaks = [value]
                if not all(isinstance(t,str) for t in tweaks):
                    raise self.InvalidCmd("Invalid specificaiton of tweaks: %s"%value)
                CMS_options['tweak'] = []
                for tweakID, tweakset in enumerate(tweaks):
                    specs =re.match(r'^(?P<tweakset>.*)\((?P<name>.*)\)$', tweakset)
                    if specs:
                        tweakset = specs.group('tweakset')
                        name    = specs.group('name')
                    else:
                        if tweakset!='default':
                            name = 'tweak_%d'%(tweakID+1)
                        else:
                            name = ''
                    new_tweak_set = {'custom':[],'params':{},'name':name}
                    for tweak in tweakset.split('&'):
                        if tweak=='default':
                            continue
                        if tweak.startswith('seed'):
                            new_tweak_set['custom'].append(tweak)
                            continue
                        try:
                            param, replacement = tweak.split('->')
                        except ValueError:
                            raise self.InvalidCmd("Tweak specification '%s'"%\
                                    tweak+" is incorrect. It should be of"+\
                                 " the form a->_any_function_of_(a,lambdaCMS).")
                        if param in ['logp','logm','log'] and \
                           replacement in ['logp','logm','log']:
                            new_tweak_set['custom'].append(tweak)
                            continue
                        try:
                            # for safety prefix parameters, because 'as' for alphas
                            # is a python reserved name for example
                            orig_param, orig_replacement = param, replacement
                            replacement = replacement.replace(param,
                                                        '__tmpprefix__%s'%param)
                            param = '__tmpprefix__%s'%param
                            res = float(eval(replacement.lower(),
                                         {'lambdacms':1.0,param.lower():98.85}))
                        except:                    
                            raise self.InvalidCmd("The substitution expression "+
                        "'%s' for the tweaked parameter"%orig_replacement+
                        " '%s' could not be evaluated. It must be an "%orig_param+
                        "expression of the parameter and 'lambdaCMS'.")
                        new_tweak_set['params'][param.lower()] = replacement.lower()
                    CMS_options['tweak'].append(new_tweak_set)

            elif option[0]=='--recompute_width':
                if option[1].lower() not in ['never','always','first_time','auto']:
                    raise self.InvalidCmd("The option 'recompute_width' can "+\
                  "only be 'never','always', 'first_time' or 'auto' (default).")
                CMS_options['recompute_width'] = option[1]
            elif option[0]=='--loop_filter':
                # Specify a loop, filter. See functions get_loop_filter and
                # user_filter in loop_diagram_generation.LoopAmplitude for
                # information on usage.
                CMS_options['loop_filter'] = '='.join(option[1:])
            elif option[0]=='--diff_lambda_power':
                #'secret' option to chose by which lambda power one should divide
                # the nwa-cms difference. Useful to set to 2 when doing the Born check
                # to see whether the NLO check will have sensitivity to the CMS
                # implementation
                try:
                    CMS_options['diff_lambda_power']=float(option[1])
                except ValueError:
                    raise self.InvalidCmd("the '--diff_lambda_power' option"+\
                            " must be an integer or float, not '%s'."%option[1])
            elif option[0]=='--lambda_plot_range':
                try:
                    plot_range=eval(option[1])
                except Exception as e:
                    raise self.InvalidCmd("The plot range specified %s"%option[1]+\
                                   " is not a valid syntax. Error:\n%s"%str(e))
                if not isinstance(plot_range,(list,tuple)) or \
                    len(plot_range)!=2 or any(not isinstance(p,(float,int)) 
                                                           for p in plot_range):                    
                    raise self.InvalidCmd("The plot range specified %s"\
                                                       %option[1]+" is invalid")
                CMS_options['lambda_plot_range']=list([float(p) for p in plot_range])
            elif option[0]=='--lambdaCMS':
                try:
                    lambda_values = eval(option[1])
                except SyntaxError:
                    raise self.InvalidCmd("'%s' is not a correct"%option[1]+
                                     " python expression for lambdaCMS values.")
                if isinstance(lambda_values,list):
                    if lambda_values[0]!=1.0:
                        raise self.InvalidCmd("The first value of the lambdaCMS values"+
                                " specified must be 1.0, not %s"%str(lambda_values))
                    for l in lambda_values:
                        if not isinstance(l,float):
                            raise self.InvalidCmd("All lambda CMS values must be"+
                                                          " float, not '%s'"%str(l))
                elif isinstance(lambda_values,(tuple,float)):
                    # Format here is then (lower_bound, N) were lower_bound is
                    # the minimum lambdaCMS value that must be probed and the
                    # integer N is the number of such values that must be 
                    # uniformly distributed in each intervale [1.0e-i,1.0e-(i+1)]
                    if isinstance(lambda_values, float):
                        # Use default of 10 for the number of lambda values
                        lower_bound = lambda_values
                        N = 10
                    else:
                        if isinstance(lambda_values[0],float) and \
                           isinstance(lambda_values[1],int):
                            lower_bound = lambda_values[0]
                            N = lambda_values[1]
                        else:
                            raise self.InvalidCmd("'%s' must be a "%option[1]+
                                               "tuple with types (float, int).")
                    lambda_values = create_lambda_values_list(lower_bound,N)
                else:
                    raise self.InvalidCmd("'%s' must be an expression"%option[1]+
                                          " for either a float, tuple or list.")
                lower_bound = lambda_values[-1]
                # and finally add 5 points for stability test on the last values
                # Depending on how the stab test will behave at NLO, we can 
                # consider automatically adding the values below
#                for stab in range(1,6):
#                    lambda_values.append((1.0+(stab/100.0))*lower_bound)

                CMS_options['lambdaCMS'] = lambda_values
            elif option[0]=='--cms':
                try:
                    CMS_expansion_orders, CMS_expansion_parameters = \
                                                            option[1].split(',')
                except ValueError:
                    raise self.InvalidCmd("CMS expansion specification '%s'"%\
                                                       args[i]+" is incorrect.")
                CMS_options['expansion_orders'] = [expansion_order for 
                             expansion_order in CMS_expansion_orders.split('&')]
                CMS_options['expansion_parameters'] = {}
                for expansion_parameter in CMS_expansion_parameters.split('&'):
                    try:
                        param, replacement = expansion_parameter.split('->')
                    except ValueError:
                        raise self.InvalidCmd("CMS expansion specification '%s'"%\
                          expansion_parameter+" is incorrect. It should be of"+\
                                 " the form a->_any_function_of_(a,lambdaCMS).")
                    try:
                        # for safety prefix parameters, because 'as' for alphas
                        # is a python reserved name for example
                        orig_param, orig_replacement = param, replacement
                        replacement = replacement.replace(param,
                                                        '__tmpprefix__%s'%param)
                        param = '__tmpprefix__%s'%param
                        res = float(eval(replacement.lower(),
                                         {'lambdacms':1.0,param.lower():98.85}))
                    except:                    
                        raise self.InvalidCmd("The substitution expression "+
                        "'%s' for CMS expansion parameter"%orig_replacement+
                        " '%s' could not be evaluated. It must be an "%orig_param+
                        "expression of the parameter and 'lambdaCMS'.")
                    # Put everything lower case as it will be done when
                    # accessing model variables
                    CMS_options['expansion_parameters'][param.lower()]=\
                                                             replacement.lower()
            else:
                raise self.InvalidCmd("The option '%s' is not reckognized."%option[0])

            i=i-1
        args = args[:i+1]
        
        if args[0]=='options':
            # Simple printout of the check command options
            logger_check.info("Options for the command 'check' are:")
            logger_check.info("{:<20}     {}".format('  name','default value'))
            logger_check.info("-"*40)
            for key, value in options.items():
                logger_check.info("{:<20} =   {}".format('--%s'%key,str(value)))
            return

        if args[0].lower()=='cmsoptions':
            # Simple printout of the special check cms options
            logger_check.info("Special options for the command 'check cms' are:")
            logger_check.info("{:<20}     {}".format('  name','default value'))
            logger_check.info("-"*40)
            for key, value in CMS_options.items():
                logger_check.info("{:<20} =   {}".format('--%s'%key,str(value)))
            return        
        
        # Set the seed here if not in cms check and if specified
        if args[0]!='cms' and options['seed']!=-1:
            # Not necessarily optimal as there could be additional call to
            # random() as the code develops, but at least it will encompass
            # everything in this way.
            logger_check.info('Setting random seed to %d.'%options['seed'])
            random.seed(options['seed'])
        
        proc_line = " ".join(args[1:])
        # Don't try to extract the process if just re-analyzing a saved run
        if not (args[0]=='cms' and options['analyze']!='None'):
            myprocdef = self.extract_process(proc_line)

            # Check that we have something
            if not myprocdef:
                raise self.InvalidCmd("Empty or wrong format process, please try again.")
            # For the check command, only the mode 'virt' make sense.
            if myprocdef.get('NLO_mode')=='all':
                myprocdef.set('NLO_mode','virt')
        else:
            myprocdef = None
            
        # If the test has to write out on disk, it should do so at the location
        # specified below where the user must be sure to have writing access.
        output_path = os.getcwd()

        if args[0] in ['timing','stability', 'profile'] and not \
                                        myprocdef.get('perturbation_couplings'):
            raise self.InvalidCmd("Only loop processes can have their "+
                                  " timings or stability checked.")

        if args[0]=='gauge' and \
                    not myprocdef.get('perturbation_couplings') in [[],['QCD']]:
            raise self.InvalidCmd(
"""Feynman vs unitary gauge comparisons can only be done if there are no loop
   propagators affected by this gauge. Typically, either processes at tree level
   or including only QCD perturbations can be considered here.""")

        if args[0]=='gauge' and len(self._curr_model.get('gauge')) < 2:
            raise self.InvalidCmd("The current model does not allow for both "+\
                                                   "Feynman and unitary gauge.")

        # Disable some loggers
        loggers = [logging.getLogger('madgraph.diagram_generation'),
                   logging.getLogger('madgraph.loop_diagram_generation'),
                   logging.getLogger('ALOHA'),
                   logging.getLogger('madgraph.helas_objects'),
                   logging.getLogger('madgraph.loop_exporter'),
                   logging.getLogger('madgraph.export_v4'),
                   logging.getLogger('cmdprint'),
                   logging.getLogger('madgraph.model'),
                   logging.getLogger('madgraph.base_objects')]
        old_levels = [log.level for log in loggers]
        for log in loggers:
            log.setLevel(logging.WARNING)

        # run the check
        cpu_time1 = time.time()
        # Run matrix element generation check on processes

        # The aloha python output has trouble when doing (tree level of course)
        # python output and that loop_mode is True at the beginning.
        # So as a temporary fix for the problem that after doing a check at NLO
        # then a check at LO will fail, I make sure I set it to False if the
        # process is a tree-level one
        if myprocdef:
            if myprocdef.get('perturbation_couplings')==[]:
                aloha.loop_mode = False

        comparisons = []
        gauge_result = []
        gauge_result_no_brs = []
        lorentz_result =[]
        nb_processes = 0
        timings = []
        stability = []
        profile_time = []
        profile_stab = []
        cms_results = []

        if "_cuttools_dir" in dir(self):
            CT_dir = self._cuttools_dir
        else:
            CT_dir =""
            if "MLReductionLib" in MLoptions:
                if 1 in MLoptions["MLReductionLib"]:
                    MLoptions["MLReductionLib"].remove(1)
        # directories for TIR
        TIR_dir={}
        if "_iregi_dir" in dir(self):
            TIR_dir['iregi_dir']=self._iregi_dir
        else:
            if "MLReductionLib" in MLoptions:
                if 3 in MLoptions["MLReductionLib"]:
                    logger_check.warning('IREGI not available on your system; it will be skipped.')                    
                    MLoptions["MLReductionLib"].remove(3)


        if "MLReductionLib" in MLoptions:
            if 2 in MLoptions["MLReductionLib"]:
                logger_check.warning('PJFRY not supported anymore; it will be skipped.')                    
                MLoptions["MLReductionLib"].remove(2)
                    
        if 'golem' in self.options and isinstance(self.options['golem'],str):
            TIR_dir['golem_dir']=self.options['golem']
        else:
            if "MLReductionLib" in MLoptions:
                if 4 in MLoptions["MLReductionLib"]:
                    logger_check.warning('GOLEM not available on your system; it will be skipped.')
                    MLoptions["MLReductionLib"].remove(4)
        
        if 'samurai' in self.options and isinstance(self.options['samurai'],str):
            TIR_dir['samurai_dir']=self.options['samurai']
        else:
            if "MLReductionLib" in MLoptions:
                if 5 in MLoptions["MLReductionLib"]:
                    logger_check.warning('Samurai not available on your system; it will be skipped.')
                    MLoptions["MLReductionLib"].remove(5)
        
        if 'collier' in self.options and isinstance(self.options['collier'],str):
            TIR_dir['collier_dir']=self.options['collier']
        else:
            if "MLReductionLib" in MLoptions:
                if 7 in MLoptions["MLReductionLib"]:
                    logger_check.warning('Collier not available on your system; it will be skipped.')
                    MLoptions["MLReductionLib"].remove(7)
        
        if 'ninja' in self.options and isinstance(self.options['ninja'],str):
            TIR_dir['ninja_dir']=self.options['ninja']
        else:
            if "MLReductionLib" in MLoptions:
                if 6 in MLoptions["MLReductionLib"]:
                    logger_check.warning('Ninja not available on your system; it will be skipped.')
                    MLoptions["MLReductionLib"].remove(6)
        
        if args[0] in ['timing']:
            timings = process_checks.check_timing(myprocdef,
                                                  param_card = param_card,
                                                  cuttools=CT_dir,
                                                  tir=TIR_dir,
                                                  options = options,
                                                  cmd = self,
                                                  output_path = output_path,
                                                  MLOptions = MLoptions
                                                  )        

        if args[0] in ['stability']:
            stability=process_checks.check_stability(myprocdef,
                                                  param_card = param_card,
                                                  cuttools=CT_dir,
                                                  tir=TIR_dir,
                                                  options = options,
                                                  output_path = output_path,
                                                  cmd = self,
                                                  MLOptions = MLoptions)

        if args[0] in ['profile']:
            # In this case timing and stability will be checked one after the
            # other without re-generating the process.
            profile_time, profile_stab = process_checks.check_profile(myprocdef,
                                                  param_card = param_card,
                                                  cuttools=CT_dir,
                                                  tir=TIR_dir,
                                                  options = options,
                                                  MLOptions = MLoptions,
                                                  output_path = output_path,
                                                  cmd = self)

        if args[0] in  ['gauge', 'full'] and \
          len(self._curr_model.get('gauge')) == 2 and\
                        myprocdef.get('perturbation_couplings') in [[],['QCD']]:

            line = " ".join(args[1:])
            myprocdef = self.extract_process(line)
            if gauge == 'unitary':
                myprocdef_unit = myprocdef
                self.do_set('gauge Feynman', log=False)
                myprocdef_feyn = self.extract_process(line)              
            else:
                myprocdef_feyn = myprocdef
                self.do_set('gauge unitary', log=False)
                myprocdef_unit = self.extract_process(line)

            nb_part_unit = len(myprocdef_unit.get('model').get('particles'))
            nb_part_feyn = len(myprocdef_feyn.get('model').get('particles'))
            if nb_part_feyn == nb_part_unit:
                logger_check.error('No Goldstone present for this check!!')
            gauge_result_no_brs = process_checks.check_unitary_feynman(
                                                myprocdef_unit, myprocdef_feyn,
                                                param_card = param_card,
                                                options=options,
                                                cuttools=CT_dir,
                                                tir=TIR_dir,
                                                reuse = options['reuse'],
                                                output_path = output_path,
                                                cmd = self)
            
            # restore previous settings
            self.do_set('gauge %s' % gauge, log=False)
            nb_processes += len(gauge_result_no_brs)            

        if args[0] in  ['permutation', 'full']:
            comparisons = process_checks.check_processes(myprocdef,
                                            param_card = param_card,
                                            quick = True,
                                            cuttools=CT_dir,
                                            tir=TIR_dir,
                                            reuse = options['reuse'],
                                            cmd = self,
                                            output_path = output_path,
                                            options=options)
            nb_processes += len(comparisons[0])

        if args[0] in ['lorentz', 'full']:
            myprocdeff = copy.copy(myprocdef)
            lorentz_result = process_checks.check_lorentz(myprocdeff,
                                          param_card = param_card,
                                          cuttools=CT_dir,
                                          tir=TIR_dir,
                                          reuse = options['reuse'],
                                          cmd = self,
                                          output_path = output_path,
                                          options=options)
            nb_processes += len(lorentz_result)

        if args[0] in  ['brs', 'full']:
            gauge_result = process_checks.check_gauge(myprocdef,
                                          param_card = param_card,
                                          cuttools=CT_dir,
                                          tir=TIR_dir,
                                          reuse = options['reuse'],
                                          cmd = self,
                                          output_path = output_path,
                                          options=options)
            nb_processes += len(gauge_result)

        # The CMS check is typically more complicated and slower than others
        # so we don't run it automatically with 'full'.
        if args[0] in ['cms']:
            
            cms_original_setup = self.options['complex_mass_scheme']
            process_line = " ".join(args[1:])
            # Merge in the CMS_options to the options
            for key, value in CMS_options.items():
                if key=='tweak':
                    continue
                if key not in options:
                    options[key] = value
                else:
                    raise MadGraph5Error("Option '%s' is both in the option"%key+\
                                                   " and CMS_option dictionary.") 
            
            if options['analyze']=='None':
                cms_results = []
                for tweak in CMS_options['tweak']:
                    options['tweak']=tweak
                    # Try to guess the save path and try to load it before running
                    guessed_proc = myprocdef.get_process(
                      [leg.get('ids')[0] for leg in myprocdef.get('legs') 
                                                       if not leg.get('state')],
                      [leg.get('ids')[0] for leg in myprocdef.get('legs')
                                                           if leg.get('state')])
                    save_path = process_checks.CMS_save_path('pkl',
                    {'ordered_processes':[guessed_proc.base_string()],
                     'perturbation_orders':guessed_proc.get('perturbation_couplings')}, 
                             self._curr_model, options, output_path=output_path)
                    if os.path.isfile(save_path) and options['reuse']:
                        cms_result = save_load_object.load_from_file(save_path)
                        logger_check.info("The cms check for tweak %s is recycled from file:\n %s"%
                                                      (tweak['name'],save_path))
                        if cms_result is None:
                            raise self.InvalidCmd('The complex mass scheme check result'+
                            " file below could not be read.\n     %s"%save_path)
                    else:      
                        cms_result = process_checks.check_complex_mass_scheme(
                                              process_line,
                                              param_card = param_card,
                                              cuttools=CT_dir,
                                              tir=TIR_dir,
                                              cmd = self,
                                              output_path = output_path,
                                              MLOptions = MLoptions,
                                              options=options)
                        # Now set the correct save path
                        save_path = process_checks.CMS_save_path('pkl', cms_result, 
                             self._curr_model, options, output_path=output_path)
                    cms_results.append((cms_result,save_path,tweak['name']))
            else:
                cms_result = save_load_object.load_from_file(
                                               options['analyze'].split(',')[0])
                cms_results.append((cms_result,options['analyze'].split(',')[0],
                                               CMS_options['tweak'][0]['name']))
                if cms_result is None:
                    raise self.InvalidCmd('The complex mass scheme check result'+
                       " file below could not be read.\n     %s"
                                              %options['analyze'].split(',')[0])

            # restore previous settings
            self.do_set('complex_mass_scheme %s'%str(cms_original_setup),
                                                                      log=False)
            # Use here additional key 'ordered_processes'
            nb_processes += len(cms_result['ordered_processes'])

        cpu_time2 = time.time()
        logger_check.info("%i check performed in %s"% (nb_processes,
                                  misc.format_time(int(cpu_time2 - cpu_time1))))

        if args[0] in ['cms']:
                text = "Note that the complex mass scheme test in principle only\n"
                text+= "works for stable particles in final states.\n\ns"            
        if args[0] not in ['timing','stability', 'profile', 'cms']:
            if self.options['complex_mass_scheme']:
                text = "Note that Complex mass scheme gives gauge/lorentz invariant\n"
                text+= "results only for stable particles in final states.\n\ns"
            elif not myprocdef.get('perturbation_couplings'):
                text = "Note That all width have been set to zero for those checks\n\n"
            else:
                text = "\n"
        else:
            text ="\n"

        if timings:
            text += 'Timing result for the '+('optimized' if \
              self.options['loop_optimized_output'] else 'default')+' output:\n'

            text += process_checks.output_timings(myprocdef, timings)
        if stability:
            text += 'Stability result for the '+('optimized' if \
              self.options['loop_optimized_output'] else 'default')+' output:\n'
            text += process_checks.output_stability(stability,output_path)

        if profile_time and profile_stab:
            text += 'Timing result '+('optimized' if \
                    self.options['loop_optimized_output'] else 'default')+':\n'
            text += process_checks.output_profile(myprocdef, profile_stab,
                             profile_time, output_path, options['reuse']) + '\n'
        if lorentz_result:
            text += 'Lorentz invariance results:\n'
            text += process_checks.output_lorentz_inv(lorentz_result) + '\n'
        if gauge_result:
            text += 'Gauge results:\n'
            text += process_checks.output_gauge(gauge_result) + '\n'
        if gauge_result_no_brs:
            text += 'Gauge results (switching between Unitary/Feynman/axial gauge):\n'
            text += process_checks.output_unitary_feynman(gauge_result_no_brs) + '\n'
        if cms_results:
            text += 'Complex mass scheme results (varying width in the off-shell regions):\n'
            cms_result = cms_results[0][0]
            if len(cms_results)>1:
                analyze = []
                for i, (cms_res, save_path, tweakname) in enumerate(cms_results):
                    save_load_object.save_to_file(save_path, cms_res)
                    logger_check.info("Pickle file for tweak '%s' saved to disk at:\n ->%s"%
                                                          (tweakname,save_path))
                    if i==0:
                        analyze.append(save_path)
                    else:
                        analyze.append('%s(%s)'%(save_path,tweakname))
                options['analyze']=','.join(analyze)
                options['tweak']  = CMS_options['tweak'][0]
            
            self._cms_checks.append({'line':line, 'cms_result':cms_result,
                                  'options':options, 'output_path':output_path})
            text += process_checks.output_complex_mass_scheme(cms_result,
              output_path, options, self._curr_model,
              output='concise_text' if options['report']=='concise' else 'text')+'\n'

        if comparisons and len(comparisons[0])>0:
            text += 'Process permutation results:\n'
            text += process_checks.output_comparisons(comparisons[0]) + '\n'
            self._comparisons = comparisons

        # We use the reuse tag for an alternative way of skipping the pager.
        if len(text.split('\n'))>20 and not '-reuse' in line and text!='':
            if 'test_manager' not in sys.argv[0]:
                pydoc.pager(text)

        # Restore diagram logger
        for i, log in enumerate(loggers):
            log.setLevel(old_levels[i])

        # Output the result to the interface directly if short enough or if it
        # was anyway not output to the pager
        if len(text.split('\n'))<=20 or options['reuse']:
            # Useful to really specify what logger is used for ML acceptance tests
            logging.getLogger('madgraph.check_cmd').info(text)
        else:
            logging.getLogger('madgraph.check_cmd').debug(text)

        # clean the globals created.
        process_checks.clean_added_globals(process_checks.ADDED_GLOBAL)
        if not options['reuse']:
            process_checks.clean_up(self._mgme_dir)


    def clean_process(self):
        """ensure that all processes are cleaned from memory.
        typically called from import model and generate XXX command
        """

        aloha_lib.KERNEL.clean()
        # Reset amplitudes
        self._curr_amps = diagram_generation.AmplitudeList()
        # Reset Process definition
        self._curr_proc_defs = base_objects.ProcessDefinitionList()
        # Reset Helas matrix elements
        self._curr_matrix_elements = helas_objects.HelasMultiProcess()
        self._generate_info = ""
        # Reset _done_export, since we have new process
        self._done_export = False
        # Also reset _export_format and _export_dir
        self._export_format = None        
        
            
    # Generate a new amplitude
    def do_generate(self, line):
        """Main commands: Generate an amplitude for a given process"""

        self.clean_process()
        self._generate_info = line

        # Call add process
        args = self.split_arg(line)
        args.insert(0, 'process')
        self.do_add(" ".join(args))

    def extract_process(self, line, proc_number = 0, overall_orders = {}):
        """Extract a process definition from a string. Returns
        a ProcessDefinition."""

        orig_line = line
        # Check basic validity of the line
        if not len(re.findall('>\D', line)) in [1,2]:
            self.do_help('generate')
            raise self.InvalidCmd('Wrong use of \">\" special character.')


        # Perform sanity modifications on the lines:
        # Add a space before and after any > , $ / | [ ]
        space_before = re.compile(r"(?P<carac>\S)(?P<tag>[\\[\\]/\,\\$\\>|])(?P<carac2>\S)")
        line = space_before.sub(r'\g<carac> \g<tag> \g<carac2>', line)

        # Use regular expressions to extract s-channel propagators,
        # forbidden s-channel propagators/particles, coupling orders
        # and process number, starting from the back

        # Start with process number (identified by "@")
        proc_number_pattern = re.compile("^(.+)@\s*(\d+)\s*(.*)$")
        proc_number_re = proc_number_pattern.match(line)
        if proc_number_re:
            proc_number = int(proc_number_re.group(2))
            line = proc_number_re.group(1)+ proc_number_re.group(3)
            #overall_order are already handle but it is better to pass the info to each group
        
        # Now check for perturbation orders, specified in between squared brackets
        perturbation_couplings_pattern = \
          re.compile("^(?P<proc>.+>.+)\s*\[\s*((?P<option>\w+)\s*\=)?\s*"+\
                               "(?P<pertOrders>(\w+\s*)*)\s*\]\s*(?P<rest>.*)$")
        perturbation_couplings_re = perturbation_couplings_pattern.match(line)
        perturbation_couplings = ""
        LoopOption= 'tree'
        HasBorn= True
        if perturbation_couplings_re:
            perturbation_couplings = perturbation_couplings_re.group("pertOrders")
            option=perturbation_couplings_re.group("option")
            if option:
                if option in self._valid_nlo_modes:
                    LoopOption=option
                    if option=='sqrvirt':
                        LoopOption='virt'
                        HasBorn=False
                    elif option=='noborn':
                        HasBorn=False
                else:
                    raise self.InvalidCmd("NLO mode %s is not valid. "%option+\
                       "Valid modes are %s. "%str(self._valid_nlo_modes))
            else:
                LoopOption='all'

            line = perturbation_couplings_re.group("proc")+\
                     perturbation_couplings_re.group("rest")
                        
        ## Now check for orders/squared orders/constrained orders
        order_pattern = re.compile(\
           "^(?P<before>.+>.+)\s+(?P<name>(\w|(\^2))+)\s*(?P<type>"+\
                    "(=|(<=)|(==)|(===)|(!=)|(>=)|<|>))\s*(?P<value>-?\d+)\s*?(?P<after>.*)")
        order_re = order_pattern.match(line)
        squared_orders = {}
        orders = {}
        constrained_orders = {}
        
        # define the various coupling order alias 
        coupling_alias = {}
        model_orders = self._curr_model.get('coupling_orders')
        if 'EW' in model_orders:
            if 'QED' not in model_orders:
                coupling_alias['QED'] = 'EW'
                coupling_alias['QED^2'] = 'EW^2'
            if 'aEW' not in model_orders:
                coupling_alias['aEW'] = 'EW^2=2*'
        elif 'QED' in model_orders:
            coupling_alias['EW'] = 'QED'
            coupling_alias['EW^2'] = 'QED^2'
            if 'aEW' not in model_orders:
                coupling_alias['aEW'] = 'QED^2=2*'
        if 'QCD' in model_orders:
            if 'aS' not in model_orders:
                coupling_alias['aS'] = 'QCD^2=2*'
        
        ## The 'split_orders' (i.e. those for which individual matrix element
        ## evalutations must be provided for each corresponding order value) are
        ## defined from the orders specified in between [] and any order for
        ## which there are squared order constraints.
        split_orders = []
        while order_re:
            type = order_re.group('type')
            name =  order_re.group('name')
            value = int(order_re.group('value'))
            if name in coupling_alias:
                old_name,old_value = name,value
                
                name = coupling_alias[name]
                if name.endswith('=2*'):
                    name = name[:-3]
                    value *= 2
                logger.info("change syntax %s=%s to %s=%s to correspond to UFO model convention", 
                            old_name, old_value, name, value)
            if name.endswith('^2'):
                basename = name[:-2]
                if basename not in model_orders:
                    valid = list(model_orders) + coupling_alias.keys()
                    raise self.InvalidCmd("model order %s not valid for this model (valid one are: %s). Please correct" % (name, ', '.join(valid))) 

                if type not in self._valid_sqso_types:
                    raise self.InvalidCmd("Type of squared order "+\
                                 "constraint '%s'"% type+" is not supported.")
                if type == '=':
                    logger.warning("Interpreting '%(n)s=%(v)s' as '%(n)s<=%(v)s'" %\
                                       {'n':name, 'v': value})
                    type = "<="
                squared_orders[basename] = (value,type)
            else:
                if name not in model_orders:
                    valid = list(model_orders) + coupling_alias.keys()
                    raise self.InvalidCmd("model order %s not valid for this model (valid one are: %s). Please correct" % (name, ', '.join(valid))) 
                if type not in self._valid_amp_so_types:
<<<<<<< HEAD
                    raise self.InvalidCmd("Amplitude order constraints can only be of type %s"%\
                    (', '.join(self._valid_amp_so_types))+", not '%s'."%type)
                name = order_re.group('name')
                value = int(order_re.group('value'))
=======
                    raise self.InvalidCmd, \
                      "Amplitude order constraints can only be of type %s"%\
                    (', '.join(self._valid_amp_so_types))+", not '%s'."%type
>>>>>>> e4f7dde1
                if type in ['=', '<=']:
                    if type == '=' and value != 0:
                        logger.warning("Interpreting '%(n)s=%(v)s' as '%(n)s<=%(v)s'" %\
                                       {'n':name, 'v': value}) 
                    orders[name] = value
                elif type == "==":
                    constrained_orders[name] = (value, type)
                    if name not in squared_orders:
                        squared_orders[name] = (2 * value,'==')
                    if True:#name not in orders:
                        orders[name] = value
                    
                elif type == ">":
                    constrained_orders[name] = (value, type)
                    if name not in squared_orders:
                        squared_orders[name] = (2 * value,'>')
            
            line = '%s %s' % (order_re.group('before'),order_re.group('after')) 
            order_re = order_pattern.match(line)   
                   
        # handle the case where default is not 99 and some coupling defined
        if self.options['default_unset_couplings'] != 99 and \
                                                     (orders or squared_orders): 
                           
                to_set = [name for name in self._curr_model.get('coupling_orders')
                          if name not in orders and name not in squared_orders]
                if to_set:
                    logger.info('the following coupling will be allowed up to the maximal value of %s: %s' % 
                            (self.options['default_unset_couplings'], ', '.join(to_set)), '$MG:BOLD')
                for name in to_set:
                    orders[name] = int(self.options['default_unset_couplings'])
        
        #only allow amplitue restrctions >/ == for LO/tree level
        if constrained_orders and LoopOption != 'tree':
            raise self.InvalidCmd("Amplitude order constraints (for not LO processes) can only be of type %s"%\
                        (', '.join(['<=']))+", not '%s'."%type)

        # If the squared orders are defined but not the orders, assume 
        # orders=sq_orders. In case the squared order has a negative value or is
        # defined with the '>' operato, then this order correspondingly set to 
        # be maximal (99) since there is no way to know, during generation, if 
        # the amplitude being contstructed will be leading or not.
        if orders=={} and squared_orders!={}:
            for order in squared_orders.keys():
                if squared_orders[order][0]>=0 and squared_orders[order][1]!='>':
                    orders[order]=squared_orders[order][0]
                else:
                    orders[order]=99
        

        if not self._curr_model['case_sensitive']:
            # Particle names lowercase
            line = line.lower()

        # Now check for forbidden particles, specified using "/"
        slash = line.find("/")
        dollar = line.find("$")
        forbidden_particles = ""
        if slash > 0:
            if dollar > slash:
                forbidden_particles_re = re.match("^(.+)\s*/\s*(.+\s*)(\$.*)$", line)
            else:
                forbidden_particles_re = re.match("^(.+)\s*/\s*(.+\s*)$", line)
            if forbidden_particles_re:
                forbidden_particles = forbidden_particles_re.group(2)
                line = forbidden_particles_re.group(1)
                if len(forbidden_particles_re.groups()) > 2:
                    line = line + forbidden_particles_re.group(3)

        # Now check for forbidden schannels, specified using "$$"
        forbidden_schannels_re = re.match("^(.+)\s*\$\s*\$\s*(.+)\s*$", line)
        forbidden_schannels = ""
        if forbidden_schannels_re:
            forbidden_schannels = forbidden_schannels_re.group(2)
            line = forbidden_schannels_re.group(1)

        # Now check for forbidden onshell schannels, specified using "$"
        forbidden_onsh_schannels_re = re.match("^(.+)\s*\$\s*(.+)\s*$", line)
        forbidden_onsh_schannels = ""
        if forbidden_onsh_schannels_re:
            forbidden_onsh_schannels = forbidden_onsh_schannels_re.group(2)
            line = forbidden_onsh_schannels_re.group(1)

        # Now check for required schannels, specified using "> >"
        required_schannels_re = re.match("^(.+?)>(.+?)>(.+)$", line)
        required_schannels = ""
        if required_schannels_re:
            required_schannels = required_schannels_re.group(2)
            line = required_schannels_re.group(1) + ">" + \
                   required_schannels_re.group(3)

        args = self.split_arg(line)

        myleglist = base_objects.MultiLegList()
        state = False

        # Extract process
        for part_name in args:
            if part_name == '>':
                if not myleglist:
                    raise self.InvalidCmd("No final state particles")
                state = True
                continue

            mylegids = []
            polarization = []
            if '{' in part_name:
                part_name, pol = part_name.split('{',1)
                pol, rest = pol.split('}',1)
                
                no_dup_name = part_name
                while True:
                    try:
                        spin = self._curr_model.get_particle(no_dup_name).get('spin')
                        break
                    except AttributeError:
                        if no_dup_name in self._multiparticles:
                            spins = set([self._curr_model.get_particle(p).get('spin') for p in self._multiparticles[no_dup_name]])
                            if len(spins) > 1:
                                raise self.InvalidCmd('Can not use polarised on multi-particles for multi-particles with various spin')
                            else:
                                spin = spins.pop()
                                break
                        elif no_dup_name[0].isdigit():
                            no_dup_name = no_dup_name[1:]
                        else:
                            raise
                if rest:
                    raise self.InvalidCmd('A space is required after the "}" symbol to separate particles')
                ignore  =False
                for i,p in enumerate(pol):
                    if ignore or p==',':
                        ignore= False
                        continue
                    if p in ['t','T']:
                        if spin == 3:
                            polarization += [1,-1]
                        else:
                            raise self.InvalidCmd('"T" (transverse) polarization are only supported for spin one particle.')
                    elif p in ['l', 'L']:
                        if spin == 3:
                            logger.warning('"L" polarization is interpreted as Left for Longitudinal please use "0".')
                        polarization += [-1]
                    elif p in ['R','r']:
                        polarization += [1]
                    elif p in ["A",'a']:
                        if spin == 3:
                            polarization += [99]
                        else:
                            raise self.InvalidCmd('"A" (auxiliary) polarization are only supported for spin one particle.')
                    elif p in ['+']:
                        if i +1 < len(pol) and pol[i+1].isdigit():
                            p = int(pol[i+1])
                            if abs(p) > 3: 
                                raise self.InvalidCmd("polarization are between -3 and 3")
                            polarization.append(p)
                            ignore = True
                        else:
                            polarization += [1]
                    elif p in ['-']:
                        if i+1 < len(pol) and pol[i+1].isdigit():
                            p = int(pol[i+1])
                            if abs(p) > 3: 
                                raise self.InvalidCmd("polarization are between -3 and 3")
                            polarization.append(-p)
                            ignore = True
                        else:
                            polarization += [-1]
                    elif p in [0,'0']:
                        if spin in [1,2]:
                            raise self.InvalidCmd('"0" (longitudinal) polarization are not supported for scalar/fermion.')
                        else:
                            polarization += [0]
                    elif p.isdigit():
                        p = int(p)
                        if abs(p) > 3: 
                            raise self.InvalidCmd("polarization are between -3 and 3")
                        polarization.append(p)
                    else:
                        raise self.InvalidCmd('Invalid Polarization')

            duplicate =1
            if part_name in self._multiparticles:
                if isinstance(self._multiparticles[part_name][0], list):
                    raise self.InvalidCmd("Multiparticle %s is or-multiparticle" % part_name + \
                          " which can be used only for required s-channels")
                mylegids.extend(self._multiparticles[part_name])
            elif part_name.isdigit() or part_name.startswith('-') and part_name[1:].isdigit():
                if int(part_name) in self._curr_model.get('particle_dict'):
                    mylegids.append(int(part_name))
                else:
                    raise self.InvalidCmd("No pdg_code %s in model" % part_name)
            else:
                mypart = self._curr_model['particles'].get_copy(part_name)
                
                if mypart:
                    mylegids.append(mypart.get_pdg_code())
                else:
                    # check for duplication flag!
                    if part_name[0].isdigit():
                        duplicate, part_name = int(part_name[0]), part_name[1:]
                        if part_name in self._multiparticles:
                            if isinstance(self._multiparticles[part_name][0], list):
                                raise self.InvalidCmd(\
                                      "Multiparticle %s is or-multiparticle" % part_name + \
                                      " which can be used only for required s-channels")
                            mylegids.extend(self._multiparticles[part_name])                        
                        else:
                            mypart = self._curr_model['particles'].get_copy(part_name)
                            mylegids.append(mypart.get_pdg_code())

            if mylegids:
                for _ in range(duplicate):
                    myleglist.append(base_objects.MultiLeg({'ids':mylegids,
                                                        'state':state,
                                                        'polarization': polarization}))
            else:
                raise self.InvalidCmd("No particle %s in model" % part_name)

        # Apply the keyword 'all' for perturbed coupling orders.
        if perturbation_couplings.lower() in ['all', 'loonly']:
            if perturbation_couplings.lower() in ['loonly']:
                LoopOption = 'LOonly'
            perturbation_couplings=' '.join(self._curr_model['perturbation_couplings'])


        if [leg for leg in myleglist if leg.get('state') == True]:
            # We have a valid process
            # Extract perturbation orders
            perturbation_couplings_list = perturbation_couplings.split()
            if perturbation_couplings_list==['']:
                perturbation_couplings_list=[]
            # Correspondingly set 'split_order' from the squared orders and the
            # perturbation couplings list
            split_orders=list(set(perturbation_couplings_list+list(squared_orders.keys())))
            try:
                split_orders.sort(key=lambda elem: 0 if elem=='WEIGHTED' else
                                       self._curr_model.get('order_hierarchy')
                                       [elem if not elem.endswith('.sqrt') else elem[:-5]])
            except KeyError:
                raise self.InvalidCmd("The loaded model does not defined a "+\
                    " coupling order hierarchy for these couplings: %s"%\
                      str([so for so in split_orders if so!='WEIGHTED' and so not 
                                 in list(self._curr_model['order_hierarchy'].keys())]))

            # If the loopOption is 'tree' then the user used the syntax 
            # [tree= Orders] for the sole purpose of setting split_orders. We
            # then empty the perturbation_couplings_list at this stage.
            if LoopOption=='tree':
                perturbation_couplings_list = []
            if perturbation_couplings_list and LoopOption not in ['real', 'LOonly']:
                if not isinstance(self._curr_model,loop_base_objects.LoopModel):
                    raise self.InvalidCmd(\
                      "The current model does not allow for loop computations.")
                else:
                    for pert_order in perturbation_couplings_list:
                        if pert_order not in self._curr_model['perturbation_couplings']:
                            raise self.InvalidCmd(\
                                "Perturbation order %s is not among" % pert_order + \
                                " the perturbation orders allowed for by the loop model.")
            if not self.options['loop_optimized_output'] and \
                         LoopOption not in ['tree','real'] and split_orders!=[]:
                logger.warning('The default output mode (loop_optimized_output'+\
                  ' = False) does not support evaluations for given powers of'+\
                  ' coupling orders. MadLoop output will therefore not be'+\
                  ' able to provide such quantities.')
                split_orders = []
                       
            # Now extract restrictions
            forbidden_particle_ids = \
                              self.extract_particle_ids(forbidden_particles)
            if forbidden_particle_ids and \
               isinstance(forbidden_particle_ids[0], list):
                raise self.InvalidCmd(\
                      "Multiparticle %s is or-multiparticle" % part_name + \
                      " which can be used only for required s-channels")
            forbidden_onsh_schannel_ids = \
                              self.extract_particle_ids(forbidden_onsh_schannels)
            forbidden_schannel_ids = \
                              self.extract_particle_ids(forbidden_schannels)
            if forbidden_onsh_schannel_ids and \
               isinstance(forbidden_onsh_schannel_ids[0], list):
                raise self.InvalidCmd("Multiparticle %s is or-multiparticle" % part_name + \
                      " which can be used only for required s-channels")
            if forbidden_schannel_ids and \
               isinstance(forbidden_schannel_ids[0], list):
                raise self.InvalidCmd("Multiparticle %s is or-multiparticle" % part_name + \
                      " which can be used only for required s-channels")
            required_schannel_ids = \
                               self.extract_particle_ids(required_schannels)
            if required_schannel_ids and not \
                   isinstance(required_schannel_ids[0], list):
                required_schannel_ids = [required_schannel_ids]
            
            sqorders_values = dict([(k,v[0]) for k, v in squared_orders.items()])
            if len([1 for sqo_v in sqorders_values.values() if sqo_v<0])>1:
                raise self.InvalidCmd(
                  "At most one negative squared order constraint can be specified.")
            
            sqorders_types = dict([(k,v[1]) for k, v in squared_orders.items()]) 
            
            out = base_objects.ProcessDefinition({'legs': myleglist,
                              'model': self._curr_model,
                              'id': proc_number,
                              'orders': orders,
                              'squared_orders':sqorders_values,
                              'sqorders_types':sqorders_types,
                              'constrained_orders': constrained_orders,
                              'forbidden_particles': forbidden_particle_ids,
                              'forbidden_onsh_s_channels': forbidden_onsh_schannel_ids,
                              'forbidden_s_channels': forbidden_schannel_ids,
                              'required_s_channels': required_schannel_ids,
                              'overall_orders': overall_orders,
                              'perturbation_couplings': perturbation_couplings_list,
                              'has_born':HasBorn,
                              'NLO_mode':LoopOption,
                              'split_orders':split_orders
                              })
            return out
        #                       'is_decay_chain': decay_process\


    def create_loop_induced(self, line, myprocdef=None):
        """ Routine to create the MultiProcess for the loop-induced case"""
        
        args = self.split_arg(line)
        
        warning_duplicate = True
        if '--no_warning=duplicate' in args:
            warning_duplicate = False
            args.remove('--no_warning=duplicate')
        
        # Check the validity of the arguments
        self.check_add(args)
        if args[0] == 'process':
            args = args[1:]
        
        # special option for 1->N to avoid generation of kinematically forbidden
        #decay.
        if args[-1].startswith('--optimize'):
            optimize = True
            args.pop()
        else:
            optimize = False

        # Extract potential loop_filter  
        loop_filter=None        
        for arg in args:
            if arg.startswith('--loop_filter='):
                loop_filter = arg[14:]
            #if not isinstance(self, extended_cmd.CmdShell):
            #    raise self.InvalidCmd, "loop_filter is not allowed in web mode"
        args = [a for a in args if not a.startswith('--loop_filter=')]
        
        if not myprocdef:
            myprocdef = self.extract_process(' '.join(args))
        
        myprocdef.set('NLO_mode', 'noborn')
            
        # store the first process (for the perl script)
        if not self._generate_info:
            self._generate_info = line
                
        # Reset Helas matrix elements
        #self._curr_matrix_elements = helas_objects.HelasLoopInducedMultiProcess()


        # Check that we have the same number of initial states as
        # existing processes
        if self._curr_amps and self._curr_amps[0].get_ninitial() != \
               myprocdef.get_ninitial():
            raise self.InvalidCmd("Can not mix processes with different number of initial states.")               
      
        if self._curr_amps and (not isinstance(self._curr_amps[0], loop_diagram_generation.LoopAmplitude) or \
             self._curr_amps[0]['has_born']):
            raise self.InvalidCmd("Can not mix loop induced process with not loop induced process")
            
        # Negative coupling order contraints can be given on at most one
        # coupling order (and either in squared orders or orders, not both)
        if len([1 for val in list(myprocdef.get('orders').values())+\
                      list(myprocdef.get('squared_orders').values()) if val<0])>1:
            raise MadGraph5Error("Negative coupling order constraints"+\
              " can only be given on one type of coupling and either on"+\
                           " squared orders or amplitude orders, not both.")

        cpu_time1 = time.time()

        # Generate processes
        if self.options['group_subprocesses'] == 'Auto':
                collect_mirror_procs = True
        else:
            collect_mirror_procs = self.options['group_subprocesses']
        ignore_six_quark_processes = \
                       self.options['ignore_six_quark_processes'] if \
                       "ignore_six_quark_processes" in self.options \
                       else []

        # Decide here wether one needs a LoopMultiProcess or a MultiProcess

        myproc = loop_diagram_generation.LoopInducedMultiProcess(myprocdef,
                                 collect_mirror_procs = collect_mirror_procs,
                                 ignore_six_quark_processes = ignore_six_quark_processes,
                                 optimize=optimize,
                                 loop_filter=loop_filter)

        for amp in myproc.get('amplitudes'):
            if amp not in self._curr_amps:
                self._curr_amps.append(amp)
                if amp['has_born']:
                    raise Exception
            elif warning_duplicate:
                raise self.InvalidCmd("Duplicate process %s found. Please check your processes." % \
                                            amp.nice_string_processes())

        # Reset _done_export, since we have new process
        self._done_export = False

        cpu_time2 = time.time()

        nprocs = len(myproc.get('amplitudes'))
        ndiags = sum([amp.get_number_of_diagrams() for \
                          amp in myproc.get('amplitudes')])
        logger.info("%i processes with %i diagrams generated in %0.3f s" % \
              (nprocs, ndiags, (cpu_time2 - cpu_time1)))
        ndiags = sum([amp.get_number_of_diagrams() for \
                          amp in self._curr_amps])
        logger.info("Total: %i processes with %i diagrams" % \
              (len(self._curr_amps), ndiags))

    @staticmethod
    def split_process_line(procline):
        """Takes a valid process and return
           a tuple (core_process, options). This removes
             - any NLO specifications.
             - any options
           [Used by MadSpin]
        """

        # remove the tag "[*]": this tag is used in aMC@LNO ,
        # but it is not a valid syntax for LO
        line=procline
        pos1=line.find("[")
        if pos1>0:
            pos2=line.find("]")
            if pos2 >pos1:
                line=line[:pos1]+line[pos2+1:]
        #
        # Extract the options:
        #
        # A. Remove process number (identified by "@")
        proc_number_pattern = re.compile("^(.+)@\s*(\d+)\s*(.*)$")
        proc_number_re = proc_number_pattern.match(line)
        if proc_number_re:
            line = proc_number_re.group(1) + proc_number_re.group(3)

        # B. search for the beginning of the option string
        pos=1000
        # start with order
        order_pattern = re.compile("^(.+)\s+(\w+)\s*=\s*(\d+)\s*$")
        order_re = order_pattern.match(line)
        if (order_re):
            pos_order=line.find(order_re.group(2))
            if pos_order>0 and pos_order < pos : pos=pos_order

        # then look for slash or dollar
        slash = line.find("/")
        if slash > 0 and slash < pos: pos=slash
        dollar = line.find("$")
        if dollar > 0 and dollar < pos: pos=dollar

        if pos<1000:
            proc_option=line[pos:]
            line=line[:pos]
        else:
            proc_option=""

        return line, proc_option

    def get_final_part(self, procline):
        """Takes a valid process and return
           a set of id of final states particles. [Used by MadSpin]
        """

        if not self._curr_model['case_sensitive']:
            procline = procline.lower()
        pids = self._curr_model.get('name2pdg')

        # method.
        # 1) look for decay.
        #     in presence of decay call this routine recursively and veto
        #     the particles which are decayed

        # Deal with decay chain
        if ',' in procline:
            core, decay = procline.split(',', 1)
            core_final = self.get_final_part(core)

            #split the decay
            all_decays = decay.split(',')
            nb_level,  tmp_decay = 0, ''
            decays = []
            # deal with ()
            for one_decay in all_decays:
                if '(' in one_decay:
                    nb_level += 1
                if ')' in one_decay:
                    nb_level -= 1

                if nb_level:
                    if tmp_decay:
                        tmp_decay += ', %s' % one_decay
                    else:
                        tmp_decay = one_decay
                elif tmp_decay:
                    final = '%s,%s' % (tmp_decay, one_decay)
                    final = final.strip()
                    assert final[0] == '(' and final[-1] == ')'
                    final = final[1:-1]
                    decays.append(final)
                    tmp_decay = ''
                else:
                    decays.append(one_decay)
            # remove from the final states all particles which are decayed
            for one_decay in decays:
                first = one_decay.split('>',1)[0].strip()
                if first in pids:
                    pid = set([pids[first]])
                elif first in self._multiparticles:
                    pid = set(self._multiparticles[first])
                else:
                    raise Exception('invalid particle name: %s. ' % first)
                core_final.difference_update(pid)
                core_final.update(self.get_final_part(one_decay))

            return core_final

        # NO DECAY CHAIN
        final = set()
        final_states = re.search(r'> ([^\/\$\=\@>]*)(\[|\s\S+\=|\$|\/|\@|$)', procline)
        particles = final_states.groups()[0]
        for particle in particles.split():
            if '{' in particle:
                particle = particle.split('{')[0]
            if particle in pids:
                final.add(pids[particle])
            elif particle in self._multiparticles:
                final.update(set(self._multiparticles[particle]))
            elif particle[0].isdigit():
                if particle[1:] in pids:
                    final.add(pids[particle[1:]])
                elif particle in self._multiparticles:
                    final.update(set(self._multiparticles[particle[1:]]))                

        return final

    def extract_particle_ids(self, args):
        """Extract particle ids from a list of particle names. If
        there are | in the list, this corresponds to an or-list, which
        is represented as a list of id lists. An or-list is used to
        allow multiple required s-channel propagators to be specified
        (e.g. Z/gamma)."""

        if isinstance(args, six.string_types):
            args.replace("|", " | ")
            args = self.split_arg(args)
        all_ids = []
        ids=[]
        for part_name in args:
            mypart = self._curr_model['particles'].get_copy(part_name)
            if mypart:
                ids.append([mypart.get_pdg_code()])
            elif part_name in self._multiparticles:
                ids.append(self._multiparticles[part_name])
            elif part_name == "|":
                # This is an "or-multiparticle"
                if ids:
                    all_ids.append(ids)
                ids = []
            elif part_name.isdigit() or (part_name.startswith('-') and part_name[1:].isdigit()):
                ids.append([int(part_name)])
            else:
                raise self.InvalidCmd("No particle %s in model" % part_name)
        all_ids.append(ids)
        # Flatten id list, to take care of multiparticles and
        # or-multiparticles
        res_lists = []
        for i, id_list in enumerate(all_ids):
            res_lists.extend(diagram_generation.expand_list_list(id_list))
        # Trick to avoid duplication while keeping ordering
        for ilist, idlist in enumerate(res_lists):
            set_dict = {}
            res_lists[ilist] = [set_dict.setdefault(i,i) for i in idlist \
                         if i not in set_dict]

        if len(res_lists) == 1:
            res_lists = res_lists[0]

        return res_lists

    def optimize_order(self, pdg_list):
        """Optimize the order of particles in a pdg list, so that
        similar particles are next to each other. Sort according to:
        1. pdg > 0, 2. spin, 3. color, 4. mass > 0"""

        if not pdg_list:
            return
        if not isinstance(pdg_list[0], int):
            return

        model = self._curr_model
        pdg_list.sort(key = lambda i: i < 0)
        pdg_list.sort(key = lambda i: model.get_particle(i).is_fermion())
        pdg_list.sort(key = lambda i: model.get_particle(i).get('color'),
                      reverse = True)
        pdg_list.sort(key = lambda i: \
                      model.get_particle(i).get('mass').lower() != 'zero')

    def extract_decay_chain_process(self, line, level_down=False, proc_number=0):
        """Recursively extract a decay chain process definition from a
        string. Returns a ProcessDefinition."""

        # Start with process number (identified by "@") and overall orders
        proc_number_pattern = re.compile("^(.+)@\s*(\d+)\s*((\w+\s*=\s*\d+\s*)*)$")
        proc_number_re = proc_number_pattern.match(line)
        overall_orders = {}
        if proc_number_re:
            proc_number = int(proc_number_re.group(2))
            line = proc_number_re.group(1)
            if proc_number_re.group(3):
                order_pattern = re.compile("^(.*?)\s*(\w+)\s*=\s*(\d+)\s*$")
                order_line = proc_number_re.group(3)
                order_re = order_pattern.match(order_line)
                while order_re:
                    overall_orders[order_re.group(2)] = int(order_re.group(3))
                    order_line = order_re.group(1)
                    order_re = order_pattern.match(order_line)                
            logger.info(line)
            

        index_comma = line.find(",")
        index_par = line.find(")")
        min_index = index_comma
        if index_par > -1 and (index_par < min_index or min_index == -1):
            min_index = index_par

        if min_index > -1:
            core_process = self.extract_process(line[:min_index], proc_number,
                                                overall_orders)
        else:
            core_process = self.extract_process(line, proc_number,
                                                overall_orders)

        #level_down = False

        while index_comma > -1:
            line = line[index_comma + 1:]
            if not line.strip():
                break
            index_par = line.find(')')
            # special cases: parenthesis but no , => remove the paranthesis!
            if line.lstrip()[0] == '(' and index_par !=-1 and \
                                                    not ',' in line[:index_par]:
                par_start = line.find('(')
                line = '%s %s' % (line[par_start+1:index_par], line[index_par+1:]) 
                index_par = line.find(')')
            if line.lstrip()[0] == '(':
                # Go down one level in process hierarchy
                #level_down = True
                line = line.lstrip()[1:]
                # This is where recursion happens
                decay_process, line = \
                            self.extract_decay_chain_process(line,
                                                             level_down=True)
                index_comma = line.find(",")
                index_par = line.find(')')
            else:
                index_comma = line.find(",")
                min_index = index_comma
                if index_par > -1 and \
                       (index_par < min_index or min_index == -1):
                    min_index = index_par
                if min_index > -1:
                    decay_process = self.extract_process(line[:min_index])
                else:
                    decay_process = self.extract_process(line)

            core_process.get('decay_chains').append(decay_process)

            if level_down:
                if index_par == -1:
                    raise self.InvalidCmd("Missing ending parenthesis for decay process")

                if index_par < index_comma:
                    line = line[index_par + 1:]
                    level_down = False
                    break

        if level_down:
            index_par = line.find(')')
            if index_par == -1:
                raise self.InvalidCmd("Missing ending parenthesis for decay process")
            line = line[index_par + 1:]

        # Return the core process (ends recursion when there are no
        # more decays)
        return core_process, line


    # Import files
    def do_import(self, line, force=False):
        """Main commands: Import files with external formats"""

        args = self.split_arg(line)
        # Check argument's validity
        self.check_import(args)
        if args[0].startswith('model'):
            self._model_v4_path = None
            # Reset amplitudes and matrix elements
            self.clean_process()
            # Import model
            if args[0].endswith('_v4'):
                self._curr_model, self._model_v4_path = \
                                 import_v4.import_model(args[1], self._mgme_dir)
            else:
                # avoid loading the qcd/qed model twice
                if (args[1].startswith('loop_qcd_qed_sm') or\
                    args[1].split('/')[-1].startswith('loop_qcd_qed_sm')) and\
                     self.options['gauge']!='Feynman':
                    logger.info('Switching to Feynman gauge because '+\
                          'it is the only one supported by the model %s.'%args[1])
                    self._curr_model = None
                    self.do_set('gauge Feynman',log=False)
                prefix = not '--noprefix' in args
                if prefix:
                    aloha.aloha_prefix='mdl_'
                else:
                    aloha.aloha_prefix=''
                
                self._curr_model = import_ufo.import_model(args[1], prefix=prefix,
                        complex_mass_scheme=self.options['complex_mass_scheme'])
                if os.path.sep in args[1] and "import" in self.history[-1]:
                    self.history[-1] = 'import model %s' % self._curr_model.get('modelpath+restriction')

                if self.options['gauge'] in ['unitary', 'axial']:
                    if not force and isinstance(self._curr_model,\
                                              loop_base_objects.LoopModel) and \
                         self._curr_model.get('perturbation_couplings') not in \
                                                                   [[],['QCD']]:
                        if 1 not in self._curr_model.get('gauge') :
                            logger_stderr.warning('This model does not allow Feynman '+\
                              'gauge. You will only be able to do tree level '+\
                                                'QCD loop cmputations with it.')
                        else:
                            logger.info('Change to the gauge to Feynman because '+\
                          'this loop model allows for more than just tree level'+\
                                                      ' and QCD perturbations.')
                            self.do_set('gauge Feynman', log=False)
                            return
                    if 0 not in self._curr_model.get('gauge') :
                        logger_stderr.warning('Change the gauge to Feynman since '+\
                                       'the model does not allow unitary gauge')
                        self.do_set('gauge Feynman', log=False)
                        return
                else:
                    if 1 not in self._curr_model.get('gauge') :
                        logger_stderr.warning('Change the gauge to unitary since the'+\
                          ' model does not allow Feynman gauge.'+\
                                                  ' Please re-import the model')
                        self._curr_model = None
                        self.do_set('gauge unitary', log= False)
                        return

            if '-modelname' not in args:
                self._curr_model.pass_particles_name_in_mg_default()

            # Do post-processing of model
            self.process_model()
            # Reset amplitudes and matrix elements and global checks
            self._curr_amps = diagram_generation.AmplitudeList()
            # Reset proc defs
            self._curr_proc_defs = base_objects.ProcessDefinitionList()
            self._curr_matrix_elements = helas_objects.HelasMultiProcess()
            process_checks.store_aloha = []

        elif args[0] == 'command':

            if not os.path.isfile(args[1]):
                raise self.InvalidCmd("Path %s is not a valid pathname" % args[1])
            else:
                # Check the status of export and try to use file position if no
                #self._export dir are define
                self.check_for_export_dir(args[1])
                # Execute the card
                self.import_command_file(args[1])

        elif args[0] == 'banner':
            type = madevent_interface.MadEventCmd.detect_card_type(args[1])
            if type != 'banner':
                raise self.InvalidCmd('The File should be a valid banner')
            ban = banner_module.Banner(args[1])
            # Check that this is MG5 banner
            if 'mg5proccard' in ban:
                for line in ban['mg5proccard'].split('\n'):
                    if line.startswith('#') or line.startswith('<'):
                        continue
                    self.exec_cmd(line)
            else:
                raise self.InvalidCmd('Only MG5 banner are supported')

            if not self._done_export:
                self.exec_cmd('output . -f')

            ban.split(self._done_export[0])
            logger.info('All Cards from the banner have been place in directory %s' % pjoin(self._done_export[0], 'Cards'))
            if '--no_launch' not in args:
                self.exec_cmd('launch')

        elif args[0] == 'proc_v4':

            if len(args) == 1 and self._export_dir:
                proc_card = pjoin(self._export_dir, 'Cards', \
                                                                'proc_card.dat')
            elif len(args) == 2:
                proc_card = args[1]
                # Check the status of export and try to use file position is no
                # self._export dir are define
                self.check_for_export_dir(os.path.realpath(proc_card))
            else:
                raise MadGraph5Error('No default directory in output')


            #convert and excecute the card
            self.import_mg4_proc_card(proc_card)

    def remove_pointless_decay(self, param_card):
        """ For simple decay chain: remove diagram that are not in the BR.
            param_card should be a ParamCard instance."""

        assert isinstance(param_card, check_param_card.ParamCard)

        # Collect amplitudes
        amplitudes = diagram_generation.AmplitudeList()
        for amp in self._curr_amps:
            amplitudes.extend(amp.get_amplitudes())

        decay_tables = param_card['decay'].decay_table
        to_remove = []
        for amp in amplitudes:
            mother = [l.get('id') for l in amp['process'].get('legs') \
                                                        if not l.get('state')]
            if 1 == len(mother):
                try:
                    decay_table = decay_tables[abs(mother[0])]
                except KeyError:
                    logger.warning("No decay table for %s. decay of this particle with MadSpin should be discarded" % abs(mother[0]))
                    continue # No BR for this particle -> accept all.
                # create the tuple associate to the decay mode
                child = [l.get('id') for l in amp['process'].get('legs') \
                                                              if l.get('state')]
                if not mother[0] > 0:
                    child = [x if self._curr_model.get_particle(x)['self_antipart']
                             else -x for x in child]
                child.sort()
                child.insert(0, len(child))
                #check if the decay is present or not:
                if tuple(child) not in list(decay_table.keys()):
                    to_remove.append(amp)

        def remove_amp(amps):
            for amp in amps[:]:
                if amp in to_remove:
                    amps.remove(amp)
                if isinstance(amp, diagram_generation.DecayChainAmplitude):
                    remove_amp(amp.get('decay_chains'))
                    for decay in amp.get('decay_chains'):
                        remove_amp(decay.get('amplitudes'))
        remove_amp(self._curr_amps)


    def import_ufo_model(self, model_name):
        """ import the UFO model """

        self._curr_model = import_ufo.import_model(model_name)

    def process_model(self):
        """Set variables _particle_names and _couplings for tab
        completion, define multiparticles"""

         # Set variables for autocomplete
        self._particle_names = [p.get('name') for p in self._curr_model.get('particles')\
                                                    if p.get('propagating')] + \
                 [p.get('antiname') for p in self._curr_model.get('particles') \
                                                    if p.get('propagating')]

        self._couplings = list(set(sum([list(i.get('orders').keys()) for i in \
                                        self._curr_model.get('interactions')], [])))

        self.add_default_multiparticles()


    def import_mg4_proc_card(self, filepath):
        """ read a V4 proc card, convert it and run it in mg5"""

        # change the status of this line in the history -> pass in comment
        if self.history and self.history[-1].startswith('import proc_v4'):
            self.history[-1] = '#%s' % self.history[-1]

        # read the proc_card.dat
        reader = files.read_from_file(filepath, import_v4.read_proc_card_v4)
        if not reader:
            raise self.InvalidCmd('\"%s\" is not a valid path' % filepath)

        if self._mgme_dir:
            # Add comment to history
            self.exec_cmd("# Import the model %s" % reader.model, precmd=True)
            line = self.exec_cmd('import model_v4 %s -modelname' % \
                                 (reader.model), precmd=True)
        else:
            logging.error('No MG_ME installation detected')
            return


        # Now that we have the model we can split the information
        lines = reader.extract_command_lines(self._curr_model)
        for line in lines:
            self.exec_cmd(line, precmd=True)

        return

    def add_default_multiparticles(self):
        """ add default particle from file interface.multiparticles_default.txt
        """

        defined_multiparticles = list(self._multiparticles.keys())
        removed_multiparticles = []
        # First check if the defined multiparticles are allowed in the
        # new model
        
        for key in list(self._multiparticles.keys()):
            try:
                for part in self._multiparticles[key]:
                    self._curr_model.get('particle_dict')[part]
            except Exception:
                del self._multiparticles[key]
                defined_multiparticles.remove(key)
                removed_multiparticles.append(key)

        # Now add default multiparticles
        for line in open(pjoin(MG5DIR, 'input', \
                                      'multiparticles_default.txt')):
            if line.startswith('#'):
                continue
            try:
                if not self._curr_model['case_sensitive']:
                    multipart_name = line.lower().split()[0]
                else:
                    multipart_name = line.split()[0]
                if multipart_name not in self._multiparticles:
                    #self.do_define(line)
                    self.exec_cmd('define %s' % line, printcmd=False, precmd=True)
            except self.InvalidCmd as why:
                logger.warning('impossible to set default multiparticles %s because %s' %
                                        (line.split()[0],why))
                if self.history[-1] == 'define %s' % line.strip():
                    self.history.pop(-1)
                else:
                    misc.sprint([self.history[-1], 'define %s' % line.strip()])

        scheme = "old"
        photon = False
        for qcd_container in ['p', 'j']:
            if qcd_container not in self._multiparticles:
                continue
            multi = self._multiparticles[qcd_container]
            b = self._curr_model.get_particle(5)
            if not b:
                break

            if 5 in multi:
                if b['mass'] != 'ZERO':
                    multi.remove(5)
                    multi.remove(-5)
                    scheme = 4
            elif b['mass'] == 'ZERO':
                multi.append(5)
                multi.append(-5)
                scheme = 5

            # check if the photon has to be added to j and p
            if 'perturbation_couplings' in list(self._curr_model.keys()) and \
              'QED' in self._curr_model['perturbation_couplings']:
                if 22 not in multi:
                    multi.append(22)
                    photon = True
            elif 22 in multi:
                multi.remove(22)
                photon = False
                
        if scheme in [4,5] and not photon:
            logger.warning("Pass the definition of \'j\' and \'p\' to %s flavour scheme." % scheme)
            for container in ['p', 'j']:
                if container in defined_multiparticles:
                    defined_multiparticles.remove(container)
            self.history.append("define p = %s # pass to %s flavors" % \
                                (' ' .join([repr(i) for i in self._multiparticles['p']]), 
                                 scheme) 
                               )
            self.history.append("define j = p")

        if photon:
            logger.warning("Pass the definition of \'j\' and \'p\' to %s flavour scheme, including the photon." % scheme)
            for container in ['p', 'j']:
                if container in defined_multiparticles:
                    defined_multiparticles.remove(container)
            self.history.append("define p = %s # pass to %s flavors" % \
                                (' '.join([str(i) for i in self._multiparticles['p']]), 
                                 scheme) 
                               )
            self.history.append("define j = p")
        
        if defined_multiparticles:
            if 'all' in defined_multiparticles:
                defined_multiparticles.remove('all')
            logger.info("Kept definitions of multiparticles %s unchanged" % \
                                         " / ".join(defined_multiparticles))

        for removed_part in removed_multiparticles:
            if removed_part in self._multiparticles:
                removed_multiparticles.remove(removed_part)

        if removed_multiparticles:
            logger.info("Removed obsolete multiparticles %s" % \
                                         " / ".join(removed_multiparticles))

        # add all tag
        line = []
        for part in self._curr_model.get('particles'):
            line.append('%s %s' % (part.get('name'), part.get('antiname')))
        line = 'all =' + ' '.join(line)
        self.do_define(line)

    def advanced_install(self, tool_to_install, 
                               HepToolsInstaller_web_address=None,
                               additional_options=[]):
        """ Uses the HEPToolsInstaller.py script maintened online to install
        HEP tools with more complicated dependences.
        Additional options will be added to the list when calling HEPInstaller"""
        
        # prevent border effects
        add_options = list(additional_options)

        # Always refresh the installer if already present
        if not os.path.isdir(pjoin(MG5DIR,'HEPTools','HEPToolsInstallers')):
            if HepToolsInstaller_web_address is None:
                raise MadGraph5Error("The option 'HepToolsInstaller_web_address'"+\
                             " must be specified in function advanced_install"+\
                                " if the installers are not already downloaded.")
            if not os.path.isdir(pjoin(MG5DIR,'HEPTools')):
                os.mkdir(pjoin(MG5DIR,'HEPTools'))
        elif not HepToolsInstaller_web_address is None:
            shutil.rmtree(pjoin(MG5DIR,'HEPTools','HEPToolsInstallers'))
        if not HepToolsInstaller_web_address is None:
            logger.info('Downloading the HEPToolInstaller at:\n   %s'%
                                                  HepToolsInstaller_web_address)
            # Guess if it is a local or web address
            if '//' in HepToolsInstaller_web_address:
                misc.wget(HepToolsInstaller_web_address,
                          pjoin(MG5DIR,'HEPTools','HEPToolsInstallers.tar.gz'),
                          stderr=open(os.devnull,'w'), stdout=open(os.devnull,'w'),
                                                                         cwd=MG5DIR)
            else:
                # If it is a local tarball, then just copy it
                shutil.copyfile(HepToolsInstaller_web_address,
                           pjoin(MG5DIR,'HEPTools','HEPToolsInstallers.tar.gz'))

            # Untar the file
            returncode = misc.call(['tar', '-xzpf', 'HEPToolsInstallers.tar.gz'],
                     cwd=pjoin(MG5DIR,'HEPTools'), stdout=open(os.devnull, 'w'))
            
            # Remove the tarball
            os.remove(pjoin(MG5DIR,'HEPTools','HEPToolsInstallers.tar.gz'))

            
            # FOR DEBUGGING ONLY, Take HEPToolsInstaller locally
            if '--local' in add_options:
                add_options.remove('--local')
                logger.warning('you are using a local installer. This is intended for debugging only!')
                shutil.rmtree(pjoin(MG5DIR,'HEPTools','HEPToolsInstallers'))
                shutil.copytree(os.path.abspath(pjoin(MG5DIR,os.path.pardir,
           'HEPToolsInstallers')),pjoin(MG5DIR,'HEPTools','HEPToolsInstallers'))

        # Potential change in naming convention
        name_map = {'lhapdf6_py3': 'lhapdf6'}
        try:
            tool = name_map[tool_to_install]
        except:
            tool = tool_to_install
     
        # Compiler options
        compiler_options = []
        if self.options['cpp_compiler'] is not None:
            compiler_options.append('--cpp_compiler=%s'%
                                                   self.options['cpp_compiler'])
            compiler_options.append('--cpp_standard_lib=%s'%
               misc.detect_cpp_std_lib_dependence(self.options['cpp_compiler']))
        elif misc.which('g++'):
            compiler_options.append('--cpp_standard_lib=%s'%
               misc.detect_cpp_std_lib_dependence('g++'))
        else:
            compiler_options.append('--cpp_standard_lib=%s'%
               misc.detect_cpp_std_lib_dependence(None))
            
        if not self.options['fortran_compiler'] is None:
            compiler_options.append('--fortran_compiler=%s'%
                                               self.options['fortran_compiler'])

        if 'heptools_install_dir' in self.options:
            prefix = self.options['heptools_install_dir']
            config_file = '~/.mg5/mg5_configuration.txt'
        else:
            prefix = pjoin(MG5DIR, 'HEPTools')
            config_file = ''

        # Add the path of pythia8 if known and the MG5 path
        if tool=='mg5amc_py8_interface':
            #add_options.append('--mg5_path=%s'%MG5DIR)
            # Warn about the soft dependency to gnuplot
            if misc.which('gnuplot') is None:
                logger.warning("==========")
                logger.warning("The optional dependency 'gnuplot' for the tool"+\
                 " 'mg5amc_py8_interface' was not found. We recommend that you"+\
                 " install it so as to be able to view the plots related to "+\
                                                      " merging with Pythia 8.")
                logger.warning("==========")
            if self.options['pythia8_path']:
                add_options.append(
                               '--with_pythia8=%s'%self.options['pythia8_path'])

        # Special rules for certain tools
        if tool=='madanalysis5':
            add_options.append('--mg5_path=%s'%MG5DIR)
            if not any(opt.startswith(('--with_fastjet', '--veto_fastjet')) for opt in add_options):
                fastjet_config  = misc.which(self.options['fastjet'])
                if fastjet_config:
                    add_options.append('--with_fastjet=%s'%fastjet_config)
           
            if self.options['delphes_path'] and os.path.isdir(
                  os.path.normpath(pjoin(MG5DIR,self.options['delphes_path']))):
                add_options.append('--with_delphes3=%s'%\
                   os.path.normpath(pjoin(MG5DIR,self.options['delphes_path'])))

        if tool=='pythia8':
            # All what's below is to handle the lhapdf dependency of Pythia8
            lhapdf_config  = misc.which(self.options['lhapdf'])
            lhapdf_version = None
            if lhapdf_config is None:
                lhapdf_version = None
            else:
                try:
                    version = misc.Popen(
                           [lhapdf_config,'--version'], stdout=subprocess.PIPE)
                    lhapdf_version = int(version.stdout.read().decode()[0])
                    if lhapdf_version not in [5,6]:
                        raise 
                except:
                    raise self.InvalidCmd('Could not detect LHAPDF version. Make'+
                           " sure '%s --version ' runs properly."%lhapdf_config)
        
            if lhapdf_version is None:
                answer = self.ask(question=
"\033[33;34mLHAPDF was not found. Do you want to install LHPADF6? "+
"(recommended) \033[0m \033[33;32my\033[0m/\033[33;31mn\033[0m >",
                                                default='y',text_format='33;32')
                if not answer.lower() in ['y','']:
                    lhapdf_path = None
                else:
                    self.advanced_install('lhapdf6',
                                          additional_options=add_options)
                    lhapdf_path = pjoin(MG5DIR,'HEPTools','lhapdf6')
                    lhapdf_version = 6
            else:
                lhapdf_path = os.path.abspath(pjoin(os.path.dirname(\
                                                 lhapdf_config),os.path.pardir))
            if lhapdf_version is None:
                logger.warning('You decided not to link the Pythia8 installation'+
                  ' to LHAPDF. Beware that only built-in PDF sets can be used then.')
            else:
                logger.info('Pythia8 will be linked to LHAPDF v%d.'%lhapdf_version)
            logger.info('Now installing Pythia8. Be patient...','$MG:color:GREEN')
            lhapdf_option = []
            if lhapdf_version is None:
                lhapdf_option.append('--with_lhapdf6=OFF')
                lhapdf_option.append('--with_lhapdf5=OFF')                
            elif lhapdf_version==5:
                lhapdf_option.append('--with_lhapdf5=%s'%lhapdf_path)
                lhapdf_option.append('--with_lhapdf6=OFF')
            elif lhapdf_version==6:
                lhapdf_option.append('--with_lhapdf5=OFF')
                lhapdf_option.append('--with_lhapdf6=%s'%lhapdf_path)
            # Make sure each otion in add_options appears only once
            add_options = list(set(add_options))
             # And that the option '--force' is placed last.
            add_options = [opt for opt in add_options if opt!='--force']+\
                        (['--force'] if '--force' in add_options else [])
            return_code = misc.call([sys.executable, pjoin(MG5DIR,'HEPTools',
             'HEPToolsInstallers','HEPToolInstaller.py'),'pythia8',
             '--prefix=%s' % prefix]
                        + lhapdf_option + compiler_options + add_options)
        else:
            logger.info('Now installing %s. Be patient...'%tool)
            # Make sure each otion in add_options appears only once
            add_options.append('--mg5_path=%s'%MG5DIR)
            add_options = list(set(add_options))
            add_options.append('--mg5_path=%s'%MG5DIR)
             # And that the option '--force' is placed last.
            add_options = [opt for opt in add_options if opt!='--force']+\
                        (['--force'] if '--force' in add_options else [])
            return_code = misc.call([sys.executable, pjoin(MG5DIR,'HEPTools',
              'HEPToolsInstallers', 'HEPToolInstaller.py'), tool,'--prefix=%s'%
              prefix] + compiler_options + add_options)

        if return_code == 0:
            logger.info("%s successfully installed in %s."%(
                   tool_to_install, prefix),'$MG:color:GREEN')
            
            if tool=='madanalysis5':
                if not any(o.startswith(('--with_','--veto_','--update')) for o in add_options):
                    logger.info('    To install recasting capabilities of madanalysis5 and/or', '$MG:BOLD')
                    logger.info('    to allow delphes analysis at parton level.','$MG:BOLD')
                    logger.info('    Please run \'install MadAnalysis5 --with_delphes --update\':', '$MG:BOLD')
            
        elif return_code == 66:
            answer = self.ask(question=
"""\033[33;34mTool %s already installed in %s."""%(tool_to_install, prefix)+
""" Do you want to overwrite its installation?\033[0m \033[33;32my\033[0m/\033[33;31mn\033[0m >"""
    ,default='y',text_format='33;32')
            if not answer.lower() in ['y','']:
                logger.info("Installation of %s aborted."%tool_to_install,
                                                              '$MG:color:GREEN')
                return
            else:
                return self.advanced_install(tool_to_install,
                              additional_options=add_options+['--force'])            
        else:
            if tool=='madanalysis5' and '--update' not in add_options and \
                                 ('--no_MA5_further_install' not in add_options or
                                                        '--no_root_in_MA5' in add_options):
                if not __debug__:
                    logger.warning('Default installation of Madanalys5 failed.')
                    logger.warning("MG5aMC will now attempt to reinstall it with the options '--no_MA5_further_install --no_root_in_MA5'.")
                    logger.warning("This will however limit MA5 applicability for hadron-level analysis.")
                    logger.warning("If you would like to prevent MG5aMC to re-attempt MA5 installation, start MG5aMC with './bin/mg5_aMC --debug'.")
                    for option in ['--no_MA5_further_install', '--no_root_in_MA5', '--force']:
                        if option not in add_options:
                            add_options.append(option)
                    self.advanced_install('madanalysis5', 
                               HepToolsInstaller_web_address=HepToolsInstaller_web_address,
                               additional_options=add_options)
                else:
                    logger.critical("Default installation of Madanalys5 failed, we suggest you try again with the options '--no_MA5_further_install --no_root_in_MA5'.")
            raise self.InvalidCmd("Installation of %s failed."%tool_to_install)

        # Post-installation treatment
        if tool == 'pythia8':
            self.options['pythia8_path'] = pjoin(prefix,'pythia8')
            self.exec_cmd('save options %s pythia8_path' % config_file, printcmd=False, log=False)
            # Automatically re-install the mg5amc_py8_interface after a fresh
            # Pythia8 installation
            self.advanced_install('mg5amc_py8_interface',
                              additional_options=add_options+['--force'])          
        elif tool == 'lhapdf6':
            if six.PY3:
                self.options['lhapdf_py3'] = pjoin(prefix,'lhapdf6_py3','bin', 'lhapdf-config')
                self.exec_cmd('save options %s lhapdf_py3' % config_file)
            else:
                self.options['lhapdf_py2'] = pjoin(prefix,'lhapdf6','bin', 'lhapdf-config')
                self.exec_cmd('save options %s lhapdf_py2' % config_file)
        elif tool == 'lhapdf5':
            self.options['lhapdf'] = pjoin(prefix,'lhapdf5','bin', 'lhapdf-config')
            self.exec_cmd('save options %s lhapdf' % config_file, printcmd=False, log=False)            
        elif tool == 'madanalysis5':
            self.options['madanalysis5_path'] = pjoin(prefix, 'madanalysis5','madanalysis5')
            self.exec_cmd('save options madanalysis5_path', printcmd=False, log=False)
        elif tool == 'mg5amc_py8_interface':
            # At this stage, pythia is guaranteed to be installed
            if self.options['pythia8_path'] in ['',None,'None']:
                self.options['pythia8_path'] = pjoin(prefix,'pythia8')
            self.options['mg5amc_py8_interface_path'] = pjoin(prefix, 'MG5aMC_PY8_interface')
            self.exec_cmd('save options %s mg5amc_py8_interface_path' % config_file, 
                                                            printcmd=False, log=False)      
        elif tool == 'collier':
            self.options['collier'] = pjoin(prefix,'lib')
            self.exec_cmd('save options %s collier' % config_file, printcmd=False, log=False)      
        elif tool == 'ninja':
            if not misc.get_ninja_quad_prec_support(pjoin(
                                              prefix,'ninja','lib')):
                logger.warning(
"""Successful installation of Ninja, but without support for quadruple precision
arithmetics. If you want to enable this (hence improving the treatment of numerically
unstable points in the loop matrix elements) you can try to reinstall Ninja with:
  MG5aMC>install ninja
After having made sure to have selected a C++ compiler in the 'cpp' option of
MG5aMC that supports quadruple precision (typically g++ based on gcc 4.6+).""")
            self.options['ninja'] = pjoin(prefix,'lib')
            self.exec_cmd('save options %s ninja' % config_file, printcmd=False, log=False)      
        elif '%s_path' % tool in self.options:
            self.options['%s_path' % tool] = pjoin(prefix, tool)
            self.exec_cmd('save options %s %s_path'  % (config_file,tool), printcmd=False, log=False)      
            
        # Now warn the user if he didn't add HEPTools first in his environment
        # variables.
        path_to_be_set = []
        if sys.platform == "darwin":
            library_variables = ["DYLD_LIBRARY_PATH"]
        else:
            library_variables = ["LD_LIBRARY_PATH"]
        for variable in library_variables:
            if (variable not in os.environ) or \
                not any(os.path.abspath(pjoin(MG5DIR,'HEPTools','lib'))==\
                os.path.abspath(path) for path in os.environ[variable].split(os.pathsep)):
                path_to_be_set.append((variable,
                               os.path.abspath(pjoin(MG5DIR,'HEPTools','lib'))))
        for variable in ["PATH"]:
            if (variable not in os.environ) or \
                not any(os.path.abspath(pjoin(MG5DIR,'HEPTools','bin'))==\
                os.path.abspath(path) for path in os.environ[variable].split(os.pathsep)):
                path_to_be_set.append((variable,
                               os.path.abspath(pjoin(MG5DIR,'HEPTools','bin'))))
            if (variable not in os.environ) or \
                not any(os.path.abspath(pjoin(MG5DIR,'HEPTools','include'))==\
                os.path.abspath(path) for path in os.environ[variable].split(os.pathsep)):
                path_to_be_set.append((variable,
                               os.path.abspath(pjoin(MG5DIR,'HEPTools','include'))))
       
        if len(path_to_be_set)>0:
            shell_type = misc.get_shell_type()
            if shell_type in ['bash',None]:
                modification_line = r"printf '\n# MG5aMC paths:\n%s\n' >> ~/.bashrc"%\
                (r'\n'.join('export %s=%s%s'%
                (var,path,'%s$%s'%(os.pathsep,var)) for var,path in path_to_be_set))
            elif shell_type=='tcsh':
                modification_line = r"printf '\n# MG5aMC paths:\n%s\n' >> ~/.cshrc"%\
                (r'\n'.join('setenv %s %s%s'%
                (var,path,'%s$%s'%(os.pathsep,var)) for var,path in path_to_be_set))

            logger.debug("==========")
            logger.debug("We recommend that you add to the following paths"+\
             " to your environment variables, so that you are guaranteed that"+\
             " at runtime, MG5_aMC will use the tools you have just installed"+\
             " and not some other versions installed elsewhere on your system.\n"+\
             "You can do so by running the following command in your terminal:"
             "\n   %s"%modification_line) 
            logger.debug("==========")
    
         # Return true for successful installation
        return True

    install_plugin = ['maddm', 'maddump', 'MadSTR']
    install_ad = {'pythia-pgs':['arXiv:0603175'],
                          'Delphes':['arXiv:1307.6346'],
                          'Delphes2':['arXiv:0903.2225'],
                          'SysCalc':['arXiv:1801.08401'],
                          'Golem95':['arXiv:0807.0605'],
                          'QCDLoop':['arXiv:0712.1851'],
                          'pythia8':['arXiv:1410.3012'],
                          'lhapdf6':['arXiv:1412.7420'],
                          'lhapdf5':['arXiv:0605240'],
                          'hepmc':['CPC 134 (2001) 41-46'],
                          'mg5amc_py8_interface':['arXiv:1410.3012','arXiv:XXXX.YYYYY'],
                          'ninja':['arXiv:1203.0291','arXiv:1403.1229','arXiv:1604.01363'],
                          'MadAnalysis5':['arXiv:1206.1599'],
                          'MadAnalysis':['arXiv:1206.1599'],
                          'collier':['arXiv:1604.06792'],
                          'oneloop':['arXiv:1007.4716'],
                          'maddm':['arXiv:1804.00444'],
                          'maddump':['arXiv:1812.06771'],
                          'MadSTR':['arXiv:1612.00440']}
    
    install_server = ['http://madgraph.phys.ucl.ac.be/package_info.dat',
                         'http://madgraph.physics.illinois.edu/package_info.dat']
    install_name = {'td_mac': 'td', 'td_linux':'td', 'Delphes2':'Delphes',
                'Delphes3':'Delphes', 'pythia-pgs':'pythia-pgs',
                'ExRootAnalysis': 'ExRootAnalysis','MadAnalysis':'madanalysis5',
                'MadAnalysis4':'MadAnalysis',
                'SysCalc':'SysCalc', 'Golem95': 'golem95',
                    'lhapdf6' : 'lhapdf6' if six.PY2 else 'lhapdf6_py3',
                'QCDLoop':'QCDLoop','MadAnalysis5':'madanalysis5',
                'maddm':'maddm'
                }

    def do_install(self, line, paths=None, additional_options=[]):
        """Install optional package from the MG suite.
        The argument 'additional_options' will be passed to the advanced_install
        functions. If it contains the option '--force', then the advanced_install
        function will overwrite any existing installation of the tool without 
        warnings.
        """

        # Make sure to avoid any border effect on custom_additional_options
        add_options = list(additional_options)
        
        args = self.split_arg(line)
        #check the validity of the arguments
        install_options = self.check_install(args)

        if sys.platform == "darwin":
            program = "curl"
        else:
            program = "wget"

        # special command for auto-update
        if args[0] == 'update':
            self.install_update(['update']+install_options['update_options'],wget=program)
            return
        elif args[0] == 'looptools':
            self.install_reduction_library(force=True)
            return
        

        plugin = self.install_plugin
        
        advertisements = self.install_ad


        if args[0] in advertisements:
#            logger.info('{:^80}'.format("-"*70), '$MG:BOLD')
#            logger.info('{:^80}'.format("You are installing '%s', please cite ref(s):"%args[0]), '$MG:BOLD')
#            logger.info('{:^80}'.format(', '.join(advertisements[args[0]])), '$MG:color:GREEN')
#            logger.info('{:^80}'.format("when using results produced with this tool."), '$MG:BOLD')
#            logger.info('{:^80}'.format("-"*70), '$MG:BOLD')
            logger.info("   You are installing '%s', please cite ref(s): \033[92m%s\033[0m. " % (args[0], ', '.join(advertisements[args[0]])), '$MG:BOLD')

        source = None
        # Load file with path of the different program:
        import six.moves.urllib.request, six.moves.urllib.parse, six.moves.urllib.error
        if paths:
            path = paths
        else:
            path = {}
    
            data_path = self.install_server

#           Force here to choose one particular server
            if any(a.startswith('--source=') for a in args):
                source = [a[9:] for a in args if a.startswith('--source=')][-1]
                if source == 'uiuc':
                    r = [1]
                elif source == 'ucl':
                    r = [0]
                else:
                    if source[-1].isdigit() or source[-1] == '/':
                        source += '/package_info.dat'
                    data_path.append(source)
                    r = [2]
            else: 
                r = random.randint(0,1)
                r = [r, (1-r)]
                if 'MG5aMC_WWW' in os.environ and os.environ['MG5aMC_WWW']:
                    data_path.append(os.environ['MG5aMC_WWW']+'/package_info.dat')
                    r.insert(0, 2)



            for index in r:
                cluster_path = data_path[index]
                try:
                    data = six.moves.urllib.request.urlopen(cluster_path)
                except Exception as error:
                    misc.sprint(str(error), cluster_path)
                    continue
                if data.getcode() != 200:
                    continue
                
                break
                
            else:
                raise MadGraph5Error('''Impossible to connect any of us servers.
                Please check your internet connection or retry later''')
            for wwwline in data:
                split = wwwline.decode().split()
                if len(split)!=2:
                    if '--source' not in line:
                        source = {0:'uiuc',1:'ucl'}[index]
                        return self.do_install(line+' --source='+source, paths=paths, additional_options=additional_options)
                path[split[0]] = split[1]

################################################################################
# TEMPORARY HACK WHERE WE ADD ENTRIES TO WHAT WILL BE EVENTUALLY ON THE WEB
################################################################################
#            path['XXX'] = 'YYY'
################################################################################

        if args[0] == 'Delphes':
            args[0] = 'Delphes3'


        try:
            name = self.install_name
            name = name[args[0]]
        except KeyError:
            name = args[0]
        if args[0] == 'MadAnalysis4':
            args[0] = 'MadAnalysis'
        elif args[0] in ['madstr', 'madSTR']:
            args[0] = 'MadSTR'
            name = 'MadSTR'
            
        if args[0] in self._advanced_install_opts:
            # Now launch the advanced installation of the tool args[0]
            # path['HEPToolsInstaller'] is the online adress where to downlaod
            # the installers if necessary.
            # Specify the path of the MG5_aMC_interface
            MG5aMC_PY8_interface_path = path['MG5aMC_PY8_interface'] if \
                                        'MG5aMC_PY8_interface' in path else 'NA'
            add_options.append('--mg5amc_py8_interface_tarball=%s'%\
                                                   MG5aMC_PY8_interface_path)
            add_options.extend(install_options['options_for_HEPToolsInstaller'])
            if not any(opt.startswith('--logging=') for opt in add_options):
                add_options.append('--logging=%d' % logger.level)
                

            return self.advanced_install(name, path['HEPToolsInstaller'],
                                        additional_options = add_options)


        if args[0] == 'Delphes':
            args[0] = 'Delphes3'        


        #check outdated install
        substitution={'Delphes2':'Delphes','pythia-pgs':'pythia8'}
        if args[0] in substitution:
            logger.warning("Please Note that this package is NOT maintained anymore by their author(s).\n"+\
               "  You should consider installing and using %s, with:\n"%substitution[args[0]]+
               "   > install %s"%substitution[args[0]])

        try:
            os.system('rm -rf %s' % pjoin(MG5DIR, name))
        except Exception:
            pass

        if args[0] not in path:
            if not source:
                if index ==1:
                    othersource = 'ucl'
                else:
                    othersource = 'uiuc'
                # try with the mirror
                misc.sprint('try other mirror', othersource, ' '.join(args))
                return self.do_install('%s --source=%s' % (' '.join(args), othersource), 
                                       paths, additional_options) 
            else:
                if 'xxx' in advertisements[name][0]:
                    logger.warning("Program not yet released. Please try later")
                else:
                    raise Exception("Online server are corrupted. No tarball available for %s" % name)
                return
            
        # Load that path
        logger.info('Downloading %s' % path[args[0]])
        misc.wget(path[args[0]], '%s.tgz' % name, cwd=MG5DIR)

        # Untar the file
        returncode = misc.call(['tar', '-xzpf', '%s.tgz' % name], cwd=MG5DIR,
                                     stdout=open(os.devnull, 'w'))

        if returncode:
            raise MadGraph5Error('Fail to download correctly the File. Stop')


        # Check that the directory has the correct name
        if not os.path.exists(pjoin(MG5DIR, name)):
            created_name = [n for n in os.listdir(MG5DIR) if n.lower().startswith(
                                         name.lower()) and not n.endswith('gz')]
            if not created_name:
                raise MadGraph5Error('The file was not loaded correctly. Stop')
            else:
                created_name = created_name[0]
            files.mv(pjoin(MG5DIR, created_name), pjoin(MG5DIR, name))

        if hasattr(self, 'post_install_%s' %name):
            return getattr(self, 'post_install_%s' %name)()

        logger.info('compile %s. This might take a while.' % name)

        # Modify Makefile for pythia-pgs on Mac 64 bit
        if args[0] == "pythia-pgs" and sys.maxsize > 2**32:
            path = os.path.join(MG5DIR, 'pythia-pgs', 'src', 'make_opts')
            text = open(path).read()
            text = text.replace('MBITS=32','MBITS=64')
            open(path, 'w').writelines(text)
            if not os.path.exists(pjoin(MG5DIR, 'pythia-pgs', 'libraries','pylib','lib')):
                os.mkdir(pjoin(MG5DIR, 'pythia-pgs', 'libraries','pylib','lib'))

        make_flags = [] #flags for the compilation
        # Compile the file
        # Check for F77 compiler
        if 'FC' not in os.environ or not os.environ['FC']:
            if self.options['fortran_compiler'] and self.options['fortran_compiler'] != 'None':
                compiler = self.options['fortran_compiler']
            elif misc.which('gfortran'):
                compiler = 'gfortran'
            elif misc.which('g77'):
                compiler = 'g77'
            else:
                raise self.InvalidCmd('Require g77 or Gfortran compiler')

            path = None
            base_compiler= ['FC=g77','FC=gfortran']
            if args[0] == "pythia-pgs":
                path = os.path.join(MG5DIR, 'pythia-pgs', 'src', 'make_opts')
            elif args[0] == 'MadAnalysis':
                path = os.path.join(MG5DIR, 'MadAnalysis', 'makefile')
            if path:
                text = open(path).read()
                for base in base_compiler:
                    text = text.replace(base,'FC=%s' % compiler)
                open(path, 'w').writelines(text)
            os.environ['FC'] = compiler
        
        # For Golem95, use autotools.
        if name == 'golem95':
            # Run the configure script
            ld_path = misc.Popen(['./configure', 
            '--prefix=%s'%str(pjoin(MG5DIR, name)),'FC=%s'%os.environ['FC']],
            cwd=pjoin(MG5DIR,'golem95'),stdout=subprocess.PIPE).communicate()[0].decode()


        # For QCDLoop, use autotools.
        if name == 'QCDLoop':
            # Run the configure script
            ld_path = misc.Popen(['./configure', 
            '--prefix=%s'%str(pjoin(MG5DIR, name)),'FC=%s'%os.environ['FC'],
            'F77=%s'%os.environ['FC']], cwd=pjoin(MG5DIR,name),
                                        stdout=subprocess.PIPE).communicate()[0].decode()

        # For Delphes edit the makefile to add the proper link to correct library
        if args[0] == 'Delphes3':
            #change in the makefile 
            #DELPHES_LIBS = $(shell $(RC) --libs) -lEG $(SYSLIBS)
            # to 
            #DELPHES_LIBS = $(shell $(RC) --libs) -lEG $(SYSLIBS) -Wl,-rpath,/Applications/root_v6.04.08/lib/
            rootsys = os.environ['ROOTSYS']
            text = open(pjoin(MG5DIR, 'Delphes','Makefile')).read()
            text = text.replace('DELPHES_LIBS = $(shell $(RC) --libs) -lEG $(SYSLIBS)', 
                         'DELPHES_LIBS = $(shell $(RC) --libs) -lEG $(SYSLIBS) -Wl,-rpath,%s/lib/' % rootsys)
            open(pjoin(MG5DIR, 'Delphes','Makefile'),'w').write(text)
            
        # For SysCalc link to lhapdf
        if name == 'SysCalc':
            if self.options['lhapdf']:
                ld_path = misc.Popen([self.options['lhapdf'], '--libdir'],
                                     stdout=subprocess.PIPE).communicate()[0].decode()
                ld_path = ld_path.replace('\n','')
                if 'LD_LIBRARY_PATH' not in os.environ:
                    os.environ['LD_LIBRARY_PATH'] = ld_path
                elif not os.environ['LD_LIBRARY_PATH']:
                    os.environ['LD_LIBRARY_PATH'] = ld_path
                elif ld_path not in os.environ['LD_LIBRARY_PATH']:
                    os.environ['LD_LIBRARY_PATH'] += ';%s' % ld_path
                if self.options['lhapdf'] != 'lhapdf-config':
                    if misc.which('lhapdf-config') != os.path.realpath(self.options['lhapdf']):
                        os.environ['PATH'] = '%s:%s' % (os.path.realpath(self.options['lhapdf']),os.environ['PATH']) 
            else:
                raise self.InvalidCmd('lhapdf is required to compile/use SysCalc. Specify his path or install it via install lhapdf6')
            if self.options['cpp_compiler']:
                make_flags.append('CXX=%s' % self.options['cpp_compiler'])
            

        if name in plugin:
            logger.info('no compilation needed for plugin. Loading plugin information')
            try:
                shutil.rmtree(pjoin(MG5DIR, 'PLUGIN', name))
            except Exception:
                pass
            shutil.move(pjoin(os.path.join(MG5DIR, name)), os.path.join(MG5DIR, 'PLUGIN', name))
            # read the __init__.py to check if we need to add a new executable
            try:
                __import__('PLUGIN.%s' % name, globals(), locals(), [], -1)
                plugin = sys.modules['PLUGIN.%s' % name] 
                new_interface = plugin.new_interface
                new_output = plugin.new_output
                latest_validated_version = plugin.latest_validated_version
                minimal_mg5amcnlo_version = plugin.minimal_mg5amcnlo_version
                maximal_mg5amcnlo_version = plugin.maximal_mg5amcnlo_version
            except Exception as error:
                raise Exception('Plugin %s fail to be loaded. Please contact the author of the PLUGIN\n Error %s' % (name, error))
                
            logger.info('Plugin %s correctly interfaced. Latest official validition for MG5aMC version %s.' % (name, '.'.join(repr(i) for i in latest_validated_version)))
            if new_interface:
                ff = open(pjoin(MG5DIR, 'bin', '%s.py' % name) , 'w') 
                if __debug__:
                    text = '''#! /usr/bin/env python
import os
import sys
root_path = os.path.split(os.path.dirname(os.path.realpath( __file__ )))[0]
exe_path = os.path.join(root_path,'bin','mg5_aMC')
sys.argv.pop(0)
os.system('%s  -tt %s %s --mode={0}' %(sys.executable, str(exe_path) , ' '.join(sys.argv) ))
'''.format(name)                    
                else:
                    text = '''#! /usr/bin/env python
import os
import sys
root_path = os.path.split(os.path.dirname(os.path.realpath( __file__ )))[0]
exe_path = os.path.join(root_path,'bin','mg5_aMC')
sys.argv.pop(0)
os.system('%s  -O -W ignore::DeprecationWarning %s %s --mode={0}' %(sys.executable, str(exe_path) , ' '.join(sys.argv) ))
'''.format(name)                     
                ff.write(text)
                ff.close()
                import stat
                os.chmod(pjoin(MG5DIR, 'bin', '%s.py' % name), stat.S_IRWXU)
                logger.info('To use this module, you need to quit MG5aMC and run the executable bin/%s.py' % name)
            status=0
                
        elif logger.level <= logging.INFO:
            devnull = open(os.devnull,'w')
            try:
                misc.call(['make', 'clean'], stdout=devnull, stderr=-2)
            except Exception:
                pass
            if name == 'pythia-pgs':
                #SLC6 needs to have this first (don't ask why)
                status = misc.call(['make'], cwd = pjoin(MG5DIR, name, 'libraries', 'pylib'))
            if name in ['golem95','QCDLoop']:
                status = misc.call(['make','install'], 
                                               cwd = os.path.join(MG5DIR, name))
            else:
                status = misc.call(['make']+make_flags, cwd = os.path.join(MG5DIR, name))
            devnull.close()
        else:
            try:
                misc.compile(['clean'], mode='', cwd = os.path.join(MG5DIR, name))
            except Exception:
                pass
            if name == 'pythia-pgs':
                #SLC6 needs to have this first (don't ask why)
                status = self.compile(mode='', cwd = pjoin(MG5DIR, name, 'libraries', 'pylib'))
            if name in ['golem95','QCDLoop']:
                status = misc.compile(['install'], mode='', 
                                          cwd = os.path.join(MG5DIR, name))
            else:
                status = self.compile(make_flags, mode='',
                                               cwd = os.path.join(MG5DIR, name))

        if not status:
            logger.info('Installation succeeded')
        else:
            # For pythia-pgs check when removing the "-fno-second-underscore" flag
            if name == 'pythia-pgs':
                to_comment = ['libraries/PGS4/src/stdhep-dir/mcfio/arch_mcfio',
                              'libraries/PGS4/src/stdhep-dir/src/stdhep_Arch']
                for f in to_comment:
                    f = pjoin(MG5DIR, name, *f.split('/'))
                    text = "".join(l for l in open(f) if 'fno-second-underscore' not in l)
                    fsock = open(f,'w').write(text)
                try:
                    misc.compile(['clean'], mode='', cwd = os.path.join(MG5DIR, name))
                except Exception:
                    pass
                status = self.compile(mode='', cwd = os.path.join(MG5DIR, name))
            if not status:
                logger.info('Compilation succeeded')
            else:
                logger.warning('Error detected during the compilation. Please check the compilation error and run make manually.')


        # Special treatment for TD/Ghostscript program (require by MadAnalysis)
        if args[0] == 'MadAnalysis':
            try:
                os.system('rm -rf td')
                os.mkdir(pjoin(MG5DIR, 'td'))
            except Exception as error:
                print(error)
                pass

            if sys.platform == "darwin":
                logger.info('Downloading TD for Mac')
                target = 'https://home.fnal.gov/~parke/TD/td_mac_intel64.tar.gz'
                misc.wget(target, 'td.tgz', cwd=pjoin(MG5DIR,'td'))
                misc.call(['tar', '-xzpvf', 'td.tgz'],
                                                  cwd=pjoin(MG5DIR,'td'))
                files.mv(MG5DIR + '/td/td_intel_mac64',MG5DIR+'/td/td')
            else:
                if sys.maxsize > 2**32:
                    logger.info('Downloading TD for Linux 64 bit')
                    target = 'https://home.fnal.gov/~parke/TD/td_linux_64bit.tar.gz'
                    #logger.warning('''td program (needed by MadAnalysis) is not compile for 64 bit computer.
                #In 99% of the case, this is perfectly fine. If you do not have plot, please follow 
                #instruction in https://cp3.irmp.ucl.ac.be/projects/madgraph/wiki/TopDrawer .''')
                else:                    
                    logger.info('Downloading TD for Linux 32 bit')
                    target = 'http://madgraph.phys.ucl.ac.be/Downloads/td'
                misc.wget(target, 'td', cwd=pjoin(MG5DIR,'td'))
            os.chmod(pjoin(MG5DIR,'td','td'), 0o775)
            self.options['td_path'] = pjoin(MG5DIR,'td')

            if not misc.which('gs'):
                logger.warning('''gosthscript not install on your system. This is not required to run MA.
                    but this prevent to create jpg files and therefore to have the plots in the html output.''')
                if sys.platform == "darwin":
                    logger.warning('''You can download this program at the following link:
                    http://www.macupdate.com/app/mac/9980/gpl-ghostscript''')

        if args[0] == 'Delphes2':
            data = open(pjoin(MG5DIR, 'Delphes','data','DetectorCard.dat')).read()
            data = data.replace('data/', 'DELPHESDIR/data/')
            out = open(pjoin(MG5DIR, 'Template','Common', 'Cards', 'delphes_card_default.dat'), 'w')
            out.write(data)
        if args[0] == 'Delphes3':
            if os.path.exists(pjoin(MG5DIR, 'Delphes','cards')):
                card_dir = pjoin(MG5DIR, 'Delphes','cards')
            else:
                card_dir = pjoin(MG5DIR, 'Delphes','examples')
            files.cp(pjoin(card_dir,'delphes_card_CMS.tcl'),
                     pjoin(MG5DIR,'Template', 'Common', 'Cards', 'delphes_card_default.dat'))
            files.cp(pjoin(card_dir,'delphes_card_CMS.tcl'),
                     pjoin(MG5DIR,'Template', 'Common', 'Cards', 'delphes_card_CMS.dat'))
            files.cp(pjoin(card_dir,'delphes_card_ATLAS.tcl'),
                     pjoin(MG5DIR,'Template', 'Common', 'Cards', 'delphes_card_ATLAS.dat'))
            
            if not self.options['pythia-pgs_path'] and not self.options['pythia8_path']:
                logger.warning("We noticed that no parton-shower module are installed/linked. \n In order to use Delphes from MG5aMC please install/link pythia8.")

        #reset the position of the executable
        options_name = {'Delphes': 'delphes_path',
                           'Delphes2': 'delphes_path',
                           'Delphes3': 'delphes_path',
                           'ExRootAnalysis': 'exrootanalysis_path',
                           'MadAnalysis': 'madanalysis_path',
                           'SysCalc': 'syscalc_path',
                           'pythia-pgs':'pythia-pgs_path',
                           'Golem95': 'golem'}

        if args[0] in options_name:
            opt = options_name[args[0]]
            if opt=='golem':
                self.options[opt] = pjoin(MG5DIR,name,'lib')
                self.exec_cmd('save options %s' % opt, printcmd=False)           
            elif self.options[opt] != self.options_configuration[opt]:
                self.options[opt] = self.options_configuration[opt]
                self.exec_cmd('save options %s' % opt, printcmd=False)



    def install_update(self, args, wget):
        """ check if the current version of mg5 is up-to-date.
        and allow user to install the latest version of MG5 """

        def apply_patch(filetext):
            """function to apply the patch"""
            text = filetext.read()
            
            pattern = re.compile(r'''=== renamed directory \'(?P<orig>[^\']*)\' => \'(?P<new>[^\']*)\'''')
            #=== renamed directory 'Template' => 'Template/LO'
            for orig, new in pattern.findall(text):
                shutil.copytree(pjoin(MG5DIR, orig), pjoin(MG5DIR, 'UPDATE_TMP'))
                full_path = os.path.dirname(pjoin(MG5DIR, new)).split('/')
                for i, name in enumerate(full_path):
                    path = os.path.sep.join(full_path[:i+1])
                    if path and not os.path.isdir(path):
                        os.mkdir(path)
                shutil.copytree(pjoin(MG5DIR, 'UPDATE_TMP'), pjoin(MG5DIR, new))
                shutil.rmtree(pjoin(MG5DIR, 'UPDATE_TMP'))
            # track rename since patch fail to apply those correctly.
            pattern = re.compile(r'''=== renamed file \'(?P<orig>[^\']*)\' => \'(?P<new>[^\']*)\'''')
            #=== renamed file 'Template/SubProcesses/addmothers.f' => 'madgraph/iolibs/template_files/addmothers.f'
            for orig, new in pattern.findall(text):
                print('move %s to %s' % (orig, new))
                try:
                    files.cp(pjoin(MG5DIR, orig), pjoin(MG5DIR, new), error=True)
                except IOError:
                    full_path = os.path.dirname(pjoin(MG5DIR, new)).split('/')
                    for i, name in enumerate(full_path):
                        path = os.path.sep.join(full_path[:i+1])
                        if path and not os.path.isdir(path):
                            os.mkdir(path)
                files.cp(pjoin(MG5DIR, orig), pjoin(MG5DIR, new), error=True)
            # track remove/re-added file:
            pattern = re.compile(r'''^=== added file \'(?P<new>[^\']*)\'''',re.M)
            all_add = pattern.findall(text)
            #pattern = re.compile(r'''=== removed file \'(?P<new>[^\']*)\'''')
            #all_rm = pattern.findall(text)
            pattern=re.compile(r'''=== removed file \'(?P<new>[^\']*)\'(?=.*=== added file \'(?P=new)\')''',re.S)
            print('this step can take a few minuts. please be patient')
            all_rm_add = pattern.findall(text)
            #=== added file 'tests/input_files/full_sm/interactions.dat'
            for new in all_add:
                if new in all_rm_add:
                    continue
                if os.path.isfile(pjoin(MG5DIR, new)):
                    os.remove(pjoin(MG5DIR, new))
            #pattern = re.compile(r'''=== removed file \'(?P<new>[^\']*)\'''')
            #=== removed file 'tests/input_files/full_sm/interactions.dat'
            #for old in pattern.findall(text):
            #    if not os.path.isfile(pjoin(MG5DIR, old)):
            #        full_path = os.path.dirname(pjoin(MG5DIR, old)).split('/')
            #        for i, _ in enumerate(full_path):
            #            path = os.path.sep.join(full_path[:i+1])
            #            if path and not os.path.isdir(path):
            #                os.mkdir(path)
            #        subprocess.call(['touch', pjoin(MG5DIR, old)])

            p= subprocess.Popen(['patch', '-p1'], stdin=subprocess.PIPE,
                                                              cwd=MG5DIR)
            p.communicate(text.encode())

            # check file which are not move
            #=== modified file 'Template/LO/Cards/run_card.dat'
            #--- old/Template/Cards/run_card.dat     2012-12-06 10:01:04 +0000
            #+++ new/Template/LO/Cards/run_card.dat  2013-12-09 02:35:59 +0000
            pattern=re.compile('''=== modified file \'(?P<new>[^\']*)\'[^\n]*\n\-\-\- old/(?P<old>\S*)[^\n]*\n\+\+\+ new/(?P=new)''',re.S)
            for match in pattern.findall(text):
                new = pjoin(MG5DIR, match[0])
                old = pjoin(MG5DIR, match[1])
                if new == old:
                    continue
                elif os.path.exists(old):
                    if not os.path.exists(os.path.dirname(new)):
                        split = new.split('/')
                        for i in range(1,len(split)):
                            path = '/'.join(split[:i])
                            if not os.path.exists(path):
                                print('mkdir', path)
                                os.mkdir(path)
                    files.cp(old,new)
            #=== renamed file 'Template/bin/internal/run_delphes' => 'Template/Common/bin/internal/run_delphes'
            #--- old/Template/bin/internal/run_delphes       2011-12-09 07:28:10 +0000
            #+++ new/Template/Common/bin/internal/run_delphes        2012-10-23 02:41:37 +0000
            #pattern=re.compile('''=== renamed file \'(?P<old>[^\']*)\' => \'(?P<new>[^\']*)\'[^\n]*\n\-\-\- old/(?P=old)[^\n]*\n\+\+\+ new/(?P=new)''',re.S)
            #for match in pattern.findall(text):
            #    old = pjoin(MG5DIR, match[0])
            #    new = pjoin(MG5DIR, match[1])
            #    if new == old:
            #       continue
            #    elif os.path.exists(old):
            #        if not os.path.exists(os.path.dirname(new)):
            #            split = new.split('/')
            #            for i in range(1,len(split)):
            #                path = '/'.join(split[:i])
            #                if not os.path.exists(path):
            #                    print 'mkdir', path
            #                    os.mkdir(path)
            #        files.cp(old,new)

            # check that all files in bin directory are executable
            for path in misc.glob('*', pjoin(MG5DIR, 'bin')):
                misc.call(['chmod', '+x', path])
            for path in misc.glob(pjoin('*','bin','*'), pjoin(MG5DIR, 'Template')):
                misc.call(['chmod', '+x', path])
            for path in misc.glob(pjoin('*','bin','internal','*'), pjoin(MG5DIR, 'Template')):
                misc.call(['chmod', '+x', path])
            for path in misc.glob(pjoin('*','*', '*.py'), pjoin(MG5DIR, 'Template')):
                misc.call(['chmod', '+x', path])
            for path in misc.glob(pjoin('*','*','*.sh'), pjoin(MG5DIR, 'Template')):
                misc.call(['chmod', '+x', path])

            #add empty files/directory
            pattern=re.compile('''^=== touch (file|directory) \'(?P<new>[^\']*)\'''',re.M)
            for match in pattern.findall(text):
                if match[0] == 'file':
                    new = os.path.dirname(pjoin(MG5DIR, match[1]))
                else:
                    new = pjoin(MG5DIR, match[1])
                if not os.path.exists(new):
                    split = new.split('/')
                    for i in range(1,len(split)+1):
                        path = '/'.join(split[:i])
                        if path and not os.path.exists(path):
                            print('mkdir', path)
                            os.mkdir(path)
                if match[0] == 'file':
                    print('touch ', pjoin(MG5DIR, match[1]))
                    misc.call(['touch', pjoin(MG5DIR, match[1])])
            # add new symlink
            pattern=re.compile('''^=== link file \'(?P<new>[^\']*)\' \'(?P<old>[^\']*)\'''', re.M)
            for new, old in pattern.findall(text):
                    if not os.path.exists(pjoin(MG5DIR, new)):
                        files.ln(pjoin(MG5DIR,old), os.path.dirname(pjoin(MG5DIR,new)), os.path.basename(new))

            # Re-compile CutTools and IREGI
            if os.path.isfile(pjoin(MG5DIR,'vendor','CutTools','includects','libcts.a')):
                misc.compile(arg=['-j1'],cwd=pjoin(MG5DIR,'vendor','CutTools'),nb_core=1)
            if os.path.isfile(pjoin(MG5DIR,'vendor','IREGI','src','libiregi.a')):
                misc.compile(cwd=pjoin(MG5DIR,'vendor','IREGI','src'))

            # check if it need to download binary:
            pattern = re.compile("""^Binary files old/(\S*).*and new/(\S*).*$""", re.M)
            if pattern.search(text):
                return True
            else:
                return False
        
        mode = [arg.split('=',1)[1] for arg in args if arg.startswith('--mode=')]
        if mode:
            mode = mode[-1]
        else:
            mode = "userrequest"
        force = any([arg=='-f' for arg in args])
        timeout = [arg.split('=',1)[1] for arg in args if arg.startswith('--timeout=')]
        if timeout:
            try:
                timeout = int(timeout[-1])
            except ValueError:
                raise self.InvalidCmd('%s: invalid argument for timeout (integer expected)'%timeout[-1])
        else:
            timeout = self.options['timeout']
        input_path = [arg.split('=',1)[1] for arg in args if arg.startswith('--input=')]

        if input_path:
            fsock = open(input_path[0])
            need_binary = apply_patch(fsock)
            logger.info('manual patch apply. Please test your version.')
            if need_binary:
                logger.warning('Note that some files need to be loaded separately!')
            sys.exit(0)

        options = ['y','n','on_exit']
        if mode == 'mg5_start':
            timeout = 2
            default = 'n'
            update_delay = self.options['auto_update'] * 24 * 3600
            if update_delay == 0:
                return
        elif mode == 'mg5_end':
            timeout = 5
            default = 'n'
            update_delay = self.options['auto_update'] * 24 * 3600
            if update_delay == 0:
                return
            options.remove('on_exit')
        elif mode == "userrequest":
            default = 'y'
            update_delay = 0
        else:
            raise self.InvalidCmd('Unknown mode for command install update')

        if not os.path.exists(os.path.join(MG5DIR,'input','.autoupdate')) or \
                os.path.exists(os.path.join(MG5DIR,'.bzr')):
            error_text = """This version of MG5 doesn\'t support auto-update. Common reasons are:
            1) This version was loaded via bazaar (use bzr pull to update instead).
            2) This version is a beta release of MG5."""
            if mode == 'userrequest':
                raise self.ConfigurationError(error_text)
            return

        if not misc.which('patch'):
            error_text = """Not able to find program \'patch\'. Please reload a clean version
            or install that program and retry."""
            if mode == 'userrequest':
                raise self.ConfigurationError(error_text)
            return

        # read the data present in .autoupdate
        data = {}
        for line in open(os.path.join(MG5DIR,'input','.autoupdate')):
            if not line.strip():
                continue
            sline = line.split()
            data[sline[0]] = int(sline[1])

        #check validity of the file
        if 'version_nb' not in data:
            if mode == 'userrequest':
                error_text = 'This version of MG5 doesn\'t support auto-update. (Invalid information)'
                raise self.ConfigurationError(error_text)
            return
        elif 'last_check' not in data:
            data['last_check'] = time.time()

        #check if we need to update.
        if time.time() - data['last_check'] < update_delay:
            return

        logger.info('Checking if MG5 is up-to-date... (takes up to %ss)' % timeout)
        class TimeOutError(Exception): pass

        def handle_alarm(signum, frame):
            raise TimeOutError

        signal.signal(signal.SIGALRM, handle_alarm)
        signal.alarm(timeout)
        to_update = 0
        try:
            filetext = six.moves.urllib.request.urlopen('http://madgraph.phys.ucl.ac.be/mg5amc_build_nb')
            signal.alarm(0)
            web_version = int(filetext.read().strip())
        except (TimeOutError, ValueError, IOError):
            signal.alarm(0)
            print('failed to connect server')
            if mode == 'mg5_end':
                # wait 24h before next check
                fsock = open(os.path.join(MG5DIR,'input','.autoupdate'),'w')
                fsock.write("version_nb   %s\n" % data['version_nb'])
                fsock.write("last_check   %s\n" % \
                int(time.time()) - 3600 * 24 * (self.options['auto_update'] -1))
                fsock.close()
            return

        if web_version == data['version_nb']:
            logger.info('No new version of MG5 available')
            # update .autoupdate to prevent a too close check
            fsock = open(os.path.join(MG5DIR,'input','.autoupdate'),'w')
            fsock.write("version_nb   %s\n" % data['version_nb'])
            fsock.write("last_check   %s\n" % int(time.time()))
            fsock.close()
            return
        elif data['version_nb'] > web_version:
            logger_stderr.info('impossible to update: local %s web %s' % (data['version_nb'], web_version))
            fsock = open(os.path.join(MG5DIR,'input','.autoupdate'),'w')
            fsock.write("version_nb   %s\n" % data['version_nb'])
            fsock.write("last_check   %s\n" % int(time.time()))
            fsock.close()
            return
        else:
            if not force:
                answer = self.ask('New Version of MG5 available! Do you want to update your current version?',
                                  default, options)
            else:
                answer = default


        if answer == 'y':
            logger.info('start updating code')
            fail = 0
            for i in range(data['version_nb'], web_version):
                try:
                    filetext = six.moves.urllib.request.urlopen('http://madgraph.phys.ucl.ac.be/patch/build%s.patch' %(i+1))
                except Exception:
                    print('fail to load patch to build #%s' % (i+1))
                    fail = i
                    break
                need_binary = apply_patch(filetext)
                if need_binary:
                    path = "http://madgraph.phys.ucl.ac.be/binary/binary_file%s.tgz" %(i+1)
                    name = "extra_file%i" % (i+1)
                    misc.wget(path, '%s.tgz' % name, cwd=MG5DIR)
                    # Untar the file
                    returncode = misc.call(['tar', '-xzpf', '%s.tgz' % name], cwd=MG5DIR,
                                     stdout=open(os.devnull, 'w'))

            fsock = open(os.path.join(MG5DIR,'input','.autoupdate'),'w')
            if not fail:
                fsock.write("version_nb   %s\n" % web_version)
            else:
                fsock.write("version_nb   %s\n" % fail)
            fsock.write("last_check   %s\n" % int(time.time()))
            fsock.close()
            logger.info('Refreshing installation of MG5aMC_PY8_interface.')
            self.do_install('mg5amc_py8_interface',additional_options=['--force'])
            logger.info('Checking current version. (type ctrl-c to bypass the check)')
            subprocess.call([os.path.join('tests','test_manager.py')],
                                                                  cwd=MG5DIR)            
            print('new version installed, please relaunch mg5')
            try:
                os.remove(pjoin(MG5DIR, 'Template','LO','Source','make_opts'))
                shutil.copy(pjoin(MG5DIR, 'Template','LO','Source','.make_opts'),
                            pjoin(MG5DIR, 'Template','LO','Source','make_opts'))
            except:
                pass
            sys.exit(0)
        elif answer == 'n':
            # prevent for a future check
            fsock = open(os.path.join(MG5DIR,'input','.autoupdate'),'w')
            fsock.write("version_nb   %s\n" % data['version_nb'])
            fsock.write("last_check   %s\n" % int(time.time()))
            fsock.close()
            logger.info('Update bypassed.')
            logger.info('The next check for a new version will be performed in %s days' \
                        % abs(self.options['auto_update']))
            logger.info('In order to change this delay. Enter the command:')
            logger.info('set auto_update X')
            logger.info('Putting X to zero will prevent this check at anytime.')
            logger.info('You can upgrade your version at any time by typing:')
            logger.info('install update')
        else: #answer is on_exit
            #ensure that the test will be done on exit
            #Do not use the set command here!!
            self.options['auto_update'] = -1 * self.options['auto_update']



    def set_configuration(self, config_path=None, final=True):
        """ assign all configuration variable from file
            ./input/mg5_configuration.txt. assign to default if not define """

        if not self.options:
            self.options = dict(self.options_configuration)
            self.options.update(self.options_madgraph)
            self.options.update(self.options_madevent)

        if not config_path:
            if 'MADGRAPH_BASE' in os.environ:
                config_path = pjoin(os.environ['MADGRAPH_BASE'],'mg5_configuration.txt')
                self.set_configuration(config_path, final=False)
            if 'HOME' in os.environ:
                config_path = pjoin(os.environ['HOME'],'.mg5',
                                                        'mg5_configuration.txt')
                if os.path.exists(config_path):
                    self.set_configuration(config_path, final=False)
            config_path = os.path.relpath(pjoin(MG5DIR,'input',
                                                       'mg5_configuration.txt'))
            return self.set_configuration(config_path, final)

        if not os.path.exists(config_path):
            files.cp(pjoin(MG5DIR,'input','.mg5_configuration_default.txt'), config_path)
        config_file = open(config_path)

        # read the file and extract information
        logger.info('load MG5 configuration from %s ' % config_file.name)
        for line in config_file:
            if '#' in line:
                line = line.split('#',1)[0]
            line = line.replace('\n','').replace('\r\n','')
            try:
                name, value = line.split('=')
            except ValueError:
                pass
            else:
                name = name.strip()
                value = value.strip()
                if name != 'mg5_path':
                    self.options[name] = value
                if value.lower() == "none" or value=="":
                    self.options[name] = None
        config_file.close()      
        self.options['stdout_level'] = logging.getLogger('madgraph').level
        if not final:
            return self.options # the return is usefull for unittest

        # Treat each expected input
        # 1: Pythia8_path and hewrig++ paths
        # try absolute and relative path
        for key in self.options:
            if key in ['pythia8_path', 'hwpp_path', 'thepeg_path', 'hepmc_path',
                       'mg5amc_py8_interface_path','madanalysis5_path']:
                if self.options[key] in ['None', None]:
                    self.options[key] = None 
                    continue
                path = self.options[key]
                #this is for pythia8
                if key == 'pythia8_path' and not os.path.isfile(pjoin(MG5DIR, path, 'include', 'Pythia8', 'Pythia.h')):
                    if not os.path.isfile(pjoin(path,  'include', 'Pythia8', 'Pythia.h')):
                        self.options['pythia8_path'] = None
                    else:
                        continue
                #this is for mg5amc_py8_interface_path
                if key == 'mg5amc_py8_interface_path' and not os.path.isfile(pjoin(MG5DIR, path, 'MG5aMC_PY8_interface')):
                    if not os.path.isfile(pjoin(path, 'MG5aMC_PY8_interface')):
                        self.options['mg5amc_py8_interface_path'] = None
                    else:
                        continue
                #this is for madanalysis5
                if key == 'madanalysis5_path' and not os.path.isfile(pjoin(MG5DIR, path,'bin','ma5')):
                    if not os.path.isfile(pjoin(path,'bin','ma5')):
                        self.options['madanalysis5_path'] = None
                    else:
                        ma5path = pjoin(MG5DIR, path) if os.path.isfile(pjoin(MG5DIR, path)) else path
                        message = misc.is_MA5_compatible_with_this_MG5(ma5path)
                        if not message is None:
                            self.options['madanalysis5_path'] = None
                            logger.warning(message)
                            continue
 
                #this is for hw++
                if key == 'hwpp_path' and not os.path.isfile(pjoin(MG5DIR, path, 'include', 'Herwig++', 'Analysis', 'BasicConsistency.hh')):
                    if not os.path.isfile(pjoin(path, 'include', 'Herwig++', 'Analysis', 'BasicConsistency.hh')):
                        self.options['hwpp_path'] = None
                    else:
                        continue
                # this is for thepeg
                elif key == 'thepeg_path' and not os.path.isfile(pjoin(MG5DIR, path, 'include', 'ThePEG', 'ACDC', 'ACDCGenCell.h')):
                    if not os.path.isfile(pjoin(path, 'include', 'ThePEG', 'ACDC', 'ACDCGenCell.h')):
                        self.options['thepeg_path'] = None
                    else:
                        continue
                # this is for hepmc
                elif key == 'hepmc_path' and not os.path.isfile(pjoin(MG5DIR, path, 'include', 'HepMC', 'HEPEVT_Wrapper.h')):
                    if not os.path.isfile(pjoin(path, 'include', 'HepMC', 'HEPEVT_Wrapper.h')):
                        self.options['hepmc_path'] = None
                    else:
                        continue

            elif key in ['golem','samurai']:
                if isinstance(self.options[key],str) and self.options[key].lower() == 'auto':
                    # try to find it automatically on the system                                                                                                                                            
                    program = misc.which_lib('lib%s.a'%key)
                    if program != None:
                        fpath, _ = os.path.split(program)
                        logger.info('Using %s library in %s' % (key,fpath))
                        self.options[key]=fpath
                    else:
                        # Try to look for it locally
                        local_install = { 'golem':'golem95',
                                         'samurai':'samurai'}
                        if os.path.isfile(pjoin(MG5DIR,local_install[key],'lib', 'lib%s.a' % key)):
                            self.options[key]=pjoin(MG5DIR,local_install[key],'lib')
                        else:
                            self.options[key]=None
                    # Make sure that samurai version is recent enough
                    if key=='samurai' and \
                       isinstance(self.options[key],str) and \
                       self.options[key].lower() != 'auto':
                        if os.path.isfile(pjoin(self.options[key],os.pardir,'AUTHORS')):
                            try:
                                version = open(pjoin(self.options[key],os.pardir,
                                                          'VERSION'),'r').read()
                            except IOError:
                                version = None
                            if version is None:
                                self.options[key] = None
                                logger.info('--------')
                                logger.info(
"""The version of 'samurai' automatically detected seems too old to be compatible
with MG5aMC and it will be turned off. Ask the authors for the latest version if
you want to use samurai. 
If you want to enforce its use as-it-is, then specify directly its library folder
in the MG5aMC option 'samurai' (instead of leaving it to its default 'auto').""")
                                logger.info('--------')

            elif key.endswith('path'):
                pass
            elif key in ['run_mode', 'auto_update']:
                self.options[key] = int(self.options[key])
            elif key in ['cluster_type','automatic_html_opening']:
                pass
            elif key in ['notification_center']:
                if self.options[key] in ['False', 'True']:
                    self.allow_notification_center = eval(self.options[key])
                    self.options[key] = self.allow_notification_center
            elif key not in ['text_editor','eps_viewer','web_browser', 'stdout_level']:
                # Default: try to set parameter
                try:
                    self.do_set("%s %s --no_save" % (key, self.options[key]), log=False)
                except MadGraph5Error as error:
                    print(error)
                    logger.warning("Option %s from config file not understood" \
                                   % key)
                else:
                    if key in self.options_madgraph:
                        self.history.append('set %s %s' % (key, self.options[key]))
        
        warnings = madevent_interface.MadEventCmd.mg5amc_py8_interface_consistency_warning(self.options)
        if warnings:
            logger.warning(warnings)

        # Configure the way to open a file:
        launch_ext.open_file.configure(self.options)
        return self.options

    def check_for_export_dir(self, filepath):
        """Check if the files is in a valid export directory and assign it to
        export path if if is"""

        # keep previous if a previous one is defined
        if self._export_dir:
            return

        if os.path.exists(pjoin(os.getcwd(), 'Cards')):
            self._export_dir = os.getcwd()
            return

        path_split = filepath.split(os.path.sep)
        if len(path_split) > 2 and path_split[-2] == 'Cards':
            self._export_dir = os.path.sep.join(path_split[:-2])
            return

    def do_launch(self, line):
        """Main commands: Ask for editing the parameter and then
        Execute the code (madevent/standalone/...)
        """

        #ensure that MG option are not modified by the launch routine
        current_options = dict([(name, self.options[name]) for name in self.options_madgraph])
        start_cwd = os.getcwd()

        args = self.split_arg(line)
        # check argument validity and normalise argument
        (options, args) = _launch_parser.parse_args(args)
        self.check_launch(args, options)
        options = options.__dict__
        # args is now MODE PATH

        if args[0].startswith('standalone'):
            if os.path.isfile(os.path.join(os.getcwd(),args[1],'Cards',\
              'MadLoopParams.dat')) and not os.path.isfile(os.path.join(\
              os.getcwd(),args[1],'SubProcesses','check_poles.f')):
                ext_program = launch_ext.MadLoopLauncher(self, args[1], \
                                                options=self.options, **options)
            else:
                ext_program = launch_ext.SALauncher(self, args[1], \
                                                options=self.options, **options)
        elif args[0] == 'madevent':
            if options['interactive']:
                
                if isinstance(self, cmd.CmdShell):
                    ME = madevent_interface.MadEventCmdShell(me_dir=args[1], options=self.options)
                else:
                    ME = madevent_interface.MadEventCmd(me_dir=args[1],options=self.options)
                    ME.pass_in_web_mode()
                stop = self.define_child_cmd_interface(ME)
                return stop

            #check if this is a cross-section
            if not self._generate_info:
                # This relaunch an old run -> need to check if this is a
                # cross-section or a width
                info = open(pjoin(args[1],'SubProcesses','procdef_mg5.dat')).read()
                generate_info = info.split('# Begin PROCESS',1)[1].split('\n')[1]
                generate_info = generate_info.split('#')[0]
            else:
                generate_info = self._generate_info

            if len(generate_info.split('>')[0].strip().split())>1:
                ext_program = launch_ext.MELauncher(args[1], self,
                                shell = isinstance(self, cmd.CmdShell),
                                options=self.options,**options)
            else:
                # This is a width computation
                ext_program = launch_ext.MELauncher(args[1], self, unit='GeV',
                                shell = isinstance(self, cmd.CmdShell),
                                options=self.options,**options)

        elif args[0] == 'pythia8':
            ext_program = launch_ext.Pythia8Launcher( args[1], self, **options)

        elif args[0] == 'aMC@NLO':
            if options['interactive']:
                if isinstance(self, cmd.CmdShell):
                    ME = amcatnlo_run.aMCatNLOCmdShell(me_dir=args[1], options=self.options)
                else:
                    ME = amcatnlo_run.aMCatNLOCmd(me_dir=args[1],options=self.options)
                    ME.pass_in_web_mode()
                # transfer interactive configuration
                config_line = [l for l in self.history if l.strip().startswith('set')]
                for line in config_line:
                    ME.exec_cmd(line)
                stop = self.define_child_cmd_interface(ME)
                return stop
            ext_program = launch_ext.aMCatNLOLauncher( args[1], self,
                                                       shell = isinstance(self, cmd.CmdShell),
                                                        **options)
        elif args[0] == 'madweight':
            import madgraph.interface.madweight_interface as madweight_interface
            if options['interactive']:
                if isinstance(self, cmd.CmdShell):
                    MW = madweight_interface.MadWeightCmdShell(me_dir=args[1], options=self.options)
                else:
                    MW = madweight_interface.MadWeightCmd(me_dir=args[1],options=self.options)
                # transfer interactive configuration
                config_line = [l for l in self.history if l.strip().startswith('set')]
                for line in config_line:
                    MW.exec_cmd(line)
                stop = self.define_child_cmd_interface(MW)                
                return stop
            ext_program = launch_ext.MWLauncher( self, args[1],
                                                 shell = isinstance(self, cmd.CmdShell),
                                                 options=self.options,**options)            
        else:
            os.chdir(start_cwd) #ensure to go to the initial path
            raise self.InvalidCmd('%s cannot be run from MG5 interface' % args[0])


        ext_program.run()
        os.chdir(start_cwd) #ensure to go to the initial path
        # ensure that MG options are not changed!
        for key, value in current_options.items():
            self.options[key] = value

    def do_load(self, line):
        """Not in help: Load information from file"""

        args = self.split_arg(line)
        # check argument validity
        self.check_load(args)

        cpu_time1 = time.time()
        if args[0] == 'model':
            self._curr_model = save_load_object.load_from_file(args[1])
            if self._curr_model.get('parameters'):
                # This is a UFO model
                self._model_v4_path = None
            else:
                # This is a v4 model
                self._model_v4_path = import_v4.find_model_path(\
                    self._curr_model.get('name').replace("_v4", ""),
                    self._mgme_dir)

            # Do post-processing of model
            self.process_model()

            #save_model.save_model(args[1], self._curr_model)
            if isinstance(self._curr_model, base_objects.Model):
                cpu_time2 = time.time()
                logger.info("Loaded model from file in %0.3f s" % \
                      (cpu_time2 - cpu_time1))
            else:
                raise self.RWError('Could not load model from file %s' \
                                      % args[1])
        elif args[0] == 'processes':
            amps,proc_defs = save_load_object.load_from_file(args[1])
            if isinstance(amps, diagram_generation.AmplitudeList):
                cpu_time2 = time.time()
                logger.info("Loaded processes from file in %0.3f s" % \
                      (cpu_time2 - cpu_time1))
                if amps:
                    model = amps[0].get('process').get('model')
                    if not model.get('parameters'):
                        # This is a v4 model.  Look for path.
                        self._model_v4_path = import_v4.find_model_path(\
                                   model.get('name').replace("_v4", ""),
                                   self._mgme_dir)
                    else:
                        self._model_v4_path = None
                    # If not exceptions from previous steps, set
                    # _curr_amps and _curr_model
                    self._curr_amps = amps
                    self._curr_model = model
                    self._curr_proc_defs = proc_defs
                    logger.info("Model set from process.")
                    # Do post-processing of model
                    self.process_model()
                self._done_export = None
            else:
                raise self.RWError('Could not load processes from file %s' % args[1])


    def do_customize_model(self, line):
        """create a restriction card in a interactive way"""

        args = self.split_arg(line)
        self.check_customize_model(args)

        model_path = self._curr_model.get('modelpath')
        if not os.path.exists(pjoin(model_path,'build_restrict.py')):
            raise self.InvalidCmd('''Model not compatible with this option.''')

        # (re)import the full model (get rid of the default restriction)
        self._curr_model = import_ufo.import_model(model_path, restrict=False)

        #1) create the full param_card
        out_path = StringIO.StringIO()
        param_writer.ParamCardWriter(self._curr_model, out_path)
        # and load it to a python object
        param_card = check_param_card.ParamCard(out_path.getvalue().split('\n'))


        all_categories = self.ask('','0',[], ask_class=AskforCustomize)
        put_to_one = []
        ## Make a Temaplate for  the restriction card. (card with no restrict)
        for block in param_card:
            value_dict = {}
            for param in param_card[block]:
                value = param.value
                if value == 0:
                    param.value = 0.000001e-99
                elif value == 1:
                    if block != 'qnumbers':
                        put_to_one.append((block,param.lhacode))
                        param.value = random.random()
                elif abs(value) in value_dict:
                    param.value += value_dict[abs(value)] * 1e-4 * param.value
                    value_dict[abs(value)] += 1
                else:
                    value_dict[abs(value)] = 1

        for category in all_categories:
            for options in category:
                if not options.status:
                    continue
                param = param_card[options.lhablock].get(options.lhaid)
                param.value = options.value

        logger.info('Loading the resulting model')
        # Applying the restriction
        self._curr_model = import_ufo.RestrictModel(self._curr_model)
        model_name = self._curr_model.get('name')
        if model_name == 'mssm':
            keep_external=True
        else:
            keep_external=False
        self._curr_model.restrict_model(param_card,keep_external=keep_external)

        if args:
            name = args[0].split('=',1)[1]
            path = pjoin(model_path,'restrict_%s.dat' % name)
            logger.info('Save restriction file as %s' % path)
            param_card.write(path)
            self._curr_model['name'] += '-%s' % name

        # if some need to put on one
        if put_to_one:
            out_path = StringIO.StringIO()
            param_writer.ParamCardWriter(self._curr_model, out_path)
            # and load it to a python object
            param_card = check_param_card.ParamCard(out_path.getvalue().split('\n'))
            
            for (block, lhacode) in put_to_one:
                try:
                    param_card[block].get(lhacode).value = 1
                except:
                    pass # was removed of the model!
            self._curr_model.set_parameters_and_couplings(param_card)

            if args:
                name = args[0].split('=',1)[1]
                path = pjoin(model_path,'paramcard_%s.dat' % name)
                logger.info('Save default card file as %s' % path)
                param_card.write(path)

    def do_save(self, line, check=True, to_keep={}, log=True):
        """Not in help: Save information to file"""

        
        args = self.split_arg(line)
        # Check argument validity
        if check:
            self.check_save(args)

        if args[0] == 'model':
            if self._curr_model:
                #save_model.save_model(args[1], self._curr_model)
                if save_load_object.save_to_file(args[1], self._curr_model):
                    logger.info('Saved model to file %s' % args[1])
            else:
                raise self.InvalidCmd('No model to save!')
        elif args[0] == 'processes':
            if self._curr_amps:
                if save_load_object.save_to_file(args[1], (self._curr_amps,self._curr_proc_defs) ):
                    logger.info('Saved processes to file %s' % args[1])
            else:
                raise self.InvalidCmd('No processes to save!')

        elif args[0] == 'options':
            partial_save = False
            to_define = {}
            
            if any(not arg.startswith('--') and arg in self.options 
                                                               for arg in args):
                # store in file only those ones
                partial_save = True
                all_arg = [arg for arg in args[1:] if not arg.startswith('--') and
                           arg in self.options]
                for key in all_arg:
                    to_define[key] = self.options[key] 
            else:
                # First look at options which should be put in MG5DIR/input
                for key, default in self.options_configuration.items():
                    if self.options_configuration[key] != self.options[key] and not self.options_configuration[key] is None:
                        to_define[key] = self.options[key]
    
                if not '--auto' in args:
                    for key, default in self.options_madevent.items():
                        if self.options_madevent[key] != self.options[key] != None:
                            if '_path' in key and os.path.basename(self.options[key]) == 'None':
                                continue
                            to_define[key] = self.options[key]
                        elif key == 'cluster_queue' and self.options[key] is None:
                            to_define[key] = self.options[key]
    
                if '--all' in args:
                    for key, default in self.options_madgraph.items():
                        if self.options_madgraph[key] != self.options[key] != None and \
                          key != 'stdout_level':
                            to_define[key] = self.options[key]
                elif not '--auto' in args:
                    for key, default in self.options_madgraph.items():
                        if self.options_madgraph[key] != self.options[key] != None and  key != 'stdout_level':
                            logger.info('The option %s is modified [%s] but will not be written in the configuration files.' \
                                        % (key,self.options_madgraph[key]) )
                            logger.info('If you want to make this value the default for future session, you can run \'save options --all\'')

            if len(args) >1 and not args[1].startswith('--') and args[1] not in self.options:
                filepath = args[1]
            else:
                filepath = pjoin(MG5DIR, 'input', 'mg5_configuration.txt')
            
            basedir = MG5DIR
            if partial_save:
                basefile = filepath
            else:
                basefile = pjoin(MG5DIR, 'input', '.mg5_configuration_default.txt')
                
            

            if to_keep:
                to_define = to_keep
            self.write_configuration(filepath, basefile, basedir, to_define)

    # Set an option
    def do_set(self, line, log=True, model_reload=True):
        """Set an option, which will be default for coming generations/outputs.
        """

        # Be careful:
        # This command is associated to a post_cmd: post_set.
        args = self.split_arg(line)

        # Check the validity of the arguments
        self.check_set(args)

        if args[0] == 'ignore_six_quark_processes':
            if args[1].lower() == 'false':
                self.options[args[0]] = False
                return
            self.options[args[0]] = list(set([abs(p) for p in \
                                      self._multiparticles[args[1]]\
                                      if self._curr_model.get_particle(p).\
                                      is_fermion() and \
                                      self._curr_model.get_particle(abs(p)).\
                                      get('color') == 3]))
            if log:
                logger.info('Ignore processes with >= 6 quarks (%s)' % \
                        ",".join([\
                            self._curr_model.get_particle(q).get('name') \
                            for q in self.options[args[0]]]))

        elif args[0] == 'group_subprocesses':
            if args[1].lower() not in ['auto', 'nlo']:
                self.options[args[0]] = banner_module.ConfigFile.format_variable(args[1], bool, name="group_subprocesses")
            else:
                if args[1].lower() == 'nlo':
                    self.options[args[0]] = "NLO"
                else:
                    self.options[args[0]] = "Auto"
            if log:
                logger.info('Set group_subprocesses to %s' % \
                                                    str(self.options[args[0]]))
                logger.info('Note that you need to regenerate all processes')
            self._curr_amps = diagram_generation.AmplitudeList()
            self._curr_proc_defs = base_objects.ProcessDefinitionList()
            self._curr_matrix_elements = helas_objects.HelasMultiProcess()

        elif args[0] == "stdout_level":
            if args[1].isdigit():
                level = int(args[1])
            else:
                level = eval('logging.' + args[1])
            logging.root.setLevel(level)
            logging.getLogger('madgraph').setLevel(level)
            logging.getLogger('madevent').setLevel(level)
            self.options[args[0]] = level
            if log:
                logger.info('set output information to level: %s' % level)
        elif args[0].lower() == "ewscheme":
            logger.info("Change EW scheme to %s for the model %s. Note that YOU are responsible of the full validity of the input in that scheme." %\
                                              (self._curr_model.get('name'), args[1]))
            logger.info("Importing a model will restore the default scheme")
            self._curr_model.change_electroweak_mode(args[1])
        elif args[0] == "complex_mass_scheme":
            old = self.options[args[0]]
            self.options[args[0]] = banner_module.ConfigFile.format_variable(args[1], bool, "complex_mass_scheme")
            aloha.complex_mass = self.options[args[0]]
            aloha_lib.KERNEL.clean()
            if self.options[args[0]]:
                if old:
                    if log:
                        logger.info('Complex mass already activated.')
                    return
                if log:
                    logger.info('Activate complex mass scheme.')
            else:
                if not old:
                    if log:
                        logger.info('Complex mass already desactivated.')
                    return
                if log:
                    logger.info('Desactivate complex mass scheme.')
            if not self._curr_model:
                return
            self.exec_cmd('import model %s' % self._curr_model.get('name'))

        elif args[0] == "gauge":
            # Treat the case where they are no model loaded
            if not self._curr_model:
                if args[1] == 'unitary':
                    aloha.unitary_gauge = True
                elif args[1] == 'axial':
                    aloha.unitary_gauge = 2 
                else:
                    aloha.unitary_gauge = False
                aloha_lib.KERNEL.clean()
                self.options[args[0]] = args[1]
                if log: logger.info('Passing to gauge %s.' % args[1])
                return

            # They are a valid model
            able_to_mod = True
            if args[1] == 'unitary':
                if 0 in self._curr_model.get('gauge'):
                    aloha.unitary_gauge = True
                else:
                    able_to_mod = False
                    if log: logger.warning('Note that unitary gauge is not allowed for your current model %s' \
                                           % self._curr_model.get('name'))
            elif args[1] == 'axial':
                if 0 in self._curr_model.get('gauge'):
                    aloha.unitary_gauge = 2
                else:
                    able_to_mod = False
                    if log: logger.warning('Note that parton-shower gauge is not allowed for your current model %s' \
                                           % self._curr_model.get('name'))
            else:
                if 1 in self._curr_model.get('gauge'):
                    aloha.unitary_gauge = False
                else:
                    able_to_mod = False
                    if log: logger.warning('Note that Feynman gauge is not allowed for your current model %s' \
                                           % self._curr_model.get('name'))

            if self.options['gauge'] == args[1]:
                return
            
            
            self.options[args[0]] = args[1]

            if able_to_mod and log and args[0] == 'gauge' and \
                args[1] == 'unitary' and not self.options['gauge']=='unitary' and \
                isinstance(self._curr_model,loop_base_objects.LoopModel) and \
                  not self._curr_model['perturbation_couplings'] in [[],['QCD']]:
                logger.warning('You will only be able to do tree level'+\
                                   ' and QCD corrections in the unitary gauge.')



            #re-init all variable
            model_name = self._curr_model.get('modelpath+restriction')
            self._curr_model = None
            self._curr_amps = diagram_generation.AmplitudeList()
            self._curr_proc_defs = base_objects.ProcessDefinitionList()
            self._curr_matrix_elements = helas_objects.HelasMultiProcess()
            self._curr_helas_model = None
            self._curr_exporter = None
            self._done_export = False
            import_ufo._import_once = []
            logger.info('Passing to gauge %s.' % args[1])

            if able_to_mod:
                # We don't want to go through the MasterCommand again
                # because it messes with the interface switching when
                # importing a loop model from MG5
                if 'modelname' in self.history.get('full_model_line'):
                    opts = '--modelname'
                else:
                    opts=''
                MadGraphCmd.do_import(self,'model %s %s' % (model_name, opts), force=True)
            elif log:
                logger.info('Note that you have to reload the model')

        elif args[0] == 'fortran_compiler':
            if args[1] != 'None':
                if log:
                    logger.info('set fortran compiler to %s' % args[1])
                self.options['fortran_compiler'] = args[1]
            else:
                self.options['fortran_compiler'] = None
        elif args[0] == 'default_unset_couplings':
            self.options['default_unset_couplings'] = banner_module.ConfigFile.format_variable(args[1], int, name="default_unset_couplings")
        elif args[0].startswith('f2py_compiler'):
            to_do = True
            if args[0].endswith('_py2') and six.PY3:
                to_do = False
            elif args[0].endswith('_py3') and six.PY2:
                to_do = False
            if to_do:
                if args[1] != 'None':
                    if log:
                        logger.info('set f2py compiler to %s' % args[1])
                
                    self.options['f2py_compiler'] = args[1]
                else:
                    self.options['f2py_compiler'] = None
            
        elif args[0] == 'loop_optimized_output':

            if log:
                    logger.info('set loop optimized output to %s' % args[1])
            self._curr_matrix_elements = helas_objects.HelasMultiProcess()
            self.options[args[0]] = args[1]
            if not self.options['loop_optimized_output'] and \
                                               self.options['loop_color_flows']:
                logger.warning("Turning off option 'loop_color_flows'"+\
                    " since it is not available for non-optimized loop output.")
                self.do_set('loop_color_flows False',log=False)
        elif args[0] == 'loop_color_flows':
            if log:
                    logger.info('set loop color flows to %s' % args[1])
            self._curr_matrix_elements = helas_objects.HelasMultiProcess()
            self.options[args[0]] = args[1]
            if self.options['loop_color_flows'] and \
                                      not self.options['loop_optimized_output']:
                logger.warning("Turning on option 'loop_optimized'"+\
                                     " needed for loop color flow computation.")
                self.do_set('loop_optimized_output True',False)

        elif args[0] == 'fastjet':
            try:
                p = subprocess.Popen([args[1], '--version'], stdout=subprocess.PIPE,
                stderr=subprocess.PIPE)
                output, error = p.communicate()
                output = output.decode()
                res = 0
            except Exception:
                res = 1

            if res != 0 or error:
                logger.info('%s does not seem to correspond to a valid fastjet-config ' % args[1] + \
                 'executable (v3+). We will use fjcore instead.\n Please set the \'fastjet\'' + \
                 'variable to the full (absolute) /PATH/TO/fastjet-config (including fastjet-config).' +
                        '\n MG5_aMC> set fastjet /PATH/TO/fastjet-config\n')
                self.options[args[0]] = None
                if self.history and 'fastjet' in self.history[-1]:
                    self.history.pop()
            elif int(output.split('.')[0]) < 3:
                logger.warning('%s is not ' % args[1] + \
                        'v3 or greater. Please install FastJet v3+.')
                self.options[args[0]] = None
                self.history.pop()
            else: #everything is fine
                logger.info('set fastjet to %s' % args[1])
                self.options[args[0]] = args[1]

        elif args[0] in ['golem','samurai','ninja','collier'] and \
             not (args[0] in ['ninja','collier'] and args[1]=='./HEPTools/lib'):
            if args[1] in ['None',"''",'""']:
                self.options[args[0]] = None
            else:
                program = misc.which_lib(os.path.join(args[1],'lib%s.a'%args[0]))
                if program!=None:
                    res = 0
                    logger.info('set %s to %s' % (args[0],args[1]))
                    self.options[args[0]] = args[1]
                else:
                    res = 1
    
                if res != 0 :
                    logger.warning('%s does not seem to correspond to a valid %s lib ' % (args[1],args[0]) + \
                            '. Please enter the full PATH/TO/%s/lib .\n'%args[0] + \
                            'You will NOT be able to run %s otherwise.\n'%args[0])
                
        elif args[0].startswith('lhapdf'):
            to_do = True
            if args[0].endswith('_py2') and six.PY3:
                to_do = False
            elif args[0].endswith('_py3') and six.PY2:
                to_do = False
            if to_do:
                try:
                    res = misc.call([args[1], '--version'], stdout=subprocess.PIPE,
                                                                 stderr=subprocess.PIPE)
                    logger.info('set lhapdf to %s' % args[1])
                    self.options['lhapdf'] = args[1]
                    self.options[args[0]] = args[1]
                except Exception:
                    res = 1
                if res != 0:
                    logger.info('%s does not seem to correspond to a valid lhapdf-config ' % args[1] + \
                            'executable. \nPlease set the \'lhapdf\' variable to the (absolute) ' + \
                            '/PATH/TO/lhapdf-config (including lhapdf-config).\n' + \
                            'Note that you can still compile and run aMC@NLO with the built-in PDFs\n' + \
                            ' MG5_aMC> set lhapdf /PATH/TO/lhapdf-config\n')

        elif args[0] in ['timeout', 'auto_update', 'cluster_nb_retry', 'max_t_for_channel',
                         'cluster_retry_wait', 'cluster_size', 'max_npoint_for_channel']:
                self.options[args[0]] = int(args[1])

        elif args[0] in ['cluster_local_path']:
            self.options[args[0]] = args[1].strip()

        elif args[0] == 'cluster_status_update':
            if '(' in args[1]:
                data = ' '.join([a for a in args[1:] if not a.startswith('-')])
                data = data.replace('(','').replace(')','').replace(',',' ').split()
                first, second = data[:2]
            else:
                first, second = args[1:3]

            self.options[args[0]] = (int(first), int(second))

        elif args[0] == 'madanalysis5_path':
            ma5path = pjoin(MG5DIR, args[1]) if os.path.isfile(pjoin(MG5DIR, args[1])) else args[1]
            message = misc.is_MA5_compatible_with_this_MG5(ma5path)
            if message is None:
                self.options['madanalysis5_path'] = args[1]
            else:
                logger.warning(message)

        elif args[0] == 'OLP':
            if six.PY3 and self.options['low_mem_multicore_nlo_generation']:
                raise self.InvalidCmd('Not possible to set OLP with both \"low_mem_multicore_nlo_generation\" and python3')
            # Reset the amplitudes, MatrixElements and exporter as they might
            # depend on this option
            self._curr_amps = diagram_generation.AmplitudeList()
            self._curr_proc_defs = base_objects.ProcessDefinitionList()
            self._curr_matrix_elements = helas_objects.HelasMultiProcess()
            self._curr_exporter = None
            self.options[args[0]] = args[1]

        elif args[0] =='output_dependencies':
            self.options[args[0]] = args[1]
        elif args[0] =='notification_center':
            if args[1] in ['None','True','False']:
                self.options[args[0]] = eval(args[1])
                self.allow_notification_center = self.options[args[0]]
            else:
                raise self.InvalidCmd('expected bool for notification_center')
        # True/False formatting
        elif args[0] in ['crash_on_error']:
            try:
                tmp = banner_module.ConfigFile.format_variable(args[1], bool, 'crash_on_error')
            except Exception:
                if args[1].lower() in ['never']:
                    tmp = args[1].lower()
                else: 
                    raise
            self.options[args[0]] = tmp
        elif args[0] in ['zerowidth_tchannel']:
            self.options[args[0]] = banner_module.ConfigFile.format_variable(args[1], bool, args[0])
        elif args[0] in ['cluster_queue']:
            self.options[args[0]] = args[1].strip()
        elif args[0] in ['low_mem_multicore_nlo_generation']:	    
            if six.PY3 and self.options['OLP'] != 'MadLoop':
                raise self.InvalidCmd('Not possible to set \"low_mem_multicore_nlo_generation\" for an OLP different of MadLoop when running  python3')
            else:
                self.options[args[0]] = args[1]
        elif args[0] in self.options:
            if args[1] in ['None','True','False']:
                self.options[args[0]] = eval(args[1])
            else:
                self.options[args[0]] = args[1]

    def post_set(self, stop, line):
        """Check if we need to save this in the option file"""

        args = self.split_arg(line)
        # Check the validity of the arguments
        try:
            self.check_set(args, log=False)
        except Exception:
            return stop

        if args[0] in self.options_configuration and '--no_save' not in args:
            self.exec_cmd('save options %s' % args[0] , log=False)
        elif args[0] in self.options_madevent:
            if not '--no_save' in line:
                logger.info('This option will be the default in any output that you are going to create in this session.')
                logger.info('In order to keep this changes permanent please run \'save options\'')
        else:
            #MadGraph5_aMC@NLO configuration
            if not self.history or self.history[-1].split() != line.split():
                self.history.append('set %s' % line)
                self.avoid_history_duplicate('set %s' % args[0], ['define', 'set'])
        return stop

    def do_open(self, line):
        """Open a text file/ eps file / html file"""

        args = self.split_arg(line)
        # Check Argument validity and modify argument to be the real path
        self.check_open(args)
        file_path = args[0]

        launch_ext.open_file(file_path)

    def do_output(self, line):
        """Main commands: Initialize a new Template or reinitialize one"""

        args = self.split_arg(line)
        # Check Argument validity
        self.check_output(args)

        noclean = '-noclean' in args
        force = '-f' in args
        nojpeg = '-nojpeg' in args
        if '--noeps=True' in args:
            nojpeg = True
        flaglist = []
                    
        if '--postpone_model' in args:
            flaglist.append('store_model')
        
        line_options = dict(arg[2:].split('=') for arg in args if arg.startswith('--') and '=' in arg)
        main_file_name = ""
        try:
            main_file_name = args[args.index('-name') + 1]
        except Exception:
            pass


        ################
        # ALOHA OUTPUT #
        ################
        if self._export_format == 'aloha':
            # catch format
            format = [d[9:] for d in args if d.startswith('--format=')]
            if not format:
                format = 'Fortran'
            else:
                format = format[-1]
            # catch output dir
            output = [d for d in args if d.startswith('--output=')]
            if not output:
                output = import_ufo.find_ufo_path(self._curr_model['name'])
                output = pjoin(output, format)
                if not os.path.isdir(output):
                    os.mkdir(output)
            else:
                output = output[-1]
                if not os.path.isdir(output):
                    raise self.InvalidCmd('%s is not a valid directory' % output)
            logger.info('creating routines in directory %s ' % output)
            # build the calling list for aloha
            names = [d for d in args if not d.startswith('-')]
            wanted_lorentz = aloha_fct.guess_routine_from_name(names)
            # Create and write ALOHA Routine
            aloha_model = create_aloha.AbstractALOHAModel(self._curr_model.get('name'))
            aloha_model.add_Lorentz_object(self._curr_model.get('lorentz'))
            if wanted_lorentz:
                aloha_model.compute_subset(wanted_lorentz)
            else:
                aloha_model.compute_all(save=False)
            aloha_model.write(output, format)
            return

        #################
        ## Other Output #
        #################
        # Configuration of what to do:
        # check: check status of the directory
        # exporter: which exporter to use (v4/cpp/...)
        # output: [Template/dir/None] copy the Template, just create dir or do nothing
        config = {}
        config['madevent'] =       {'check': True,  'exporter': 'v4',  'output':'Template'}
        config['matrix'] =         {'check': False, 'exporter': 'v4',  'output':'dir'}
        config['standalone'] =     {'check': True, 'exporter': 'v4',  'output':'Template'}
        config['standalone_msF'] = {'check': False, 'exporter': 'v4',  'output':'Template'}
        config['standalone_msP'] = {'check': False, 'exporter': 'v4',  'output':'Template'}
        config['standalone_rw'] =  {'check': False, 'exporter': 'v4',  'output':'Template'}
        config['standalone_cpp'] = {'check': False, 'exporter': 'cpp', 'output': 'Template'}
        config['pythia8'] =        {'check': False, 'exporter': 'cpp', 'output':'dir'}
        config['matchbox_cpp'] =   {'check': True, 'exporter': 'cpp', 'output': 'Template'}
        config['matchbox'] =       {'check': True, 'exporter': 'v4',  'output': 'Template'}
        config['madweight'] =      {'check': True, 'exporter': 'v4',  'output':'Template'}

        if self._export_format == 'plugin':
            options = {'check': self._export_plugin.check, 'exporter':self._export_plugin.exporter, 'output':self._export_plugin.output}
        else:
            options = config[self._export_format]
            
        # check
        if os.path.realpath(self._export_dir) == os.getcwd():
            if len(args) == 0:
                i=0
                while 1:
                    if os.path.exists('Pythia8_proc_%i' %i):
                        i+=1
                    else:
                        break
                os.mkdir('Pythia8_proc_%i' %i) 
                self._export_dir = pjoin(self._export_dir, 'Pythia8_proc_%i' %i)
                logger.info('Create output in %s' % self._export_dir)
            elif not args[0] in ['.', '-f']:
                raise self.InvalidCmd('Wrong path directory to create in local directory use \'.\'')
        elif not noclean and os.path.isdir(self._export_dir) and options['check']:
            if not force:
                # Don't ask if user already specified force or noclean
                logger.info('INFO: directory %s already exists.' % self._export_dir)
                logger.info('If you continue this directory will be deleted and replaced.')
                answer = self.ask('Do you want to continue?', 'y', ['y','n'])
            else:
                answer = 'y'
            if answer != 'y':
                raise self.InvalidCmd('Stopped by user request')
            else:
                shutil.rmtree(self._export_dir)

        # Choose here whether to group subprocesses or not, if the option was
        # set to 'Auto' and propagate this choice down the line:
        if self.options['group_subprocesses'] in [True, False]:
            group_processes = self.options['group_subprocesses']
        elif self.options['group_subprocesses'] == 'Auto':
            # By default we set it to True
            group_processes = True
            # But we turn if off for decay processes which
            # have been defined with multiparticle labels, because then
            # branching ratios necessitates to keep subprocesses independent.
            # That applies only if there is more than one subprocess of course.
            if self._curr_amps[0].get_ninitial() == 1 and \
                                                     len(self._curr_amps)>1:
                
                processes = [amp.get('process') for amp in self._curr_amps if 'process' in  list(amp.keys())]
                if len(set(proc.get('id') for proc in processes))!=len(processes):
                    # Special warning for loop-induced
                    if any(proc['perturbation_couplings'] != [] for proc in
                               processes) and self._export_format == 'madevent':
                        logger.warning("""
|| The loop-induced decay process you have specified contains several
|| subprocesses and, in order to be able to compute individual branching ratios, 
|| MG5_aMC will *not* group them. Integration channels will also be considered
|| for each diagrams and as a result integration will be inefficient.
|| It is therefore recommended to perform this simulation by setting the MG5_aMC
|| option 'group_subprocesses' to 'True' (before the output of the process).
|| Notice that when doing so, processes for which one still wishes to compute
|| branching ratios independently can be specified using the syntax:
||   -> add process <proc_def>
""")
                    group_processes = False

        #Exporter + Template
        if options['exporter'] == 'v4':
            self._curr_exporter = export_v4.ExportV4Factory(self, noclean, 
                                             group_subprocesses=group_processes,
                                             cmd_options=line_options)
        elif options['exporter'] == 'cpp':
            self._curr_exporter = export_cpp.ExportCPPFactory(self, group_subprocesses=group_processes,
                                                              cmd_options=line_options)
        
        self._curr_exporter.pass_information_from_cmd(self)
        
        if options['output'] == 'Template':
            self._curr_exporter.copy_template(self._curr_model)
        elif options['output'] == 'dir' and not os.path.isdir(self._export_dir):
            os.makedirs(self._export_dir)

        # Reset _done_export, since we have new directory
        self._done_export = False

        if self._export_format == "madevent":
            # for MadEvent with MadLoop decide if we keep the box as channel of 
            #integration or not. Forbid them for matching and for h+j
            if self.options['max_npoint_for_channel']:
                base_objects.Vertex.max_n_loop_for_multichanneling = self.options['max_npoint_for_channel']
            else:
                base_objects.Vertex.max_n_loop_for_multichanneling = 3 
            base_objects.Vertex.max_tpropa = self.options['max_t_for_channel']   

        # Perform export and finalize right away
        self.export(nojpeg, main_file_name, group_processes, args)

        # Automatically run finalize
        self.finalize(nojpeg, flaglist=flaglist)

        # Remember that we have done export
        self._done_export = (self._export_dir, self._export_format)

        # Reset _export_dir, so we don't overwrite by mistake later
        self._export_dir = None

    # Export a matrix element
    def export(self, nojpeg = False, main_file_name = "", group_processes=True, 
                                                                       args=[]):
        """Export a generated amplitude to file."""


        # Define the helas call  writer
        if self._curr_exporter.exporter == 'cpp':       
            self._curr_helas_model = helas_call_writers.CPPUFOHelasCallWriter(self._curr_model)
        elif self._model_v4_path:
            assert self._curr_exporter.exporter == 'v4'
            self._curr_helas_model = helas_call_writers.FortranHelasCallWriter(self._curr_model)
        else:
            assert self._curr_exporter.exporter == 'v4'
            options = {'zerowidth_tchannel': True}
            if self._curr_amps and self._curr_amps[0].get_ninitial() == 1:
                options['zerowidth_tchannel'] = False
            
            self._curr_helas_model = helas_call_writers.FortranUFOHelasCallWriter(self._curr_model)

        version = [arg[10:] for arg in args if arg.startswith('--version=')]
        if version:
            version = version[-1]
        else:
            version = '8.2'

        def generate_matrix_elements(self, group_processes=True):
            """Helper function to generate the matrix elements before
            exporting. Uses the main function argument 'group_processes' to decide 
            whether to use group_subprocess or not. (it has been set in do_output to
            the appropriate value if the MG5 option 'group_subprocesses' was set
            to 'Auto'."""

            if self._export_format in ['standalone_msP', 'standalone_msF', 'standalone_mw']:
                to_distinguish = []
                for part in self._curr_model.get('particles'):
                    if part.get('name') in args and part.get('antiname') in args and\
                       part.get('name') != part.get('antiname'):
                        to_distinguish.append(abs(part.get('pdg_code')))
            # Sort amplitudes according to number of diagrams,
            # to get most efficient multichannel output
            self._curr_amps.sort(key=lambda x: x.get_number_of_diagrams(),reverse=True)

            cpu_time1 = time.time()
            ndiags = 0
            if not self._curr_matrix_elements.get_matrix_elements():
                if group_processes:
                    cpu_time1 = time.time()
                    dc_amps = diagram_generation.DecayChainAmplitudeList(\
                        [amp for amp in self._curr_amps if isinstance(amp, \
                                        diagram_generation.DecayChainAmplitude)])
                    non_dc_amps = diagram_generation.AmplitudeList(\
                             [amp for amp in self._curr_amps if not \
                              isinstance(amp, \
                                         diagram_generation.DecayChainAmplitude)])
                    subproc_groups = group_subprocs.SubProcessGroupList()
                    matrix_elements_opts = {'optimized_output':
                                       self.options['loop_optimized_output']}
                    
                    grouping_criteria = self._curr_exporter.grouped_mode
                    if non_dc_amps:
                        subproc_groups.extend(\
                          group_subprocs.SubProcessGroup.group_amplitudes(\
                          non_dc_amps,grouping_criteria, 
                                     matrix_elements_opts=matrix_elements_opts))

                    if dc_amps:
                        dc_subproc_group = \
                                  group_subprocs.DecayChainSubProcessGroup.\
                                  group_amplitudes(dc_amps, grouping_criteria,
                                      matrix_elements_opts=matrix_elements_opts)
                        subproc_groups.extend(dc_subproc_group.\
                                    generate_helas_decay_chain_subproc_groups())

                    ndiags = sum([len(m.get('diagrams')) for m in \
                              subproc_groups.get_matrix_elements()])
                    self._curr_matrix_elements = subproc_groups
                    # assign a unique id number to all groups
                    uid = 0
                    for group in subproc_groups:
                        uid += 1 # update the identification number
                        for me in group.get('matrix_elements'):
                            me.get('processes')[0].set('uid', uid)
                else: # Not grouped subprocesses
                    mode = {}
                    if self._export_format in [ 'standalone_msP' , 
                                             'standalone_msF', 'standalone_rw']:
                        mode['mode'] = 'MadSpin'
                    # The conditional statement tests whether we are dealing
                    # with a loop induced process.
                    if isinstance(self._curr_amps[0], 
                                         loop_diagram_generation.LoopAmplitude):
                        mode['optimized_output']=self.options['loop_optimized_output']
                        HelasMultiProcessClass = loop_helas_objects.LoopHelasProcess
                        compute_loop_nc = True
                    else:
                        HelasMultiProcessClass = helas_objects.HelasMultiProcess
                        compute_loop_nc = False
                    
                    self._curr_matrix_elements = HelasMultiProcessClass(
                      self._curr_amps, compute_loop_nc=compute_loop_nc,
                                                       matrix_element_opts=mode)
                    
                    ndiags = sum([len(me.get('diagrams')) for \
                                  me in self._curr_matrix_elements.\
                                  get_matrix_elements()])
                    # assign a unique id number to all process
                    uid = 0
                    for me in self._curr_matrix_elements.get_matrix_elements()[:]:
                        uid += 1 # update the identification number
                        me.get('processes')[0].set('uid', uid)

            cpu_time2 = time.time()


            return ndiags, cpu_time2 - cpu_time1

        # Start of the actual routine
        
        ndiags, cpu_time = generate_matrix_elements(self,group_processes)

        calls = 0

        path = self._export_dir
            
        cpu_time1 = time.time()

        # First treat madevent and pythia8 exports, where we need to
        # distinguish between grouped and ungrouped subprocesses

        # MadEvent
        if self._export_format == 'madevent':
            calls += self._curr_exporter.export_processes(self._curr_matrix_elements,
                                                         self._curr_helas_model)
            
                #try:
                #    cmd.Cmd.onecmd(self, 'history .')
                #except Exception:
                #    misc.sprint('command history fails.', 10)
                #    pass

        # Pythia 8
        elif self._export_format == 'pythia8':
            # Output the process files
            process_names = []
            if isinstance(self._curr_matrix_elements, group_subprocs.SubProcessGroupList):
                for (group_number, me_group) in enumerate(self._curr_matrix_elements):
                    exporter = self._curr_exporter.generate_process_directory(\
                            me_group.get('matrix_elements'), self._curr_helas_model,
                            process_string = me_group.get('name'),
                            process_number = group_number+1,
                            version = version)
                    process_names.append(exporter.process_name)
            else:
                exporter =  self._curr_exporter.generate_process_directory(\
                            self._curr_matrix_elements, self._curr_helas_model,
                            process_string = self._generate_info, version = version)
                process_names.append(exporter.process_file_name)

            # Output the model parameter and ALOHA files
            model_name, model_path = exporter.convert_model_to_pythia8(\
                            self._curr_model, self._export_dir)

            # Generate the main program file
            filename, make_filename = \
                      self._curr_exporter.generate_example_file_pythia8(path,
                                                               model_path,
                                                               process_names,
                                                               exporter,
                                                               main_file_name)
                      
                      
        matrix_elements = self._curr_matrix_elements.get_matrix_elements()
        # Just the matrix.f files
        if self._export_format == 'matrix':
            for me in matrix_elements:
                filename = pjoin(path, 'matrix_' + \
                           me.get('processes')[0].shell_string() + ".f")
                if os.path.isfile(filename):
                    logger.warning("Overwriting existing file %s" % filename)
                else:
                    logger.info("Creating new file %s" % filename)
                calls = calls + self._curr_exporter.write_matrix_element_v4(\
                    writers.FortranWriter(filename),\
                    me, self._curr_helas_model)
        elif self._export_format in ['madevent', 'pythia8']:
            pass
        # grouping mode
        elif isinstance(self._curr_matrix_elements, group_subprocs.SubProcessGroupList) and\
            self._curr_exporter.grouped_mode:
            modify, self._curr_matrix_elements = self._curr_exporter.modify_grouping(self._curr_matrix_elements)
            if modify:
                matrix_elements = self._curr_matrix_elements.get_matrix_elements()

            for me_number, me in enumerate(self._curr_matrix_elements):
                calls = calls + \
                    self._curr_exporter.generate_subprocess_directory(\
                        me, self._curr_helas_model, me_number)               
        
        # ungroup mode
        else:
            for nb,me in enumerate(matrix_elements[:]):
                new_calls = self._curr_exporter.generate_subprocess_directory(\
                            me, self._curr_helas_model, nb)
                if  isinstance(new_calls, int):
                    if new_calls ==0:
                        matrix_elements.remove(me)
                    else:
                        calls = calls + new_calls

        if self._generate_info and hasattr(self._curr_exporter, 'write_procdef_mg5'):
            # Write the procdef_mg5.dat file with process info
            card_path = pjoin(self._export_dir ,'SubProcesses', \
                                     'procdef_mg5.dat')
            self._curr_exporter.write_procdef_mg5(card_path,
                                self._curr_model['name'],
                                self._generate_info)


        cpu_time2 = time.time() - cpu_time1

        logger.info(("Generated helas calls for %d subprocesses " + \
              "(%d diagrams) in %0.3f s") % \
              (len(matrix_elements),
               ndiags, cpu_time))

        if calls:
            if "cpu_time2" in locals():
                logger.info("Wrote files for %d helas calls in %0.3f s" % \
                            (calls, cpu_time2))
            else:
                logger.info("Wrote files for %d helas calls" % \
                            (calls))

        if self._export_format == 'pythia8':
            logger.info("- All necessary files for Pythia 8 generated.")
            logger.info("- Run \"launch\" and select %s.cc," % filename)
            logger.info("  or go to %s/examples and run" % path)
            logger.info("      make -f %s" % make_filename)
            logger.info("  (with process_name replaced by process name).")
            logger.info("  You can then run ./%s to produce events for the process" % \
                        filename)

        # Replace the amplitudes with the actual amplitudes from the
        # matrix elements, which allows proper diagram drawing also of
        # decay chain processes
        matrix_elements = self._curr_matrix_elements.get_matrix_elements()
        self._curr_amps = diagram_generation.AmplitudeList(\
               [me.get('base_amplitude') for me in \
                matrix_elements])

    def finalize(self, nojpeg, online = False, flaglist=[]):
        """Make the html output, write proc_card_mg5.dat and create
        madevent.tar.gz for a MadEvent directory"""

        compiler_dict = {'fortran': self.options['fortran_compiler'],
                             'cpp': self.options['cpp_compiler'],
                             'f2py': self.options['f2py_compiler']}

        # Handling of the model.
        if self._model_v4_path:
            logger.info('Copy %s model files to directory %s' % \
                            (os.path.basename(self._model_v4_path), self._export_dir))
            self._curr_exporter.export_model_files(self._model_v4_path)
            self._curr_exporter.export_helas(pjoin(self._mgme_dir,'HELAS'))        
        else:
            # wanted_lorentz are the lorentz structures which are
            # actually used in the wavefunctions and amplitudes in
            # these processes
            wanted_lorentz = self._curr_matrix_elements.get_used_lorentz()
            wanted_couplings = self._curr_matrix_elements.get_used_couplings()
            # For a unique output of multiple type of exporter need to store this
            # information.             
            if hasattr(self, 'previous_lorentz'):
                wanted_lorentz = list(set(self.previous_lorentz + wanted_lorentz))
                wanted_couplings = list(set(self.previous_couplings + wanted_couplings))
                del self.previous_lorentz
                del self.previous_couplings        
            if 'store_model' in flaglist:
                self.previous_lorentz = wanted_lorentz
                self.previous_couplings = wanted_couplings
            else:
                self._curr_exporter.convert_model(self._curr_model, 
                                               wanted_lorentz,
                                               wanted_couplings)
        
        # move the old options to the flaglist system.
        if nojpeg:
            flaglist.append('nojpeg')
        if online:
            flaglist.append('online')

            

        if self._export_format in ['NLO']:
            ## write fj_lhapdf_opts file            
            # Create configuration file [path to executable] for amcatnlo
            filename = os.path.join(self._export_dir, 'Cards', 'amcatnlo_configuration.txt')
            opts_to_keep = ['lhapdf', 'fastjet', 'pythia8_path', 'hwpp_path', 'thepeg_path', 
                                                                    'hepmc_path']
            to_keep = {}
            for opt in opts_to_keep:
                if self.options[opt]:
                    to_keep[opt] = self.options[opt]
            self.do_save('options %s' % filename.replace(' ', '\ '), check=False, \
                    to_keep = to_keep)

        elif self._export_format in ['madevent', 'madweight']:          
            # Create configuration file [path to executable] for madevent
            filename = os.path.join(self._export_dir, 'Cards', 'me5_configuration.txt')
            self.do_save('options %s' % filename.replace(' ', '\ '), check=False,
                         to_keep={'mg5_path':MG5DIR})

        # Dedicated finalize function.
        self._curr_exporter.finalize(self._curr_matrix_elements,
                                    self.history,
                                    self.options,
                                    flaglist)

        if self._export_format in ['madevent', 'standalone', 'standalone_cpp','madweight', 'matchbox']:
            logger.info('Output to directory ' + self._export_dir + ' done.')

        if self._export_format in ['madevent', 'NLO']:
            logger.info('Type \"launch\" to generate events from this process, or see')
            logger.info(self._export_dir + '/README')
            logger.info('Run \"open index.html\" to see more information about this process.')

    def do_help(self, line):
        """ propose some usefull possible action """

        super(MadGraphCmd,self).do_help(line)

        if line:
            return

        if len(self.history) == 0:
            last_action_2 = 'mg5_start'
            last_action = 'mg5_start'
        else:
            args = self.history[-1].split()
            last_action = args[0]
            if len(args)>1:
                last_action_2 = '%s %s' % (last_action, args[1])
            else:
                last_action_2 = 'none'



    # Calculate decay width
    def do_compute_widths(self, line, model=None, do2body=True, decaymodel=None):
        """Documented commands:Generate amplitudes for decay width calculation, with fixed
           number of final particles (called level)
           syntax; compute_widths particle [other particles] [--options=]

            - particle/other particles can also be multiparticle name (can also be
           pid of the particle)

           --body_decay=X [default=4.0025] allow to choose the precision.
                if X is an integer: compute all X body decay
                if X is a float <1: compute up to the time that total error < X
                if X is a float >1: stops at the first condition.

           --path=X. Use a given file for the param_card. (default UFO built-in)

           special argument:
               - skip_2body: allow to not consider those decay (use FR)
               - model: use the model pass in argument.

        """



        self.change_principal_cmd('MadGraph')
        if '--nlo' not in line:
            warning_text = """Please note that the automatic computation of the width is
    only valid in narrow-width approximation and at tree-level."""
            logger.warning(warning_text)
            
        if not model:
            modelname = self._curr_model.get('modelpath+restriction')
            with misc.MuteLogger(['madgraph'], ['INFO']):
                model = import_ufo.import_model(modelname, decay=True)
        self._curr_model = model
            
        if not isinstance(model, model_reader.ModelReader):
            model = model_reader.ModelReader(model)

        if '--nlo' in line:
            # call SMWidth to calculate NLO Width
            self.compute_widths_SMWidth(line, model=model)
            return

        # check the argument and return those in a dictionary format
        particles, opts = self.check_compute_widths(self.split_arg(line))

        if opts['path']:
            correct = True
            param_card = check_param_card.ParamCard(opts['path'])
            for param in param_card['decay']:
                if param.value == "auto":
                    param.value = 1
                    param.format = 'float'
                    correct = False
            if not correct:
                if opts['output']:
                    param_card.write(opts['output'])
                    opts['path'] = opts['output']
                else:
                    param_card.write(opts['path'])

        data = model.set_parameters_and_couplings(opts['path'])
        

        # find UFO particles linked to the require names.
        if do2body:
            skip_2body = True
            decay_info = {}
            for pid in particles:
                particle = model.get_particle(pid)
                if not hasattr(particle, 'partial_widths'):
                    skip_2body = False
                    break
                elif not decay_info:
                    logger_mg.info('Get two body decay from FeynRules formula')
                decay_info[pid] = []
                mass = abs(eval(str(particle.get('mass')), data).real)
                data = model.set_parameters_and_couplings(opts['path'], scale= mass)
                total = 0
    
                # check if the value of alphas is set to zero and raise warning if appropriate
                if 'aS' in data and data['aS'] == 0 and particle.get('color') != 1:
                    logger.warning("aS set to zero for this particle since the running is not defined for such low mass.")
                        
                for mode, expr in particle.partial_widths.items():
                    tmp_mass = mass
                    for p in mode:
                        try:
                            value_mass = eval(str(p.mass), data)
                        except Exception:
                            # the p object can still be UFO reference. since the 
                            # mass name might hve change load back the MG5 one.
                            value_mass = eval(str(model.get_particle(p.pdg_code).get('mass')), data)
                        tmp_mass -= abs(value_mass)             
                    if tmp_mass <=0:
                        continue
    
                    decay_to = [p.get('pdg_code') for p in mode]
                    value = eval(expr,{'cmath':cmath},data).real
                    if -1e-10 < value < 0:
                        value = 0
                    if -1e-5 < value < 0:
                        logger.warning('Partial width for %s > %s negative: %s automatically set to zero' %
                                       (particle.get('name'), ' '.join([p.get('name') for p in mode]), value))
                        value = 0
                    elif value < 0:
                        raise Exception('Partial width for %s > %s negative: %s' % \
                                       (particle.get('name'), ' '.join([p.get('name') for p in mode]), value))
                    elif 0 < value < 0.1 and particle['color'] !=1:
                        logger.warning("partial width of particle %s lower than QCD scale:%s. Set it to zero. (%s)" \
                                   % (particle.get('name'), value, decay_to))
                        value = 0
                                     
                    decay_info[particle.get('pdg_code')].append([decay_to, value])
                    total += value
            else:
                madevent_interface.MadEventCmd.update_width_in_param_card(decay_info,
                                                       opts['path'], opts['output'])
                if float(opts['body_decay']) == 2:
                    return  decay_info
        else:
            skip_2body = True

        #
        # add info from decay module
        #
        
        self.do_decay_diagram('%s %s' % (' '.join([repr(id) for id in particles]),
                                         ' '.join('--%s=%s' % (key,value)
                                                  for key,value in opts.items()
                                                  if key not in ['precision_channel'])
                                         ), skip_2body=skip_2body, model=decaymodel)

        if self._curr_amps:
            logger.info('Pass to numerical integration for computing the widths:')
        else:            
            logger.info('No need for N body-decay (N>2). Results are in %s' % opts['output'])
            
            
            
            return  decay_info

        # Do the MadEvent integration!!
        with misc.TMP_directory(dir=os.getcwd()) as path:
            decay_dir = pjoin(path,'temp_decay')
            logger_mg.info('More info in temporary files:\n    %s/index.html' % (decay_dir))
            with misc.MuteLogger(['madgraph','ALOHA','cmdprint','madevent'], [40,40,40,40]):
                self.exec_cmd('output madevent %s -f' % decay_dir,child=False)
                
                #modify some parameter of the default run_card
                run_card = banner_module.RunCard(pjoin(decay_dir,'Cards','run_card.dat'))
                if run_card['ickkw']:
                    run_card['ickkw'] = 0
                    run_card['xqcut'] = 0
                    run_card.remove_all_cut()
                    run_card.write(pjoin(decay_dir,'Cards','run_card.dat'))
                
                # Need to write the correct param_card in the correct place !!!
                if os.path.exists(opts['output']):
                    files.cp(opts['output'], pjoin(decay_dir, 'Cards', 'param_card.dat'))
                else:
                    files.cp(opts['path'], pjoin(decay_dir, 'Cards', 'param_card.dat'))
                if self._curr_model['name'] == 'mssm' or self._curr_model['name'].startswith('mssm-'):
                    check_param_card.convert_to_slha1(pjoin(decay_dir, 'Cards', 'param_card.dat'))
                # call a ME interface and define as it as child for correct error handling
                me_cmd = madevent_interface.MadEventCmd(decay_dir)
                for name, val in self.options.items():
                    if name in me_cmd.options and me_cmd.options[name] != val:
                        self.exec_cmd('set %s %s --no_save' % (name, val)) 
                #me_cmd.options.update(self.options)
                #me_cmd.configure_run_mode(self.options['run_mode'])
                #self.define_child_cmd_interface(me_cmd, interface=False)
                me_cmd.model_name = self._curr_model['name'] #needed for mssm
                me_cmd.options['automatic_html_opening'] = False

                me_opts=[('accuracy', opts['precision_channel']), # default 0.01
                         ('points', 1000),
                         ('iterations',9)]
                me_cmd.exec_cmd('survey decay -f %s' % (
                       " ".join(['--%s=%s' % val for val in me_opts])),
                      postcmd=False)
                me_cmd.exec_cmd('combine_events', postcmd=False)
                #me_cmd.exec_cmd('store_events', postcmd=False)
                me_cmd.collect_decay_widths()
                me_cmd.do_quit('')
                # cleaning
                del me_cmd

            param = check_param_card.ParamCard(pjoin(decay_dir, 'Events', 'decay','param_card.dat'))

        for pid in particles:
            width = param['decay'].get((pid,)).value
            particle = self._curr_model.get_particle(pid) 
            #if particle['color'] !=1 and 0 < width.real < 0.1:
            #    logger.warning("width of colored particle \"%s(%s)\" lower than QCD scale: %s. Set width to zero "
            #                   % (particle.get('name'), pid, width.real))
            #    width = 0
                
            
            if not pid in param['decay'].decay_table:
                continue
            if pid not in decay_info:
                decay_info[pid] = []
            for BR in param['decay'].decay_table[pid]:
                if len(BR.lhacode) == 3 and skip_2body:
                    continue
                if 0 < BR.value * width <0.1 and particle['color'] !=1:
                    logger.warning("partial width of particle %s lower than QCD scale:%s. Set it to zero. (%s)" \
                                   % (particle.get('name'), BR.value * width, BR.lhacode[1:]))
                                     
                    continue
                
                decay_info[pid].append([BR.lhacode[1:], BR.value * width])

        madevent_interface.MadEventCmd.update_width_in_param_card(decay_info,
                                                   opts['path'], opts['output'])

        if self._curr_model['name'] == 'mssm' or self._curr_model['name'].startswith('mssm-'):
            check_param_card.convert_to_slha1(opts['output'])
        return decay_info



    # Calculate decay width with SMWidth
    def compute_widths_SMWidth(self, line, model=None):
        """Compute widths with SMWidth.
        """

        # check the argument and return those in a dictionary format
        particles, opts = self.check_compute_widths(self.split_arg(line))

        if opts['path']:
            correct = True
            param_card = check_param_card.ParamCard(opts['path'])
            for param in param_card['decay']:
                if param.value == "auto":
                    param.value = 1
                    param.format = 'float'
                    correct = False
            if not correct:
                if opts['output']:
                    param_card.write(opts['output'])
                    opts['path'] = opts['output']
                else:
                    param_card.write(opts['path'])

        if not model:
            model_path = self._curr_model.get('modelpath')
            model_name = self._curr_model.get('name')
            currmodel = self._curr_model
        else:
            model_path = model.get('modelpath')
            model_name = model.get('name')
            currmodel = model

        if not os.path.exists(pjoin(model_path, 'SMWidth')):
            raise self.InvalidCmd("Model %s is not valid for computing NLO width with SMWidth"%model_name)

        # determine the EW scheme
        externparam = [(param.lhablock.lower(),param.name.lower()) for param \
                           in currmodel.get('parameters')[('external',)]]

        if ('sminputs','aewm1') in externparam:
            # alpha(MZ) scheme
            arg2 = "1"
        elif ('sminputs','mdl_gf') in externparam or ('sminputs','gf') in externparam:
            # Gmu scheme
            arg2 = "2"
        else:
            raise Exception("Do not know the EW scheme in the model %s"%model_name)

        #compile the code
        if not os.path.exists(pjoin(model_path, 'SMWidth','smwidth')):
            logger.info('Compiling SMWidth. This has to be done only once and'+\
                            ' can take a couple of minutes.','$MG:BOLD')
            current = misc.detect_current_compiler(pjoin(model_path, 'SMWidth',
                                                         'makefile_MW5'))
            new = 'gfortran' if self.options_configuration['fortran_compiler'] is None else \
                self.options_configuration['fortran_compiler']
            if current != new:
                misc.mod_compilator(pjoin(model_path, 'SMWidth'), new, current)
                misc.mod_compilator(pjoin(model_path, 'SMWidth','oneloop'), new, current)
                misc.mod_compilator(pjoin(model_path, 'SMWidth','hdecay'), new, current)
            misc.compile(cwd=pjoin(model_path, 'SMWidth'))

        # look for the ident_card.dat
        identpath=" "
        carddir=os.path.dirname(opts['path'])
        if 'ident_card.dat' in os.listdir(carddir):
            identpath=pjoin(carddir,'ident_card.dat')
        #run the code
        output,error = misc.Popen(['./smwidth',opts['path'],identpath,arg2],
                                  stdout=subprocess.PIPE,
                                  stdin=subprocess.PIPE,
                                  cwd=pjoin(model_path, 'SMWidth')).communicate()
        pattern = re.compile(r'''  decay\s+(\+?\-?\d+)\s+(\+?\-?\d+\.\d+E\+?\-?\d+)''',re.I)
        width_list = pattern.findall(output.decode())
        width_dict = {}
        for pid,width in width_list:
            width_dict[int(pid)] = float(width)

        for pid in particles:
            if not pid in width_dict:
                width = 0
            else:
                width = width_dict[pid]
            param = param_card['decay'].get((pid,))
            param.value = width
            param.format = 'float'
            if pid == 25:
                refs=['hep-ph/9704448','arXiv:1801.09506 [hep-ph]']
                logger.info(" You are using program 'HDECAY', please cite refs: \033[92m%s\033[0m. " % ', '.join(refs), '$MG:BOLD')
            if pid not in param_card['decay'].decay_table:
                continue
            del param_card['decay'].decay_table[pid] # reset the BR
        # write the output file. (the new param_card)
        if opts['output']:
            param_card.write(opts['output'])
            logger.info('Results are written in %s' % opts['output'])
        else:
            param_card.write(opts['path'])
            logger.info('Results are written in %s' % opts['path'])
        return

    # Calculate decay width
    def do_decay_diagram(self, line, skip_2body=False,  model=None):
        """Not in help: Generate amplitudes for decay width calculation, with fixed
           number of final particles (called level)
           syntax; decay_diagram part_name level param_path
           args; part_name level param_path
           part_name = name of the particle you want to calculate width
           level = a.) when level is int,
                       it means the max number of decay products
                   b.) when level is float,
                       it means the required precision for width.
           param_path = path for param_card
           (this is necessary to determine whether a channel is onshell or not)
           e.g. calculate width for higgs up to 2-body decays.
           calculate_width h 2 [path]
           N.B. param_card must be given so that the program knows which channel
           is on shell and which is not.

           special argument:
               - skip_2body: allow to not consider those decay (use FR)
               - model: use the model pass in argument.
        """

        if model:
            self._curr_decaymodel = model


        args = self.split_arg(line)
        #check the validity of the arguments
        particles, args = self.check_decay_diagram(args)
        #print args
        pids = particles
        level = float(args['body_decay'])
        param_card_path = args['path']
        min_br = float(args['min_br'])

        # Reset amplitudes
        self._curr_amps = diagram_generation.AmplitudeList()
        self._curr_proc_defs = base_objects.ProcessDefinitionList()
        # Reset Helas matrix elements
        self._curr_matrix_elements = helas_objects.HelasMultiProcess()
        # Reset _done_export, since we have new process
        self._done_export = False
        # Also reset _export_format and _export_dir
        self._export_format = None


        # Setup before find_channels
        if not model:
            self._curr_decaymodel = decay_objects.DecayModel(self._curr_model,
                                                         True)
            self._curr_decaymodel.read_param_card(param_card_path)
        else:
            self._curr_decaymodel = model
        model = self._curr_decaymodel

        if  isinstance(pids, int):
            pids = [pids]

        first =True
        for part_nb,pid in enumerate(pids):
            part = self._curr_decaymodel.get_particle(pid)
            if part.get('width').lower() == 'zero':
                continue
            logger_mg.info('get decay diagram for %s' % part['name'])
            # Find channels as requested
            if level // 1 == level and level >1:
                level = int(level)
                self._curr_decaymodel.find_channels(part, level, min_br)
                if not skip_2body:
                    amp = part.get_amplitudes(2)
                    if amp:
                        self._curr_amps.extend(amp)

                for l in range(3, level+1):
                    amp = part.get_amplitudes(l)
                    if amp:
                        self._curr_amps.extend(amp)
            else:
                max_level = level // 1
                if max_level < 2:
                    max_level = 999
                precision = level % 1
                if first:
                    model.find_all_channels(2,generate_abstract=False)
                    first = False
                if not skip_2body:
                    amp = part.get_amplitudes(2)
                    if amp:
                        self._curr_amps.extend(amp)
                clevel = 2
                while part.get('apx_decaywidth_err').real > precision:
                    clevel += 1
                    if clevel > max_level:
                        logger_mg.info('    stop to %s body-decay. approximate error: %s' %
                                   (max_level, part.get('apx_decaywidth_err')) )
                        break
                    if clevel > 3:
                        logger_mg.info('    current estimated error: %s go to %s-body decay:' %\
                                        (part.get('apx_decaywidth_err'), clevel))
                    part.find_channels_nextlevel(model, min_br)
                    #part.group_channels_2_amplitudes(clevel, model, min_br)
                    amp = part.get_amplitudes(clevel)
                    if amp:
                        self._curr_amps.extend(amp)
                    part.update_decay_attributes(False, True, True, model)


        # Set _generate_info
        if len(self._curr_amps) > 0:
            process = self._curr_amps[0]['process'].nice_string()
            #print process
            self._generate_info = process[9:]
            #print self._generate_info
        else:
            logger.info("No decay is found")

class MadGraphCmdWeb(CheckValidForCmdWeb, MadGraphCmd):
    """Temporary parser"""

#===============================================================================
# Command Parser
#===============================================================================
# DRAW
_draw_usage = "draw FILEPATH [options]\n" + \
         "-- draw the diagrams in eps format\n" + \
         "   Files will be FILEPATH/diagrams_\"process_string\".eps \n" + \
         "   Example: draw plot_dir . \n"
_draw_parser = misc.OptionParser(usage=_draw_usage)
_draw_parser.add_option("", "--horizontal", default=False,
                   action='store_true', help="force S-channel to be horizontal")
_draw_parser.add_option("", "--external", default=0, type='float',
                    help="authorizes external particles to end at top or " + \
                    "bottom of diagram. If bigger than zero this tune the " + \
                    "length of those line.")
_draw_parser.add_option("", "--max_size", default=1.5, type='float',
                         help="this forbids external line bigger than max_size")
_draw_parser.add_option("", "--non_propagating", default=True, \
                          dest="contract_non_propagating", action='store_false',
                          help="avoid contractions of non propagating lines")
_draw_parser.add_option("", "--add_gap", default=0, type='float', \
                          help="set the x-distance between external particles")

# LAUNCH PROGRAM
_launch_usage = "launch [DIRPATH] [options]\n" + \
         "-- execute the madevent/standalone/standalone_cpp/pythia8/NLO output present in DIRPATH\n" + \
         "   By default DIRPATH is the latest created directory \n" + \
         "   (for pythia8, it should be the Pythia 8 main directory) \n" + \
         "   Example: launch PROC_sm_1 --name=run2 \n" + \
         "   Example: launch ../pythia8 \n"
_launch_parser = misc.OptionParser(usage=_launch_usage)
_launch_parser.add_option("-f", "--force", default=False, action='store_true',
                                help="Use the card present in the directory in order to launch the different program")
_launch_parser.add_option("-n", "--name", default='', type='str',
                                help="Provide a name to the run (for madevent run)")
_launch_parser.add_option("-c", "--cluster", default=False, action='store_true',
                                help="submit the job on the cluster")
_launch_parser.add_option("-m", "--multicore", default=False, action='store_true',
                                help="submit the job on multicore core")

_launch_parser.add_option("-i", "--interactive", default=False, action='store_true',
                                help="Use Interactive Console [if available]")
_launch_parser.add_option("-s", "--laststep", default='',
                                help="last program run in MadEvent run. [auto|parton|pythia|pgs|delphes]")
_launch_parser.add_option("-R", "--reweight", default=False, action='store_true',
                            help="Run the reweight module (reweighting by different model parameter")
_launch_parser.add_option("-M", "--madspin", default=False, action='store_true',
                            help="Run the madspin package")

#===============================================================================
# Interface for customize question.
#===============================================================================
class AskforCustomize(cmd.SmartQuestion):
    """A class for asking a question where in addition you can have the
    set command define and modifying the param_card/run_card correctly"""

    def __init__(self, question, allow_arg=[], default=None,
                                            mother_interface=None, *arg, **opt):

        model_path = mother_interface._curr_model.get('modelpath')
        #2) Import the option available in the model
        ufo_model = ufomodels.load_model(model_path)
        self.all_categories = ufo_model.build_restrict.all_categories

        question = self.get_question()
        # determine the possible value and how they are linked to the restriction
        #options.
        allow_arg = ['0']
        self.name2options = {}
        for category in self.all_categories:
            for options in category:
                if not options.first:
                    continue
                self.name2options[str(len(allow_arg))] = options
                self.name2options[options.name.replace(' ','')] = options
                allow_arg.append(len(allow_arg))
        allow_arg.append('done')

        cmd.SmartQuestion.__init__(self, question, allow_arg, default, mother_interface)



    def default(self, line):
        """Default action if line is not recognized"""

        line = line.strip()
        args = line.split()
        if line == '' and self.default_value is not None:
            self.value = self.default_value
        # check if input is a file
        elif hasattr(self, 'do_%s' % args[0]):
            self.do_set(' '.join(args[1:]))
        elif line.strip() != '0' and line.strip() != 'done' and \
            str(line) != 'EOF' and line.strip() in self.allow_arg:
            option = self.name2options[line.strip()]
            option.status = not option.status
            self.value = 'repeat'
        else:
            self.value = line

        return self.all_categories

    def reask(self, reprint_opt=True):
        """ """
        reprint_opt = True
        self.question = self.get_question()
        cmd.SmartQuestion.reask(self, reprint_opt)

    def do_set(self, line):
        """ """
        self.value = 'repeat'

        args = line.split()
        if args[0] not in self.name2options:
            logger.warning('Invalid set command. %s not recognize options. Valid options are: \n  %s' %
                           (args[0], ', '.join(list(self.name2options.keys())) ))
            return
        elif len(args) != 2:
            logger.warning('Invalid set command. Not correct number of argument')
            return


        if args[1] in ['True','1','.true.','T',1,True,'true','TRUE']:
            self.name2options[args[0]].status = True
        elif args[1] in ['False','0','.false.','F',0,False,'false','FALSE']:
            self.name2options[args[0]].status = False
        else:
            logger.warning('%s is not True/False. Didn\'t do anything.' % args[1])



    def get_question(self):
        """define the current question."""
        question = ''
        i=0
        for category in self.all_categories:
            question += category.name + ':\n'
            for options in category:
                if not options.first:
                    continue
                i+=1
                question += '    %s: %s [%s]\n' % (i, options.name,
                                options.display(options.status))
            question += 'Enter a number to change it\'s status or press enter to validate.\n'
            question += 'For scripting this function, please type: \'help\''
        return question


    def complete_set(self, text, line, begidx, endidx):
        """ Complete the set command"""
        signal.alarm(0) # avoid timer if any
        args = self.split_arg(line[0:begidx])

        if len(args) == 1:
            possibilities = [x for x in self.name2options if not x.isdigit()]
            return self.list_completion(text, possibilities, line)
        else:
            return self.list_completion(text,['True', 'False'], line)


    def do_help(self, line):
        '''help message'''

        print('This allows you to optimize your model to your needs.')
        print('Enter the number associate to the possible restriction/add-on')
        print(' to change the status of this restriction/add-on.')
        print('')
        print('In order to allow scripting of this function you can use the ')
        print('function \'set\'. This function takes two argument:')
        print('set NAME VALUE')
        print('   NAME is the description of the option where you remove all spaces')
        print('   VALUE is either True or False')
        print(' Example: For the question')
        print('''     sm customization:
        1: diagonal ckm [True]
        2: c mass = 0 [True]
        3: b mass = 0 [False]
        4: tau mass = 0 [False]
        5: muon mass = 0 [True]
        6: electron mass = 0 [True]
    Enter a number to change it's status or press enter to validate.''')
        print(''' you can answer by''')
        print('   set diagonalckm False')
        print('   set taumass=0 True')

    def cmdloop(self, intro=None):
        cmd.SmartQuestion.cmdloop(self, intro)
        return self.all_categories



#===============================================================================
# __main__
#===============================================================================

if __name__ == '__main__':

    run_option = sys.argv
    if len(run_option) > 1:
        # The first argument of sys.argv is the name of the program
        input_file = open(run_option[1], 'rU')
        cmd_line = MadGraphCmd(stdin=input_file)
        cmd_line.use_rawinput = False #put it in non interactive mode
        cmd_line.cmdloop()
    else:
        # Interactive mode
        MadGraphCmd().cmdloop()<|MERGE_RESOLUTION|>--- conflicted
+++ resolved
@@ -4787,16 +4787,10 @@
                     valid = list(model_orders) + coupling_alias.keys()
                     raise self.InvalidCmd("model order %s not valid for this model (valid one are: %s). Please correct" % (name, ', '.join(valid))) 
                 if type not in self._valid_amp_so_types:
-<<<<<<< HEAD
                     raise self.InvalidCmd("Amplitude order constraints can only be of type %s"%\
                     (', '.join(self._valid_amp_so_types))+", not '%s'."%type)
                 name = order_re.group('name')
                 value = int(order_re.group('value'))
-=======
-                    raise self.InvalidCmd, \
-                      "Amplitude order constraints can only be of type %s"%\
-                    (', '.join(self._valid_amp_so_types))+", not '%s'."%type
->>>>>>> e4f7dde1
                 if type in ['=', '<=']:
                     if type == '=' and value != 0:
                         logger.warning("Interpreting '%(n)s=%(v)s' as '%(n)s<=%(v)s'" %\
@@ -4839,7 +4833,9 @@
         # defined with the '>' operato, then this order correspondingly set to 
         # be maximal (99) since there is no way to know, during generation, if 
         # the amplitude being contstructed will be leading or not.
-        if orders=={} and squared_orders!={}:
+        # This only applies when no perturbation couplings are provided, ie
+        # for LO-only generation
+        if orders=={} and squared_orders!={} and not perturbation_couplings:
             for order in squared_orders.keys():
                 if squared_orders[order][0]>=0 and squared_orders[order][1]!='>':
                     orders[order]=squared_orders[order][0]

--- conflicted
+++ resolved
@@ -751,13 +751,8 @@
         logger.info(" > This allow to not run on the central disk. ")
         logger.info(" > This is not used by condor cluster (since condor has")
         logger.info("   its own way to prevent it).")
-<<<<<<< HEAD
         logger.info("mg5amc_py8_interface_path PATH",'$MG:color:GREEN')
         logger.info(" > Necessary when showering events with Pythia8 from Madevent.")        
-=======
-#        logger.info("mg5amc_py8_interface_path PATH",'$MG:color:GREEN')
-#        logger.info(" > Necessary when showering events with Pythia8 from Madevent.")
->>>>>>> e93d2438
         logger.info("OLP ProgramName",'$MG:color:GREEN')
         logger.info(" > (default 'MadLoop') [Used for virtual generation]")
         logger.info(" > Chooses what One-Loop Program to use for the virtual")
@@ -2672,20 +2667,10 @@
     _import_formats = ['model_v4', 'model', 'proc_v4', 'command', 'banner']
     _install_opts = ['pythia-pgs', 'Delphes', 'MadAnalysis', 'ExRootAnalysis',
                      'update', 'Delphes2', 'SysCalc', 'Golem95', 'PJFry',
-<<<<<<< HEAD
                      'QCDLoop']
     # The targets below are installed using the HEPToolsInstaller.py script
     _advanced_install_opts = ['pythia8','zlib','boost','lhapdf6','lhapdf5',
-                              'hepmc','mg5amc_py8_interface']
-=======
-                                                                      'QCDLoop']
-    # The targets below are installed using the HEPToolsInstaller.py script
-    _advanced_install_opts = ['ninja']
-    
-    # The options below are commented for now but already available
-#    _advanced_install_opts += ['pythia8','zlib','boost','lhapdf6','lhapdf5','hepmc','mg5amc_py8_interface','oneloop']
-    
->>>>>>> e93d2438
+                              'hepmc','mg5amc_py8_interface','ninja','oneloop']
     _install_opts.extend(_advanced_install_opts)
 
     _v4_export_formats = ['madevent', 'standalone', 'standalone_msP','standalone_msF',
@@ -2740,13 +2725,8 @@
                        'applgrid':'applgrid-config',
                        'amcfast':'amcfast-config',
                        'cluster_temp_path':None,
-<<<<<<< HEAD
-                       'cluster_local_path': '/cvmfs/cp3.uclouvain.be/madgraph/',
                        'mg5amc_py8_interface_path': './HEPTools/MG5aMC_PY8_interface',
-=======
                        'cluster_local_path': None,
-#                       'mg5amc_py8_interface_path': './HEPTools/MG5aMC_PY8_interface',
->>>>>>> e93d2438
                        'OLP': 'MadLoop',
                        'cluster_nb_retry':1,
                        'cluster_retry_wait':300,
@@ -5251,10 +5231,6 @@
         """ Uses the HEPToolsInstaller.py script maintened online to install
         HEP tools with more complicated dependences.
         Additional options will be added to the list when calling HEPInstaller"""
-<<<<<<< HEAD
-=======
-
->>>>>>> e93d2438
         # Always refresh the installer if already present
         if not os.path.isdir(pjoin(MG5DIR,'HEPTools','HEPToolsInstallers')):
             if HepToolsInstaller_web_address is None:
@@ -5268,18 +5244,6 @@
         if not HepToolsInstaller_web_address is None:
             logger.info('Downloading the HEPToolInstaller at:\n   %s'%
                                                   HepToolsInstaller_web_address)
-<<<<<<< HEAD
-            if sys.platform == "darwin":
-                misc.call(['curl', HepToolsInstaller_web_address, '-o%s' 
-                  %pjoin(MG5DIR,'HEPTools','HEPToolsInstallers.tar.gz')],
-                  stderr=open(os.devnull,'w'), stdout=open(os.devnull,'w'),
-                                                                     cwd=MG5DIR)
-            else:
-                misc.call(['wget', HepToolsInstaller_web_address, 
-                  '--output-document=%s'% pjoin(MG5DIR,'HEPTools',
-                  'HEPToolsInstallers.tar.gz')], stderr=open(os.devnull, 'w'),
-                                       stdout=open(os.devnull, 'w'), cwd=MG5DIR)
-=======
             # Guess if it is a local or web address
             if '//' in HepToolsInstaller_web_address:
                 if sys.platform == "darwin":
@@ -5297,7 +5261,6 @@
                 shutil.copyfile(HepToolsInstaller_web_address,
                            pjoin(MG5DIR,'HEPTools','HEPToolsInstallers.tar.gz'))
 
->>>>>>> e93d2438
             # Untar the file
             returncode = misc.call(['tar', '-xzpf', 'HEPToolsInstallers.tar.gz'],
                      cwd=pjoin(MG5DIR,'HEPTools'), stdout=open(os.devnull, 'w'))
@@ -5310,11 +5273,6 @@
 #            shutil.copytree(os.path.abspath(pjoin(MG5DIR,os.path.pardir,
 #           'HEPToolsInstallers')),pjoin(MG5DIR,'HEPTools','HEPToolsInstallers'))
 ################################################################################
-<<<<<<< HEAD
-
-=======
-            
->>>>>>> e93d2438
         # Potential change in naming convention
         name_map = {}
         try:
@@ -5327,15 +5285,12 @@
         if not self.options['cpp_compiler'] is None:
             compiler_options.append('--cpp_compiler=%s'%
                                                    self.options['cpp_compiler'])
-<<<<<<< HEAD
-=======
             compiler_options.append('--cpp_standard_lib=%s'%
                misc.detect_cpp_std_lib_dependence(self.options['cpp_compiler']))
         else:
             compiler_options.append('--cpp_standard_lib=%s'%
                misc.detect_cpp_std_lib_dependence(self.options['cpp_compiler']))
 
->>>>>>> e93d2438
         if not self.options['fortran_compiler'] is None:
             compiler_options.append('--fortran_compiler=%s'%
                                                self.options['fortran_compiler'])
@@ -5357,11 +5312,6 @@
 
 ##### FOR DEBUGGING ONLY, until the mg5amc_py8_interface is put online  ########
 #            additional_options.append('--mg5amc_py8_interface_tarball=%s'%
-<<<<<<< HEAD
-#                   pjoin(MG5DIR,os.path.pardir,'MG5aMC_PY8_interface',
-#                                                'MG5aMC_PY8_interface.tar.gz'))
-################################################################################
-=======
 #                    pjoin(MG5DIR,os.path.pardir,'MG5aMC_PY8_interface',
 #                                                 'MG5aMC_PY8_interface.tar.gz'))
 ################################################################################
@@ -5471,6 +5421,9 @@
             self.exec_cmd('save options')            
 
         elif tool == 'mg5amc_py8_interface':
+            # At this stage, pythia is guaranteed to be installed
+            if self.options['pythia8_path'] in ['',None,'None']:
+                self.options['pythia8_path'] = pjoin(MG5DIR,'HEPTools','pythia8')
             self.options['mg5amc_py8_interface_path'] = \
                                  pjoin(MG5DIR,'HEPTools','MG5aMC_PY8_interface')
             self.exec_cmd('save options')      
@@ -5525,7 +5478,6 @@
                 (r'\n'.join('setenv %s %s%s'%
                 (var,path,'%s$%s'%(os.pathsep,var) if var in os.environ else '')
                                                 for var,path in path_to_be_set))
-
             logger.warning("==========")
             logger.warning("We recommend that you add to the following paths"+\
              " to your environment variables, so that you are guaranteed that"+\
@@ -5535,172 +5487,8 @@
              "\n   %s"%modification_line) 
             logger.warning("==========")
     
-        # Return true for successful installation
+         # Return true for successful installation
         return True
-    
-    def do_install(self, line, paths=None, additional_options=[]):
-        """Install optional package from the MG suite.
-        The argument 'additional_options' will be passed to the advanced_install
-        functions. If it contains the option '--force', then the advanced_install
-        function will overwrite any existing installation of the tool without 
-        warnings.
-        """
->>>>>>> e93d2438
-
-        # Special rules for certain tools  
-        if tool=='pythia8':
-            # All what's below is to handle the lhapdf dependency of Pythia8
-            lhapdf_config  = misc.which(self.options['lhapdf'])
-            lhapdf_version = None
-            if lhapdf_config is None:
-                lhapdf_version = None
-            else:
-                try:
-                    version = misc.Popen(
-                           [lhapdf_config,'--version'], stdout=subprocess.PIPE)
-                    lhapdf_version = int(version.stdout.read()[0])
-                    if lhapdf_version not in [5,6]:
-                        raise 
-                except:
-                    raise self.InvalidCmd('Could not detect LHAPDF version. Make'+
-                           " sure '%s --version ' runs properly."%lhapdf_config)
-        
-            if lhapdf_version is None:
-                answer = self.ask(question=
-"\033[33;34mLHAPDF was not found. Do you want to install LHPADF6? "+
-"(recommended) \033[0m \033[33;32my\033[0m/\033[33;31mn\033[0m >",
-                                                default='y',text_format='33;32')
-                if not answer.lower() in ['y','']:
-                    lhapdf_path = None
-                else:
-                    self.advanced_install('lhapdf6',
-                                          additional_options=additional_options)
-                    lhapdf_path = pjoin(MG5DIR,'HEPTools','lhapdf6')
-                    lhapdf_version = 6
-            else:
-                lhapdf_path = os.path.abspath(pjoin(os.path.dirname(\
-                                                 lhapdf_config),os.path.pardir))
-            if lhapdf_version is None:
-                logger.warning('You decided not to link the Pythia8 installation'+
-                  ' to LHAPDF. Beware that only built-in PDF sets can be used then.')
-            else:
-                logger.info('Pythia8 will be linked to LHAPDF v%d.'%lhapdf_version)
-            logger.info('Now installing Pythia8. Be patient...','$MG:color:GREEN')
-            lhapdf_option = []
-            if lhapdf_version is None:
-                lhapdf_option.append('--with_lhapdf6=OFF')
-                lhapdf_option.append('--with_lhapdf5=OFF')                
-            elif lhapdf_version==5:
-                lhapdf_option.append('--with_lhapdf5=%s'%lhapdf_path)
-                lhapdf_option.append('--with_lhapdf6=OFF')
-            elif lhapdf_version==6:
-                lhapdf_option.append('--with_lhapdf5=OFF')
-                lhapdf_option.append('--with_lhapdf6=%s'%lhapdf_path)
-             # And that the option '--force' is placed last.
-            additional_options = [opt for opt in additional_options if opt!='--force']+\
-                        (['--force'] if '--force' in additional_options else [])
-            return_code = misc.call([pjoin(MG5DIR,'HEPTools',
-             'HEPToolsInstallers','HEPToolInstaller.py'),'pythia8',
-             '--prefix=%s'%pjoin(MG5DIR,'HEPTools')]
-                        + lhapdf_option + compiler_options + additional_options)
-        else:
-            logger.info('Now installing %s. Be patient...'%tool)
-             # And that the option '--force' is placed last.
-            additional_options = [opt for opt in additional_options if opt!='--force']+\
-                        (['--force'] if '--force' in additional_options else [])
-            return_code = misc.call([pjoin(MG5DIR,'HEPTools',
-              'HEPToolsInstallers', 'HEPToolInstaller.py'), tool,'--prefix=%s'%
-              pjoin(MG5DIR,'HEPTools')] + compiler_options + additional_options)
-
-        if return_code == 0:
-            logger.info("%s successfully installed in %s."%(
-                   tool_to_install, pjoin(MG5DIR,'HEPTools')),'$MG:color:GREEN')
-        elif return_code == 66:
-            answer = self.ask(question=
-"""\033[33;34mTool %s already installed in %s."""%(tool_to_install, pjoin(MG5DIR,'HEPTools'))+
-""" Do you want to overwrite its installation?\033[0m \033[33;32my\033[0m/\033[33;31mn\033[0m >"""
-    ,default='y',text_format='33;32')
-            if not answer.lower() in ['y','']:
-                logger.info("Installation of %s aborted."%tool_to_install,
-                                                              '$MG:color:GREEN')
-                return
-            else:
-                return self.advanced_install(tool_to_install,
-                              additional_options=additional_options+['--force'])            
-        else:
-            raise self.InvalidCmd("Installation of %s failed."%tool_to_install)
-
-        # Post-installation treatment
-        if tool == 'pythia8':
-            self.options['pythia8_path'] = pjoin(MG5DIR,'HEPTools','pythia8')
-            self.exec_cmd('save options')
-            # Automatically re-install the mg5amc_py8_interface after a fresh
-            # Pythia8 installation
-            self.advanced_install('mg5amc_py8_interface',
-                              additional_options=additional_options+['--force'])          
-        elif tool == 'lhapdf6':
-            self.options['lhapdf'] = pjoin(MG5DIR,'HEPTools','lhapdf6','bin',
-                                                                'lhapdf-config')
-            self.exec_cmd('save options')
-        elif tool == 'lhapdf5':
-            self.options['lhapdf'] = pjoin(MG5DIR,'HEPTools','lhapdf5','bin',
-                                                                'lhapdf-config')
-            self.exec_cmd('save options')            
-
-        elif tool == 'mg5amc_py8_interface':
-            # At this stage, pythia is guaranteed to be installed, s
-            if self.options['pythia8_path'] in ['',None,'None']:
-                self.options['pythia8_path'] = pjoin(MG5DIR,'HEPTools','pythia8')
-            self.options['mg5amc_py8_interface_path'] = \
-                                 pjoin(MG5DIR,'HEPTools','MG5aMC_PY8_interface')
-            self.exec_cmd('save options')      
-            
-        # Now warn the user if he didn't add HEPTools first in his environment
-        # variables.
-        path_to_be_set = []
-        if sys.platform == "darwin":
-            library_variables = ["DYLD_LIBRARY_PATH"]
-        else:
-            library_variables = ["LD_LIBRARY_PATH"]
-        for variable in library_variables:
-            if (variable not in os.environ) or \
-                not any(os.path.abspath(pjoin(MG5DIR,'HEPTools','lib'))==\
-                os.path.abspath(path) for path in os.environ[variable].split(os.pathsep)):
-                path_to_be_set.append((variable,
-                               os.path.abspath(pjoin(MG5DIR,'HEPTools','lib'))))
-        for variable in ["PATH"]:
-            if (variable not in os.environ) or \
-                not any(os.path.abspath(pjoin(MG5DIR,'HEPTools','bin'))==\
-                os.path.abspath(path) for path in os.environ[variable].split(os.pathsep)):
-                path_to_be_set.append((variable,
-                               os.path.abspath(pjoin(MG5DIR,'HEPTools','bin'))))
-            if (variable not in os.environ) or \
-                not any(os.path.abspath(pjoin(MG5DIR,'HEPTools','include'))==\
-                os.path.abspath(path) for path in os.environ[variable].split(os.pathsep)):
-                path_to_be_set.append((variable,
-                               os.path.abspath(pjoin(MG5DIR,'HEPTools','include'))))
-       
-        if len(path_to_be_set)>0:
-            shell_type = misc.get_shell_type()
-            if shell_type in ['bash',None]:
-                modification_line = r"printf '# MG5aMC paths:\n%s' >> ~/.bashrc"%\
-                (r'\n'.join('export %s=%s%s'%
-                (var,path,'%s$%s'%(os.pathsep,var) if var in os.environ else '') 
-                                                for var,path in path_to_be_set))
-            elif shell_type=='tcsh':
-                modification_line = r"printf '# MG5aMC paths:\n%s' >> ~/.cshrc"%\
-                (r'\n'.join('setenv %s %s'%
-                (var,path,'%s$%s'%(os.pathsep,var) if var in os.environ else '')
-                                                for var,path in path_to_be_set))
-            
-            logger.warning("==========")
-            logger.warning("We recommend that you add to the following paths"+\
-             " to your environment variables, so that you are garanteed that"+\
-             " at runtime, MG5_aMC will use the tools you have just installed"+\
-             " and not some other versions installed elsewhere on your system:"+\
-             "\n   %s"%modification_line) 
-            logger.warning("==========")
-    
     def do_install(self, line, paths=None, user_additional_options=[]):
         """Install optional package from the MG suite.
         The argument 'additional_options' will be passed to the advanced_install
@@ -5723,28 +5511,6 @@
             self.install_update(['update']+install_options['update_options'],wget=program)
             return
 
-<<<<<<< HEAD
-        advertisements = {'pythia-pgs':'[arXiv:0603175]',
-                          'Delphes':'[arXiv:1307.6346]',
-                          'Delphes2':'[arXiv:0903.2225]',
-                          'SysCalc':'[arXiv:XXXX.YYYYY]',
-                          'Golem95':'[arXiv:0807.0605]',
-                          'PJFry':'[arXiv:1210.4095,1112.0500]',
-                          'QCDLoop':'[arXiv:0712.1851]',
-                          'pythia8':'[arXiv:1410.3012]',
-                          'lhapdf6':'[arXiv:1412.7420]',
-                          'lhapdf5':'[arXiv:0605240]',
-                          'hepmc':'[CPC 134 (2001) 41-46]',
-                          'mg5amc_py8_interface':'[arXiv:1410.3012,XXXX.YYYYY]'}
-
-        if args[0] in advertisements:
-            logger.info("---------------------------------------------------------------", '$MG:color:BLACK')
-            logger.info("   You are installing '%s', please cite ref(s). "%args[0], '$MG:color:BLACK')
-            logger.info("         %s"%advertisements[args[0]], '$MG:color:BLACK')
-            logger.info("   when using results produced with this tool.", '$MG:color:BLACK')
-            logger.info("---------------------------------------------------------------", '$MG:color:BLACK')
-            
-=======
         advertisements = {'pythia-pgs':['arXiv:0603175'],
                           'Delphes':['arXiv:1307.6346'],
                           'Delphes2':['arXiv:0903.2225'],
@@ -5770,7 +5536,6 @@
             logger.info("------------------------------------------------------", '$MG:color:GREEN')
 
 
->>>>>>> e93d2438
         # Load file with path of the different program:
         import urllib
         if paths:
@@ -5786,10 +5551,6 @@
 #           Force her to choose one particular server
 #            r = [0]
 ################################################################################
-<<<<<<< HEAD
-=======
-
->>>>>>> e93d2438
             for index in r:
                 cluster_path = data_path[index]
                 try:
@@ -5815,16 +5576,11 @@
             # path['HEPToolsInstaller'] is the online adress where to downlaod
             # the installers if necessary.
             # Specify the path of the MG5_aMC_interface
-<<<<<<< HEAD
-            additional_options.append('--mg5amc_py8_interface_tarball=%s'%\
-                                                   path['MG5aMC_PY8_interface'])
-            additional_options.extend(install_options['options_for_HEPToolsInstaller'])
-=======
             MG5aMC_PY8_interface_path = path['MG5aMC_PY8_interface'] if \
                                         'MG5aMC_PY8_interface' in path else 'NA'
             additional_options.append('--mg5amc_py8_interface_tarball=%s'%\
-                                                      MG5aMC_PY8_interface_path)
->>>>>>> e93d2438
+                                                   MG5aMC_PY8_interface_path)
+            additional_options.extend(install_options['options_for_HEPToolsInstaller'])
             return self.advanced_install(args[0], path['HEPToolsInstaller'],
                                         additional_options = additional_options)
 
@@ -5835,11 +5591,6 @@
 
         if args[0] == 'Delphes':
             args[0] = 'Delphes3'
-<<<<<<< HEAD
-        
-=======
-
->>>>>>> e93d2438
         try:
             name = {'td_mac': 'td', 'td_linux':'td', 'Delphes2':'Delphes',
                 'Delphes3':'Delphes', 'pythia-pgs':'pythia-pgs',
@@ -5900,11 +5651,7 @@
             if not os.path.exists(pjoin(MG5DIR, 'pythia-pgs', 'libraries','pylib','lib')):
                 os.mkdir(pjoin(MG5DIR, 'pythia-pgs', 'libraries','pylib','lib'))
 
-<<<<<<< HEAD
         make_flags = [] #flags for the compilation
-=======
-        make_flags = [] #flags for the compilation        
->>>>>>> e93d2438
         # Compile the file
         # Check for F77 compiler
         if 'FC' not in os.environ or not os.environ['FC']:
@@ -6015,11 +5762,7 @@
                 status = misc.compile(['install'], mode='', 
                                           cwd = os.path.join(MG5DIR, name))
             else:
-<<<<<<< HEAD
-                status = self.compile(make_flags, mode='', 
-=======
                 status = self.compile(make_flags, mode='',
->>>>>>> e93d2438
                                                cwd = os.path.join(MG5DIR, name))
 
         if not status:
@@ -6430,15 +6173,9 @@
             else:
                 fsock.write("version_nb   %s\n" % fail)
             fsock.write("last_check   %s\n" % int(time.time()))
-<<<<<<< HEAD
             fsock.close()
             logger.info('Refreshing installation of MG5aMC_PY8_interface.')
             self.do_install('mg5amc_py8_interface',additional_options=['--force'])
-=======
-            fsock.close()            
-#            logger.info('Refreshing installation of MG5aMC_PY8_interface.')
-#            self.do_install('mg5amc_py8_interface',additional_options=['--force'])
->>>>>>> e93d2438
             logger.info('Checking current version. (type ctrl-c to bypass the check)')
             subprocess.call([os.path.join('tests','test_manager.py')],
                                                                   cwd=MG5DIR)            
@@ -6535,10 +6272,6 @@
                         self.options['pythia8_path'] = None
                     else:
                         continue
-<<<<<<< HEAD
-=======
-
->>>>>>> e93d2438
                 #this is for hw++
                 elif key == 'hwpp_path' and not os.path.isfile(pjoin(MG5DIR, path, 'include', 'Herwig++', 'Analysis', 'BasicConsistency.hh')):
                     if not os.path.isfile(pjoin(path, 'include', 'Herwig++', 'Analysis', 'BasicConsistency.hh')):
@@ -6617,15 +6350,9 @@
                     if key in self.options_madgraph:
                         self.history.append('set %s %s' % (key, self.options[key]))
         
-<<<<<<< HEAD
         warnings = misc.mg5amc_py8_interface_consistency_warning(self.options)
         if warnings:
             logger.warning(warnings)
-=======
-#        warnings = misc.mg5amc_py8_interface_consistency_warning(self.options)
-#        if warnings:
-#            logger.warning(warnings)
->>>>>>> e93d2438
 
         # Configure the way to open a file:
         launch_ext.open_file.configure(self.options)

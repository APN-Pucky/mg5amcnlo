--- conflicted
+++ resolved
@@ -4938,8 +4938,7 @@
 
             # check that only final-state particles are tagged
             if is_tagged and not state:
-                raise self.InvalidCmd,\
-                            "initial particles cannot be tagged"
+                raise self.InvalidCmd("initial particles cannot be tagged")
 
             mylegids = []
             polarization = []
@@ -5022,8 +5021,7 @@
             if part_name in self._multiparticles:
                 # multiparticles cannot be tagged
                 if is_tagged:
-                    raise self.InvalidCmd,\
-                            "Multiparticles cannot be tagged"
+                    raise self.InvalidCmd("Multiparticles cannot be tagged")
                 if isinstance(self._multiparticles[part_name][0], list):
                     raise self.InvalidCmd("Multiparticle %s is or-multiparticle" % part_name + \
                           " which can be used only for required s-channels")
@@ -5053,25 +5051,21 @@
                             mylegids.append(mypart.get_pdg_code())
 
             if mylegids:
-<<<<<<< HEAD
-                if LoopOption in ['virt','sqrvirt','tree','noborn']:
-                    # check that no tagged particles exist in this mode
-                    if is_tagged:
-                        raise self.InvalidCmd,\
-                            "%s mode does not handle tagged particles" % LoopOption
-
-                    myleglist.append(base_objects.MultiLeg({'ids':mylegids,
-                                                            'state':state}))
-                else:
-                    myleglist.append(fks_tag.MultiTagLeg({'ids':mylegids,
+                for _ in range(duplicate):
+                    if LoopOption in ['virt','sqrvirt','tree','noborn']:
+                        # check that no tagged particles exist in this mode
+                        if is_tagged:
+                            raise self.InvalidCmd(
+                                "%s mode does not handle tagged particles" % LoopOption)
+
+                        myleglist.append(base_objects.MultiLeg({'ids':mylegids,
+                                                            'state':state,
+                                                            'polarization': polarization}))
+                    else:
+                        myleglist.append(fks_tag.MultiTagLeg({'ids':mylegids,
                                                           'state':state,
+                                                          'polarization': polarization,
                                                           'is_tagged':is_tagged}))
-=======
-                for _ in range(duplicate):
-                    myleglist.append(base_objects.MultiLeg({'ids':mylegids,
-                                                        'state':state,
-                                                        'polarization': polarization}))
->>>>>>> 33a32884
             else:
                 raise self.InvalidCmd("No particle %s in model" % part_name)
 

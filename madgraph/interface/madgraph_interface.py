--- conflicted
+++ resolved
@@ -3526,16 +3526,13 @@
                     logger.info('set loop optimized output to %s' % args[1])
             self._curr_matrix_elements = helas_objects.HelasMultiProcess()
             self.options[args[0]] = eval(args[1])
-<<<<<<< HEAD
             # In the open loops method, in order to have a maximum loop numerator
             # rank of 1, one must work in the Feynman gauge
             self.do_set('gauge Feynman')
-=======
         
         elif args[0] == 'timeout':
                 self.options[args[0]] = int(args[1]) 
         
->>>>>>> 01c336a1
         elif args[0] in self.options:
             if args[1] in ['None','True','False']:
                 self.options[args[0]] = eval(args[1])

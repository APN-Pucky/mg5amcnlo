--- conflicted
+++ resolved
@@ -6003,18 +6003,11 @@
             if six.PY3:
                 self.options['lhapdf_py3'] = pjoin(prefix,'lhapdf6_py3','bin', 'lhapdf-config')
                 self.exec_cmd('save options %s lhapdf_py3' % config_file)
-<<<<<<< HEAD
-            else:
-                self.options['lhapdf_py2'] = pjoin(prefix,'lhapdf6','bin', 'lhapdf-config')
-                self.exec_cmd('save options %s lhapdf_py2' % config_file)
-=======
                 self.options['lhapdf'] = self.options['lhapdf_py3']
             else:
                 self.options['lhapdf_py2'] = pjoin(prefix,'lhapdf6','bin', 'lhapdf-config')
                 self.exec_cmd('save options %s lhapdf_py2' % config_file)
                 self.options['lhapdf'] = self.options['lhapdf_py2']
-            
->>>>>>> 4b197d9e
         elif tool == 'lhapdf5':
             self.options['lhapdf'] = pjoin(prefix,'lhapdf5','bin', 'lhapdf-config')
             self.exec_cmd('save options %s lhapdf' % config_file, printcmd=False, log=False)            

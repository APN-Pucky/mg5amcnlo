--- conflicted
+++ resolved
@@ -2109,14 +2109,9 @@
     _check_opts = ['full', 'timing', 'stability', 'profile', 'permutation', 
                    'gauge','lorentz', 'brs']
     _import_formats = ['model_v4', 'model', 'proc_v4', 'command', 'banner']
-<<<<<<< HEAD
-    _install_opts = ['pythia-pgs', 'Delphes', 'MadAnalysis', 'ExRootAnalysis', 'MCatNLO-utilities','update']
-    _v4_export_formats = ['madevent', 'standalone', 'matrix', 'madweight'] 
-=======
     _install_opts = ['pythia-pgs', 'Delphes', 'MadAnalysis', 'ExRootAnalysis', 
                      'MCatNLO-utilities','update', 'Delphes2']
-    _v4_export_formats = ['madevent', 'standalone', 'standalone_ms', 'matrix'] 
->>>>>>> e87915c3
+    _v4_export_formats = ['madevent', 'standalone', 'matrix', 'madweight', 'standalone_ms'] 
     _export_formats = _v4_export_formats + ['standalone_cpp', 'pythia8', 'aloha']
     _set_options = ['group_subprocesses',
                     'ignore_six_quark_processes',
@@ -4797,16 +4792,8 @@
         #################
         ## Other Output #
         #################
-<<<<<<< HEAD
-        if not force and not noclean and os.path.isdir(self._export_dir)\
+        if not noclean and os.path.isdir(self._export_dir)\
                and self._export_format in ['madevent', 'standalone', 'madweight']:
-            # Don't ask if user already specified force or noclean
-            logger.info('INFO: directory %s already exists.' % self._export_dir)
-            logger.info('If you continue this directory will be deleted and replaced.')
-            answer = self.ask('Do you want to continue?', 'y', ['y','n'])
-=======
-        if not noclean and os.path.isdir(self._export_dir)\
-               and self._export_format in ['madevent', 'standalone']:
             if not force:
                 # Don't ask if user already specified force or noclean
                 logger.info('INFO: directory %s already exists.' % self._export_dir)
@@ -4814,36 +4801,22 @@
                 answer = self.ask('Do you want to continue?', 'y', ['y','n'])
             else:
                 answer = 'y'
->>>>>>> e87915c3
             if answer != 'y':
                 raise self.InvalidCmd('Stopped by user request')
             else:
                 shutil.rmtree(self._export_dir)
 
-<<<<<<< HEAD
-
-        if self._export_format in ['madevent', 'standalone', 'matrix', 'madweight']:
-            self._curr_exporter = export_v4.ExportV4Factory(self, noclean)       
-
-=======
         # Make a Template Copy
-        if self._export_format in ['madevent', 'standalone','standalone_ms', 'matrix']:
+        if self._export_format in self._v4_export_formats :
             self._curr_exporter = export_v4.ExportV4Factory(self, noclean)
->>>>>>> e87915c3
         elif self._export_format == 'standalone_cpp':
             export_cpp.setup_cpp_standalone_dir(self._export_dir, self._curr_model)
-        if self._export_format not in \
-                ['madevent', 'standalone', 'standalone_cpp', 'standalone_ms'] and \
-                not os.path.isdir(self._export_dir):
+        if self._export_format not in self._v4_export_formats and \
+                                               not os.path.isdir(self._export_dir):
             os.makedirs(self._export_dir)
 
-<<<<<<< HEAD
-        if self._export_format in ['madevent', 'standalone','madweight']:
+        if self._export_format in ['madevent', 'standalone','madweight','standalone_ms']:
             self._curr_exporter.copy_v4template(modelname=self._curr_model.get('name'))            
-=======
-        if self._export_format in ['madevent', 'standalone', 'standalone_ms']:
-            self._curr_exporter.copy_v4template(modelname=self._curr_model.get('name'))
->>>>>>> e87915c3
 
         # Reset _done_export, since we have new directory
         self._done_export = False
@@ -4948,11 +4921,8 @@
         calls = 0
 
         path = self._export_dir
-<<<<<<< HEAD
-        if self._export_format in ['standalone_cpp', 'madevent', 'standalone', 'madweight']:
-=======
-        if self._export_format in ['standalone_cpp', 'madevent', 'standalone', 'standalone_ms']:
->>>>>>> e87915c3
+        if self._export_format in ['standalone_cpp', 'madevent', 'standalone', 
+                                                  'madweight', 'standalone_ms']:
             path = pjoin(path, 'SubProcesses')
             
         cpu_time1 = time.time()
@@ -5106,12 +5076,8 @@
         """Make the html output, write proc_card_mg5.dat and create
         madevent.tar.gz for a MadEvent directory"""
         
-<<<<<<< HEAD
-
-        if self._export_format in ['madevent', 'standalone', 'madweight', 'NLO']:
-=======
-        if self._export_format in ['madevent', 'standalone', 'standalone_ms', 'NLO']:
->>>>>>> e87915c3
+        if self._export_format in ['madevent', 'standalone', 'standalone_ms', 'NLO',
+                                   'madweight']:
             # For v4 models, copy the model/HELAS information.
             if self._model_v4_path:
                 logger.info('Copy %s model files to directory %s' % \
@@ -5221,12 +5187,7 @@
             self.do_save('options %s' % filename.replace(' ', '\ '), check=False, 
                          to_keep={'mg5_path':MG5DIR})
 
-<<<<<<< HEAD
-        if self._export_format in ['madevent', 'standalone',  'madweight']:
-=======
-        if self._export_format in ['madevent', 'standalone', 'standalone_ms']:
->>>>>>> e87915c3
-            
+        if self._export_format in ['madevent', 'standalone', 'standalone_ms', 'madweight']:
             self._curr_exporter.finalize_v4_directory( \
                                            self._curr_matrix_elements,
                                            [self.history_header] + \

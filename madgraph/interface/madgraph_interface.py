################################################################################
#
# Copyright (c) 2009 The MadGraph5_aMC@NLO Development team and Contributors
#
# This file is a part of the MadGraph5_aMC@NLO project, an application which 
# automatically generates Feynman diagrams and matrix elements for arbitrary
# high-energy processes in the Standard Model and beyond.
#
# It is subject to the MadGraph5_aMC@NLO license which should accompany this 
# distribution.
#
# For more information, visit madgraph.phys.ucl.ac.be and amcatnlo.web.cern.ch
#
################################################################################
"""A user friendly command line interface to access MadGraph5_aMC@NLO features at LO.
   Uses the cmd package for command interpretation and tab completion.
"""
from __future__ import division

import atexit
import collections
import cmath
import glob
import logging
import optparse
import os
import pydoc
import random
import re
import signal
import subprocess
import copy
import sys
import shutil
import StringIO
import traceback
import time
import inspect
import urllib
        

#useful shortcut
pjoin = os.path.join

try:
    import readline
    GNU_SPLITTING = ('GNU' in readline.__doc__)
except:
    GNU_SPLITTING = True

import aloha
import madgraph
from madgraph import MG4DIR, MG5DIR, MadGraph5Error


import madgraph.core.base_objects as base_objects
import madgraph.core.diagram_generation as diagram_generation
import madgraph.loop.loop_diagram_generation as loop_diagram_generation
import madgraph.loop.loop_base_objects as loop_base_objects
import madgraph.core.drawing as draw_lib
import madgraph.core.helas_objects as helas_objects

import madgraph.iolibs.drawing_eps as draw
import madgraph.iolibs.export_cpp as export_cpp
import madgraph.iolibs.export_v4 as export_v4
import madgraph.loop.loop_exporters as loop_exporters
import madgraph.iolibs.helas_call_writers as helas_call_writers
import madgraph.iolibs.file_writers as writers
import madgraph.iolibs.files as files
import madgraph.iolibs.group_subprocs as group_subprocs
import madgraph.iolibs.import_v4 as import_v4
import madgraph.iolibs.save_load_object as save_load_object

import madgraph.interface.extended_cmd as cmd
import madgraph.interface.tutorial_text as tutorial_text
import madgraph.interface.tutorial_text_nlo as tutorial_text_nlo
import madgraph.interface.tutorial_text_madloop as tutorial_text_madloop
import madgraph.interface.launch_ext_program as launch_ext
import madgraph.interface.madevent_interface as madevent_interface
import madgraph.interface.amcatnlo_run_interface as amcatnlo_run

import madgraph.various.process_checks as process_checks
import madgraph.various.banner as banner_module
import madgraph.various.misc as misc
import madgraph.various.cluster as cluster

import models as ufomodels
import models.import_ufo as import_ufo
import models.write_param_card as param_writer
import models.check_param_card as check_param_card
import models.model_reader as model_reader

import aloha.aloha_fct as aloha_fct
import aloha.create_aloha as create_aloha
import aloha.aloha_lib as aloha_lib

import mg5decay.decay_objects as decay_objects

# Special logger for the Cmd Interface
logger = logging.getLogger('cmdprint') # -> stdout
logger_mg = logging.getLogger('madgraph') # -> stdout
logger_stderr = logging.getLogger('fatalerror') # ->stderr
logger_tuto = logging.getLogger('tutorial') # -> stdout include instruction in  
                                            #order to learn MG5
logger_tuto_nlo = logging.getLogger('tutorial_aMCatNLO') # -> stdout include instruction in  
                                                        #order to learn aMC@NLO

logger_tuto_madloop = logging.getLogger('tutorial_MadLoop') # -> stoud for MadLoop tuto

#===============================================================================
# CmdExtended
#===============================================================================
class CmdExtended(cmd.Cmd):
    """Particularisation of the cmd command for MG5"""

    #suggested list of command
    next_possibility = {
        'start': ['import model ModelName', 'import command PATH',
                      'import proc_v4 PATH', 'tutorial'],
        'import model' : ['generate PROCESS','define MULTIPART PART1 PART2 ...', 
                                   'display particles', 'display interactions'],
        'define': ['define MULTIPART PART1 PART2 ...', 'generate PROCESS', 
                                                    'display multiparticles'],
        'generate': ['add process PROCESS','output [OUTPUT_TYPE] [PATH]','display diagrams'],
        'add process':['output [OUTPUT_TYPE] [PATH]', 'display processes'],
        'output':['launch','open index.html','history PATH', 'exit'],
        'display': ['generate PROCESS', 'add process PROCESS', 'output [OUTPUT_TYPE] [PATH]'],
        'import proc_v4' : ['launch','exit'],
        'launch': ['open index.html','exit'],
        'tutorial': ['generate PROCESS', 'import model MODEL', 'help TOPIC']
    }
    
    debug_output = 'MG5_debug'
    error_debug = 'Please report this bug on https://bugs.launchpad.net/madgraph5\n'
    error_debug += 'More information is found in \'%(debug)s\'.\n' 
    error_debug += 'Please attach this file to your report.'
    
    config_debug = 'If you need help with this issue please contact us on https://answers.launchpad.net/madgraph5\n'

    keyboard_stop_msg = """stopping all operation
            in order to quit mg5 please enter exit"""
    
    # Define the Error Class # Define how error are handle
    InvalidCmd = madgraph.InvalidCmd
    ConfigurationError = MadGraph5Error

    def __init__(self, *arg, **opt):
        """Init history and line continuation"""
        
        # If possible, build an info line with current version number 
        # and date, from the VERSION text file
        info = misc.get_pkg_info()
        info_line = ""

        if info.has_key('version') and  info.has_key('date'):
            len_version = len(info['version'])
            len_date = len(info['date'])
            if len_version + len_date < 30:
                info_line = "#*         VERSION %s %s %s         *\n" % \
                            (info['version'],
                            (30 - len_version - len_date) * ' ',
                            info['date'])

        # Create a header for the history file.
        # Remember to fill in time at writeout time!
        self.history_header = \
        '#************************************************************\n' + \
        '#*                     MadGraph5_aMC@NLO                    *\n' + \
        '#*                                                          *\n' + \
        "#*                *                       *                 *\n" + \
        "#*                  *        * *        *                   *\n" + \
        "#*                    * * * * 5 * * * *                     *\n" + \
        "#*                  *        * *        *                   *\n" + \
        "#*                *                       *                 *\n" + \
        "#*                                                          *\n" + \
        "#*                                                          *\n" + \
        info_line + \
        "#*                                                          *\n" + \
        "#*    The MadGraph5_aMC@NLO Development Team - Find us at   *\n" + \
        "#*    https://server06.fynu.ucl.ac.be/projects/madgraph     *\n" + \
        '#*                                                          *\n' + \
        '#************************************************************\n' + \
        '#*                                                          *\n' + \
        '#*               Command File for MadGraph5_aMC@NLO         *\n' + \
        '#*                                                          *\n' + \
        '#*     run as ./bin/mg5_aMC  filename                       *\n' + \
        '#*                                                          *\n' + \
        '#************************************************************\n'
        
        if info_line:
            info_line = info_line[1:]

        logger.info(\
        "************************************************************\n" + \
        "*                                                          *\n" + \
        "*                     W E L C O M E to                     *\n" + \
        "*              M A D G R A P H 5 _ a M C @ N L O           *\n" + \
        "*                                                          *\n" + \
        "*                                                          *\n" + \
        "*                 *                       *                *\n" + \
        "*                   *        * *        *                  *\n" + \
        "*                     * * * * 5 * * * *                    *\n" + \
        "*                   *        * *        *                  *\n" + \
        "*                 *                       *                *\n" + \
        "*                                                          *\n" + \
        info_line + \
        "*                                                          *\n" + \
        "*    The MadGraph5_aMC@NLO Development Team - Find us at   *\n" + \
        "*    https://server06.fynu.ucl.ac.be/projects/madgraph     *\n" + \
        "*                            and                           *\n" + \
        "*            http://amcatnlo.web.cern.ch/amcatnlo/         *\n" + \
        "*                                                          *\n" + \
        "*               Type 'help' for in-line help.              *\n" + \
        "*           Type 'tutorial' to learn how MG5 works         *\n" + \
        "*    Type 'tutorial aMCatNLO' to learn how aMC@NLO works   *\n" + \
        "*    Type 'tutorial MadLoop' to learn how MadLoop works    *\n" + \
        "*                                                          *\n" + \
        "************************************************************")
        
        cmd.Cmd.__init__(self, *arg, **opt)
        
        self.history = banner_module.ProcCard()
    
    def postcmd(self,stop, line):
        """ finishing a command
        This looks if the command add a special post part.
        This looks if we have to write an additional text for the tutorial."""
        
        stop = super(CmdExtended, self).postcmd(stop, line)   
        # Print additional information in case of routines fails
        if stop == False:
            return False
        
        args=line.split()
        # Return for empty line
        if len(args)==0:
            return stop
        
        # try to print linked to the first word in command 
        #as import_model,... if you don't find then try print with only
        #the first word.
        if len(args)==1:
            command=args[0]
        else:
            command = args[0]+'_'+args[1].split('.')[0]
        
        try:
            logger_tuto.info(getattr(tutorial_text, command).replace('\n','\n\t'))
        except Exception:
            try:
                logger_tuto.info(getattr(tutorial_text, args[0]).replace('\n','\n\t'))
            except Exception:
                pass

        try:
            logger_tuto_nlo.info(getattr(tutorial_text_nlo, command).replace('\n','\n\t'))
        except Exception:
            try:
                logger_tuto_nlo.info(getattr(tutorial_text_nlo, args[0]).replace('\n','\n\t'))
            except Exception:
                pass
        
        try:
            logger_tuto_madloop.info(getattr(tutorial_text_madloop, command).replace('\n','\n\t'))
        except Exception:
            try:
                logger_tuto_madloop.info(getattr(tutorial_text_madloop, args[0]).replace('\n','\n\t'))
            except Exception:
                pass
        
        return stop

     
    def get_history_header(self):
        """return the history header""" 
        return self.history_header % misc.get_time_info()

#===============================================================================
# HelpToCmd
#===============================================================================
class HelpToCmd(cmd.HelpCmd):
    """ The Series of help routine for the MadGraphCmd"""    
    
    def help_save(self):
        logger.info("syntax: save %s FILENAME" % "|".join(self._save_opts),'$MG:color:BLUE')
        logger.info("-- save information as file FILENAME",'$MG:color:BLACK')
        logger.info("   FILENAME is optional for saving 'options'.")
        logger.info('   By default it uses ./input/mg5_configuration.txt')
        logger.info('   If you put "global" for FILENAME it will use ~/.mg5/mg5_configuration.txt')
        logger.info('   If this files exists, it is uses by all MG5 on the system but continues')
        logger.info('   to read the local options files.')

    def help_load(self):
        logger.info("syntax: load %s FILENAME" % "|".join(self._save_opts),'$MG:color:BLUE')
        logger.info("-- load information from file FILENAME",'$MG:color:BLACK')

    def help_import(self):
        logger.info("syntax: import " + "|".join(self._import_formats) + \
              " FILENAME",'$MG:color:BLUE')
        logger.info("-- imports file(s) in various formats",'$MG:color:GREEN')
        logger.info("")
        logger.info("   import model MODEL[-RESTRICTION] [--modelname]:",'$MG:color:BLACK')
        logger.info("      Import a UFO model.")
        logger.info("      MODEL should be a valid UFO model name")
        logger.info("      Model restrictions are specified by MODEL-RESTRICTION")
        logger.info("        with the file restrict_RESTRICTION.dat in the model dir.")
        logger.info("        By default, restrict_default.dat is used.")
        logger.info("        Specify model_name-full to get unrestricted model.")
        logger.info("      '--modelname' keeps the original particle names for the model")
        logger.info("")
        logger.info("   import model_v4 MODEL [--modelname] :",'$MG:color:BLACK')
        logger.info("      Import an MG4 model.")
        logger.info("      Model should be the name of the model")
        logger.info("      or the path to theMG4 model directory")
        logger.info("      '--modelname' keeps the original particle names for the model")
        logger.info("")
        logger.info("   import proc_v4 [PATH] :",'$MG:color:BLACK')
        logger.info("      Execute MG5 based on a proc_card.dat in MG4 format.")
        logger.info("      Path to the proc_card is optional if you are in a")
        logger.info("      madevent directory")
        logger.info("")
        logger.info("   import command PATH :",'$MG:color:BLACK')
        logger.info("      Execute the list of command in the file at PATH")
        logger.info("")
        logger.info("   import banner PATH  [--no_launch]:",'$MG:color:BLACK')
        logger.info("      Rerun the exact same run define in the valid banner.")
 
    def help_install(self):
        logger.info("syntax: install " + "|".join(self._install_opts),'$MG:color:BLUE')
        logger.info("-- Download the last version of the program and install it")
        logger.info("   locally in the current MadGraph5_aMC@NLO version. In order to have")
        logger.info("   a successful installation, you will need to have an up-to-date")
        logger.info("   F77 and/or C and Root compiler.")
        logger.info(" ")
        logger.info("   \"install update\"",'$MG:color:BLACK')
        logger.info("   check if your MG5 installation is the latest one.")
        logger.info("   If not it load the difference between your current version and the latest one,")
        logger.info("   and apply it to the code. Two options are available for this command:")
        logger.info("     -f: didn't ask for confirmation if it founds an update.")
        logger.info("     --timeout=: Change the maximum time allowed to reach the server.")
        
    def help_display(self):
        logger.info("syntax: display " + "|".join(self._display_opts),'$MG:color:BLUE')
        logger.info("-- display a the status of various internal state variables")
        logger.info("   for particles/interactions you can specify the name or id of the")
        logger.info("   particles/interactions to receive more details information.")
        logger.info("   Example: display particles e+.",'$MG:color:GREEN')
        logger.info(" > For \"checks\", can specify only to see failed checks.")
        logger.info(" > For \"diagrams\", you can specify where the file will be written.")
        logger.info("   Example: display diagrams ./",'$MG:color:GREEN')
        
        
    def help_launch(self):
        """help for launch command"""
        # Using the built-in parser help is not convenient when one wants to use
        # color schemes.
        #_launch_parser.print_help()
        logger.info("syntax: launch <dir_path> <options>",'$MG:color:BLUE')
        logger.info("-- execute the aMC@NLO/madevent/standalone/pythia8 output present in dir_path",'$MG:color:BLACK')
        logger.info("By default, dir_path points to the last created directory.")
        logger.info("(for pythia8, it should be the Pythia 8 main directory)")
        logger.info("")        
        logger.info("Launch on madevent/pythia8/standalone outputs:",'$MG:color:BLACK')
        logger.info(" o Example: launch PROC_sm_1 --name=run2",'$MG:color:GREEN')        
        logger.info(" o Example: launch ../pythia8",'$MG:color:GREEN')        
        logger.info(" > Options:")        
        logger.info("     -h, --help            show this help message and exit")        
        logger.info("     -f, --force           Use the card present in the directory in order")        
        logger.info("                           to launch the different program")        
        logger.info("     -n NAME, --name=NAME  Provide a name to the run (for madevent run)")        
        logger.info("     -c, --cluster         submit the job on the cluster")        
        logger.info("     -m, --multicore       submit the job on multicore core")        
        logger.info("     -i, --interactive     Use Interactive Console [if available]")        
        logger.info("     -s LASTSTEP, --laststep=LASTSTEP")        
        logger.info("                           last program run in MadEvent run.")
        logger.info("                           [auto|parton|pythia|pgs|delphes]")        
        logger.info("")    
        logger.info("Launch on MadLoop standalone output:",'$MG:color:BLACK')
        logger.info(" o Example: launch PROC_loop_sm_1 -f",'$MG:color:GREEN')    
        logger.info(" > Simple check of a single Phase-space points.")    
        logger.info(" > You will be asked whether you want to edit the MadLoop ")    
        logger.info("   and model param card as well as the PS point, unless ")    
        logger.info("   the -f option is specified. All other options are ")    
        logger.info("   irrelevant for this kind of launch.")    
        logger.info("")    
        logger.info("Launch on aMC@NLO output:",'$MG:color:BLACK')
        logger.info(" > launch <dir_path> <mode> <options>",'$MG:color:BLUE')
        logger.info(" o Example: launch MyProc aMC@NLO -f -p",'$MG:color:GREEN')    

    def help_tutorial(self):
        logger.info("syntax: tutorial [" + "|".join(self._tutorial_opts) + "]",'$MG:color:BLUE')
        logger.info("-- start/stop the MG5 tutorial mode (or stop any other mode)")
        logger.info("-- aMCatNLO: start aMC@NLO tutorial mode")
        logger.info("-- MadLoop: start MadLoop tutorial mode")

    def help_open(self):
        logger.info("syntax: open FILE  ",'$MG:color:BLUE')
        logger.info("-- open a file with the appropriate editor.",'$MG:color:BLACK')
        logger.info('   If FILE belongs to index.html, param_card.dat, run_card.dat')
        logger.info('   the path to the last created/used directory is used')
        logger.info('   The program used to open those files can be chosen in the')
        logger.info('   configuration file ./input/mg5_configuration.txt')
        
    def help_customize_model(self):
        logger.info("syntax: customize_model --save=NAME",'$MG:color:BLUE')
        logger.info("--  Open an invite where you options to tweak the model.",'$MG:color:BLACK')
        logger.info("    If you specify the option --save=NAME, this tweak will be")
        logger.info("    available for future import with the command 'import model XXXX-NAME'")
        
    def help_output(self):
        logger.info("syntax: output [" + "|".join(self._export_formats) + \
                    "] [path|.|auto] [options]",'$MG:color:BLUE')
        logger.info("-- Output any generated process(es) to file.",'$MG:color:BLACK')
        logger.info("   Default mode is madevent. Default path is \'.\' or auto.")
        logger.info("   mode:",'$MG:color:BLACK')
        logger.info("   - For MadLoop and aMC@NLO runs, there is only one mode and")
        logger.info("     it is set by default.")                
        logger.info("   - If mode is madevent, create a MadEvent process directory.")
        logger.info("   - If mode is standalone, create a Standalone directory")
        logger.info("   - If mode is matrix, output the matrix.f files for all")
        logger.info("     generated processes in directory \"path\".")
        logger.info("   - If mode is standalone_cpp, create a standalone C++")
        logger.info("     directory in \"path\".")
        logger.info("   - If mode is pythia8, output all files needed to generate")
        logger.info("     the processes using Pythia 8. The files are written in")
        logger.info("     the Pythia 8 directory (default).")
        logger.info("     NOTE: The Pythia 8 directory is set in the ./input/mg5_configuration.txt")
        logger.info("   - If mode is aloha: Special syntax output:")
        logger.info("     syntax: aloha [ROUTINE] [--options]" )
        logger.info("     valid options for aloha output are:")
        logger.info("      --format=Fortran|Python|Cpp : defining the output language")
        logger.info("      --output= : defining output directory")
        logger.info("   path: The path of the process directory.",'$MG:color:BLACK')
        logger.info("     If you put '.' as path, your pwd will be used.")
        logger.info("     If you put 'auto', an automatic directory PROC_XX_n will be created.")
        logger.info("   options:",'$MG:color:BLACK')
        logger.info("      -f: force cleaning of the directory if it already exists")
        logger.info("      -d: specify other MG/ME directory")
        logger.info("      -noclean: no cleaning performed in \"path\".")
        logger.info("      -nojpeg: no jpeg diagrams will be generated.")
        logger.info("      -name: the postfix of the main file in pythia8 mode.")
        logger.info("   Examples:",'$MG:color:GREEN')
        logger.info("       output",'$MG:color:GREEN')
        logger.info("       output standalone MYRUN -f",'$MG:color:GREEN')
        logger.info("       output pythia8 ../pythia8/ -name qcdprocs",'$MG:color:GREEN')
        
    def help_check(self):

        logger.info("syntax: check [" + "|".join(self._check_opts) + "] [param_card] process_definition [--energy=]",'$MG:color:BLUE')
        logger.info("-- check a process or set of processes.",'$MG:color:BLACK')
        logger.info("General options:",'$MG:color:BLACK')
        logger.info("o full:",'$MG:color:GREEN')
        logger.info("   Perform all four checks described below:")
        logger.info("   permutation, brs, gauge and lorentz_invariance.")
        logger.info("o permutation:",'$MG:color:GREEN')
        logger.info("   Check that the model and MG5 are working properly")
        logger.info("   by generating permutations of the process and checking")
        logger.info("   that the resulting matrix elements give the same value.")
        logger.info("o gauge:",'$MG:color:GREEN')
        logger.info("   Check that processes with massless gauge bosons are")
        logger.info("   gauge invariant (comparing Feynman and unitary gauges)")
        logger.info("   This check if for now not available for loop processes.")
        logger.info("o brs:",'$MG:color:GREEN')
        logger.info("   Check that the Ward identities are satisfied if the ")
        logger.info("   process has at least one massless gauge boson as an")
        logger.info("   external particle.")
        logger.info("o lorentz_invariance:",'$MG:color:GREEN')
        logger.info("   Check that the amplitude is lorentz invariant by")
        logger.info("   comparing the amplitiude in different frames")
        logger.info("Comments",'$MG:color:GREEN')         
        logger.info(" > If param_card is given, that param_card is used ")
        logger.info("   instead of the default values for the model.")
        logger.info("   If that file is an (LHE) event file. The param_card of the banner")
        logger.info("   is used and the first event compatible with the requested process")
        logger.info("   is used for the computation of the square matrix elements")
        logger.info(" > \"--energy=\" allows to change the default value of sqrt(S).")
        logger.info(" > Except for the 'gauge' test, all checks above are also")
        logger.info("   available for loop processes with ML5 ('virt=' mode)")
        logger.info("Example: check full p p > j j",'$MG:color:GREEN')
        logger.info("Options for loop processes only:",'$MG:color:BLACK')
        logger.info("o timing:",'$MG:color:GREEN')
        logger.info("   Generate and output a process and returns detailed")        
        logger.info("   information about the code and a timing benchmark.")
        logger.info("o stability:",'$MG:color:GREEN')
        logger.info("   Generate and output a process and returns detailed")        
        logger.info("   statistics about the numerical stability of the code.")
        logger.info("o profile:",'$MG:color:GREEN')
        logger.info("   Performs both the timing and stability analysis at once")
        logger.info("   and outputs the result in a log file without prompting")
        logger.info("   it to the user.")
        logger.info("Comments",'$MG:color:GREEN')
        logger.info(" > These checks are only available for ML5 ('virt=' mode)")
        logger.info(" > For the 'profile' and 'stability' checks, you can chose") 
        logger.info("   how many PS points should be used for the statistic by")  
        logger.info("   specifying it as an integer just before the [param_card]")        
        logger.info("   optional argument.")
        logger.info(" > Notice multiparticle labels cannot be used with these checks.")
        logger.info(" > For process syntax, please see help generate.")
        logger.info("Example: check profile g g > t t~",'$MG:color:GREEN')

    def help_generate(self):

        logger.info("-- generate diagrams for a given process",'$MG:color:BLUE')
        logger.info("General leading-order syntax:",'$MG:color:BLACK')
        logger.info(" o generate INITIAL STATE > REQ S-CHANNEL > FINAL STATE $ EXCL S-CHANNEL / FORBIDDEN PARTICLES COUP1=ORDER1 COUP2=ORDER2 @N")
        logger.info(" o Example: generate l+ vl > w+ > l+ vl a $ z / a h QED=3 QCD=0 @1",'$MG:color:GREEN')
        logger.info(" > Alternative required s-channels can be separated by \"|\":")
        logger.info("   b b~ > W+ W- | H+ H- > ta+ vt ta- vt~")
        logger.info(" > If no coupling orders are given, MG5 will try to determine")
        logger.info("   orders to ensure maximum number of QCD vertices.")
        logger.info(" > To generate a second process use the \"add process\" command")
        logger.info("Decay chain syntax:",'$MG:color:BLACK')
        logger.info(" o core process, decay1, (decay2, (decay2', ...)), ...  etc")
        logger.info(" o Example: generate p p > t~ t QED=0, (t~ > W- b~, W- > l- vl~), t > j j b @2",'$MG:color:GREEN')
        logger.info(" > Note that identical particles will all be decayed.")
        logger.info("Loop processes syntax:",'$MG:color:BLACK')
        logger.info(" o core process [ <NLO_mode=> LoopOrder1 LoopOrder2 ... ] SQUAREDCOUPi=ORDERi")        
        logger.info(" o Example: generate p p > t~ t QED=0 QCD=2 [ all= QCD ] QCD=6",'$MG:color:GREEN')
        logger.info(" > Notice that in this format, decay chains are not allowed.")
        logger.info(" > The LoopOrder(s) defined specify the kind of loops to consider (only QCD for now).")
        logger.info(" > The coupling restrictions before '[' restrict the orders of born *amplitudes*.")
        logger.info("   So that in the example above QCD=2 restricts the born amplitude to have at")   
        logger.info("   most QCD=2 and loop amplitudes at most QCD=2+2 (because QCD loops are considered)")             
        logger.info(" > The coupling restrictions after ']' restrict the orders of the matrix element, ")
        logger.info("   namely the squared amplitudes. In the example above QCD=6 correspond to born") 
        logger.info("   amplitudes with QCD=2 squared against loop amplitudes with QCD=4, adding up to 6.")
        logger.info(" > The optional <NLO_mode=> can be any of the following ('all=' by default if absent):")                    
        logger.info("     all=   : Generate all the real-emission and loop diagrams, ready for aMC@NLO runs.")                    
        logger.info("     virt=  : Generate only the loop diagrams, read for MadLoop standalone checks/runs.")                    
        logger.info("     real=  : Generate only the real-emission diagrams, for use with alternative OLP. ")                    
        logger.info(" > For processes without born amplitudes (i.e. loop-induced like g g > z), please use ")                    
        logger.info("   the 'virt=' NLO mode. aMC@NLO cannot integrate these processes, but standalone MadLoop5")                    
        logger.info("   can still handle these.")                    

    def help_add(self):

        logger.info("-- generate diagrams for a process and add to existing processes",'$MG:color:BLUE')
        logger.info("General leading-order syntax:",'$MG:color:BLACK')
        logger.info(" o add process INITIAL STATE > REQ S-CHANNEL > FINAL STATE $ EXCL S-CHANNEL / FORBIDDEN PARTICLES COUP1=ORDER1 COUP2=ORDER2 @N")
        logger.info(" o Example: add process l+ vl > w+ > l+ vl a $ z / a h QED=3 QCD=0 @1",'$MG:color:GREEN')
        logger.info(" > Alternative required s-channels can be separated by \"|\":")
        logger.info("   b b~ > W+ W- | H+ H- > ta+ vt ta- vt~")
        logger.info(" > If no coupling orders are given, MG5 will try to determine")
        logger.info("   orders to ensure maximum number of QCD vertices.")
        logger.info(" > Note that if there are more than one non-QCD coupling type,")
        logger.info("   coupling orders need to be specified by hand.")
        logger.info("Decay chain syntax:",'$MG:color:BLACK')
        logger.info(" o core process, decay1, (decay2, (decay2', ...)), ...  etc")
        logger.info(" o Example: add process p p > t~ t QED=0, (t~ > W- b~, W- > l- vl~), t > j j b @2",'$MG:color:GREEN')
        logger.info(" > Note that identical particles will all be decayed.")
        logger.info("Loop processes syntax:",'$MG:color:BLACK')
        logger.info(" o core process [ <NLO_mode=> LoopOrder1 LoopOrder2 ... ] SQUAREDCOUPi=ORDERi")        
        logger.info(" o Example: add process p p > t~ t QED=0 QCD=2 [ all= QCD ] QCD=6",'$MG:color:GREEN')
        logger.info(" > Notice that in this format, decay chains are not allowed.")
        logger.info(" > The LoopOrder(s) defined specify the kind of loops to consider (only QCD for now).")
        logger.info(" > The coupling restrictions before '[' restrict the orders of born *amplitudes*.")
        logger.info("   So that in the example above QCD=2 restricts the born amplitude to have at")   
        logger.info("   most QCD=2 and loop amplitudes at most QCD=2+2 (because QCD loops are considered)")             
        logger.info(" > The coupling restrictions after ']' restrict the orders of the matrix element, ")
        logger.info("   namely the squared amplitudes. In the example above QCD=6 correspond to born") 
        logger.info("   amplitudes with QCD=2 squared against loop amplitudes with QCD=4, adding up to 6.")
        logger.info(" > The optional <NLO_mode=> can be any of the following ('all=' by default if absent):")                    
        logger.info("     all=   : Generate all the real-emission and loop diagrams, ready for aMC@NLO runs.")                    
        logger.info("     virt=  : Generate only the loop diagrams, read for MadLoop standalone checks/runs.")                    
        logger.info("     real=  : Generate only the real-emission diagrams, for use with alternative OLP. ")                    
        logger.info(" > For processes without born amplitudes (i.e. loop-induced like g g > z), please use ")                    
        logger.info("   the 'virt=' NLO mode. aMC@NLO cannot integrate these processes, but standalone MadLoop5")                    
        logger.info("   can still handle these.")

    def help_compute_widths(self):
        logger.info("syntax: calculate_width PART [other particles] [OPTIONS]")
        logger.info("  Computes the width and partial width for a set of particles")
        logger.info("  Returns a valid param_card with this information.")
        logger.info(" ")
        logger.info("  PART: name of the particle you want to calculate width")
        logger.info("        you can enter either the name or pdg code.\n")
        logger.info("  Various options:\n")
        logger.info("  --body_decay=X: Parameter to control the precision of the computation")
        logger.info("        if X is an integer, we compute all channels up to X-body decay.")
        logger.info("        if X <1, then we stop when the estimated error is lower than X.")
        logger.info("        if X >1 BUT not an integer, then we X = N + M, with M <1 and N an integer")
        logger.info("              We then either stop at the N-body decay or when the estimated error is lower than M.")
        logger.info("        default: 4.0025")
        logger.info("  --min_br=X: All channel which are estimated below this value will not be integrated numerically.")
        logger.info("        default: precision (decimal part of the body_decay options) divided by four")
        logger.info("  --precision_channel=X: requested numerical precision for each channel")
        logger.info("        default: 0.01")
        logger.info("  --path=X: path for param_card")
        logger.info("        default: take value from the model")
        logger.info("  --output=X: path where to write the resulting card. ")
        logger.info("        default: overwrite input file. If no input file, write it in the model directory")
        logger.info("")
        logger.info(" example: calculate_width h --body_decay=2 --output=./param_card")
        
    def help_decay_diagram(self):
        logger.info("syntax: decay_diagram PART [other particles] [OPTIONS]")
        logger.info("  Returns the amplitude required for the computation of the widths")
        logger.info(" ")
        logger.info("  PART: name of the particle you want to calculate width")
        logger.info("        you can enter either the name or pdg code.\n")
        logger.info("  Various options:\n")
        logger.info("  --body_decay=X: Parameter to control the precision of the computation")
        logger.info("        if X is an integer, we compute all channels up to X-body decay.")
        logger.info("        if X <1, then we stop when the estimated error is lower than X.")
        logger.info("        if X >1 BUT not an integer, then we X = N + M, with M <1 and N an integer")
        logger.info("              We then either stop at the N-body decay or when the estimated error is lower than M.")
        logger.info("        default: 4.0025")
        logger.info("  --min_br=X: All channel which are estimated below this value will not be integrated numerically.")
        logger.info("        default: precision (decimal part of the body_decay options) divided by four")
        logger.info("  --precision_channel=X: requested numerical precision for each channel")
        logger.info("        default: 0.01")
        logger.info("  --path=X: path for param_card")
        logger.info("        default: take value from the model")
        logger.info("  --output=X: path where to write the resulting card. ")
        logger.info("        default: overwrite input file. If no input file, write it in the model directory")
        logger.info("")
        logger.info(" example: calculate_width h --body_decay=2 --output=./param_card")
        
    def help_define(self):
        logger.info("-- define a multiparticle",'$MG:color:BLUE')
        logger.info("Syntax:  define multipart_name [=] part_name_list")
        logger.info("Example: define p = g u u~ c c~ d d~ s s~ b b~",'$MG:color:GREEN')
        logger.info("Special syntax: Use | for OR (used for required s-channels)")
        logger.info("Special syntax: Use / to remove particles. Example: define q = p / g")

    def help_set(self):
        logger.info("-- set options for generation or output.",'$MG:color:BLUE')
        logger.info("syntax: set <option_name> <option_value>",'$MG:color:BLACK')
        logger.info("Possible options are: ")
        for opts in [self._set_options[i*3:(i+1)*3] for i in \
                                          range((len(self._set_options)//4)+1)]:
            logger.info("%s"%(','.join(opts)),'$MG:color:GREEN')
        logger.info("Details of each option:")
        logger.info("group_subprocesses True/False/Auto: ",'$MG:color:BLACK')
        logger.info(" > (default Auto) Smart grouping of subprocesses into ")
        logger.info("   directories, mirroring of initial states, and ")
        logger.info("   combination of integration channels.")
        logger.info(" > Example: p p > j j j w+ gives 5 directories and 184 channels",'$MG:color:GREEN')
        logger.info("   (cf. 65 directories and 1048 channels for regular output)",'$MG:color:GREEN')
        logger.info(" > Auto means False for decay computation and True for collisions.") 
        logger.info("ignore_six_quark_processes multi_part_label",'$MG:color:BLACK')
        logger.info(" > (default none) ignore processes with at least 6 of any")
        logger.info("   of the quarks given in multi_part_label.")
        logger.info(" > These processes give negligible contribution to the")
        logger.info("   cross section but have subprocesses/channels.")
        logger.info("stdout_level DEBUG|INFO|WARNING|ERROR|CRITICAL",'$MG:color:BLACK')
        logger.info(" > change the default level for printed information")
        logger.info("fortran_compiler NAME",'$MG:color:BLACK')
        logger.info(" > (default None) Force a specific fortran compiler.")
        logger.info("   If None, it tries first g77 and if not present gfortran")
        logger.info("   but loop output use gfortran.")
        logger.info("loop_optimized_output True|False",'$MG:color:BLACK')
        logger.info(" > Exploits the open loop thechnique for considerable")
        logger.info("   improvement.")
        logger.info(" > CP relations among helicites are detected and the helicity")
        logger.info("   filter has more potential.")
        logger.info("gauge unitary|Feynman",'$MG:color:BLACK')        
        logger.info(" > (default unitary) choose the gauge of the non QCD part.")
        logger.info(" > For loop processes, only Feynman gauge is employable.")        
        logger.info("complex_mass_scheme True|False",'$MG:color:BLACK')        
        logger.info(" > (default False) Set complex mass scheme.")
        logger.info(" > Complex mass scheme is not yet supported for loop processes.")
        logger.info("timeout VALUE",'$MG:color:BLACK')
        logger.info(" > (default 20) Seconds allowed to answer questions.")
        logger.info(" > Note that pressing tab always stops the timer.")
        logger.info("cluster_temp_path PATH",'$MG:color:BLACK')
        logger.info(" > (default None) [Used in Madevent Output]")
        logger.info(" > Allow to perform the run in PATH directory")
        logger.info(" > This allow to not run on the central disk. ")
        logger.info(" > This is not used by condor cluster (since condor has")
        logger.info("   its own way to prevent it).")
        logger.info("OLP ProgramName",'$MG:color:BLACK')
        logger.info(" > (default 'MadLoop') [Used for virtual generation]")
        logger.info(" > Chooses what One-Loop Program to use for the virtual")
        logger.info(" > matrix element generation via the BLAH accord.")
       
#===============================================================================
# CheckValidForCmd
#===============================================================================
class CheckValidForCmd(cmd.CheckCmd):
    """ The Series of help routine for the MadGraphCmd"""
    
    class RWError(MadGraph5Error):
        """a class for read/write errors"""
    
    def check_add(self, args):
        """check the validity of line
        syntax: add process PROCESS 
        """
    
        if len(args) < 2:
            self.help_add()
            raise self.InvalidCmd('\"add\" requires at least two arguments')
        
        if args[0] != 'process':
            raise self.InvalidCmd('\"add\" requires the argument \"process\"')

        if not self._curr_model:
            logger.info("No model currently active, so we import the Standard Model")
            self.do_import('model sm')
        
        if args[-1].startswith('--optimize'):
            if args[2] != '>':
                raise self.InvalidCmd('optimize mode valid only for 1->N processes. (See model restriction for 2->N)')
            if '=' in args[-1]:
                path = args[-1].split('=',1)[1]
                if not os.path.exists(path) or \
                                self.detect_file_type(path) != 'param_card':
                    raise self.InvalidCmd('%s is not a valid param_card')
            else:
                path=None
            # Update the default value of the model here.
            if not isinstance(self._curr_model, model_reader.ModelReader):
                self._curr_model = model_reader.ModelReader(self._curr_model)
            self._curr_model.set_parameters_and_couplings(path)
            self.check_process_format(' '.join(args[1:-1]))
        else:
            self.check_process_format(' '.join(args[1:]))

    def check_define(self, args):
        """check the validity of line
        syntax: define multipart_name [ part_name_list ]
        """  
        
        if len(args) < 2:
            self.help_define()
            raise self.InvalidCmd('\"define\" command requires at least two arguments')

        if args[1] == '=':
            del args[1]
            if len(args) < 2:
                self.help_define()
                raise self.InvalidCmd('\"define\" command requires at least one particles name after \"=\"')
        
        if '=' in args:
            self.help_define()
            raise self.InvalidCmd('\"define\" command requires symbols \"=\" at the second position')
        
        if not self._curr_model:
            logger.info('No model currently active. Try with the Standard Model')
            self.do_import('model sm')

        if self._curr_model['particles'].find_name(args[0]):
            raise self.InvalidCmd("label %s is a particle name in this model\n\
            Please retry with another name." % args[0])

    def check_display(self, args):
        """check the validity of line
        syntax: display XXXXX
        """
            
        if len(args) < 1:
            self.help_display()
            raise self.InvalidCmd, 'display requires an argument specifying what to display'
        if args[0] not in self._display_opts:
            self.help_display()
            raise self.InvalidCmd, 'Invalid arguments for display command: %s' % args[0]

        if not self._curr_model:
            raise self.InvalidCmd("No model currently active, please import a model!")

# check that either _curr_amps or _fks_multi_proc exists
        if (args[0] in ['processes', 'diagrams'] and not self._curr_amps and not self._fks_multi_proc):
           raise self.InvalidCmd("No process generated, please generate a process!")
        if args[0] == 'checks' and not self._comparisons:
            raise self.InvalidCmd("No check results to display.")
        
        if args[0] == 'variable' and len(args) !=2:
            raise self.InvalidCmd('variable need a variable name')


    def check_draw(self, args):
        """check the validity of line
        syntax: draw DIRPATH [option=value]
        """
        
        if len(args) < 1:
            args.append('/tmp')
        
        if not self._curr_amps:
            raise self.InvalidCmd("No process generated, please generate a process!")
            
        if not os.path.isdir(args[0]):
            raise self.InvalidCmd( "%s is not a valid directory for export file" % args[0])
            
    def check_check(self, args):
        """check the validity of args"""
        
        if  not self._curr_model:
            raise self.InvalidCmd("No model currently active, please import a model!")

        if self._model_v4_path:
            raise self.InvalidCmd(\
                "\"check\" not possible for v4 models")

        if len(args) < 2:
            self.help_check()
            raise self.InvalidCmd("\"check\" requires a process.")

        if args[0] not in self._check_opts:
            args.insert(0, 'full')

        param_card = None
        if args[0] not in ['stability','profile','timing'] and os.path.isfile(args[1]):
            param_card = args.pop(1)

        if len(args)>1:
            if args[1] != "-reuse":
                args.insert(1, '-no_reuse')
        else:
            args.append('-no_reuse')
            
        if args[0] in ['timing'] and os.path.isfile(args[2]):
            param_card = args.pop(2)
            misc.sprint(param_card)
        if args[0] in ['stability', 'profile'] and len(args)>1:
            # If the first argument after 'stability' is not the integer
            # specifying the desired statistics (i.e. number of points), then
            # we insert the default value 100
            try: 
                int(args[2])
            except ValueError:
                args.insert(2, '100')
            
        if args[0] in ['stability', 'profile'] and os.path.isfile(args[3]):
            param_card = args.pop(3)

        if any([',' in elem for elem in args]):
            raise self.InvalidCmd('Decay chains not allowed in check')
        
        if not args[-1].startswith('--energy='):
            args.append('--energy=1000')
        
        self.check_process_format(" ".join(args[1:-1]))

        return param_card
    
    def check_generate(self, args):
        """check the validity of args"""
        # Not called anymore see check_add
        return self.check_add(args)
    
    def check_process_format(self, process):
        """ check the validity of the string given to describe a format """
        
        #check balance of paranthesis
        if process.count('(') != process.count(')'):
            raise self.InvalidCmd('Invalid Format, no balance between open and close parenthesis')
        #remove parenthesis for fututre introspection
        process = process.replace('(',' ').replace(')',' ')
        
        # split following , (for decay chains)
        subprocesses = process.split(',')
        if len(subprocesses) > 1:
            for subprocess in subprocesses:
                self.check_process_format(subprocess)
            return
        
        # request that we have one or two > in the process
        if process.count('>') not in [1,2]:
            raise self.InvalidCmd(
               'wrong format for \"%s\" this part requires one or two symbols \'>\', %s found' 
               % (process, process.count('>')))
        
        # we need at least one particles in each pieces
        particles_parts = process.split('>')
        for particles in particles_parts:
            if re.match(r'^\s*$', particles):
                raise self.InvalidCmd(
                '\"%s\" is a wrong process format. Please try again' % process)  
        
        # '/' and '$' sould be used only after the process definition
        for particles in particles_parts[:-1]:
            if re.search('\D/', particles):
                raise self.InvalidCmd(
                'wrong process format: restriction should be place after the final states')
            if re.search('\D\$', particles):
                raise self.InvalidCmd(
                'wrong process format: restriction should be place after the final states')
        

    def check_tutorial(self, args):
        """check the validity of the line"""
        if len(args) == 1:
            if not args[0] in self._tutorial_opts:
                self.help_tutorial()
                raise self.InvalidCmd('Invalid argument for tutorial')
        elif len(args) == 0:
            #this means mg5 tutorial
            args.append('MadGraph5')
        else:
            self.help_tutorial()
            raise self.InvalidCmd('Too many arguments for tutorial')


    
    def check_import(self, args):
        """check the validity of line"""
        
        modelname = False
        if '-modelname' in args:
            args.remove('-modelname')
            modelname = True   
        elif '--modelname' in args:
            args.remove('--modelname')
            modelname = True              
                
        if not args:
            self.help_import()
            raise self.InvalidCmd('wrong \"import\" format')
        
        if len(args) >= 2 and args[0] not in self._import_formats:
            self.help_import()
            raise self.InvalidCmd('wrong \"import\" format')            
        elif len(args) == 1:
            if args[0] in self._import_formats:
                if args[0] != "proc_v4":
                    self.help_import()
                    raise self.InvalidCmd('wrong \"import\" format')
                elif not self._export_dir:
                    self.help_import()
                    raise self.InvalidCmd('PATH is mandatory in the current context\n' + \
                                  'Did you forget to run the \"output\" command')
            # The type of the import is not given -> guess it
            format = self.find_import_type(args[0])
            logger.info('The import format was not given, so we guess it as %s' % format)
            args.insert(0, format)
            if self.history[-1].startswith('import'):
                self.history[-1] = 'import %s %s' % \
                                (format, ' '.join(self.history[-1].split()[1:]))
                                    
        if modelname:
            args.append('-modelname') 
        
        
          
    def check_install(self, args):
        """check that the install command is valid"""
        
        if len(args) < 1:
            self.help_install()
            raise self.InvalidCmd('install command require at least one argument')
        
        if args[0] not in self._install_opts:
            if not args[0].startswith('td'):
                self.help_install()
                raise self.InvalidCmd('Not recognize program %s ' % args[0])
            
        if args[0] in ["ExRootAnalysis", "Delphes", "Delphes2"]:
            if not misc.which('root'):
                raise self.InvalidCmd(
'''In order to install ExRootAnalysis, you need to install Root on your computer first.
please follow information on http://root.cern.ch/drupal/content/downloading-root''')
            if 'ROOTSYS' not in os.environ:
                raise self.InvalidCmd(
'''The environment variable ROOTSYS is not configured.
You can set it by adding the following lines in your .bashrc [.bash_profile for mac]:
export ROOTSYS=%s
export PATH=$PATH:$ROOTSYS/bin
export LD_LIBRARY_PATH=$LD_LIBRARY_PATH:$ROOTSYS/lib
export DYLD_LIBRARY_PATH=$DYLD_LIBRARY_PATH:$ROOTSYS/lib
This will take effect only in a NEW terminal
''' % os.path.realpath(pjoin(misc.which('root'), \
                                               os.path.pardir, os.path.pardir)))

                
    def check_launch(self, args, options):
        """check the validity of the line"""
        # modify args in order to be MODE DIR
        # mode being either standalone or madevent
        if not( 0 <= int(options.cluster) <= 2):
            return self.InvalidCmd, 'cluster mode should be between 0 and 2'
        
        if not args:
            if self._done_export:
                mode = self.find_output_type(self._done_export[0])
                if mode != self._done_export[1]:
                    print mode, self._done_export[1]
                    raise self.InvalidCmd, \
                          '%s not valid directory for launch' % self._done_export[0]
                args.append(self._done_export[1])
                args.append(self._done_export[0])
                return
            else:
                logger.warning('output command missing, run it automatically (with default argument)')
                self.do_output('')
                logger.warning('output done: running launch')
                return self.check_launch(args, options)
        
        if len(args) != 1:
            self.help_launch()
            return self.InvalidCmd, 'Invalid Syntax: Too many argument'
        
        # search for a valid path
        if os.path.isdir(args[0]):
            path = os.path.realpath(args[0])
        elif os.path.isdir(pjoin(MG5DIR,args[0])):
            path = pjoin(MG5DIR,args[0])
        elif  MG4DIR and os.path.isdir(pjoin(MG4DIR,args[0])):
            path = pjoin(MG4DIR,args[0])
        else:    
            raise self.InvalidCmd, '%s is not a valid directory' % args[0]
                
        mode = self.find_output_type(path)
        
        args[0] = mode
        args.append(path)
        # inform where we are for future command
        self._done_export = [path, mode]
        

    def find_import_type(self, path):
        """ identify the import type of a given path 
        valid output: model/model_v4/proc_v4/command"""
        
        possibility = [pjoin(MG5DIR,'models',path), \
                     pjoin(MG5DIR,'models',path+'_v4'), path]
        if '-' in path:
            name = path.rsplit('-',1)[0]
            possibility = [pjoin(MG5DIR,'models',name), name] + possibility
        # Check if they are a valid directory
        for name in possibility:
            if os.path.isdir(name):
                if os.path.exists(pjoin(name,'particles.py')):
                    return 'model'
                elif os.path.exists(pjoin(name,'particles.dat')):
                    return 'model_v4'
        
        # Not valid directory so maybe a file
        if os.path.isfile(path):
            text = open(path).read()
            pat = re.compile('(Begin process|<MGVERSION>)', re.I)
            matches = pat.findall(text)
            if not matches:
                return 'command'
            elif len(matches) > 1:
                return 'banner'
            elif matches[0].lower() == 'begin process':
                return 'proc_v4'
            else:
                return 'banner'
        else:
            return 'proc_v4'
        
        

    
    def find_output_type(self, path):
        """ identify the type of output of a given directory:
        valid output: madevent/standalone/standalone_cpp"""
        
        card_path = pjoin(path,'Cards')
        bin_path = pjoin(path,'bin')
        src_path = pjoin(path,'src')
        include_path = pjoin(path,'include')
        subproc_path = pjoin(path,'SubProcesses')
        mw_path = pjoin(path,'Source','MadWeight')

        if os.path.isfile(pjoin(include_path, 'Pythia.h')):
            return 'pythia8'
        elif not os.path.isdir(os.path.join(path, 'SubProcesses')):
            raise self.InvalidCmd, '%s : Not a valid directory' % path
        
        if os.path.isdir(src_path):
            return 'standalone_cpp'
        elif os.path.isdir(mw_path):
            return 'madweight'
        elif os.path.isfile(pjoin(bin_path,'madevent')):
            return 'madevent'
        elif os.path.isfile(pjoin(bin_path,'aMCatNLO')):
            return 'aMC@NLO'
        elif os.path.isdir(card_path):
            return 'standalone'

        raise self.InvalidCmd, '%s : Not a valid directory' % path
        
    def check_load(self, args):
        """ check the validity of the line"""
        
        if len(args) != 2 or args[0] not in self._save_opts:
            self.help_load()
            raise self.InvalidCmd('wrong \"load\" format')
    
    def check_customize_model(self, args):
        """check the validity of the line"""
        
        # Check argument validity
        if len(args) >1 :
            self.help_customize_model()
            raise self.InvalidCmd('No argument expected for this command')
        
        if len(args):
            if not args[0].startswith('--save='):
                self.help_customize_model()
                raise self.InvalidCmd('Wrong argument for this command')
            if '-' in args[0][6:]:
                raise self.InvalidCmd('The name given in save options can\'t contain \'-\' symbol.')
            
        if self._model_v4_path:
            raise self.InvalidCmd('Restriction of Model is not supported by v4 model.')
        
        
    def check_save(self, args):
        """ check the validity of the line"""
        
        if len(args) == 0:
            args.append('options')
        
        if args[0] not in self._save_opts and args[0] != 'global':
            self.help_save()
            raise self.InvalidCmd('wrong \"save\" format')
        elif args[0] == 'global':
            args.insert(0, 'options')
        
        if args[0] != 'options' and len(args) != 2:
            self.help_save()
            raise self.InvalidCmd('wrong \"save\" format')
        elif args[0] != 'options' and len(args) == 2:
            basename = os.path.dirname(args[1])
            if not os.path.exists(basename):
                raise self.InvalidCmd('%s is not a valid path, please retry' % \
                                                                        args[1])
        
        if args[0] == 'options':
            has_path = None
            for arg in args[1:]:
                if arg in ['--auto', '--all']:
                    continue
                elif arg.startswith('--'):
                    raise self.InvalidCmd('unknow command for \'save options\'')
                elif arg == 'global':
                    if os.environ.has_key('HOME'):
                        args.remove('global')
                        args.insert(1,pjoin(os.environ['HOME'],'.mg5','mg5_configuration.txt'))
                        has_path = True
                else:
                    basename = os.path.dirname(arg)
                    if not os.path.exists(basename):
                        raise self.InvalidCmd('%s is not a valid path, please retry' % \
                                                                        arg)
                    elif has_path:
                        raise self.InvalidCmd('only one path is allowed')
                    else:
                        args.remove(arg)
                        args.insert(1, arg)
                        has_path = True
            if not has_path:
                args.insert(1, pjoin(MG5DIR,'input','mg5_configuration.txt'))     
                

    def check_set(self, args, log=True):
        """ check the validity of the line"""
        
        if len(args) == 1 and args[0] in ['complex_mass_scheme',\
                                          'loop_optimized_output']:
            args.append('True')

        if len(args) > 2 and '=' == args[1]:
            args.pop(1)
        
        if len(args) < 2:
            self.help_set()
            raise self.InvalidCmd('set needs an option and an argument')

        if args[1] == 'default':
            if args[0] in self.options_configuration:
                default = self.options_configuration[args[0]]
            elif args[0] in self.options_madgraph:
                default = self.options_madgraph[args[0]]
            elif args[0] in self.options_madevent:
                default = self.options_madevent[args[0]]
            else:
                raise self.InvalidCmd('%s doesn\'t have a valid default value' % args[0])
            if log:
                logger.info('Pass parameter %s to it\'s default value: %s' % 
                                                             (args[0], default))
            args[1] = str(default)

        if args[0] not in self._set_options:
            if not args[0] in self.options and not args[0] in self.options:
                self.help_set()
                raise self.InvalidCmd('Possible options for set are %s' % \
                                  self._set_options)

        if args[0] in ['group_subprocesses']:
            if args[1] not in ['False', 'True', 'Auto']:
                raise self.InvalidCmd('%s needs argument False, True or Auto' % \
                                      args[0])
        if args[0] in ['ignore_six_quark_processes']:
            if args[1] not in self._multiparticles.keys() and args[1] != 'False':
                raise self.InvalidCmd('ignore_six_quark_processes needs ' + \
                                      'a multiparticle name as argument')
        
        if args[0] in ['stdout_level']:
            if args[1] not in ['DEBUG','INFO','WARNING','ERROR','CRITICAL'] and \
                                                          not args[1].isdigit():
                raise self.InvalidCmd('output_level needs ' + \
                                      'a valid level')       
        
        if args[0] in ['timeout']:
            if not args[1].isdigit():
                raise self.InvalidCmd('timeout values should be a integer')   

        if args[0] in ['loop_optimized_output']:
            if args[1] not in ['True', 'False']:
                raise self.InvalidCmd('loop_optimized_output needs argument True or False') 
    
        if args[0] in ['gauge']:
            if args[1] not in ['unitary','Feynman']:
                raise self.InvalidCmd('gauge needs argument unitary or Feynman.')       

        if args[0] in ['timeout']:
            if not args[1].isdigit():
                raise self.InvalidCmd('timeout values should be a integer')
        
        if args[0] in ['OLP']:
            if args[1] not in MadGraphCmd._OLP_supported:
                raise self.InvalidCmd('timeout values should be a integer')    

            
    def check_open(self, args):
        """ check the validity of the line """
        
        if len(args) != 1:
            self.help_open()
            raise self.InvalidCmd('OPEN command requires exactly one argument')

        if args[0].startswith('./'):
            if not os.path.isfile(args[0]):
                raise self.InvalidCmd('%s: not such file' % args[0])
            return True

        # if special : create the path.
        if not self._done_export:
            if not os.path.isfile(args[0]):
                self.help_open()
                raise self.InvalidCmd('No command \"output\" or \"launch\" used. Impossible to associate this name to a file')
            else:
                return True
            
        path = self._done_export[0]
        if os.path.isfile(pjoin(path,args[0])):
            args[0] = pjoin(path,args[0])
        elif os.path.isfile(pjoin(path,'Cards',args[0])):
            args[0] = pjoin(path,'Cards',args[0])
        elif os.path.isfile(pjoin(path,'HTML',args[0])):
            args[0] = pjoin(path,'HTML',args[0])
        # special for card with _default define: copy the default and open it
        elif '_card.dat' in args[0]:   
            name = args[0].replace('_card.dat','_card_default.dat')
            if os.path.isfile(pjoin(path,'Cards', name)):
                files.cp(path + '/Cards/' + name, path + '/Cards/'+ args[0])
                args[0] = pjoin(path,'Cards', args[0])
            else:
                raise self.InvalidCmd('No default path for this file')
        elif not os.path.isfile(args[0]):
            raise self.InvalidCmd('No default path for this file')
                
                
    def check_output(self, args):
        """ check the validity of the line"""
        
        
        if args and args[0] in self._export_formats:
            self._export_format = args.pop(0)
        else:
            self._export_format = 'madevent'

        if not self._curr_model:
            text = 'No model found. Please import a model first and then retry.'
            raise self.InvalidCmd(text)

        if self._model_v4_path and \
               (self._export_format not in self._v4_export_formats):
            text = " The Model imported (MG4 format) does not contain enough\n "
            text += " information for this type of output. In order to create\n"
            text += " output for " + args[0] + ", you have to use a UFO model.\n"
            text += " Those model can be imported with MG5> import model NAME."
            logger.warning(text)
            raise self.InvalidCmd('')

        if self._export_format == 'aloha':
            return


        if not self._curr_amps:
            text = 'No processes generated. Please generate a process first.'
            raise self.InvalidCmd(text)





        if args and args[0][0] != '-':
            # This is a path
            path = args.pop(0)
            forbiden_chars = ['>','<',';','&']
            for char in forbiden_chars:
                if char in path:
                    raise self.InvalidCmd('%s is not allowed in the output path' % char)
            # Check for special directory treatment
            if path == 'auto' and self._export_format in \
                     ['madevent', 'madweight', 'standalone', 'standalone_cpp']:
                self.get_default_path()
                if '-noclean' not in args and os.path.exists(self._export_dir):
                    args.append('-noclean')
            elif path != 'auto':
                self._export_dir = path
            elif path == 'auto':
                if self.options['pythia8_path']:
                    self._export_dir = self.options['pythia8_path']
                else:
                    self._export_dir = '.'
        else:
            if self._export_format != 'pythia8':
                # No valid path
                self.get_default_path()
                if '-noclean' not in args and os.path.exists(self._export_dir):
                    args.append('-noclean')
            else:
                if self.options['pythia8_path']:
                    self._export_dir = self.options['pythia8_path']
                else:
                    self._export_dir = '.'

        self._export_dir = os.path.realpath(self._export_dir)
    
            
    def check_compute_widths(self, args):
        """ check and format calculate decay width:
        Expected format: NAME [other names] [--options]
        # fill the options if not present.
        # NAME can be either (anti-)particle name, multiparticle, pid
        """    
        
        if len(args)<1:
            self.help_compute_widths()
            raise self.InvalidCmd('''compute_widths requires at least the name of one particle.
            If you want to compute the width of all particles, type \'compute_widths all\'''')

        particles = set()
        options = {'path':None, 'output':None,
                   'min_br':None, 'body_decay':4.0025, 'precision_channel':0.01}
        # check that the firsts argument is valid
        for i,arg in enumerate(args):
            if arg.startswith('--'):
                if not '=' in arg:
                    raise self.InvalidCmd('Options required an equal (and then the value)')
                arg, value = arg.split('=')
                if arg[2:] not in options:
                    raise self.InvalidCmd('%s not valid options' % arg)
                options[arg[2:]] = value
                continue
            # check for pid
            if arg.isdigit():
                p = self._curr_model.get_particle(int(arg))
                if not p:
                    raise self.InvalidCmd('Model doesn\'t have pid %s for any particle' % arg)
                particles.add(abs(int(arg)))
            elif arg in self._multiparticles:
                particles.update([abs(id) for id in self._multiparticles[args[0]]])
            else:
                for p in self._curr_model['particles']:
                    if p['name'] == arg or p['antiname'] == arg:
                        particles.add(abs(p.get_pdg_code()))
                        break
                else:
                    if arg == 'all':
                        #sometimes the multiparticle all is not define
                        particles.update([abs(p.get_pdg_code()) 
                                        for p in self._curr_model['particles']])
                    else:
                        raise self.InvalidCmd('%s invalid particle name' % arg)
    
        if options['path'] and not os.path.isfile(options['path']):

            if os.path.exists(pjoin(MG5DIR, options['path'])):
                options['path'] = pjoin(MG5DIR, options['path'])
            elif self._model_v4_path and  os.path.exists(pjoin(self._model_v4_path, options['path'])):
                options['path'] = pjoin(self._curr_model_v4_path, options['path'])   
            elif os.path.exists(pjoin(self._curr_model.path, options['path'])):
                options['path'] = pjoin(self._curr_model.path, options['path'])                
                
            if os.path.isdir(options['path']) and os.path.isfile(pjoin(options['path'], 'param_card.dat')):
                options['path'] = pjoin(options['path'], 'param_card.dat')
            elif not os.path.isfile(options['path']):
                raise self.InvalidCmd('%s is not a valid path' % args[2])
            # check that the path is indeed a param_card:
            if madevent_interface.MadEventCmd.detect_card_type(options['path']) != 'param_card.dat':
                raise self.InvalidCmd('%s should be a path to a param_card' % options['path'])
  
        if not options['path']:
            param_card_text = self._curr_model.write_param_card()
            if not options['output']:
                dirpath = self._curr_model.get('modelpath')
                options['path'] = pjoin(dirpath, 'param_card.dat')
            else:
                options['path'] = options['output']
            ff = open(options['path'],'w')
            ff.write(param_card_text)
            ff.close()
        if not options['output']:
            options['output'] = options['path']

        if not options['min_br']:
            options['min_br'] = (float(options['body_decay']) % 1) / 5
        return particles, options
                
        
    check_decay_diagram = check_compute_widths

    def get_default_path(self):
        """Set self._export_dir to the default (\'auto\') path"""

        if self._export_format in ['madevent', 'standalone']:
            # Detect if this script is launched from a valid copy of the Template,
            # if so store this position as standard output directory
            if 'TemplateVersion.txt' in os.listdir('.'):
                #Check for ./
                self._export_dir = os.path.realpath('.')
                return
            elif 'TemplateVersion.txt' in os.listdir('..'):
                #Check for ../
                self._export_dir = os.path.realpath('..')
                return
            elif self.stdin != sys.stdin:
                #Check for position defined by the input files
                input_path = os.path.realpath(self.stdin.name).split(os.path.sep)
                print "Not standard stdin, use input path"
                if input_path[-2] == 'Cards':
                    self._export_dir = os.path.sep.join(input_path[:-2])
                    if 'TemplateVersion.txt' in self._export_dir:
                        return
        

        if self._export_format == 'NLO':            
            name_dir = lambda i: 'PROCNLO_%s_%s' % \
                                    (self._curr_model['name'], i)
            auto_path = lambda i: pjoin(self.writing_dir,
                                               name_dir(i))
        elif self._export_format.startswith('madevent'):            
            name_dir = lambda i: 'PROC_%s_%s' % \
                                    (self._curr_model['name'], i)
            auto_path = lambda i: pjoin(self.writing_dir,
                                               name_dir(i))
        elif self._export_format == 'standalone':
            name_dir = lambda i: 'PROC_SA_%s_%s' % \
                                    (self._curr_model['name'], i)
            auto_path = lambda i: pjoin(self.writing_dir,
                                               name_dir(i))                
        elif self._export_format == 'madweight':
            name_dir = lambda i: 'PROC_MW_%s_%s' % \
                                    (self._curr_model['name'], i)
            auto_path = lambda i: pjoin(self.writing_dir,
                                               name_dir(i))
        elif self._export_format == 'standalone_cpp':
            name_dir = lambda i: 'PROC_SA_CPP_%s_%s' % \
                                    (self._curr_model['name'], i)
            auto_path = lambda i: pjoin(self.writing_dir,
                                               name_dir(i))
        elif self._export_format == 'pythia8':
            if self.options['pythia8_path']:
                self._export_dir = self.options['pythia8_path']
            else:
                self._export_dir = '.'
            return
        else:
            self._export_dir = '.'
            return
        for i in range(500):
            if os.path.isdir(auto_path(i)):
                continue
            else:
                self._export_dir = auto_path(i) 
                break
        if not self._export_dir:
            raise self.InvalidCmd('Can\'t use auto path,' + \
                                  'more than 500 dirs already')    
            
        
#===============================================================================
# CheckValidForCmdWeb
#===============================================================================
class CheckValidForCmdWeb(CheckValidForCmd):
    """ Check the validity of input line for web entry
    (no explicit path authorized)"""
    
    class WebRestriction(MadGraph5Error):
        """class for WebRestriction"""
    
    def check_draw(self, args):
        """check the validity of line
        syntax: draw FILEPATH [option=value]
        """
        raise self.WebRestriction('direct call to draw is forbidden on the web')
    
    def check_display(self, args):
        """ check the validity of line in web mode """
        
        if args[0] == 'mg5_variable':
            raise self.WebRestriction('Display internal variable is forbidden on the web')
        
        CheckValidForCmd.check_history(self, args)
    
    def check_check(self, args):
        """ Not authorize for the Web"""
        
        raise self.WebRestriction('Check call is forbidden on the web')
    
    def check_history(self, args):
        """check the validity of line
        No Path authorize for the Web"""
        
        CheckValidForCmd.check_history(self, args)

        if len(args) == 2 and args[1] not in ['.', 'clean']:
            raise self.WebRestriction('Path can\'t be specify on the web.')

        
    def check_import(self, args):
        """check the validity of line
        No Path authorize for the Web"""
        
        if not args:
            raise self.WebRestriction, 'import requires at least one option'
        
        if args[0] not in self._import_formats:
            args[:] = ['command', './proc_card_mg5.dat']
        elif args[0] == 'proc_v4':
            args[:] = [args[0], './proc_card.dat']
        elif args[0] == 'command':
            args[:] = [args[0], './proc_card_mg5.dat']

        CheckValidForCmd.check_import(self, args)
        
    def check_install(self, args):
        """ No possibility to install new software on the web """
        if args == ['update','--mode=mg5_start']:
            return
        
        raise self.WebRestriction('Impossible to install program on the cluster')
        
    def check_load(self, args):
        """ check the validity of the line
        No Path authorize for the Web"""

        CheckValidForCmd.check_load(self, args)        

        if len(args) == 2:
            if args[0] != 'model':
                raise self.WebRestriction('only model can be loaded online')
            if 'model.pkl' not in args[1]:
                raise self.WebRestriction('not valid pkl file: wrong name')
            if not os.path.realpath(args[1]).startswith(pjoin(MG4DIR, \
                                                                    'Models')):
                raise self.WebRestriction('Wrong path to load model')
        
    def check_save(self, args):
        """ not authorize on web"""
        raise self.WebRestriction('\"save\" command not authorize online')
    
    def check_open(self, args):
        """ not authorize on web"""
        raise self.WebRestriction('\"open\" command not authorize online')
    
    def check_output(self, args):
        """ check the validity of the line"""

        # first pass to the default
        CheckValidForCmd.check_output(self, args)
        args[:] = ['.', '-f']        
        
        self._export_dir = os.path.realpath(os.getcwd())
        # Check that we output madevent
        if 'madevent' != self._export_format:
                raise self.WebRestriction, 'only available output format is madevent (at current stage)'

#===============================================================================
# CompleteForCmd
#===============================================================================
class CompleteForCmd(cmd.CompleteCmd):
    """ The Series of help routine for the MadGraphCmd"""
     
    def nlo_completion(self,args,text,line,allowed_loop_mode=None):
        """ complete the nlo settings within square brackets. It uses the
         allowed_loop_mode for the proposed mode if specified, otherwise, it 
         uses self._nlo_modes_for_completion"""

        # We are now editing the loop related options
        # Automatically allow for QCD perturbation if in the sm because the
        # loop_sm would then automatically be loaded
        nlo_modes = allowed_loop_mode if not allowed_loop_mode is None else \
                                                  self._nlo_modes_for_completion
        if isinstance(self._curr_model,loop_base_objects.LoopModel):
            pert_couplings_allowed = self._curr_model['perturbation_couplings']
        else:
            pert_couplings_allowed = []
        if self._curr_model.get('name').startswith('sm'):
            pert_couplings_allowed = pert_couplings_allowed + ['QCD']
        # Find wether the loop mode is already set or not
        loop_specs = line[line.index('[')+1:]
        try:
            loop_orders = loop_specs[loop_specs.index('=')+1:]
        except ValueError:
            loop_orders = loop_specs
        possibilities = []
        possible_orders = [order for order in pert_couplings_allowed if \
                                                  order not in loop_orders]
            
        # Simplify obvious loop completion
        single_completion = ''
        if len(nlo_modes)==1:
                single_completion = '%s= '%nlo_modes[0]
                if len(possible_orders)==1:
                    single_completion = single_completion + possible_orders[0] + ' ] '
        # Automatically add a space if not present after [ or =
        if text.endswith('['):
            if single_completion != '':
                return self.list_completion(text, ['[ '+single_completion])
            else:
                return self.list_completion(text,['[ '])

        if text.endswith('='):
            return self.list_completion(text,[' '])

        if args[-1]=='[':
            possibilities = possibilities + ['%s= '%mode for mode in nlo_modes]                    
            if single_completion != '':
                return self.list_completion(text, [single_completion])
            else:
                if len(possible_orders)==1:
                    return self.list_completion(text, [poss+' %s ] '%\
                              possible_orders[0] for poss in possibilities])
                return self.list_completion(text, possibilities)

        if len(possible_orders)==1:
            possibilities.append(possible_orders[0]+' ] ')
        else:
            possibilities.extend(possible_orders)
        if any([(order in loop_orders) for order in pert_couplings_allowed]):
            possibilities.append(']')
        return self.list_completion(text, possibilities)
 
    def model_completion(self, text, process, line, categories = True, \
                                                      allowed_loop_mode = None):
        """ complete the line with model information. If categories is True,
        it will use completion with categories. If allowed_loop_mode is 
        specified, it will only complete with these loop modes."""

        # First check if we are within squared brackets so that specific 
        # input for NLO settings must be completed
        args = self.split_arg(process)
        if len(args) > 2 and '>' in line and '[' in line and not ']' in line:
            return self.nlo_completion(args,text,line, allowed_loop_mode = \
                                                              allowed_loop_mode)

        while ',' in process:
            process = process[process.index(',')+1:]
        args = self.split_arg(process)
        couplings = []

        # Do no complete the @ for the process number.
        if len(args) > 1 and args[-1]=='@':
            return
        
        # Automatically allow for QCD perturbation if in the sm because the
        # loop_sm would then automatically be loaded
        if isinstance(self._curr_model,loop_base_objects.LoopModel):
            pert_couplings_allowed = self._curr_model['perturbation_couplings']
        else:
            pert_couplings_allowed = []        
        if self._curr_model.get('name').startswith('sm'):
            pert_couplings_allowed = pert_couplings_allowed + ['QCD']

        # Remove possible identical names
        particles = list(set(self._particle_names + self._multiparticles.keys()))
        n_part_entered = len([1 for a in args if a in particles])

        # Force '>' if two initial particles.
        if n_part_entered == 2 and args[-1] != '>':
                return self.list_completion(text, '>')
            
        # Add non-particle names
        syntax = []
        couplings = []
        if len(args) > 0 and args[-1] != '>' and n_part_entered > 0:
            syntax.append('>')
        if '>' in args and args.index('>') < len(args) - 1:
            couplings.extend([c + "=" for c in self._couplings] + ['WEIGHTED='])
            syntax.extend(['@','$','/','>',','])
            if '[' not in line and ',' not in line and len(pert_couplings_allowed)>0:
                syntax.append('[')
        # If information for the virtuals has been specified already, do not
        # propose syntax or particles input anymore
        if '[' in line:
            syntax = []
            particles = []
            # But still allow for defining the process id
            couplings.append('@')
        
        if not categories:
            # The direct completion (might be needed for some completion using
            # this function but adding some other completions (like in check)).
            # For those, it looks ok in the categorie mode on my mac, but if
            # someone sees wierd result on Linux systems, then use the 
            # default completion for these features.
            return self.list_completion(text, particles+syntax+couplings)
        else:
            # A more elaborate one with categories
            poss_particles = self.list_completion(text, particles)
            poss_syntax = self.list_completion(text, syntax)
            poss_couplings = self.list_completion(text, couplings)
            possibilities = {}
            if poss_particles != []: possibilities['Particles']=poss_particles
            if poss_syntax != []: possibilities['Syntax']=poss_syntax
            if poss_couplings != []: possibilities['Coupling orders']=poss_couplings
            if len(possibilities.keys())==1:    
                return self.list_completion(text, possibilities.values()[0])   
            else:
                return self.deal_multiple_categories(possibilities)     
                    
    def complete_generate(self, text, line, begidx, endidx):
        "Complete the generate command"

        # Return list of particle names and multiparticle names, as well as
        # coupling orders and allowed symbols
        args = self.split_arg(line[0:begidx])
        
        if len(args) > 2 and args[-1] == '@' or ( args[-1].endswith('=') and \
                            (not '[' in line or ('[' in line and ']' in line))):
            return

        try:
            return self.model_completion(text, ' '.join(args[1:]),line)
        except Exception as error:
            print error
            
        #if len(args) > 1 and args[-1] != '>':
        #    couplings = ['>']
        #if '>' in args and args.index('>') < len(args) - 1:
        #    couplings = [c + "=" for c in self._couplings] + ['@','$','/','>']
        #return self.list_completion(text, self._particle_names + \
        #                            self._multiparticles.keys() + couplings)


    def complete_compute_widths(self, text, line, begidx, endidx):
        "Complete the compute_widths command"

        args = self.split_arg(line[0:begidx])
        
        if args[-1] in  ['--path=', '--output=']:
            completion = {'path': self.path_completion(text)}
        elif line[begidx-1] == os.path.sep:
            current_dir = pjoin(*[a for a in args if a.endswith(os.path.sep)])
            if current_dir.startswith('--path='):
                current_dir = current_dir[7:]
            if current_dir.startswith('--output='):
                current_dir = current_dir[9:]                
            completion = {'path': self.path_completion(text, current_dir)}
        else:
            completion = {}            
            completion['options'] = self.list_completion(text, 
                            ['--path=', '--output=', '--min_br=0.\$',
                             '--precision_channel=0.\$', '--body_decay='])
            completion['particles'] = self.model_completion(text, '', line)            
        
        return self.deal_multiple_categories(completion)
    
    complete_decay_diagram = complete_compute_widths

    def complete_add(self, text, line, begidx, endidx):
        "Complete the add command"

        args = self.split_arg(line[0:begidx])

        # Format
        if len(args) == 1:
            return self.list_completion(text, self._add_opts)

        return self.complete_generate(text, " ".join(args[1:]), begidx, endidx)

        # Return list of particle names and multiparticle names, as well as
        # coupling orders and allowed symbols
        couplings = []
        if len(args) > 2 and args[-1] != '>':
            couplings = ['>']
        if '>' in args and args.index('>') < len(args) - 1:
            couplings = [c + "=" for c in self._couplings] + ['@','$','/','>']
        return self.list_completion(text, self._particle_names + \
                                    self._multiparticles.keys() + couplings)
    
    def complete_customize_model(self, text, line, begidx, endidx):
        "Complete the customize_model command"
        
        args = self.split_arg(line[0:begidx])

        # Format
        if len(args) == 1:
            return self.list_completion(text, ['--save='])
        
    
    def complete_check(self, text, line, begidx, endidx):
        "Complete the check command"

        out = {}
        args = self.split_arg(line[0:begidx])

        # Format
        if len(args) == 1:
            return self.list_completion(text, self._check_opts)

        # Directory continuation
        if args[-1].endswith(os.path.sep):
            return self.path_completion(text, pjoin(*[a for a in args \
                                                    if a.endswith(os.path.sep)]))
        # autocompletion for particles/couplings
        model_comp = self.model_completion(text, ' '.join(args[2:]),line,
                                  categories = True, allowed_loop_mode=['virt'])

        model_comp_and_path = self.deal_multiple_categories(\
          {'Process completion': self.model_completion(text, ' '.join(args[2:]),
          line, categories = False, allowed_loop_mode=['virt']), 
          'Param_card.dat path completion:':self.path_completion(text),
          'options': self.list_completion(text, ['--energy='])})

        if len(args) == 2:
            return model_comp_and_path
        elif len(args) == 3:
            try:
                int(args[2])
            except ValueError:
                return model_comp
            else:
                return model_comp_and_path
        elif len(args) > 3:
            return model_comp
            
        
    def complete_tutorial(self, text, line, begidx, endidx):
        "Complete the tutorial command"

        # Format
        if len(self.split_arg(line[0:begidx])) == 1:
            return self.list_completion(text, self._tutorial_opts)
        
    def complete_define(self, text, line, begidx, endidx):
        """Complete particle information"""
        return self.model_completion(text, line[6:],line)

    def complete_display(self, text, line, begidx, endidx):
        "Complete the display command"

        args = self.split_arg(line[0:begidx])
        # Format
        if len(args) == 1:
            return self.list_completion(text, self._display_opts)

        if len(args) == 2 and args[1] == 'checks':
            return self.list_completion(text, ['failed'])

        if len(args) == 2 and args[1] == 'particles':
            return self.model_completion(text, line[begidx:],line)

    def complete_draw(self, text, line, begidx, endidx):
        "Complete the draw command"

        args = self.split_arg(line[0:begidx])

        # Directory continuation
        if args[-1].endswith(os.path.sep):
            return self.path_completion(text,
                                        pjoin(*[a for a in args if a.endswith(os.path.sep)]),
                                        only_dirs = True)
        # Format
        if len(args) == 1:
            return self.path_completion(text, '.', only_dirs = True)


        #option
        if len(args) >= 2:
            opt = ['horizontal', 'external=', 'max_size=', 'add_gap=',
                                'non_propagating', '--']
            return self.list_completion(text, opt)

    def complete_launch(self, text, line, begidx, endidx):
        """ complete the launch command"""
        args = self.split_arg(line[0:begidx])

        # Directory continuation
        if args[-1].endswith(os.path.sep):
            return self.path_completion(text,
                                        pjoin(*[a for a in args if a.endswith(os.path.sep)]),
                                        only_dirs = True)
        # Format
        if len(args) == 1:
            out = {'Path from ./': self.path_completion(text, '.', only_dirs = True)}
            if MG5DIR != os.path.realpath('.'):
                out['Path from %s' % MG5DIR] =  self.path_completion(text,
                                     MG5DIR, only_dirs = True, relative=False)
            if MG4DIR and MG4DIR != os.path.realpath('.') and MG4DIR != MG5DIR:
                out['Path from %s' % MG4DIR] =  self.path_completion(text,
                                     MG4DIR, only_dirs = True, relative=False)

            
        #option
        if len(args) >= 2:
            out={}

        if line[0:begidx].endswith('--laststep='):
            opt = ['parton', 'pythia', 'pgs','delphes','auto']
            out['Options'] = self.list_completion(text, opt, line)
        else:
            opt = ['--cluster', '--multicore', '-i', '--name=', '-f','-m', '-n', 
               '-p','--parton','--interactive', '--laststep=parton', '--laststep=pythia',
               '--laststep=pgs', '--laststep=delphes','--laststep=auto']
            out['Options'] = self.list_completion(text, opt, line)
        

        return self.deal_multiple_categories(out)

    def complete_load(self, text, line, begidx, endidx):
        "Complete the load command"

        args = self.split_arg(line[0:begidx])        

        # Format
        if len(args) == 1:
            return self.list_completion(text, self._save_opts)

        # Directory continuation
        if args[-1].endswith(os.path.sep):
            return self.path_completion(text,
                                        pjoin(*[a for a in args if \
                                                      a.endswith(os.path.sep)]))

        # Filename if directory is not given
        if len(args) == 2:
            return self.path_completion(text)

    def complete_save(self, text, line, begidx, endidx):
        "Complete the save command"

        args = self.split_arg(line[0:begidx])

        # Format
        if len(args) == 1:
            return self.list_completion(text, self._save_opts)

        # Directory continuation
        if args[-1].endswith(os.path.sep):
            return self.path_completion(text,
                                        pjoin(*[a for a in args if a.endswith(os.path.sep)]),
                                        only_dirs = True)

        # Filename if directory is not given
        if len(args) == 2:
            return self.path_completion(text) + self.list_completion(text, ['global'])

    @cmd.debug()    
    def complete_open(self, text, line, begidx, endidx): 
        """ complete the open command """
        
        args = self.split_arg(line[0:begidx])
        
        # Directory continuation
        if os.path.sep in args[-1] + text:
            return self.path_completion(text,
                                    pjoin(*[a for a in args if \
                                                      a.endswith(os.path.sep)]))

        possibility = []
        if self._done_export:
            path = self._done_export[0]
            possibility = ['index.html']
            if os.path.isfile(pjoin(path,'README')):
                possibility.append('README')
            if os.path.isdir(pjoin(path,'Cards')):
                possibility += [f for f in os.listdir(pjoin(path,'Cards')) 
                                    if f.endswith('.dat')]
            if os.path.isdir(pjoin(path,'HTML')):
                possibility += [f for f in os.listdir(pjoin(path,'HTML')) 
                                  if f.endswith('.html') and 'default' not in f]
        else:
            possibility.extend(['./','../'])
        if os.path.exists('MG5_debug'):
            possibility.append('MG5_debug')
        if os.path.exists('ME5_debug'):
            possibility.append('ME5_debug')            

        return self.list_completion(text, possibility)
    
    @cmd.debug()
    def complete_output(self, text, line, begidx, endidx,
                        possible_options = ['f', 'noclean', 'nojpeg'],
                        possible_options_full = ['-f', '-noclean', '-nojpeg']):
        "Complete the output command"

        possible_format = self._export_formats
        #don't propose directory use by MG_ME
        forbidden_names = ['MadGraphII', 'Template', 'pythia-pgs', 'CVS',
                            'Calculators', 'MadAnalysis', 'SimpleAnalysis',
                            'mg5', 'DECAY', 'EventConverter', 'Models',
                            'ExRootAnalysis', 'HELAS', 'Transfer_Fct', 'aloha']
        
        #name of the run =>proposes old run name
        args = self.split_arg(line[0:begidx])
        if len(args) >= 1: 
            if len(args) > 1 and args[1] == 'aloha':
                try:
                    return self.aloha_complete_output(text, line, begidx, endidx)
                except Exception, error:
                    print error
            # Directory continuation
            if args[-1].endswith(os.path.sep):
                return [name for name in self.path_completion(text,
                        pjoin(*[a for a in args if a.endswith(os.path.sep)]),
                        only_dirs = True) if name not in forbidden_names]
            # options
            if args[-1][0] == '-' or len(args) > 1 and args[-2] == '-':
                return self.list_completion(text, possible_options)
            if len(args) > 2:
                return self.list_completion(text, possible_options_full)
            # Formats
            if len(args) == 1:
                format = possible_format + ['.' + os.path.sep, '..' + os.path.sep, 'auto']
                return self.list_completion(text, format)

            # directory names
            content = [name for name in self.path_completion(text, '.', only_dirs = True) \
                       if name not in forbidden_names]
            content += ['auto']
            return self.list_completion(text, content)

    def aloha_complete_output(self, text, line, begidx, endidx):
        "Complete the output aloha command"
        args = self.split_arg(line[0:begidx])
        completion_categories = {}
        
        forbidden_names = ['MadGraphII', 'Template', 'pythia-pgs', 'CVS',
                            'Calculators', 'MadAnalysis', 'SimpleAnalysis',
                            'mg5', 'DECAY', 'EventConverter', 'Models',
                            'ExRootAnalysis', 'Transfer_Fct', 'aloha',
                            'apidoc','vendor']
        
        
        # options
        options = ['--format=Fortran', '--format=Python','--format=gpu','--format=CPP','--output=']
        options = self.list_completion(text, options)
        if options:
            completion_categories['options'] = options
        
        if args[-1] == '--output=' or args[-1].endswith(os.path.sep):
            # Directory continuation
            completion_categories['path'] =  [name for name in self.path_completion(text,
                        pjoin(*[a for a in args if a.endswith(os.path.sep)]),
                        only_dirs = True) if name not in forbidden_names]

        else:
            ufomodel = ufomodels.load_model(self._curr_model.get('name'))
            wf_opt = []
            amp_opt = []
            opt_conjg = []
            for lor in ufomodel.all_lorentz:
                amp_opt.append('%s_0' % lor.name)
                for i in range(len(lor.spins)):
                    wf_opt.append('%s_%i' % (lor.name,i+1))
                    if i % 2 == 0 and lor.spins[i] == 2:
                        opt_conjg.append('%sC%i_%i' % (lor.name,i //2 +1,i+1))
            completion_categories['amplitude routines'] = self.list_completion(text, amp_opt) 
            completion_categories['Wavefunctions routines'] = self.list_completion(text, wf_opt)        
            completion_categories['conjugate_routines'] = self.list_completion(text, opt_conjg)
            
        return self.deal_multiple_categories(completion_categories)

    def complete_set(self, text, line, begidx, endidx):
        "Complete the set command"
        args = self.split_arg(line[0:begidx])

        # Format
        if len(args) == 1:
            opts = self.options.keys() 
            return self.list_completion(text, opts)

        if len(args) == 2:
            if args[1] in ['group_subprocesses', 'complex_mass_scheme',\
                           'loop_optimized_output']:
                return self.list_completion(text, ['False', 'True', 'default'])
            elif args[1] in ['ignore_six_quark_processes']:
                return self.list_completion(text, self._multiparticles.keys())
            elif args[1] == 'gauge':
                return self.list_completion(text, ['unitary', 'Feynman','default'])
            elif args[1] == 'OLP':
                return self.list_completion(text, MadGraphCmd._OLP_supported)
            elif args[1] == 'stdout_level':
                return self.list_completion(text, ['DEBUG','INFO','WARNING','ERROR',
                                                          'CRITICAL','default'])
            elif args[1] == 'fortran_compiler':
                return self.list_completion(text, ['f77','g77','gfortran','default'])
            elif args[1] == 'nb_core':
                return self.list_completion(text, [str(i) for i in range(100)] + ['default'] )
            elif args[1] == 'run_mode':
                return self.list_completion(text, [str(i) for i in range(3)] + ['default'])
            elif args[1] == 'cluster_type':
                return self.list_completion(text, cluster.from_name.keys() + ['default'])
            elif args[1] == 'cluster_queue':
                return []
            elif args[1] == 'automatic_html_opening':
                return self.list_completion(text, ['False', 'True', 'default'])            
            else:
                # directory names
                second_set = [name for name in self.path_completion(text, '.', only_dirs = True)]
                return self.list_completion(text, second_set + ['default'])
        elif len(args) >2 and args[-1].endswith(os.path.sep):
                return self.path_completion(text,
                        pjoin(*[a for a in args if a.endswith(os.path.sep)]),
                        only_dirs = True)
        
    def complete_import(self, text, line, begidx, endidx):
        "Complete the import command"
        
        args=self.split_arg(line[0:begidx])
    
        # Format
        if len(args) == 1:
            opt =  self.list_completion(text, self._import_formats)
            if opt:
                return opt
            mode = 'all'
        elif args[1] in self._import_formats:
            mode = args[1]
        else:
            args.insert(1, 'all')
            mode = 'all'


        completion_categories = {}
        # restriction continuation (for UFO)
        if mode in ['model', 'all'] and '-' in  text:
            # deal with - in readline splitting (different on some computer)
            path = '-'.join([part for part in text.split('-')[:-1]])
            # remove the final - for the model name
            # find the different possibilities
            all_name = self.find_restrict_card(path, no_restrict=False)
            all_name += self.find_restrict_card(path, no_restrict=False,
                                        base_dir=pjoin(MG5DIR,'models'))

            # select the possibility according to the current line           
            all_name = [name+' ' for name in  all_name if name.startswith(text)
                                                       and name.strip() != text]
            
                
            if all_name:
                completion_categories['Restricted model'] = all_name

        # Path continuation
        if os.path.sep in args[-1]:
            if mode.startswith('model') or mode == 'all':
                # Directory continuation
                try:
                    cur_path = pjoin(*[a for a in args \
                                                   if a.endswith(os.path.sep)])
                except Exception:
                    pass
                else:
                    all_dir = self.path_completion(text, cur_path, only_dirs = True)
                    if mode in ['model_v4','all']:
                        completion_categories['Path Completion'] = all_dir
                    # Only UFO model here
                    new = []
                    data =   [new.__iadd__(self.find_restrict_card(name, base_dir=cur_path))
                                                                for name in all_dir]
                    if data:
                        completion_categories['Path Completion'] = all_dir + new
            else:
                try:
                    cur_path = pjoin(*[a for a in args \
                                                   if a.endswith(os.path.sep)])
                except Exception:
                    pass
                else:
                    all_path =  self.path_completion(text, cur_path)
                    if mode == 'all':
                        new = [] 
                        data =   [new.__iadd__(self.find_restrict_card(name, base_dir=cur_path)) 
                                                               for name in all_path]
                        if data:
                            completion_categories['Path Completion'] = data[0]
                    else:
                        completion_categories['Path Completion'] = all_path
                
        # Model directory name if directory is not given
        if (len(args) == 2):
            is_model = True
            if mode == 'model':
                file_cond = lambda p : os.path.exists(pjoin(MG5DIR,'models',p,'particles.py'))
                mod_name = lambda name: name
            elif mode == 'model_v4':
                file_cond = lambda p :  (os.path.exists(pjoin(MG5DIR,'models',p,'particles.dat')) 
                                      or os.path.exists(pjoin(self._mgme_dir,'Models',p,'particles.dat')))
                mod_name = lambda name :(name[-3:] != '_v4' and name or name[:-3]) 
            elif mode == 'all':
                mod_name = lambda name: name
                file_cond = lambda p : os.path.exists(pjoin(MG5DIR,'models',p,'particles.py')) \
                                      or os.path.exists(pjoin(MG5DIR,'models',p,'particles.dat')) \
                                      or os.path.exists(pjoin(self._mgme_dir,'Models',p,'particles.dat')) 
            else:
                cur_path = pjoin(*[a for a in args \
                                                   if a.endswith(os.path.sep)])
                all_path =  self.path_completion(text, cur_path)
                completion_categories['model name'] = all_path
                is_model = False
            
            if is_model:
                model_list = [mod_name(name) for name in \
                                                self.path_completion(text,
                                                pjoin(MG5DIR,'models'),
                                                only_dirs = True) \
                                                if file_cond(name)]
                
                if mode == 'model_v4':
                    completion_categories['model name'] = model_list
                else:
                    # need to update the  list with the possible restriction
                    all_name = []
                    for model_name in model_list:
                        all_name += self.find_restrict_card(model_name, 
                                            base_dir=pjoin(MG5DIR,'models'))
                if mode == 'all':
                    cur_path = pjoin(*[a for a in args \
                                                        if a.endswith(os.path.sep)])
                    all_path =  self.path_completion(text, cur_path)
                    completion_categories['model name'] = all_path + all_name 
                elif mode == 'model':
                    completion_categories['model name'] = all_name 

        # Options
        if mode == 'all' and len(args)>1:
            mode = self.find_import_type(args[2])
   
        if len(args) >= 3 and mode.startswith('model') and not '-modelname' in line:
            if not text and not completion_categories:
                return ['--modelname']
            elif not (os.path.sep in args[-1] and line[-1] != ' '):
                completion_categories['options'] = self.list_completion(text, ['--modelname','-modelname'])
        if len(args) >= 3 and mode.startswith('banner') and not '--no_launch' in line:
            completion_categories['options'] = self.list_completion(text, ['--no_launch'])
        return self.deal_multiple_categories(completion_categories) 
        
        
            
    def find_restrict_card(self, model_name, base_dir='./', no_restrict=True):
        """find the restriction file associate to a given model"""

        # check if the model_name should be keeped as a possibility
        if no_restrict:
            output = [model_name]
        else:
            output = []
        
        # check that the model is a valid model
        if not os.path.exists(pjoin(base_dir, model_name, 'couplings.py')):
            # not valid UFO model
            return output
        
        if model_name.endswith(os.path.sep):
            model_name = model_name[:-1]
        
        # look for _default and treat this case
        if os.path.exists(pjoin(base_dir, model_name, 'restrict_default.dat')):
            output.append('%s-full' % model_name)
        
        # look for other restrict_file
        for name in os.listdir(pjoin(base_dir, model_name)):
            if name.startswith('restrict_') and not name.endswith('default.dat') \
                and name.endswith('.dat'):
                tag = name[9:-4] #remove restrict and .dat
                while model_name.endswith(os.path.sep):
                    model_name = model_name[:-1]
                output.append('%s-%s' % (model_name, tag))

        # return
        return output
    
    def complete_install(self, text, line, begidx, endidx):
        "Complete the import command"

        args = self.split_arg(line[0:begidx])
        
        # Format
        if len(args) == 1:
            return self.list_completion(text, self._install_opts)
        elif len(args) and args[0] == 'update':
            return self.list_completion(text, ['-f','--timeout='])     

#===============================================================================
# MadGraphCmd
#===============================================================================
class MadGraphCmd(HelpToCmd, CheckValidForCmd, CompleteForCmd, CmdExtended):
    """The command line processor of MadGraph"""    

    writing_dir = '.'
  
    # Options and formats available
    _display_opts = ['particles', 'interactions', 'processes', 'diagrams', 
                     'diagrams_text', 'multiparticles', 'couplings', 'lorentz', 
                     'checks', 'parameters', 'options', 'coupling_order','variable']
    _add_opts = ['process']
    _save_opts = ['model', 'processes', 'options']
    _tutorial_opts = ['aMCatNLO', 'stop', 'MadLoop', 'MadGraph5']
    _switch_opts = ['mg5','aMC@NLO','ML5']
    _check_opts = ['full', 'timing', 'stability', 'profile', 'permutation', 
                   'gauge','lorentz', 'brs']
    _import_formats = ['model_v4', 'model', 'proc_v4', 'command', 'banner']
    _install_opts = ['pythia-pgs', 'Delphes', 'MadAnalysis', 'ExRootAnalysis', 
<<<<<<< HEAD
                     'MCatNLO-utilities','update', 'Delphes2']
    _v4_export_formats = ['madevent', 'standalone', 'matrix', 'madweight', 'standalone_ms'] 
=======
                     'update', 'Delphes2', 'SysCalc']
    _v4_export_formats = ['madevent', 'standalone', 'standalone_msP','standalone_msF',
                          'matrix', 'standalone_rw'] 
>>>>>>> e7ec9cee
    _export_formats = _v4_export_formats + ['standalone_cpp', 'pythia8', 'aloha']
    _set_options = ['group_subprocesses',
                    'ignore_six_quark_processes',
                    'stdout_level',
                    'fortran_compiler',
                    'loop_optimized_output',
                    'complex_mass_scheme',
                    'gauge']
    _valid_nlo_modes = ['all','real','virt','sqrvirt','tree']
    _OLP_supported = ['MadLoop', 'GoSam']

    # The three options categories are treated on a different footage when a 
    # set/save configuration occur. current value are kept in self.options
    options_configuration = {'pythia8_path': './pythia8',
                       'hwpp_path': './herwigPP',
                       'thepeg_path': './thepeg',
                       'hepmc_path': './hepmc',
                       'madanalysis_path': './MadAnalysis',
                       'pythia-pgs_path':'./pythia-pgs',
                       'td_path':'./td',
                       'delphes_path':'./Delphes',
                       'exrootanalysis_path':'./ExRootAnalysis',
                       'syscalc_path': './SysCalc',
                       'timeout': 60,
                       'web_browser':None,
                       'eps_viewer':None,
                       'text_editor':None,
                       'fortran_compiler':None,
                       'auto_update':7,
                       'cluster_type': 'condor',
                       'cluster_temp_path': None,
                       'cluster_queue': None,
                       'cluster_status_update': (600, 30),
                       'fastjet':'fastjet-config',
                       'lhapdf':'lhapdf-config',
                       'cluster_temp_path':None,
                       'OLP': 'MadLoop',
                       'cluster_nb_retry':1,
                       'cluster_retry_wait':300
                       }
    
    options_madgraph= {'group_subprocesses': 'Auto',
                          'ignore_six_quark_processes': False,
                          'complex_mass_scheme': False,
                          'gauge':'unitary',
                          'stdout_level':None,
                          'loop_optimized_output':True}

    options_madevent = {'automatic_html_opening':True,
                         'run_mode':2,
                         'nb_core': None
                         }


    # Variables to store object information
    _curr_model = None  #base_objects.Model()
    _curr_amps = diagram_generation.AmplitudeList()
    _curr_matrix_elements = helas_objects.HelasMultiProcess()
    _curr_fortran_model = None
    _curr_cpp_model = None
    _curr_exporter = None
    _done_export = False
    _curr_decaymodel = None
    
    helporder = ['Main commands', 'Documented commands']


    def preloop(self):
        """Initializing before starting the main loop"""

        self.prompt = 'MG5_aMC>'
        if madgraph.ReadWrite: # prevent on read-only disk  
            self.do_install('update --mode=mg5_start')
        
        # By default, load the UFO Standard Model
        logger.info("Loading default model: sm")
        self.exec_cmd('import model sm', printcmd=False, precmd=True)
        
        # preloop mother
        CmdExtended.preloop(self)

    
    def __init__(self, mgme_dir = '', *completekey, **stdin):
        """ add a tracker of the history """

        CmdExtended.__init__(self, *completekey, **stdin)
     
        # Set MG/ME directory path
        if mgme_dir:
            if os.path.isdir(pjoin(mgme_dir, 'Template')):
                self._mgme_dir = mgme_dir
                logger.info('Setting MG/ME directory to %s' % mgme_dir)
            else:
                logger.warning('Warning: Directory %s not valid MG/ME directory' % \
                             mgme_dir)
                self._mgme_dir = MG4DIR

        # Variables to store state information
        self._multiparticles = {}
        self.options = {}
        self._generate_info = "" # store the first generated process
        self._model_v4_path = None
        self._export_dir = None
        self._export_format = 'madevent'
        self._mgme_dir = MG4DIR
        self._cuttools_dir=str(os.path.join(self._mgme_dir,'vendor','CutTools'))
        self._comparisons = None
        self._nlo_modes_for_completion = ['all','virt','real']

        # Load the configuration file
        self.set_configuration()

    def setup(self):
        """ Actions to carry when switching to this interface """
        
        # Refresh all the interface stored value as things like generated
        # processes and amplitudes are not to be reused in between different
        # interfaces
        # Clear history, amplitudes and matrix elements when a model is imported
        # Remove previous imports, generations and outputs from history
        self.history.clean(remove_bef_last='import',keep_switch=True)
        # Reset amplitudes and matrix elements
        self._done_export=False
        self._curr_amps = diagram_generation.AmplitudeList()
        self._curr_matrix_elements = helas_objects.HelasMultiProcess()    

        self._v4_export_formats = ['madevent', 'standalone','standalone_msP','standalone_msF',
                                   'matrix', 'standalone_rw'] 
        self._export_formats = self._v4_export_formats + ['standalone_cpp', 'pythia8']
        self._nlo_modes_for_completion = ['all','virt','real']
    
    def do_quit(self, line):
        """Not in help: Do quit"""

        if self._done_export and \
                    os.path.exists(pjoin(self._done_export[0],'RunWeb')):
            os.remove(pjoin(self._done_export[0],'RunWeb'))
                
        value = super(MadGraphCmd, self).do_quit(line)
        if madgraph.ReadWrite: #prevent to run on Read Only disk
            self.do_install('update --mode=mg5_end')
        print

        return True
        
    # Add a process to the existing multiprocess definition
    # Generate a new amplitude
    def do_add(self, line):
        """Generate an amplitude for a given process and add to
        existing amplitudes
        """

        args = self.split_arg(line)
        
        warning_duplicate = True
        if '--no_warning=duplicate' in args:
            warning_duplicate = False
            args.remove('--no_warning=duplicate')
        
        # Check the validity of the arguments
        self.check_add(args)
        
        # special option for 1->N to avoid generation of kinematically forbidden
        #decay.
        if args[-1].startswith('--optimize'):
            optimize = True
            args.pop()
        else:
            optimize = False

        if args[0] == 'process':            
            # Rejoin line
            line = ' '.join(args[1:])
            
            # store the first process (for the perl script)
            if not self._generate_info:
                self._generate_info = line
                
            # Reset Helas matrix elements
            self._curr_matrix_elements = helas_objects.HelasMultiProcess()

            # Extract process from process definition
            if ',' in line:
                myprocdef, line = self.extract_decay_chain_process(line)
                if myprocdef.are_decays_perturbed():
                    raise MadGraph5Error("Decay processes cannot be perturbed")
            else:
                myprocdef = self.extract_process(line)

            # Check that we have something    
            if not myprocdef:
                raise self.InvalidCmd("Empty or wrong format process, please try again.")
            # Check that we have the same number of initial states as
            # existing processes
            if self._curr_amps and self._curr_amps[0].get_ninitial() != \
               myprocdef.get_ninitial():
                raise self.InvalidCmd("Can not mix processes with different number of initial states.")               
            
            cpu_time1 = time.time()

            # Generate processes
            if self.options['group_subprocesses'] == 'Auto':
                    collect_mirror_procs = True
            else:
                collect_mirror_procs = self.options['group_subprocesses']
            ignore_six_quark_processes = \
                           self.options['ignore_six_quark_processes'] if \
                           "ignore_six_quark_processes" in self.options \
                           else []

            # Decide here wether one needs a LoopMultiProcess or a MultiProcess
            multiprocessclass=None
            if myprocdef['perturbation_couplings']!=[]:
                multiprocessclass=loop_diagram_generation.LoopMultiProcess
            else:
                multiprocessclass=diagram_generation.MultiProcess

            myproc = diagram_generation.MultiProcess(myprocdef,
                                     collect_mirror_procs = collect_mirror_procs,
                                     ignore_six_quark_processes = ignore_six_quark_processes,
                                     optimize=optimize)


            for amp in myproc.get('amplitudes'):
                if amp not in self._curr_amps:
                    self._curr_amps.append(amp)
                elif warning_duplicate:
                    raise self.InvalidCmd, "Duplicate process %s found. Please check your processes." % \
                                                amp.nice_string_processes()


            # Reset _done_export, since we have new process
            self._done_export = False

            cpu_time2 = time.time()

            nprocs = len(myproc.get('amplitudes'))
            ndiags = sum([amp.get_number_of_diagrams() for \
                              amp in myproc.get('amplitudes')])
            logger.info("%i processes with %i diagrams generated in %0.3f s" % \
                  (nprocs, ndiags, (cpu_time2 - cpu_time1)))
            ndiags = sum([amp.get_number_of_diagrams() for \
                              amp in self._curr_amps])
            logger.info("Total: %i processes with %i diagrams" % \
                  (len(self._curr_amps), ndiags))       
                
  
    # Define a multiparticle label
    def do_define(self, line, log=True):
        """Define a multiparticle"""

        self.avoid_history_duplicate('define %s' % line, ['define'])
        if not self._curr_model:
            self.do_import('model sm')
        if not self._curr_model['case_sensitive']:
            # Particle names lowercase
            line = line.lower()
        # Make sure there are spaces around =, | and /
        line = line.replace("=", " = ")
        line = line.replace("|", " | ")
        line = line.replace("/", " / ")
        args = self.split_arg(line)
        # check the validity of the arguments
        self.check_define(args)

        label = args[0]
        remove_ids = []
        try:
            remove_index = args.index("/")
        except ValueError:
            pass
        else:
            remove_ids = args[remove_index + 1:]
            args = args[:remove_index]
        
        pdg_list = self.extract_particle_ids(args[1:])
        remove_list = self.extract_particle_ids(remove_ids)
        pdg_list = [p for p in pdg_list if p not in remove_list]

        self.optimize_order(pdg_list)
        self._multiparticles[label] = pdg_list
        if log:
            logger.info("Defined multiparticle %s" % \
                                             self.multiparticle_string(label))
    
    # Display
    def do_display(self, line, output=sys.stdout):
        """Display current internal status"""

        args = self.split_arg(line)
        #check the validity of the arguments
        self.check_display(args)

        if args[0] == 'diagrams':
            self.draw(' '.join(args[1:]))

        if args[0] == 'particles' and len(args) == 1:
            propagating_particle = []
            nb_unpropagating = 0
            for particle in self._curr_model['particles']:
                if particle.get('propagating'):
                    propagating_particle.append(particle)
                else:
                    nb_unpropagating += 1
                    
            print "Current model contains %i particles:" % \
                    len(propagating_particle)
            part_antipart = [part for part in propagating_particle \
                             if not part['self_antipart']]
            part_self = [part for part in propagating_particle \
                             if part['self_antipart']]
            for part in part_antipart:
                print part['name'] + '/' + part['antiname'],
            print ''
            for part in part_self:
                print part['name'],
            print ''
            if nb_unpropagating:
                print 'In addition of %s un-physical particle mediating new interactions.' \
                                     % nb_unpropagating

        elif args[0] == 'particles':
            for arg in args[1:]:
                if arg.isdigit() or (arg[0] == '-' and arg[1:].isdigit()):
                    particle = self._curr_model.get_particle(abs(int(arg)))
                else:
                    particle = self._curr_model['particles'].find_name(arg)
                if not particle:
                    raise self.InvalidCmd, 'no particle %s in current model' % arg

                print "Particle %s has the following properties:" % particle.get_name()
                print str(particle)
            
        elif args[0] == 'interactions' and len(args) == 1:
            text = "Current model contains %i interactions\n" % \
                    len(self._curr_model['interactions'])
            for i, inter in enumerate(self._curr_model['interactions']):
                text += str(i+1) + ':'
                for part in inter['particles']:
                    if part['is_part']:
                        text += part['name']
                    else:
                        text += part['antiname']
                    text += " "
                text += " ".join(order + '=' + str(inter['orders'][order]) \
                                 for order in inter['orders'])
                text += '\n'
            pydoc.pager(text)

        elif args[0] == 'interactions' and len(args)==2 and args[1].isdigit():
            for arg in args[1:]:
                if int(arg) > len(self._curr_model['interactions']):
                    raise self.InvalidCmd, 'no interaction %s in current model' % arg
                if int(arg) == 0:
                    print 'Special interactions which identify two particles'
                else:
                    print "Interactions %s has the following property:" % arg
                    print self._curr_model['interactions'][int(arg)-1]

        elif args[0] == 'interactions':
            request_part = args[1:]
            text = ''
            for i, inter in enumerate(self._curr_model['interactions']):
                present_part = [part['is_part'] and part['name'] or part['antiname']
                                 for part in inter['particles']
                                if (part['is_part'] and  part['name'] in request_part) or
                                   (not part['is_part'] and part['antiname'] in request_part)]
                if len(present_part) < len(request_part):
                    continue
                # check that all particles are selected at least once
                if set(present_part) != set(request_part):
                    continue
                # check if a particle is asked more than once
                if len(request_part) > len(set(request_part)):
                    for p in request_part:
                        if request_part.count(p) > present_part.count(p):
                            continue
                        
                name = str(i+1) + ' : '
                for part in inter['particles']:
                    if part['is_part']:
                        name += part['name']
                    else:
                        name += part['antiname']
                    name += " "                   
                text += "\nInteractions %s has the following property:\n" % name
                text += str(self._curr_model['interactions'][i]) 

                text += '\n'
                print name
            if text =='':
                text += 'No matching for any interactions'
            pydoc.pager(text)


        elif args[0] == 'parameters' and len(args) == 1:
            text = "Current model contains %i parameters\n" % \
                    sum([len(part) for part in 
                                       self._curr_model['parameters'].values()])
            keys = self._curr_model['parameters'].keys()
            def key_sort(x, y):
                if ('external',) == x:
                    return -1
                elif ('external',) == y:
                    return +1
                elif  len(x) < len(y):
                    return -1
                else:
                    return 1
            keys.sort(key_sort)
            for key in keys:
                item = self._curr_model['parameters'][key]
                text += '\nparameter type: %s\n' % str(key)
                for value in item:
                    if hasattr(value, 'expr'):
                        if value.value is not None:
                            text+= '        %s = %s = %s\n' % (value.name, value.expr ,value.value)
                        else:
                            text+= '        %s = %s\n' % (value.name, value.expr)
                    else:
                        if value.value is not None:
                            text+= '        %s = %s\n' % (value.name, value.value)
                        else:
                            text+= '        %s \n' % (value.name)
            pydoc.pager(text)
            
        elif args[0] == 'processes':
            for amp in self._curr_amps:
                print amp.nice_string_processes()

        elif args[0] == 'diagrams_text':
            text = "\n".join([amp.nice_string() for amp in self._curr_amps])
            pydoc.pager(text)

        elif args[0] == 'multiparticles':
            print 'Multiparticle labels:'
            for key in self._multiparticles:
                print self.multiparticle_string(key)
                
        elif args[0] == 'coupling_order':
            hierarchy = self._curr_model['order_hierarchy'].items()
            #self._curr_model.get_order_hierarchy().items()
            def order(first, second):
                if first[1] < second[1]:
                    return -1
                else:
                    return 1
            hierarchy.sort(order)
            for order in hierarchy:
                print ' %s : weight = %s' % order 
            
        elif args[0] == 'couplings' and len(args) == 1:
            if self._model_v4_path:
                print 'No couplings information available in V4 model'
                return
            text = ''
            text = "Current model contains %i couplings\n" % \
                    sum([len(part) for part in 
                                        self._curr_model['couplings'].values()])
            keys = self._curr_model['couplings'].keys()
            def key_sort(x, y):
                if ('external',) == x:
                    return -1
                elif ('external',) == y:
                    return +1
                elif  len(x) < len(y):
                    return -1
                else:
                    return 1
            keys.sort(key_sort)
            for key in keys:
                item = self._curr_model['couplings'][key]
                text += '\ncouplings type: %s\n' % str(key)
                for value in item:
                    if value.value is not None:
                        text+= '        %s = %s = %s\n' % (value.name, value.expr ,value.value)
                    else:
                        text+= '        %s = %s\n' % (value.name, value.expr)

            pydoc.pager(text)

        elif args[0] == 'couplings':
            if self._model_v4_path:
                print 'No couplings information available in V4 model'
                return
            
            try:
                ufomodel = ufomodels.load_model(self._curr_model.get('name'))
                print 'Note that this is the UFO informations.'
                print ' "display couplings" present the actual definition'
                print 'prints the current states of mode'
                print eval('ufomodel.couplings.%s.nice_string()'%args[1])
            except Exception:
                raise self.InvalidCmd, 'no couplings %s in current model' % args[1]
        
        elif args[0] == 'lorentz':
            if self._model_v4_path:
                print 'No lorentz information available in V4 model'
                return
            elif len(args) == 1: 
                raise self.InvalidCmd,\
                     'display lorentz require an argument: the name of the lorentz structure.'
                return
            try:
                ufomodel = ufomodels.load_model(self._curr_model.get('name'))
                print eval('ufomodel.lorentz.%s.nice_string()'%args[1])
            except Exception:
                raise self.InvalidCmd, 'no lorentz %s in current model' % args[1]
            
        elif args[0] == 'checks':
            comparisons = self._comparisons[0]
            if len(args) > 1 and args[1] == 'failed':
                comparisons = [c for c in comparisons if not c['passed']]
            outstr = "Process check results:"
            for comp in comparisons:
                outstr += "\n%s:" % comp['process'].nice_string()
                outstr += "\n   Phase space point: (px py pz E)"
                for i, p in enumerate(comp['momenta']):
                    outstr += "\n%2s    %+.9e  %+.9e  %+.9e  %+.9e" % tuple([i] + p)
                outstr += "\n   Permutation values:"
                outstr += "\n   " + str(comp['values'])
                if comp['passed']:
                    outstr += "\n   Process passed (rel. difference %.9e)" % \
                          comp['difference']
                else:
                    outstr += "\n   Process failed (rel. difference %.9e)" % \
                          comp['difference']

            used_aloha = sorted(self._comparisons[1])
            outstr += "\nChecked ALOHA routines:"
            for aloha in used_aloha:
                aloha_str = aloha[0]
                if aloha[1]:
                    aloha_str += 'C' + 'C'.join([str(ia) for ia in aloha[1]])
                aloha_str += "_%d" % aloha[2]
                outstr += "\n" + aloha_str

            pydoc.pager(outstr)            
        
        elif args[0] == 'options':
            outstr = "                          MadGraph5_aMC@NLO Options    \n"
            outstr += "                          ----------------    \n"
            for key, default in self.options_madgraph.items():
                value = self.options[key]
                if value == default:
                    outstr += "  %25s \t:\t%s\n" % (key,value)
                else:
                    outstr += "  %25s \t:\t%s (user set)\n" % (key,value)
            outstr += "\n"
            outstr += "                         MadEvent Options    \n"
            outstr += "                          ----------------    \n"
            for key, default in self.options_madevent.items():
                value = self.options[key]
                if value == default:
                    outstr += "  %25s \t:\t%s\n" % (key,value)
                else:
                    outstr += "  %25s \t:\t%s (user set)\n" % (key,value)  
            outstr += "\n"                 
            outstr += "                      Configuration Options    \n"
            outstr += "                      ---------------------    \n"
            for key, default in self.options_configuration.items():
                value = self.options[key]
                if value == default:
                    outstr += "  %25s \t:\t%s\n" % (key,value)
                else:
                    outstr += "  %25s \t:\t%s (user set)\n" % (key,value)

            output.write(outstr)
        elif args[0] in  ["variable"]:
            super(MadGraphCmd, self).do_display(line, output)
                
            
    def multiparticle_string(self, key):
        """Returns a nicely formatted string for the multiparticle"""

        if self._multiparticles[key] and \
               isinstance(self._multiparticles[key][0], list):
            return "%s = %s" % (key, "|".join([" ".join([self._curr_model.\
                                     get('particle_dict')[part_id].get_name() \
                                                     for part_id in id_list]) \
                                  for id_list in self._multiparticles[key]]))
        else:
            return "%s = %s" % (key, " ".join([self._curr_model.\
                                    get('particle_dict')[part_id].get_name() \
                                    for part_id in self._multiparticles[key]]))
            
    def do_tutorial(self, line):
        """Activate/deactivate the tutorial mode."""

        args = self.split_arg(line)
        self.check_tutorial(args)
        tutorials = {'MadGraph5': logger_tuto,
                     'aMCatNLO': logger_tuto_nlo,
                     'MadLoop': logger_tuto_madloop}
        try:
            tutorials[args[0]].setLevel(logging.INFO)
            for mode in [m for m in tutorials.keys() if m != args[0]]:
                tutorials[mode].setLevel(logging.ERROR)
        except KeyError:
            logger_tuto.info("\n\tThanks for using the tutorial!")
            logger_tuto.setLevel(logging.ERROR)
            logger_tuto_nlo.info("\n\tThanks for using the aMC@NLO tutorial!")
            logger_tuto_nlo.setLevel(logging.ERROR)
            logger_tuto_madloop.info("\n\tThanks for using MadLoop tutorial!")
            logger_tuto_madloop.setLevel(logging.ERROR)

        if not self._mgme_dir:
            logger_tuto.info(\
                       "\n\tWarning: To use all features in this tutorial, " + \
                       "please run from a" + \
                       "\n\t         valid MG_ME directory.")



    def draw(self, line,selection='all',type=''):
        """ draw the Feynman diagram for the given process.
        Type refers to born, real or loop"""

        args = self.split_arg(line)
        # Check the validity of the arguments
        self.check_draw(args)
        
        # Check if we plot a decay chain 
        if any([isinstance(a, diagram_generation.DecayChainAmplitude) for \
               a in self._curr_amps]) and not self._done_export:
            warn = 'WARNING: You try to draw decay chain diagrams without first running output.\n'
            warn += '\t  The decay processes will be drawn separately'
            logger.warning(warn)

        (options, args) = _draw_parser.parse_args(args)
        options = draw_lib.DrawOption(options)
        start = time.time()
        
        # Collect amplitudes
        amplitudes = diagram_generation.AmplitudeList()

        for amp in self._curr_amps:
            amplitudes.extend(amp.get_amplitudes())            

        for amp in amplitudes:
            filename = pjoin(args[0], 'diagrams_' + \
                                    amp.get('process').shell_string() + ".eps")
            
            if selection=='all' and type != 'loop':
                diags=amp.get('diagrams')
            elif selection=='born':
                diags=amp.get('born_diagrams')
            elif selection=='loop' or type == 'loop':
                diags=base_objects.DiagramList([d for d in 
                        amp.get('loop_diagrams') if d.get('type')>0])
                if len(diags) > 1000:
                    logger.warning('Displaying only the first 1000 diagrams')
                    diags = base_objects.DiagramList(diags[:1000])

            plot = draw.MultiEpsDiagramDrawer(diags,
                                          filename,
                                          model=self._curr_model,
                                          amplitude=amp,
                                          legend=amp.get('process').input_string(),
                                          diagram_type=type)
                                          

            logger.info("Drawing " + \
                         amp.get('process').nice_string())
            plot.draw(opt=options)
            logger.info("Wrote file " + filename)
            self.exec_cmd('open %s' % filename)

        stop = time.time()
        logger.info('time to draw %s' % (stop - start)) 
    
    # Perform checks
    def do_check(self, line):
        """Check a given process or set of processes"""
        
        args = self.split_arg(line)        
        # Check args validity
        param_card = self.check_check(args)
        options= {'events':None} # If the momentum needs to be picked from a event file
        if param_card and 'banner' == madevent_interface.MadEventCmd.detect_card_type(param_card):
            logger.info("Will use the param_card contained in the banner and  the events associated")
            import madgraph.various.banner as banner
            options['events'] = param_card
            mybanner = banner.Banner(param_card)
            param_card = mybanner.charge_card('param_card')
 
        aloha_lib.KERNEL.clean()
        # Back up the gauge for later
        gauge = str(self.options['gauge'])
        
        options['reuse'] = args[1]=="-reuse"       
        args = args[:1]+args[2:] 
        # For the stability check the user can specify the statistics (i.e
        # number of trial PS points) as a second argument
        if args[0] in ['stability', 'profile']:
            options['npoints'] = int(args[1])
            args = args[:1]+args[2:]

        options['energy'] = float(args[-1].split('=')[1])
        args = args[:-1]        
        proc_line = " ".join(args[1:])
        myprocdef = self.extract_process(proc_line)

        # If the test has to write out on disk, it should do so at the location
        # specified below where the user must be sure to have writing access.
        output_path = os.getcwd()

        # Check that we have something    
        if not myprocdef:
            raise self.InvalidCmd("Empty or wrong format process, please try again.")

        if args[0] in ['timing','stability', 'profile'] and \
                                    myprocdef.get('perturbation_couplings')==[]:
            raise self.InvalidCmd("Only loop processes can have their "+
                                  " timings or stability checked.")
        
        if args[0]=='gauge' and \
                    not myprocdef.get('perturbation_couplings') in [[],['QCD']]:
            raise self.InvalidCmd(
"""Feynman vs unitary gauge comparisons can only be done if there are no loop 
   propagators affected by this gauge. Typically, either processes at tree level
   or including only QCD perturbations can be considered here.""")
        
        if args[0]=='gauge' and len(self._curr_model.get('gauge')) < 2:
            raise self.InvalidCmd("The current model does not allow for both "+\
                                                   "Feynman and unitary gauge.")
        
        # Disable some loggers
        loggers = [logging.getLogger('madgraph.diagram_generation'),
                   logging.getLogger('madgraph.loop_diagram_generation'),
                   logging.getLogger('ALOHA'),
                   logging.getLogger('madgraph.helas_objects'),
                   logging.getLogger('madgraph.loop_exporter'),
                   logging.getLogger('madgraph.export_v4'),
                   logging.getLogger('cmdprint'),
                   logging.getLogger('madgraph.model'),
                   logging.getLogger('madgraph.base_objects')]
        old_levels = [log.level for log in loggers]
        for log in loggers:
            log.setLevel(logging.WARNING)
        
        # run the check
        cpu_time1 = time.time()
        # Run matrix element generation check on processes
        
        # The aloha python output has trouble when doing (tree level of course)
        # python output and that loop_mode is True at the beginning.
        # So as a temporary fix for the problem that after doing a check at NLO
        # then a check at LO will fail, I make sure I set it to False if the
        # process is a tree-level one
        if myprocdef.get('perturbation_couplings')==[]:
            aloha.loop_mode = False
        
        comparisons = []
        gauge_result = []
        gauge_result_no_brs = []
        lorentz_result =[]
        nb_processes = 0
        timings = []
        stability = []
        profile_time = []
        profile_stab = []
        
        if "_cuttools_dir" in dir(self):
            CT_dir = self._cuttools_dir
        else:
            CT_dir =""
        
        if args[0] in ['timing']:
            timings = process_checks.check_timing(myprocdef,
                                                  param_card = param_card,
                                                  cuttools=CT_dir,
                                                  options = options,
                                                  output_path = output_path,
                                                  cmd = self)        

        if args[0] in ['stability']:
            stability = process_checks.check_stability(myprocdef,
                                                  param_card = param_card,
                                                  cuttools=CT_dir,
                                                  options = options,
                                                  output_path = output_path,
                                                  cmd = self)

        if args[0] in ['profile']:
            # In this case timing and stability will be checked one after the
            # other without re-generating the process.
            profile_time, profile_stab = process_checks.check_profile(myprocdef,
                                                  param_card = param_card,
                                                  cuttools=CT_dir,
                                                  options = options,
                                                  output_path = output_path,
                                                  cmd = self)

        if args[0] in  ['gauge', 'full'] and \
          len(self._curr_model.get('gauge')) == 2 and\
                        myprocdef.get('perturbation_couplings') in [[],['QCD']]:

            line = " ".join(args[1:])
            myprocdef = self.extract_process(line)
            if gauge == 'unitary':
                myprocdef_unit = myprocdef
                self.do_set('gauge Feynman', log=False)
                myprocdef_feyn = self.extract_process(line)
            else:
                myprocdef_feyn = myprocdef
                self.do_set('gauge unitary', log=False)
                myprocdef_unit = self.extract_process(line)  
            
            nb_part_unit = len(myprocdef_unit.get('model').get('particles'))
            nb_part_feyn = len(myprocdef_feyn.get('model').get('particles'))
            if nb_part_feyn == nb_part_unit:
                logger.error('No Goldstone present for this check!!')
            gauge_result_no_brs = process_checks.check_unitary_feynman(
                                                myprocdef_unit, myprocdef_feyn,
                                                param_card = param_card,
                                                options=options,
                                                cuttools=CT_dir,
                                                reuse = options['reuse'],
                                                output_path = output_path,
                                                cmd = self)
            
            # restore previous settings
            self.do_set('gauge %s' % gauge, log=False)
            
            nb_processes += len(gauge_result_no_brs)

        if args[0] in  ['permutation', 'full']:
            comparisons = process_checks.check_processes(myprocdef,
                                            param_card = param_card,
                                            quick = True,
                                            cuttools=CT_dir,
                                            reuse = options['reuse'],
                                            cmd = self,
                                            output_path = output_path,
                                            options=options)
            nb_processes += len(comparisons[0])

        if args[0] in ['lorentz', 'full']:
            myprocdeff = copy.copy(myprocdef)
            lorentz_result = process_checks.check_lorentz(myprocdeff,
                                          param_card = param_card,
                                          cuttools=CT_dir,
                                          reuse = options['reuse'],
                                          cmd = self,
                                          output_path = output_path,
                                          options=options)
            nb_processes += len(lorentz_result)
        
        if args[0] in  ['brs', 'full']:
            gauge_result = process_checks.check_gauge(myprocdef,
                                          param_card = param_card,
                                          cuttools=CT_dir,
                                          reuse = options['reuse'],
                                          cmd = self,
                                          output_path = output_path,
                                          options=options)
            nb_processes += len(gauge_result)     
            
        cpu_time2 = time.time()

        logger.info("%i checked performed in %0.3f s" \
                    % (nb_processes,
                      (cpu_time2 - cpu_time1)))

        if args[0] not in ['timing','stability', 'profile']:
            if self.options['complex_mass_scheme']:
                text = "Note that Complex mass scheme gives gauge/lorentz invariant\n"
                text+= "results only for stable particles in final states.\n\n"
            elif not myprocdef.get('perturbation_couplings'):
                text = "Note That all width have been set to zero for those checks\n\n"
            else:
                text = "\n"
        else:
            text ="\n"
        
        if timings:
            text += 'Timing result for the '+('optimized' if \
              self.options['loop_optimized_output'] else 'default')+' output:\n'
                
            text += process_checks.output_timings(myprocdef, timings)
        if stability:
            text += 'Stability result for the '+('optimized' if \
              self.options['loop_optimized_output'] else 'default')+' output:\n'
            text += process_checks.output_stability(stability,output_path)
        
        if profile_time and profile_stab:
            text += 'Timing result '+('optimized' if \
                    self.options['loop_optimized_output'] else 'default')+':\n'
            text += process_checks.output_profile(myprocdef, profile_stab,
                             profile_time, output_path, options['reuse']) + '\n'
        if lorentz_result:
            text += 'Lorentz invariance results:\n'
            text += process_checks.output_lorentz_inv(lorentz_result) + '\n'
        if gauge_result:
            text += 'Gauge results:\n'
            text += process_checks.output_gauge(gauge_result) + '\n'
        if gauge_result_no_brs:
            text += 'Gauge results (switching between Unitary/Feynman):\n'
            text += process_checks.output_unitary_feynman(gauge_result_no_brs) + '\n'

        if comparisons and len(comparisons[0])>0:
            text += 'Process permutation results:\n'
            text += process_checks.output_comparisons(comparisons[0]) + '\n'
            self._comparisons = comparisons

        # We use the reuse tag for an alternative way of skipping the pager.
        if len(text.split('\n'))>20 and not '-reuse' in line and text!='':
            if 'test_manager' not in sys.argv[0]:
                pydoc.pager(text)
            
        # Restore diagram logger
        for i, log in enumerate(loggers):
            log.setLevel(old_levels[i])
            
        # Output the result to the interface directly if short enough or if it
        # was anyway not output to the pager
        if len(text.split('\n'))<=20 or options['reuse']:
            # Useful to really specify what logger is used for ML acceptance tests
            logging.getLogger('madgraph.check_cmd').info(text)
        else:
            logging.getLogger('madgraph.check_cmd').debug(text)

        # clean the globals created.
        process_checks.clean_added_globals(process_checks.ADDED_GLOBAL)
        if not options['reuse']:
            process_checks.clean_up(self._mgme_dir)
    
    # Generate a new amplitude
    def do_generate(self, line):
        """Main commands: Generate an amplitude for a given process"""

        aloha_lib.KERNEL.clean()
        # Reset amplitudes
        self._curr_amps = diagram_generation.AmplitudeList()
        # Reset Helas matrix elements
        self._curr_matrix_elements = helas_objects.HelasMultiProcess()
        self._generate_info = line
        # Reset _done_export, since we have new process
        self._done_export = False
        # Also reset _export_format and _export_dir
        self._export_format = None


        # Call add process
        args = self.split_arg(line)
        args.insert(0, 'process')
        
        self.do_add(" ".join(args))

    def extract_process(self, line, proc_number = 0, overall_orders = {}):
        """Extract a process definition from a string. Returns
        a ProcessDefinition."""

        # Check basic validity of the line
        if not line.count('>') in [1,2]:
            self.do_help('generate')
            print
            raise self.InvalidCmd('Wrong use of \">\" special character.')
        

        # Perform sanity modifications on the lines:
        # Add a space before and after any > , $ / | [ ]
        space_before = re.compile(r"(?P<carac>\S)(?P<tag>[\\[\\]/\,\\$\\>|])(?P<carac2>\S)")
        line = space_before.sub(r'\g<carac> \g<tag> \g<carac2>', line)       
        
        # Use regular expressions to extract s-channel propagators,
        # forbidden s-channel propagators/particles, coupling orders
        # and process number, starting from the back

        # Start with process number (identified by "@")
        proc_number_pattern = re.compile("^(.+)@\s*(\d+)\s*(.*)$")
        proc_number_re = proc_number_pattern.match(line)
        if proc_number_re:
            proc_number = int(proc_number_re.group(2))
            line = proc_number_re.group(1) + \
                   proc_number_re.group(3)

        # Now check for squared orders, specified after the perturbation orders.
        # If it turns out there is no perturbation order then we will use these orders
        # for the regular orders.
        squared_order_pattern = re.compile("^(.+)\s+(\w+)\s*=\s*(\d+)\s*$")
        squared_order_re = squared_order_pattern.match(line)
        squared_orders = {}
        while squared_order_re:
            squared_orders[squared_order_re.group(2)] = int(squared_order_re.group(3))
            line = squared_order_re.group(1)
            squared_order_re = squared_order_pattern.match(line)

        # Now check for perturbation orders, specified in between squared brackets
        perturbation_couplings_pattern = \
          re.compile("^(?P<proc>.+)\s*\[\s*((?P<option>\w+)\s*\=)?\s*(?P<pertOrders>(\w+\s*)*)\s*\]\s*(?P<rest>.*)$")
        perturbation_couplings_re = perturbation_couplings_pattern.match(line)
        perturbation_couplings = ""
        LoopOption= 'tree'
        HasBorn= True
        if perturbation_couplings_re:
            perturbation_couplings = perturbation_couplings_re.group("pertOrders")
            option=perturbation_couplings_re.group("option")
            if option:
                if option in self._valid_nlo_modes:
                    if option=='sqrvirt':
                        LoopOption='virt'
                        HasBorn=False
                    else:
                        LoopOption=option
                else:
                    raise self.InvalidCmd, "NLO mode %s is not valid. "%option+\
                       "Valid modes are %s. "%str(self._valid_nlo_modes)
            else:
                LoopOption='all'
            line = perturbation_couplings_re.group("proc")+\
                     perturbation_couplings_re.group("rest")

        # Now if perturbation orders are defined, we will scan for the 
        # amplitudes orders. If not we will use the squared orders above instead.
        orders = {}
        if perturbation_couplings == "":
            for order in squared_orders:
                orders[order]=squared_orders[order]
            squared_orders={}
        else:
            # We take the coupling orders (identified by "=")
            order_pattern = re.compile("^(.+)\s+(\w+)\s*=\s*(\d+)\s*$")
            order_re = order_pattern.match(line)
            while order_re:
                orders[order_re.group(2)] = int(order_re.group(3))
                line = order_re.group(1)
                order_re = order_pattern.match(line)
        # if the squared orders are defined but not the orders, assume orders=sq_orders
        if not orders and squared_orders:
            for order in squared_orders:
                orders[order]=squared_orders[order]

        if not self._curr_model['case_sensitive']:
            # Particle names lowercase
            line = line.lower()

        # Now check for forbidden particles, specified using "/"
        slash = line.find("/")
        dollar = line.find("$")
        forbidden_particles = ""
        if slash > 0:
            if dollar > slash:
                forbidden_particles_re = re.match("^(.+)\s*/\s*(.+\s*)(\$.*)$", line)
            else:
                forbidden_particles_re = re.match("^(.+)\s*/\s*(.+\s*)$", line)
            if forbidden_particles_re:
                forbidden_particles = forbidden_particles_re.group(2)
                line = forbidden_particles_re.group(1)
                if len(forbidden_particles_re.groups()) > 2:
                    line = line + forbidden_particles_re.group(3)

        # Now check for forbidden schannels, specified using "$$"
        forbidden_schannels_re = re.match("^(.+)\s*\$\s*\$\s*(.+)\s*$", line)
        forbidden_schannels = ""
        if forbidden_schannels_re:
            forbidden_schannels = forbidden_schannels_re.group(2)
            line = forbidden_schannels_re.group(1)

        # Now check for forbidden onshell schannels, specified using "$"
        forbidden_onsh_schannels_re = re.match("^(.+)\s*\$\s*(.+)\s*$", line)
        forbidden_onsh_schannels = ""
        if forbidden_onsh_schannels_re:
            forbidden_onsh_schannels = forbidden_onsh_schannels_re.group(2)
            line = forbidden_onsh_schannels_re.group(1)

        # Now check for required schannels, specified using "> >"
        required_schannels_re = re.match("^(.+?)>(.+?)>(.+)$", line)
        required_schannels = ""
        if required_schannels_re:
            required_schannels = required_schannels_re.group(2)
            line = required_schannels_re.group(1) + ">" + \
                   required_schannels_re.group(3)

        args = self.split_arg(line)

        myleglist = base_objects.MultiLegList()
        state = False

        # Extract process
        for part_name in args:
            if part_name == '>':
                if not myleglist:
                    raise self.InvalidCmd, "No final state particles"
                state = True
                continue

            mylegids = []
            if part_name in self._multiparticles:
                if isinstance(self._multiparticles[part_name][0], list):
                    raise self.InvalidCmd,\
                          "Multiparticle %s is or-multiparticle" % part_name + \
                          " which can be used only for required s-channels"
                mylegids.extend(self._multiparticles[part_name])
            else:
                mypart = self._curr_model['particles'].get_copy(part_name)
                if mypart:
                    mylegids.append(mypart.get_pdg_code())

            if mylegids:
                myleglist.append(base_objects.MultiLeg({'ids':mylegids,
                                                        'state':state}))
            else:
                raise self.InvalidCmd, \
                      "No particle %s in model" % part_name
                                                
        if filter(lambda leg: leg.get('state') == True, myleglist):
            # We have a valid process
            # Extract perturbation orders
            perturbation_couplings_list = perturbation_couplings.split()
            if perturbation_couplings_list==['']:
                perturbation_couplings_list=[]
            if perturbation_couplings_list and LoopOption!='real':
                if not isinstance(self._curr_model,loop_base_objects.LoopModel):
                    raise self.InvalidCmd(\
                      "The current model does not allow for loop computations.")
                else:
                    for pert_order in perturbation_couplings_list:
                        if pert_order not in self._curr_model['perturbation_couplings']:
                            raise self.InvalidCmd(\
                                "Perturbation order %s is not among" % pert_order + \
                                " the perturbation orders allowed for by the loop model.")
                                                        
            # Now extract restrictions
            forbidden_particle_ids = \
                              self.extract_particle_ids(forbidden_particles)
            if forbidden_particle_ids and \
               isinstance(forbidden_particle_ids[0], list):
                raise self.InvalidCmd(\
                      "Multiparticle %s is or-multiparticle" % part_name + \
                      " which can be used only for required s-channels")
            forbidden_onsh_schannel_ids = \
                              self.extract_particle_ids(forbidden_onsh_schannels)
            forbidden_schannel_ids = \
                              self.extract_particle_ids(forbidden_schannels)
            if forbidden_onsh_schannel_ids and \
               isinstance(forbidden_onsh_schannel_ids[0], list):
                raise self.InvalidCmd,\
                      "Multiparticle %s is or-multiparticle" % part_name + \
                      " which can be used only for required s-channels"
            if forbidden_schannel_ids and \
               isinstance(forbidden_schannel_ids[0], list):
                raise self.InvalidCmd,\
                      "Multiparticle %s is or-multiparticle" % part_name + \
                      " which can be used only for required s-channels"
            required_schannel_ids = \
                               self.extract_particle_ids(required_schannels)
            if required_schannel_ids and not \
                   isinstance(required_schannel_ids[0], list):
                required_schannel_ids = [required_schannel_ids]
            
            return \
                base_objects.ProcessDefinition({'legs': myleglist,
                              'model': self._curr_model,
                              'id': proc_number,
                              'orders': orders,
                              'squared_orders':squared_orders,
                              'forbidden_particles': forbidden_particle_ids,
                              'forbidden_onsh_s_channels': forbidden_onsh_schannel_ids,
                              'forbidden_s_channels': \
                                                forbidden_schannel_ids,
                              'required_s_channels': required_schannel_ids,
                              'overall_orders': overall_orders,
                              'perturbation_couplings': perturbation_couplings_list,
                              'has_born':HasBorn,
                              'NLO_mode':LoopOption
                              })
        #                       'is_decay_chain': decay_process\

    @staticmethod
    def split_process_line(procline):
        """Takes a valid process and return
           a tuple (core_process, options). This removes 
             - any NLO specifications.
             - any options
           [Used by MadSpin]
        """
         
        # remove the tag "[*]": this tag is used in aMC@LNO , 
        # but it is not a valid syntax for LO
        line=procline
        pos1=line.find("[")
        if pos1>0:
            pos2=line.find("]")
            if pos2 >pos1:
                line=line[:pos1]+line[pos2+1:]
        #
        # Extract the options:
        #
        # A. Remove process number (identified by "@")
        proc_number_pattern = re.compile("^(.+)@\s*(\d+)\s*(.*)$")
        proc_number_re = proc_number_pattern.match(line)
        if proc_number_re:
            line = proc_number_re.group(1) + proc_number_re.group(3)

        # B. search for the beginning of the option string
        pos=1000
        # start with order
        order_pattern = re.compile("^(.+)\s+(\w+)\s*=\s*(\d+)\s*$")
        order_re = order_pattern.match(line)
        if (order_re):
            pos_order=line.find(order_re.group(2))
            if pos_order>0 and pos_order < pos : pos=pos_order

        # then look for slash or dollar
        slash = line.find("/")
        if slash > 0 and slash < pos: pos=slash
        dollar = line.find("$")
        if dollar > 0 and dollar < pos: pos=dollar

        if pos<1000:
            proc_option=line[pos:]
            line=line[:pos]
        else:
            proc_option=""

        return line, proc_option

    def get_final_part(self, procline):
        """Takes a valid process and return
           a set of id of final states particles. [Used by MadSpin]
        """

        if not self._curr_model['case_sensitive']:
            procline = procline.lower()
        pids = self._curr_model.get('name2pdg')
            
        # method.
        # 1) look for decay.
        #     in presence of decay call this routine recursively and veto 
        #     the particles which are decayed
        
        # Deal with decay chain
        if ',' in procline:
            core, decay = procline.split(',', 1)
            core_final = self.get_final_part(core)
            
            #split the decay 
            all_decays = decay.split(',')
            nb_level,  tmp_decay = 0, ''
            decays = []
            # deal with ()
            for one_decay in all_decays:
                if '(' in one_decay:
                    nb_level += 1
                if ')' in one_decay:
                    nb_level -= 1
                    
                if nb_level:
                    if tmp_decay:
                        tmp_decay += ', %s' % one_decay
                    else: 
                        tmp_decay = one_decay
                elif tmp_decay:
                    final = '%s,%s' % (tmp_decay, one_decay)
                    final = final.strip()
                    assert final[0] == '(' and final[-1] == ')'
                    final = final[1:-1]
                    decays.append(final)
                    tmp_decay = ''
                else:
                    decays.append(one_decay)
            # remove from the final states all particles which are decayed
            for one_decay in decays:
                first = one_decay.split('>',1)[0].strip()
                if first in pids:
                    pid = set([pids[first]])
                elif first in self._multiparticles:
                    pid = set(self._multiparticles[first])
                else:
                    raise Exception, 'invalid particle name: %s. ' % first
                core_final.difference_update(pid)
                core_final.update(self.get_final_part(one_decay))
                
            return core_final
                
        # NO DECAY CHAIN
        final = set()
        final_states = re.search(r'> ([^\/\$\=\@>]*)(\[|\s\S+\=|\$|\/|\@|$)', procline)
        particles = final_states.groups()[0]
        for particle in particles.split():
            if particle in pids:
                final.add(pids[particle])
            elif particle in self._multiparticles:
                final.update(set(self._multiparticles[particle]))
        return final
            
            
            
        
        
        
        
        


    def extract_particle_ids(self, args):
        """Extract particle ids from a list of particle names. If
        there are | in the list, this corresponds to an or-list, which
        is represented as a list of id lists. An or-list is used to
        allow multiple required s-channel propagators to be specified
        (e.g. Z/gamma)."""

        if isinstance(args, basestring):
            args.replace("|", " | ")
            args = self.split_arg(args)
        all_ids = []
        ids=[]
        for part_name in args:
            mypart = self._curr_model['particles'].get_copy(part_name)
            if mypart:
                ids.append([mypart.get_pdg_code()])
            elif part_name in self._multiparticles:
                ids.append(self._multiparticles[part_name])
            elif part_name == "|":
                # This is an "or-multiparticle"
                if ids:
                    all_ids.append(ids)
                ids = []
            else:
                raise self.InvalidCmd("No particle %s in model" % part_name)
        all_ids.append(ids)
        # Flatten id list, to take care of multiparticles and
        # or-multiparticles
        res_lists = []
        for i, id_list in enumerate(all_ids):
            res_lists.extend(diagram_generation.expand_list_list(id_list))
        # Trick to avoid duplication while keeping ordering
        for ilist, idlist in enumerate(res_lists):
            set_dict = {}
            res_lists[ilist] = [set_dict.setdefault(i,i) for i in idlist \
                         if i not in set_dict]

        if len(res_lists) == 1:
            res_lists = res_lists[0]

        return res_lists

    def optimize_order(self, pdg_list):
        """Optimize the order of particles in a pdg list, so that
        similar particles are next to each other. Sort according to:
        1. pdg > 0, 2. spin, 3. color, 4. mass > 0"""

        if not pdg_list:
            return
        if not isinstance(pdg_list[0], int):
            return
        
        model = self._curr_model
        pdg_list.sort(key = lambda i: i < 0)
        pdg_list.sort(key = lambda i: model.get_particle(i).is_fermion())
        pdg_list.sort(key = lambda i: model.get_particle(i).get('color'),
                      reverse = True)
        pdg_list.sort(key = lambda i: \
                      model.get_particle(i).get('mass').lower() != 'zero')

    def extract_decay_chain_process(self, line, level_down=False):
        """Recursively extract a decay chain process definition from a
        string. Returns a ProcessDefinition."""

        # Start with process number (identified by "@") and overall orders
        proc_number_pattern = re.compile("^(.+)@\s*(\d+)\s*((\w+\s*=\s*\d+\s*)*)$")
        proc_number_re = proc_number_pattern.match(line)
        proc_number = 0
        overall_orders = {}
        if proc_number_re:
            proc_number = int(proc_number_re.group(2))
            line = proc_number_re.group(1)
            if proc_number_re.group(3):
                order_pattern = re.compile("^(.*?)\s*(\w+)\s*=\s*(\d+)\s*$")
                order_line = proc_number_re.group(3)
                order_re = order_pattern.match(order_line)
                while order_re:
                    overall_orders[order_re.group(2)] = int(order_re.group(3))
                    order_line = order_re.group(1)
                    order_re = order_pattern.match(order_line)
            logger.info(line)            
            
        index_comma = line.find(",")
        index_par = line.find(")")
        min_index = index_comma
        if index_par > -1 and (index_par < min_index or min_index == -1):
            min_index = index_par
        
        if min_index > -1:
            core_process = self.extract_process(line[:min_index], proc_number,
                                                overall_orders)
        else:
            core_process = self.extract_process(line, proc_number,
                                                overall_orders)

        #level_down = False

        while index_comma > -1:
            line = line[index_comma + 1:]
            if not line.strip():
                break
            index_par = line.find(')')
            if line.lstrip()[0] == '(':
                # Go down one level in process hierarchy
                #level_down = True
                line = line.lstrip()[1:]
                # This is where recursion happens
                decay_process, line = \
                            self.extract_decay_chain_process(line,
                                                             level_down=True)
                index_comma = line.find(",")
                index_par = line.find(')')
            else:
                index_comma = line.find(",")
                min_index = index_comma
                if index_par > -1 and \
                       (index_par < min_index or min_index == -1):
                    min_index = index_par
                if min_index > -1:
                    decay_process = self.extract_process(line[:min_index])
                else:
                    decay_process = self.extract_process(line)

            core_process.get('decay_chains').append(decay_process)

            if level_down:
                if index_par == -1:
                    raise self.InvalidCmd, \
                      "Missing ending parenthesis for decay process"

                if index_par < index_comma:
                    line = line[index_par + 1:]
                    level_down = False
                    break

        if level_down:
            index_par = line.find(')')
            if index_par == -1:
                raise self.InvalidCmd, \
                      "Missing ending parenthesis for decay process"
            line = line[index_par + 1:]
            
        # Return the core process (ends recursion when there are no
        # more decays)
        return core_process, line
    

    # Import files
    def do_import(self, line, force=False):
        """Main commands: Import files with external formats"""
        
        args = self.split_arg(line)
        # Check argument's validity
        self.check_import(args)
        if args[0].startswith('model'):
            self._model_v4_path = None
            # Reset amplitudes and matrix elements
            self._curr_amps = diagram_generation.AmplitudeList()
            self._curr_matrix_elements = helas_objects.HelasMultiProcess()
            # Import model
            if args[0].endswith('_v4'):
                self._curr_model, self._model_v4_path = \
                                 import_v4.import_model(args[1], self._mgme_dir)
                self._curr_fortran_model = \
                      helas_call_writers.FortranHelasCallWriter(\
                                                               self._curr_model)
            else:
                try:
                    self._curr_model = import_ufo.import_model(args[1])
                except import_ufo.UFOImportError, error:
                    if 'not a valid UFO model' in str(error):
                        logger_stderr.warning('WARNING: %s' % error)
                        logger_stderr.warning('Try to recover by running '+\
                         'automatically `import model_v4 %s` instead.'% args[1])
                    self.exec_cmd('import model_v4 %s ' % args[1], precmd=True)
                    return
                if self.options['complex_mass_scheme']:
                    self._curr_model.change_mass_to_complex_scheme()
                    if hasattr(self._curr_model, 'set_parameters_and_couplings'):
                        self._curr_model.set_parameters_and_couplings()
                if self.options['gauge']=='unitary':
                    if not force and isinstance(self._curr_model,\
                                              loop_base_objects.LoopModel) and \
                         self._curr_model.get('perturbation_couplings') not in \
                                                                   [[],['QCD']]:
                        if 1 not in self._curr_model.get('gauge') :
                            logger_stderr.warning('This model does not allow Feynman '+\
                              'gauge. You will only be able to do tree level '+\
                                                'QCD loop cmputations with it.')
                        else:
                            logger.info('Change to the gauge to Feynman because '+\
                          'this loop model allows for more than just tree level'+\
                                                      ' and QCD perturbations.')
                            self.do_set('gauge Feynman', log=False)
                            return
                    if 0 not in self._curr_model.get('gauge') :
                        logger_stderr.warning('Change the gauge to Feynman since '+\
                                       'the model does not allow unitary gauge') 
                        self.do_set('gauge Feynman', log=False)
                        return                        
                else:
                    if 1 not in self._curr_model.get('gauge') :
                        logger_stderr.warning('Change the gauge to unitary since the'+\
                          ' model does not allow Feynman gauge.'+\
                                                  ' Please re-import the model')
                        self._curr_model = None
                        self.do_set('gauge unitary', log= False)
                        return 
                
                self._curr_fortran_model = \
                      helas_call_writers.FortranUFOHelasCallWriter(\
                                                               self._curr_model)
                self._curr_cpp_model = \
                      helas_call_writers.CPPUFOHelasCallWriter(\
                                                               self._curr_model)

            if '-modelname' not in args:
                self._curr_model.pass_particles_name_in_mg_default()

            # Do post-processing of model
            self.process_model()
            # Reset amplitudes and matrix elements and global checks
            self._curr_amps = diagram_generation.AmplitudeList()
            self._curr_matrix_elements = helas_objects.HelasMultiProcess()
            process_checks.store_aloha = []
            
        elif args[0] == 'command':

            if not os.path.isfile(args[1]):
                raise self.InvalidCmd("Path %s is not a valid pathname" % args[1])
            else:
                # Check the status of export and try to use file position if no
                #self._export dir are define
                self.check_for_export_dir(args[1])
                # Execute the card
                self.import_command_file(args[1])
                            
        elif args[0] == 'banner':
            type = madevent_interface.MadEventCmd.detect_card_type(args[1])    
            if type != 'banner':
                raise self.InvalidCmd, 'The File should be a valid banner'
            ban = banner_module.Banner(args[1])
            # Check that this is MG5 banner
            if 'mg5proccard' in ban:
                for line in ban['mg5proccard'].split('\n'):
                    if line.startswith('#') or line.startswith('<'):
                        continue
                    self.exec_cmd(line)
            else:
                raise self.InvalidCmd, 'Only MG5 banner are supported'
            
            if not self._done_export:
                self.exec_cmd('output . -f')

            ban.split(self._done_export[0])
            logger.info('All Cards from the banner have been place in directory %s' % pjoin(self._done_export[0], 'Cards'))
            if '--no_launch' not in args:
                self.exec_cmd('launch')
            
        elif args[0] == 'proc_v4':

            if len(args) == 1 and self._export_dir:
                proc_card = pjoin(self._export_dir, 'Cards', \
                                                                'proc_card.dat')
            elif len(args) == 2:
                proc_card = args[1]
                # Check the status of export and try to use file position is no
                # self._export dir are define
                self.check_for_export_dir(os.path.realpath(proc_card))
            else:
                raise MadGraph5Error('No default directory in output')

 
            #convert and excecute the card
            self.import_mg4_proc_card(proc_card)

    def remove_pointless_decay(self, param_card):
        """ For simple decay chain: remove diagram that are not in the BR.
            param_card should be a ParamCard instance."""
            
        assert isinstance(param_card, check_param_card.ParamCard)
        
        # Collect amplitudes
        amplitudes = diagram_generation.AmplitudeList()
        for amp in self._curr_amps:
            amplitudes.extend(amp.get_amplitudes())

        to_remove = []        
        for amp in amplitudes:
            mother = [l.get('id') for l in amp['process'].get('legs') \
                                                        if not l.get('state')]
            if 1 == len(mother):
                decay_table = param_card['decay'].decay_table[abs(mother[0])]
                # create the tuple associate to the decay mode
                child = [l.get('id') for l in amp['process'].get('legs') \
                                                              if l.get('state')]
                if not mother[0] > 0:
                    child = [x if self._curr_model.get_particle(x)['self_antipart'] 
                             else -x for x in child]
                child.sort()
                child.insert(0, len(child))

                #check if the decay is present or not:
                if tuple(child) not in decay_table.keys():
                    to_remove.append(amp)
                    
        def remove_amp(amps):
            for amp in amps[:]:
                if amp in to_remove:
                    amps.remove(amp)
                if isinstance(amp, diagram_generation.DecayChainAmplitude):
                    remove_amp(amp.get('decay_chains'))
                    for decay in amp.get('decay_chains'):
                        remove_amp(decay.get('amplitudes'))
        remove_amp(self._curr_amps) 
        
    
    def import_ufo_model(self, model_name):
        """ import the UFO model """
        
        self._curr_model = import_ufo.import_model(model_name)
        self._curr_fortran_model = \
                helas_call_writers.FortranUFOHelasCallWriter(self._curr_model)
        self._curr_cpp_model = \
                helas_call_writers.CPPUFOHelasCallWriter(self._curr_model)
                
    def process_model(self):
        """Set variables _particle_names and _couplings for tab
        completion, define multiparticles"""

         # Set variables for autocomplete
        self._particle_names = [p.get('name') for p in self._curr_model.get('particles')\
                                                    if p.get('propagating')] + \
                 [p.get('antiname') for p in self._curr_model.get('particles') \
                                                    if p.get('propagating')]
        
        self._couplings = list(set(sum([i.get('orders').keys() for i in \
                                        self._curr_model.get('interactions')], [])))
        
        self.add_default_multiparticles()
        
    
    def import_mg4_proc_card(self, filepath):
        """ read a V4 proc card, convert it and run it in mg5"""
        
        # change the status of this line in the history -> pass in comment
        if self.history and self.history[-1].startswith('import proc_v4'):
            self.history[-1] = '#%s' % self.history[-1]
         
        # read the proc_card.dat
        reader = files.read_from_file(filepath, import_v4.read_proc_card_v4)
        if not reader:
            raise self.InvalidCmd('\"%s\" is not a valid path' % filepath)
        
        if self._mgme_dir:
            # Add comment to history
            self.exec_cmd("# Import the model %s" % reader.model, precmd=True)
            line = self.exec_cmd('import model_v4 %s -modelname' % \
                                 (reader.model), precmd=True)
        else:
            logging.error('No MG_ME installation detected')
            return    


        # Now that we have the model we can split the information
        lines = reader.extract_command_lines(self._curr_model)
        for line in lines:
            self.exec_cmd(line, precmd=True)
    
        return 
    
    def add_default_multiparticles(self):
        """ add default particle from file interface.multiparticles_default.txt
        """
        
        defined_multiparticles = self._multiparticles.keys()
        removed_multiparticles = []
        # First check if the defined multiparticles are allowed in the
        # new model
        for key in self._multiparticles.keys():
            try:
                for part in self._multiparticles[key]:
                    self._curr_model.get('particle_dict')[part]
            except Exception:
                del self._multiparticles[key]
                defined_multiparticles.remove(key)
                removed_multiparticles.append(key)
        
        # Now add default multiparticles
        for line in open(pjoin(MG5DIR, 'input', \
                                      'multiparticles_default.txt')):
            if line.startswith('#'):
                continue
            try:
                if not self._curr_model['case_sensitive']:
                    multipart_name = line.lower().split()[0]
                else:
                    multipart_name = line.split()[0]
                if multipart_name not in self._multiparticles:
                    #self.do_define(line)
                    self.exec_cmd('define %s' % line, printcmd=False, precmd=True)
            except self.InvalidCmd, why:
                logger_stderr.warning('impossible to set default multiparticles %s because %s' %
                                        (line.split()[0],why))
        if defined_multiparticles:
            if 'all' in defined_multiparticles:
                defined_multiparticles.remove('all')
            logger.info("Kept definitions of multiparticles %s unchanged" % \
                                         " / ".join(defined_multiparticles))

        for removed_part in removed_multiparticles:
            if removed_part in self._multiparticles:
                removed_multiparticles.remove(removed_part)

        if removed_multiparticles:
            logger.info("Removed obsolete multiparticles %s" % \
                                         " / ".join(removed_multiparticles))
        
        # add all tag
        line = []
        for part in self._curr_model.get('particles'):
            line.append('%s %s' % (part.get('name'), part.get('antiname')))
        line = 'all =' + ' '.join(line)
        self.do_define(line)

    def do_install(self, line):
        """Install optional package from the MG suite."""
        
        args = self.split_arg(line)
        #check the validity of the arguments
        self.check_install(args)

        if sys.platform == "darwin":
            program = "curl"
        else:
            program = "wget"
        
        # special command for auto-update
        if args[0] == 'update':
            self.install_update(args, wget=program)
            return
           
        # Load file with path of the different program:
        import urllib
        path = {}

        data_path = ['http://madgraph.phys.ucl.ac.be/package_info.dat',
                     'http://madgraph.hep.uiuc.edu/package_info.dat']
        r = random.randint(0,1)
        r = [r, (1-r)]
        for index in r:
            cluster_path = data_path[index]
            try:
                data = urllib.urlopen(cluster_path)
            except Exception:
                continue
            break
        else:
            raise MadGraph5Error, '''Impossible to connect any of us servers. 
            Please check your internet connection or retry later'''
                
        for line in data: 
            split = line.split()   
            path[split[0]] = split[1]
        
        
        if args[0] == 'Delphes':
            args[0] = 'Delphes3'
        
        name = {'td_mac': 'td', 'td_linux':'td', 'Delphes2':'Delphes', 
                'Delphes3':'Delphes', 'pythia-pgs':'pythia-pgs', 
                'ExRootAnalysis': 'ExRootAnalysis','MadAnalysis':'MadAnalysis',
                'SysCalc':'SysCalc'}
        name = name[args[0]]
        
        
        try:
            os.system('rm -rf %s' % pjoin(MG5DIR, name))
        except Exception:
            pass
        
        # Load that path
        logger.info('Downloading %s' % path[args[0]])
        if sys.platform == "darwin":
            misc.call(['curl', path[args[0]], '-o%s.tgz' % name], cwd=MG5DIR)
        else:
            misc.call(['wget', path[args[0]], '--output-document=%s.tgz'% name], cwd=MG5DIR)

        # Untar the file
        returncode = misc.call(['tar', '-xzpf', '%s.tgz' % name], cwd=MG5DIR, 
                                     stdout=open(os.devnull, 'w'))

        if returncode:
            raise MadGraph5Error, 'Fail to download correctly the File. Stop'
        
        
        # Check that the directory has the correct name
        if not os.path.exists(pjoin(MG5DIR, name)):
            created_name = [n for n in os.listdir(MG5DIR) if n.startswith(name) 
                                                  and not n.endswith('gz')]
            if not created_name:
                raise MadGraph5Error, 'The file was not loaded correctly. Stop'
            else:
                created_name = created_name[0]
            files.mv(pjoin(MG5DIR, created_name), pjoin(MG5DIR, name))


        logger.info('compile %s. This might takes a while.' % name)
        
        # Modify Makefile for pythia-pgs on Mac 64 bit
        if args[0] == "pythia-pgs" and sys.maxsize > 2**32:
            path = os.path.join(MG5DIR, 'pythia-pgs', 'src', 'make_opts')
            text = open(path).read()
            text = text.replace('MBITS=32','MBITS=64')
            open(path, 'w').writelines(text)
            if not os.path.exists(pjoin(MG5DIR, 'pythia-pgs', 'libraries','pylib','lib')):
                os.mkdir(pjoin(MG5DIR, 'pythia-pgs', 'libraries','pylib','lib'))
            
        # Compile the file
        # Check for F77 compiler
        if 'FC' not in os.environ or not os.environ['FC']:
            if self.options['fortran_compiler'] and self.options['fortran_compiler'] != 'None':
                compiler = self.options['fortran_compiler']
            elif misc.which('gfortran'):
                compiler = 'gfortran'
            elif misc.which('g77'):
                compiler = 'g77'
            else:
                raise self.InvalidCmd('Require g77 or Gfortran compiler')
            
            path = None
            base_compiler= ['FC=g77','FC=gfortran']
            if args[0] == "pythia-pgs":
                path = os.path.join(MG5DIR, 'pythia-pgs', 'src', 'make_opts')
            elif args[0] == 'MadAnalysis':
                path = os.path.join(MG5DIR, 'MadAnalysis', 'makefile')
            
            if path:
                text = open(path).read()
                for base in base_compiler:
                    text = text.replace(base,'FC=%s' % compiler)
                open(path, 'w').writelines(text)
            os.environ['FC'] = compiler
                            
        if logger.level <= logging.INFO:
            devnull = open(os.devnull,'w')
            try: 
                misc.call(['make', 'clean'], stdout=devnull, stderr=-2)
            except Exception:
                pass
            if name == 'pythia-pgs':
                #SLC6 needs to have this first (don't ask why)
                status = misc.call(['make'], cwd = pjoin(MG5DIR, name, 'libraries', 'pylib'))
            status = misc.call(['make'], cwd = os.path.join(MG5DIR, name))
        else:
            try:
                misc.compile(['clean'], mode='', cwd = os.path.join(MG5DIR, name))
            except Exception:
                pass
            if name == 'pythia-pgs':
                #SLC6 needs to have this first (don't ask why)
                status = self.compile(mode='', cwd = pjoin(MG5DIR, name, 'libraries', 'pylib'))
            status = self.compile(mode='', cwd = os.path.join(MG5DIR, name))
            
        if not status:
            logger.info('Compilation succeeded')
        else:
            # For pythia-pgs check when removing the "-fno-second-underscore" flag
            if name == 'pythia-pgs':
                to_comment = ['libraries/PGS4/src/stdhep-dir/mcfio/arch_mcfio',
                              'libraries/PGS4/src/stdhep-dir/src/stdhep_Arch']
                for f in to_comment:
                    f = pjoin(MG5DIR, name, *f.split('/'))
                    text = "".join(l for l in open(f) if 'fno-second-underscore' not in l)
                    fsock = open(f,'w').write(text)
                try:
                    misc.compile(['clean'], mode='', cwd = os.path.join(MG5DIR, name))
                except Exception:
                    pass
                status = self.compile(mode='', cwd = os.path.join(MG5DIR, name))
            if not status:
                logger.info('Compilation succeeded')
            else:
                logger.warning('Error detected during the compilation. Please check the compilation error and run make manually.')


        # Special treatment for TD/Ghostscript program (require by MadAnalysis)
        if args[0] == 'MadAnalysis':
            try:
                os.system('rm -rf td')
                os.mkdir(pjoin(MG5DIR, 'td'))
            except Exception, error:
                print error
                pass
            
            if sys.platform == "darwin":
                logger.info('Downloading TD for Mac')
                target = 'http://theory.fnal.gov/people/parke/TD/td_mac_intel.tar.gz'
                misc.call(['curl', target, '-otd.tgz'], 
                                                  cwd=pjoin(MG5DIR,'td'))      
                misc.call(['tar', '-xzpvf', 'td.tgz'], 
                                                  cwd=pjoin(MG5DIR,'td'))
                files.mv(MG5DIR + '/td/td_mac_intel',MG5DIR+'/td/td')
            else:
                logger.info('Downloading TD for Linux 32 bit')
                target = 'http://madgraph.phys.ucl.ac.be/Downloads/td'
                misc.call(['wget', target], cwd=pjoin(MG5DIR,'td'))      
                os.chmod(pjoin(MG5DIR,'td','td'), 0775)
                if sys.maxsize > 2**32:
                    logger.warning('''td program (needed by MadAnalysis) is not compile for 64 bit computer
                Please follow instruction in https://cp3.irmp.ucl.ac.be/projects/madgraph/wiki/TopDrawer .''')
            
            if not misc.which('gs'):
                logger.warning('''gosthscript not install on your system. This is not required to run MA.
                    but this prevent to create jpg files and therefore to have the plots in the html output.''')
                if sys.platform == "darwin":
                    logger.warning('''You can download this program at the following link: 
                    http://www.macupdate.com/app/mac/9980/gpl-ghostscript''')
                    
        if args[0] == 'Delphes2':
            data = open(pjoin(MG5DIR, 'Delphes','data','DetectorCard.dat')).read()
            data = data.replace('data/', 'DELPHESDIR/data/')
            out = open(pjoin(MG5DIR, 'Template','Common', 'Cards', 'delphes_card_default.dat'), 'w')
            out.write(data)
        if args[0] == 'Delphes3':
            files.cp(pjoin(MG5DIR, 'Delphes','examples','delphes_card_CMS.tcl'),
                     pjoin(MG5DIR,'Template', 'Common', 'Cards', 'delphes_card_default.dat'))  
        
        #reset the position of the executable
        options_name = {'Delphes': 'delphes_path',
                           'Delphes2': 'delphes_path',
                           'Delphes3': 'delphes_path',
                           'ExRootAnalysis': 'exrootanalysis_path',
                           'MadAnalysis': 'madanalysis_path',
                           'SysCalc': 'syscalc_path',
                           'pythia-pgs':'pythia-pgs_path'}
        
        if args[0] in options_name:
            opt = options_name[args[0]]
            if self.options[opt] != self.options_configuration[opt]:
                self.options[opt] = self.options_configuration[opt]
                self.exec_cmd('save options')
        
        
        
    def install_update(self, args, wget):
        """ check if the current version of mg5 is up-to-date. 
        and allow user to install the latest version of MG5 """

        def apply_patch(filetext):
            """function to apply the patch"""
            text = filetext.read()
            pattern = re.compile(r'''=== renamed directory \'(?P<orig>[^\']*)\' => \'(?P<new>[^\']*)\'''')
            #=== renamed directory 'Template' => 'Template/LO'
            for orig, new in pattern.findall(text):
                shutil.copytree(pjoin(MG5DIR, orig), pjoin(MG5DIR, 'UPDATE_TMP'))
                full_path = os.path.dirname(pjoin(MG5DIR, new)).split('/')
                for i, name in enumerate(full_path):
                    path = os.path.sep.join(full_path[:i+1])
                    if path and not os.path.isdir(path):
                        os.mkdir(path)
                shutil.copytree(pjoin(MG5DIR, 'UPDATE_TMP'), pjoin(MG5DIR, new))
                shutil.rmtree(pjoin(MG5DIR, 'UPDATE_TMP'))
            # track rename since patch fail to apply those correctly.
            pattern = re.compile(r'''=== renamed file \'(?P<orig>[^\']*)\' => \'(?P<new>[^\']*)\'''')
            #=== renamed file 'Template/SubProcesses/addmothers.f' => 'madgraph/iolibs/template_files/addmothers.f'
            for orig, new in pattern.findall(text):
                print 'move %s to %s' % (orig, new)
                try:
                    files.cp(pjoin(MG5DIR, orig), pjoin(MG5DIR, new), error=True)
                except IOError:
                    full_path = os.path.dirname(pjoin(MG5DIR, new)).split('/')
                    for i, name in enumerate(full_path):
                        path = os.path.sep.join(full_path[:i+1])
                        if path and not os.path.isdir(path):
                            os.mkdir(path)
                files.cp(pjoin(MG5DIR, orig), pjoin(MG5DIR, new), error=True)
            # track remove/re-added file:
            pattern = re.compile(r'''^=== added file \'(?P<new>[^\']*)\'''',re.M)
            all_add = pattern.findall(text)
            #pattern = re.compile(r'''=== removed file \'(?P<new>[^\']*)\'''')
            #all_rm = pattern.findall(text)
            pattern=re.compile(r'''=== removed file \'(?P<new>[^\']*)\'(?=.*=== added file \'(?P=new)\')''',re.S)
            print 'this step can take a few minuts. please be patient'
            all_rm_add = pattern.findall(text)
            #=== added file 'tests/input_files/full_sm/interactions.dat'
            for new in all_add:
                if new in all_rm_add:
                    continue
                if os.path.isfile(pjoin(MG5DIR, new)):
                    os.remove(pjoin(MG5DIR, new))
            #pattern = re.compile(r'''=== removed file \'(?P<new>[^\']*)\'''')
            #=== removed file 'tests/input_files/full_sm/interactions.dat'
            #for old in pattern.findall(text):
            #    if not os.path.isfile(pjoin(MG5DIR, old)):
            #        full_path = os.path.dirname(pjoin(MG5DIR, old)).split('/')
            #        for i, _ in enumerate(full_path):
            #            path = os.path.sep.join(full_path[:i+1])
            #            if path and not os.path.isdir(path):
            #                os.mkdir(path)
            #        subprocess.call(['touch', pjoin(MG5DIR, old)])

            p= subprocess.Popen(['patch', '-p1'], stdin=subprocess.PIPE, 
                                                              cwd=MG5DIR)
            p.communicate(text)
            
            # check file which are not move
            #=== modified file 'Template/LO/Cards/run_card.dat'
            #--- old/Template/Cards/run_card.dat     2012-12-06 10:01:04 +0000
            #+++ new/Template/LO/Cards/run_card.dat  2013-12-09 02:35:59 +0000
            pattern=re.compile('''=== modified file \'(?P<new>[^\']*)\'[^\n]*\n\-\-\- old/(?P<old>\S*)[^\n]*\n\+\+\+ new/(?P=new)''',re.S)
            for match in pattern.findall(text):
                new = pjoin(MG5DIR, match[0])
                old = pjoin(MG5DIR, match[1])
                if new == old: 
                    continue
                elif os.path.exists(old):
                    if not os.path.exists(os.path.dirname(new)):
                        split = new.split('/')
                        for i in range(1,len(split)):
                            path = '/'.join(split[:i])
                            if not os.path.exists(path):
                                print 'mkdir', path
                                os.mkdir(path)
                    files.cp(old,new)
            #=== renamed file 'Template/bin/internal/run_delphes' => 'Template/Common/bin/internal/run_delphes'
            #--- old/Template/bin/internal/run_delphes       2011-12-09 07:28:10 +0000
            #+++ new/Template/Common/bin/internal/run_delphes        2012-10-23 02:41:37 +0000
            #pattern=re.compile('''=== renamed file \'(?P<old>[^\']*)\' => \'(?P<new>[^\']*)\'[^\n]*\n\-\-\- old/(?P=old)[^\n]*\n\+\+\+ new/(?P=new)''',re.S)
            #for match in pattern.findall(text):
            #    old = pjoin(MG5DIR, match[0])
            #    new = pjoin(MG5DIR, match[1])
            #    if new == old: 
            #       continue
            #    elif os.path.exists(old):
            #        if not os.path.exists(os.path.dirname(new)):
            #            split = new.split('/')
            #            for i in range(1,len(split)):
            #                path = '/'.join(split[:i])
            #                if not os.path.exists(path):
            #                    print 'mkdir', path
            #                    os.mkdir(path)
            #        files.cp(old,new)
                    
            # check that all files in bin directory are executable
            for path in glob.glob(pjoin(MG5DIR, 'bin','*')):
                misc.call(['chmod', '+x', path])
            for path in glob.glob(pjoin(MG5DIR, 'Template','*','bin','*')):
                misc.call(['chmod', '+x', path])
            for path in glob.glob(pjoin(MG5DIR, 'Template','*','bin','internal','*')):
                misc.call(['chmod', '+x', path])
            for path in glob.glob(pjoin(MG5DIR, 'Template','*','*', '*.py')):
                misc.call(['chmod', '+x', path])
            for path in glob.glob(pjoin(MG5DIR, 'Template','*','*','*.sh')):
                misc.call(['chmod', '+x', path])
                
            #add empty files/directory
            pattern=re.compile('''^=== touch (file|directory) \'(?P<new>[^\']*)\'''',re.M)
            for match in pattern.findall(text):
                if match[0] == 'file':
                    new = os.path.dirname(pjoin(MG5DIR, match[1]))
                else:
                    new = pjoin(MG5DIR, match[1])
                if not os.path.exists(new):
                    split = new.split('/')
                    for i in range(1,len(split)+1):
                        path = '/'.join(split[:i])
                        if path and not os.path.exists(path):
                            print 'mkdir', path
                            os.mkdir(path)
                if match[0] == 'file':
                    print 'touch ', pjoin(MG5DIR, match[1])
                    misc.call(['touch', pjoin(MG5DIR, match[1])])
            # add new symlink
            pattern=re.compile('''^=== link file \'(?P<new>[^\']*)\' \'(?P<old>[^\']*)\'''', re.M)
            for new, old in pattern.findall(text):
                    if not os.path.exists(pjoin(MG5DIR, new)):
                        files.ln(old, os.path.dirname(new), os.path.basename(new))
                        
            # check if it need to download binary:
            pattern = re.compile("""^Binary files old/(\S*).*and new/(\S*).*$""", re.M)
            if pattern.search(text):
                return True
            else:
                return False

        # load options
        mode = [arg.split('=',1)[1] for arg in args if arg.startswith('--mode=')]
        if mode:
            mode = mode[-1]
        else:
            mode = "userrequest"
        force = any([arg=='-f' for arg in args])
        timeout = [arg.split('=',1)[1] for arg in args if arg.startswith('--timeout=')]
        if timeout:
            try:
                timeout = int(timeout[-1])
            except ValueError:
                raise self.InvalidCmd('%s: invalid argument for timeout (integer expected)'%timeout[-1])
        else:
            timeout = self.options['timeout']
        input_path = [arg.split('=',1)[1] for arg in args if arg.startswith('--input=')]
        
        if input_path:
            fsock = open(input_path[0])
            need_binary = apply_patch(fsock)
            logger.info('manual patch apply. Please test your version.')
            if need_binary:
                logger.warning('Note that some files need to be loaded separately!')
            sys.exit(0)
        
        options = ['y','n','on_exit']
        if mode == 'mg5_start':
            timeout = 2
            default = 'n'
            update_delay = self.options['auto_update'] * 24 * 3600
            if update_delay == 0:
                return
        elif mode == 'mg5_end':
            timeout = 5
            default = 'n'
            update_delay = self.options['auto_update'] * 24 * 3600
            if update_delay == 0:
                return
            options.remove('on_exit')
        elif mode == "userrequest":
            default = 'y'
            update_delay = 0
        else:
            raise self.InvalidCmd('Unknown mode for command install update')
        
        if not os.path.exists(os.path.join(MG5DIR,'input','.autoupdate')) or \
                os.path.exists(os.path.join(MG5DIR,'.bzr')):
            error_text = """This version of MG5 doesn\'t support auto-update. Common reasons are:
            1) This version was loaded via bazaar (use bzr pull to update instead).
            2) This version is a beta release of MG5."""
            if mode == 'userrequest':
                raise self.ConfigurationError(error_text)
            return 
        
        if not misc.which('patch'):
            error_text = """Not able to find program \'patch\'. Please reload a clean version
            or install that program and retry."""
            if mode == 'userrequest':
                raise self.ConfigurationError(error_text)
            return            
        
        
        # read the data present in .autoupdate
        data = {}
        for line in open(os.path.join(MG5DIR,'input','.autoupdate')):
            if not line.strip():
                continue
            sline = line.split()
            data[sline[0]] = int(sline[1])

        #check validity of the file
        if 'version_nb' not in data:
            if mode == 'userrequest':
                error_text = 'This version of MG5 doesn\'t support auto-update. (Invalid information)'
                raise self.ConfigurationError(error_text)
            return
        elif 'last_check' not in data:
            data['last_check'] = time.time()
        
        #check if we need to update.
        if time.time() - data['last_check'] < update_delay:
            return
        
        logger.info('Checking if MG5 is up-to-date... (takes up to %ss)' % timeout)
        class TimeOutError(Exception): pass
        
        def handle_alarm(signum, frame): 
            raise TimeOutError
        
        signal.signal(signal.SIGALRM, handle_alarm)
        signal.alarm(timeout)
        to_update = 0
        try:
            filetext = urllib.urlopen('http://madgraph.phys.ucl.ac.be/mg5amc_build_nb')
            signal.alarm(0)
            web_version = int(filetext.read().strip())            
        except (TimeOutError, ValueError, IOError):
            signal.alarm(0)
            print 'failed to connect server'
            if mode == 'mg5_end':
                # wait 24h before next check
                fsock = open(os.path.join(MG5DIR,'input','.autoupdate'),'w')
                fsock.write("version_nb   %s\n" % data['version_nb'])
                fsock.write("last_check   %s\n" % \
                int(time.time()) - 3600 * 24 * (self.options['auto_update'] -1))
                fsock.close()
            return
        
        if web_version == data['version_nb']:
            logger.info('No new version of MG5 available')
            # update .autoupdate to prevent a too close check
            fsock = open(os.path.join(MG5DIR,'input','.autoupdate'),'w')
            fsock.write("version_nb   %s\n" % data['version_nb'])
            fsock.write("last_check   %s\n" % int(time.time()))
            fsock.close()
            return
        elif data['version_nb'] > web_version:
            logger_stderr.info('impossible to update: local %s web %s' % (data['version_nb'], web_version))
            fsock = open(os.path.join(MG5DIR,'input','.autoupdate'),'w')
            fsock.write("version_nb   %s\n" % data['version_nb'])
            fsock.write("last_check   %s\n" % int(time.time()))
            fsock.close()
            return
        else:
            if not force:
                answer = self.ask('New Version of MG5 available! Do you want to update your current version?',
                                  default, options)
            else:
                answer = default

        
        if answer == 'y':
            logger.info('start updating code')
            fail = 0
            for i in range(data['version_nb'], web_version):
                try:
                    filetext = urllib.urlopen('http://madgraph.phys.ucl.ac.be/patch/build%s.patch' %(i+1))
#                    filetext = urllib.urlopen('http://madgraph.phys.ucl.ac.be/patch_test/build%s.patch' %(i+1))
                except Exception:
                    print 'fail to load patch to build #%s' % (i+1)
                    fail = i
                    break
                need_binary = apply_patch(filetext)
                if need_binary:
                    path = "http://madgraph.phys.ucl.ac.be/binary/binary_file%s.tgz" %(i+1)
                    name = "extra_file%i" % (i+1)
                    if sys.platform == "darwin":
                        misc.call(['curl', path, '-o%s.tgz' % name], cwd=MG5DIR)
                    else:
                        misc.call(['wget', path, '--output-document=%s.tgz'% name], cwd=MG5DIR)
                    # Untar the file
                    returncode = misc.call(['tar', '-xzpf', '%s.tgz' % name], cwd=MG5DIR, 
                                     stdout=open(os.devnull, 'w'))
                    
            fsock = open(os.path.join(MG5DIR,'input','.autoupdate'),'w')
            if not fail:
                fsock.write("version_nb   %s\n" % web_version)
            else:
                fsock.write("version_nb   %s\n" % fail)
            fsock.write("last_check   %s\n" % int(time.time()))
            fsock.close()
            logger.info('Checking current version. (type ctrl-c to bypass the check)')
            subprocess.call([os.path.join('tests','test_manager.py')],
                                                                  cwd=MG5DIR)
            
            print 'new version installed, please relaunch mg5'
            sys.exit(0)
        elif answer == 'n':
            # prevent for a future check
            fsock = open(os.path.join(MG5DIR,'input','.autoupdate'),'w')
            fsock.write("version_nb   %s\n" % data['version_nb'])
            fsock.write("last_check   %s\n" % int(time.time()))
            fsock.close()
            logger.info('Update bypassed.')
            logger.info('The next check for a new version will be performed in %s days' \
                        % abs(self.options['auto_update']))
            logger.info('In order to change this delay. Enter the command:')
            logger.info('set auto_update X')
            logger.info('Putting X to zero will prevent this check at anytime.')
            logger.info('You can upgrade your version at any time by typing:')
            logger.info('install update')
        else: #answer is on_exit
            #ensure that the test will be done on exit
            #Do not use the set command here!!
            self.options['auto_update'] = -1 * self.options['auto_update']


    
    def set_configuration(self, config_path=None, final=True):
        """ assign all configuration variable from file 
            ./input/mg5_configuration.txt. assign to default if not define """

        if not self.options:
            self.options = dict(self.options_configuration)
            self.options.update(self.options_madgraph)
            self.options.update(self.options_madevent)             

        if not config_path:
            if os.environ.has_key('MADGRAPH_BASE'):
                config_path = pjoin(os.environ['MADGRAPH_BASE'],'mg5_configuration.txt')
                self.set_configuration(config_path, final)
                return
            if 'HOME' in os.environ:
                config_path = pjoin(os.environ['HOME'],'.mg5', 
                                                        'mg5_configuration.txt')
                if os.path.exists(config_path):
                    self.set_configuration(config_path, final=False)
            config_path = os.path.relpath(pjoin(MG5DIR,'input',
                                                       'mg5_configuration.txt'))     
            return self.set_configuration(config_path, final)
        
        if not os.path.exists(config_path):
            files.cp(pjoin(MG5DIR,'input','.mg5_configuration_default.txt'), config_path)
        config_file = open(config_path)

        # read the file and extract information
        logger.info('load MG5 configuration from %s ' % config_file.name)
        for line in config_file:
            if '#' in line:
                line = line.split('#',1)[0]
            line = line.replace('\n','').replace('\r\n','')
            try:
                name, value = line.split('=')
            except ValueError:
                pass
            else:
                name = name.strip()
                value = value.strip()
                if name != 'mg5_path':
                    self.options[name] = value
                if value.lower() == "none":
                    self.options[name] = None

        self.options['stdout_level'] = logging.getLogger('madgraph').level
        if not final:
            return self.options # the return is usefull for unittest

        # Treat each expected input
        # 1: Pythia8_path and hewrig++ paths
        # try absolute and relative path
        for key in self.options:
            if key in ['pythia8_path', 'hwpp_path', 'thepeg_path', 'hepmc_path']:
                if self.options[key] in ['None', None]:
                    self.options[key] = None
                    continue
                path = self.options[key]
                #this is for pythia8
                if key == 'pythia8_path' and not os.path.isfile(pjoin(MG5DIR, path, 'include', 'Pythia.h')):
                    if not os.path.isfile(pjoin(path, 'include', 'Pythia.h')):
                        self.options['pythia8_path'] = None
                    else:
                        continue
                #this is for hw++
                elif key == 'hwpp_path' and not os.path.isfile(pjoin(MG5DIR, path, 'include', 'Herwig++', 'Analysis', 'BasicConsistency.hh')):
                    if not os.path.isfile(pjoin(path, 'include', 'Herwig++', 'Analysis', 'BasicConsistency.hh')):
                        self.options['hwpp_path'] = None
                    else:
                        continue
                # this is for thepeg
                elif key == 'thepeg_path' and not os.path.isfile(pjoin(MG5DIR, path, 'include', 'ThePEG', 'ACDC', 'ACDCGenCell.h')):
                    if not os.path.isfile(pjoin(path, 'include', 'ThePEG', 'ACDC', 'ACDCGenCell.h')):
                        self.options['thepeg_path'] = None
                    else:
                        continue
                # this is for hepmc
                elif key == 'hepmc_path' and not os.path.isfile(pjoin(MG5DIR, path, 'include', 'HEPEVT_Wrapper.h')):
                    if not os.path.isfile(pjoin(path, 'include', 'HEPEVT_Wrapper.h')):
                        self.options['hepmc_path'] = None
                    else:
                        continue

            elif key.endswith('path'):
                pass
            elif key in ['run_mode', 'auto_update']:
                self.options[key] = int(self.options[key])
            elif key in ['cluster_type','automatic_html_opening']:
                pass
            elif key not in ['text_editor','eps_viewer','web_browser', 'stdout_level']:
                # Default: try to set parameter
                try:
                    self.do_set("%s %s --no_save" % (key, self.options[key]), log=False)
                except MadGraph5Error, error:
                    print error
                    logger.warning("Option %s from config file not understood" \
                                   % key)
                else:
                    if key in self.options_madgraph:
                        self.history.append('set %s %s' % (key, self.options[key]))             
        
        # Configure the way to open a file:
        launch_ext.open_file.configure(self.options)
          
        return self.options
     
    def check_for_export_dir(self, filepath):
        """Check if the files is in a valid export directory and assign it to
        export path if if is"""

        # keep previous if a previous one is defined
        if self._export_dir:
            return
        
        if os.path.exists(pjoin(os.getcwd(), 'Cards')):    
            self._export_dir = os.getcwd()
            return
    
        path_split = filepath.split(os.path.sep)
        if len(path_split) > 2 and path_split[-2] == 'Cards':
            self._export_dir = os.path.sep.join(path_split[:-2])
            return

    def do_launch(self, line):
        """Main commands: Ask for editing the parameter and then 
        Execute the code (madevent/standalone/...)
        """

        #ensure that MG option are not modified by the launch routine        
        current_options = dict([(name, self.options[name]) for name in self.options_madgraph])
        start_cwd = os.getcwd()
        
        args = self.split_arg(line)
        # check argument validity and normalise argument
        (options, args) = _launch_parser.parse_args(args)
        self.check_launch(args, options)
        options = options.__dict__
        # args is now MODE PATH

        if args[0].startswith('standalone'):
            if os.path.isfile(os.path.join(os.getcwd(),args[1],'Cards',\
              'MadLoopParams.dat')) and not os.path.isfile(os.path.join(\
              os.getcwd(),args[1],'SubProcesses','check_poles.f')):
                ext_program = launch_ext.MadLoopLauncher(self, args[1], \
                                                options=self.options, **options)
            else:
                ext_program = launch_ext.SALauncher(self, args[1], \
                                                options=self.options, **options)
        elif args[0] == 'madevent':
            if options['interactive']:
                if hasattr(self, 'do_shell'):
                    ME = madevent_interface.MadEventCmdShell(me_dir=args[1], options=self.options)
                else:
                    ME = madevent_interface.MadEventCmd(me_dir=args[1],options=self.options)
                    ME.pass_in_web_mode()
                stop = self.define_child_cmd_interface(ME)                
                return stop
            
            #check if this is a cross-section
            if not self._generate_info:
                # This relaunch an old run -> need to check if this is a 
                # cross-section or a width
                info = open(pjoin(args[1],'SubProcesses','procdef_mg5.dat')).read()
                generate_info = info.split('# Begin PROCESS',1)[1].split('\n')[1]
                generate_info = generate_info.split('#')[0]
            else:
                generate_info = self._generate_info

            if len(generate_info.split('>')[0].strip().split())>1:
                ext_program = launch_ext.MELauncher(args[1], self,
                                shell = hasattr(self, 'do_shell'),
                                options=self.options,**options)
            else:
                # This is a width computation
                ext_program = launch_ext.MELauncher(args[1], self, unit='GeV',
                                shell = hasattr(self, 'do_shell'),
                                options=self.options,**options)

        elif args[0] == 'pythia8':
            ext_program = launch_ext.Pythia8Launcher( args[1], self, **options)

        elif args[0] == 'aMC@NLO':
            if options['interactive']:
                if hasattr(self, 'do_shell'):
                    ME = amcatnlo_run.aMCatNLOCmdShell(me_dir=args[1], options=self.options)
                else:
                    ME = amcatnlo_run.aMCatNLOCmd(me_dir=args[1],options=self.options)
                    ME.pass_in_web_mode()
                # transfer interactive configuration
                config_line = [l for l in self.history if l.strip().startswith('set')]
                for line in config_line:
                    ME.exec_cmd(line)
                stop = self.define_child_cmd_interface(ME)                
                return stop
            ext_program = launch_ext.aMCatNLOLauncher( args[1], self, **options)
        elif args[0] == 'madweight':
            import madgraph.interface.madweight_interface as madweight_interface
            if options['interactive']:
                if hasattr(self, 'do_shell'):
                    MW = madweight_interface.MadWeightCmdShell(me_dir=args[1], options=self.options)
                else:
                    MW = madweight_interfaces.MadWeightCmd(me_dir=args[1],options=self.options)
                # transfer interactive configuration
                config_line = [l for l in self.history if l.strip().startswith('set')]
                for line in config_line:
                    MW.exec_cmd(line)
                stop = self.define_child_cmd_interface(MW)                
                return stop
            ext_program = launch_ext.MWLauncher( self, args[1],
                                                 shell = hasattr(self, 'do_shell'),
                                                 options=self.options,**options)            
        else:
            os.chdir(start_cwd) #ensure to go to the initial path
            raise self.InvalidCmd , '%s cannot be run from MG5 interface' % args[0]
        
        
        ext_program.run()
        os.chdir(start_cwd) #ensure to go to the initial path
        # ensure that MG options are not changed!
        for key, value in current_options.items():
            self.options[key] = value
        
    def do_load(self, line):
        """Not in help: Load information from file"""

        args = self.split_arg(line)
        # check argument validity
        self.check_load(args)

        cpu_time1 = time.time()
        if args[0] == 'model':
            self._curr_model = save_load_object.load_from_file(args[1])
            if self._curr_model.get('parameters'):
                # This is a UFO model
                self._model_v4_path = None
                self._curr_fortran_model = \
                  helas_call_writers.FortranUFOHelasCallWriter(self._curr_model)
            else:
                # This is a v4 model
                self._model_v4_path = import_v4.find_model_path(\
                    self._curr_model.get('name').replace("_v4", ""),
                    self._mgme_dir)
                self._curr_fortran_model = \
                  helas_call_writers.FortranHelasCallWriter(self._curr_model)

            # Do post-processing of model
            self.process_model()
                
            #save_model.save_model(args[1], self._curr_model)
            if isinstance(self._curr_model, base_objects.Model):
                cpu_time2 = time.time()
                logger.info("Loaded model from file in %0.3f s" % \
                      (cpu_time2 - cpu_time1))
            else:
                raise self.RWError('Could not load model from file %s' \
                                      % args[1])
        elif args[0] == 'processes':
            amps = save_load_object.load_from_file(args[1])
            if isinstance(amps, diagram_generation.AmplitudeList):
                cpu_time2 = time.time()
                logger.info("Loaded processes from file in %0.3f s" % \
                      (cpu_time2 - cpu_time1))
                if amps:
                    model = amps[0].get('process').get('model')
                    if not model.get('parameters'):
                        # This is a v4 model.  Look for path.
                        self._model_v4_path = import_v4.find_model_path(\
                                   model.get('name').replace("_v4", ""),
                                   self._mgme_dir)
                        self._curr_fortran_model = \
                                helas_call_writers.FortranHelasCallWriter(\
                                                              model)
                    else:
                        self._model_v4_path = None
                        self._curr_fortran_model = \
                                helas_call_writers.FortranUFOHelasCallWriter(\
                                                              model)
                    # If not exceptions from previous steps, set
                    # _curr_amps and _curr_model
                    self._curr_amps = amps                    
                    self._curr_model = model
                    logger.info("Model set from process.")
                    # Do post-processing of model
                    self.process_model()
                self._done_export = None
            else:
                raise self.RWError('Could not load processes from file %s' % args[1])
    
    
    def do_customize_model(self, line):
        """create a restriction card in a interactive way"""

        args = self.split_arg(line)
        self.check_customize_model(args)

        model_path = self._curr_model.get('modelpath')  
        if not os.path.exists(pjoin(model_path,'build_restrict.py')):
            raise self.InvalidCmd('''Model not compatible with this option.''')
        
        # (re)import the full model (get rid of the default restriction)
        self._curr_model = import_ufo.import_model(model_path, restrict=False)
        
        #1) create the full param_card
        out_path = StringIO.StringIO()
        param_writer.ParamCardWriter(self._curr_model, out_path)
        # and load it to a python object
        param_card = check_param_card.ParamCard(out_path.getvalue().split('\n'))
        

        all_categories = self.ask('','0',[], ask_class=AskforCustomize)
        ## Make a Temaplate for  the restriction card. (card with no restrict)
        for block in param_card:
            value_dict = {}
            for param in param_card[block]:
                value = param.value
                if value == 0:
                    param.value = 0.000001e-99
                elif value == 1:
                    param.value = 9.999999e-1                
                elif abs(value) in value_dict:
                    param.value += value_dict[abs(value)] * 1e-4 * param.value
                    value_dict[abs(value)] += 1
                else:
                    value_dict[abs(value)] = 1 
        
        for category in all_categories:
            for options in category:
                if not options.status:
                    continue
                param = param_card[options.lhablock].get(options.lhaid)
                param.value = options.value
        
        logger.info('Loading the resulting model')
        # Applying the restriction 
        self._curr_model = import_ufo.RestrictModel(self._curr_model)
        model_name = self._curr_model.get('name')
        if model_name == 'mssm':
            keep_external=True
        else:
            keep_external=False
        self._curr_model.restrict_model(param_card,keep_external=keep_external)
        
        if args:
            name = args[0].split('=',1)[1]
            path = pjoin(model_path,'restrict_%s.dat' % name)
            logger.info('Save restriction file as %s' % path)
            param_card.write(path)
            self._curr_model['name'] += '-%s' % name
        
    
    
    def do_save(self, line, check=True, to_keep={}, log=True):
        """Not in help: Save information to file"""

        args = self.split_arg(line)
        # Check argument validity
        if check:
            self.check_save(args)

        if args[0] == 'model':
            if self._curr_model:
                #save_model.save_model(args[1], self._curr_model)
                if save_load_object.save_to_file(args[1], self._curr_model):
                    logger.info('Saved model to file %s' % args[1])
            else:
                raise self.InvalidCmd('No model to save!')
        elif args[0] == 'processes':
            if self._curr_amps:
                if save_load_object.save_to_file(args[1], self._curr_amps):
                    logger.info('Saved processes to file %s' % args[1])
            else:
                raise self.InvalidCmd('No processes to save!')
        
        elif args[0] == 'options':
            # First look at options which should be put in MG5DIR/input
            to_define = {}
            for key, default in self.options_configuration.items():
                if  self.options_configuration[key] != self.options[key] != None:
                    to_define[key] = self.options[key]
                
            if not '--auto' in args:
                for key, default in self.options_madevent.items():
                    if self.options_madevent[key] != self.options[key] != None:
                        if '_path' in key and os.path.basename(self.options[key]) == 'None':
                            continue
                        to_define[key] = self.options[key]
                    elif key == 'cluster_queue' and self.options[key] is None:
                        to_define[key] = self.options[key]
                        
            if '--all' in args:
                for key, default in self.options_madgraph.items():
                    if self.options_madgraph[key] != self.options[key] != None and \
                      key != 'stdout_level':
                        to_define[key] = self.options[key]
            elif not '--auto' in args:
                for key, default in self.options_madgraph.items():
                    if self.options_madgraph[key] != self.options[key] != None and  key != 'stdout_level':
                        logger.info('The option %s is modified [%s] but will not be written in the configuration files.' \
                                    % (key,self.options_madgraph[key]) )
                        logger.info('If you want to make this value the default for future session, you can run \'save options --all\'')
            if len(args) >1 and not args[1].startswith('--'):
                filepath = args[1]
            else:
                filepath = pjoin(MG5DIR, 'input', 'mg5_configuration.txt')
            basefile = pjoin(MG5DIR, 'input', '.mg5_configuration_default.txt')
            basedir = MG5DIR
            
            if to_keep:
                to_define = to_keep
            self.write_configuration(filepath, basefile, basedir, to_define)
    
    # Set an option
    def do_set(self, line, log=True):
        """Set an option, which will be default for coming generations/outputs
        """
        # Be carefull:        
        # This command is associated to a post_cmd: post_set.
        args = self.split_arg(line)
        
        # Check the validity of the arguments
        self.check_set(args)
            
        if args[0] == 'ignore_six_quark_processes':
            if args[1] == 'False':
                self.options[args[0]] = False
                return
            self.options[args[0]] = list(set([abs(p) for p in \
                                      self._multiparticles[args[1]]\
                                      if self._curr_model.get_particle(p).\
                                      is_fermion() and \
                                      self._curr_model.get_particle(abs(p)).\
                                      get('color') == 3]))
            if log:
                logger.info('Ignore processes with >= 6 quarks (%s)' % \
                        ",".join([\
                            self._curr_model.get_particle(q).get('name') \
                            for q in self.options[args[0]]]))
            
        elif args[0] == 'group_subprocesses':
            if args[1] not in ['Auto', 'NLO']:
                self.options[args[0]] = eval(args[1])
            else:
                self.options[args[0]] = args[1]
            if log:
                logger.info('Set group_subprocesses to %s' % \
                        str(self.options[args[0]]))
                logger.info('Note that you need to regenerate all processes')
            self._curr_amps = diagram_generation.AmplitudeList()
            self._curr_matrix_elements = helas_objects.HelasMultiProcess()

        elif args[0] == "stdout_level":
            if args[1].isdigit():
                level = int(args[1])
            else:
                level = eval('logging.' + args[1])
            logging.root.setLevel(level)
            logging.getLogger('madgraph').setLevel(level)
            logging.getLogger('madevent').setLevel(level)
            if log:
                logger.info('set output information to level: %s' % level)

        elif args[0] == "complex_mass_scheme":
            old = self.options[args[0]] 
            self.options[args[0]] = eval(args[1])
            aloha.complex_mass = eval(args[1])
            aloha_lib.KERNEL.clean()
            if not self._curr_model:
                pass
            elif self.options[args[0]]:
                if old:
                    if log:
                        logger.info('Complex mass already activated.')
                    return
                if log:
                    logger.info('Activate complex mass scheme.')
                self._curr_model.change_mass_to_complex_scheme()
                if hasattr(self._curr_model, 'set_parameters_and_couplings'):
                        self._curr_model.set_parameters_and_couplings()
            else:
                if not old:
                    if log:
                        logger.info('Complex mass already desactivated.')
                    return
                if log:
                    logger.info('Desactivate complex mass scheme.')
                self.exec_cmd('import model %s' % self._curr_model.get('name'))

        elif args[0] == "gauge":
            # Treat the case where they are no model loaded
            if not self._curr_model:
                if args[1] == 'unitary':
                    aloha.unitary_gauge = True
                else:
                    aloha.unitary_gauge = False
                aloha_lib.KERNEL.clean()
                self.options[args[0]] = args[1]
                if log: logger.info('Passing to gauge %s.' % args[1])
                return
            
            # They are a valid model
            able_to_mod = True
            if args[1] == 'unitary':
                if 0 in self._curr_model.get('gauge'):		   
                    aloha.unitary_gauge = True
                else:
                    able_to_mod = False
                    if log: logger.warning('Note that unitary gauge is not allowed for your current model %s' \
		                                     % self._curr_model.get('name'))
            else:
                if 1 in self._curr_model.get('gauge'):		   
                    aloha.unitary_gauge = False
                else:
                    able_to_mod = False
                    if log: logger.warning('Note that Feynman gauge is not allowed for your current model %s' \
		                                     % self._curr_model.get('name'))
            self.options[args[0]] = args[1]

            if able_to_mod and log and args[0] == 'gauge' and \
                args[1] == 'unitary' and not self.options['gauge']=='unitary' and \
                isinstance(self._curr_model,loop_base_objects.LoopModel) and \
                  not self._curr_model['perturbation_couplings'] in [[],['QCD']]:
                logger.warning('You will only be able to do tree level'+\
                                   ' and QCD corrections in the unitary gauge.')

            #re-init all variable
            model_name = self._curr_model.get('version_tag').split('##')[0]
            self._curr_model = None
            self._curr_amps = diagram_generation.AmplitudeList()
            self._curr_matrix_elements = helas_objects.HelasMultiProcess()
            self._curr_fortran_model = None
            self._curr_cpp_model = None
            self._curr_exporter = None
            self._done_export = False
            import_ufo._import_once = []
            logger.info('Passing to gauge %s.' % args[1])
            
            if able_to_mod:
                # We don't want to go through the MasterCommand again
                # because it messes with the interface switching when
                # importing a loop model from MG5
                MadGraphCmd.do_import(self,'model %s' %model_name, force=True)
            elif log:
                logger.info('Note that you have to reload the model') 

        elif args[0] == 'fortran_compiler':
            if args[1] != 'None':
                if log:
                    logger.info('set fortran compiler to %s' % args[1])
                self.options['fortran_compiler'] = args[1]
            else:
                self.options['fortran_compiler'] = None
        elif args[0] == 'loop_optimized_output':
            if log:
                    logger.info('set loop optimized output to %s' % args[1])
            self._curr_matrix_elements = helas_objects.HelasMultiProcess()
            self.options[args[0]] = eval(args[1])

        elif args[0] == 'fastjet':
            try:
                p = subprocess.Popen([args[1], '--version'], stdout=subprocess.PIPE, 
                stderr=subprocess.PIPE)
                output, error = p.communicate()
                res = 0
            except Exception:
                res = 1

            if res != 0 or error:
                logger.warning('%s does not seem to correspond to a valid fastjet-config ' % args[1] + \
                        'executable (v3+). Please enter the full PATH/TO/fastjet-config (including fastjet-config).\n')
                self.options[args[0]] = None
                self.history.pop()
            elif int(output.split('.')[0]) < 3:
                logger.warning('%s is not ' % args[1] + \
                        'v3 or greater. Please install FastJet v3+.')
                self.options[args[0]] = None
                self.history.pop()
            else: #everything is fine
                logger.info('set fastjet to %s' % args[1])
                self.options[args[0]] = args[1]

        elif args[0] == 'lhapdf':
            try:
                res = misc.call([args[1], '--version'], stdout=subprocess.PIPE,
                                                             stderr=subprocess.PIPE)
                logger.info('set lhapdf to %s' % args[1])
                self.options[args[0]] = args[1]
            except Exception:
                res = 1
            if res != 0:
                logger.info('%s does not seem to correspond to a valid lhapdf-config ' % args[1] + \
                        'executable. Please enter the full PATH/TO/lhapdf-config (including lhapdf-config).\n' + \
                        'Note that you can still compile and run aMC@NLO with the built-in PDFs\n')

        elif args[0] in ['timeout', 'auto_update', 'cluster_nb_retry',
                         'cluster_retry_wait']:
                self.options[args[0]] = int(args[1]) 
        
        elif args[0] == 'cluster_status_update':
            if '(' in args[1]:
                data = ' '.join([a for a in args[1:] if not a.startswith('-')])
                data = data.replace('(','').replace(')','').replace(',',' ').split()
                first, second = data[:2]
            else: 
                first, second = args[1:3]            
            
            self.options[args[0]] = (int(first), int(second))
             
        elif args[0] == 'OLP':
            # Reset the amplitudes, MatrixElements and exporter as they might
            # depend on this option
            self._curr_amps = diagram_generation.AmplitudeList()
            self._curr_matrix_elements = helas_objects.HelasMultiProcess()
            self._curr_exporter = None
            self.options[args[0]] = args[1]
        
        elif args[0] in self.options:
            if args[1] in ['None','True','False']:
                self.options[args[0]] = eval(args[1])
            else:
                self.options[args[0]] = args[1]             

    def post_set(self, stop, line):
        """Check if we need to save this in the option file"""
        
        args = self.split_arg(line)
        # Check the validity of the arguments
        try:
            self.check_set(args, log=False)
        except Exception:
            return stop
        
        if args[0] in self.options_configuration and '--no_save' not in args:
            self.exec_cmd('save options --auto', log=False)
        elif args[0] in self.options_madevent:
            if not '--no_save' in line:
                logger.info('This option will be the default in any output that you are going to create in this session.')
                logger.info('In order to keep this changes permanent please run \'save options\'')
        else:
            #MadGraph5_aMC@NLO configuration
            if not self.history or self.history[-1].split() != line.split():
                self.history.append('set %s' % line)
                self.avoid_history_duplicate('set %s' % args[0], ['define', 'set']) 
        return stop

    def do_open(self, line):
        """Open a text file/ eps file / html file"""
        
        args = self.split_arg(line)
        # Check Argument validity and modify argument to be the real path
        self.check_open(args)
        file_path = args[0]
        
        launch_ext.open_file(file_path)
                 
    def do_output(self, line):
        """Main commands: Initialize a new Template or reinitialize one"""

        args = self.split_arg(line)
        # Check Argument validity
        self.check_output(args)

        
        noclean = '-noclean' in args
        force = '-f' in args 
        nojpeg = '-nojpeg' in args
        main_file_name = ""
        try:
            main_file_name = args[args.index('-name') + 1]
        except Exception:
            pass
        
        ################
        # ALOHA OUTPUT #
        ################
        if self._export_format == 'aloha':
            # catch format
            format = [d[9:] for d in args if d.startswith('--format=')]
            if not format:
                format = 'Fortran'
            else:
                format = format[-1]
            # catch output dir
            output = [d for d in args if d.startswith('--output=')]
            if not output:
                output = import_ufo.find_ufo_path(self._curr_model['name'])
                output = pjoin(output, format)
                if not os.path.isdir(output):
                    os.mkdir(output)
            else:
                output = output[-1]
                if not os.path.isdir(output):
                    raise self.InvalidCmd('%s is not a valid directory' % output)
            logger.info('creating routines in directory %s ' % output)
            # build the calling list for aloha
            names = [d for d in args if not d.startswith('-')]
            wanted_lorentz = aloha_fct.guess_routine_from_name(names)
            # Create and write ALOHA Routine
            aloha_model = create_aloha.AbstractALOHAModel(self._curr_model.get('name'))
            aloha_model.add_Lorentz_object(self._curr_model.get('lorentz'))
            if wanted_lorentz:
                aloha_model.compute_subset(wanted_lorentz)
            else:
                aloha_model.compute_all(save=False)
            aloha_model.write(output, format)
            return

        #################
        ## Other Output #
        #################
<<<<<<< HEAD
        if not noclean and os.path.isdir(self._export_dir)\
               and self._export_format in ['madevent', 'standalone', 'madweight']:
=======
        # Configuration of what to do:
        # check: check status of the directory
        # exporter: which exporter to use (v4/cpp/...)
        # output: [Template/dir/None] copy the Template, just create dir or do nothing
        config = {}
        config['madevent'] =       {'check': True,  'exporter': 'v4',  'output':'Template'}
        config['matrix'] =         {'check': False, 'exporter': 'v4',  'output':'dir'}
        config['standalone'] =     {'check': False, 'exporter': 'v4',  'output':'Template'}
        config['standalone_msF'] = {'check': False, 'exporter': 'v4',  'output':'Template'}
        config['standalone_msP'] = {'check': False, 'exporter': 'v4',  'output':'Template'}
        config['standalone_rw'] =  {'check': False, 'exporter': 'v4',  'output':'Template'}
        config['standalone_cpp'] = {'check': False, 'exporter': 'cpp', 'output': 'Template'}
        config['pythia8'] =        {'check': False, 'exporter': 'cpp', 'output':'dir'}
        
        
        options = config[self._export_format]
        # check
        if os.path.realpath(self._export_dir) == os.getcwd():
            if not args[0] in ['.', '-f']:
                raise self.InvalidCmd, 'Wrong path directory to create in local directory use \'.\''                
        elif not noclean and os.path.isdir(self._export_dir) and options['check']:
>>>>>>> e7ec9cee
            if not force:
                # Don't ask if user already specified force or noclean
                logger.info('INFO: directory %s already exists.' % self._export_dir)
                logger.info('If you continue this directory will be deleted and replaced.')
                answer = self.ask('Do you want to continue?', 'y', ['y','n'])
            else:
                answer = 'y'
            if answer != 'y':
                raise self.InvalidCmd('Stopped by user request')
            else:
                shutil.rmtree(self._export_dir)

<<<<<<< HEAD
        # Make a Template Copy
        if self._export_format in self._v4_export_formats :
=======
        #Exporter + Template
        if options['exporter'] == 'v4':
>>>>>>> e7ec9cee
            self._curr_exporter = export_v4.ExportV4Factory(self, noclean)
            if options['output'] == 'Template':
                self._curr_exporter.copy_v4template(modelname=self._curr_model.get('name'))
        if  options['exporter'] == 'cpp' and options['output'] == 'Template':
            export_cpp.setup_cpp_standalone_dir(self._export_dir, self._curr_model)
<<<<<<< HEAD
        if self._export_format not in self._v4_export_formats and \
                                               not os.path.isdir(self._export_dir):
            os.makedirs(self._export_dir)

        if self._export_format in ['madevent', 'standalone','madweight','standalone_ms']:
            self._curr_exporter.copy_v4template(modelname=self._curr_model.get('name'))            
=======

        if options['output'] == 'dir' and not os.path.isdir(self._export_dir):
            os.makedirs(self._export_dir)

>>>>>>> e7ec9cee

        # Reset _done_export, since we have new directory
        self._done_export = False

        # Perform export and finalize right away
        self.export(nojpeg, main_file_name, args)

        # Automatically run finalize
        self.finalize(nojpeg)

        # Remember that we have done export
        self._done_export = (self._export_dir, self._export_format)

        # Reset _export_dir, so we don't overwrite by mistake later
        self._export_dir = None

    # Export a matrix element
    def export(self, nojpeg = False, main_file_name = "", args=[]):
        """Export a generated amplitude to file"""

        def generate_matrix_elements(self):
            """Helper function to generate the matrix elements before
            exporting"""

            if self._export_format in ['standalone_msP', 'standalone_msF', 'standalone_mw']:
                to_distinguish = []
                for part in self._curr_model.get('particles'):
                    if part.get('name') in args and part.get('antiname') in args and\
                       part.get('name') != part.get('antiname'):
                        to_distinguish.append(abs(part.get('pdg_code'))) 
            # Sort amplitudes according to number of diagrams,
            # to get most efficient multichannel output
            self._curr_amps.sort(lambda a1, a2: a2.get_number_of_diagrams() - \
                                 a1.get_number_of_diagrams())

            # Check if we need to group the SubProcesses or not
            group = True
            if self.options['group_subprocesses'] is False:
                group = False
            elif self.options['group_subprocesses'] == 'Auto' and \
                                         self._curr_amps[0].get_ninitial() == 1:
                group = False 



            cpu_time1 = time.time()
            ndiags = 0
            if not self._curr_matrix_elements.get_matrix_elements():
                if group:
                    cpu_time1 = time.time()
                    dc_amps = diagram_generation.DecayChainAmplitudeList(\
                        [amp for amp in self._curr_amps if isinstance(amp, \
                                        diagram_generation.DecayChainAmplitude)])
                    non_dc_amps = diagram_generation.AmplitudeList(\
                             [amp for amp in self._curr_amps if not \
                              isinstance(amp, \
                                         diagram_generation.DecayChainAmplitude)])
                    subproc_groups = group_subprocs.SubProcessGroupList()
                    if non_dc_amps:
                        subproc_groups.extend(\
                            group_subprocs.SubProcessGroup.group_amplitudes(\
                                                non_dc_amps, self._export_format))

                    if dc_amps:
                        dc_subproc_group = \
                                  group_subprocs.DecayChainSubProcessGroup.\
                                  group_amplitudes(dc_amps, self._export_format)
                        subproc_groups.extend(dc_subproc_group.\
                                    generate_helas_decay_chain_subproc_groups())

                    ndiags = sum([len(m.get('diagrams')) for m in \
                              subproc_groups.get_matrix_elements()])
                    self._curr_matrix_elements = subproc_groups
                    # assign a unique id number to all groups
                    uid = 0 
                    for group in subproc_groups:
                        uid += 1 # update the identification number
                        for me in group.get('matrix_elements'):
                            me.get('processes')[0].set('uid', uid)
                else: # Not grouped subprocesses
                    mode = {}
                    if self._export_format in [ 'standalone_msP' , 'standalone_msF', 'standalone_rw']:
                        mode['mode'] = 'MadSpin'
                    self._curr_matrix_elements = \
                       helas_objects.HelasMultiProcess(self._curr_amps, matrix_element_opts=mode)
                    ndiags = sum([len(me.get('diagrams')) for \
                                  me in self._curr_matrix_elements.\
                                  get_matrix_elements()])                    
                    # assign a unique id number to all process
                    uid = 0 
                    for me in self._curr_matrix_elements.get_matrix_elements()[:]:
                        uid += 1 # update the identification number
                        me.get('processes')[0].set('uid', uid)
                        
            cpu_time2 = time.time()


            return ndiags, cpu_time2 - cpu_time1

        # Start of the actual routine

        ndiags, cpu_time = generate_matrix_elements(self)

        calls = 0

        path = self._export_dir
        if self._export_format in ['standalone_cpp', 'madevent', 'standalone', 
<<<<<<< HEAD
                                                  'madweight', 'standalone_ms']:
=======
                                   'standalone_msP', 'standalone_msF', 'standalone_rw']:
>>>>>>> e7ec9cee
            path = pjoin(path, 'SubProcesses')
            
        cpu_time1 = time.time()

        # First treat madevent and pythia8 exports, where we need to
        # distinguish between grouped and ungrouped subprocesses

        # MadEvent
        if self._export_format == 'madevent':
            if isinstance(self._curr_matrix_elements, group_subprocs.SubProcessGroupList):
                for (group_number, me_group) in enumerate(self._curr_matrix_elements):
                    calls = calls + \
                         self._curr_exporter.generate_subprocess_directory_v4(\
                                me_group, self._curr_fortran_model,
                                group_number)
            else:
                for me_number, me in \
                   enumerate(self._curr_matrix_elements.get_matrix_elements()):
                    calls = calls + \
                            self._curr_exporter.generate_subprocess_directory_v4(\
                                me, self._curr_fortran_model, me_number)


            # Write the procdef_mg5.dat file with process info
            card_path = pjoin(path, os.path.pardir, 'SubProcesses', \
                                     'procdef_mg5.dat')
            if self._generate_info:
                self._curr_exporter.write_procdef_mg5(card_path,
                                self._curr_model['name'],
                                self._generate_info)
                try:
                    cmd.Cmd.onecmd(self, 'history .')
                except Exception:
                    misc.sprint('command history fails.', 10)
                    pass
                
        # Pythia 8
        if self._export_format == 'pythia8':
            # Output the process files
            process_names = []
            if isinstance(self._curr_matrix_elements, group_subprocs.SubProcessGroupList):
                for (group_number, me_group) in enumerate(self._curr_matrix_elements):
                    exporter = export_cpp.generate_process_files_pythia8(\
                            me_group.get('matrix_elements'), self._curr_cpp_model,
                            process_string = me_group.get('name'),
                            process_number = group_number, path = path)
                    process_names.append(exporter.process_name)
            else:
                exporter = export_cpp.generate_process_files_pythia8(\
                            self._curr_matrix_elements, self._curr_cpp_model,
                            process_string = self._generate_info, path = path)
                process_names.append(exporter.process_file_name)

            # Output the model parameter and ALOHA files
            model_name, model_path = export_cpp.convert_model_to_pythia8(\
                            self._curr_model, self._export_dir)

            # Generate the main program file
            filename, make_filename = \
                      export_cpp.generate_example_file_pythia8(path,
                                                               model_path,
                                                               process_names,
                                                               exporter,
                                                               main_file_name)

        # Pick out the matrix elements in a list
        matrix_elements = \
                        self._curr_matrix_elements.get_matrix_elements()

<<<<<<< HEAD
        # Fortran MadGraph MadWeight
        if self._export_format == 'madweight':
                        
            if isinstance(self._curr_matrix_elements, group_subprocs.SubProcessGroupList):
                #remove the merging between electron and muon
                self._curr_matrix_elements = self._curr_matrix_elements.split_lepton_grouping() 
                
                for (group_number, me_group) in enumerate(self._curr_matrix_elements):
                    calls = calls + \
                         self._curr_exporter.generate_subprocess_directory_v4(\
                                me_group, self._curr_fortran_model,
                                group_number)
            else:
                for me_number, me in \
                   enumerate(self._curr_matrix_elements.get_matrix_elements()):
                    calls = calls + \
                            self._curr_exporter.generate_subprocess_directory_v4(\
                                me, self._curr_fortran_model, me_number)

        # Fortran MadGraph Standalone
        if self._export_format in ['standalone', 'standalone_ms']:
=======
        # Fortran MadGraph5_aMC@NLO Standalone
        if self._export_format in ['standalone', 'standalone_msP', 'standalone_msF', 'standalone_rw']:
>>>>>>> e7ec9cee
            for me in matrix_elements[:]:
                new_calls = self._curr_exporter.generate_subprocess_directory_v4(\
                            me, self._curr_fortran_model)
                if not new_calls:
                    matrix_elements.remove(me)
                calls = calls + new_calls

        # Just the matrix.f files
        if self._export_format == 'matrix':
            for me in matrix_elements:
                filename = pjoin(path, 'matrix_' + \
                           me.get('processes')[0].shell_string() + ".f")
                if os.path.isfile(filename):
                    logger.warning("Overwriting existing file %s" % filename)
                else:
                    logger.info("Creating new file %s" % filename)
                calls = calls + self._curr_exporter.write_matrix_element_v4(\
                    writers.FortranWriter(filename),\
                    me, self._curr_fortran_model)

        # C++ standalone
        if self._export_format == 'standalone_cpp':
            for me in matrix_elements:
                export_cpp.generate_subprocess_directory_standalone_cpp(\
                              me, self._curr_cpp_model,
                              path = path)
                
        cpu_time2 = time.time() - cpu_time1

        logger.info(("Generated helas calls for %d subprocesses " + \
              "(%d diagrams) in %0.3f s") % \
              (len(matrix_elements),
               ndiags, cpu_time))

        if calls:
            if "cpu_time2" in locals():
                logger.info("Wrote files for %d helas calls in %0.3f s" % \
                            (calls, cpu_time2))
            else:
                logger.info("Wrote files for %d helas calls" % \
                            (calls))
                
        if self._export_format == 'pythia8':
            logger.info("- All necessary files for Pythia 8 generated.")
            logger.info("- Run \"launch\" and select %s.cc," % filename)
            logger.info("  or go to %s/examples and run" % path)
            logger.info("      make -f %s" % make_filename)
            logger.info("  (with process_name replaced by process name).")
            logger.info("  You can then run ./%s to produce events for the process" % \
                        filename)

        # Replace the amplitudes with the actual amplitudes from the
        # matrix elements, which allows proper diagram drawing also of
        # decay chain processes
        self._curr_amps = diagram_generation.AmplitudeList(\
               [me.get('base_amplitude') for me in \
                matrix_elements])

    def finalize(self, nojpeg, online = False):
        """Make the html output, write proc_card_mg5.dat and create
        madevent.tar.gz for a MadEvent directory"""
        
<<<<<<< HEAD
        if self._export_format in ['madevent', 'standalone', 'standalone_ms', 'NLO',
                                   'madweight']:
=======
        if self._export_format in ['madevent', 'standalone', 'standalone_msP', 
                                   'standalone_msF', 'standalone_rw', 'NLO']:
>>>>>>> e7ec9cee
            # For v4 models, copy the model/HELAS information.
            if self._model_v4_path:
                logger.info('Copy %s model files to directory %s' % \
                            (os.path.basename(self._model_v4_path), self._export_dir))
                self._curr_exporter.export_model_files(self._model_v4_path)
                self._curr_exporter.export_helas(pjoin(self._mgme_dir,'HELAS'))
            else:
                logger.info('Export UFO model to MG4 format')
                # wanted_lorentz are the lorentz structures which are
                # actually used in the wavefunctions and amplitudes in
                # these processes
                wanted_lorentz = self._curr_matrix_elements.get_used_lorentz()
                wanted_couplings = self._curr_matrix_elements.get_used_couplings()
                self._curr_exporter.convert_model_to_mg4(self._curr_model,
                                               wanted_lorentz,
                                               wanted_couplings)

        if self._export_format == 'standalone_cpp':
            logger.info('Export UFO model to C++ format')
            # wanted_lorentz are the lorentz structures which are
            # actually used in the wavefunctions and amplitudes in
            # these processes
            wanted_lorentz = self._curr_matrix_elements.get_used_lorentz()
            wanted_couplings = self._curr_matrix_elements.get_used_couplings()
            export_cpp.convert_model_to_cpp(self._curr_model,
                                            pjoin(self._export_dir),
                                            wanted_lorentz,
                                            wanted_couplings)
            export_cpp.make_model_cpp(self._export_dir)


        elif self._export_format in ['NLO']:
            ## write fj_lhapdf_opts file
            devnull = os.open(os.devnull, os.O_RDWR)
            try:
                res = misc.call([self.options['lhapdf'], '--version'], \
                                 stdout=subprocess.PIPE, stderr=subprocess.PIPE)
            except Exception:
                res = 1
            if res != 0:
                logger.info('The value for lhapdf in the current configuration does not ' + \
                        'correspond to a valid executable.\nPlease set it correctly either in ' + \
                        'input/mg5_configuration or with "set lhapdf /path/to/lhapdf-config" ' + \
                        'and regenrate the process. \nTo avoid regeneration, manually edit the ' + \
                        ('%s/Source/fj_lhapdf_opts file.\n' % self._export_dir ) + \
                        'Note that you can still compile and run aMC@NLO with the built-in PDFs\n')

            self._curr_exporter.finalize_fks_directory( \
                                           self._curr_matrix_elements,
                                           [self.history_header] + \
                                           self.history,
                                           not nojpeg,
                                           online,
                                           self.options['fortran_compiler'])
            # Create configuration file [path to executable] for amcatnlo
            filename = os.path.join(self._export_dir, 'Cards', 'amcatnlo_configuration.txt')
            opts_to_keep = ['lhapdf', 'fastjet', 'pythia8_path', 'hwpp_path', 'thepeg_path', 'hepmc_path']
            to_keep = {}
            for opt in opts_to_keep:
                if self.options[opt]:
                    to_keep[opt] = self.options[opt]
            self.do_save('options %s' % filename.replace(' ', '\ '), check=False, \
                    to_keep = to_keep)

            # check if stdhep has to be compiled (only the first time)
            if not os.path.exists(pjoin(MG5DIR, 'vendor', 'StdHEP', 'lib', 'libstdhep.a')) or \
                not os.path.exists(pjoin(MG5DIR, 'vendor', 'StdHEP', 'lib', 'libFmcfio.a')):
                logger.info('Compiling StdHEP. This has to be done only once.')
                # this is for 64-bit systems
                if sys.maxsize > 2**32:
                    path = os.path.join(MG5DIR, 'vendor', 'StdHEP', 'src', 'make_opts')
                    text = open(path).read()
                    text = text.replace('MBITS=32','MBITS=64')
                    open(path, 'w').writelines(text)
                # Set the correct fortran compiler
                if 'FC' not in os.environ or not os.environ['FC']:
                    if self.options['fortran_compiler'] and self.options['fortran_compiler'] != 'None':
                        compiler = self.options['fortran_compiler']
                    elif misc.which('gfortran'):
                        compiler = 'gfortran'
                    elif misc.which('g77'):
                        compiler = 'g77'
                    else:
                        raise self.InvalidCmd('Require g77 or Gfortran compiler')
                    path = None
                    base_compiler= ['FC=g77','FC=gfortran']
                    path = os.path.join(MG5DIR, 'vendor', 'StdHEP', 'src', 'make_opts')
                    text = open(path).read()
                    for base in base_compiler:
                        text = text.replace(base,'FC=%s' % compiler)
                    open(path, 'w').writelines(text)

                misc.compile(cwd = pjoin(MG5DIR, 'vendor', 'StdHEP'))
                logger.info('Done.')
            #then link the libraries in the exported dir
            files.ln(pjoin(MG5DIR, 'vendor', 'StdHEP', 'lib', 'libstdhep.a'), \
               pjoin(self._export_dir, 'MCatNLO', 'lib'))
            files.ln(pjoin(MG5DIR, 'vendor', 'StdHEP', 'lib', 'libFmcfio.a'), \
               pjoin(self._export_dir, 'MCatNLO', 'lib'))

        elif self._export_format in ['madevent', 'madweight']:          
            # Create configuration file [path to executable] for madevent
            filename = os.path.join(self._export_dir, 'Cards', 'me5_configuration.txt')
            self.do_save('options %s' % filename.replace(' ', '\ '), check=False, 
                         to_keep={'mg5_path':MG5DIR})

<<<<<<< HEAD
        if self._export_format in ['madevent', 'standalone', 'standalone_ms', 'madweight']:
=======
        if self._export_format in ['madevent', 'standalone', 'standalone_msP', 'standalone_msF',
                                   'standalone_rw']:
            
>>>>>>> e7ec9cee
            self._curr_exporter.finalize_v4_directory( \
                                           self._curr_matrix_elements,
                                           [self.history_header] + \
                                           self.history,
                                           not nojpeg,
                                           online,
                                           self.options['fortran_compiler'])

        if self._export_format in ['madevent', 'standalone', 'standalone_cpp','madweight']:
            logger.info('Output to directory ' + self._export_dir + ' done.')

        if self._export_format in ['madevent', 'NLO']:              
            logger.info('Type \"launch\" to generate events from this process, or see')
            logger.info(self._export_dir + '/README')
            logger.info('Run \"open index.html\" to see more information about this process.')

    def do_help(self, line):
        """ propose some usefull possible action """
        
        super(MadGraphCmd,self).do_help(line)
        
        if line:
            return
        
        if len(self.history) == 0:
            last_action_2 = 'mg5_start'
            last_action = 'mg5_start'
        else:
            args = self.history[-1].split()
            last_action = args[0]
            if len(args)>1: 
                last_action_2 = '%s %s' % (last_action, args[1])
            else: 
                last_action_2 = 'none'
    
    
    
    # Calculate decay width
    def do_compute_widths(self, line, model=None):
        """Documented commands:Generate amplitudes for decay width calculation, with fixed
           number of final particles (called level)
           syntax; compute_widths particle [other particles] [--options=]
           
            - particle/other particles can also be multiparticle name (can also be
           pid of the particle)
          
           --body_decay=X [default=4.0025] allow to choose the precision.
                if X is an integer: compute all X body decay
                if X is a float <1: compute up to the time that total error < X
                if X is a float >1: stops at the first condition.
            
           --path=X. Use a given file for the param_card. (default UFO built-in)
           
           special argument: 
               - skip_2body: allow to not consider those decay (use FR)
               - model: use the model pass in argument.
           
        """
        
        warning_text = """Be carefull automatic computation of the width is 
ONLY valid in Narrow-Width Approximation and at Tree-Level."""
        logger.warning(warning_text)

        if not model:
            modelname = self._curr_model['name']
            with misc.MuteLogger(['madgraph'], ['INFO']):
                model = import_ufo.import_model(modelname, decay=True)
        else:
            self._curr_model = model
            self._curr_fortran_model = \
                      helas_call_writers.FortranUFOHelasCallWriter(\
                                                               self._curr_model)
        if not isinstance(model, model_reader.ModelReader):
            model = model_reader.ModelReader(model)
      
      
        # check the argument and return those in a dictionary format
        particles, opts = self.check_compute_widths(self.split_arg(line))
        
        if opts['path']:
            correct = True
            param_card = check_param_card.ParamCard(opts['path'])
            for param in param_card['decay']:
                if param.value == "auto":
                    param.value = 1
                    param.format = 'float'
                    correct = False
            if not correct:
                if opts['output']:
                    param_card.write(opts['output'])
                    opts['path'] = opts['output']
                else:
                    param_card.write(opts['path'])
        
        data = model.set_parameters_and_couplings(opts['path'])
                

        # find UFO particles linked to the require names.
        skip_2body = True
        decay_info = {}   
        for pid in particles:
            particle = model.get_particle(pid)
            if not hasattr(particle, 'partial_widths'):
                skip_2body = False
                break
            elif not decay_info:
                logger_mg.info('Get two body decay from FeynRules formula')
            decay_info[pid] = []
            mass = abs(eval(str(particle.get('mass')), data).real)
            data = model.set_parameters_and_couplings(opts['path'], scale= mass)
            total = 0
            
            for mode, expr in particle.partial_widths.items():
                tmp_mass = mass    
                for p in mode:
                    tmp_mass -= abs(eval(str(p.mass), data))
                if tmp_mass <=0:
                    continue
                
                decay_to = [p.get('pdg_code') for p in mode]
                value = eval(expr,{'cmath':cmath},data).real
                if -1e-10 < value < 0:
                    value = 0
                if -1e-5 < value < 0:
                    logger.warning('Partial width for %s > %s negative: %s automatically set to zero' %
                                   (particle.get('name'), ' '.join([p.get('name') for p in mode]), value))
                    value = 0
                elif value < 0:
                    raise Exception, 'Partial width for %s > %s negative: %s' % \
                                   (particle.get('name'), ' '.join([p.get('name') for p in mode]), value)
                decay_info[particle.get('pdg_code')].append([decay_to, value])
                total += value
        else:
            madevent_interface.MadEventCmd.update_width_in_param_card(decay_info, 
                                                   opts['path'], opts['output'])
            if float(opts['body_decay']) == 2:
                return
        
        
        
        #
        # add info from decay module
        #

        self.do_decay_diagram('%s %s' % (' '.join([`id` for id in particles]), 
                                         ' '.join('--%s=%s' % (key,value) 
                                                  for key,value in opts.items()
                                                  if key not in ['precision_channel'])
                                         ), skip_2body=skip_2body)
        
        if self._curr_amps:
            logger.info('Pass to numerical integration for computing the widths:')
        else:
            logger.info('No need for N body-decay (N>2). Results are in %s' % opts['output'])
            return 

        # Do the MadEvent integration!!
        with misc.TMP_directory() as path:
            decay_dir = pjoin(path,'temp_decay')
            logger_mg.info('More info in temporary files:\n    %s/index.html' % (decay_dir))
            with misc.MuteLogger(['madgraph','ALOHA','cmdprint','madevent'], [40,40,40,40]):
                self.exec_cmd('output %s -f' % decay_dir)
                # Need to write the correct param_card in the correct place !!!
                files.cp(opts['output'], pjoin(decay_dir, 'Cards', 'param_card.dat'))
                if self._curr_model['name'] == 'mssm' or self._curr_model['name'].startswith('mssm-'):
                    check_param_card.convert_to_slha1(pjoin(decay_dir, 'Cards', 'param_card.dat'))
                # call a ME interface and define as it as child for correct error handling
                me_cmd = madevent_interface.MadEventCmd(decay_dir)
                #self.define_child_cmd_interface(me_cmd, interface=False) 
                me_cmd.model_name = self._curr_model['name'] #needed for mssm
                me_cmd.options['automatic_html_opening'] = False
                
                me_opts=[('accuracy', opts['precision_channel']), # default 0.01
                         ('points', 1000),
                         ('iterations',9)]
                me_cmd.exec_cmd('survey decay -f %s' % (
                       " ".join(['--%s=%s' % val for val in me_opts])),
                      postcmd=False)
                me_cmd.exec_cmd('combine_events', postcmd=False)
                #me_cmd.exec_cmd('store_events', postcmd=False)
                me_cmd.collect_decay_widths()
                me_cmd.do_quit('')
                # cleaning
                del me_cmd
                
            param = check_param_card.ParamCard(pjoin(decay_dir, 'Events', 'decay','param_card.dat'))

        for pid in particles:
            width = param['decay'].get((pid,)).value
            if not pid in param['decay'].decay_table:
                continue
            if pid not in decay_info:
                decay_info[pid] = []
            for BR in param['decay'].decay_table[pid]:
                if len(BR.lhacode) == 3 and skip_2body:
                    continue
                decay_info[pid].append([BR.lhacode[1:], BR.value * width])
        
        madevent_interface.MadEventCmd.update_width_in_param_card(decay_info, 
                                                   opts['path'], opts['output'])
        
        if self._curr_model['name'] == 'mssm' or self._curr_model['name'].startswith('mssm-'):    
            check_param_card.convert_to_slha1(opts['output'])
        return


           
    # Calculate decay width
    def do_decay_diagram(self, line, skip_2body=False, model=None):
        """Not in help: Generate amplitudes for decay width calculation, with fixed
           number of final particles (called level)
           syntax; decay_diagram part_name level param_path           
           args; part_name level param_path
           part_name = name of the particle you want to calculate width
           level = a.) when level is int,
                       it means the max number of decay products
                   b.) when level is float,
                       it means the required precision for width.
           param_path = path for param_card
           (this is necessary to determine whether a channel is onshell or not)
           e.g. calculate width for higgs up to 2-body decays.
           calculate_width h 2 [path]
           N.B. param_card must be given so that the program knows which channel
           is on shell and which is not.
           
           special argument: 
               - skip_2body: allow to not consider those decay (use FR)
               - model: use the model pass in argument.
        """ 
           
        if model:
            self._curr_model = model

        args = self.split_arg(line)
        #check the validity of the arguments
        particles, args = self.check_decay_diagram(args)
        #print args
        pids = particles
        level = float(args['body_decay'])
        param_card_path = args['path']
        min_br = float(args['min_br'])
            
        # Reset amplitudes
        self._curr_amps = diagram_generation.AmplitudeList()
        # Reset Helas matrix elements
        self._curr_matrix_elements = helas_objects.HelasMultiProcess()
        # Reset _done_export, since we have new process
        self._done_export = False
        # Also reset _export_format and _export_dir
        self._export_format = None


        # Setup before find_channels
        if not model:
            self._curr_decaymodel = decay_objects.DecayModel(self._curr_model,
                                                         True)        
            self._curr_decaymodel.read_param_card(param_card_path)
        else:
            self._curr_decaymodel = model
        model = self._curr_decaymodel
        
        if  isinstance(pids, int):
            pids = [pids]
            
        first =True
        for part_nb,pid in enumerate(pids):
            part = self._curr_decaymodel.get_particle(pid)
            if part.get('width').lower() == 'zero':
                continue
            logger_mg.info('get decay diagram for %s' % part['name'])
            # Find channels as requested
            if level // 1 == level and level >1:
                level = int(level)
                self._curr_decaymodel.find_channels(part, level, min_br)
                if not skip_2body:
                    amp = part.get_amplitudes(2)
                    if amp:
                        self._curr_amps.extend(amp)
                    
                for l in range(3, level+1):
                    amp = part.get_amplitudes(l)
                    if amp:
                        self._curr_amps.extend(amp)
            else:
                max_level = level // 1
                if max_level < 2:
                    max_level = 999
                precision = level % 1
                if first:
                    model.find_all_channels(2,generate_abstract=False)
                    first = False
                if not skip_2body:
                    amp = part.get_amplitudes(2)
                    if amp:
                        self._curr_amps.extend(amp)
                clevel = 2
                while part.get('apx_decaywidth_err') > precision:
                    clevel += 1
                    if clevel > max_level:
                        logger_mg.info('    stop to %s body-decay. approximate error: %s' %
                                   (max_level, part.get('apx_decaywidth_err')) )
                        break
                    if clevel > 3:
                        logger_mg.info('    current estimated error: %s go to %s-body decay:' %\
                                        (part.get('apx_decaywidth_err'), clevel))
                    part.find_channels_nextlevel(model, min_br)
                    #part.group_channels_2_amplitudes(clevel, model, min_br)                 
                    amp = part.get_amplitudes(clevel)
                    if amp:
                        self._curr_amps.extend(amp)
                    part.update_decay_attributes(False, True, True, model)


        # Set _generate_info
        if len(self._curr_amps) > 0:
            process = self._curr_amps[0]['process'].nice_string()
            #print process
            self._generate_info = process[9:]
            #print self._generate_info
        else:
            print "No decay is found"

class MadGraphCmdWeb(CheckValidForCmdWeb, MadGraphCmd):
    """Temporary parser"""
                
#===============================================================================
# Command Parser
#=============================================================================== 
# DRAW
_draw_usage = "draw FILEPATH [options]\n" + \
         "-- draw the diagrams in eps format\n" + \
         "   Files will be FILEPATH/diagrams_\"process_string\".eps \n" + \
         "   Example: draw plot_dir . \n"
_draw_parser = misc.OptionParser(usage=_draw_usage)
_draw_parser.add_option("", "--horizontal", default=False,
                   action='store_true', help="force S-channel to be horizontal")
_draw_parser.add_option("", "--external", default=0, type='float',
                    help="authorizes external particles to end at top or " + \
                    "bottom of diagram. If bigger than zero this tune the " + \
                    "length of those line.")
_draw_parser.add_option("", "--max_size", default=1.5, type='float',
                         help="this forbids external line bigger than max_size")
_draw_parser.add_option("", "--non_propagating", default=True, \
                          dest="contract_non_propagating", action='store_false',
                          help="avoid contractions of non propagating lines") 
_draw_parser.add_option("", "--add_gap", default=0, type='float', \
                          help="set the x-distance between external particles")  

# LAUNCH PROGRAM
_launch_usage = "launch [DIRPATH] [options]\n" + \
         "-- execute the madevent/standalone/standalone_cpp/pythia8/NLO output present in DIRPATH\n" + \
         "   By default DIRPATH is the latest created directory \n" + \
         "   (for pythia8, it should be the Pythia 8 main directory) \n" + \
         "   Example: launch PROC_sm_1 --name=run2 \n" + \
         "   Example: launch ../pythia8 \n"
_launch_parser = misc.OptionParser(usage=_launch_usage)
_launch_parser.add_option("-f", "--force", default=False, action='store_true',
                                help="Use the card present in the directory in order to launch the different program")
_launch_parser.add_option("-n", "--name", default='', type='str',
                                help="Provide a name to the run (for madevent run)")
_launch_parser.add_option("-c", "--cluster", default=False, action='store_true',
                                help="submit the job on the cluster")
_launch_parser.add_option("-m", "--multicore", default=False, action='store_true',
                                help="submit the job on multicore core")

_launch_parser.add_option("-i", "--interactive", default=False, action='store_true',
                                help="Use Interactive Console [if available]")
_launch_parser.add_option("-s", "--laststep", default='', 
                                help="last program run in MadEvent run. [auto|parton|pythia|pgs|delphes]")
    
#===============================================================================
# Interface for customize question.
#===============================================================================    
class AskforCustomize(cmd.SmartQuestion):
    """A class for asking a question where in addition you can have the 
    set command define and modifying the param_card/run_card correctly"""
    
    def __init__(self, question, allow_arg=[], default=None, 
                                            mother_interface=None, *arg, **opt):
        
        model_path = mother_interface._curr_model.get('modelpath')
        #2) Import the option available in the model
        ufo_model = ufomodels.load_model(model_path)
        self.all_categories = ufo_model.build_restrict.all_categories
        
        question = self.get_question()
        # determine the possible value and how they are linked to the restriction
        #options.
        allow_arg = ['0']
        self.name2options = {} 
        for category in self.all_categories:
            for options in category:
                if not options.first:
                    continue
                self.name2options[str(len(allow_arg))] = options
                self.name2options[options.name.replace(' ','')] = options
                allow_arg.append(len(allow_arg))
        allow_arg.append('done')
        
        cmd.SmartQuestion.__init__(self, question, allow_arg, default, mother_interface)



    def default(self, line):
        """Default action if line is not recognized"""

        line = line.strip()
        args = line.split()
        if line == '' and self.default_value is not None:
            self.value = self.default_value        
        # check if input is a file
        elif hasattr(self, 'do_%s' % args[0]):
            self.do_set(' '.join(args[1:]))
        elif line.strip() != '0' and line.strip() != 'done' and \
            str(line) != 'EOF' and line.strip() in self.allow_arg:
            option = self.name2options[line.strip()]
            option.status = not option.status
            self.value = 'repeat'
        else:
            self.value = line
        
        return self.all_categories
    
    def reask(self, reprint_opt=True):
        """ """
        reprint_opt = True
        self.question = self.get_question()
        cmd.SmartQuestion.reask(self, reprint_opt)
           
    def do_set(self, line):
        """ """
        self.value = 'repeat'
        
        args = line.split()
        if args[0] not in self.name2options:
            logger.warning('Invalid set command. %s not recognize options. Valid options are: \n  %s' %
                           (args[0], ', '.join(self.name2options.keys()) ))
            return 
        elif len(args) != 2:
            logger.warning('Invalid set command. Not correct number of argument')
            return

        
        if args[1] in ['True','1','.true.','T',1,True,'true','TRUE']:
            self.name2options[args[0]].status = True
        elif args[1] in ['False','0','.false.','F',0,False,'false','FALSE']:
            self.name2options[args[0]].status = False
        else:
            logger.warning('%s is not True/False. Didn\'t do anything.' % args[1])
        

        
    def get_question(self):
        """define the current question."""
        question = ''
        i=0
        for category in self.all_categories:
            question += category.name + ':\n'
            for options in category:
                if not options.first:
                    continue
                i+=1
                question += '    %s: %s [%s]\n' % (i, options.name, 
                                options.display(options.status))
            question += 'Enter a number to change it\'s status or press enter to validate.\n'
            question += 'For scripting this function, please type: \'help\''
        return question

    
    def complete_set(self, text, line, begidx, endidx):
        """ Complete the set command"""
        signal.alarm(0) # avoid timer if any
        args = self.split_arg(line[0:begidx])

        if len(args) == 1:
            possibilities = [x for x in self.name2options if not x.isdigit()]
            return self.list_completion(text, possibilities, line)
        else:
            return self.list_completion(text,['True', 'False'], line)
        

    def do_help(self, line):
        '''help message'''
        
        print 'This allows you to optimize your model to your needs.'
        print 'Enter the number associate to the possible restriction/add-on'
        print ' to change the status of this restriction/add-on.'
        print ''
        print 'In order to allow scripting of this function you can use the '
        print 'function \'set\'. This function takes two argument:'
        print 'set NAME VALUE'
        print '   NAME is the description of the option where you remove all spaces'
        print '   VALUE is either True or False'
        print ' Example: For the question'
        print '''     sm customization:
        1: diagonal ckm [True]
        2: c mass = 0 [True]
        3: b mass = 0 [False]
        4: tau mass = 0 [False]
        5: muon mass = 0 [True]
        6: electron mass = 0 [True]
    Enter a number to change it's status or press enter to validate.'''
        print ''' you can answer by'''
        print '   set diagonalckm False'
        print '   set taumass=0 True'  
        
    def cmdloop(self, intro=None):
        cmd.SmartQuestion.cmdloop(self, intro)
        return self.all_categories



#===============================================================================
# __main__
#===============================================================================

if __name__ == '__main__':
    
    run_option = sys.argv
    if len(run_option) > 1:
        # The first argument of sys.argv is the name of the program
        input_file = open(run_option[1], 'rU')
        cmd_line = MadGraphCmd(stdin=input_file)
        cmd_line.use_rawinput = False #put it in non interactive mode
        cmd_line.cmdloop()
    else:
        # Interactive mode
        MadGraphCmd().cmdloop()    <|MERGE_RESOLUTION|>--- conflicted
+++ resolved
@@ -2312,14 +2312,9 @@
                    'gauge','lorentz', 'brs']
     _import_formats = ['model_v4', 'model', 'proc_v4', 'command', 'banner']
     _install_opts = ['pythia-pgs', 'Delphes', 'MadAnalysis', 'ExRootAnalysis', 
-<<<<<<< HEAD
-                     'MCatNLO-utilities','update', 'Delphes2']
-    _v4_export_formats = ['madevent', 'standalone', 'matrix', 'madweight', 'standalone_ms'] 
-=======
-                     'update', 'Delphes2', 'SysCalc']
+                     'update', 'Delphes2', 'SysCalc','Delphes2']
     _v4_export_formats = ['madevent', 'standalone', 'standalone_msP','standalone_msF',
-                          'matrix', 'standalone_rw'] 
->>>>>>> e7ec9cee
+                          'matrix', 'standalone_rw', 'madweight'] 
     _export_formats = _v4_export_formats + ['standalone_cpp', 'pythia8', 'aloha']
     _set_options = ['group_subprocesses',
                     'ignore_six_quark_processes',
@@ -5300,10 +5295,6 @@
         #################
         ## Other Output #
         #################
-<<<<<<< HEAD
-        if not noclean and os.path.isdir(self._export_dir)\
-               and self._export_format in ['madevent', 'standalone', 'madweight']:
-=======
         # Configuration of what to do:
         # check: check status of the directory
         # exporter: which exporter to use (v4/cpp/...)
@@ -5311,21 +5302,20 @@
         config = {}
         config['madevent'] =       {'check': True,  'exporter': 'v4',  'output':'Template'}
         config['matrix'] =         {'check': False, 'exporter': 'v4',  'output':'dir'}
-        config['standalone'] =     {'check': False, 'exporter': 'v4',  'output':'Template'}
+        config['standalone'] =     {'check': True, 'exporter': 'v4',  'output':'Template'}
         config['standalone_msF'] = {'check': False, 'exporter': 'v4',  'output':'Template'}
         config['standalone_msP'] = {'check': False, 'exporter': 'v4',  'output':'Template'}
         config['standalone_rw'] =  {'check': False, 'exporter': 'v4',  'output':'Template'}
         config['standalone_cpp'] = {'check': False, 'exporter': 'cpp', 'output': 'Template'}
         config['pythia8'] =        {'check': False, 'exporter': 'cpp', 'output':'dir'}
-        
-        
+        config['madweight'] =      {'check': True, 'exporter': 'v4',  'output':'Template'}
+
         options = config[self._export_format]
         # check
         if os.path.realpath(self._export_dir) == os.getcwd():
             if not args[0] in ['.', '-f']:
                 raise self.InvalidCmd, 'Wrong path directory to create in local directory use \'.\''                
         elif not noclean and os.path.isdir(self._export_dir) and options['check']:
->>>>>>> e7ec9cee
             if not force:
                 # Don't ask if user already specified force or noclean
                 logger.info('INFO: directory %s already exists.' % self._export_dir)
@@ -5338,31 +5328,16 @@
             else:
                 shutil.rmtree(self._export_dir)
 
-<<<<<<< HEAD
-        # Make a Template Copy
-        if self._export_format in self._v4_export_formats :
-=======
         #Exporter + Template
         if options['exporter'] == 'v4':
->>>>>>> e7ec9cee
             self._curr_exporter = export_v4.ExportV4Factory(self, noclean)
             if options['output'] == 'Template':
                 self._curr_exporter.copy_v4template(modelname=self._curr_model.get('name'))
         if  options['exporter'] == 'cpp' and options['output'] == 'Template':
             export_cpp.setup_cpp_standalone_dir(self._export_dir, self._curr_model)
-<<<<<<< HEAD
-        if self._export_format not in self._v4_export_formats and \
-                                               not os.path.isdir(self._export_dir):
-            os.makedirs(self._export_dir)
-
-        if self._export_format in ['madevent', 'standalone','madweight','standalone_ms']:
-            self._curr_exporter.copy_v4template(modelname=self._curr_model.get('name'))            
-=======
 
         if options['output'] == 'dir' and not os.path.isdir(self._export_dir):
             os.makedirs(self._export_dir)
-
->>>>>>> e7ec9cee
 
         # Reset _done_export, since we have new directory
         self._done_export = False
@@ -5470,11 +5445,8 @@
 
         path = self._export_dir
         if self._export_format in ['standalone_cpp', 'madevent', 'standalone', 
-<<<<<<< HEAD
-                                                  'madweight', 'standalone_ms']:
-=======
-                                   'standalone_msP', 'standalone_msF', 'standalone_rw']:
->>>>>>> e7ec9cee
+                                   'standalone_msP', 'standalone_msF', 
+                                   'standalone_rw', 'madweight']:
             path = pjoin(path, 'SubProcesses')
             
         cpu_time1 = time.time()
@@ -5541,10 +5513,8 @@
                                                                main_file_name)
 
         # Pick out the matrix elements in a list
-        matrix_elements = \
-                        self._curr_matrix_elements.get_matrix_elements()
-
-<<<<<<< HEAD
+        matrix_elements = self._curr_matrix_elements.get_matrix_elements()
+
         # Fortran MadGraph MadWeight
         if self._export_format == 'madweight':
                         
@@ -5564,12 +5534,8 @@
                             self._curr_exporter.generate_subprocess_directory_v4(\
                                 me, self._curr_fortran_model, me_number)
 
-        # Fortran MadGraph Standalone
-        if self._export_format in ['standalone', 'standalone_ms']:
-=======
         # Fortran MadGraph5_aMC@NLO Standalone
         if self._export_format in ['standalone', 'standalone_msP', 'standalone_msF', 'standalone_rw']:
->>>>>>> e7ec9cee
             for me in matrix_elements[:]:
                 new_calls = self._curr_exporter.generate_subprocess_directory_v4(\
                             me, self._curr_fortran_model)
@@ -5632,13 +5598,8 @@
         """Make the html output, write proc_card_mg5.dat and create
         madevent.tar.gz for a MadEvent directory"""
         
-<<<<<<< HEAD
-        if self._export_format in ['madevent', 'standalone', 'standalone_ms', 'NLO',
-                                   'madweight']:
-=======
         if self._export_format in ['madevent', 'standalone', 'standalone_msP', 
-                                   'standalone_msF', 'standalone_rw', 'NLO']:
->>>>>>> e7ec9cee
+                                   'standalone_msF', 'standalone_rw', 'NLO', 'madweight']:
             # For v4 models, copy the model/HELAS information.
             if self._model_v4_path:
                 logger.info('Copy %s model files to directory %s' % \
@@ -5745,13 +5706,9 @@
             self.do_save('options %s' % filename.replace(' ', '\ '), check=False, 
                          to_keep={'mg5_path':MG5DIR})
 
-<<<<<<< HEAD
-        if self._export_format in ['madevent', 'standalone', 'standalone_ms', 'madweight']:
-=======
         if self._export_format in ['madevent', 'standalone', 'standalone_msP', 'standalone_msF',
-                                   'standalone_rw']:
-            
->>>>>>> e7ec9cee
+                                   'standalone_rw', 'madweight']:
+            
             self._curr_exporter.finalize_v4_directory( \
                                            self._curr_matrix_elements,
                                            [self.history_header] + \

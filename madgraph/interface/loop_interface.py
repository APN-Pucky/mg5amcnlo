################################################################################
#
# Copyright (c) 2009 The MadGraph5_aMC@NLO Development team and Contributors
#
# This file is a part of the MadGraph5_aMC@NLO project, an application which 
# automatically generates Feynman diagrams and matrix elements for arbitrary
# high-energy processes in the Standard Model and beyond.
#
# It is subject to the MadGraph5_aMC@NLO license which should accompany this 
# distribution.
#
# For more information, visit madgraph.phys.ucl.ac.be and amcatnlo.web.cern.ch
#
################################################################################
"""A user friendly command line interface to access all MadGraph5_aMC@NLO features.
   Uses the cmd package for command interpretation and tab completion.
"""

import os
import shutil
import time
import logging
import re

import madgraph
from madgraph import MG4DIR, MG5DIR, MadGraph5Error
import madgraph.interface.madgraph_interface as mg_interface
import madgraph.interface.extended_cmd as cmd
import madgraph.interface.launch_ext_program as launch_ext
import madgraph.interface.extended_cmd as extended_cmd
import madgraph.core.base_objects as base_objects
import madgraph.core.diagram_generation as diagram_generation
import madgraph.loop.loop_diagram_generation as loop_diagram_generation
import madgraph.loop.loop_base_objects as loop_base_objects
import madgraph.loop.loop_helas_objects as loop_helas_objects
import madgraph.core.helas_objects as helas_objects
import madgraph.iolibs.export_v4 as export_v4
import madgraph.iolibs.helas_call_writers as helas_call_writers
import madgraph.iolibs.file_writers as writers
import madgraph.interface.launch_ext_program as launch_ext
import madgraph.various.misc as misc
import madgraph.fks.fks_base as fks_base
import aloha

# Special logger for the Cmd Interface
logger = logging.getLogger('cmdprint')

#useful shortcut
pjoin = os.path.join

class CheckLoop(mg_interface.CheckValidForCmd):

    def check_display(self, args):
        """ Check the arguments of the display diagrams command in the context
        of the Loop interface."""
        
        mg_interface.MadGraphCmd.check_display(self,args)
        
        if all([not amp['process']['has_born'] for amp in self._curr_amps]):
            if args[0]=='diagrams' and len(args)>=2 and args[1]=='born':
                raise self.InvalidCmd("Processes generated do not have born diagrams.")
        
        if args[0]=='diagrams' and len(args)>=3 and args[1] not in ['born','loop']:
            raise self.InvalidCmd("Can only display born or loop diagrams, not %s."%args[1])

    def check_tutorial(self, args):
        """check the validity of the line"""
        if len(args) == 0:
            #this means mg5 tutorial
            args.append('MadLoop')
        else:
            return mg_interface.CheckValidForCmd.check_tutorial(self,args)

    def check_add(self, args):
        """ If no model is defined yet, make sure to load the right loop one """
        
        if not self._curr_model:
            pert_coupl_finder = re.compile(r"^(?P<proc>.+)\s*\[\s*((?P<option>\w+)"+
                        r"\s*\=)?\s*(?P<pertOrders>(\w+\s*)*)\s*\]\s*(?P<rest>.*)$")
            pert_coupl = pert_coupl_finder.match(' '.join(args))
            model_name = 'loop_sm'
            if pert_coupl:
                pert_coupls = pert_coupl.group("pertOrders")
                if "QED" in pert_coupls:
                    model_name = 'loop_qcd_qed_sm'
            self.do_import('model %s'%model_name)
        
        mg_interface.MadGraphCmd.check_add(self,args)
    
    def check_output(self, args, default='standalone'):
        """ Check the arguments of the output command in the context
        of the Loop interface."""
       
        mg_interface.MadGraphCmd.check_output(self,args, default=default)

        if self._export_format not in self.supported_ML_format:
            raise self.InvalidCmd, "not supported format %s" % self._export_format

        
    def check_launch(self, args, options):
        """ Further check that only valid options are given to the MadLoop
        default launcher."""
        
        mg_interface.MadGraphCmd.check_launch(self,args,options)
        if int(options.cluster) != 0 :
            return self.InvalidCmd, 'MadLoop standalone runs cannot be '+\
                                    'performed on a cluster.'
        
        if int(options.multicore) != 0 :
            logger.warning('MadLoop standalone can only run on a single core,'+\
                                                ' so the -m option is ignored.')
            options.multicore = '0'
        
        if options.laststep != '' :
            logger.warning('The -laststep option is only used for Madevent.'+\
                           'Ignoring this option')
            options.multicore = ''
        
        if options.interactive :
            logger.warning('No interactive mode for MadLoop standalone runs.')
            options.interactive = False

class CheckLoopWeb(mg_interface.CheckValidForCmdWeb, CheckLoop):
    pass

class CompleteLoop(mg_interface.CompleteForCmd):
    
    def complete_display(self, text, line, begidx, endidx):
        "Complete the display command in the context of the Loop interface"

        args = self.split_arg(line[0:begidx])

        if len(args) == 2 and args[1] == 'diagrams':
            return self.list_completion(text, ['born', 'loop'])
        else:
            return mg_interface.MadGraphCmd.complete_display(self, text, line,
                                                                 begidx, endidx)

class HelpLoop(mg_interface.HelpToCmd):

    def help_display(self):   
        mg_interface.MadGraphCmd.help_display(self)
        logger.info("   In ML5, after display diagrams, the user can add the option")
        logger.info("   \"born\" or \"loop\" to display only the corresponding diagrams.")


class CommonLoopInterface(mg_interface.MadGraphCmd):
    """ An additional layer between MadGraphInterface and LoopInterface as well
    as aMCatNLO interface, to put the common feature of these two here."""

    def rate_proc_difficulty(self, proc, mode):
        """ Gives an integer more or less representing the difficulty of the process.
        For now it is very basic and such that "difficult" processes start at 
        a value of about 35."""
        
        def pdg_difficulty(pdg):
            """ Gives a score from the pdg of a leg to state how it increases the
            difficulty of the process """
            # For now, it is only based on the color charge. One can change that
            # of course.
            part=self._curr_model.get_particle(pdg)
            if abs(part.get_color())==1:
                return 2
            elif abs(part.get_color())==3:
                return 3
            elif abs(part.get_color())==6:
                return 4
            elif abs(part.get_color())==8:
                return 6

        score = 0
        for leg in proc.get('legs'):
            if isinstance(leg,base_objects.MultiLeg):
                score += max([pdg_difficulty(id) for id in leg['ids']])
                # add one if it has more than one particle
                if len(leg['ids'])>1:
                    score += 1
            else:
                score += pdg_difficulty(leg.get('id'))
        
        # No integration planned right away if only virtual, remove 6
        if proc['NLO_mode']=='virt':
            score = score - 6
        # Only reals, then again remove 6
        if proc['NLO_mode']=='real':
            score = score - 6
        # If tree only then it is easy
        if proc['NLO_mode']=='tree':
            return 0
        return score

    def do_set(self, line, log=True):
        """Set the loop optimized output while correctly switching to the
        Feynman gauge if necessary.
        """

        mg_interface.MadGraphCmd.do_set(self,line,log)
        
        args = self.split_arg(line)
        self.check_set(args)

        if args[0] == 'gauge' and args[1] == 'unitary' and \
            not self.options['gauge']=='unitary' and \
            isinstance(self._curr_model,loop_base_objects.LoopModel) and \
                 not self._curr_model['perturbation_couplings'] in [[],['QCD']]:
            if log: logger.warning('You will only be able to do tree level and QCD'+\
                                           ' corrections in the unitary gauge.')

    def proc_validity(self, proc, mode):
        """ Check that the process or processDefinition describes a process that 
        ML5 can handle. Mode specifies who called the function,
        typically ML5, ML5_check or aMCatNLO. This allows to relieve some limitation
        depending on the functionality."""

        tool = 'MadLoop' if mode.startswith('ML5') else 'aMC@NLO'
        # The threshold for the triggering of the 'Warning difficult process'
        # message.
        difficulty_threshold = 100
        # Check that we have something    
        if not proc:
            raise self.InvalidCmd("Empty or wrong format process, please try again.")
        
        # Check that we have the same number of initial states as
        # existing processes
        if self._curr_amps and self._curr_amps[0].get_ninitial() != \
            proc.get_ninitial():
            raise self.InvalidCmd("Can not mix processes with different number of initial states.")               

#        It is partially supported for now if the initial state is not charged
#        under the gauge group perturbed.
#        if proc.get_ninitial()==1 and tool=='aMC@NLO':            
#            raise self.InvalidCmd("At this stage %s cannot handle decay process."%tool+\
#                                  "\nIt is however a straight-forward extension which "+\
#                                  "will come out with the next release.")                           

#        Now all checks should support multi-particle label for loops as well.
        if isinstance(proc, base_objects.ProcessDefinition) and mode=='ML5':
            if proc.has_multiparticle_label():
                raise self.InvalidCmd(
                  "When running ML5 standalone, multiparticle labels cannot be"+\
                  " employed.")
        
        if proc['decay_chains']:
            raise self.InvalidCmd(
                  "ML5 cannot yet decay a core process including loop corrections.")
        
        if proc.are_decays_perturbed():
            raise self.InvalidCmd(
                  "The processes defining the decay of the core process cannot"+\
                  " include loop corrections.")
        
        if not proc['perturbation_couplings'] and mode.startswith('ML5'):
            raise self.InvalidCmd(
                "Please perform tree-level generations within default MG5 interface.")
        if not 'real':
            if not isinstance(self._curr_model,loop_base_objects.LoopModel) or \
                                             not proc['perturbation_couplings']:
                raise self.InvalidCmd(
                "The current model does not allow for loop computations.")
        
            miss_order = [ p_order for p_order in proc['perturbation_couplings'] \
                if p_order not in self._curr_model.get('perturbation_couplings')]
            if len(miss_order)>0 and not 'real' in mode:
                raise self.InvalidCmd(
                    "Perturbation orders %s not among"%str(miss_order) + \
                    " the perturbation orders allowed for by the loop model.")
                
            if proc['perturbation_couplings'] not in [[],['QCD']]:
                raise self.InvalidCmd(
                    "The process perturbation coupling orders %s are beyond "+\
                    "tree level or only QCD corrections. MadLoop can only work"+\
                    " in the Feynman gauge for these. Please set the gauge to "+\
                                                      " Feynman and try again.")
                
        proc_diff = self.rate_proc_difficulty(proc, mode)
        logger.debug('Process difficulty estimation: %d'%proc_diff)
        if proc_diff >= difficulty_threshold:
            msg = """
  The %s you attempt to generate appears to be of challenging difficulty, but it will be tried anyway. If you have successfully studied it with MadGraph5_aMC@NLO, please report it.
"""
            logger.warning(msg%proc.nice_string().replace('Process:','process'))

    def validate_model(self, loop_type='virtual',coupling_type=['QCD'], stop=True):
        """ Upgrade the model sm to loop_sm if needed """

        # Allow to call this function with a string instead of a list of 
        # perturbation orders.
        if isinstance(coupling_type,str):
            coupling_type = [coupling_type,]

        if coupling_type!= ['QCD'] and loop_type not in ['virtual','noborn']:
            c = ' '.join(coupling_type)
            raise self.InvalidCmd, 'MG5aMC can only handle QCD at NLO accuracy.\n We can however compute loop with [virt=%s].\n We can also compute cross-section for loop-induced processes with [noborn=%s]' % (c,c)
        

        if not isinstance(self._curr_model,loop_base_objects.LoopModel) or \
           self._curr_model['perturbation_couplings']==[] or \
           any((coupl not in self._curr_model['perturbation_couplings']) \
           for coupl in coupling_type):
            if loop_type.startswith('real') or loop_type == 'LOonly':
                if loop_type == 'real':
                    logger.info(\
                      "Beware that real corrections are generated from a tree-level model.")
                if loop_type == 'real_init' and \
                               self._curr_model.get('name').split('-')[0]!='sm':
                    logger.info(\
                      "You are entering aMC@NLO with a model which does not "+\
                                                   " support loop corrections.")
            else:
                logger.info(\
                  "The current model %s does not allow to generate"%self._curr_model.get('name')+
                  " loop corrections of type %s."%str(coupling_type))
                model_path = self._curr_model.get('modelpath')
                model_name = self._curr_model.get('name')
                if model_name.split('-')[0]=='loop_sm':
                    model_name = model_name[5:]
                if model_name.split('-')[0]=='sm':
                    # So that we don't load the model twice
                    if not self.options['gauge']=='Feynman' and 'QED' in coupling_type:
                        logger.info('Switch to Feynman gauge because '+\
                          'model loop_qcd_qed_sm is restricted only to Feynman gauge.')
                        self._curr_model = None
                        mg_interface.MadGraphCmd.do_set(self,'gauge Feynman')
                    if coupling_type == ['QCD',]:
                        add_on = ''
                    elif coupling_type in [['QED'],['QCD','QED']]:
                        add_on = 'qcd_qed_'
                    else:
                        raise MadGraph5Error(
                          "The pertubation coupling cannot be '%s'"\
                                    %str(coupling_type)+" in SM loop processes")

                    logger.info("MG5_aMC now loads 'loop_%s%s'."%(add_on,model_name))

                    #import model with correct treatment of the history
                    self.history.move_to_last('generate')
                    last_command = self.history[-1]
                    self.exec_cmd(" import model loop_%s%s" % (add_on,model_name), precmd=True)
                    self.history.append(last_command)
                elif stop:
                    raise self.InvalidCmd(
                      "The model %s cannot handle loop processes"%model_name)    
                    
        if loop_type and not loop_type.startswith('real') and \
                 not self.options['gauge']=='Feynman' and \
                 not self._curr_model['perturbation_couplings'] in [[],['QCD']]:
            if 1 in self._curr_model.get('gauge'):
                logger.info("Setting gauge to Feynman in order to process all"+\
                           " possible loop computations available in the model.")
                mg_interface.MadGraphCmd.do_set(self,'gauge Feynman')
            else:
                logger.warning("You will only be able to do tree level and QCD"+\
      " corrections with this model because it does not support Feynman gauge.")

class LoopInterface(CheckLoop, CompleteLoop, HelpLoop, CommonLoopInterface):
          
    supported_ML_format = ['standalone', 'standalone_rw', 'matchbox'] 
    
    def __init__(self, mgme_dir = '', *completekey, **stdin):
        """ Special init tasks for the Loop Interface """

        mg_interface.MadGraphCmd.__init__(self, mgme_dir = '', *completekey, **stdin)
        self.setup()
    
    def setup(self):
        """ Special tasks when switching to this interface """

        # Refresh all the interface stored value as things like generated
        # processes and amplitudes are not to be reused in between different
        # interfaces
        # Clear history, amplitudes and matrix elements when a model is imported
        # Remove previous imports, generations and outputs from history
        self.history.clean(remove_bef_last='import',
                           to_keep=['set','load','import', 'define'])
        # Reset amplitudes and matrix elements
        self._done_export=False
        self._curr_amps = diagram_generation.AmplitudeList()
        self._curr_matrix_elements = helas_objects.HelasMultiProcess()
        self._v4_export_formats = []
        self._export_formats = [ 'matrix', 'standalone' ]
        self._nlo_modes_for_completion = ['virt']
        self.validate_model()
        # Set where to look for CutTools installation.
        # In further versions, it will be set in the same manner as _mgme_dir so that
        # the user can chose its own CutTools distribution.
        self._cuttools_dir=str(os.path.join(self._mgme_dir,'vendor','CutTools'))
        if not os.path.isdir(os.path.join(self._cuttools_dir, 'src','cts')):
            logger.warning(('Warning: Directory %s is not a valid CutTools directory.'+\
                           'Using default CutTools instead.') % \
                             self._cuttools_dir)
            self._cuttools_dir=str(os.path.join(self._mgme_dir,'vendor','CutTools'))
        # Set where to look for IREGI installation
        self._iregi_dir=str(os.path.join(self._mgme_dir,'vendor','IREGI','src'))
        if not os.path.isdir(self._iregi_dir):
            logger.warning(('Warning: Directory %s is not a valid IREGI directory.'+\
                            'Using default IREGI instead.')%\
                           self._iregi_dir)
            self._iregi_dir=str(os.path.join(self._mgme_dir,'vendor','IREGI','src'))
    
    def do_display(self,line, *argss, **opt):
        """ Display born or loop diagrams, otherwise refer to the default display
        command """
        
        args = self.split_arg(line)
        #check the validity of the arguments
        self.check_display(args)
        
        if args[0]=='diagrams':
            if len(args)>=2 and args[1] in ['loop','born']:
                self.draw(' '.join(args[2:]),args[1])
            else:
                self.draw(' '.join(args[1:]),'all')
        else:
            mg_interface.MadGraphCmd.do_display(self,line,*argss,**opt)

    def do_output(self, line):
        """Main commands:Initialize a new Template or reinitialize one"""
        
        args = self.split_arg(line)
        # Check Argument validity
        self.check_output(args)
        
        noclean = '-noclean' in args
        force = '-f' in args 
        nojpeg = '-nojpeg' in args
        main_file_name = ""
        try:
            main_file_name = args[args.index('-name') + 1]
        except Exception:
            pass

        # Whatever the format we always output the quadruple precision routines
        # to allow for curing possible unstable points.
        aloha_original_quad_mode = aloha.mp_precision
        aloha.mp_precision = True

        if self._export_format not in self.supported_ML_format:
            raise self.InvalidCmd('ML5 only support "%s" as export format.' % \
                                  ''.join(self.supported_ML_format))

        if not os.path.isdir(self._export_dir) and self._export_format in ['matrix']:
            raise self.InvalidCmd('Specified export directory %s does not exist.'\
                                                         %str(self._export_dir))

        if not force and not noclean and os.path.isdir(self._export_dir)\
               and self._export_format.startswith('standalone'):
            # Don't ask if user already specified force or noclean
            logger.info('INFO: directory %s already exists.' % self._export_dir)
            logger.info('If you continue this directory will be cleaned')
            answer = self.ask('Do you want to continue?', 'y', ['y','n'])
            if answer != 'y':
                raise self.InvalidCmd('Stopped by user request')
            else:
                try:
                    shutil.rmtree(self._export_dir)
                except OSError:
                    raise self.InvalidCmd('Could not remove directory %s.'\
                                                         %str(self._export_dir))

        if self._export_format.startswith('standalone'):
            output_type = 'madloop'
        elif self._export_format == 'matchbox':
            output_type = 'madloop_matchbox'

        self._curr_exporter = export_v4.ExportV4Factory(self, \
                     noclean, output_type=output_type, group_subprocesses=False)

        if self._export_format in ['standalone', 'matchbox']:
            self._curr_exporter.copy_template(self._curr_model)

        if self._export_format == "standalone_rw":
            self._export_format = "standalone"
            self._curr_exporter.copy_template(self._curr_model)
            self._export_format = "standalone_rw"

        # Reset _done_export, since we have new directory
        self._done_export = False

        # Perform export and finalize right away
        self.ML5export(nojpeg, main_file_name)

        # Automatically run finalize
        self.ML5finalize(nojpeg)
            
        # Remember that we have done export
        self._done_export = (self._export_dir, self._export_format)

        # Reset _export_dir, so we don't overwrite by mistake later
        self._export_dir = None

        # Put aloha back in its original mode.
        aloha.mp_precision = aloha_original_quad_mode


    def install_reduction_library(self):
        """Code to install the reduction library if needed"""
        
        opt = self.options
        
        
        # Check if first time:
        if (opt['ninja'] is None) or (os.path.isfile(pjoin(opt['ninja'],'libninja.a'))): 
            return
        
        logger.info("First output using loop matrix-elements has been detected. Now asking for loop reduction:", '$MG:color:BLACK')
        to_install = self.ask('install', '0',  ask_class=AskLoopInstaller, timeout=300, 
                              path_msg=' ')
        

        for key, value in to_install.items():
            if key in ['cuttools', 'iregi']:
                if os.path.sep not in value:
                    continue
                import madgraph.iolibs.files as files
                if key == 'cuttools':
                    if os.path.exists(pjoin(value, 'includects')):
                        path = pjoin(value, 'includects')
                    elif os.path.exists(pjoin(value, 'CutTools','includects')):
                        path = pjoin(value, 'CutTools', 'includects')
                    elif os.path.exists(pjoin(value, 'vendor','CutTools','includects')):
                        path = pjoin(value, 'vendor','CutTools', 'includects')
                    else:
                        logger.warning('invalid path for cuttools import')
                        continue
                    
                    target = pjoin(MG5DIR,'vendor','CutTools','includects')
                    if not os.path.exists(target):
                        os.mkdir(target)
                    files.cp(pjoin(path,'libcts.a'), target)
                    files.cp(pjoin(path,'mpmodule.mod'), target, log=True)
                    if os.path.exists(pjoin(path,'compiler_version.log')):
                        files.cp(pjoin(path,'compiler_version.log'), target)

                if key == 'iregi':
                    if os.path.exists(pjoin(value, 'src','IREGI4ML5_interface.f90')):
                        path = pjoin(value, 'src')
                    elif os.path.exists(pjoin(value, 'IREGI','src','IREGI4ML5_interface.f90')):
                        path = pjoin(value, 'IREGI', 'src')
                    elif os.path.exists(pjoin(value, 'vendor','IREGI','src','IREGI4ML5_interface.f90')):
                        path = pjoin(value, 'vendor', 'IREGI', 'src')
                    else:
                        logger.warning('invalid path for IREGI import')
                        continue    
                                         
                    target = pjoin(MG5DIR,'vendor','IREGI','src')
                    files.cp(pjoin(path,'libiregi.a'), target, log=True)
            elif value == 'local':
                ## LOCAL INSTALLATION OF NINJA/COLLIER
                    logger.info(
"""MG5aMC will now install the loop reduction tool '%(p)s' from the local offline installer.
Use the command 'install $(p)s' if you want to update to the latest online version.
This installation can take some time but only needs to be performed once.""" %{'p': key},'$MG:color:GREEN')
                    additional_options = ['--ninja_tarball=%s'%pjoin(MG5DIR,'vendor','%s.tar.gz' % key)]
                    if key == 'ninja':
                        additional_options.append('--oneloop_tarball=%s'%pjoin(MG5DIR,'vendor','oneloop.tar.gz'))
                    
                    try:
                        self.do_install(key,paths={'HEPToolsInstaller':
                                pjoin(MG5DIR,'vendor','OfflineHEPToolsInstaller.tar.gz')},
                        additional_options=additional_options)
                    except self.InvalidCmd:
                            logger.warning(
"""The offline installation of %(p)s was unsuccessful, and MG5aMC disabled it.
In the future, if you want to reactivate Ninja, you can do so by re-attempting
its online installation with the command 'install %(p)s' or install it on your
own and set the path to its library in the MG5aMC option '%(p)s'.""" % {'p': key})
                            self.exec_cmd("set %s ''" % key)
                            self.exec_cmd('save options')
            
            # ONLINE INSTALLATION
            elif value == 'install':
                prog = {'pjfry': 'PJFry', 'golem': 'Golem95'}
                if key in prog:
                    self.exec_cmd('install %s' % prog[key])
                else:
                    self.exec_cmd('install %s' % key)
            # Not install
            elif value == 'off':
                self.exec_cmd("set %s ''" % key)
                self.exec_cmd('save options %s' % key)
            else:
                self.exec_cmd("set %s %s" % (key,value))
                self.exec_cmd('save options %s' % key)                
        
        
    
    # Export a matrix element
    def ML5export(self, nojpeg = False, main_file_name = ""):
        """Export a generated amplitude to file"""

        if not self._curr_helas_model:
            self._curr_helas_model = helas_call_writers.FortranUFOHelasCallWriter(self._curr_model)
        def generate_matrix_elements(self):
            """Helper function to generate the matrix elements before exporting"""

            # Sort amplitudes according to number of diagrams,
            # to get most efficient multichannel output
            self._curr_amps.sort(lambda a1, a2: a2.get_number_of_diagrams() - \
                                 a1.get_number_of_diagrams())

            cpu_time1 = time.time()
            ndiags = 0
            if not self._curr_matrix_elements.get_matrix_elements():
                self._curr_matrix_elements = \
                    loop_helas_objects.LoopHelasProcess(self._curr_amps,
                    optimized_output = self.options['loop_optimized_output'])
                ndiags = sum([len(me.get('diagrams')) for \
                              me in self._curr_matrix_elements.\
                              get_matrix_elements()])
                # assign a unique id number to all process
                uid = 0 
                for me in self._curr_matrix_elements.get_matrix_elements():
                    uid += 1 # update the identification number
                    me.get('processes')[0].set('uid', uid)

            cpu_time2 = time.time()
            return ndiags, cpu_time2 - cpu_time1

        # Start of the actual routine
        ndiags, cpu_time = generate_matrix_elements(self)

        calls = 0

        path = self._export_dir
        if self._export_format in self.supported_ML_format:
            path = pjoin(path, 'SubProcesses')
            
        cpu_time1 = time.time()

        # Pick out the matrix elements in a list
        matrix_elements = \
                        self._curr_matrix_elements.get_matrix_elements()

        # Fortran MadGraph5_aMC@NLO Standalone
        if self._export_format in self.supported_ML_format:
            for unique_id, me in enumerate(matrix_elements):
                calls = calls + \
                        self._curr_exporter.generate_subprocess_directory(\
                            me, self._curr_helas_model)
            # If all ME's do not share the same maximum loop vertex rank and the
            # same loop maximum wavefunction size, we need to set the maximum
            # in coef_specs.inc of the HELAS Source. The SubProcesses/P* directory
            # all link this file, so it should be properly propagated
            if self.options['loop_optimized_output'] and len(matrix_elements)>1:
                max_lwfspins = [m.get_max_loop_particle_spin() for m in \
                                                                matrix_elements]
                max_loop_vert_ranks = [me.get_max_loop_vertex_rank() for me in \
                                                                matrix_elements]
                if len(set(max_lwfspins))>1 or len(set(max_loop_vert_ranks))>1:
                    self._curr_exporter.fix_coef_specs(max(max_lwfspins),\
                                                       max(max_loop_vert_ranks))

        # Just the matrix.f files
        if self._export_format == 'matrix':
            for me in matrix_elements:
                filename = pjoin(path, 'matrix_' + \
                           me.get('processes')[0].shell_string() + ".f")
                if os.path.isfile(filename):
                    logger.warning("Overwriting existing file %s" % filename)
                else:
                    logger.info("Creating new file %s" % filename)
                calls = calls + self._curr_exporter.write_matrix_element_v4(\
                    writers.FortranWriter(filename),\
                    me, self._curr_helas_model)
                
        cpu_time2 = time.time() - cpu_time1

        logger.info(("Generated helas calls for %d subprocesses " + \
              "(%d diagrams) in %0.3f s") % \
              (len(matrix_elements),
               ndiags, cpu_time))

        if calls:
            if "cpu_time2" in locals():
                logger.info("Wrote files for %d OPP calls in %0.3f s" % \
                            (calls, cpu_time2))
            else:
                logger.info("Wrote files for %d OPP calls" % \
                            (calls))

        # Replace the amplitudes with the actual amplitudes from the
        # matrix elements, which allows proper diagram drawing also of
        # decay chain processes
        self._curr_amps = diagram_generation.AmplitudeList(\
               [me.get('base_amplitude') for me in \
                matrix_elements])

    def ML5finalize(self, nojpeg, online = False):
        """Copy necessary sources and output the ps representation of 
        the diagrams, if needed"""

        if self._export_format in self.supported_ML_format:
            logger.info('Export UFO model to MG4 format')
            # wanted_lorentz are the lorentz structures which are
            # actually used in the wavefunctions and amplitudes in
            # these processes
            wanted_lorentz = self._curr_matrix_elements.get_used_lorentz()
            wanted_couplings = self._curr_matrix_elements.get_used_couplings()
            # For a unique output of multiple type of exporter model information
            # are save in memory
            if hasattr(self, 'previous_lorentz'):
                wanted_lorentz = list(set(self.previous_lorentz + wanted_lorentz))
                wanted_couplings = list(set(self.previous_couplings + wanted_couplings))
                del self.previous_lorentz
                del self.previous_couplings
            
            self._curr_exporter.convert_model(self._curr_model,
                                           wanted_lorentz,
                                           wanted_couplings)
        
        if self._export_format in self.supported_ML_format:
            flags = []
            if nojpeg:
                flags.append('nojpeg')
            if online:
                flags.append('online')
<<<<<<< HEAD
=======
                
>>>>>>> 4ee303b5
            self._curr_exporter.finalize( \
                                           self._curr_matrix_elements,
                                           self.history,
                                           self.options,
                                           flags)

        if self._export_format in self.supported_ML_format:
            logger.info('Output to directory ' + self._export_dir + ' done.')

    def do_launch(self, line, *args,**opt):
        """Main commands: Check that the type of launch is fine before proceeding with the
        mother function. """
                
        args = self.split_arg(line)
        # check argument validity and normalise argument
        (options, args) = mg_interface._launch_parser.parse_args(args)

        self.check_launch(args, options)

        if not args[0].startswith('standalone'):
            raise self.InvalidCmd('ML5 can only launch standalone runs.')

        start_cwd = os.getcwd()
        options = options.__dict__
        # args is now MODE PATH
        
        ext_program = launch_ext.MadLoopLauncher(self, args[1], \
                                                options=self.options, **options)
        ext_program.run()
        os.chdir(start_cwd) #ensure to go to the initial path
        
    def do_check(self, line, *args,**opt):
        """Check a given process or set of processes"""

        argss = self.split_arg(line, *args,**opt)
        # Check args validity
        perturbation_couplings_pattern = \
          re.compile("^(?P<proc>.+)\s*\[\s*((?P<option>\w+)\s*\=)?\s*(?P<pertOrders>(\w+\s*)*)\s*\]\s*(?P<rest>.*)$")
        perturbation_couplings_re = perturbation_couplings_pattern.match(line)
        perturbation_couplings=""
        if perturbation_couplings_re:
            perturbation_couplings = perturbation_couplings_re.group("pertOrders")
        QED_found=re.search("QED",perturbation_couplings)
        if QED_found:
            self.validate_model(coupling_type='QED')
        else:
            self.validate_model()
        
        param_card = self.check_check(argss)
        reuse = argss[1]=="-reuse"   
        argss = argss[:1]+argss[2:]
        # For the stability check the user can specify the statistics (i.e
        # number of trial PS points) as a second argument
        if argss[0] in ['stability', 'profile']:
            stab_statistics = int(argss[1])
            argss = argss[:1]+argss[2:]
        # Remove the extra options
        i=-1
        while argss[i].startswith('--'):
            i=i-1
        # Now make sure the process is acceptable
        proc = " ".join(argss[1:i+1])
        myprocdef = self.extract_process(proc)
        self.proc_validity(myprocdef,'ML5_check_cms' if argss[0]=='cms' else \
                                                                    'ML5_check')
        
        return mg_interface.MadGraphCmd.do_check(self, line, *args,**opt)
    
    def do_add(self, line, *args,**opt):
        """Generate an amplitude for a given process and add to
        existing amplitudes
        """
        args = self.split_arg(line)
        # Check the validity of the arguments
        self.check_add(args)
        perturbation_couplings_pattern = \
          re.compile("^(?P<proc>.+)\s*\[\s*((?P<option>\w+)\s*\=)?\s*(?P<pertOrders>(\w+\s*)*)\s*\]\s*(?P<rest>.*)$")
        perturbation_couplings_re = perturbation_couplings_pattern.match(line)
        perturbation_couplings=""
        if perturbation_couplings_re:
            perturbation_couplings = perturbation_couplings_re.group("pertOrders")
        QED_found=re.search('QED',perturbation_couplings)
        if QED_found:
            self.validate_model(coupling_type='QED')
        else:
            self.validate_model()

        loop_filter=None
        if args[0] == 'process':

            # Extract potential loop_filter          
            for arg in args:
                if arg.startswith('--loop_filter='):
                    loop_filter = arg[14:]
                if not isinstance(self, extended_cmd.CmdShell):
                    raise InvalidCmd, "loop_filter is not allowed in web mode"
            args = [a for a in args if not a.startswith('--loop_filter=')]

            # Rejoin line
            line = ' '.join(args[1:])
            
            # store the first process (for the perl script)
            if not self._generate_info:
                self._generate_info = line
                
            # Reset Helas matrix elements
            self._curr_matrix_elements = helas_objects.HelasMultiProcess()
            
        # Extract process from process definition
        myprocdef = self.extract_process(line)
        # hack for multiprocess:
        if myprocdef.has_multiparticle_label():
            # split it in a loop
            succes, failed = 0, 0
            for base_proc in myprocdef:
                try:
                    self.exec_cmd("add process %s" % base_proc.nice_string(prefix=False, print_weighted=True))
                    succes += 1
                except Exception:
                    failed +=1
            logger.info("%s/%s processes succeeded" % (succes, failed+succes))
            if succes == 0:
                raise
            else:
                return
             
             
        # If it is a process for MadLoop standalone, make sure it has a 
        # unique ID. It is important for building a BLHA library which
        # contains unique entry point for each process generated.
        all_ids = [amp.get('process').get('id') for amp in self._curr_amps]
        if myprocdef.get('id') in all_ids:
                myprocdef.set('id',max(all_ids)+1)
             
        self.proc_validity(myprocdef,'ML5')

        cpu_time1 = time.time()

        # Decide here wether one needs a LoopMultiProcess or a MultiProcess
        multiprocessclass=None
        if myprocdef['perturbation_couplings']!=[]:
            multiprocessclass=loop_diagram_generation.LoopMultiProcess
        else:
            multiprocessclass=diagram_generation.MultiProcess

        myproc = multiprocessclass(myprocdef, collect_mirror_procs = False,
                                            ignore_six_quark_processes = False,
                                            loop_filter = loop_filter)
        
        for amp in myproc.get('amplitudes'):
            if amp not in self._curr_amps:
                self._curr_amps.append(amp)
            else:
                warning = "Warning: Already in processes:\n%s" % \
                                                     amp.nice_string_processes()
                logger.warning(warning)

            # Reset _done_export, since we have new process
            self._done_export = False
            
            cpu_time2 = time.time()
            
            ndiags = sum([len(amp.get('loop_diagrams')) for \
                      amp in myproc.get('amplitudes')])
            logger.info("Process generated in %0.3f s" % \
            (cpu_time2 - cpu_time1))

class LoopInterfaceWeb(mg_interface.CheckValidForCmdWeb, LoopInterface):
    pass


class AskLoopInstaller(cmd.OneLinePathCompletion):
    
    local_installer = ['ninja', 'collier']
    required = ['cuttools', 'iregi']
    order = ['cuttools', 'iregi', 'ninja', 'collier', 'golem', 'pjfry']
    
    @property
    def answer(self):
        return self.code
    
    
    def __init__(self, question, *args, **opts):

        import urllib2
        try:
            response=urllib2.urlopen('http://madgraph.phys.ucl.ac.be/F1.html', timeout=3)
            self.online=True
        except urllib2.URLError as err: 
            self.online=False        
        
        self.code = {'ninja': 'install',
                     'collier': 'install',
                     'golem': 'off',
                     'pjfry':'off',
                     'cuttools': 'required',
                     'iregi': 'required'}
        if not self.online:
            self.code['ninja'] = 'local'
            self.code['collier'] = 'local'
            self.code['pjfry'] = 'fail'
            self.code['golem'] = 'fail'
        if not misc.which('cmake'):
            self.code['collier'] = 'off'
            
            

        
        # 1. create the question
        question, allowed_answer = self.create_question(first=True)
        
        opts['allow_arg'] = allowed_answer
        
        cmd.OneLinePathCompletion.__init__(self, question, *args, **opts)
        

    def create_question(self, first = False):
        """ """

        question = "For loop computations, MadLoop requires dedicated tools to"+\
        " perform the reduction of loop Feynman diagrams using OPP-based and/or TIR approaches.\n"+\
        "\nWhich one do you want to install? (this needs to be done only once)\n"
        
        allowed_answer = set(['0','done'])
        
        descript =  {'cuttools': ['cuttools','(OPP)','[0711.3596]'],
                     'iregi': ['iregi','(TIR)','[1405.0301]'],
                     'ninja': ['ninja','(OPP)','[1403.1229]'],
                     'pjfry': ['pjfry','(TIR)','[1112.0500]'],
                     'golem': ['golem','(TIR)','[0807.0605]'],
                     'collier': ['collier','(TIR)','[1604.06792]']} 

        
        status = {'off': '%(start_red)sdo not install%(stop)s',
                  'install': '%(start_green)swill be installed %(stop)s',
                  'local': '%(start_green)swill be installed %(stop)s(offline installation from local repository)',
                  'fail': 'not available without internet connection',
                  'required': 'will be installed (required)'}
        
        for i,key in enumerate(self.order,1):
            if os.path.sep not in self.code[key]:
                question += '%s. %%(start_blue)s%-9s %-5s %-13s%%(stop)s : %s%s\n' % \
                   tuple([i,]+descript[key]+[status[self.code[key]],]+\
                     ['(recommended)' if key in ['ninja','collier'] and self.code[key] in ['install'] else ''])
            else:
                question += '%s. %%(start_blue)s%-9s %-5s %-13s%%(stop)s : %s\n' % tuple([i,]+descript[key]+[self.code[key],])
            if key in self.required:
                continue
            allowed_answer.update([str(i), key])
            if key in self.local_installer:
                allowed_answer.update(['key=local','key=off'])
            if self.online:
                allowed_answer.update(['key=on','key=install', 'key=off'])
                
        question += "You can:\n -> hit 'enter' to proceed\n -> type a number to cycle its options\n -> enter the following command:\n"+\
          '    %(start_blue)s{tool_name}%(stop)s [%(start_blue)sinstall%(stop)s|%(start_blue)snoinstall%(stop)s|'+\
          '%(start_blue)s{prefixed_installation_path}%(stop)s]\n'
        if first:
            question += '\n%(start_bold)s%(start_red)sIf you are unsure about what this question means, just type enter to proceed. %(stop)s'

        question = question % {'start_green' : '\033[92m',
                               'start_red' : '\033[91m',
                               'start_blue' : '\033[34m',
     'stop':  '\033[0m',
     'start_bold':'\033[1m', 
     }
        return question, allowed_answer
        
    def default(self, line):
        """Default action if line is not recognized"""
        
        line = line.strip()
        args = line.split()

        if line in ['0', 'done','','EOF']:
            self.value = 'done'
            return self.answer
        self.value = 'repeat'        
        if args:
            if len(args) ==1 and '=' in args[0]:
                args = args[0].split('=')
            args[0] = args[0].lower()
            if len(args) == 1:
                # loop over the possibility
                if args[0].isdigit():
                    if len(self.order) < int(args[0]):
                        logger.warning('Invalid integer %s. Please Retry' % args[0])
                        return 
                    args[0] = self.order[int(args[0])-1]
                key = args[0]
                if key in self.code:
                    if self.code[key] in ['off']:
                        if self.online:
                            self.code[key] = 'install'
                        elif key in self.local_installer:
                            self.code[key] = 'local'
                    elif self.code[key] == 'install':
                        if key in self.local_installer:
                            self.code[key] = 'local'
                        else:
                            self.code[key] = 'off'
                    elif self.code[key] == 'local':
                        self.code[key] = 'off'
                else: 
                    logger.warning('Unknown entry \'%s\'. Please retry' % key)
                    return 
            elif len(args) == 2:
                key = args[0]
                if key not in self.code:
                    logger.warning('unknown %s type of entry. Bypass command.')
                    return                     
                if os.path.sep not in args[1]:
                    value = args[1].lower()
                    if value in ['off', 'not','noinstall']:
                        self.code[key] = 'off'
                    elif value in ['on', 'install']:
                        if self.online:
                            self.code[key] = 'install'
                        elif key in self.local_installer:
                            self.code[key] = 'local'
                        else:
                            logger.warning('offline installer not available for %s', key)
                            self.code[key] = 'off'
                    elif value in ['local']:
                        if key in self.local_installer:
                            self.code[key] = 'local'
                        else:
                            logger.warning('offline installer not available for %s', key)
                            self.code[key] = 'off'
                else:
                    self.code[key] = args[1]
            else:
                self.value = 0
        self.question,self.allow_arg = self.create_question()
        return self.answer

    def apply_name(self, name, line):

        if line.startswith('='):
            line = line[1:]
        return self.default('%s %s' % (name,line))


    do_ninja = lambda self,line : self.apply_name('ninja', line)
    do_pjfry = lambda self,line : self.apply_name('pjfry', line)
    do_collier = lambda self,line : self.apply_name('collier', line)
    do_golem = lambda self,line : self.apply_name('golem', line)
    do_cuttools = lambda self,line : self.apply_name('cuttools', line)
    do_iregi =  lambda self,line : self.apply_name('iregi', line)
    
 
    def complete_prog(self, text, line, begidx, endidx, formatting=True):
        
        if os.path.sep in line:
            args = line[0:begidx].split()
            if args[-1].endswith(os.path.sep):
                return self.path_completion(text,
                                        pjoin(*[a for a in args if a.endswith(os.path.sep)]),
                                        only_dirs = True)
            else:
                return self.path_completion(text, '.', only_dirs = True)
        else:
            return self.list_completion(text, ['install', 'noinstall', 'local'], line)
    
    complete_ninja = complete_prog 
    complete_pjfry = complete_prog
    complete_collier = complete_prog
    complete_golem = complete_prog
    complete_cuttools = complete_prog
    complete_iregi = complete_prog
    
    
               
   <|MERGE_RESOLUTION|>--- conflicted
+++ resolved
@@ -714,10 +714,7 @@
                 flags.append('nojpeg')
             if online:
                 flags.append('online')
-<<<<<<< HEAD
-=======
                 
->>>>>>> 4ee303b5
             self._curr_exporter.finalize( \
                                            self._curr_matrix_elements,
                                            self.history,

--- conflicted
+++ resolved
@@ -290,15 +290,9 @@
         if isinstance(coupling_type,str):
             coupling_type = [coupling_type,]
 
-<<<<<<< HEAD
 ##        if coupling_type!= ['QCD'] and loop_type not in ['virtual','noborn']:
 ##            c = ' '.join(coupling_type)
-##            raise self.InvalidCmd, 'MG5aMC can only handle QCD at NLO accuracy.\n We can however compute loop with [virt=%s].\n We can also compute cross-section for loop-induced processes with [noborn=%s]' % (c,c)
-=======
-        if coupling_type!= ['QCD'] and loop_type not in ['virtual','noborn']:
-            c = ' '.join(coupling_type)
-            raise self.InvalidCmd('MG5aMC can only handle QCD at NLO accuracy.\n We can however compute loop with [virt=%s].\n We can also compute cross-section for loop-induced processes with [noborn=%s]' % (c,c))
->>>>>>> 28b1ee12
+##            raise self.InvalidCmd('MG5aMC can only handle QCD at NLO accuracy.\n We can however compute loop with [virt=%s].\n We can also compute cross-section for loop-induced processes with [noborn=%s]' % (c,c))
         
 
         if not isinstance(self._curr_model,loop_base_objects.LoopModel) or \

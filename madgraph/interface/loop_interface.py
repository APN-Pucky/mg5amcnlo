################################################################################
#
# Copyright (c) 2009 The MadGraph5_aMC@NLO Development team and Contributors
#
# This file is a part of the MadGraph5_aMC@NLO project, an application which 
# automatically generates Feynman diagrams and matrix elements for arbitrary
# high-energy processes in the Standard Model and beyond.
#
# It is subject to the MadGraph5_aMC@NLO license which should accompany this 
# distribution.
#
# For more information, visit madgraph.phys.ucl.ac.be and amcatnlo.web.cern.ch
#
################################################################################
"""A user friendly command line interface to access all MadGraph5_aMC@NLO features.
   Uses the cmd package for command interpretation and tab completion.
"""

import os
import shutil
import time
import logging
import re

import madgraph
from madgraph import MG4DIR, MG5DIR, MadGraph5Error
import madgraph.interface.madgraph_interface as mg_interface
import madgraph.interface.extended_cmd as cmd
import madgraph.interface.launch_ext_program as launch_ext
import madgraph.interface.extended_cmd as extended_cmd
import madgraph.core.base_objects as base_objects
import madgraph.core.diagram_generation as diagram_generation
import madgraph.loop.loop_diagram_generation as loop_diagram_generation
import madgraph.loop.loop_base_objects as loop_base_objects
import madgraph.loop.loop_helas_objects as loop_helas_objects
import madgraph.core.helas_objects as helas_objects
import madgraph.iolibs.export_v4 as export_v4
import madgraph.iolibs.helas_call_writers as helas_call_writers
import madgraph.iolibs.file_writers as writers
import madgraph.interface.launch_ext_program as launch_ext
import madgraph.various.misc as misc
import madgraph.fks.fks_base as fks_base
import aloha

# Special logger for the Cmd Interface
logger = logging.getLogger('cmdprint')

#useful shortcut
pjoin = os.path.join

class CheckLoop(mg_interface.CheckValidForCmd):

    def check_display(self, args):
        """ Check the arguments of the display diagrams command in the context
        of the Loop interface."""
        
        mg_interface.MadGraphCmd.check_display(self,args)
        
        if all([not amp['process']['has_born'] for amp in self._curr_amps]):
            if args[0]=='diagrams' and len(args)>=2 and args[1]=='born':
                raise self.InvalidCmd("Processes generated do not have born diagrams.")
        
        if args[0]=='diagrams' and len(args)>=3 and args[1] not in ['born','loop']:
            raise self.InvalidCmd("Can only display born or loop diagrams, not %s."%args[1])

    def check_tutorial(self, args):
        """check the validity of the line"""
        if len(args) == 0:
            #this means mg5 tutorial
            args.append('MadLoop')
        else:
            return mg_interface.CheckValidForCmd.check_tutorial(self,args)

    def check_add(self, args):
        """ If no model is defined yet, make sure to load the right loop one """
        
        if not self._curr_model:
            pert_coupl_finder = re.compile(r"^(?P<proc>.+)\s*\[\s*((?P<option>\w+)"+
                        r"\s*\=)?\s*(?P<pertOrders>(\w+\s*)*)\s*\]\s*(?P<rest>.*)$")
            pert_coupl = pert_coupl_finder.match(' '.join(args))
            model_name = 'loop_sm'
            if pert_coupl:
                pert_coupls = pert_coupl.group("pertOrders")
                if "QED" in pert_coupls:
                    model_name = 'loop_qcd_qed_sm'
            self.do_import('model %s'%model_name)
        
        mg_interface.MadGraphCmd.check_add(self,args)
    
    def check_output(self, args, default='standalone'):
        """ Check the arguments of the output command in the context
        of the Loop interface."""
       
        mg_interface.MadGraphCmd.check_output(self,args, default=default)

        if self._export_format not in self.supported_ML_format:
            raise self.InvalidCmd, "not supported format %s" % self._export_format

        
    def check_launch(self, args, options):
        """ Further check that only valid options are given to the MadLoop
        default launcher."""
        
        mg_interface.MadGraphCmd.check_launch(self,args,options)
        if int(options.cluster) != 0 :
            return self.InvalidCmd, 'MadLoop standalone runs cannot be '+\
                                    'performed on a cluster.'
        
        if int(options.multicore) != 0 :
            logger.warning('MadLoop standalone can only run on a single core,'+\
                                                ' so the -m option is ignored.')
            options.multicore = '0'
        
        if options.laststep != '' :
            logger.warning('The -laststep option is only used for Madevent.'+\
                           'Ignoring this option')
            options.multicore = ''
        
        if options.interactive :
            logger.warning('No interactive mode for MadLoop standalone runs.')
            options.interactive = False

class CheckLoopWeb(mg_interface.CheckValidForCmdWeb, CheckLoop):
    pass

class CompleteLoop(mg_interface.CompleteForCmd):
    
    def complete_display(self, text, line, begidx, endidx):
        "Complete the display command in the context of the Loop interface"

        args = self.split_arg(line[0:begidx])

        if len(args) == 2 and args[1] == 'diagrams':
            return self.list_completion(text, ['born', 'loop'])
        else:
            return mg_interface.MadGraphCmd.complete_display(self, text, line,
                                                                 begidx, endidx)

class HelpLoop(mg_interface.HelpToCmd):

    def help_display(self):   
        mg_interface.MadGraphCmd.help_display(self)
        logger.info("   In ML5, after display diagrams, the user can add the option")
        logger.info("   \"born\" or \"loop\" to display only the corresponding diagrams.")


class CommonLoopInterface(mg_interface.MadGraphCmd):
    """ An additional layer between MadGraphInterface and LoopInterface as well
    as aMCatNLO interface, to put the common feature of these two here."""

    def rate_proc_difficulty(self, proc, mode):
        """ Gives an integer more or less representing the difficulty of the process.
        For now it is very basic and such that "difficult" processes start at 
        a value of about 35."""
        
        def pdg_difficulty(pdg):
            """ Gives a score from the pdg of a leg to state how it increases the
            difficulty of the process """
            # For now, it is only based on the color charge. One can change that
            # of course.
            part=self._curr_model.get_particle(pdg)
            if abs(part.get_color())==1:
                return 2
            elif abs(part.get_color())==3:
                return 3
            elif abs(part.get_color())==6:
                return 4
            elif abs(part.get_color())==8:
                return 6

        score = 0
        for leg in proc.get('legs'):
            if isinstance(leg,base_objects.MultiLeg):
                score += max([pdg_difficulty(id) for id in leg['ids']])
                # add one if it has more than one particle
                if len(leg['ids'])>1:
                    score += 1
            else:
                score += pdg_difficulty(leg.get('id'))
        
        # No integration planned right away if only virtual, remove 6
        if proc['NLO_mode']=='virt':
            score = score - 6
        # Only reals, then again remove 6
        if proc['NLO_mode']=='real':
            score = score - 6
        # If tree only then it is easy
        if proc['NLO_mode']=='tree':
            return 0
        return score

    def do_set(self, line, log=True):
        """Set the loop optimized output while correctly switching to the
        Feynman gauge if necessary.
        """

        mg_interface.MadGraphCmd.do_set(self,line,log)
        
        args = self.split_arg(line)
        self.check_set(args)

        if args[0] == 'gauge' and args[1] == 'unitary' and \
            not self.options['gauge']=='unitary' and \
            isinstance(self._curr_model,loop_base_objects.LoopModel) and \
                 not self._curr_model['perturbation_couplings'] in [[],['QCD']]:
            if log: logger.warning('You will only be able to do tree level and QCD'+\
                                           ' corrections in the unitary gauge.')

    def proc_validity(self, proc, mode):
        """ Check that the process or processDefinition describes a process that 
        ML5 can handle. Mode specifies who called the function,
        typically ML5, ML5_check or aMCatNLO. This allows to relieve some limitation
        depending on the functionality."""

        tool = 'MadLoop' if mode.startswith('ML5') else 'aMC@NLO'
        # The threshold for the triggering of the 'Warning difficult process'
        # message.
        difficulty_threshold = 100
        # Check that we have something    
        if not proc:
            raise self.InvalidCmd("Empty or wrong format process, please try again.")
        
        # Check that we have the same number of initial states as
        # existing processes
        if self._curr_amps and self._curr_amps[0].get_ninitial() != \
            proc.get_ninitial():
            raise self.InvalidCmd("Can not mix processes with different number of initial states.")               

#        It is partially supported for now if the initial state is not charged
#        under the gauge group perturbed.
#        if proc.get_ninitial()==1 and tool=='aMC@NLO':            
#            raise self.InvalidCmd("At this stage %s cannot handle decay process."%tool+\
#                                  "\nIt is however a straight-forward extension which "+\
#                                  "will come out with the next release.")                           

#        Now all checks should support multi-particle label for loops as well.
        if isinstance(proc, base_objects.ProcessDefinition) and mode=='ML5':
            if proc.has_multiparticle_label():
                raise self.InvalidCmd(
                  "When running ML5 standalone, multiparticle labels cannot be"+\
                  " employed.")
        
        if proc['decay_chains']:
            raise self.InvalidCmd(
                  "ML5 cannot yet decay a core process including loop corrections.")
        
        if proc.are_decays_perturbed():
            raise self.InvalidCmd(
                  "The processes defining the decay of the core process cannot"+\
                  " include loop corrections.")
        
        if not proc['perturbation_couplings'] and mode.startswith('ML5'):
            raise self.InvalidCmd(
                "Please perform tree-level generations within default MG5 interface.")
        if not 'real':
            if not isinstance(self._curr_model,loop_base_objects.LoopModel) or \
                                             not proc['perturbation_couplings']:
                raise self.InvalidCmd(
                "The current model does not allow for loop computations.")
        
            miss_order = [ p_order for p_order in proc['perturbation_couplings'] \
                if p_order not in self._curr_model.get('perturbation_couplings')]
            if len(miss_order)>0 and not 'real' in mode:
                raise self.InvalidCmd(
                    "Perturbation orders %s not among"%str(miss_order) + \
                    " the perturbation orders allowed for by the loop model.")
                
            if proc['perturbation_couplings'] not in [[],['QCD']]:
                raise self.InvalidCmd(
                    "The process perturbation coupling orders %s are beyond "+\
                    "tree level or only QCD corrections. MadLoop can only work"+\
                    " in the Feynman gauge for these. Please set the gauge to "+\
                                                      " Feynman and try again.")
                
        proc_diff = self.rate_proc_difficulty(proc, mode)
        logger.debug('Process difficulty estimation: %d'%proc_diff)
        if proc_diff >= difficulty_threshold:
            msg = """
  The %s you attempt to generate appears to be of challenging difficulty, but it will be tried anyway. If you have successfully studied it with MadGraph5_aMC@NLO, please report it.
"""
            logger.warning(msg%proc.nice_string().replace('Process:','process'))

    def validate_model(self, loop_type='virtual',coupling_type=['QCD'], stop=True):
        """ Upgrade the model sm to loop_sm if needed """

        # Allow to call this function with a string instead of a list of 
        # perturbation orders.
        if isinstance(coupling_type,str):
            coupling_type = [coupling_type,]

##        if coupling_type!= ['QCD'] and loop_type not in ['virtual','noborn']:
##            c = ' '.join(coupling_type)
##            raise self.InvalidCmd, 'MG5aMC can only handle QCD at NLO accuracy.\n We can however compute loop with [virt=%s].\n We can also compute cross-section for loop-induced processes with [noborn=%s]' % (c,c)
        

        if not isinstance(self._curr_model,loop_base_objects.LoopModel) or \
           self._curr_model['perturbation_couplings']==[] or \
           any((coupl not in self._curr_model['perturbation_couplings']) \
           for coupl in coupling_type):
            if loop_type.startswith('real') or loop_type == 'LOonly':
                if loop_type == 'real':
                    logger.info(\
                      "Beware that real corrections are generated from a tree-level model.")
                if loop_type == 'real_init' and \
                               self._curr_model.get('name').split('-')[0]!='sm':
                    logger.info(\
                      "You are entering aMC@NLO with a model which does not "+\
                                                   " support loop corrections.")
            else:
                logger.info(\
                  "The current model %s does not allow to generate"%self._curr_model.get('name')+
                  " loop corrections of type %s."%str(coupling_type))
                model_path = self._curr_model.get('modelpath')
                model_name = self._curr_model.get('name')
                if model_name.split('-')[0]=='loop_sm':
                    model_name = model_name[5:]
                if model_name.split('-')[0]=='sm':
                    # So that we don't load the model twice
                    if not self.options['gauge']=='Feynman' and 'QED' in coupling_type:
                        logger.info('Switch to Feynman gauge because '+\
                          'model loop_qcd_qed_sm is restricted only to Feynman gauge.')
                        self._curr_model = None
                        mg_interface.MadGraphCmd.do_set(self,'gauge Feynman')
                    if coupling_type == ['QCD',]:
                        add_on = ''
                    elif coupling_type in [['QED'],['QCD','QED']]:
                        add_on = 'qcd_qed_'
                    else:
                        raise MadGraph5Error(
                          "The pertubation coupling cannot be '%s'"\
                                    %str(coupling_type)+" in SM loop processes")

                    logger.info("MG5_aMC now loads 'loop_%s%s'."%(add_on,model_name))

                    #import model with correct treatment of the history
                    self.history.move_to_last('generate')
                    last_command = self.history[-1]
                    self.exec_cmd(" import model loop_%s%s" % (add_on,model_name), precmd=True)
                    self.history.append(last_command)
                elif stop:
                    raise self.InvalidCmd(
                      "The model %s cannot handle loop processes"%model_name)    
                    
        if loop_type and not loop_type.startswith('real') and \
                 not self.options['gauge']=='Feynman' and \
                 not self._curr_model['perturbation_couplings'] in [[],['QCD']]:
            if 1 in self._curr_model.get('gauge'):
                logger.info("Setting gauge to Feynman in order to process all"+\
                           " possible loop computations available in the model.")
                mg_interface.MadGraphCmd.do_set(self,'gauge Feynman')
            else:
                logger.warning("You will only be able to do tree level and QCD"+\
      " corrections with this model because it does not support Feynman gauge.")

class LoopInterface(CheckLoop, CompleteLoop, HelpLoop, CommonLoopInterface):
          
    supported_ML_format = ['standalone', 'standalone_rw', 'matchbox'] 
    
    def __init__(self, mgme_dir = '', *completekey, **stdin):
        """ Special init tasks for the Loop Interface """

        mg_interface.MadGraphCmd.__init__(self, mgme_dir = '', *completekey, **stdin)
        self.setup()
    
    def setup(self):
        """ Special tasks when switching to this interface """

        # Refresh all the interface stored value as things like generated
        # processes and amplitudes are not to be reused in between different
        # interfaces
        # Clear history, amplitudes and matrix elements when a model is imported
        # Remove previous imports, generations and outputs from history
        self.history.clean(remove_bef_last='import',
                           to_keep=['set','load','import', 'define'])
        # Reset amplitudes and matrix elements
        self._done_export=False
        self._curr_amps = diagram_generation.AmplitudeList()
        self._curr_matrix_elements = helas_objects.HelasMultiProcess()
        self._v4_export_formats = []
        self._export_formats = [ 'matrix', 'standalone' ]
        self._nlo_modes_for_completion = ['virt']
        self.validate_model()
        # Set where to look for CutTools installation.
        # In further versions, it will be set in the same manner as _mgme_dir so that
        # the user can chose its own CutTools distribution.
        self._cuttools_dir=str(os.path.join(self._mgme_dir,'vendor','CutTools'))
        if not os.path.isdir(os.path.join(self._cuttools_dir, 'src','cts')):
            logger.warning(('Warning: Directory %s is not a valid CutTools directory.'+\
                           'Using default CutTools instead.') % \
                             self._cuttools_dir)
            self._cuttools_dir=str(os.path.join(self._mgme_dir,'vendor','CutTools'))
        # Set where to look for IREGI installation
        self._iregi_dir=str(os.path.join(self._mgme_dir,'vendor','IREGI','src'))
        if not os.path.isdir(self._iregi_dir):
            logger.warning(('Warning: Directory %s is not a valid IREGI directory.'+\
                            'Using default IREGI instead.')%\
                           self._iregi_dir)
            self._iregi_dir=str(os.path.join(self._mgme_dir,'vendor','IREGI','src'))
    
    def do_display(self,line, *argss, **opt):
        """ Display born or loop diagrams, otherwise refer to the default display
        command """
        
        args = self.split_arg(line)
        #check the validity of the arguments
        self.check_display(args)
        
        if args[0]=='diagrams':
            if len(args)>=2 and args[1] in ['loop','born']:
                self.draw(' '.join(args[2:]),args[1])
            else:
                self.draw(' '.join(args[1:]),'all')
        else:
            mg_interface.MadGraphCmd.do_display(self,line,*argss,**opt)

    def do_output(self, line):
        """Main commands:Initialize a new Template or reinitialize one"""
        
        args = self.split_arg(line)
        # Check Argument validity
        self.check_output(args)
        
        noclean = '-noclean' in args
        force = '-f' in args 
        nojpeg = '-nojpeg' in args
        main_file_name = ""
        try:
            main_file_name = args[args.index('-name') + 1]
        except Exception:
            pass

        # Whatever the format we always output the quadruple precision routines
        # to allow for curing possible unstable points.
        aloha_original_quad_mode = aloha.mp_precision
        aloha.mp_precision = True

        if self._export_format not in self.supported_ML_format:
            raise self.InvalidCmd('ML5 only support "%s" as export format.' % \
                                  ''.join(self.supported_ML_format))

        if not os.path.isdir(self._export_dir) and self._export_format in ['matrix']:
            raise self.InvalidCmd('Specified export directory %s does not exist.'\
                                                         %str(self._export_dir))

        if not force and not noclean and os.path.isdir(self._export_dir)\
               and self._export_format.startswith('standalone'):
            # Don't ask if user already specified force or noclean
            logger.info('INFO: directory %s already exists.' % self._export_dir)
            logger.info('If you continue this directory will be cleaned')
            answer = self.ask('Do you want to continue?', 'y', ['y','n'])
            if answer != 'y':
                raise self.InvalidCmd('Stopped by user request')
            else:
                try:
                    shutil.rmtree(self._export_dir)
                except OSError:
                    raise self.InvalidCmd('Could not remove directory %s.'\
                                                         %str(self._export_dir))

        if self._export_format.startswith('standalone'):
            output_type = 'madloop'
        elif self._export_format == 'matchbox':
            output_type = 'madloop_matchbox'

        self._curr_exporter = export_v4.ExportV4Factory(self, \
                     noclean, output_type=output_type, group_subprocesses=False)

        if self._export_format in ['standalone', 'matchbox']:
            self._curr_exporter.copy_template(self._curr_model)

        if self._export_format == "standalone_rw":
            self._export_format = "standalone"
            self._curr_exporter.copy_template(self._curr_model)
            self._export_format = "standalone_rw"

        # Reset _done_export, since we have new directory
        self._done_export = False

        # Perform export and finalize right away
        self.ML5export(nojpeg, main_file_name)

        # Automatically run finalize
        self.ML5finalize(nojpeg)
            
        # Remember that we have done export
        self._done_export = (self._export_dir, self._export_format)

        # Reset _export_dir, so we don't overwrite by mistake later
        self._export_dir = None

        # Put aloha back in its original mode.
        aloha.mp_precision = aloha_original_quad_mode


    def install_reduction_library(self):
        """Code to install the reduction library if needed"""
        
        opt = self.options
        
        # Check if first time:
        if (opt['ninja'] is None) or (os.path.isfile(pjoin(MG5DIR, opt['ninja'],'libninja.a'))): 
            return
        
        logger.info("First output using loop matrix-elements has been detected. Now asking for loop reduction:", '$MG:color:BLACK')
        to_install = self.ask('install', '0',  ask_class=AskLoopInstaller, timeout=300, 
                              path_msg=' ')
        

        for key, value in to_install.items():
            if key in ['cuttools', 'iregi']:
                if os.path.sep not in value:
                    continue
                import madgraph.iolibs.files as files
                if key == 'cuttools':
                    if os.path.exists(pjoin(value, 'includects')):
                        path = pjoin(value, 'includects')
                    elif os.path.exists(pjoin(value, 'CutTools','includects')):
                        path = pjoin(value, 'CutTools', 'includects')
                    elif os.path.exists(pjoin(value, 'vendor','CutTools','includects')):
                        path = pjoin(value, 'vendor','CutTools', 'includects')
                    else:
                        logger.warning('invalid path for cuttools import')
                        continue
                    
                    target = pjoin(MG5DIR,'vendor','CutTools','includects')
                    if not os.path.exists(target):
                        os.mkdir(target)
                    files.cp(pjoin(path,'libcts.a'), target)
                    files.cp(pjoin(path,'mpmodule.mod'), target, log=True)
                    if os.path.exists(pjoin(path,'compiler_version.log')):
                        files.cp(pjoin(path,'compiler_version.log'), target)

                if key == 'iregi':
                    if os.path.exists(pjoin(value, 'src','IREGI4ML5_interface.f90')):
                        path = pjoin(value, 'src')
                    elif os.path.exists(pjoin(value, 'IREGI','src','IREGI4ML5_interface.f90')):
                        path = pjoin(value, 'IREGI', 'src')
                    elif os.path.exists(pjoin(value, 'vendor','IREGI','src','IREGI4ML5_interface.f90')):
                        path = pjoin(value, 'vendor', 'IREGI', 'src')
                    else:
                        logger.warning('invalid path for IREGI import')
                        continue    
                                         
                    target = pjoin(MG5DIR,'vendor','IREGI','src')
                    files.cp(pjoin(path,'libiregi.a'), target, log=True)
            elif value == 'local':
                ## LOCAL INSTALLATION OF NINJA/COLLIER
                    logger.info(
"""MG5aMC will now install the loop reduction tool '%(p)s' from the local offline installer.
Use the command 'install $(p)s' if you want to update to the latest online version.
This installation can take some time but only needs to be performed once.""" %{'p': key},'$MG:color:GREEN')
                    additional_options = ['--ninja_tarball=%s'%pjoin(MG5DIR,'vendor','%s.tar.gz' % key)]
                    if key == 'ninja':
                        additional_options.append('--oneloop_tarball=%s'%pjoin(MG5DIR,'vendor','oneloop.tar.gz'))
                    
                    try:
                        self.do_install(key,paths={'HEPToolsInstaller':
                                pjoin(MG5DIR,'vendor','OfflineHEPToolsInstaller.tar.gz')},
                        additional_options=additional_options)
                    except self.InvalidCmd:
                            logger.warning(
"""The offline installation of %(p)s was unsuccessful, and MG5aMC disabled it.
In the future, if you want to reactivate Ninja, you can do so by re-attempting
its online installation with the command 'install %(p)s' or install it on your
own and set the path to its library in the MG5aMC option '%(p)s'.""" % {'p': key})
                            self.exec_cmd("set %s ''" % key)
                            self.exec_cmd('save options')
            
            # ONLINE INSTALLATION
            elif value == 'install':
                prog = {'pjfry': 'PJFry', 'golem': 'Golem95'}
                if key in prog:
                    self.exec_cmd('install %s' % prog[key])
                else:
                    self.exec_cmd('install %s' % key)
            # Not install
            elif value == 'off':
                self.exec_cmd("set %s ''" % key)
                self.exec_cmd('save options %s' % key)
            else:
                self.exec_cmd("set %s %s" % (key,value))
                self.exec_cmd('save options %s' % key)                
        
        
    
    # Export a matrix element
    def ML5export(self, nojpeg = False, main_file_name = ""):
        """Export a generated amplitude to file"""

        if not self._curr_helas_model:
            self._curr_helas_model = helas_call_writers.FortranUFOHelasCallWriter(self._curr_model)
        def generate_matrix_elements(self):
            """Helper function to generate the matrix elements before exporting"""

            # Sort amplitudes according to number of diagrams,
            # to get most efficient multichannel output
            self._curr_amps.sort(lambda a1, a2: a2.get_number_of_diagrams() - \
                                 a1.get_number_of_diagrams())

            cpu_time1 = time.time()
            ndiags = 0
            if not self._curr_matrix_elements.get_matrix_elements():
                self._curr_matrix_elements = \
                    loop_helas_objects.LoopHelasProcess(self._curr_amps,
                    optimized_output = self.options['loop_optimized_output'])
                ndiags = sum([len(me.get('diagrams')) for \
                              me in self._curr_matrix_elements.\
                              get_matrix_elements()])
                # assign a unique id number to all process
                uid = 0 
                for me in self._curr_matrix_elements.get_matrix_elements():
                    uid += 1 # update the identification number
                    me.get('processes')[0].set('uid', uid)

            cpu_time2 = time.time()
            return ndiags, cpu_time2 - cpu_time1

        # Start of the actual routine
        ndiags, cpu_time = generate_matrix_elements(self)

        calls = 0

        path = self._export_dir
        if self._export_format in self.supported_ML_format:
            path = pjoin(path, 'SubProcesses')
            
        cpu_time1 = time.time()

        # Pick out the matrix elements in a list
        matrix_elements = \
                        self._curr_matrix_elements.get_matrix_elements()

        # Fortran MadGraph5_aMC@NLO Standalone
        if self._export_format in self.supported_ML_format:
            for unique_id, me in enumerate(matrix_elements):
                calls = calls + \
                        self._curr_exporter.generate_subprocess_directory(\
                            me, self._curr_helas_model)
            # If all ME's do not share the same maximum loop vertex rank and the
            # same loop maximum wavefunction size, we need to set the maximum
            # in coef_specs.inc of the HELAS Source. The SubProcesses/P* directory
            # all link this file, so it should be properly propagated
            if self.options['loop_optimized_output'] and len(matrix_elements)>1:
                max_lwfspins = [m.get_max_loop_particle_spin() for m in \
                                                                matrix_elements]
                max_loop_vert_ranks = [me.get_max_loop_vertex_rank() for me in \
                                                                matrix_elements]
                if len(set(max_lwfspins))>1 or len(set(max_loop_vert_ranks))>1:
                    self._curr_exporter.fix_coef_specs(max(max_lwfspins),\
                                                       max(max_loop_vert_ranks))

        # Just the matrix.f files
        if self._export_format == 'matrix':
            for me in matrix_elements:
                filename = pjoin(path, 'matrix_' + \
                           me.get('processes')[0].shell_string() + ".f")
                if os.path.isfile(filename):
                    logger.warning("Overwriting existing file %s" % filename)
                else:
                    logger.info("Creating new file %s" % filename)
                calls = calls + self._curr_exporter.write_matrix_element_v4(\
                    writers.FortranWriter(filename),\
                    me, self._curr_helas_model)
                
        cpu_time2 = time.time() - cpu_time1

        logger.info(("Generated helas calls for %d subprocesses " + \
              "(%d diagrams) in %0.3f s") % \
              (len(matrix_elements),
               ndiags, cpu_time))

        if calls:
            if "cpu_time2" in locals():
                logger.info("Wrote files for %d OPP calls in %0.3f s" % \
                            (calls, cpu_time2))
            else:
                logger.info("Wrote files for %d OPP calls" % \
                            (calls))

        # Replace the amplitudes with the actual amplitudes from the
        # matrix elements, which allows proper diagram drawing also of
        # decay chain processes
        self._curr_amps = diagram_generation.AmplitudeList(\
               [me.get('base_amplitude') for me in \
                matrix_elements])

    def ML5finalize(self, nojpeg, online = False):
        """Copy necessary sources and output the ps representation of 
        the diagrams, if needed"""

        if self._export_format in self.supported_ML_format:
            logger.info('Export UFO model to MG4 format')
            # wanted_lorentz are the lorentz structures which are
            # actually used in the wavefunctions and amplitudes in
            # these processes
            wanted_lorentz = self._curr_matrix_elements.get_used_lorentz()
            wanted_couplings = self._curr_matrix_elements.get_used_couplings()
            # For a unique output of multiple type of exporter model information
            # are save in memory
            if hasattr(self, 'previous_lorentz'):
                wanted_lorentz = list(set(self.previous_lorentz + wanted_lorentz))
                wanted_couplings = list(set(self.previous_couplings + wanted_couplings))
                del self.previous_lorentz
                del self.previous_couplings
            
            self._curr_exporter.convert_model(self._curr_model,
                                           wanted_lorentz,
                                           wanted_couplings)
<<<<<<< HEAD
            
        compiler = {'fortran': self.options['fortran_compiler'],
                    'f2py': self.options['f2py_compiler'],
                    'cpp': self.options['cpp_compiler']}
=======
>>>>>>> c9d91378
        
        if self._export_format in self.supported_ML_format:
            flags = []
            if nojpeg:
                flags.append('nojpeg')
            if online:
                flags.append('online')
                
            self._curr_exporter.finalize( \
                                           self._curr_matrix_elements,
                                           self.history,
                                           self.options,
                                           flags)

        if self._export_format in self.supported_ML_format:
            logger.info('Output to directory ' + self._export_dir + ' done.')

    def do_launch(self, line, *args,**opt):
        """Main commands: Check that the type of launch is fine before proceeding with the
        mother function. """
                
        args = self.split_arg(line)
        # check argument validity and normalise argument
        (options, args) = mg_interface._launch_parser.parse_args(args)

        self.check_launch(args, options)

        if not args[0].startswith('standalone'):
            raise self.InvalidCmd('ML5 can only launch standalone runs.')

        start_cwd = os.getcwd()
        options = options.__dict__
        # args is now MODE PATH
        
        ext_program = launch_ext.MadLoopLauncher(self, args[1], \
                                                options=self.options, **options)
        ext_program.run()
        os.chdir(start_cwd) #ensure to go to the initial path
        
    def do_check(self, line, *args,**opt):
        """Check a given process or set of processes"""

        argss = self.split_arg(line, *args,**opt)
        # Check args validity
        perturbation_couplings_pattern = \
          re.compile("^(?P<proc>.+)\s*\[\s*((?P<option>\w+)\s*\=)?\s*(?P<pertOrders>(\w+\s*)*)\s*\]\s*(?P<rest>.*)$")
        perturbation_couplings_re = perturbation_couplings_pattern.match(line)
        perturbation_couplings=""
        if perturbation_couplings_re:
            perturbation_couplings = perturbation_couplings_re.group("pertOrders")
        QED_found=re.search("QED",perturbation_couplings)
        if QED_found:
            self.validate_model(coupling_type='QED')
        else:
            self.validate_model()
        
        param_card = self.check_check(argss)
        reuse = argss[1]=="-reuse"   
        argss = argss[:1]+argss[2:]
        # For the stability check the user can specify the statistics (i.e
        # number of trial PS points) as a second argument
        if argss[0] in ['stability', 'profile']:
            stab_statistics = int(argss[1])
            argss = argss[:1]+argss[2:]
        # Remove the extra options
        i=-1
        while argss[i].startswith('--'):
            i=i-1
        # Now make sure the process is acceptable
        proc = " ".join(argss[1:i+1])
        myprocdef = self.extract_process(proc)
        self.proc_validity(myprocdef,'ML5_check_cms' if argss[0]=='cms' else \
                                                                    'ML5_check')
        
        return mg_interface.MadGraphCmd.do_check(self, line, *args,**opt)
    
    def do_add(self, line, *args,**opt):
        """Generate an amplitude for a given process and add to
        existing amplitudes
        """
        args = self.split_arg(line)
        # Check the validity of the arguments
        self.check_add(args)
        perturbation_couplings_pattern = \
          re.compile("^(?P<proc>.+)\s*\[\s*((?P<option>\w+)\s*\=)?\s*(?P<pertOrders>(\w+\s*)*)\s*\]\s*(?P<rest>.*)$")
        perturbation_couplings_re = perturbation_couplings_pattern.match(line)
        perturbation_couplings=""
        if perturbation_couplings_re:
            perturbation_couplings = perturbation_couplings_re.group("pertOrders")
        QED_found=re.search('QED',perturbation_couplings)
        if QED_found:
            self.validate_model(coupling_type='QED')
        else:
            self.validate_model()

        loop_filter=None
        if args[0] == 'process':

            # Extract potential loop_filter          
            for arg in args:
                if arg.startswith('--loop_filter='):
                    loop_filter = arg[14:]
<<<<<<< HEAD
            args = [a for a in args if not a.startswith('--loop_filter=')]
=======
                if not isinstance(self, extended_cmd.CmdShell):
                    raise InvalidCmd, "loop_filter is not allowed in web mode"
            args = [a for a in args if not a.startswith('--loop_filter=')]

>>>>>>> c9d91378
            # Rejoin line
            line = ' '.join(args[1:])
            
            # store the first process (for the perl script)
            if not self._generate_info:
                self._generate_info = line
                
            # Reset Helas matrix elements
            self._curr_matrix_elements = helas_objects.HelasMultiProcess()
            
        # Extract process from process definition
        myprocdef = self.extract_process(line)
        # hack for multiprocess:
        if myprocdef.has_multiparticle_label():
            # split it in a loop
            succes, failed = 0, 0
            for base_proc in myprocdef:
                try:
                    self.exec_cmd("add process %s" % base_proc.nice_string(prefix=False, print_weighted=True))
                    succes += 1
                except Exception:
                    failed +=1
            logger.info("%s/%s processes succeeded" % (succes, failed+succes))
            if succes == 0:
                raise
            else:
                return
             
             
        # If it is a process for MadLoop standalone, make sure it has a 
        # unique ID. It is important for building a BLHA library which
        # contains unique entry point for each process generated.
        all_ids = [amp.get('process').get('id') for amp in self._curr_amps]
        if myprocdef.get('id') in all_ids:
                myprocdef.set('id',max(all_ids)+1)
             
        self.proc_validity(myprocdef,'ML5')

        cpu_time1 = time.time()

        # Decide here wether one needs a LoopMultiProcess or a MultiProcess
        multiprocessclass=None
        if myprocdef['perturbation_couplings']!=[]:
            multiprocessclass=loop_diagram_generation.LoopMultiProcess
        else:
            multiprocessclass=diagram_generation.MultiProcess

        myproc = multiprocessclass(myprocdef, collect_mirror_procs = False,
                                            ignore_six_quark_processes = False,
                                            loop_filter = loop_filter)
        
        for amp in myproc.get('amplitudes'):
            if amp not in self._curr_amps:
                self._curr_amps.append(amp)
            else:
                warning = "Warning: Already in processes:\n%s" % \
                                                     amp.nice_string_processes()
                logger.warning(warning)

            # Reset _done_export, since we have new process
            self._done_export = False
            
            cpu_time2 = time.time()
            
            ndiags = sum([len(amp.get('loop_diagrams')) for \
                      amp in myproc.get('amplitudes')])
            logger.info("Process generated in %0.3f s" % \
            (cpu_time2 - cpu_time1))

class LoopInterfaceWeb(mg_interface.CheckValidForCmdWeb, LoopInterface):
    pass


class AskLoopInstaller(cmd.OneLinePathCompletion):
    
    local_installer = ['ninja', 'collier']
    required = ['cuttools', 'iregi']
    order = ['cuttools', 'iregi', 'ninja', 'collier', 'golem', 'pjfry']
    
    @property
    def answer(self):
        return self.code
    
    
    def __init__(self, question, *args, **opts):

        import urllib2
        try:
            response=urllib2.urlopen('http://madgraph.phys.ucl.ac.be/F1.html', timeout=3)
            self.online=True
        except urllib2.URLError as err: 
            self.online=False        
        
        self.code = {'ninja': 'install',
                     'collier': 'install',
                     'golem': 'off',
                     'pjfry':'off',
                     'cuttools': 'required',
                     'iregi': 'required'}
        if not self.online:
            self.code['ninja'] = 'local'
            self.code['collier'] = 'local'
            self.code['pjfry'] = 'fail'
            self.code['golem'] = 'fail'
        if not misc.which('cmake'):
            self.code['collier'] = 'off'
        
        #check if some partial installation is already done.  
        if 'mother_interface' in opts:
            mother = opts['mother_interface']
            if  'heptools_install_dir' in mother.options:
                install_dir1 = mother.options['heptools_install_dir'] 
                install_dir2 = mother.options['heptools_install_dir']
                if os.path.exists(pjoin(install_dir1, 'CutTools')):
                    self.code['cuttools'] =  mother.options['heptools_install_dir']           
                if os.path.exists(pjoin(install_dir1, 'IREGI')):
                    self.code['iregi'] =  mother.options['heptools_install_dir']
            else:
                install_dir1 = pjoin(MG5DIR, 'HEPTools')
                install_dir2 = MG5DIR     
            if os.path.exists(pjoin(install_dir1, 'collier')):
                self.code['collier'] =  pjoin(install_dir1, 'collier')
            if os.path.exists(pjoin(install_dir2, 'PJFry','bin','qd-config')):
                self.code['collier'] =  pjoin(install_dir2, 'PJFry')
            if os.path.exists(pjoin(install_dir2, 'golem95')):
                self.code['collier'] =  pjoin(install_dir2, 'golem95')
        
        # 1. create the question
        question, allowed_answer = self.create_question(first=True)
        
        opts['allow_arg'] = allowed_answer
        
        cmd.OneLinePathCompletion.__init__(self, question, *args, **opts)
        

    def create_question(self, first = False):
        """ """

        question = "For loop computations, MadLoop requires dedicated tools to"+\
        " perform the reduction of loop Feynman diagrams using OPP-based and/or TIR approaches.\n"+\
        "\nWhich one do you want to install? (this needs to be done only once)\n"
        
        allowed_answer = set(['0','done'])
        
        descript =  {'cuttools': ['cuttools','(OPP)','[0711.3596]'],
                     'iregi': ['iregi','(TIR)','[1405.0301]'],
                     'ninja': ['ninja','(OPP)','[1403.1229]'],
                     'pjfry': ['pjfry','(TIR)','[1112.0500]'],
                     'golem': ['golem','(TIR)','[0807.0605]'],
                     'collier': ['collier','(TIR)','[1604.06792]']} 

        
        status = {'off': '%(start_red)sdo not install%(stop)s',
                  'install': '%(start_green)swill be installed %(stop)s',
                  'local': '%(start_green)swill be installed %(stop)s(offline installation from local repository)',
                  'fail': 'not available without internet connection',
                  'required': 'will be installed (required)'}
        
        for i,key in enumerate(self.order,1):
            if os.path.sep not in self.code[key]:
                question += '%s. %%(start_blue)s%-9s %-5s %-13s%%(stop)s : %s%s\n' % \
                   tuple([i,]+descript[key]+[status[self.code[key]],]+\
                     ['(recommended)' if key in ['ninja','collier'] and self.code[key] in ['install'] else ''])
            else:
                question += '%s. %%(start_blue)s%-9s %-5s %-13s%%(stop)s : %s\n' % tuple([i,]+descript[key]+[self.code[key],])
            if key in self.required:
                continue
            allowed_answer.update([str(i), key])
            if key in self.local_installer:
                allowed_answer.update(['key=local','key=off'])
            if self.online:
                allowed_answer.update(['key=on','key=install', 'key=off'])
                
        question += "You can:\n -> hit 'enter' to proceed\n -> type a number to cycle its options\n -> enter the following command:\n"+\
          '    %(start_blue)s{tool_name}%(stop)s [%(start_blue)sinstall%(stop)s|%(start_blue)snoinstall%(stop)s|'+\
          '%(start_blue)s{prefixed_installation_path}%(stop)s]\n'
        if first:
            question += '\n%(start_bold)s%(start_red)sIf you are unsure about what this question means, just type enter to proceed. %(stop)s'

        question = question % {'start_green' : '\033[92m',
                               'start_red' : '\033[91m',
                               'start_blue' : '\033[34m',
     'stop':  '\033[0m',
     'start_bold':'\033[1m', 
     }
        return question, allowed_answer
        
    def default(self, line):
        """Default action if line is not recognized"""
        
        line = line.strip()
        args = line.split()

        if line in ['0', 'done','','EOF']:
            self.value = 'done'
            return self.answer
        self.value = 'repeat'        
        if args:
            if len(args) ==1 and '=' in args[0]:
                args = args[0].split('=')
            args[0] = args[0].lower()
            if len(args) == 1:
                # loop over the possibility
                if args[0].isdigit():
                    if len(self.order) < int(args[0]):
                        logger.warning('Invalid integer %s. Please Retry' % args[0])
                        return 
                    args[0] = self.order[int(args[0])-1]
                key = args[0]
                if key in self.code:
                    if self.code[key] in ['off']:
                        if self.online:
                            self.code[key] = 'install'
                        elif key in self.local_installer:
                            self.code[key] = 'local'
                    elif self.code[key] == 'install':
                        if key in self.local_installer:
                            self.code[key] = 'local'
                        else:
                            self.code[key] = 'off'
                    elif self.code[key] == 'local':
                        self.code[key] = 'off'
                else: 
                    logger.warning('Unknown entry \'%s\'. Please retry' % key)
                    return 
            elif len(args) == 2:
                key = args[0]
                if key not in self.code:
                    logger.warning('unknown %s type of entry. Bypass command.')
                    return                     
                if os.path.sep not in args[1]:
                    value = args[1].lower()
                    if value in ['off', 'not','noinstall']:
                        self.code[key] = 'off'
                    elif value in ['on', 'install']:
                        if self.online:
                            self.code[key] = 'install'
                        elif key in self.local_installer:
                            self.code[key] = 'local'
                        else:
                            logger.warning('offline installer not available for %s', key)
                            self.code[key] = 'off'
                    elif value in ['local']:
                        if key in self.local_installer:
                            self.code[key] = 'local'
                        else:
                            logger.warning('offline installer not available for %s', key)
                            self.code[key] = 'off'
                else:
                    self.code[key] = args[1]
            else:
                self.value = 0
        self.question,self.allow_arg = self.create_question()
        return self.answer

    def apply_name(self, name, line):

        if line.startswith('='):
            line = line[1:]
        return self.default('%s %s' % (name,line))


    do_ninja = lambda self,line : self.apply_name('ninja', line)
    do_pjfry = lambda self,line : self.apply_name('pjfry', line)
    do_collier = lambda self,line : self.apply_name('collier', line)
    do_golem = lambda self,line : self.apply_name('golem', line)
    do_cuttools = lambda self,line : self.apply_name('cuttools', line)
    do_iregi =  lambda self,line : self.apply_name('iregi', line)
    
 
    def complete_prog(self, text, line, begidx, endidx, formatting=True):
        
        if os.path.sep in line:
            args = line[0:begidx].split()
            if args[-1].endswith(os.path.sep):
                return self.path_completion(text,
                                        pjoin(*[a for a in args if a.endswith(os.path.sep)]),
                                        only_dirs = True)
            else:
                return self.path_completion(text, '.', only_dirs = True)
        else:
            return self.list_completion(text, ['install', 'noinstall', 'local'], line)
    
    complete_ninja = complete_prog 
    complete_pjfry = complete_prog
    complete_collier = complete_prog
    complete_golem = complete_prog
    complete_cuttools = complete_prog
    complete_iregi = complete_prog
    
    
               
   <|MERGE_RESOLUTION|>--- conflicted
+++ resolved
@@ -706,13 +706,6 @@
             self._curr_exporter.convert_model(self._curr_model,
                                            wanted_lorentz,
                                            wanted_couplings)
-<<<<<<< HEAD
-            
-        compiler = {'fortran': self.options['fortran_compiler'],
-                    'f2py': self.options['f2py_compiler'],
-                    'cpp': self.options['cpp_compiler']}
-=======
->>>>>>> c9d91378
         
         if self._export_format in self.supported_ML_format:
             flags = []
@@ -815,14 +808,10 @@
             for arg in args:
                 if arg.startswith('--loop_filter='):
                     loop_filter = arg[14:]
-<<<<<<< HEAD
-            args = [a for a in args if not a.startswith('--loop_filter=')]
-=======
                 if not isinstance(self, extended_cmd.CmdShell):
                     raise InvalidCmd, "loop_filter is not allowed in web mode"
             args = [a for a in args if not a.startswith('--loop_filter=')]
 
->>>>>>> c9d91378
             # Rejoin line
             line = ' '.join(args[1:])
             

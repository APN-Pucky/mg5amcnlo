--- conflicted
+++ resolved
@@ -542,14 +542,8 @@
         if self._export_format in self.supported_ML_format:
             for unique_id, me in enumerate(matrix_elements):
                 calls = calls + \
-<<<<<<< HEAD
                         self._curr_exporter.generate_subprocess_directory(\
                             me, self._curr_helas_model)
-=======
-                        self._curr_exporter.generate_subprocess_directory_v4(\
-                            me, self._curr_fortran_model, (unique_id+1))
-            self._curr_exporter.write_global_specs(matrix_elements)
->>>>>>> 7f3b5390
             # If all ME's do not share the same maximum loop vertex rank and the
             # same loop maximum wavefunction size, we need to set the maximum
             # in coef_specs.inc of the HELAS Source. The SubProcesses/P* directory

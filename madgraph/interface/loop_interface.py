--- conflicted
+++ resolved
@@ -700,9 +700,6 @@
         else:
             self.validate_model()
 
-<<<<<<< HEAD
-        if args[0] == 'process':                        
-=======
         loop_filter=None
         if args[0] == 'process':
 
@@ -711,7 +708,7 @@
                 if arg.startswith('--loop_filter='):
                     loop_filter = arg[14:]
             args = [a for a in args if not a.startswith('--loop_filter=')]
->>>>>>> 001136bf
+
             # Rejoin line
             line = ' '.join(args[1:])
             

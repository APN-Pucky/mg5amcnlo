--- conflicted
+++ resolved
@@ -410,18 +410,11 @@
             myprocdef = mg_interface.MadGraphCmd.extract_process(self,line)
         self.proc_validity(myprocdef,'aMCatNLO_%s'%proc_type[1])
 
-<<<<<<< HEAD
-
         print 'MZ, PROC orders', myprocdef['orders']
         print 'MZ, PROC squared orders', myprocdef['squared_orders']
         print 'MZ, PROC overall orders', myprocdef['overall_orders']
         print 'MZ, PROC perturbation couplings', myprocdef['perturbation_couplings']
 
-=======
-        if myprocdef['perturbation_couplings']!=['QCD']:
-                raise self.InvalidCmd("FKS for reals only available in QCD for now, you asked %s" \
-                        % ', '.join(myprocdef['perturbation_couplings']))
->>>>>>> b3ec328a
         try:
             self._fks_multi_proc.add(fks_base.FKSMultiProcess(myprocdef,
                                    collect_mirror_procs,

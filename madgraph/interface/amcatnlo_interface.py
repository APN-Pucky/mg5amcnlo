################################################################################
#
# Copyright (c) 2009 The MadGraph5_aMC@NLO Development team and Contributors
#
# This file is a part of the MadGraph5_aMC@NLO project, an application which 
# automatically generates Feynman diagrams and matrix elements for arbitrary
# high-energy processes in the Standard Model and beyond.
#
# It is subject to the MadGraph5_aMC@NLO license which should accompany this 
# distribution.
#
# For more information, visit madgraph.phys.ucl.ac.be and amcatnlo.web.cern.ch
#
################################################################################
"""A user friendly command line interface to access all MadGraph5_aMC@NLO features.
   Uses the cmd package for command interpretation and tab completion.
"""

from __future__ import absolute_import
from __future__ import print_function
import os
import logging
import pydoc
import sys
import time
import optparse
import subprocess
import shutil
import copy
import multiprocessing
import signal
import tempfile
import itertools
import os
import six.moves.cPickle


import madgraph
from madgraph import MG4DIR, MG5DIR, MadGraph5Error
import madgraph.interface.extended_cmd as cmd
import madgraph.interface.madgraph_interface as mg_interface
import madgraph.interface.madevent_interface as me_interface
import madgraph.interface.extended_cmd as extended_cmd
import madgraph.interface.amcatnlo_run_interface as run_interface
import madgraph.interface.launch_ext_program as launch_ext
import madgraph.interface.loop_interface as Loop_interface
import madgraph.fks.fks_common as fks_common
import madgraph.fks.fks_base as fks_base
import madgraph.fks.fks_helas_objects as fks_helas
import madgraph.iolibs.export_fks as export_fks
import madgraph.iolibs.export_v4 as export_v4
import madgraph.iolibs.helas_call_writers as helas_call_writers
import madgraph.loop.loop_base_objects as loop_base_objects
import madgraph.core.diagram_generation as diagram_generation
import madgraph.core.helas_objects as helas_objects

import madgraph.various.cluster as cluster
import madgraph.various.misc as misc
import madgraph.various.banner as banner_mod
from six.moves import range

#usefull shortcut
pjoin = os.path.join


logger = logging.getLogger('cmdprint') # -> stdout
logger_stderr = logging.getLogger('fatalerror') # ->stderr

# a new function for the improved NLO generation
glob_directories_map = []
def generate_directories_fks_async(i):
        
    arglist = glob_directories_map[i]
    
    curr_exporter = arglist[0]
    mefile = arglist[1]
    curr_fortran_model = arglist[2]
    ime = arglist[3]
    nme = arglist[4]
    path = arglist[5]
    olpopts = arglist[6]
    
    infile = open(mefile,'rb')
    me = six.moves.cPickle.load(infile)
    infile.close()      
    
    calls = curr_exporter.generate_directories_fks(me, curr_fortran_model, ime, nme, path, olpopts)
<<<<<<< HEAD
    processes = me.born_me.get('processes')
=======
    nexternal = curr_exporter.proc_characteristic['nexternal']
    ninitial = curr_exporter.proc_characteristic['ninitial']
    max_n_matched_jets = curr_exporter.proc_characteristic['max_n_matched_jets']
    processes = me.born_matrix_element.get('processes')
>>>>>>> 1171a244
    
    #only available after export has been done, so has to be returned from here
    max_loop_vertex_rank = -99
    if me.virt_matrix_element:
        max_loop_vertex_rank = me.virt_matrix_element.get_max_loop_vertex_rank()  
    if six.PY2:
<<<<<<< HEAD
        return [calls, curr_exporter.fksdirs, max_loop_vertex_rank, curr_exporter.proc_characteristic, processes]
    else:
        return [calls, curr_exporter.fksdirs, max_loop_vertex_rank, curr_exporter.proc_characteristic]
=======
        return [calls, curr_exporter.fksdirs, max_loop_vertex_rank, ninitial, nexternal, processes, max_n_matched_jets]
    else:
        return [calls, curr_exporter.fksdirs, max_loop_vertex_rank, ninitial, nexternal, None,max_n_matched_jets]

>>>>>>> 1171a244

class CheckFKS(mg_interface.CheckValidForCmd):


    def check_display(self, args):
        """ Check the arguments of the display diagrams command in the context
        of the Loop interface."""
        
        mg_interface.MadGraphCmd.check_display(self,args)
        
        if args[0] in ['diagrams', 'processes'] and len(args)>=3 \
                and args[1] not in ['born','loop','virt','real']:
            raise self.InvalidCmd("Can only display born, loop (virt) or real diagrams, not %s."%args[1])
        # rename args[1] if it is 'virt'
        if len(args) > 1:
            if args[1] == 'virt':
                args[1] = 'loop' 

    def check_add(self, args):
        
        super(CheckFKS, self).check_add(args)        
        if '$' in args:
            raise self.InvalidCmd('$ syntax not valid for aMC@NLO. $$ syntax is on the other hand a valid syntax.')

    def check_tutorial(self, args):
        """check the validity of the line"""
        if len(args) == 0:
            #this means mg5 tutorial
            args.append('aMCatNLO')
        else:
            return mg_interface.CheckValidForCmd.check_tutorial(self,args)

    def check_output(self, args):
        """ check the validity of the line"""
                  
        self._export_format = 'NLO'
        forbidden_formats = ['madevent', 'standalone']
        

        if not hasattr(self, '_fks_multi_proc') or not self._fks_multi_proc:
            text = 'No processes generated. Please generate a process first.'
            raise self.InvalidCmd(text)

        if not self._curr_model:
            text = 'No model found. Please import a model first and then retry.'
            raise self.InvalidCmd(text)

        if args and args[0][0] != '-':
            if args[0] in forbidden_formats:
                text = 'You generated a NLO process, which cannot be exported in %s mode.\n' % args[0]
                text+= 'Please use the command "output DIR_NAME".\n'
                raise self.InvalidCmd(text)

            # This is a path
            path = args.pop(0)
            # Check for special directory treatment
            if path == 'auto':
                self.get_default_path()
            elif path != 'auto':
                self._export_dir = path
        else:
            # No valid path
            self.get_default_path()

        self._export_dir = os.path.realpath(self._export_dir)

                
    def check_launch(self, args, options):
        """check the validity of the line. args are DIR and MODE
        MODE being LO, NLO, aMC@NLO or aMC@LO. If no mode is passed, aMC@NLO is used"""
        # modify args in order to be DIR 
        # mode being either standalone or madevent
        
        if not args:
            if self._done_export:
                args.append(self._done_export[0])
                args.append('auto')

                return
            else:
                self.help_launch()
                raise self.InvalidCmd('No default location available, please specify location.')
        
        if len(args) > 2:
            self.help_launch()
            return self.InvalidCmd, 'Invalid Syntax: Too many argument'

        elif len(args) == 2:
            if not args[1] in ['LO', 'NLO', 'aMC@NLO', 'aMC@LO', 'auto']:
                raise self.InvalidCmd('%s is not a valid mode, please use "LO", "NLO", "aMC@NLO" or "aMC@LO"' % args[1])
        else:
            #check if args[0] is path or mode
            if args[0] in ['LO', 'NLO', 'aMC@NLO', 'aMC@LO', 'auto'] and self._done_export:
                args.insert(0, self._done_export[0])
            elif os.path.isdir(args[0]) or os.path.isdir(pjoin(MG5DIR, args[0]))\
                    or os.path.isdir(pjoin(MG4DIR, args[0])):
                args.append('auto')
            else:
                self.help_launch()
                raise self.InvalidCmd('%s is not a valid process directory nor run mode' % args[0])

        mode = args[1]
        
        # search for a valid path
        if os.path.isdir(args[0]):
            path = os.path.realpath(args[0])
        elif os.path.isdir(pjoin(MG5DIR,args[0])):
            path = pjoin(MG5DIR,args[0])
        elif  MG4DIR and os.path.isdir(pjoin(MG4DIR,args[0])):
            path = pjoin(MG4DIR,args[0])
        else:    
            raise self.InvalidCmd('%s is not a valid directory' % args[0])
        args[0] = path
                
        # inform where we are for future command
        self._done_export = [path, mode]

        # check for incompatible options/modes
        if options['multicore'] and options['cluster']:
            raise self.InvalidCmd('options -m (--multicore) and -c (--cluster)' + \
                    ' are not compatible. Please choose one.')
        if mode == 'NLO' and options['reweightonly']:
            raise self.InvalidCmd('option -r (--reweightonly) needs mode "aMC@NLO" or "aMC@LO"')


class CheckFKSWeb(mg_interface.CheckValidForCmdWeb, CheckFKS):
    pass

class CompleteFKS(mg_interface.CompleteForCmd):
    
    def complete_display(self, text, line, begidx, endidx):
        """Complete the display command in the context of the FKS interface"""

        args = self.split_arg(line[0:begidx])

        if len(args) == 2 and args[1] in ['diagrams', 'processes']:
            return self.list_completion(text, ['born', 'loop', 'virt', 'real'])
        else:
            return mg_interface.MadGraphCmd.complete_display(self, text, line,
                                                                 begidx, endidx)


    def complete_output(self, text, line, begidx, endidx):
        """Complete the output command in the context of the FKS interface"""
        #don't propose directory use by MG_ME
        forbidden_names = ['MadGraphII', 'Template', 'pythia-pgs', 'CVS',
                            'Calculators', 'MadAnalysis', 'SimpleAnalysis',
                            'mg5', 'DECAY', 'EventConverter', 'Models',
                            'ExRootAnalysis', 'HELAS', 'Transfer_Fct', 'aloha', 
                            'madgraph', 'bin', 'tests', 'input', 'vendor', 'models']
        
        #name of the run =>proposes old run name
        args = self.split_arg(line[0:begidx])
        if len(args) >= 1: 
            if len(args) > 1 and args[1] == 'aloha':
                try:
                    return self.aloha_complete_output(text, line, begidx, endidx)
                except Exception as error:
                    print(error)
            # Directory continuation
            if args[-1].endswith(os.path.sep):
                return [name for name in self.path_completion(text,
                        pjoin(*[a for a in args if a.endswith(os.path.sep)]),
                        only_dirs = True) if name not in forbidden_names]

            # directory names
            content = [name for name in self.path_completion(text, '.', only_dirs = True) \
                       if name not in forbidden_names]
            return self.list_completion(text, content)


    def complete_launch(self, text, line, begidx, endidx, formatting=True):
        """ complete the launch command"""
        args = self.split_arg(line[0:begidx])

        # Directory continuation
        if args[-1].endswith(os.path.sep):
            return self.path_completion(text,
                                        pjoin(*[a for a in args if a.endswith(os.path.sep)]),
                                        only_dirs = True)
        # Format
        if len(args) == 1:
            out = {'Path from ./': self.path_completion(text, '.', only_dirs = True)}
            if MG5DIR != os.path.realpath('.'):
                out['Path from %s' % MG5DIR] =  self.path_completion(text,
                                     MG5DIR, only_dirs = True, relative=False)
            if MG4DIR and MG4DIR != os.path.realpath('.') and MG4DIR != MG5DIR:
                out['Path from %s' % MG4DIR] =  self.path_completion(text,
                                     MG4DIR, only_dirs = True, relative=False)

        if len(args) == 2:
            modes = ['aMC@NLO', 'NLO', 'aMC@LO', 'LO']
            return self.list_completion(text, modes, line)
            
        #option
        if len(args) >= 3:
            out={}

        if line[0:begidx].endswith('--laststep='):
            opt = ['parton', 'pythia', 'pgs','delphes','auto']
            out['Options'] = self.list_completion(text, opt, line)
        else:

            opt = ['-f', '-c', '-m', '-i', '-x', '-r', '-p', '-o', '-n', 'a',
                    '--force', '--cluster', '--multicore', '--interactive',
                    '--nocompile', '--reweightonly', '--parton', '--only_generation', '--name', '--appl_start_grid']
            out['Options'] = self.list_completion(text, opt, line)
        

        return self.deal_multiple_categories(out, formatting)

class HelpFKS(mg_interface.HelpToCmd):

    def help_display(self):   
        mg_interface.MadGraphCmd.help_display(self)
        logger.info("   In aMC@NLO5, after display diagrams, the user can add the option")
        logger.info("   \"born\", \"virt\" or \"real\" to display only the corresponding diagrams.")

    def help_launch(self):
        """help for launch command"""
        _launch_parser.print_help()

class aMCatNLOInterface(CheckFKS, CompleteFKS, HelpFKS, Loop_interface.CommonLoopInterface):
    
    _fks_display_opts = ['real_diagrams', 'born_diagrams', 'virt_diagrams', 
                         'real_processes', 'born_processes', 'virt_processes']

    _nlo_modes_for_completion = ['all','real']

    def __init__(self, mgme_dir = '', *completekey, **stdin):
        """ Special init tasks for the Loop Interface """
        mg_interface.MadGraphCmd.__init__(self, mgme_dir = '', *completekey, **stdin)
        self.setup()

    def setup(self):
        """ Special tasks when switching to this interface """

        # Refresh all the interface stored value as things like generated
        # processes and amplitudes are not to be reused in between different
        # interfaces
        # Clear history, amplitudes and matrix elements when a model is imported
        # Remove previous imports, generations and outputs from history
        self.history.clean(remove_bef_last='import',
                           to_keep=['set','load','import', 'define'])
        # Reset amplitudes and matrix elements
        self._done_export=False
        self._curr_amps = diagram_generation.AmplitudeList()
        self._curr_matrix_elements = helas_objects.HelasMultiProcess()
        self._v4_export_formats = []
        self._nlo_modes_for_completion = ['all','real']
        self._export_formats = [ 'madevent', 'aloha' ]
        # Do not force NLO model as the user might have asked for reals only.
        # It will anyway be forced later if he attempts virt= or all=.
        self.validate_model(loop_type='real_init', stop=False)
        # Set where to look for CutTools installation.
        # In further versions, it will be set in the same manner as _mgme_dir so that
        # the user can chose its own CutTools distribution.
        self._cuttools_dir=str(pjoin(self._mgme_dir,'vendor','CutTools'))
        if not os.path.isdir(pjoin(self._cuttools_dir, 'src','cts')):
            logger.warning(('Warning: Directory %s is not a valid CutTools directory.'+\
                           'Using default CutTools instead.') % \
                             self._cuttools_dir)
            self._cuttools_dir=str(pjoin(self._mgme_dir,'vendor','CutTools'))
        # Set where to look for IREGI installation
        self._iregi_dir=str(os.path.join(self._mgme_dir,'vendor','IREGI','src'))
        if not os.path.isdir(self._iregi_dir):
            logger.warning(('Warning: Directory %s is not a valid IREGI directory.'+\
                            'Using default IREGI instead.')%\
                           self._iregi_dir)
            self._iregi_dir=str(os.path.join(self._mgme_dir,'vendor','IREGI','src'))

    def do_display(self, line, output=sys.stdout):
        # if we arrive here it means that a _fks_display_opts has been chosen
        args = self.split_arg(line)
        #check the validity of the arguments
        self.check_display(args)

        if args[0] in ['diagrams', 'processes', 'diagrams_text']:
            get_amps_dict = {'real': self._fks_multi_proc.get_real_amplitudes,
                             'born': self._fks_multi_proc.get_born_amplitudes,
                             'loop': self._fks_multi_proc.get_virt_amplitudes}
            if args[0] == 'diagrams':
                if len(args)>=2 and args[1] in list(get_amps_dict.keys()):
                    get_amps = get_amps_dict[args[1]]
                    self._curr_amps = get_amps()
                    #check that if one requests the virt diagrams, there are virt_amplitudes
                    if args[1] == 'loop' and len(self._curr_amps) == 0:
                        raise self.InvalidCmd('No virtuals have been generated')
                    self.draw(' '.join(args[2:]),type = args[1])
                else:
                    for diag_type, get_amps in get_amps_dict.items():
                        self._curr_amps = get_amps()
                        if self._curr_amps:
                            self.draw(' '.join(args[1:]), Dtype=diag_type)

                # set _curr_amps back to empty
                self._curr_amps = diagram_generation.AmplitudeList()

            if args[0] == 'diagrams_text':
                if len(args)>=2 and args[1] in list(get_amps_dict.keys()):
                    get_amps = get_amps_dict[args[1]]
                    self._curr_amps = get_amps()
                    #check that if one requests the virt diagrams, there are virt_amplitudes
                    if args[1] in ['virt', 'loop'] and len(self._curr_amps) == 0:
                        raise self.InvalidCmd('No virtuals have been generated')
                    text = "\n".join([amp.nice_string() for amp in self._curr_amps])
                else:
                    text = 'Born diagrams:\n' 
                    text += '\n'.join(amp.nice_string() for amp in get_amps_dict['born']())
                    text += '\n\nReal diagrams:'
                    text += '\n'.join(amp.nice_string() for amp in get_amps_dict['real']())
                    text += '\n\nLoop diagrams:\n'
                    text += '\n'.join(amp.nice_string() for amp in get_amps_dict['loop']())
                pydoc.pager(text)

                # set _curr_amps back to empty
                self._curr_amps = diagram_generation.AmplitudeList()
                    
            elif args[0] == 'processes':
                if len(args)>=2 and args[1] in list(get_amps_dict.keys()):
                    get_amps = get_amps_dict[args[1]]
                    self._curr_amps = get_amps()
                    #check that if one requests the virt diagrams, there are virt_amplitudes
                    if args[1] in ['virt', 'loop'] and len(self._curr_amps) == 0:
                        raise self.InvalidCmd('No virtuals have been generated')
                    print('\n'.join(amp.nice_string_processes() for amp in self._curr_amps))
                else:
                    print('Born processes:')
                    print('\n'.join(amp.nice_string_processes() for amp in get_amps_dict['born']()))
                    print('Real processes:')
                    print('\n'.join(amp.nice_string_processes() for amp in get_amps_dict['real']()))
                    print('Loop processes:')
                    print('\n'.join(amp.nice_string_processes() for amp in get_amps_dict['loop']()))
                # set _curr_amps back to empty
                self._curr_amps = diagram_generation.AmplitudeList()

        else:
            mg_interface.MadGraphCmd.do_display(self,line,output)

    def do_add(self, line, *args,**opt):
        
        args = self.split_arg(line)
        # Check the validity of the arguments
        self.check_add(args)

        if args[0] == 'model':
            return self.add_model(args[1:])
        elif args[0] != 'process': 
            raise self.InvalidCmd("The add command can only be used with process or model")
        else:
            line = ' '.join(args[1:])
            
        proc_type=self.extract_process_type(line)
        if proc_type[1] not in ['real', 'LOonly']:
            run_interface.check_compiler(self.options, block=False)
        #validate_model will reset self._generate_info; to avoid
        #this store it
        geninfo = self._generate_info
        self.validate_model(proc_type[1], coupling_type=proc_type[2])
        self._generate_info = geninfo

        #now generate the amplitudes as usual
        #self.options['group_subprocesses'] = 'False'
        collect_mirror_procs = False
        ignore_six_quark_processes = self.options['ignore_six_quark_processes']
        if ',' in line:
            myprocdef, line = mg_interface.MadGraphCmd.extract_decay_chain_process(self,line)
            if myprocdef.are_decays_perturbed():
                raise MadGraph5Error("Decay processes cannot be perturbed")
        else:
            myprocdef = mg_interface.MadGraphCmd.extract_process(self,line)

        self.proc_validity(myprocdef,'aMCatNLO_%s'%proc_type[1])

        # set the orders
        # if some orders have been set by the user,
        # check that all the orders of the model have been specified
        # set to zero those which have not been specified and warn the user
        if myprocdef['orders'] and not all([o in list(myprocdef['orders'].keys()) for o in myprocdef['model'].get_coupling_orders()]):
            for o in myprocdef['model'].get_coupling_orders():
                if o not in list(myprocdef['orders'].keys()):
                    myprocdef['orders'][o] = 0
                    logger.warning(('%s order is missing in the process definition. It will be set to 0.\n' + \
                                    'If this is not what you need, please regenerate with the correct orders.') % o)

        # this is in case no orders have been passed
        if not myprocdef['orders']:
            # find the minimum weighted order, then extract the values for the varius
            # couplings in the model
            weighted = diagram_generation.MultiProcess.find_optimal_process_orders(myprocdef)
            if not weighted:
                raise MadGraph5Error('\nProcess orders cannot be determined automatically. \n' + \
                                      'Please specify them from the command line.')

            # this is a very rough attempt, and works only to guess QED/QCD
            qed, qcd = fks_common.get_qed_qcd_orders_from_weighted(len(myprocdef['legs']), weighted['WEIGHTED'])
            if qed < 0 or qcd < 0:
                raise MadGraph5Error('\nAutomatic process-order determination lead to negative constraints:\n' + \
                      ('QED: %d,  QCD: %d\n' % (qed, qcd)) + \
                      'Please specify the coupling orders from the command line.')
            orders = {'QED': qed, 'QCD': qcd}
            # set all the other coupling to zero
            for o in myprocdef['model'].get_coupling_orders():
                if o not in ['QED', 'QCD']:
                    orders[o] = 0

            myprocdef.set('orders', orders)
            # warn the user of what happened
            logger.info(('Setting the born orders automatically in the process definition to %s.\n' + \
                            'If this is not what you need, please regenerate with the correct orders.'), 
                            ' '.join(['%s<=%s' %(k,v) if v else '%s=%s' % (k,v) for k,v in myprocdef['orders'].items()]), 
                            '$MG:BOLD')

        myprocdef['born_orders'] = copy.copy(myprocdef['orders'])
        # split all orders in the model, for the moment it's the simplest solution
        # mz02/2014
        myprocdef['split_orders'] += [o for o in myprocdef['model'].get('coupling_orders') \
                if o not in myprocdef['split_orders']]

        # now set the squared orders
        if not myprocdef['squared_orders']:
            for ord, val in myprocdef['orders'].items():
                myprocdef['squared_orders'][ord] = 2 * val

        # then increase the orders which are perturbed
        for pert in myprocdef['perturbation_couplings']:
            # if orders have been specified increase them
            if list(myprocdef['orders'].keys()) != ['WEIGHTED']:
                try:
                    myprocdef['orders'][pert] += 2
                except KeyError:
                    # if the order is not specified
                    # then MG does not put any bound on it
                    myprocdef['orders'][pert] = 99
                try:
                    myprocdef['squared_orders'][pert] += 2
                except KeyError:
                    myprocdef['squared_orders'][pert] = 200

        # update also the WEIGHTED entry
        if 'WEIGHTED' in list(myprocdef['orders'].keys()):
            myprocdef['orders']['WEIGHTED'] += 1 * \
                    max([myprocdef.get('model').get('order_hierarchy')[ord] for \
                    ord in myprocdef['perturbation_couplings']])

            myprocdef['squared_orders']['WEIGHTED'] += 2 * \
                    max([myprocdef.get('model').get('order_hierarchy')[ord] for \
                    ord in myprocdef['perturbation_couplings']])
        # finally set perturbation_couplings to **all** the coupling orders 
        # avaliable in the model
        myprocdef['perturbation_couplings'] = list(myprocdef['model']['coupling_orders'])


        myprocdef['orders'] = {}
        self._curr_proc_defs.append(myprocdef)

#        if myprocdef['perturbation_couplings']!=['QCD']:
#            message = ""FKS for reals only available in QCD for now, you asked %s" \
#                        % ', '.join(myprocdef['perturbation_couplings'])"
#            logger.info("%s. Checking for loop induced")
#            new_line = ln
#                
#                
#                raise self.InvalidCmd("FKS for reals only available in QCD for now, you asked %s" \
#                        % ', '.join(myprocdef['perturbation_couplings']))
        ##

        # if the new nlo process generation mode is enabled, the number of cores to be
        # used has to be passed
        # ncores_for_proc_gen has the following meaning
        #   0 : do things the old way
        #   > 0 use ncores_for_proc_gen
        #   -1 : use all cores
        if self.options['low_mem_multicore_nlo_generation']:
            if self.options['nb_core']:
                self.ncores_for_proc_gen = int(self.options['nb_core'])
            else:
                self.ncores_for_proc_gen = -1
        else:
            self.ncores_for_proc_gen = 0

        # this is the options dictionary to pass to the FKSMultiProcess
        fks_options = {'OLP': self.options['OLP'],
                       'ignore_six_quark_processes': self.options['ignore_six_quark_processes'],
                       'init_lep_split': self.options['include_lepton_initiated_processes'],
                       'ncores_for_proc_gen': self.ncores_for_proc_gen}
        try:
            self._fks_multi_proc.add(fks_base.FKSMultiProcess(myprocdef,fks_options))
        except AttributeError: 
            self._fks_multi_proc = fks_base.FKSMultiProcess(myprocdef,fks_options)


    def do_output(self, line):
        """Main commands: Initialize a new Template or reinitialize one"""
        
        args = self.split_arg(line)
        # Check Argument validity
        self.check_output(args)
        
        noclean = '-noclean' in args
        force = '-f' in args 
        nojpeg = '-nojpeg' in args
        main_file_name = ""
        try:
            main_file_name = args[args.index('-name') + 1]
        except Exception:
            pass

        # For NLO, the group_subprocesses is automatically set to false
        group_processes = False
        # initialize the writer
        if self._export_format in ['NLO']:
            self._curr_exporter = export_v4.ExportV4Factory(self, noclean, 
                      output_type='amcatnlo',group_subprocesses=group_processes)
            
            self._curr_exporter.pass_information_from_cmd(self)

        # check if a dir with the same name already exists
        if not force and not noclean and os.path.isdir(self._export_dir)\
               and self._export_format in ['NLO']:
            # Don't ask if user already specified force or noclean
            logger.info('INFO: directory %s already exists.' % self._export_dir)
            logger.info('If you continue this directory will be deleted and replaced.')
            answer = self.ask('Do you want to continue?', 'y', ['y','n'], 
                                                timeout=self.options['timeout'])
            if answer != 'y':
                raise self.InvalidCmd('Stopped by user request')

        # if one gets here either used -f or answered yes to the question about
        # removing the dir
        if os.path.exists(self._export_dir):
            shutil.rmtree(self._export_dir)

        # Make a Template Copy
        if self._export_format in ['NLO']:
            self._curr_exporter.copy_fkstemplate(self._curr_model)

        # Reset _done_export, since we have new directory
        self._done_export = False

        # Perform export and finalize right away
        self.export(nojpeg, main_file_name, group_processes=group_processes)

        # Pass potential new information generated during the export.
        self._curr_exporter.pass_information_from_cmd(self)

        # Automatically run finalize
        self.finalize(nojpeg)
            
        # Generate the virtuals if from OLP
        if self.options['OLP']!='MadLoop':
            self._curr_exporter.generate_virtuals_from_OLP(
              self.born_processes_for_olp,self._export_dir,self.options['OLP'])
                
        # Remember that we have done export
        self._done_export = (self._export_dir, self._export_format)

        # Reset _export_dir, so we don't overwrite by mistake later
        self._export_dir = None

    # Export a matrix element  
    def export(self, nojpeg = False, main_file_name = "", group_processes=False):
        """Export a generated amplitude to file"""

        self._curr_helas_model = helas_call_writers.FortranUFOHelasCallWriter(self._curr_model)
        def generate_matrix_elements(self, group=False):
            """Helper function to generate the matrix elements before
            exporting"""

            # Sort amplitudes according to number of diagrams,
            # to get most efficient multichannel output
            self._curr_amps.sort(key = lambda a: a.get_number_of_diagrams(), reverse=True)
                
            cpu_time1 = time.time()
            ndiags = 0
            if not self._curr_matrix_elements.get_matrix_elements():
                if group:
                    raise MadGraph5Error("Cannot group subprocesses when "+\
                                                              "exporting to NLO")
                else:
                    self._curr_matrix_elements = \
                             fks_helas.FKSHelasMultiProcess(\
                                self._fks_multi_proc, 
                                loop_optimized= self.options['loop_optimized_output'])
                    
                    if not self.options['low_mem_multicore_nlo_generation']: 
                        # generate the code the old way
                        ndiags = sum([len(me.get('diagrams')) for \
                                      me in self._curr_matrix_elements.\
                                      get_matrix_elements()])
                        # assign a unique id number to all process and
                        # generate a list of possible PDF combinations
                        uid = 0 
                        initial_states=[]
                        for me in self._curr_matrix_elements.get_matrix_elements():
                            uid += 1 # update the identification number
                            me.get('processes')[0].set('uid', uid)
                            try:
                                initial_states.append(sorted(list(set((p.get_initial_pdg(1),p.get_initial_pdg(2)) for \
                                                                      p in me.born_me.get('processes')))))
                            except IndexError:
                                initial_states.append(sorted(list(set((p.get_initial_pdg(1)) for \
                                                                      p in me.born_me.get('processes')))))
                        
                            for fksreal in me.real_processes:
                            # Pick out all initial state particles for the two beams
                                try:
                                    initial_states.append(sorted(list(set((p.get_initial_pdg(1),p.get_initial_pdg(2)) for \
                                                                 p in fksreal.matrix_element.get('processes')))))
                                except IndexError:
                                    initial_states.append(sorted(list(set((p.get_initial_pdg(1)) for \
                                                                 p in fksreal.matrix_element.get('processes')))))
                                    
                            
                        # remove doubles from the list
                        checked = []
                        for e in initial_states:
                            if e not in checked:
                                checked.append(e)
                        initial_states=checked

                        self._curr_matrix_elements.set('initial_states',initial_states)

                    else:
                        #new NLO generation
                        if self._curr_matrix_elements['has_loops']:
                            self._curr_exporter.opt['mp'] = True
                        self._curr_exporter.model = self._curr_model
                        ndiags = 0

            cpu_time2 = time.time()
            return ndiags, cpu_time2 - cpu_time1

        # Start of the actual routine

        ndiags, cpu_time = generate_matrix_elements(self, group=group_processes)
        calls = 0

        path = self._export_dir

        if self._export_format in ['NLO']:
            path = os.path.join(path, 'SubProcesses')

            #_curr_matrix_element is a FKSHelasMultiProcess Object 
            self._fks_directories = []
            proc_charac = self._curr_exporter.proc_characteristic 
            for charac in ['has_isr', 'has_fsr', 'has_loops']:
                proc_charac[charac] = self._curr_matrix_elements[charac]

            # prepare for the generation
            # glob_directories_map is for the new NLO generation
            global glob_directories_map
            glob_directories_map = []

            # Save processes instances generated
            self.born_processes_for_olp = []
            self.born_processes = []
            for ime, me in \
                enumerate(self._curr_matrix_elements.get('matrix_elements')):
                if not self.options['low_mem_multicore_nlo_generation']:
                    #me is a FKSHelasProcessFromReals
                    calls = calls + \
                            self._curr_exporter.generate_directories_fks(me, 
                            self._curr_helas_model, 
                            ime, len(self._curr_matrix_elements.get('matrix_elements')), 
                            path,self.options['OLP'])
                    self._fks_directories.extend(self._curr_exporter.fksdirs)
                    self.born_processes_for_olp.append(me.born_me.get('processes')[0])
                    self.born_processes.append(me.born_me.get('processes'))
                else:
                    glob_directories_map.append(\
                            [self._curr_exporter, me, self._curr_helas_model, 
                             ime, len(self._curr_matrix_elements.get('matrix_elements')), 
                             path, self.options['OLP']])

            if self.options['low_mem_multicore_nlo_generation']:
                # start the pool instance with a signal instance to catch ctr+c
                logger.info('Writing directories...')
                original_sigint_handler = signal.signal(signal.SIGINT, signal.SIG_IGN)
                if self.ncores_for_proc_gen < 0: # use all cores
                    pool = multiprocessing.Pool(maxtasksperchild=1)
                else:
                    pool = multiprocessing.Pool(processes=self.ncores_for_proc_gen,maxtasksperchild=1)
                signal.signal(signal.SIGINT, original_sigint_handler)
                try:
                    # the very large timeout passed to get is to be able to catch
                    # KeyboardInterrupts
                    diroutputmap = pool.map_async(generate_directories_fks_async,
                                                  list(range(len(glob_directories_map)))).get(9999999)
                except KeyboardInterrupt:
                    pool.terminate()
                    raise KeyboardInterrupt 
    
                pool.close()
                pool.join()
                
                #clean up tmp files containing final matrix elements
                for mefile in self._curr_matrix_elements.get('matrix_elements'):
                    os.remove(mefile)

                for charac in ['nexternal', 'ninitial', 'splitting_types']:
                    proc_charac[charac] = self._curr_exporter.proc_characteristic[charac]
                # ninitial and nexternal
                proc_charac['nexternal'] = max([diroutput[3]['nexternal'] for diroutput in diroutputmap])
                ninitial_set = set([diroutput[3]['ninitial'] for diroutput in diroutputmap])
                if len(ninitial_set) != 1:
                    raise MadGraph5Error("Invalid ninitial values: %s" % ' ,'.join(list(ninitial_set)))    
                proc_charac['ninitial'] = list(ninitial_set)[0]
                
                #  max_n_matched_jets
                njet_set = set([int(diroutput[6]) for diroutput in diroutputmap])
                proc_charac['max_n_matched_jets'] = max(njet_set)

                self.born_processes = []
                self.born_processes_for_olp = []
                max_loop_vertex_ranks = []
                
                # transform proc_charac['splitting_types'] into a set
                splitting_types = set(proc_charac['splitting_types'])
                for diroutput in diroutputmap:
                    splitting_types = splitting_types.union(set(diroutput[3]['splitting_types']))
                    calls = calls + diroutput[0]
                    self._fks_directories.extend(diroutput[1])
                    max_loop_vertex_ranks.append(diroutput[2])
                    if six.PY2:
                        self.born_processes.extend(diroutput[4])
                        self.born_processes_for_olp.append(diroutput[4][0])

                # transform proc_charac['splitting_types'] back to a list
                proc_charac['splitting_types'] = list(splitting_types)

            else:
                max_loop_vertex_ranks = [me.get_max_loop_vertex_rank() for \
                                         me in self._curr_matrix_elements.get_virt_matrix_elements()]

            card_path = os.path.join(path, os.path.pardir, 'SubProcesses', \
                                     'procdef_mg5.dat')
            
            if self.options['loop_optimized_output'] and \
               len(max_loop_vertex_ranks) > 0:
                self._curr_exporter.write_coef_specs_file(max_loop_vertex_ranks)
            if self._generate_info:
                self._curr_exporter.write_procdef_mg5(card_path, #
                                self._curr_model['name'],
                                self._generate_info)
                try:
                    cmd.Cmd.onecmd(self, 'history .')
                except Exception:
                    logger.debug('fail to run command \"history cmd\"')
                    pass
            subproc_path = os.path.join(path, os.path.pardir, 'SubProcesses', \
                                     'initial_states_map.dat')
            nmaxpdf = self._curr_exporter.write_init_map(subproc_path,
                                self._curr_matrix_elements.get('initial_states'))
            self._curr_exporter.write_maxproc_files(nmaxpdf, 
                                os.path.join(path, os.path.pardir, 'SubProcesses'))

        cpu_time1 = time.time()


    def do_launch(self, line):
        """Main commands: Ask for editing the parameters and then execute the code (NLO or aMC@(N)LO)
        """
        old_cwd = os.getcwd()
        argss = self.split_arg(line)
        # check argument validity and normalise argument
        (options, argss) = _launch_parser.parse_args(argss)
        options = options.__dict__
        self.check_launch(argss, options)
        if not os.path.isdir(os.path.join(os.getcwd(), argss[0], 'Events')):
            self.do_switch('ML5')
            return mg_interface.MadGraphCmd.do_launch(self,line)
#        if self.options['automatic_html_opening']:
#            misc.open_file(os.path.join(os.getcwd(), argss[0], 'crossx.html'))
#            self.options['automatic_html_opening'] = False

        if options['interactive']:
            if isinstance(self, extended_cmd.CmdShell):
                ME = run_interface.aMCatNLOCmdShell(me_dir=argss[0], options=self.options)
            else:
                ME = run_interface.aMCatNLOCmd(me_dir=argss[0],options=self.options)
                ME.pass_in_web_mode()
            # transfer interactive configuration
            config_line = [l for l in self.history if l.strip().startswith('set')]
            for line in config_line:
                ME.exec_cmd(line)
            stop = self.define_child_cmd_interface(ME)                
            return stop

        ext_program = launch_ext.aMCatNLOLauncher(argss[0], self, run_mode=argss[1],
                                                  shell = isinstance(self, extended_cmd.CmdShell),
                                                  **options)
        ext_program.run()
        
                    
   
class aMCatNLOInterfaceWeb(mg_interface.CheckValidForCmdWeb, aMCatNLOInterface):
    pass

_launch_usage = "launch [DIRPATH] [MODE] [options]\n" + \
                "-- execute the aMC@NLO output present in DIRPATH\n" + \
                "   By default DIRPATH is the latest created directory\n" + \
                "   MODE can be either LO, NLO, aMC@NLO or aMC@LO (if omitted, it is asked in a separate question)\n" + \
                "     If mode is set to LO/NLO, no event generation will be performed, but only the \n" + \
                "     computation of the total cross-section and the filling of parton-level histograms \n" + \
                "     specified in the DIRPATH/SubProcesses/madfks_plot.f file.\n" + \
                "     If mode is set to aMC@LO/aMC@NLO, after the cross-section computation, a .lhe \n" + \
                "     event file is generated which will be showered with the MonteCarlo specified \n" + \
                "     in the run_card.dat\n"

_launch_parser = misc.OptionParser(usage=_launch_usage)
_launch_parser.add_option("-f", "--force", default=False, action='store_true',
                                help="Use the card present in the directory for the launch, without editing them")
_launch_parser.add_option("-c", "--cluster", default=False, action='store_true',
                            help="Submit the jobs on the cluster")
_launch_parser.add_option("-i", "--interactive", default=False, action='store_true',
                            help="Use interactive consol")
_launch_parser.add_option("-m", "--multicore", default=False, action='store_true',
                            help="Submit the jobs on multicore mode")
_launch_parser.add_option("-x", "--nocompile", default=False, action='store_true',
                            help="Skip compilation. Ignored if no executable is found")
_launch_parser.add_option("-r", "--reweightonly", default=False, action='store_true',
                            help="Skip integration and event generation, just run reweight on the" + \
                                 " latest generated event files (see list in SubProcesses/nevents_unweighted)")
_launch_parser.add_option("-p", "--parton", default=False, action='store_true',
                            help="Stop the run after the parton level file generation (you need " + \
                                    "to shower the file in order to get physical results)")
_launch_parser.add_option("-o", "--only_generation", default=False, action='store_true',
                            help="Skip grid set up, just generate events starting from " + \
                            "the last available results")
# the last option is different from the corresponding in amcatnlo_run_interface as it stores the 
# 'name' entry of the options, not the run_name one
_launch_parser.add_option("-n", "--name", default=False, dest='name',
                            help="Provide a name to the run")
_launch_parser.add_option("-R", "--reweight", default=False, action='store_true',
                            help="Run the reweight module (reweighting by different model parameter")
_launch_parser.add_option("-M", "--madspin", default=False, action='store_true',
                            help="Run the madspin package")


<|MERGE_RESOLUTION|>--- conflicted
+++ resolved
@@ -85,30 +85,24 @@
     infile.close()      
     
     calls = curr_exporter.generate_directories_fks(me, curr_fortran_model, ime, nme, path, olpopts)
-<<<<<<< HEAD
-    processes = me.born_me.get('processes')
-=======
+
+
+
     nexternal = curr_exporter.proc_characteristic['nexternal']
     ninitial = curr_exporter.proc_characteristic['ninitial']
     max_n_matched_jets = curr_exporter.proc_characteristic['max_n_matched_jets']
+#    processes = me.born_me.get('processes') # next line was conflicting with
     processes = me.born_matrix_element.get('processes')
->>>>>>> 1171a244
     
     #only available after export has been done, so has to be returned from here
     max_loop_vertex_rank = -99
     if me.virt_matrix_element:
         max_loop_vertex_rank = me.virt_matrix_element.get_max_loop_vertex_rank()  
     if six.PY2:
-<<<<<<< HEAD
-        return [calls, curr_exporter.fksdirs, max_loop_vertex_rank, curr_exporter.proc_characteristic, processes]
-    else:
-        return [calls, curr_exporter.fksdirs, max_loop_vertex_rank, curr_exporter.proc_characteristic]
-=======
         return [calls, curr_exporter.fksdirs, max_loop_vertex_rank, ninitial, nexternal, processes, max_n_matched_jets]
     else:
         return [calls, curr_exporter.fksdirs, max_loop_vertex_rank, ninitial, nexternal, None,max_n_matched_jets]
 
->>>>>>> 1171a244
 
 class CheckFKS(mg_interface.CheckValidForCmd):
 

################################################################################
#
# Copyright (c) 2009 The MadGraph5_aMC@NLO Development team and Contributors
#
# This file is a part of the MadGraph5_aMC@NLO project, an application which 
# automatically generates Feynman diagrams and matrix elements for arbitrary
# high-energy processes in the Standard Model and beyond.
#
# It is subject to the MadGraph5_aMC@NLO license which should accompany this 
# distribution.
#
# For more information, visit madgraph.phys.ucl.ac.be and amcatnlo.web.cern.ch
#
################################################################################
"""A user friendly command line interface to access all MadGraph5_aMC@NLO features.
   Uses the cmd package for command interpretation and tab completion.
"""

from __future__ import absolute_import
from __future__ import print_function
import os
import logging
import pydoc
import sys
import time
import optparse
import subprocess
import shutil
import copy
import multiprocessing
import signal
import tempfile
import itertools
import os
import six.moves.cPickle


import madgraph
from madgraph import MG4DIR, MG5DIR, MadGraph5Error
import madgraph.interface.extended_cmd as cmd
import madgraph.interface.madgraph_interface as mg_interface
import madgraph.interface.madevent_interface as me_interface
import madgraph.interface.extended_cmd as extended_cmd
import madgraph.interface.amcatnlo_run_interface as run_interface
import madgraph.interface.launch_ext_program as launch_ext
import madgraph.interface.loop_interface as Loop_interface
import madgraph.fks.fks_common as fks_common
import madgraph.fks.fks_base as fks_base
import madgraph.fks.fks_helas_objects as fks_helas
import madgraph.iolibs.export_fks as export_fks
import madgraph.iolibs.export_v4 as export_v4
import madgraph.iolibs.helas_call_writers as helas_call_writers
import madgraph.loop.loop_base_objects as loop_base_objects
import madgraph.core.diagram_generation as diagram_generation
import madgraph.core.helas_objects as helas_objects

import madgraph.various.cluster as cluster
import madgraph.various.misc as misc
import madgraph.various.banner as banner_mod
from six.moves import range

#usefull shortcut
pjoin = os.path.join


logger = logging.getLogger('cmdprint') # -> stdout
logger_stderr = logging.getLogger('fatalerror') # ->stderr

# a new function for the improved NLO generation
glob_directories_map = []
def generate_directories_fks_async(i):
        
    arglist = glob_directories_map[i]
    
    curr_exporter = arglist[0]
    mefile = arglist[1]
    curr_fortran_model = arglist[2]
    ime = arglist[3]
    nme = arglist[4]
    path = arglist[5]
    olpopts = arglist[6]
    
    infile = open(mefile,'rb')
    me = six.moves.cPickle.load(infile)
    infile.close()      
    
    calls = curr_exporter.generate_directories_fks(me, curr_fortran_model, ime, nme, path, olpopts)

<<<<<<< HEAD


    nexternal = curr_exporter.proc_characteristic['nexternal']
    ninitial = curr_exporter.proc_characteristic['ninitial']
    max_n_matched_jets = curr_exporter.proc_characteristic['max_n_matched_jets']
#    processes = me.born_me.get('processes') # next line was conflicting with
    processes = me.born_matrix_element.get('processes')
=======
    nexternal = curr_exporter.proc_characteristic['nexternal']
    ninitial = curr_exporter.proc_characteristic['ninitial']
    max_n_matched_jets = curr_exporter.proc_characteristic['max_n_matched_jets']
    splitting_types = curr_exporter.proc_characteristic['splitting_types']
    #processes = me.born_matrix_element.get('processes')
    processes = me.born_me.get('processes')
>>>>>>> 05aaf9e1
    
    #only available after export has been done, so has to be returned from here
    max_loop_vertex_rank = -99
    if me.virt_matrix_element:
        max_loop_vertex_rank = me.virt_matrix_element.get_max_loop_vertex_rank()  
    if six.PY2:
        return [calls, curr_exporter.fksdirs, max_loop_vertex_rank, ninitial, nexternal, processes, max_n_matched_jets, splitting_types]
    else:
        return [calls, curr_exporter.fksdirs, max_loop_vertex_rank, ninitial, nexternal, None,max_n_matched_jets, splitting_types]

class CheckFKS(mg_interface.CheckValidForCmd):


    def check_display(self, args):
        """ Check the arguments of the display diagrams command in the context
        of the Loop interface."""
        
        mg_interface.MadGraphCmd.check_display(self,args)
        
        if args[0] in ['diagrams', 'processes'] and len(args)>=3 \
                and args[1] not in ['born','loop','virt','real']:
            raise self.InvalidCmd("Can only display born, loop (virt) or real diagrams, not %s."%args[1])
        # rename args[1] if it is 'virt'
        if len(args) > 1:
            if args[1] == 'virt':
                args[1] = 'loop' 

    def check_add(self, args):
        
        super(CheckFKS, self).check_add(args)        
        if '$' in args:
            raise self.InvalidCmd('$ syntax not valid for aMC@NLO. $$ syntax is on the other hand a valid syntax.')

    def check_tutorial(self, args):
        """check the validity of the line"""
        if len(args) == 0:
            #this means mg5 tutorial
            args.append('aMCatNLO')
        else:
            return mg_interface.CheckValidForCmd.check_tutorial(self,args)

    def check_output(self, args):
        """ check the validity of the line"""
                  
        self._export_format = 'NLO'
        forbidden_formats = ['madevent', 'standalone']
        

        if not hasattr(self, '_fks_multi_proc') or not self._fks_multi_proc:
            text = 'No processes generated. Please generate a process first.'
            raise self.InvalidCmd(text)

        if not self._curr_model:
            text = 'No model found. Please import a model first and then retry.'
            raise self.InvalidCmd(text)

        if args and args[0][0] != '-':
            if args[0] in forbidden_formats:
                text = 'You generated a NLO process, which cannot be exported in %s mode.\n' % args[0]
                text+= 'Please use the command "output DIR_NAME".\n'
                raise self.InvalidCmd(text)

            # This is a path
            path = args.pop(0)
            # Check for special directory treatment
            if path == 'auto':
                self.get_default_path()
            elif path != 'auto':
                self._export_dir = path
        else:
            # No valid path
            self.get_default_path()

        self._export_dir = os.path.realpath(self._export_dir)

                
    def check_launch(self, args, options):
        """check the validity of the line. args are DIR and MODE
        MODE being LO, NLO, aMC@NLO or aMC@LO. If no mode is passed, aMC@NLO is used"""
        # modify args in order to be DIR 
        # mode being either standalone or madevent
        
        if not args:
            if self._done_export:
                args.append(self._done_export[0])
                args.append('auto')

                return
            else:
                self.help_launch()
                raise self.InvalidCmd('No default location available, please specify location.')
        
        if len(args) > 2:
            self.help_launch()
            return self.InvalidCmd, 'Invalid Syntax: Too many argument'

        elif len(args) == 2:
            if not args[1] in ['LO', 'NLO', 'aMC@NLO', 'aMC@LO', 'auto']:
                raise self.InvalidCmd('%s is not a valid mode, please use "LO", "NLO", "aMC@NLO" or "aMC@LO"' % args[1])
        else:
            #check if args[0] is path or mode
            if args[0] in ['LO', 'NLO', 'aMC@NLO', 'aMC@LO', 'auto'] and self._done_export:
                args.insert(0, self._done_export[0])
            elif os.path.isdir(args[0]) or os.path.isdir(pjoin(MG5DIR, args[0]))\
                    or os.path.isdir(pjoin(MG4DIR, args[0])):
                args.append('auto')
            else:
                self.help_launch()
                raise self.InvalidCmd('%s is not a valid process directory nor run mode' % args[0])

        mode = args[1]
        
        # search for a valid path
        if os.path.isdir(args[0]):
            path = os.path.realpath(args[0])
        elif os.path.isdir(pjoin(MG5DIR,args[0])):
            path = pjoin(MG5DIR,args[0])
        elif  MG4DIR and os.path.isdir(pjoin(MG4DIR,args[0])):
            path = pjoin(MG4DIR,args[0])
        else:    
            raise self.InvalidCmd('%s is not a valid directory' % args[0])
        args[0] = path
                
        # inform where we are for future command
        self._done_export = [path, mode]

        # check for incompatible options/modes
        if options['multicore'] and options['cluster']:
            raise self.InvalidCmd('options -m (--multicore) and -c (--cluster)' + \
                    ' are not compatible. Please choose one.')
        if mode == 'NLO' and options['reweightonly']:
            raise self.InvalidCmd('option -r (--reweightonly) needs mode "aMC@NLO" or "aMC@LO"')


class CheckFKSWeb(mg_interface.CheckValidForCmdWeb, CheckFKS):
    pass

class CompleteFKS(mg_interface.CompleteForCmd):
    
    def complete_display(self, text, line, begidx, endidx):
        """Complete the display command in the context of the FKS interface"""

        args = self.split_arg(line[0:begidx])

        if len(args) == 2 and args[1] in ['diagrams', 'processes']:
            return self.list_completion(text, ['born', 'loop', 'virt', 'real'])
        else:
            return mg_interface.MadGraphCmd.complete_display(self, text, line,
                                                                 begidx, endidx)


    def complete_output(self, text, line, begidx, endidx):
        """Complete the output command in the context of the FKS interface"""
        #don't propose directory use by MG_ME
        forbidden_names = ['MadGraphII', 'Template', 'pythia-pgs', 'CVS',
                            'Calculators', 'MadAnalysis', 'SimpleAnalysis',
                            'mg5', 'DECAY', 'EventConverter', 'Models',
                            'ExRootAnalysis', 'HELAS', 'Transfer_Fct', 'aloha', 
                            'madgraph', 'bin', 'tests', 'input', 'vendor', 'models']
        
        #name of the run =>proposes old run name
        args = self.split_arg(line[0:begidx])
        if len(args) >= 1: 
            if len(args) > 1 and args[1] == 'aloha':
                try:
                    return self.aloha_complete_output(text, line, begidx, endidx)
                except Exception as error:
                    print(error)
            # Directory continuation
            if args[-1].endswith(os.path.sep):
                return [name for name in self.path_completion(text,
                        pjoin(*[a for a in args if a.endswith(os.path.sep)]),
                        only_dirs = True) if name not in forbidden_names]

            # directory names
            content = [name for name in self.path_completion(text, '.', only_dirs = True) \
                       if name not in forbidden_names]
            return self.list_completion(text, content)


    def complete_launch(self, text, line, begidx, endidx, formatting=True):
        """ complete the launch command"""
        args = self.split_arg(line[0:begidx])

        # Directory continuation
        if args[-1].endswith(os.path.sep):
            return self.path_completion(text,
                                        pjoin(*[a for a in args if a.endswith(os.path.sep)]),
                                        only_dirs = True)
        # Format
        if len(args) == 1:
            out = {'Path from ./': self.path_completion(text, '.', only_dirs = True)}
            if MG5DIR != os.path.realpath('.'):
                out['Path from %s' % MG5DIR] =  self.path_completion(text,
                                     MG5DIR, only_dirs = True, relative=False)
            if MG4DIR and MG4DIR != os.path.realpath('.') and MG4DIR != MG5DIR:
                out['Path from %s' % MG4DIR] =  self.path_completion(text,
                                     MG4DIR, only_dirs = True, relative=False)

        if len(args) == 2:
            modes = ['aMC@NLO', 'NLO', 'aMC@LO', 'LO']
            return self.list_completion(text, modes, line)
            
        #option
        if len(args) >= 3:
            out={}

        if line[0:begidx].endswith('--laststep='):
            opt = ['parton', 'pythia', 'pgs','delphes','auto']
            out['Options'] = self.list_completion(text, opt, line)
        else:

            opt = ['-f', '-c', '-m', '-i', '-x', '-r', '-p', '-o', '-n', 'a',
                    '--force', '--cluster', '--multicore', '--interactive',
                    '--nocompile', '--reweightonly', '--parton', '--only_generation', '--name', '--appl_start_grid']
            out['Options'] = self.list_completion(text, opt, line)
        

        return self.deal_multiple_categories(out, formatting)

class HelpFKS(mg_interface.HelpToCmd):

    def help_display(self):   
        mg_interface.MadGraphCmd.help_display(self)
        logger.info("   In aMC@NLO5, after display diagrams, the user can add the option")
        logger.info("   \"born\", \"virt\" or \"real\" to display only the corresponding diagrams.")

    def help_launch(self):
        """help for launch command"""
        _launch_parser.print_help()

class aMCatNLOInterface(CheckFKS, CompleteFKS, HelpFKS, Loop_interface.CommonLoopInterface):
    
    _fks_display_opts = ['real_diagrams', 'born_diagrams', 'virt_diagrams', 
                         'real_processes', 'born_processes', 'virt_processes']

    _nlo_modes_for_completion = ['all','real']
    display_expansion = False

    def __init__(self, mgme_dir = '', *completekey, **stdin):
        """ Special init tasks for the Loop Interface """
        mg_interface.MadGraphCmd.__init__(self, mgme_dir = '', *completekey, **stdin)
        self.setup()

    def setup(self):
        """ Special tasks when switching to this interface """

        # Refresh all the interface stored value as things like generated
        # processes and amplitudes are not to be reused in between different
        # interfaces
        # Clear history, amplitudes and matrix elements when a model is imported
        # Remove previous imports, generations and outputs from history
        self.history.clean(remove_bef_last='import',
                           to_keep=['set','load','import', 'define'])
        # Reset amplitudes and matrix elements
        self._done_export=False
        self._curr_amps = diagram_generation.AmplitudeList()
        self._curr_matrix_elements = helas_objects.HelasMultiProcess()
        self._v4_export_formats = []
        self._nlo_modes_for_completion = ['all','real']
        self._export_formats = [ 'madevent', 'aloha' ]
        # Do not force NLO model as the user might have asked for reals only.
        # It will anyway be forced later if he attempts virt= or all=.
        self.validate_model(loop_type='real_init', stop=False)
        # Set where to look for CutTools installation.
        # In further versions, it will be set in the same manner as _mgme_dir so that
        # the user can chose its own CutTools distribution.
        self._cuttools_dir=str(pjoin(self._mgme_dir,'vendor','CutTools'))
        if not os.path.isdir(pjoin(self._cuttools_dir, 'src','cts')):
            logger.warning(('Warning: Directory %s is not a valid CutTools directory.'+\
                           'Using default CutTools instead.') % \
                             self._cuttools_dir)
            self._cuttools_dir=str(pjoin(self._mgme_dir,'vendor','CutTools'))
        # Set where to look for IREGI installation
        self._iregi_dir=str(os.path.join(self._mgme_dir,'vendor','IREGI','src'))
        if not os.path.isdir(self._iregi_dir):
            logger.warning(('Warning: Directory %s is not a valid IREGI directory.'+\
                            'Using default IREGI instead.')%\
                           self._iregi_dir)
            self._iregi_dir=str(os.path.join(self._mgme_dir,'vendor','IREGI','src'))

    def do_display(self, line, output=sys.stdout):
        # if we arrive here it means that a _fks_display_opts has been chosen
        args = self.split_arg(line)
        #check the validity of the arguments
        self.check_display(args)

        if args[0] in ['diagrams', 'processes', 'diagrams_text']:
            get_amps_dict = {'real': self._fks_multi_proc.get_real_amplitudes,
                             'born': self._fks_multi_proc.get_born_amplitudes,
                             'loop': self._fks_multi_proc.get_virt_amplitudes}
            if args[0] == 'diagrams':
                if len(args)>=2 and args[1] in list(get_amps_dict.keys()):
                    get_amps = get_amps_dict[args[1]]
                    self._curr_amps = get_amps()
                    #check that if one requests the virt diagrams, there are virt_amplitudes
                    if args[1] == 'loop' and len(self._curr_amps) == 0:
                        raise self.InvalidCmd('No virtuals have been generated')
                    self.draw(' '.join(args[2:]), Dtype = args[1])
                else:
                    for diag_type, get_amps in get_amps_dict.items():
                        self._curr_amps = get_amps()
                        if self._curr_amps:
                            self.draw(' '.join(args[1:]), Dtype=diag_type)

                # set _curr_amps back to empty
                self._curr_amps = diagram_generation.AmplitudeList()

            if args[0] == 'diagrams_text':
                if len(args)>=2 and args[1] in list(get_amps_dict.keys()):
                    get_amps = get_amps_dict[args[1]]
                    self._curr_amps = get_amps()
                    #check that if one requests the virt diagrams, there are virt_amplitudes
                    if args[1] in ['virt', 'loop'] and len(self._curr_amps) == 0:
                        raise self.InvalidCmd('No virtuals have been generated')
                    text = "\n".join([amp.nice_string() for amp in self._curr_amps])
                else:
                    text = 'Born diagrams:\n' 
                    text += '\n'.join(amp.nice_string() for amp in get_amps_dict['born']())
                    text += '\n\nReal diagrams:'
                    text += '\n'.join(amp.nice_string() for amp in get_amps_dict['real']())
                    text += '\n\nLoop diagrams:\n'
                    text += '\n'.join(amp.nice_string() for amp in get_amps_dict['loop']())
                pydoc.pager(text)

                # set _curr_amps back to empty
                self._curr_amps = diagram_generation.AmplitudeList()
                    
            elif args[0] == 'processes':
                if len(args)>=2 and args[1] in list(get_amps_dict.keys()):
                    get_amps = get_amps_dict[args[1]]
                    self._curr_amps = get_amps()
                    #check that if one requests the virt diagrams, there are virt_amplitudes
                    if args[1] in ['virt', 'loop'] and len(self._curr_amps) == 0:
                        raise self.InvalidCmd('No virtuals have been generated')
                    print('\n'.join(amp.nice_string_processes() for amp in self._curr_amps))
                else:
                    print('Born processes:')
                    print('\n'.join(amp.nice_string_processes() for amp in get_amps_dict['born']()))
                    print('Real processes:')
                    print('\n'.join(amp.nice_string_processes() for amp in get_amps_dict['real']()))
                    print('Loop processes:')
                    print('\n'.join(amp.nice_string_processes() for amp in get_amps_dict['loop']()))
                # set _curr_amps back to empty
                self._curr_amps = diagram_generation.AmplitudeList()

        else:
            mg_interface.MadGraphCmd.do_display(self,line,output)

    def do_add(self, line, *args,**opt):
        
        args = self.split_arg(line)
        # Check the validity of the arguments
        self.check_add(args)

        if args[0] == 'model':
            return self.add_model(args[1:])
        elif args[0] != 'process': 
            raise self.InvalidCmd("The add command can only be used with process or model")
        else:
            line = ' '.join(args[1:])
            
        proc_type=self.extract_process_type(line)
        if proc_type[1] not in ['real', 'LOonly']:
            run_interface.check_compiler(self.options, block=False)
        #validate_model will reset self._generate_info; to avoid
        #this store it
        
        if not aMCatNLOInterface.display_expansion:
            if proc_type[2] != ['QCD'] and proc_type[1] == 'all':
                aMCatNLOInterface.display_expansion = True
                if 'QED' in proc_type[2]:
                    logger.info(
"""------------------------------------------------------------------------
This computation involves NLO EW corrections.
Please also cite ref. 'arXiv:1804.10017' when using results from this code.
------------------------------------------------------------------------
""", '$MG:BOLD')
                else:
                    logger.info(
"""------------------------------------------------------------------------
This computation involve not SM-QCD corrections at NLO.
Please also cite ref. 'arXiv:1804.10017' when using results from this code.
------------------------------------------------------------------------
""", '$MG:BOLD')


        geninfo = self._generate_info
        self.validate_model(proc_type[1], coupling_type=proc_type[2])
        self._generate_info = geninfo

        #now generate the amplitudes as usual
        #self.options['group_subprocesses'] = 'False'
        collect_mirror_procs = False
        ignore_six_quark_processes = self.options['ignore_six_quark_processes']
        if ',' in line:
            myprocdef, line = mg_interface.MadGraphCmd.extract_decay_chain_process(self,line)
            if myprocdef.are_decays_perturbed():
                raise MadGraph5Error("Decay processes cannot be perturbed")
        else:
            myprocdef = mg_interface.MadGraphCmd.extract_process(self,line)

        self.proc_validity(myprocdef,'aMCatNLO_%s'%proc_type[1])

        # set the orders
        # if some orders have been set by the user,
        # check that all the orders of the model have been specified
<<<<<<< HEAD
        # set to zero those which have not been specified and warn the user
        if myprocdef['orders'] and not all([o in list(myprocdef['orders'].keys()) for o in myprocdef['model'].get_coupling_orders()]):
            for o in myprocdef['model'].get_coupling_orders():
                if o not in list(myprocdef['orders'].keys()):
                    myprocdef['orders'][o] = 0
                    logger.warning(('%s order is missing in the process definition. It will be set to 0.\n' + \
                                    'If this is not what you need, please regenerate with the correct orders.') % o)

        # this is in case no orders have been passed
        if not myprocdef['orders']:
=======
        # set to default those which have not been specified and warn the user
        if myprocdef['orders'] and not all([o in list(myprocdef['orders'].keys()) for o in myprocdef['model'].get_coupling_orders()]):
            for o in myprocdef['model'].get_coupling_orders():
                if o not in list(myprocdef['orders'].keys()):
                    myprocdef['orders'][o] = self.options['default_unset_couplings']
                    logger.warning(('%s order is missing in the process definition. It will be set to "default unser couplings": %s\n' + \
                                   'If this is not what you need, please regenerate with the correct orders.') % (o,myprocdef['orders'][o]))

        # this is in case no orders have been passed
        if not myprocdef['squared_orders'] and not myprocdef['orders']:
>>>>>>> 05aaf9e1
            # find the minimum weighted order, then extract the values for the varius
            # couplings in the model
            weighted = diagram_generation.MultiProcess.find_optimal_process_orders(myprocdef)
            if not weighted:
                raise MadGraph5Error('\nProcess orders cannot be determined automatically. \n' + \
                                      'Please specify them from the command line.')

            # this is a very rough attempt, and works only to guess QED/QCD
<<<<<<< HEAD
            qed, qcd = fks_common.get_qed_qcd_orders_from_weighted(len(myprocdef['legs']), weighted['WEIGHTED'])
=======
            qed, qcd = fks_common.get_qed_qcd_orders_from_weighted(len(myprocdef['legs']), 
                                                                   self._curr_model.get('order_hierarchy'), 
                                                                   weighted['WEIGHTED'])

>>>>>>> 05aaf9e1
            if qed < 0 or qcd < 0:
                raise MadGraph5Error('\nAutomatic process-order determination lead to negative constraints:\n' + \
                      ('QED: %d,  QCD: %d\n' % (qed, qcd)) + \
                      'Please specify the coupling orders from the command line.')
<<<<<<< HEAD
            orders = {'QED': qed, 'QCD': qcd}
            # set all the other coupling to zero
            for o in myprocdef['model'].get_coupling_orders():
                if o not in ['QED', 'QCD']:
                    orders[o] = 0

            myprocdef.set('orders', orders)
            # warn the user of what happened
            logger.info(('Setting the born orders automatically in the process definition to %s.\n' + \
                            'If this is not what you need, please regenerate with the correct orders.'), 
                            ' '.join(['%s<=%s' %(k,v) if v else '%s=%s' % (k,v) for k,v in myprocdef['orders'].items()]), 
                            '$MG:BOLD')

        myprocdef['born_orders'] = copy.copy(myprocdef['orders'])
        # split all orders in the model, for the moment it's the simplest solution
        # mz02/2014
=======
            if self.options['nlo_mixed_expansion']:
                orders = {'QED': 2*qed, 'QCD': 2*qcd}
                # set all the other coupling to zero
                for o in myprocdef['model'].get_coupling_orders():
                    if o not in ['QED', 'QCD']:
                        orders[o] = 0

                myprocdef.set('squared_orders', orders)
                # warn the user of what happened
                logger.info(('Setting the born squared orders automatically in the process definition to %s.\n' + \
                                'If this is not what you need, please regenerate with the correct orders.'), 
                                ' '.join(['%s^2<=%s' %(k,v) if v else '%s=%s' % (k,v) for k,v in myprocdef['squared_orders'].items()]), 
                                '$MG:BOLD')
            else:
                orders = {'QED': qed, 'QCD': qcd}
                sqorders = {'QED': 2*qed, 'QCD': 2*qcd}
                # set all the other coupling to zero
                for o in myprocdef['model'].get_coupling_orders():
                    if o not in ['QED', 'QCD']:
                        orders[o] = 0
                        sqorders[o] = 0

                myprocdef.set('orders', orders)
                myprocdef.set('squared_orders', sqorders)
                # warn the user of what happened
                logger.info(('Setting the born orders automatically in the process definition to %s.\n' + \
                                'If this is not what you need, please regenerate with the correct orders.'), 
                                ' '.join(['%s<=%s' %(k,v) if v else '%s=%s' % (k,v) for k,v in myprocdef['orders'].items()]), 
                                '$MG:BOLD')                

        # now check that all couplings that are there in orders also appear
        # in squared_orders. If not, set the corresponding one
        for k, v in myprocdef['orders'].items():
            if k not in myprocdef['squared_orders'].keys():
                myprocdef['squared_orders'][k] = 2*v 
                logger.warning('Order %s is not constrained as squared_orders. Using: %s^2=%d' % (k,k,2*v) )

        # check that all the couplings of the model have been constrained
        # in the squared orders, otherwise set the others to zero
        for o in myprocdef['model'].get('coupling_orders'):
            if o not in myprocdef['squared_orders'].keys():
                logger.warning('No squared order constraint for order %s. Setting to 0' % o)
                myprocdef['squared_orders'][o] = 0 

        myprocdef['born_sq_orders'] = copy.copy(myprocdef['squared_orders'])
        # split all orders in the model, for the moment it's the simplest solution
        # mz02/2014
        #if proc_type[1] != 'only':
>>>>>>> 05aaf9e1
        myprocdef['split_orders'] += [o for o in myprocdef['model'].get('coupling_orders') \
                if o not in myprocdef['split_orders']]

        # now set the squared orders
        if not myprocdef['squared_orders']:
<<<<<<< HEAD
=======
            logger.warning('No squared orders have been provided, will be guessed by the order constraints')
>>>>>>> 05aaf9e1
            for ord, val in myprocdef['orders'].items():
                myprocdef['squared_orders'][ord] = 2 * val

        # then increase the orders which are perturbed
        for pert in myprocdef['perturbation_couplings']:
<<<<<<< HEAD
            # if orders have been specified increase them
            if list(myprocdef['orders'].keys()) != ['WEIGHTED']:
                try:
                    myprocdef['orders'][pert] += 2
                except KeyError:
                    # if the order is not specified
                    # then MG does not put any bound on it
                    myprocdef['orders'][pert] = 99
                try:
                    myprocdef['squared_orders'][pert] += 2
                except KeyError:
                    myprocdef['squared_orders'][pert] = 200
=======

            if not self.options['nlo_mixed_expansion'] and pert not in proc_type[2]:
                    continue


            # if orders have been specified increase them
            if list(myprocdef['orders'].keys()) != ['WEIGHTED']:
                try:
                    myprocdef['orders'][pert] += 1
                except KeyError:
                    # if the order is not specified
                    # then MG does not put any bound on it
                    ###myprocdef['orders'][pert] = 99
                    pass
                try:
                    myprocdef['squared_orders'][pert] += 2
                except KeyError:
                    # the order is not provided, assume
                    # it is originally zero
                    myprocdef['squared_orders'][pert] = 2
>>>>>>> 05aaf9e1

        # update also the WEIGHTED entry
        if 'WEIGHTED' in list(myprocdef['orders'].keys()):
            myprocdef['orders']['WEIGHTED'] += 1 * \
                    max([myprocdef.get('model').get('order_hierarchy')[ord] for \
                    ord in myprocdef['perturbation_couplings']])

            myprocdef['squared_orders']['WEIGHTED'] += 2 * \
                    max([myprocdef.get('model').get('order_hierarchy')[ord] for \
                    ord in myprocdef['perturbation_couplings']])
<<<<<<< HEAD
        # finally set perturbation_couplings to **all** the coupling orders 
        # avaliable in the model
        myprocdef['perturbation_couplings'] = list(myprocdef['model']['coupling_orders'])


        myprocdef['orders'] = {}
        self._curr_proc_defs.append(myprocdef)
=======
        # if [orders] have not been specified, 
        # finally set perturbation_couplings to **all** the coupling orders 
        # avaliable in the model.
        # This is necessary because when doing EW corrections one only specifies
        # squared-orders constraints. In that case, all kind of splittings/loop-particles
        # must be included
        if not myprocdef['orders'] and self.options['nlo_mixed_expansion']:
            myprocdef['perturbation_couplings'] = list(myprocdef['model']['coupling_orders'])
>>>>>>> 05aaf9e1

        self._curr_proc_defs.append(myprocdef)

        # if the new nlo process generation mode is enabled, the number of cores to be
        # used has to be passed
        # ncores_for_proc_gen has the following meaning
        #   0 : do things the old way
        #   > 0 use ncores_for_proc_gen
        #   -1 : use all cores
        if self.options['low_mem_multicore_nlo_generation']:
            if self.options['nb_core']:
                self.ncores_for_proc_gen = int(self.options['nb_core'])
            else:
                self.ncores_for_proc_gen = -1
        else:
            self.ncores_for_proc_gen = 0

        # check if any initial-state leg contains leptons. If so, switch 
        # include_lepton_initiated_processes to True
        lep_ids = [11, -11, 13, -13, 15, -15]
        initial_ids = sum([l['ids'] for l in myprocdef['legs'] if not l['state']], [])
        if any([idd in lep_ids for idd in initial_ids]) and \
                not self.options['include_lepton_initiated_processes']:
            logger.warning('The process definition has leptons in the initial state')
            logger.warning('The flag \'include_lepton_initiated_processes\' will be set to True')
            self.do_set('include_lepton_initiated_processes True')

        # this is the options dictionary to pass to the FKSMultiProcess
        fks_options = {'OLP': self.options['OLP'],
                       'ignore_six_quark_processes': self.options['ignore_six_quark_processes'],
                       'init_lep_split': self.options['include_lepton_initiated_processes'],
<<<<<<< HEAD
                       'ncores_for_proc_gen': self.ncores_for_proc_gen}
=======
                       'ncores_for_proc_gen': self.ncores_for_proc_gen,
                       'nlo_mixed_expansion': self.options['nlo_mixed_expansion']}

        fksproc =fks_base.FKSMultiProcess(myprocdef,fks_options)
>>>>>>> 05aaf9e1
        try:
            self._fks_multi_proc.add(fksproc)
        except AttributeError: 
            self._fks_multi_proc = fksproc

        if not aMCatNLOInterface.display_expansion and  self.options['nlo_mixed_expansion']:
            base = {}
            for amp in self._fks_multi_proc.get_born_amplitudes():
                nb_part = len(amp['process']['legs'])
                for diag in amp['diagrams']:   
                    if nb_part not in  base:
                        base[nb_part] = diag.get('orders')
                    elif base[nb_part] != diag.get('orders'):
                        aMCatNLOInterface.display_expansion = True
                        logger.info(
"""------------------------------------------------------------------------
This computation can involve not only purely SM-QCD corrections at NLO.
Please also cite ref. 'arXiv:1804.10017' when using results from this code.
------------------------------------------------------------------------
""", '$MG:BOLD')
                        break
                else:
                    continue
                break




    def do_output(self, line):
        """Main commands: Initialize a new Template or reinitialize one"""
        
        args = self.split_arg(line)
        # Check Argument validity
        self.check_output(args)
        
        noclean = '-noclean' in args
        force = '-f' in args 
        nojpeg = '-nojpeg' in args
        main_file_name = ""
        try:
            main_file_name = args[args.index('-name') + 1]
        except Exception:
            pass

        # For NLO, the group_subprocesses is automatically set to false
        group_processes = False
        # initialize the writer
        if self._export_format in ['NLO']:
            self._curr_exporter = export_v4.ExportV4Factory(self, noclean, 
                      output_type='amcatnlo',group_subprocesses=group_processes)
            
            self._curr_exporter.pass_information_from_cmd(self)

        # check if a dir with the same name already exists
        if not force and not noclean and os.path.isdir(self._export_dir)\
               and self._export_format in ['NLO']:
            # Don't ask if user already specified force or noclean
            logger.info('INFO: directory %s already exists.' % self._export_dir)
            logger.info('If you continue this directory will be deleted and replaced.')
            answer = self.ask('Do you want to continue?', 'y', ['y','n'], 
                                                timeout=self.options['timeout'])
            if answer != 'y':
                raise self.InvalidCmd('Stopped by user request')

        # if one gets here either used -f or answered yes to the question about
        # removing the dir
        if os.path.exists(self._export_dir):
            shutil.rmtree(self._export_dir)

        # Make a Template Copy
        if self._export_format in ['NLO']:
            self._curr_exporter.copy_fkstemplate(self._curr_model)

        # Reset _done_export, since we have new directory
        self._done_export = False

        # Perform export and finalize right away
        self.export(nojpeg, main_file_name, group_processes=group_processes)

        # Pass potential new information generated during the export.
        self._curr_exporter.pass_information_from_cmd(self)

        # Automatically run finalize
        self.finalize(nojpeg)
            
        # Generate the virtuals if from OLP
        if self.options['OLP']!='MadLoop':
            self._curr_exporter.generate_virtuals_from_OLP(
              self.born_processes_for_olp,self._export_dir,self.options['OLP'])
                
        # Remember that we have done export
        self._done_export = (self._export_dir, self._export_format)

        # Reset _export_dir, so we don't overwrite by mistake later
        self._export_dir = None

    # Export a matrix element  
    def export(self, nojpeg = False, main_file_name = "", group_processes=False):
        """Export a generated amplitude to file"""

        self._curr_helas_model = helas_call_writers.FortranUFOHelasCallWriter(self._curr_model)
        def generate_matrix_elements(self, group=False):
            """Helper function to generate the matrix elements before
            exporting"""

            # Sort amplitudes according to number of diagrams,
            # to get most efficient multichannel output
            self._curr_amps.sort(key = lambda a: a.get_number_of_diagrams(), reverse=True)
                
            cpu_time1 = time.time()
            ndiags = 0
            if not self._curr_matrix_elements.get_matrix_elements():
                if group:
                    raise MadGraph5Error("Cannot group subprocesses when "+\
                                                              "exporting to NLO")
                else:
                    self._curr_matrix_elements = \
                             fks_helas.FKSHelasMultiProcess(\
                                self._fks_multi_proc, 
                                loop_optimized= self.options['loop_optimized_output'])
                    
                    if not self.options['low_mem_multicore_nlo_generation']: 
                        # generate the code the old way
                        ndiags = sum([len(me.get('diagrams')) for \
                                      me in self._curr_matrix_elements.\
                                      get_matrix_elements()])
                        # assign a unique id number to all process and
                        # generate a list of possible PDF combinations
                        uid = 0 
                        initial_states=[]
                        for me in self._curr_matrix_elements.get_matrix_elements():
                            uid += 1 # update the identification number
                            me.get('processes')[0].set('uid', uid)
                            try:
                                initial_states.append(sorted(list(set((p.get_initial_pdg(1),p.get_initial_pdg(2)) for \
                                                                      p in me.born_me.get('processes')))))
                            except IndexError:
                                initial_states.append(sorted(list(set((p.get_initial_pdg(1)) for \
                                                                      p in me.born_me.get('processes')))))
                        
                            for fksreal in me.real_processes:
                            # Pick out all initial state particles for the two beams
                                try:
                                    initial_states.append(sorted(list(set((p.get_initial_pdg(1),p.get_initial_pdg(2)) for \
                                                                 p in fksreal.matrix_element.get('processes')))))
                                except IndexError:
                                    initial_states.append(sorted(list(set((p.get_initial_pdg(1)) for \
                                                                 p in fksreal.matrix_element.get('processes')))))
                                    
                            
                        # remove doubles from the list
                        checked = []
                        for e in initial_states:
                            if e not in checked:
                                checked.append(e)
                        initial_states=checked

                        self._curr_matrix_elements.set('initial_states',initial_states)

                    else:
                        #new NLO generation
                        if self._curr_matrix_elements['has_loops']:
                            self._curr_exporter.opt['mp'] = True
                        self._curr_exporter.model = self._curr_model
                        ndiags = 0

            cpu_time2 = time.time()
            return ndiags, cpu_time2 - cpu_time1

        # Start of the actual routine

        ndiags, cpu_time = generate_matrix_elements(self, group=group_processes)
        calls = 0

        path = self._export_dir

        if self._export_format in ['NLO']:
            path = os.path.join(path, 'SubProcesses')

            #_curr_matrix_element is a FKSHelasMultiProcess Object 
            self._fks_directories = []
            proc_charac = self._curr_exporter.proc_characteristic 
            for charac in ['has_isr', 'has_fsr', 'has_loops']:
                proc_charac[charac] = self._curr_matrix_elements[charac]

            # prepare for the generation
            # glob_directories_map is for the new NLO generation
            global glob_directories_map
            glob_directories_map = []

            # Save processes instances generated
            self.born_processes_for_olp = []
            self.born_processes = []
            for ime, me in \
                enumerate(self._curr_matrix_elements.get('matrix_elements')):
                if not self.options['low_mem_multicore_nlo_generation']:
                    #me is a FKSHelasProcessFromReals
                    calls = calls + \
                            self._curr_exporter.generate_directories_fks(me, 
                            self._curr_helas_model, 
                            ime, len(self._curr_matrix_elements.get('matrix_elements')), 
                            path,self.options['OLP'])
                    self._fks_directories.extend(self._curr_exporter.fksdirs)
                    self.born_processes_for_olp.append(me.born_me.get('processes')[0])
                    self.born_processes.append(me.born_me.get('processes'))
                else:
                    glob_directories_map.append(\
                            [self._curr_exporter, me, self._curr_helas_model, 
                             ime, len(self._curr_matrix_elements.get('matrix_elements')), 
                             path, self.options['OLP']])

            if self.options['low_mem_multicore_nlo_generation']:
                # start the pool instance with a signal instance to catch ctr+c
                logger.info('Writing directories...')
                if six.PY3:
                    ctx = multiprocessing.get_context('fork') # spawn is default for 3.8 and does not work
                else:
                    ctx = multiprocessing
                original_sigint_handler = signal.signal(signal.SIGINT, signal.SIG_IGN)
                if self.ncores_for_proc_gen < 0: # use all cores
                    pool = ctx.Pool(maxtasksperchild=1)
                else:
                    pool = ctx.Pool(processes=self.ncores_for_proc_gen,maxtasksperchild=1)
                signal.signal(signal.SIGINT, original_sigint_handler)
                try:
                    # the very large timeout passed to get is to be able to catch
                    # KeyboardInterrupts
                    diroutputmap = pool.map_async(generate_directories_fks_async,
                                                  list(range(len(glob_directories_map)))).get(9999999)
                except KeyboardInterrupt:
                    pool.terminate()
                    raise KeyboardInterrupt 
    
                pool.close()
                pool.join()
                
                #clean up tmp files containing final matrix elements
                for mefile in self._curr_matrix_elements.get('matrix_elements'):
                    os.remove(mefile)

                for charac in ['nexternal', 'ninitial', 'splitting_types']:
                    proc_charac[charac] = self._curr_exporter.proc_characteristic[charac]
                # ninitial and nexternal
<<<<<<< HEAD
                proc_charac['nexternal'] = max([diroutput[3]['nexternal'] for diroutput in diroutputmap])
                ninitial_set = set([diroutput[3]['ninitial'] for diroutput in diroutputmap])
=======

                
                proc_charac['nexternal'] = max([diroutput[4] for diroutput in diroutputmap])
                ninitial_set = set([diroutput[3] for diroutput in diroutputmap])
>>>>>>> 05aaf9e1
                if len(ninitial_set) != 1:
                    raise MadGraph5Error("Invalid ninitial values: %s" % ' ,'.join(list(ninitial_set)))    
                proc_charac['ninitial'] = list(ninitial_set)[0]
                
                #  max_n_matched_jets
                njet_set = set([int(diroutput[6]) for diroutput in diroutputmap])
                proc_charac['max_n_matched_jets'] = max(njet_set)

                self.born_processes = []
                self.born_processes_for_olp = []
                max_loop_vertex_ranks = []
                
                # transform proc_charac['splitting_types'] into a set
                splitting_types = set(proc_charac['splitting_types'])
                for diroutput in diroutputmap:
<<<<<<< HEAD
                    splitting_types = splitting_types.union(set(diroutput[3]['splitting_types']))
=======
                    splitting_types = splitting_types.union(set(diroutput[7]))
>>>>>>> 05aaf9e1
                    calls = calls + diroutput[0]
                    self._fks_directories.extend(diroutput[1])
                    max_loop_vertex_ranks.append(diroutput[2])
                    if six.PY2:
<<<<<<< HEAD
                        self.born_processes.extend(diroutput[4])
                        self.born_processes_for_olp.append(diroutput[4][0])
=======
                        self.born_processes.extend(diroutput[5])
                        self.born_processes_for_olp.append(diroutput[5][0])
>>>>>>> 05aaf9e1

                # transform proc_charac['splitting_types'] back to a list
                proc_charac['splitting_types'] = list(splitting_types)

            else:
                max_loop_vertex_ranks = [me.get_max_loop_vertex_rank() for \
                                         me in self._curr_matrix_elements.get_virt_matrix_elements()]

            card_path = os.path.join(path, os.path.pardir, 'SubProcesses', \
                                     'procdef_mg5.dat')
            
            if self.options['loop_optimized_output'] and \
               len(max_loop_vertex_ranks) > 0:
                self._curr_exporter.write_coef_specs_file(max_loop_vertex_ranks)
            if self._generate_info:
                self._curr_exporter.write_procdef_mg5(card_path, #
                                self._curr_model['name'],
                                self._generate_info)
                try:
                    cmd.Cmd.onecmd(self, 'history .')
                except Exception:
                    logger.debug('fail to run command \"history cmd\"')
                    pass
            subproc_path = os.path.join(path, os.path.pardir, 'SubProcesses', \
                                     'initial_states_map.dat')
            nmaxpdf = self._curr_exporter.write_init_map(subproc_path,
                                self._curr_matrix_elements.get('initial_states'))
            self._curr_exporter.write_maxproc_files(nmaxpdf, 
                                os.path.join(path, os.path.pardir, 'SubProcesses'))

        cpu_time1 = time.time()


    def do_launch(self, line):
        """Main commands: Ask for editing the parameters and then execute the code (NLO or aMC@(N)LO)
        """
        old_cwd = os.getcwd()
        argss = self.split_arg(line)
        # check argument validity and normalise argument
        (options, argss) = _launch_parser.parse_args(argss)
        options = options.__dict__
        self.check_launch(argss, options)
        if not os.path.isdir(os.path.join(os.getcwd(), argss[0], 'Events')):
            self.do_switch('ML5')
            return mg_interface.MadGraphCmd.do_launch(self,line)
#        if self.options['automatic_html_opening']:
#            misc.open_file(os.path.join(os.getcwd(), argss[0], 'crossx.html'))
#            self.options['automatic_html_opening'] = False

        if options['interactive']:
            if isinstance(self, extended_cmd.CmdShell):
                ME = run_interface.aMCatNLOCmdShell(me_dir=argss[0], options=self.options)
            else:
                ME = run_interface.aMCatNLOCmd(me_dir=argss[0],options=self.options)
                ME.pass_in_web_mode()
            # transfer interactive configuration
            config_line = [l for l in self.history if l.strip().startswith('set')]
            for line in config_line:
                ME.exec_cmd(line)
            stop = self.define_child_cmd_interface(ME)                
            return stop

        ext_program = launch_ext.aMCatNLOLauncher(argss[0], self, run_mode=argss[1],
                                                  shell = isinstance(self, extended_cmd.CmdShell),
                                                  **options)
        ext_program.run()
        
                    
   
class aMCatNLOInterfaceWeb(mg_interface.CheckValidForCmdWeb, aMCatNLOInterface):
    pass

_launch_usage = "launch [DIRPATH] [MODE] [options]\n" + \
                "-- execute the aMC@NLO output present in DIRPATH\n" + \
                "   By default DIRPATH is the latest created directory\n" + \
                "   MODE can be either LO, NLO, aMC@NLO or aMC@LO (if omitted, it is asked in a separate question)\n" + \
                "     If mode is set to LO/NLO, no event generation will be performed, but only the \n" + \
                "     computation of the total cross-section and the filling of parton-level histograms \n" + \
                "     specified in the DIRPATH/SubProcesses/madfks_plot.f file.\n" + \
                "     If mode is set to aMC@LO/aMC@NLO, after the cross-section computation, a .lhe \n" + \
                "     event file is generated which will be showered with the MonteCarlo specified \n" + \
                "     in the run_card.dat\n"

_launch_parser = misc.OptionParser(usage=_launch_usage)
_launch_parser.add_option("-f", "--force", default=False, action='store_true',
                                help="Use the card present in the directory for the launch, without editing them")
_launch_parser.add_option("-c", "--cluster", default=False, action='store_true',
                            help="Submit the jobs on the cluster")
_launch_parser.add_option("-i", "--interactive", default=False, action='store_true',
                            help="Use interactive consol")
_launch_parser.add_option("-m", "--multicore", default=False, action='store_true',
                            help="Submit the jobs on multicore mode")
_launch_parser.add_option("-x", "--nocompile", default=False, action='store_true',
                            help="Skip compilation. Ignored if no executable is found")
_launch_parser.add_option("-r", "--reweightonly", default=False, action='store_true',
                            help="Skip integration and event generation, just run reweight on the" + \
                                 " latest generated event files (see list in SubProcesses/nevents_unweighted)")
_launch_parser.add_option("-p", "--parton", default=False, action='store_true',
                            help="Stop the run after the parton level file generation (you need " + \
                                    "to shower the file in order to get physical results)")
_launch_parser.add_option("-o", "--only_generation", default=False, action='store_true',
                            help="Skip grid set up, just generate events starting from " + \
                            "the last available results")
# the last option is different from the corresponding in amcatnlo_run_interface as it stores the 
# 'name' entry of the options, not the run_name one
_launch_parser.add_option("-n", "--name", default=False, dest='name',
                            help="Provide a name to the run")
_launch_parser.add_option("-R", "--reweight", default=False, action='store_true',
                            help="Run the reweight module (reweighting by different model parameter")
_launch_parser.add_option("-M", "--madspin", default=False, action='store_true',
                            help="Run the madspin package")


<|MERGE_RESOLUTION|>--- conflicted
+++ resolved
@@ -86,22 +86,12 @@
     
     calls = curr_exporter.generate_directories_fks(me, curr_fortran_model, ime, nme, path, olpopts)
 
-<<<<<<< HEAD
-
-
-    nexternal = curr_exporter.proc_characteristic['nexternal']
-    ninitial = curr_exporter.proc_characteristic['ninitial']
-    max_n_matched_jets = curr_exporter.proc_characteristic['max_n_matched_jets']
-#    processes = me.born_me.get('processes') # next line was conflicting with
-    processes = me.born_matrix_element.get('processes')
-=======
     nexternal = curr_exporter.proc_characteristic['nexternal']
     ninitial = curr_exporter.proc_characteristic['ninitial']
     max_n_matched_jets = curr_exporter.proc_characteristic['max_n_matched_jets']
     splitting_types = curr_exporter.proc_characteristic['splitting_types']
     #processes = me.born_matrix_element.get('processes')
     processes = me.born_me.get('processes')
->>>>>>> 05aaf9e1
     
     #only available after export has been done, so has to be returned from here
     max_loop_vertex_rank = -99
@@ -509,18 +499,6 @@
         # set the orders
         # if some orders have been set by the user,
         # check that all the orders of the model have been specified
-<<<<<<< HEAD
-        # set to zero those which have not been specified and warn the user
-        if myprocdef['orders'] and not all([o in list(myprocdef['orders'].keys()) for o in myprocdef['model'].get_coupling_orders()]):
-            for o in myprocdef['model'].get_coupling_orders():
-                if o not in list(myprocdef['orders'].keys()):
-                    myprocdef['orders'][o] = 0
-                    logger.warning(('%s order is missing in the process definition. It will be set to 0.\n' + \
-                                    'If this is not what you need, please regenerate with the correct orders.') % o)
-
-        # this is in case no orders have been passed
-        if not myprocdef['orders']:
-=======
         # set to default those which have not been specified and warn the user
         if myprocdef['orders'] and not all([o in list(myprocdef['orders'].keys()) for o in myprocdef['model'].get_coupling_orders()]):
             for o in myprocdef['model'].get_coupling_orders():
@@ -531,7 +509,6 @@
 
         # this is in case no orders have been passed
         if not myprocdef['squared_orders'] and not myprocdef['orders']:
->>>>>>> 05aaf9e1
             # find the minimum weighted order, then extract the values for the varius
             # couplings in the model
             weighted = diagram_generation.MultiProcess.find_optimal_process_orders(myprocdef)
@@ -540,36 +517,14 @@
                                       'Please specify them from the command line.')
 
             # this is a very rough attempt, and works only to guess QED/QCD
-<<<<<<< HEAD
-            qed, qcd = fks_common.get_qed_qcd_orders_from_weighted(len(myprocdef['legs']), weighted['WEIGHTED'])
-=======
             qed, qcd = fks_common.get_qed_qcd_orders_from_weighted(len(myprocdef['legs']), 
                                                                    self._curr_model.get('order_hierarchy'), 
                                                                    weighted['WEIGHTED'])
 
->>>>>>> 05aaf9e1
             if qed < 0 or qcd < 0:
                 raise MadGraph5Error('\nAutomatic process-order determination lead to negative constraints:\n' + \
                       ('QED: %d,  QCD: %d\n' % (qed, qcd)) + \
                       'Please specify the coupling orders from the command line.')
-<<<<<<< HEAD
-            orders = {'QED': qed, 'QCD': qcd}
-            # set all the other coupling to zero
-            for o in myprocdef['model'].get_coupling_orders():
-                if o not in ['QED', 'QCD']:
-                    orders[o] = 0
-
-            myprocdef.set('orders', orders)
-            # warn the user of what happened
-            logger.info(('Setting the born orders automatically in the process definition to %s.\n' + \
-                            'If this is not what you need, please regenerate with the correct orders.'), 
-                            ' '.join(['%s<=%s' %(k,v) if v else '%s=%s' % (k,v) for k,v in myprocdef['orders'].items()]), 
-                            '$MG:BOLD')
-
-        myprocdef['born_orders'] = copy.copy(myprocdef['orders'])
-        # split all orders in the model, for the moment it's the simplest solution
-        # mz02/2014
-=======
             if self.options['nlo_mixed_expansion']:
                 orders = {'QED': 2*qed, 'QCD': 2*qcd}
                 # set all the other coupling to zero
@@ -618,35 +573,17 @@
         # split all orders in the model, for the moment it's the simplest solution
         # mz02/2014
         #if proc_type[1] != 'only':
->>>>>>> 05aaf9e1
         myprocdef['split_orders'] += [o for o in myprocdef['model'].get('coupling_orders') \
                 if o not in myprocdef['split_orders']]
 
         # now set the squared orders
         if not myprocdef['squared_orders']:
-<<<<<<< HEAD
-=======
             logger.warning('No squared orders have been provided, will be guessed by the order constraints')
->>>>>>> 05aaf9e1
             for ord, val in myprocdef['orders'].items():
                 myprocdef['squared_orders'][ord] = 2 * val
 
         # then increase the orders which are perturbed
         for pert in myprocdef['perturbation_couplings']:
-<<<<<<< HEAD
-            # if orders have been specified increase them
-            if list(myprocdef['orders'].keys()) != ['WEIGHTED']:
-                try:
-                    myprocdef['orders'][pert] += 2
-                except KeyError:
-                    # if the order is not specified
-                    # then MG does not put any bound on it
-                    myprocdef['orders'][pert] = 99
-                try:
-                    myprocdef['squared_orders'][pert] += 2
-                except KeyError:
-                    myprocdef['squared_orders'][pert] = 200
-=======
 
             if not self.options['nlo_mixed_expansion'] and pert not in proc_type[2]:
                     continue
@@ -667,7 +604,6 @@
                     # the order is not provided, assume
                     # it is originally zero
                     myprocdef['squared_orders'][pert] = 2
->>>>>>> 05aaf9e1
 
         # update also the WEIGHTED entry
         if 'WEIGHTED' in list(myprocdef['orders'].keys()):
@@ -678,15 +614,6 @@
             myprocdef['squared_orders']['WEIGHTED'] += 2 * \
                     max([myprocdef.get('model').get('order_hierarchy')[ord] for \
                     ord in myprocdef['perturbation_couplings']])
-<<<<<<< HEAD
-        # finally set perturbation_couplings to **all** the coupling orders 
-        # avaliable in the model
-        myprocdef['perturbation_couplings'] = list(myprocdef['model']['coupling_orders'])
-
-
-        myprocdef['orders'] = {}
-        self._curr_proc_defs.append(myprocdef)
-=======
         # if [orders] have not been specified, 
         # finally set perturbation_couplings to **all** the coupling orders 
         # avaliable in the model.
@@ -695,7 +622,6 @@
         # must be included
         if not myprocdef['orders'] and self.options['nlo_mixed_expansion']:
             myprocdef['perturbation_couplings'] = list(myprocdef['model']['coupling_orders'])
->>>>>>> 05aaf9e1
 
         self._curr_proc_defs.append(myprocdef)
 
@@ -727,14 +653,10 @@
         fks_options = {'OLP': self.options['OLP'],
                        'ignore_six_quark_processes': self.options['ignore_six_quark_processes'],
                        'init_lep_split': self.options['include_lepton_initiated_processes'],
-<<<<<<< HEAD
-                       'ncores_for_proc_gen': self.ncores_for_proc_gen}
-=======
                        'ncores_for_proc_gen': self.ncores_for_proc_gen,
                        'nlo_mixed_expansion': self.options['nlo_mixed_expansion']}
 
         fksproc =fks_base.FKSMultiProcess(myprocdef,fks_options)
->>>>>>> 05aaf9e1
         try:
             self._fks_multi_proc.add(fksproc)
         except AttributeError: 
@@ -978,15 +900,10 @@
                 for charac in ['nexternal', 'ninitial', 'splitting_types']:
                     proc_charac[charac] = self._curr_exporter.proc_characteristic[charac]
                 # ninitial and nexternal
-<<<<<<< HEAD
-                proc_charac['nexternal'] = max([diroutput[3]['nexternal'] for diroutput in diroutputmap])
-                ninitial_set = set([diroutput[3]['ninitial'] for diroutput in diroutputmap])
-=======
 
                 
                 proc_charac['nexternal'] = max([diroutput[4] for diroutput in diroutputmap])
                 ninitial_set = set([diroutput[3] for diroutput in diroutputmap])
->>>>>>> 05aaf9e1
                 if len(ninitial_set) != 1:
                     raise MadGraph5Error("Invalid ninitial values: %s" % ' ,'.join(list(ninitial_set)))    
                 proc_charac['ninitial'] = list(ninitial_set)[0]
@@ -1002,22 +919,13 @@
                 # transform proc_charac['splitting_types'] into a set
                 splitting_types = set(proc_charac['splitting_types'])
                 for diroutput in diroutputmap:
-<<<<<<< HEAD
-                    splitting_types = splitting_types.union(set(diroutput[3]['splitting_types']))
-=======
                     splitting_types = splitting_types.union(set(diroutput[7]))
->>>>>>> 05aaf9e1
                     calls = calls + diroutput[0]
                     self._fks_directories.extend(diroutput[1])
                     max_loop_vertex_ranks.append(diroutput[2])
                     if six.PY2:
-<<<<<<< HEAD
-                        self.born_processes.extend(diroutput[4])
-                        self.born_processes_for_olp.append(diroutput[4][0])
-=======
                         self.born_processes.extend(diroutput[5])
                         self.born_processes_for_olp.append(diroutput[5][0])
->>>>>>> 05aaf9e1
 
                 # transform proc_charac['splitting_types'] back to a list
                 proc_charac['splitting_types'] = list(splitting_types)

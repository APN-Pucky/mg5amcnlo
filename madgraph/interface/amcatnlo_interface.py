################################################################################
#
# Copyright (c) 2009 The MadGraph5_aMC@NLO Development team and Contributors
#
# This file is a part of the MadGraph5_aMC@NLO project, an application which 
# automatically generates Feynman diagrams and matrix elements for arbitrary
# high-energy processes in the Standard Model and beyond.
#
# It is subject to the MadGraph5_aMC@NLO license which should accompany this 
# distribution.
#
# For more information, visit madgraph.phys.ucl.ac.be and amcatnlo.web.cern.ch
#
################################################################################
"""A user friendly command line interface to access all MadGraph5_aMC@NLO features.
   Uses the cmd package for command interpretation and tab completion.
"""

from __future__ import absolute_import
from __future__ import print_function
import os
import logging
import pydoc
import sys
import time
import optparse
import subprocess
import shutil
import copy
import multiprocessing
import signal
import tempfile
import itertools
import os
import six.moves.cPickle


import madgraph
from madgraph import MG4DIR, MG5DIR, MadGraph5Error
import madgraph.interface.extended_cmd as cmd
import madgraph.interface.madgraph_interface as mg_interface
import madgraph.interface.madevent_interface as me_interface
import madgraph.interface.extended_cmd as extended_cmd
import madgraph.interface.amcatnlo_run_interface as run_interface
import madgraph.interface.launch_ext_program as launch_ext
import madgraph.interface.loop_interface as Loop_interface
import madgraph.fks.fks_common as fks_common
import madgraph.fks.fks_base as fks_base
import madgraph.fks.fks_helas_objects as fks_helas
import madgraph.iolibs.export_fks as export_fks
import madgraph.iolibs.export_v4 as export_v4
import madgraph.iolibs.helas_call_writers as helas_call_writers
import madgraph.loop.loop_base_objects as loop_base_objects
import madgraph.core.diagram_generation as diagram_generation
import madgraph.core.helas_objects as helas_objects

import madgraph.various.cluster as cluster
import madgraph.various.misc as misc
import madgraph.various.banner as banner_mod
from six.moves import range

#usefull shortcut
pjoin = os.path.join


logger = logging.getLogger('cmdprint') # -> stdout
logger_stderr = logging.getLogger('fatalerror') # ->stderr

# a new function for the improved NLO generation
glob_directories_map = []
def generate_directories_fks_async(i):
        
    arglist = glob_directories_map[i]
    
    curr_exporter = arglist[0]
    mefile = arglist[1]
    curr_fortran_model = arglist[2]
    ime = arglist[3]
    nme = arglist[4]
    path = arglist[5]
    olpopts = arglist[6]
    
    infile = open(mefile,'rb')
    me = six.moves.cPickle.load(infile)
    infile.close()      
    
    calls = curr_exporter.generate_directories_fks(me, curr_fortran_model, ime, nme, path, olpopts)
    processes = me.born_me.get('processes')
    
    #only available after export has been done, so has to be returned from here
    max_loop_vertex_rank = -99
    if me.virt_matrix_element:
        max_loop_vertex_rank = me.virt_matrix_element.get_max_loop_vertex_rank()  
<<<<<<< HEAD
    
    return [calls, curr_exporter.fksdirs, max_loop_vertex_rank, curr_exporter.proc_characteristic, processes]
=======

    if six.PY2:
        return [calls, curr_exporter.fksdirs, max_loop_vertex_rank, ninitial, nexternal, processes]
    else:
        return [calls, curr_exporter.fksdirs, max_loop_vertex_rank, ninitial, nexternal]
>>>>>>> b19b3d15


class CheckFKS(mg_interface.CheckValidForCmd):


    def check_display(self, args):
        """ Check the arguments of the display diagrams command in the context
        of the Loop interface."""
        
        mg_interface.MadGraphCmd.check_display(self,args)
        
        if args[0] in ['diagrams', 'processes'] and len(args)>=3 \
                and args[1] not in ['born','loop','virt','real']:
            raise self.InvalidCmd("Can only display born, loop (virt) or real diagrams, not %s."%args[1])
        # rename args[1] if it is 'virt'
        if len(args) > 1:
            if args[1] == 'virt':
                args[1] = 'loop' 

    def check_add(self, args):
        
        super(CheckFKS, self).check_add(args)        
        if '$' in args:
            raise self.InvalidCmd('$ syntax not valid for aMC@NLO. $$ syntax is on the other hand a valid syntax.')

    def check_tutorial(self, args):
        """check the validity of the line"""
        if len(args) == 0:
            #this means mg5 tutorial
            args.append('aMCatNLO')
        else:
            return mg_interface.CheckValidForCmd.check_tutorial(self,args)

    def check_output(self, args):
        """ check the validity of the line"""
                  
        self._export_format = 'NLO'
        forbidden_formats = ['madevent', 'standalone']
        

        if not hasattr(self, '_fks_multi_proc') or not self._fks_multi_proc:
            text = 'No processes generated. Please generate a process first.'
            raise self.InvalidCmd(text)

        if not self._curr_model:
            text = 'No model found. Please import a model first and then retry.'
            raise self.InvalidCmd(text)

        if args and args[0][0] != '-':
            if args[0] in forbidden_formats:
                text = 'You generated a NLO process, which cannot be exported in %s mode.\n' % args[0]
                text+= 'Please use the command "output DIR_NAME".\n'
                raise self.InvalidCmd(text)

            # This is a path
            path = args.pop(0)
            # Check for special directory treatment
            if path == 'auto':
                self.get_default_path()
            elif path != 'auto':
                self._export_dir = path
        else:
            # No valid path
            self.get_default_path()

        self._export_dir = os.path.realpath(self._export_dir)

                
    def check_launch(self, args, options):
        """check the validity of the line. args are DIR and MODE
        MODE being LO, NLO, aMC@NLO or aMC@LO. If no mode is passed, aMC@NLO is used"""
        # modify args in order to be DIR 
        # mode being either standalone or madevent
        
        if not args:
            if self._done_export:
                args.append(self._done_export[0])
                args.append('auto')

                return
            else:
                self.help_launch()
                raise self.InvalidCmd('No default location available, please specify location.')
        
        if len(args) > 2:
            self.help_launch()
            return self.InvalidCmd, 'Invalid Syntax: Too many argument'

        elif len(args) == 2:
            if not args[1] in ['LO', 'NLO', 'aMC@NLO', 'aMC@LO', 'auto']:
                raise self.InvalidCmd('%s is not a valid mode, please use "LO", "NLO", "aMC@NLO" or "aMC@LO"' % args[1])
        else:
            #check if args[0] is path or mode
            if args[0] in ['LO', 'NLO', 'aMC@NLO', 'aMC@LO', 'auto'] and self._done_export:
                args.insert(0, self._done_export[0])
            elif os.path.isdir(args[0]) or os.path.isdir(pjoin(MG5DIR, args[0]))\
                    or os.path.isdir(pjoin(MG4DIR, args[0])):
                args.append('auto')
            else:
                self.help_launch()
                raise self.InvalidCmd('%s is not a valid process directory nor run mode' % args[0])

        mode = args[1]
        
        # search for a valid path
        if os.path.isdir(args[0]):
            path = os.path.realpath(args[0])
        elif os.path.isdir(pjoin(MG5DIR,args[0])):
            path = pjoin(MG5DIR,args[0])
        elif  MG4DIR and os.path.isdir(pjoin(MG4DIR,args[0])):
            path = pjoin(MG4DIR,args[0])
        else:    
            raise self.InvalidCmd('%s is not a valid directory' % args[0])
        args[0] = path
                
        # inform where we are for future command
        self._done_export = [path, mode]

        # check for incompatible options/modes
        if options['multicore'] and options['cluster']:
            raise self.InvalidCmd('options -m (--multicore) and -c (--cluster)' + \
                    ' are not compatible. Please choose one.')
        if mode == 'NLO' and options['reweightonly']:
            raise self.InvalidCmd('option -r (--reweightonly) needs mode "aMC@NLO" or "aMC@LO"')


class CheckFKSWeb(mg_interface.CheckValidForCmdWeb, CheckFKS):
    pass

class CompleteFKS(mg_interface.CompleteForCmd):
    
    def complete_display(self, text, line, begidx, endidx):
        """Complete the display command in the context of the FKS interface"""

        args = self.split_arg(line[0:begidx])

        if len(args) == 2 and args[1] in ['diagrams', 'processes']:
            return self.list_completion(text, ['born', 'loop', 'virt', 'real'])
        else:
            return mg_interface.MadGraphCmd.complete_display(self, text, line,
                                                                 begidx, endidx)


    def complete_output(self, text, line, begidx, endidx):
        """Complete the output command in the context of the FKS interface"""
        #don't propose directory use by MG_ME
        forbidden_names = ['MadGraphII', 'Template', 'pythia-pgs', 'CVS',
                            'Calculators', 'MadAnalysis', 'SimpleAnalysis',
                            'mg5', 'DECAY', 'EventConverter', 'Models',
                            'ExRootAnalysis', 'HELAS', 'Transfer_Fct', 'aloha', 
                            'madgraph', 'bin', 'tests', 'input', 'vendor', 'models']
        
        #name of the run =>proposes old run name
        args = self.split_arg(line[0:begidx])
        if len(args) >= 1: 
            if len(args) > 1 and args[1] == 'aloha':
                try:
                    return self.aloha_complete_output(text, line, begidx, endidx)
                except Exception as error:
                    print(error)
            # Directory continuation
            if args[-1].endswith(os.path.sep):
                return [name for name in self.path_completion(text,
                        pjoin(*[a for a in args if a.endswith(os.path.sep)]),
                        only_dirs = True) if name not in forbidden_names]

            # directory names
            content = [name for name in self.path_completion(text, '.', only_dirs = True) \
                       if name not in forbidden_names]
            return self.list_completion(text, content)


    def complete_launch(self, text, line, begidx, endidx, formatting=True):
        """ complete the launch command"""
        args = self.split_arg(line[0:begidx])

        # Directory continuation
        if args[-1].endswith(os.path.sep):
            return self.path_completion(text,
                                        pjoin(*[a for a in args if a.endswith(os.path.sep)]),
                                        only_dirs = True)
        # Format
        if len(args) == 1:
            out = {'Path from ./': self.path_completion(text, '.', only_dirs = True)}
            if MG5DIR != os.path.realpath('.'):
                out['Path from %s' % MG5DIR] =  self.path_completion(text,
                                     MG5DIR, only_dirs = True, relative=False)
            if MG4DIR and MG4DIR != os.path.realpath('.') and MG4DIR != MG5DIR:
                out['Path from %s' % MG4DIR] =  self.path_completion(text,
                                     MG4DIR, only_dirs = True, relative=False)

        if len(args) == 2:
            modes = ['aMC@NLO', 'NLO', 'aMC@LO', 'LO']
            return self.list_completion(text, modes, line)
            
        #option
        if len(args) >= 3:
            out={}

        if line[0:begidx].endswith('--laststep='):
            opt = ['parton', 'pythia', 'pgs','delphes','auto']
            out['Options'] = self.list_completion(text, opt, line)
        else:

            opt = ['-f', '-c', '-m', '-i', '-x', '-r', '-p', '-o', '-n', 'a',
                    '--force', '--cluster', '--multicore', '--interactive',
                    '--nocompile', '--reweightonly', '--parton', '--only_generation', '--name', '--appl_start_grid']
            out['Options'] = self.list_completion(text, opt, line)
        

        return self.deal_multiple_categories(out, formatting)

class HelpFKS(mg_interface.HelpToCmd):

    def help_display(self):   
        mg_interface.MadGraphCmd.help_display(self)
        logger.info("   In aMC@NLO5, after display diagrams, the user can add the option")
        logger.info("   \"born\", \"virt\" or \"real\" to display only the corresponding diagrams.")

    def help_launch(self):
        """help for launch command"""
        _launch_parser.print_help()

class aMCatNLOInterface(CheckFKS, CompleteFKS, HelpFKS, Loop_interface.CommonLoopInterface):
    
    _fks_display_opts = ['real_diagrams', 'born_diagrams', 'virt_diagrams', 
                         'real_processes', 'born_processes', 'virt_processes']

    _nlo_modes_for_completion = ['all','real']

    def __init__(self, mgme_dir = '', *completekey, **stdin):
        """ Special init tasks for the Loop Interface """
        mg_interface.MadGraphCmd.__init__(self, mgme_dir = '', *completekey, **stdin)
        self.setup()

    def setup(self):
        """ Special tasks when switching to this interface """

        # Refresh all the interface stored value as things like generated
        # processes and amplitudes are not to be reused in between different
        # interfaces
        # Clear history, amplitudes and matrix elements when a model is imported
        # Remove previous imports, generations and outputs from history
        self.history.clean(remove_bef_last='import',
                           to_keep=['set','load','import', 'define'])
        # Reset amplitudes and matrix elements
        self._done_export=False
        self._curr_amps = diagram_generation.AmplitudeList()
        self._curr_matrix_elements = helas_objects.HelasMultiProcess()
        self._v4_export_formats = []
        self._nlo_modes_for_completion = ['all','real']
        self._export_formats = [ 'madevent', 'aloha' ]
        # Do not force NLO model as the user might have asked for reals only.
        # It will anyway be forced later if he attempts virt= or all=.
        self.validate_model(loop_type='real_init', stop=False)
        # Set where to look for CutTools installation.
        # In further versions, it will be set in the same manner as _mgme_dir so that
        # the user can chose its own CutTools distribution.
        self._cuttools_dir=str(pjoin(self._mgme_dir,'vendor','CutTools'))
        if not os.path.isdir(pjoin(self._cuttools_dir, 'src','cts')):
            logger.warning(('Warning: Directory %s is not a valid CutTools directory.'+\
                           'Using default CutTools instead.') % \
                             self._cuttools_dir)
            self._cuttools_dir=str(pjoin(self._mgme_dir,'vendor','CutTools'))
        # Set where to look for IREGI installation
        self._iregi_dir=str(os.path.join(self._mgme_dir,'vendor','IREGI','src'))
        if not os.path.isdir(self._iregi_dir):
            logger.warning(('Warning: Directory %s is not a valid IREGI directory.'+\
                            'Using default IREGI instead.')%\
                           self._iregi_dir)
            self._iregi_dir=str(os.path.join(self._mgme_dir,'vendor','IREGI','src'))

    def do_display(self, line, output=sys.stdout):
        # if we arrive here it means that a _fks_display_opts has been chosen
        args = self.split_arg(line)
        #check the validity of the arguments
        self.check_display(args)

        if args[0] in ['diagrams', 'processes', 'diagrams_text']:
            get_amps_dict = {'real': self._fks_multi_proc.get_real_amplitudes,
                             'born': self._fks_multi_proc.get_born_amplitudes,
                             'loop': self._fks_multi_proc.get_virt_amplitudes}
            if args[0] == 'diagrams':
                if len(args)>=2 and args[1] in list(get_amps_dict.keys()):
                    get_amps = get_amps_dict[args[1]]
                    self._curr_amps = get_amps()
                    #check that if one requests the virt diagrams, there are virt_amplitudes
                    if args[1] == 'loop' and len(self._curr_amps) == 0:
                        raise self.InvalidCmd('No virtuals have been generated')
                    self.draw(' '.join(args[2:]),type = args[1])
                else:
                    for diag_type, get_amps in get_amps_dict.items():
                        self._curr_amps = get_amps()
                        if self._curr_amps:
                            self.draw(' '.join(args[1:]), Dtype=diag_type)

                # set _curr_amps back to empty
                self._curr_amps = diagram_generation.AmplitudeList()

            if args[0] == 'diagrams_text':
                if len(args)>=2 and args[1] in list(get_amps_dict.keys()):
                    get_amps = get_amps_dict[args[1]]
                    self._curr_amps = get_amps()
                    #check that if one requests the virt diagrams, there are virt_amplitudes
                    if args[1] in ['virt', 'loop'] and len(self._curr_amps) == 0:
                        raise self.InvalidCmd('No virtuals have been generated')
                    text = "\n".join([amp.nice_string() for amp in self._curr_amps])
                else:
                    text = 'Born diagrams:\n' 
                    text += '\n'.join(amp.nice_string() for amp in get_amps_dict['born']())
                    text += '\n\nReal diagrams:'
                    text += '\n'.join(amp.nice_string() for amp in get_amps_dict['real']())
                    text += '\n\nLoop diagrams:\n'
                    text += '\n'.join(amp.nice_string() for amp in get_amps_dict['loop']())
                pydoc.pager(text)

                # set _curr_amps back to empty
                self._curr_amps = diagram_generation.AmplitudeList()
                    
            elif args[0] == 'processes':
                if len(args)>=2 and args[1] in list(get_amps_dict.keys()):
                    get_amps = get_amps_dict[args[1]]
                    self._curr_amps = get_amps()
                    #check that if one requests the virt diagrams, there are virt_amplitudes
                    if args[1] in ['virt', 'loop'] and len(self._curr_amps) == 0:
                        raise self.InvalidCmd('No virtuals have been generated')
                    print('\n'.join(amp.nice_string_processes() for amp in self._curr_amps))
                else:
                    print('Born processes:')
                    print('\n'.join(amp.nice_string_processes() for amp in get_amps_dict['born']()))
                    print('Real processes:')
                    print('\n'.join(amp.nice_string_processes() for amp in get_amps_dict['real']()))
                    print('Loop processes:')
                    print('\n'.join(amp.nice_string_processes() for amp in get_amps_dict['loop']()))
                # set _curr_amps back to empty
                self._curr_amps = diagram_generation.AmplitudeList()

        else:
            mg_interface.MadGraphCmd.do_display(self,line,output)

    def do_add(self, line, *args,**opt):
        
        args = self.split_arg(line)
        # Check the validity of the arguments
        self.check_add(args)

        if args[0] == 'model':
            return self.add_model(args[1:])
        elif args[0] != 'process': 
            raise self.InvalidCmd("The add command can only be used with process or model")
        else:
            line = ' '.join(args[1:])
            
        proc_type=self.extract_process_type(line)
        if proc_type[1] not in ['real', 'LOonly']:
            run_interface.check_compiler(self.options, block=False)
        #validate_model will reset self._generate_info; to avoid
        #this store it
        geninfo = self._generate_info
        self.validate_model(proc_type[1], coupling_type=proc_type[2])
        self._generate_info = geninfo

        #now generate the amplitudes as usual
        #self.options['group_subprocesses'] = 'False'
        collect_mirror_procs = False
        ignore_six_quark_processes = self.options['ignore_six_quark_processes']
        if ',' in line:
            myprocdef, line = mg_interface.MadGraphCmd.extract_decay_chain_process(self,line)
            if myprocdef.are_decays_perturbed():
                raise MadGraph5Error("Decay processes cannot be perturbed")
        else:
            myprocdef = mg_interface.MadGraphCmd.extract_process(self,line)

        self.proc_validity(myprocdef,'aMCatNLO_%s'%proc_type[1])

        # set the orders
        # if some orders have been set by the user,
        # check that all the orders of the model have been specified
        # set to zero those which have not been specified and warn the user
        if myprocdef['orders'] and not all([o in list(myprocdef['orders'].keys()) for o in myprocdef['model'].get_coupling_orders()]):
            for o in myprocdef['model'].get_coupling_orders():
                if o not in list(myprocdef['orders'].keys()):
                    myprocdef['orders'][o] = 0
                    logger.warning(('%s order is missing in the process definition. It will be set to 0.\n' + \
                                    'If this is not what you need, please regenerate with the correct orders.') % o)

        # this is in case no orders have been passed
        if not myprocdef['orders']:
            # find the minimum weighted order, then extract the values for the varius
            # couplings in the model
            weighted = diagram_generation.MultiProcess.find_optimal_process_orders(myprocdef)
            if not weighted:
                raise MadGraph5Error('\nProcess orders cannot be determined automatically. \n' + \
                                      'Please specify them from the command line.')

            # this is a very rough attempt, and works only to guess QED/QCD
            qed, qcd = fks_common.get_qed_qcd_orders_from_weighted(len(myprocdef['legs']), weighted['WEIGHTED'])
            if qed < 0 or qcd < 0:
                raise MadGraph5Error('\nAutomatic process-order determination lead to negative constraints:\n' + \
                      ('QED: %d,  QCD: %d\n' % (qed, qcd)) + \
                      'Please specify the coupling orders from the command line.')
            orders = {'QED': qed, 'QCD': qcd}
            # set all the other coupling to zero
            for o in myprocdef['model'].get_coupling_orders():
                if o not in ['QED', 'QCD']:
                    orders[o] = 0

            myprocdef.set('orders', orders)
            # warn the user of what happened
            logger.info(('Setting the born orders automatically in the process definition to %s.\n' + \
                            'If this is not what you need, please regenerate with the correct orders.'), 
                            ' '.join(['%s<=%s' %(k,v) if v else '%s=%s' % (k,v) for k,v in myprocdef['orders'].items()]), 
                            '$MG:BOLD')

        myprocdef['born_orders'] = copy.copy(myprocdef['orders'])
        # split all orders in the model, for the moment it's the simplest solution
        # mz02/2014
        myprocdef['split_orders'] += [o for o in myprocdef['model'].get('coupling_orders') \
                if o not in myprocdef['split_orders']]

        # now set the squared orders
        if not myprocdef['squared_orders']:
            for ord, val in myprocdef['orders'].items():
                myprocdef['squared_orders'][ord] = 2 * val

        # then increase the orders which are perturbed
        for pert in myprocdef['perturbation_couplings']:
            # if orders have been specified increase them
            if list(myprocdef['orders'].keys()) != ['WEIGHTED']:
                try:
                    myprocdef['orders'][pert] += 2
                except KeyError:
                    # if the order is not specified
                    # then MG does not put any bound on it
                    myprocdef['orders'][pert] = 99
                try:
                    myprocdef['squared_orders'][pert] += 2
                except KeyError:
                    myprocdef['squared_orders'][pert] = 200

        # update also the WEIGHTED entry
        if 'WEIGHTED' in list(myprocdef['orders'].keys()):
            myprocdef['orders']['WEIGHTED'] += 1 * \
                    max([myprocdef.get('model').get('order_hierarchy')[ord] for \
                    ord in myprocdef['perturbation_couplings']])

            myprocdef['squared_orders']['WEIGHTED'] += 2 * \
                    max([myprocdef.get('model').get('order_hierarchy')[ord] for \
                    ord in myprocdef['perturbation_couplings']])
        # finally set perturbation_couplings to **all** the coupling orders 
        # avaliable in the model
        myprocdef['perturbation_couplings'] = list(myprocdef['model']['coupling_orders'])


        myprocdef['orders'] = {}
        self._curr_proc_defs.append(myprocdef)

#        if myprocdef['perturbation_couplings']!=['QCD']:
#            message = ""FKS for reals only available in QCD for now, you asked %s" \
#                        % ', '.join(myprocdef['perturbation_couplings'])"
#            logger.info("%s. Checking for loop induced")
#            new_line = ln
#                
#                
#                raise self.InvalidCmd("FKS for reals only available in QCD for now, you asked %s" \
#                        % ', '.join(myprocdef['perturbation_couplings']))
        ##

        # if the new nlo process generation mode is enabled, the number of cores to be
        # used has to be passed
        # ncores_for_proc_gen has the following meaning
        #   0 : do things the old way
        #   > 0 use ncores_for_proc_gen
        #   -1 : use all cores
        if self.options['low_mem_multicore_nlo_generation']:
            if self.options['nb_core']:
                self.ncores_for_proc_gen = int(self.options['nb_core'])
            else:
                self.ncores_for_proc_gen = -1
        else:
            self.ncores_for_proc_gen = 0

        # this is the options dictionary to pass to the FKSMultiProcess
        fks_options = {'OLP': self.options['OLP'],
                       'ignore_six_quark_processes': self.options['ignore_six_quark_processes'],
                       'init_lep_split': self.options['include_lepton_initiated_processes'],
                       'ncores_for_proc_gen': self.ncores_for_proc_gen}
        try:
            self._fks_multi_proc.add(fks_base.FKSMultiProcess(myprocdef,fks_options))
        except AttributeError: 
            self._fks_multi_proc = fks_base.FKSMultiProcess(myprocdef,fks_options)


    def do_output(self, line):
        """Main commands: Initialize a new Template or reinitialize one"""
        
        args = self.split_arg(line)
        # Check Argument validity
        self.check_output(args)
        
        noclean = '-noclean' in args
        force = '-f' in args 
        nojpeg = '-nojpeg' in args
        main_file_name = ""
        try:
            main_file_name = args[args.index('-name') + 1]
        except Exception:
            pass

        # For NLO, the group_subprocesses is automatically set to false
        group_processes = False
        # initialize the writer
        if self._export_format in ['NLO']:
            self._curr_exporter = export_v4.ExportV4Factory(self, noclean, 
                      output_type='amcatnlo',group_subprocesses=group_processes)
            
            self._curr_exporter.pass_information_from_cmd(self)

        # check if a dir with the same name already exists
        if not force and not noclean and os.path.isdir(self._export_dir)\
               and self._export_format in ['NLO']:
            # Don't ask if user already specified force or noclean
            logger.info('INFO: directory %s already exists.' % self._export_dir)
            logger.info('If you continue this directory will be deleted and replaced.')
            answer = self.ask('Do you want to continue?', 'y', ['y','n'], 
                                                timeout=self.options['timeout'])
            if answer != 'y':
                raise self.InvalidCmd('Stopped by user request')

        # if one gets here either used -f or answered yes to the question about
        # removing the dir
        if os.path.exists(self._export_dir):
            shutil.rmtree(self._export_dir)

        # Make a Template Copy
        if self._export_format in ['NLO']:
            self._curr_exporter.copy_fkstemplate()

        # Reset _done_export, since we have new directory
        self._done_export = False

        # Perform export and finalize right away
        self.export(nojpeg, main_file_name, group_processes=group_processes)

        # Pass potential new information generated during the export.
        self._curr_exporter.pass_information_from_cmd(self)

        # Automatically run finalize
        self.finalize(nojpeg)
            
        # Generate the virtuals if from OLP
        if self.options['OLP']!='MadLoop':
            self._curr_exporter.generate_virtuals_from_OLP(
              self.born_processes_for_olp,self._export_dir,self.options['OLP'])
                
        # Remember that we have done export
        self._done_export = (self._export_dir, self._export_format)

        # Reset _export_dir, so we don't overwrite by mistake later
        self._export_dir = None

    # Export a matrix element  
    def export(self, nojpeg = False, main_file_name = "", group_processes=False):
        """Export a generated amplitude to file"""

        self._curr_helas_model = helas_call_writers.FortranUFOHelasCallWriter(self._curr_model)
        def generate_matrix_elements(self, group=False):
            """Helper function to generate the matrix elements before
            exporting"""

            # Sort amplitudes according to number of diagrams,
            # to get most efficient multichannel output
            self._curr_amps.sort(key = lambda a: a.get_number_of_diagrams(), reverse=True)
                
            cpu_time1 = time.time()
            ndiags = 0
            if not self._curr_matrix_elements.get_matrix_elements():
                if group:
                    raise MadGraph5Error("Cannot group subprocesses when "+\
                                                              "exporting to NLO")
                else:
                    self._curr_matrix_elements = \
                             fks_helas.FKSHelasMultiProcess(\
                                self._fks_multi_proc, 
                                loop_optimized= self.options['loop_optimized_output'])
                    
                    if not self.options['low_mem_multicore_nlo_generation']: 
                        # generate the code the old way
                        ndiags = sum([len(me.get('diagrams')) for \
                                      me in self._curr_matrix_elements.\
                                      get_matrix_elements()])
                        # assign a unique id number to all process and
                        # generate a list of possible PDF combinations
                        uid = 0 
                        initial_states=[]
                        for me in self._curr_matrix_elements.get_matrix_elements():
                            uid += 1 # update the identification number
                            me.get('processes')[0].set('uid', uid)
                            try:
                                initial_states.append(sorted(list(set((p.get_initial_pdg(1),p.get_initial_pdg(2)) for \
                                                                      p in me.born_me.get('processes')))))
                            except IndexError:
                                initial_states.append(sorted(list(set((p.get_initial_pdg(1)) for \
                                                                      p in me.born_me.get('processes')))))
                        
                            for fksreal in me.real_processes:
                            # Pick out all initial state particles for the two beams
                                try:
                                    initial_states.append(sorted(list(set((p.get_initial_pdg(1),p.get_initial_pdg(2)) for \
                                                                 p in fksreal.matrix_element.get('processes')))))
                                except IndexError:
                                    initial_states.append(sorted(list(set((p.get_initial_pdg(1)) for \
                                                                 p in fksreal.matrix_element.get('processes')))))
                                    
                            
                        # remove doubles from the list
                        checked = []
                        for e in initial_states:
                            if e not in checked:
                                checked.append(e)
                        initial_states=checked

                        self._curr_matrix_elements.set('initial_states',initial_states)

                    else:
                        #new NLO generation
                        if self._curr_matrix_elements['has_loops']:
                            self._curr_exporter.opt['mp'] = True
                        self._curr_exporter.model = self._curr_model
                        ndiags = 0

            cpu_time2 = time.time()
            return ndiags, cpu_time2 - cpu_time1

        # Start of the actual routine

        ndiags, cpu_time = generate_matrix_elements(self, group=group_processes)
        calls = 0

        path = self._export_dir

        if self._export_format in ['NLO']:
            path = os.path.join(path, 'SubProcesses')

            #_curr_matrix_element is a FKSHelasMultiProcess Object 
            self._fks_directories = []
            proc_charac = self._curr_exporter.proc_characteristic 
            for charac in ['has_isr', 'has_fsr', 'has_loops']:
                proc_charac[charac] = self._curr_matrix_elements[charac]

            # prepare for the generation
            # glob_directories_map is for the new NLO generation
            global glob_directories_map
            glob_directories_map = []

            # Save processes instances generated
            self.born_processes_for_olp = []
            self.born_processes = []
            for ime, me in \
                enumerate(self._curr_matrix_elements.get('matrix_elements')):
                if not self.options['low_mem_multicore_nlo_generation']:
                    #me is a FKSHelasProcessFromReals
                    calls = calls + \
                            self._curr_exporter.generate_directories_fks(me, 
                            self._curr_helas_model, 
                            ime, len(self._curr_matrix_elements.get('matrix_elements')), 
                            path,self.options['OLP'])
                    self._fks_directories.extend(self._curr_exporter.fksdirs)
                    self.born_processes_for_olp.append(me.born_me.get('processes')[0])
                    self.born_processes.append(me.born_me.get('processes'))
                else:
                    glob_directories_map.append(\
                            [self._curr_exporter, me, self._curr_helas_model, 
                             ime, len(self._curr_matrix_elements.get('matrix_elements')), 
                             path, self.options['OLP']])

            if self.options['low_mem_multicore_nlo_generation']:
                # start the pool instance with a signal instance to catch ctr+c
                logger.info('Writing directories...')
                original_sigint_handler = signal.signal(signal.SIGINT, signal.SIG_IGN)
                if self.ncores_for_proc_gen < 0: # use all cores
                    pool = multiprocessing.Pool(maxtasksperchild=1)
                else:
                    pool = multiprocessing.Pool(processes=self.ncores_for_proc_gen,maxtasksperchild=1)
                signal.signal(signal.SIGINT, original_sigint_handler)
                try:
                    # the very large timeout passed to get is to be able to catch
                    # KeyboardInterrupts
                    diroutputmap = pool.map_async(generate_directories_fks_async,
                                                  list(range(len(glob_directories_map)))).get(9999999)
                except KeyboardInterrupt:
                    pool.terminate()
                    raise KeyboardInterrupt 
    
                pool.close()
                pool.join()
                
                #clean up tmp files containing final matrix elements
                for mefile in self._curr_matrix_elements.get('matrix_elements'):
                    os.remove(mefile)

                for charac in ['nexternal', 'ninitial', 'splitting_types']:
                    proc_charac[charac] = self._curr_exporter.proc_characteristic[charac]
                # ninitial and nexternal
                proc_charac['nexternal'] = max([diroutput[3]['nexternal'] for diroutput in diroutputmap])
                ninitial_set = set([diroutput[3]['ninitial'] for diroutput in diroutputmap])
                if len(ninitial_set) != 1:
                    raise MadGraph5Error("Invalid ninitial values: %s" % ' ,'.join(list(ninitial_set)))    
                proc_charac['ninitial'] = list(ninitial_set)[0]

                self.born_processes = []
                self.born_processes_for_olp = []
                max_loop_vertex_ranks = []
                
                # transform proc_charac['splitting_types'] into a set
                splitting_types = set(proc_charac['splitting_types'])
                for diroutput in diroutputmap:
                    splitting_types = splitting_types.union(set(diroutput[3]['splitting_types']))
                    calls = calls + diroutput[0]
                    self._fks_directories.extend(diroutput[1])
                    max_loop_vertex_ranks.append(diroutput[2])
<<<<<<< HEAD
                    self.born_processes.extend(diroutput[4])
                    self.born_processes_for_olp.append(diroutput[4][0])

                # transform proc_charac['splitting_types'] back to a list
                proc_charac['splitting_types'] = list(splitting_types)

=======
                    if six.PY2:
                        self.born_processes.extend(diroutput[5])
                        self.born_processes_for_olp.append(diroutput[5][0])
                    
>>>>>>> b19b3d15
            else:
                max_loop_vertex_ranks = [me.get_max_loop_vertex_rank() for \
                                         me in self._curr_matrix_elements.get_virt_matrix_elements()]

            card_path = os.path.join(path, os.path.pardir, 'SubProcesses', \
                                     'procdef_mg5.dat')
            
            if self.options['loop_optimized_output'] and \
               len(max_loop_vertex_ranks) > 0:
                self._curr_exporter.write_coef_specs_file(max_loop_vertex_ranks)
            if self._generate_info:
                self._curr_exporter.write_procdef_mg5(card_path, #
                                self._curr_model['name'],
                                self._generate_info)
                try:
                    cmd.Cmd.onecmd(self, 'history .')
                except Exception:
                    logger.debug('fail to run command \"history cmd\"')
                    pass
            subproc_path = os.path.join(path, os.path.pardir, 'SubProcesses', \
                                     'initial_states_map.dat')
            self._curr_exporter.write_init_map(subproc_path,
                                self._curr_matrix_elements.get('initial_states'))
            
        cpu_time1 = time.time()


    def do_launch(self, line):
        """Main commands: Ask for editing the parameters and then execute the code (NLO or aMC@(N)LO)
        """
        old_cwd = os.getcwd()
        argss = self.split_arg(line)
        # check argument validity and normalise argument
        (options, argss) = _launch_parser.parse_args(argss)
        options = options.__dict__
        self.check_launch(argss, options)
        if not os.path.isdir(os.path.join(os.getcwd(), argss[0], 'Events')):
            self.do_switch('ML5')
            return mg_interface.MadGraphCmd.do_launch(self,line)
#        if self.options['automatic_html_opening']:
#            misc.open_file(os.path.join(os.getcwd(), argss[0], 'crossx.html'))
#            self.options['automatic_html_opening'] = False

        if options['interactive']:
            if isinstance(self, extended_cmd.CmdShell):
                ME = run_interface.aMCatNLOCmdShell(me_dir=argss[0], options=self.options)
            else:
                ME = run_interface.aMCatNLOCmd(me_dir=argss[0],options=self.options)
                ME.pass_in_web_mode()
            # transfer interactive configuration
            config_line = [l for l in self.history if l.strip().startswith('set')]
            for line in config_line:
                ME.exec_cmd(line)
            stop = self.define_child_cmd_interface(ME)                
            return stop

        ext_program = launch_ext.aMCatNLOLauncher(argss[0], self, run_mode=argss[1],
                                                  shell = isinstance(self, extended_cmd.CmdShell),
                                                  **options)
        ext_program.run()
        
                    
   
class aMCatNLOInterfaceWeb(mg_interface.CheckValidForCmdWeb, aMCatNLOInterface):
    pass

_launch_usage = "launch [DIRPATH] [MODE] [options]\n" + \
                "-- execute the aMC@NLO output present in DIRPATH\n" + \
                "   By default DIRPATH is the latest created directory\n" + \
                "   MODE can be either LO, NLO, aMC@NLO or aMC@LO (if omitted, it is asked in a separate question)\n" + \
                "     If mode is set to LO/NLO, no event generation will be performed, but only the \n" + \
                "     computation of the total cross-section and the filling of parton-level histograms \n" + \
                "     specified in the DIRPATH/SubProcesses/madfks_plot.f file.\n" + \
                "     If mode is set to aMC@LO/aMC@NLO, after the cross-section computation, a .lhe \n" + \
                "     event file is generated which will be showered with the MonteCarlo specified \n" + \
                "     in the run_card.dat\n"

_launch_parser = misc.OptionParser(usage=_launch_usage)
_launch_parser.add_option("-f", "--force", default=False, action='store_true',
                                help="Use the card present in the directory for the launch, without editing them")
_launch_parser.add_option("-c", "--cluster", default=False, action='store_true',
                            help="Submit the jobs on the cluster")
_launch_parser.add_option("-i", "--interactive", default=False, action='store_true',
                            help="Use interactive consol")
_launch_parser.add_option("-m", "--multicore", default=False, action='store_true',
                            help="Submit the jobs on multicore mode")
_launch_parser.add_option("-x", "--nocompile", default=False, action='store_true',
                            help="Skip compilation. Ignored if no executable is found")
_launch_parser.add_option("-r", "--reweightonly", default=False, action='store_true',
                            help="Skip integration and event generation, just run reweight on the" + \
                                 " latest generated event files (see list in SubProcesses/nevents_unweighted)")
_launch_parser.add_option("-p", "--parton", default=False, action='store_true',
                            help="Stop the run after the parton level file generation (you need " + \
                                    "to shower the file in order to get physical results)")
_launch_parser.add_option("-o", "--only_generation", default=False, action='store_true',
                            help="Skip grid set up, just generate events starting from " + \
                            "the last available results")
# the last option is different from the corresponding in amcatnlo_run_interface as it stores the 
# 'name' entry of the options, not the run_name one
_launch_parser.add_option("-n", "--name", default=False, dest='name',
                            help="Provide a name to the run")
_launch_parser.add_option("-a", "--appl_start_grid", default=False, dest='appl_start_grid',
                            help="For use with APPLgrid only: start from existing grids")
_launch_parser.add_option("-R", "--reweight", default=False, action='store_true',
                            help="Run the reweight module (reweighting by different model parameter")
_launch_parser.add_option("-M", "--madspin", default=False, action='store_true',
                            help="Run the madspin package")


<|MERGE_RESOLUTION|>--- conflicted
+++ resolved
@@ -91,17 +91,10 @@
     max_loop_vertex_rank = -99
     if me.virt_matrix_element:
         max_loop_vertex_rank = me.virt_matrix_element.get_max_loop_vertex_rank()  
-<<<<<<< HEAD
-    
-    return [calls, curr_exporter.fksdirs, max_loop_vertex_rank, curr_exporter.proc_characteristic, processes]
-=======
-
     if six.PY2:
-        return [calls, curr_exporter.fksdirs, max_loop_vertex_rank, ninitial, nexternal, processes]
+        return [calls, curr_exporter.fksdirs, max_loop_vertex_rank, curr_exporter.proc_characteristic, processes]
     else:
-        return [calls, curr_exporter.fksdirs, max_loop_vertex_rank, ninitial, nexternal]
->>>>>>> b19b3d15
-
+        return [calls, curr_exporter.fksdirs, max_loop_vertex_rank, curr_exporter.proc_characteristic]
 
 class CheckFKS(mg_interface.CheckValidForCmd):
 
@@ -822,19 +815,13 @@
                     calls = calls + diroutput[0]
                     self._fks_directories.extend(diroutput[1])
                     max_loop_vertex_ranks.append(diroutput[2])
-<<<<<<< HEAD
-                    self.born_processes.extend(diroutput[4])
-                    self.born_processes_for_olp.append(diroutput[4][0])
+                    if six.PY2:
+                        self.born_processes.extend(diroutput[4])
+                        self.born_processes_for_olp.append(diroutput[4][0])
 
                 # transform proc_charac['splitting_types'] back to a list
                 proc_charac['splitting_types'] = list(splitting_types)
 
-=======
-                    if six.PY2:
-                        self.born_processes.extend(diroutput[5])
-                        self.born_processes_for_olp.append(diroutput[5][0])
-                    
->>>>>>> b19b3d15
             else:
                 max_loop_vertex_ranks = [me.get_max_loop_vertex_rank() for \
                                          me in self._curr_matrix_elements.get_virt_matrix_elements()]

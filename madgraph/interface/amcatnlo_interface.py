--- conflicted
+++ resolved
@@ -92,16 +92,10 @@
     max_loop_vertex_rank = -99
     if me.virt_matrix_element:
         max_loop_vertex_rank = me.virt_matrix_element.get_max_loop_vertex_rank()  
-<<<<<<< HEAD
-
     if six.PY2:
-        return [calls, curr_exporter.fksdirs, max_loop_vertex_rank, ninitial, nexternal, processes]
+        return [calls, curr_exporter.fksdirs, max_loop_vertex_rank, ninitial, nexternal, processes, max_n_matched_jets]
     else:
-        return [calls, curr_exporter.fksdirs, max_loop_vertex_rank, ninitial, nexternal]
-=======
-    
-    return [calls, curr_exporter.fksdirs, max_loop_vertex_rank, ninitial, nexternal, processes, max_n_matched_jets]
->>>>>>> 5a9cfc0e
+        return [calls, curr_exporter.fksdirs, max_loop_vertex_rank, ninitial, nexternal, None,max_n_matched_jets]
 
 
 class CheckFKS(mg_interface.CheckValidForCmd):

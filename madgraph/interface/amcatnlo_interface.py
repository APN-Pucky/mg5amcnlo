################################################################################
#
# Copyright (c) 2009 The MadGraph5_aMC@NLO Development team and Contributors
#
# This file is a part of the MadGraph5_aMC@NLO project, an application which 
# automatically generates Feynman diagrams and matrix elements for arbitrary
# high-energy processes in the Standard Model and beyond.
#
# It is subject to the MadGraph5_aMC@NLO license which should accompany this 
# distribution.
#
# For more information, visit madgraph.phys.ucl.ac.be and amcatnlo.web.cern.ch
#
################################################################################
"""A user friendly command line interface to access all MadGraph5_aMC@NLO features.
   Uses the cmd package for command interpretation and tab completion.
"""

from __future__ import absolute_import
from __future__ import print_function
import os
import logging
import pydoc
import sys
import time
import optparse
import subprocess
import shutil
import copy
import multiprocessing
import signal
import tempfile
import itertools
import os
import six.moves.cPickle


import madgraph
from madgraph import MG4DIR, MG5DIR, MadGraph5Error
import madgraph.interface.extended_cmd as cmd
import madgraph.interface.madgraph_interface as mg_interface
import madgraph.interface.madevent_interface as me_interface
import madgraph.interface.extended_cmd as extended_cmd
import madgraph.interface.amcatnlo_run_interface as run_interface
import madgraph.interface.launch_ext_program as launch_ext
import madgraph.interface.loop_interface as Loop_interface
import madgraph.fks.fks_common as fks_common
import madgraph.fks.fks_base as fks_base
import madgraph.fks.fks_helas_objects as fks_helas
import madgraph.iolibs.export_fks as export_fks
import madgraph.iolibs.export_v4 as export_v4
import madgraph.iolibs.helas_call_writers as helas_call_writers
import madgraph.loop.loop_base_objects as loop_base_objects
import madgraph.core.diagram_generation as diagram_generation
import madgraph.core.helas_objects as helas_objects

import madgraph.various.cluster as cluster
import madgraph.various.misc as misc
import madgraph.various.banner as banner_mod
from six.moves import range

#usefull shortcut
pjoin = os.path.join


logger = logging.getLogger('cmdprint') # -> stdout
logger_stderr = logging.getLogger('fatalerror') # ->stderr

# a new function for the improved NLO generation
glob_directories_map = []
def generate_directories_fks_async(i):
        
    arglist = glob_directories_map[i]
    
    curr_exporter = arglist[0]
    mefile = arglist[1]
    curr_fortran_model = arglist[2]
    ime = arglist[3]
    nme = arglist[4]
    path = arglist[5]
    olpopts = arglist[6]
    
    infile = open(mefile,'rb')
    me = six.moves.cPickle.load(infile)
    infile.close()      
    
    calls = curr_exporter.generate_directories_fks(me, curr_fortran_model, ime, nme, path, olpopts)
    processes = me.born_me.get('processes')
    
    #only available after export has been done, so has to be returned from here
    max_loop_vertex_rank = -99
    if me.virt_matrix_element:
        max_loop_vertex_rank = me.virt_matrix_element.get_max_loop_vertex_rank()  
<<<<<<< HEAD
    
    return [calls, curr_exporter.fksdirs, max_loop_vertex_rank, curr_exporter.proc_characteristic, processes]

=======
    if six.PY2:
        return [calls, curr_exporter.fksdirs, max_loop_vertex_rank, curr_exporter.proc_characteristic, processes]
    else:
        return [calls, curr_exporter.fksdirs, max_loop_vertex_rank, curr_exporter.proc_characteristic]
>>>>>>> d8618cb8

class CheckFKS(mg_interface.CheckValidForCmd):


    def check_display(self, args):
        """ Check the arguments of the display diagrams command in the context
        of the Loop interface."""
        
        mg_interface.MadGraphCmd.check_display(self,args)
        
        if args[0] in ['diagrams', 'processes'] and len(args)>=3 \
                and args[1] not in ['born','loop','virt','real']:
            raise self.InvalidCmd("Can only display born, loop (virt) or real diagrams, not %s."%args[1])
        # rename args[1] if it is 'virt'
        if len(args) > 1:
            if args[1] == 'virt':
                args[1] = 'loop' 

    def check_add(self, args):
        
        super(CheckFKS, self).check_add(args)        
        if '$' in args:
            raise self.InvalidCmd('$ syntax not valid for aMC@NLO. $$ syntax is on the other hand a valid syntax.')

    def check_tutorial(self, args):
        """check the validity of the line"""
        if len(args) == 0:
            #this means mg5 tutorial
            args.append('aMCatNLO')
        else:
            return mg_interface.CheckValidForCmd.check_tutorial(self,args)

    def check_output(self, args):
        """ check the validity of the line"""
                  
        self._export_format = 'NLO'
        forbidden_formats = ['madevent', 'standalone']
        

        if not hasattr(self, '_fks_multi_proc') or not self._fks_multi_proc:
            text = 'No processes generated. Please generate a process first.'
            raise self.InvalidCmd(text)

        if not self._curr_model:
            text = 'No model found. Please import a model first and then retry.'
            raise self.InvalidCmd(text)

        if args and args[0][0] != '-':
            if args[0] in forbidden_formats:
                text = 'You generated a NLO process, which cannot be exported in %s mode.\n' % args[0]
                text+= 'Please use the command "output DIR_NAME".\n'
                raise self.InvalidCmd(text)

            # This is a path
            path = args.pop(0)
            # Check for special directory treatment
            if path == 'auto':
                self.get_default_path()
            elif path != 'auto':
                self._export_dir = path
        else:
            # No valid path
            self.get_default_path()

        self._export_dir = os.path.realpath(self._export_dir)

                
    def check_launch(self, args, options):
        """check the validity of the line. args are DIR and MODE
        MODE being LO, NLO, aMC@NLO or aMC@LO. If no mode is passed, aMC@NLO is used"""
        # modify args in order to be DIR 
        # mode being either standalone or madevent
        
        if not args:
            if self._done_export:
                args.append(self._done_export[0])
                args.append('auto')

                return
            else:
                self.help_launch()
                raise self.InvalidCmd('No default location available, please specify location.')
        
        if len(args) > 2:
            self.help_launch()
            return self.InvalidCmd, 'Invalid Syntax: Too many argument'

        elif len(args) == 2:
            if not args[1] in ['LO', 'NLO', 'aMC@NLO', 'aMC@LO', 'auto']:
                raise self.InvalidCmd('%s is not a valid mode, please use "LO", "NLO", "aMC@NLO" or "aMC@LO"' % args[1])
        else:
            #check if args[0] is path or mode
            if args[0] in ['LO', 'NLO', 'aMC@NLO', 'aMC@LO', 'auto'] and self._done_export:
                args.insert(0, self._done_export[0])
            elif os.path.isdir(args[0]) or os.path.isdir(pjoin(MG5DIR, args[0]))\
                    or os.path.isdir(pjoin(MG4DIR, args[0])):
                args.append('auto')
            else:
                self.help_launch()
                raise self.InvalidCmd('%s is not a valid process directory nor run mode' % args[0])

        mode = args[1]
        
        # search for a valid path
        if os.path.isdir(args[0]):
            path = os.path.realpath(args[0])
        elif os.path.isdir(pjoin(MG5DIR,args[0])):
            path = pjoin(MG5DIR,args[0])
        elif  MG4DIR and os.path.isdir(pjoin(MG4DIR,args[0])):
            path = pjoin(MG4DIR,args[0])
        else:    
            raise self.InvalidCmd('%s is not a valid directory' % args[0])
        args[0] = path
                
        # inform where we are for future command
        self._done_export = [path, mode]

        # check for incompatible options/modes
        if options['multicore'] and options['cluster']:
            raise self.InvalidCmd('options -m (--multicore) and -c (--cluster)' + \
                    ' are not compatible. Please choose one.')
        if mode == 'NLO' and options['reweightonly']:
            raise self.InvalidCmd('option -r (--reweightonly) needs mode "aMC@NLO" or "aMC@LO"')


class CheckFKSWeb(mg_interface.CheckValidForCmdWeb, CheckFKS):
    pass

class CompleteFKS(mg_interface.CompleteForCmd):
    
    def complete_display(self, text, line, begidx, endidx):
        """Complete the display command in the context of the FKS interface"""

        args = self.split_arg(line[0:begidx])

        if len(args) == 2 and args[1] in ['diagrams', 'processes']:
            return self.list_completion(text, ['born', 'loop', 'virt', 'real'])
        else:
            return mg_interface.MadGraphCmd.complete_display(self, text, line,
                                                                 begidx, endidx)


    def complete_output(self, text, line, begidx, endidx):
        """Complete the output command in the context of the FKS interface"""
        #don't propose directory use by MG_ME
        forbidden_names = ['MadGraphII', 'Template', 'pythia-pgs', 'CVS',
                            'Calculators', 'MadAnalysis', 'SimpleAnalysis',
                            'mg5', 'DECAY', 'EventConverter', 'Models',
                            'ExRootAnalysis', 'HELAS', 'Transfer_Fct', 'aloha', 
                            'madgraph', 'bin', 'tests', 'input', 'vendor', 'models']
        
        #name of the run =>proposes old run name
        args = self.split_arg(line[0:begidx])
        if len(args) >= 1: 
            if len(args) > 1 and args[1] == 'aloha':
                try:
                    return self.aloha_complete_output(text, line, begidx, endidx)
                except Exception as error:
                    print(error)
            # Directory continuation
            if args[-1].endswith(os.path.sep):
                return [name for name in self.path_completion(text,
                        pjoin(*[a for a in args if a.endswith(os.path.sep)]),
                        only_dirs = True) if name not in forbidden_names]

            # directory names
            content = [name for name in self.path_completion(text, '.', only_dirs = True) \
                       if name not in forbidden_names]
            return self.list_completion(text, content)


    def complete_launch(self, text, line, begidx, endidx, formatting=True):
        """ complete the launch command"""
        args = self.split_arg(line[0:begidx])

        # Directory continuation
        if args[-1].endswith(os.path.sep):
            return self.path_completion(text,
                                        pjoin(*[a for a in args if a.endswith(os.path.sep)]),
                                        only_dirs = True)
        # Format
        if len(args) == 1:
            out = {'Path from ./': self.path_completion(text, '.', only_dirs = True)}
            if MG5DIR != os.path.realpath('.'):
                out['Path from %s' % MG5DIR] =  self.path_completion(text,
                                     MG5DIR, only_dirs = True, relative=False)
            if MG4DIR and MG4DIR != os.path.realpath('.') and MG4DIR != MG5DIR:
                out['Path from %s' % MG4DIR] =  self.path_completion(text,
                                     MG4DIR, only_dirs = True, relative=False)

        if len(args) == 2:
            modes = ['aMC@NLO', 'NLO', 'aMC@LO', 'LO']
            return self.list_completion(text, modes, line)
            
        #option
        if len(args) >= 3:
            out={}

        if line[0:begidx].endswith('--laststep='):
            opt = ['parton', 'pythia', 'pgs','delphes','auto']
            out['Options'] = self.list_completion(text, opt, line)
        else:

            opt = ['-f', '-c', '-m', '-i', '-x', '-r', '-p', '-o', '-n', 'a',
                    '--force', '--cluster', '--multicore', '--interactive',
                    '--nocompile', '--reweightonly', '--parton', '--only_generation', '--name', '--appl_start_grid']
            out['Options'] = self.list_completion(text, opt, line)
        

        return self.deal_multiple_categories(out, formatting)

class HelpFKS(mg_interface.HelpToCmd):

    def help_display(self):   
        mg_interface.MadGraphCmd.help_display(self)
        logger.info("   In aMC@NLO5, after display diagrams, the user can add the option")
        logger.info("   \"born\", \"virt\" or \"real\" to display only the corresponding diagrams.")

    def help_launch(self):
        """help for launch command"""
        _launch_parser.print_help()

class aMCatNLOInterface(CheckFKS, CompleteFKS, HelpFKS, Loop_interface.CommonLoopInterface):
    
    _fks_display_opts = ['real_diagrams', 'born_diagrams', 'virt_diagrams', 
                         'real_processes', 'born_processes', 'virt_processes']

    _nlo_modes_for_completion = ['all','real']

    def __init__(self, mgme_dir = '', *completekey, **stdin):
        """ Special init tasks for the Loop Interface """
        mg_interface.MadGraphCmd.__init__(self, mgme_dir = '', *completekey, **stdin)
        self.setup()

    def setup(self):
        """ Special tasks when switching to this interface """

        # Refresh all the interface stored value as things like generated
        # processes and amplitudes are not to be reused in between different
        # interfaces
        # Clear history, amplitudes and matrix elements when a model is imported
        # Remove previous imports, generations and outputs from history
        self.history.clean(remove_bef_last='import',
                           to_keep=['set','load','import', 'define'])
        # Reset amplitudes and matrix elements
        self._done_export=False
        self._curr_amps = diagram_generation.AmplitudeList()
        self._curr_matrix_elements = helas_objects.HelasMultiProcess()
        self._v4_export_formats = []
        self._nlo_modes_for_completion = ['all','real']
        self._export_formats = [ 'madevent', 'aloha' ]
        # Do not force NLO model as the user might have asked for reals only.
        # It will anyway be forced later if he attempts virt= or all=.
        self.validate_model(loop_type='real_init', stop=False)
        # Set where to look for CutTools installation.
        # In further versions, it will be set in the same manner as _mgme_dir so that
        # the user can chose its own CutTools distribution.
        self._cuttools_dir=str(pjoin(self._mgme_dir,'vendor','CutTools'))
        if not os.path.isdir(pjoin(self._cuttools_dir, 'src','cts')):
            logger.warning(('Warning: Directory %s is not a valid CutTools directory.'+\
                           'Using default CutTools instead.') % \
                             self._cuttools_dir)
            self._cuttools_dir=str(pjoin(self._mgme_dir,'vendor','CutTools'))
        # Set where to look for IREGI installation
        self._iregi_dir=str(os.path.join(self._mgme_dir,'vendor','IREGI','src'))
        if not os.path.isdir(self._iregi_dir):
            logger.warning(('Warning: Directory %s is not a valid IREGI directory.'+\
                            'Using default IREGI instead.')%\
                           self._iregi_dir)
            self._iregi_dir=str(os.path.join(self._mgme_dir,'vendor','IREGI','src'))

    def do_display(self, line, output=sys.stdout):
        # if we arrive here it means that a _fks_display_opts has been chosen
        args = self.split_arg(line)
        #check the validity of the arguments
        self.check_display(args)

        if args[0] in ['diagrams', 'processes', 'diagrams_text']:
            get_amps_dict = {'real': self._fks_multi_proc.get_real_amplitudes,
                             'born': self._fks_multi_proc.get_born_amplitudes,
                             'loop': self._fks_multi_proc.get_virt_amplitudes}
            if args[0] == 'diagrams':
                if len(args)>=2 and args[1] in list(get_amps_dict.keys()):
                    get_amps = get_amps_dict[args[1]]
                    self._curr_amps = get_amps()
                    #check that if one requests the virt diagrams, there are virt_amplitudes
                    if args[1] == 'loop' and len(self._curr_amps) == 0:
                        raise self.InvalidCmd('No virtuals have been generated')
                    self.draw(' '.join(args[2:]),type = args[1])
                else:
                    for diag_type, get_amps in get_amps_dict.items():
                        self._curr_amps = get_amps()
                        if self._curr_amps:
                            self.draw(' '.join(args[1:]), Dtype=diag_type)

                # set _curr_amps back to empty
                self._curr_amps = diagram_generation.AmplitudeList()

            if args[0] == 'diagrams_text':
                if len(args)>=2 and args[1] in list(get_amps_dict.keys()):
                    get_amps = get_amps_dict[args[1]]
                    self._curr_amps = get_amps()
                    #check that if one requests the virt diagrams, there are virt_amplitudes
                    if args[1] in ['virt', 'loop'] and len(self._curr_amps) == 0:
                        raise self.InvalidCmd('No virtuals have been generated')
                    text = "\n".join([amp.nice_string() for amp in self._curr_amps])
                else:
                    text = 'Born diagrams:\n' 
                    text += '\n'.join(amp.nice_string() for amp in get_amps_dict['born']())
                    text += '\n\nReal diagrams:'
                    text += '\n'.join(amp.nice_string() for amp in get_amps_dict['real']())
                    text += '\n\nLoop diagrams:\n'
                    text += '\n'.join(amp.nice_string() for amp in get_amps_dict['loop']())
                pydoc.pager(text)

                # set _curr_amps back to empty
                self._curr_amps = diagram_generation.AmplitudeList()
                    
            elif args[0] == 'processes':
                if len(args)>=2 and args[1] in list(get_amps_dict.keys()):
                    get_amps = get_amps_dict[args[1]]
                    self._curr_amps = get_amps()
                    #check that if one requests the virt diagrams, there are virt_amplitudes
                    if args[1] in ['virt', 'loop'] and len(self._curr_amps) == 0:
                        raise self.InvalidCmd('No virtuals have been generated')
                    print('\n'.join(amp.nice_string_processes() for amp in self._curr_amps))
                else:
                    print('Born processes:')
                    print('\n'.join(amp.nice_string_processes() for amp in get_amps_dict['born']()))
                    print('Real processes:')
                    print('\n'.join(amp.nice_string_processes() for amp in get_amps_dict['real']()))
                    print('Loop processes:')
                    print('\n'.join(amp.nice_string_processes() for amp in get_amps_dict['loop']()))
                # set _curr_amps back to empty
                self._curr_amps = diagram_generation.AmplitudeList()

        else:
            mg_interface.MadGraphCmd.do_display(self,line,output)

    def do_add(self, line, *args,**opt):
        
        args = self.split_arg(line)
        # Check the validity of the arguments
        self.check_add(args)

        if args[0] == 'model':
            return self.add_model(args[1:])
        elif args[0] != 'process': 
            raise self.InvalidCmd("The add command can only be used with process or model")
        else:
            line = ' '.join(args[1:])
            
        proc_type=self.extract_process_type(line)
        if proc_type[1] not in ['real', 'LOonly']:
            run_interface.check_compiler(self.options, block=False)
        #validate_model will reset self._generate_info; to avoid
        #this store it
        geninfo = self._generate_info
        self.validate_model(proc_type[1], coupling_type=proc_type[2])
        self._generate_info = geninfo

        #now generate the amplitudes as usual
        #self.options['group_subprocesses'] = 'False'
        collect_mirror_procs = False
        ignore_six_quark_processes = self.options['ignore_six_quark_processes']
        if ',' in line:
            myprocdef, line = mg_interface.MadGraphCmd.extract_decay_chain_process(self,line)
            if myprocdef.are_decays_perturbed():
                raise MadGraph5Error("Decay processes cannot be perturbed")
        else:
            myprocdef = mg_interface.MadGraphCmd.extract_process(self,line)

        self.proc_validity(myprocdef,'aMCatNLO_%s'%proc_type[1])

        # set the orders
        # if some orders have been set by the user,
        # check that all the orders of the model have been specified
        # set to zero those which have not been specified and warn the user
<<<<<<< HEAD
        if myprocdef['orders'] and not all([o in myprocdef['orders'].keys() for o in myprocdef['model'].get_coupling_orders()]):
            for o in myprocdef['model'].get_coupling_orders():
                if o not in myprocdef['orders'].keys():
=======
        if myprocdef['orders'] and not all([o in list(myprocdef['orders'].keys()) for o in myprocdef['model'].get_coupling_orders()]):
            for o in myprocdef['model'].get_coupling_orders():
                if o not in list(myprocdef['orders'].keys()):
>>>>>>> d8618cb8
                    myprocdef['orders'][o] = 0
                    logger.warning(('%s order is missing in the process definition. It will be set to 0.\n' + \
                                    'If this is not what you need, please regenerate with the correct orders.') % o)

        # this is in case no orders have been passed
        if not myprocdef['orders']:
            # find the minimum weighted order, then extract the values for the varius
            # couplings in the model
            weighted = diagram_generation.MultiProcess.find_optimal_process_orders(myprocdef)
            if not weighted:
<<<<<<< HEAD
                raise MadGraph5Error,'\nProcess orders cannot be determined automatically. \n' + \
                                      'Please specify them from the command line.'

            # this is a very rough attempt, and works only to guess QED/QCD
            qed, qcd = fks_common.get_qed_qcd_orders_from_weighted(len(myprocdef['legs']), weighted['WEIGHTED'])
=======
                raise MadGraph5Error('\nProcess orders cannot be determined automatically. \n' + \
                                      'Please specify them from the command line.')

            # this is a very rough attempt, and works only to guess QED/QCD
            qed, qcd = fks_common.get_qed_qcd_orders_from_weighted(len(myprocdef['legs']), weighted['WEIGHTED'])
            if qed < 0 or qcd < 0:
                raise MadGraph5Error('\nAutomatic process-order determination lead to negative constraints:\n' + \
                      ('QED: %d,  QCD: %d\n' % (qed, qcd)) + \
                      'Please specify the coupling orders from the command line.')
>>>>>>> d8618cb8
            orders = {'QED': qed, 'QCD': qcd}
            # set all the other coupling to zero
            for o in myprocdef['model'].get_coupling_orders():
                if o not in ['QED', 'QCD']:
                    orders[o] = 0

            myprocdef.set('orders', orders)
            # warn the user of what happened
            logger.info(('Setting the born orders automatically in the process definition to %s.\n' + \
                            'If this is not what you need, please regenerate with the correct orders.'), 
                            ' '.join(['%s<=%s' %(k,v) if v else '%s=%s' % (k,v) for k,v in myprocdef['orders'].items()]), 
                            '$MG:BOLD')

        myprocdef['born_orders'] = copy.copy(myprocdef['orders'])
        # split all orders in the model, for the moment it's the simplest solution
        # mz02/2014
        myprocdef['split_orders'] += [o for o in myprocdef['model'].get('coupling_orders') \
                if o not in myprocdef['split_orders']]

        # now set the squared orders
        if not myprocdef['squared_orders']:
            for ord, val in myprocdef['orders'].items():
                myprocdef['squared_orders'][ord] = 2 * val

        # then increase the orders which are perturbed
        for pert in myprocdef['perturbation_couplings']:
            # if orders have been specified increase them
<<<<<<< HEAD
            if myprocdef['orders'].keys() != ['WEIGHTED']:
=======
            if list(myprocdef['orders'].keys()) != ['WEIGHTED']:
>>>>>>> d8618cb8
                try:
                    myprocdef['orders'][pert] += 2
                except KeyError:
                    # if the order is not specified
                    # then MG does not put any bound on it
                    myprocdef['orders'][pert] = 99
                try:
                    myprocdef['squared_orders'][pert] += 2
                except KeyError:
                    myprocdef['squared_orders'][pert] = 200

        # update also the WEIGHTED entry
<<<<<<< HEAD
        if 'WEIGHTED' in myprocdef['orders'].keys():
=======
        if 'WEIGHTED' in list(myprocdef['orders'].keys()):
>>>>>>> d8618cb8
            myprocdef['orders']['WEIGHTED'] += 1 * \
                    max([myprocdef.get('model').get('order_hierarchy')[ord] for \
                    ord in myprocdef['perturbation_couplings']])

            myprocdef['squared_orders']['WEIGHTED'] += 2 * \
                    max([myprocdef.get('model').get('order_hierarchy')[ord] for \
                    ord in myprocdef['perturbation_couplings']])
        # finally set perturbation_couplings to **all** the coupling orders 
        # avaliable in the model
        myprocdef['perturbation_couplings'] = list(myprocdef['model']['coupling_orders'])


        myprocdef['orders'] = {}
        self._curr_proc_defs.append(myprocdef)

#        if myprocdef['perturbation_couplings']!=['QCD']:
#            message = ""FKS for reals only available in QCD for now, you asked %s" \
#                        % ', '.join(myprocdef['perturbation_couplings'])"
#            logger.info("%s. Checking for loop induced")
#            new_line = ln
#                
#                
#                raise self.InvalidCmd("FKS for reals only available in QCD for now, you asked %s" \
#                        % ', '.join(myprocdef['perturbation_couplings']))
        ##

        # if the new nlo process generation mode is enabled, the number of cores to be
        # used has to be passed
        # ncores_for_proc_gen has the following meaning
        #   0 : do things the old way
        #   > 0 use ncores_for_proc_gen
        #   -1 : use all cores
        if self.options['low_mem_multicore_nlo_generation']:
            if self.options['nb_core']:
                self.ncores_for_proc_gen = int(self.options['nb_core'])
            else:
                self.ncores_for_proc_gen = -1
        else:
            self.ncores_for_proc_gen = 0

        # this is the options dictionary to pass to the FKSMultiProcess
        fks_options = {'OLP': self.options['OLP'],
                       'ignore_six_quark_processes': self.options['ignore_six_quark_processes'],
                       'init_lep_split': self.options['include_lepton_initiated_processes'],
                       'ncores_for_proc_gen': self.ncores_for_proc_gen}
        try:
            self._fks_multi_proc.add(fks_base.FKSMultiProcess(myprocdef,fks_options))
        except AttributeError: 
            self._fks_multi_proc = fks_base.FKSMultiProcess(myprocdef,fks_options)


    def do_output(self, line):
        """Main commands: Initialize a new Template or reinitialize one"""
        
        args = self.split_arg(line)
        # Check Argument validity
        self.check_output(args)
        
        noclean = '-noclean' in args
        force = '-f' in args 
        nojpeg = '-nojpeg' in args
        main_file_name = ""
        try:
            main_file_name = args[args.index('-name') + 1]
        except Exception:
            pass

        # For NLO, the group_subprocesses is automatically set to false
        group_processes = False
        # initialize the writer
        if self._export_format in ['NLO']:
            self._curr_exporter = export_v4.ExportV4Factory(self, noclean, 
                      output_type='amcatnlo',group_subprocesses=group_processes)
            
            self._curr_exporter.pass_information_from_cmd(self)

        # check if a dir with the same name already exists
        if not force and not noclean and os.path.isdir(self._export_dir)\
               and self._export_format in ['NLO']:
            # Don't ask if user already specified force or noclean
            logger.info('INFO: directory %s already exists.' % self._export_dir)
            logger.info('If you continue this directory will be deleted and replaced.')
            answer = self.ask('Do you want to continue?', 'y', ['y','n'], 
                                                timeout=self.options['timeout'])
            if answer != 'y':
                raise self.InvalidCmd('Stopped by user request')

        # if one gets here either used -f or answered yes to the question about
        # removing the dir
        if os.path.exists(self._export_dir):
            shutil.rmtree(self._export_dir)

        # Make a Template Copy
        if self._export_format in ['NLO']:
            self._curr_exporter.copy_fkstemplate()

        # Reset _done_export, since we have new directory
        self._done_export = False

        # Perform export and finalize right away
        self.export(nojpeg, main_file_name, group_processes=group_processes)

        # Pass potential new information generated during the export.
        self._curr_exporter.pass_information_from_cmd(self)

        # Automatically run finalize
        self.finalize(nojpeg)
            
        # Generate the virtuals if from OLP
        if self.options['OLP']!='MadLoop':
            self._curr_exporter.generate_virtuals_from_OLP(
              self.born_processes_for_olp,self._export_dir,self.options['OLP'])
                
        # Remember that we have done export
        self._done_export = (self._export_dir, self._export_format)

        # Reset _export_dir, so we don't overwrite by mistake later
        self._export_dir = None

    # Export a matrix element  
    def export(self, nojpeg = False, main_file_name = "", group_processes=False):
        """Export a generated amplitude to file"""

        self._curr_helas_model = helas_call_writers.FortranUFOHelasCallWriter(self._curr_model)
        def generate_matrix_elements(self, group=False):
            """Helper function to generate the matrix elements before
            exporting"""

            # Sort amplitudes according to number of diagrams,
            # to get most efficient multichannel output
            self._curr_amps.sort(key = lambda a: a.get_number_of_diagrams(), reverse=True)
                
            cpu_time1 = time.time()
            ndiags = 0
            if not self._curr_matrix_elements.get_matrix_elements():
                if group:
                    raise MadGraph5Error("Cannot group subprocesses when "+\
                                                              "exporting to NLO")
                else:
                    self._curr_matrix_elements = \
                             fks_helas.FKSHelasMultiProcess(\
                                self._fks_multi_proc, 
                                loop_optimized= self.options['loop_optimized_output'])
                    
                    if not self.options['low_mem_multicore_nlo_generation']: 
                        # generate the code the old way
                        ndiags = sum([len(me.get('diagrams')) for \
                                      me in self._curr_matrix_elements.\
                                      get_matrix_elements()])
                        # assign a unique id number to all process and
                        # generate a list of possible PDF combinations
                        uid = 0 
                        initial_states=[]
                        for me in self._curr_matrix_elements.get_matrix_elements():
                            uid += 1 # update the identification number
                            me.get('processes')[0].set('uid', uid)
                            try:
                                initial_states.append(sorted(list(set((p.get_initial_pdg(1),p.get_initial_pdg(2)) for \
                                                                      p in me.born_me.get('processes')))))
                            except IndexError:
                                initial_states.append(sorted(list(set((p.get_initial_pdg(1)) for \
                                                                      p in me.born_me.get('processes')))))
                        
                            for fksreal in me.real_processes:
                            # Pick out all initial state particles for the two beams
                                try:
                                    initial_states.append(sorted(list(set((p.get_initial_pdg(1),p.get_initial_pdg(2)) for \
                                                                 p in fksreal.matrix_element.get('processes')))))
                                except IndexError:
                                    initial_states.append(sorted(list(set((p.get_initial_pdg(1)) for \
                                                                 p in fksreal.matrix_element.get('processes')))))
                                    
                            
                        # remove doubles from the list
                        checked = []
                        for e in initial_states:
                            if e not in checked:
                                checked.append(e)
                        initial_states=checked

                        self._curr_matrix_elements.set('initial_states',initial_states)

                    else:
                        #new NLO generation
                        if self._curr_matrix_elements['has_loops']:
                            self._curr_exporter.opt['mp'] = True
                        self._curr_exporter.model = self._curr_model
                        ndiags = 0

            cpu_time2 = time.time()
            return ndiags, cpu_time2 - cpu_time1

        # Start of the actual routine

        ndiags, cpu_time = generate_matrix_elements(self, group=group_processes)
        calls = 0

        path = self._export_dir

        if self._export_format in ['NLO']:
            path = os.path.join(path, 'SubProcesses')

            #_curr_matrix_element is a FKSHelasMultiProcess Object 
            self._fks_directories = []
            proc_charac = self._curr_exporter.proc_characteristic 
            for charac in ['has_isr', 'has_fsr', 'has_loops']:
                proc_charac[charac] = self._curr_matrix_elements[charac]

            # prepare for the generation
            # glob_directories_map is for the new NLO generation
            global glob_directories_map
            glob_directories_map = []

            # Save processes instances generated
            self.born_processes_for_olp = []
            self.born_processes = []
            for ime, me in \
                enumerate(self._curr_matrix_elements.get('matrix_elements')):
                if not self.options['low_mem_multicore_nlo_generation']:
                    #me is a FKSHelasProcessFromReals
                    calls = calls + \
                            self._curr_exporter.generate_directories_fks(me, 
                            self._curr_helas_model, 
                            ime, len(self._curr_matrix_elements.get('matrix_elements')), 
                            path,self.options['OLP'])
                    self._fks_directories.extend(self._curr_exporter.fksdirs)
                    self.born_processes_for_olp.append(me.born_me.get('processes')[0])
                    self.born_processes.append(me.born_me.get('processes'))
                else:
                    glob_directories_map.append(\
                            [self._curr_exporter, me, self._curr_helas_model, 
                             ime, len(self._curr_matrix_elements.get('matrix_elements')), 
                             path, self.options['OLP']])

            if self.options['low_mem_multicore_nlo_generation']:
                # start the pool instance with a signal instance to catch ctr+c
                logger.info('Writing directories...')
                original_sigint_handler = signal.signal(signal.SIGINT, signal.SIG_IGN)
                if self.ncores_for_proc_gen < 0: # use all cores
                    pool = multiprocessing.Pool(maxtasksperchild=1)
                else:
                    pool = multiprocessing.Pool(processes=self.ncores_for_proc_gen,maxtasksperchild=1)
                signal.signal(signal.SIGINT, original_sigint_handler)
                try:
                    # the very large timeout passed to get is to be able to catch
                    # KeyboardInterrupts
                    diroutputmap = pool.map_async(generate_directories_fks_async,
                                                  list(range(len(glob_directories_map)))).get(9999999)
                except KeyboardInterrupt:
                    pool.terminate()
                    raise KeyboardInterrupt 
    
                pool.close()
                pool.join()
                
                #clean up tmp files containing final matrix elements
                for mefile in self._curr_matrix_elements.get('matrix_elements'):
                    os.remove(mefile)

                for charac in ['nexternal', 'ninitial', 'splitting_types']:
                    proc_charac[charac] = self._curr_exporter.proc_characteristic[charac]
                # ninitial and nexternal
                proc_charac['nexternal'] = max([diroutput[3]['nexternal'] for diroutput in diroutputmap])
                ninitial_set = set([diroutput[3]['ninitial'] for diroutput in diroutputmap])
                if len(ninitial_set) != 1:
                    raise MadGraph5Error("Invalid ninitial values: %s" % ' ,'.join(list(ninitial_set)))    
                proc_charac['ninitial'] = list(ninitial_set)[0]

                self.born_processes = []
                self.born_processes_for_olp = []
                max_loop_vertex_ranks = []
                
                # transform proc_charac['splitting_types'] into a set
                splitting_types = set(proc_charac['splitting_types'])
                for diroutput in diroutputmap:
                    splitting_types = splitting_types.union(set(diroutput[3]['splitting_types']))
                    calls = calls + diroutput[0]
                    self._fks_directories.extend(diroutput[1])
                    max_loop_vertex_ranks.append(diroutput[2])
<<<<<<< HEAD
                    self.born_processes.extend(diroutput[4])
                    self.born_processes_for_olp.append(diroutput[4][0])
=======
                    if six.PY2:
                        self.born_processes.extend(diroutput[4])
                        self.born_processes_for_olp.append(diroutput[4][0])
>>>>>>> d8618cb8

                # transform proc_charac['splitting_types'] back to a list
                proc_charac['splitting_types'] = list(splitting_types)

            else:
                max_loop_vertex_ranks = [me.get_max_loop_vertex_rank() for \
                                         me in self._curr_matrix_elements.get_virt_matrix_elements()]

            card_path = os.path.join(path, os.path.pardir, 'SubProcesses', \
                                     'procdef_mg5.dat')
            
            if self.options['loop_optimized_output'] and \
               len(max_loop_vertex_ranks) > 0:
                self._curr_exporter.write_coef_specs_file(max_loop_vertex_ranks)
            if self._generate_info:
                self._curr_exporter.write_procdef_mg5(card_path, #
                                self._curr_model['name'],
                                self._generate_info)
                try:
                    cmd.Cmd.onecmd(self, 'history .')
                except Exception:
                    logger.debug('fail to run command \"history cmd\"')
                    pass
            subproc_path = os.path.join(path, os.path.pardir, 'SubProcesses', \
                                     'initial_states_map.dat')
            nmaxpdf = self._curr_exporter.write_init_map(subproc_path,
                                self._curr_matrix_elements.get('initial_states'))
            self._curr_exporter.write_maxproc_files(nmaxpdf, 
                                os.path.join(path, os.path.pardir, 'SubProcesses'))

        cpu_time1 = time.time()


    def do_launch(self, line):
        """Main commands: Ask for editing the parameters and then execute the code (NLO or aMC@(N)LO)
        """
        old_cwd = os.getcwd()
        argss = self.split_arg(line)
        # check argument validity and normalise argument
        (options, argss) = _launch_parser.parse_args(argss)
        options = options.__dict__
        self.check_launch(argss, options)
        if not os.path.isdir(os.path.join(os.getcwd(), argss[0], 'Events')):
            self.do_switch('ML5')
            return mg_interface.MadGraphCmd.do_launch(self,line)
#        if self.options['automatic_html_opening']:
#            misc.open_file(os.path.join(os.getcwd(), argss[0], 'crossx.html'))
#            self.options['automatic_html_opening'] = False

        if options['interactive']:
            if isinstance(self, extended_cmd.CmdShell):
                ME = run_interface.aMCatNLOCmdShell(me_dir=argss[0], options=self.options)
            else:
                ME = run_interface.aMCatNLOCmd(me_dir=argss[0],options=self.options)
                ME.pass_in_web_mode()
            # transfer interactive configuration
            config_line = [l for l in self.history if l.strip().startswith('set')]
            for line in config_line:
                ME.exec_cmd(line)
            stop = self.define_child_cmd_interface(ME)                
            return stop

        ext_program = launch_ext.aMCatNLOLauncher(argss[0], self, run_mode=argss[1],
                                                  shell = isinstance(self, extended_cmd.CmdShell),
                                                  **options)
        ext_program.run()
        
                    
   
class aMCatNLOInterfaceWeb(mg_interface.CheckValidForCmdWeb, aMCatNLOInterface):
    pass

_launch_usage = "launch [DIRPATH] [MODE] [options]\n" + \
                "-- execute the aMC@NLO output present in DIRPATH\n" + \
                "   By default DIRPATH is the latest created directory\n" + \
                "   MODE can be either LO, NLO, aMC@NLO or aMC@LO (if omitted, it is asked in a separate question)\n" + \
                "     If mode is set to LO/NLO, no event generation will be performed, but only the \n" + \
                "     computation of the total cross-section and the filling of parton-level histograms \n" + \
                "     specified in the DIRPATH/SubProcesses/madfks_plot.f file.\n" + \
                "     If mode is set to aMC@LO/aMC@NLO, after the cross-section computation, a .lhe \n" + \
                "     event file is generated which will be showered with the MonteCarlo specified \n" + \
                "     in the run_card.dat\n"

_launch_parser = misc.OptionParser(usage=_launch_usage)
_launch_parser.add_option("-f", "--force", default=False, action='store_true',
                                help="Use the card present in the directory for the launch, without editing them")
_launch_parser.add_option("-c", "--cluster", default=False, action='store_true',
                            help="Submit the jobs on the cluster")
_launch_parser.add_option("-i", "--interactive", default=False, action='store_true',
                            help="Use interactive consol")
_launch_parser.add_option("-m", "--multicore", default=False, action='store_true',
                            help="Submit the jobs on multicore mode")
_launch_parser.add_option("-x", "--nocompile", default=False, action='store_true',
                            help="Skip compilation. Ignored if no executable is found")
_launch_parser.add_option("-r", "--reweightonly", default=False, action='store_true',
                            help="Skip integration and event generation, just run reweight on the" + \
                                 " latest generated event files (see list in SubProcesses/nevents_unweighted)")
_launch_parser.add_option("-p", "--parton", default=False, action='store_true',
                            help="Stop the run after the parton level file generation (you need " + \
                                    "to shower the file in order to get physical results)")
_launch_parser.add_option("-o", "--only_generation", default=False, action='store_true',
                            help="Skip grid set up, just generate events starting from " + \
                            "the last available results")
# the last option is different from the corresponding in amcatnlo_run_interface as it stores the 
# 'name' entry of the options, not the run_name one
_launch_parser.add_option("-n", "--name", default=False, dest='name',
                            help="Provide a name to the run")
_launch_parser.add_option("-R", "--reweight", default=False, action='store_true',
                            help="Run the reweight module (reweighting by different model parameter")
_launch_parser.add_option("-M", "--madspin", default=False, action='store_true',
                            help="Run the madspin package")


<|MERGE_RESOLUTION|>--- conflicted
+++ resolved
@@ -91,16 +91,10 @@
     max_loop_vertex_rank = -99
     if me.virt_matrix_element:
         max_loop_vertex_rank = me.virt_matrix_element.get_max_loop_vertex_rank()  
-<<<<<<< HEAD
-    
-    return [calls, curr_exporter.fksdirs, max_loop_vertex_rank, curr_exporter.proc_characteristic, processes]
-
-=======
     if six.PY2:
         return [calls, curr_exporter.fksdirs, max_loop_vertex_rank, curr_exporter.proc_characteristic, processes]
     else:
         return [calls, curr_exporter.fksdirs, max_loop_vertex_rank, curr_exporter.proc_characteristic]
->>>>>>> d8618cb8
 
 class CheckFKS(mg_interface.CheckValidForCmd):
 
@@ -479,15 +473,9 @@
         # if some orders have been set by the user,
         # check that all the orders of the model have been specified
         # set to zero those which have not been specified and warn the user
-<<<<<<< HEAD
-        if myprocdef['orders'] and not all([o in myprocdef['orders'].keys() for o in myprocdef['model'].get_coupling_orders()]):
-            for o in myprocdef['model'].get_coupling_orders():
-                if o not in myprocdef['orders'].keys():
-=======
         if myprocdef['orders'] and not all([o in list(myprocdef['orders'].keys()) for o in myprocdef['model'].get_coupling_orders()]):
             for o in myprocdef['model'].get_coupling_orders():
                 if o not in list(myprocdef['orders'].keys()):
->>>>>>> d8618cb8
                     myprocdef['orders'][o] = 0
                     logger.warning(('%s order is missing in the process definition. It will be set to 0.\n' + \
                                     'If this is not what you need, please regenerate with the correct orders.') % o)
@@ -498,13 +486,6 @@
             # couplings in the model
             weighted = diagram_generation.MultiProcess.find_optimal_process_orders(myprocdef)
             if not weighted:
-<<<<<<< HEAD
-                raise MadGraph5Error,'\nProcess orders cannot be determined automatically. \n' + \
-                                      'Please specify them from the command line.'
-
-            # this is a very rough attempt, and works only to guess QED/QCD
-            qed, qcd = fks_common.get_qed_qcd_orders_from_weighted(len(myprocdef['legs']), weighted['WEIGHTED'])
-=======
                 raise MadGraph5Error('\nProcess orders cannot be determined automatically. \n' + \
                                       'Please specify them from the command line.')
 
@@ -514,7 +495,6 @@
                 raise MadGraph5Error('\nAutomatic process-order determination lead to negative constraints:\n' + \
                       ('QED: %d,  QCD: %d\n' % (qed, qcd)) + \
                       'Please specify the coupling orders from the command line.')
->>>>>>> d8618cb8
             orders = {'QED': qed, 'QCD': qcd}
             # set all the other coupling to zero
             for o in myprocdef['model'].get_coupling_orders():
@@ -542,11 +522,7 @@
         # then increase the orders which are perturbed
         for pert in myprocdef['perturbation_couplings']:
             # if orders have been specified increase them
-<<<<<<< HEAD
-            if myprocdef['orders'].keys() != ['WEIGHTED']:
-=======
             if list(myprocdef['orders'].keys()) != ['WEIGHTED']:
->>>>>>> d8618cb8
                 try:
                     myprocdef['orders'][pert] += 2
                 except KeyError:
@@ -559,11 +535,7 @@
                     myprocdef['squared_orders'][pert] = 200
 
         # update also the WEIGHTED entry
-<<<<<<< HEAD
-        if 'WEIGHTED' in myprocdef['orders'].keys():
-=======
         if 'WEIGHTED' in list(myprocdef['orders'].keys()):
->>>>>>> d8618cb8
             myprocdef['orders']['WEIGHTED'] += 1 * \
                     max([myprocdef.get('model').get('order_hierarchy')[ord] for \
                     ord in myprocdef['perturbation_couplings']])
@@ -843,14 +815,9 @@
                     calls = calls + diroutput[0]
                     self._fks_directories.extend(diroutput[1])
                     max_loop_vertex_ranks.append(diroutput[2])
-<<<<<<< HEAD
-                    self.born_processes.extend(diroutput[4])
-                    self.born_processes_for_olp.append(diroutput[4][0])
-=======
                     if six.PY2:
                         self.born_processes.extend(diroutput[4])
                         self.born_processes_for_olp.append(diroutput[4][0])
->>>>>>> d8618cb8
 
                 # transform proc_charac['splitting_types'] back to a list
                 proc_charac['splitting_types'] = list(splitting_types)

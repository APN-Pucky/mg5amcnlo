################################################################################
#
# Copyright (c) 2009 The MadGraph Development team and Contributors
#
# This file is a part of the MadGraph 5 project, an application which 
# automatically generates Feynman diagrams and matrix elements for arbitrary
# high-energy processes in the Standard Model and beyond.
#
# It is subject to the MadGraph license which should accompany this 
# distribution.
#
# For more information, please visit: http://madgraph.phys.ucl.ac.be
#
################################################################################
"""A user friendly command line interface to access all MadGraph features.
   Uses the cmd package for command interpretation and tab completion.
"""


import atexit
import logging
import optparse
import os
import pydoc
import re
import subprocess
import sys
import traceback
import time

root_path = os.path.split(os.path.dirname(os.path.realpath( __file__ )))[0]
root_path = os.path.split(root_path)[0]
sys.path.insert(0, root_path)

#usefull shortcut
pjoin = os.path.join

import madgraph
import madgraph.core.diagram_generation as diagram_generation
import madgraph.core.helas_objects as helas_objects
import madgraph.loop.loop_base_objects as loop_base_objects
import madgraph.interface.extended_cmd as cmd
import madgraph.interface.madgraph_interface as MGcmd
import madgraph.interface.Loop_interface as LoopCmd
import madgraph.interface.FKS_interface as FKSCmd
import madgraph.fks.fks_base as fks_base

from madgraph import MG4DIR, MG5DIR, MadGraph5Error

logger = logging.getLogger('cmdprint') # -> stdout


class Switcher(object):
    """ Helping class containing all the switching routine """

    def __init__(self, main='MadGraph', *args, **opt):
            
        # define the interface
        self.change_principal_cmd(main)
        self.cmd.__init__(self, *args, **opt)       
       


        
    _valid_nlo_modes = ['all', 'real', 'virt', 'virtsqr','tree']

    interface_names= {'MadGraph':('mg5',MGcmd.MadGraphCmd),
                      'Loop':('ML5',LoopCmd.LoopInterface),
                      'FKS':('aMC@NLO',FKSCmd.FKSInterface)}

    _switch_opts = [interface_names[key][0] for key in interface_names.keys()]
    current_interface = None
   
    # Helper functions
   
    def setup(self, *args, **opts):
        """ Function to initialize the interface when switched to it. It is not
        the same as __init__ as this latter functions would call its mother
        from madgraph_interface and this is only desirable for the first
        initialization when launching MG5 """
        return self.cmd.setup(self, *args, **opts)
   
    def debug_link_to_command(self):
        """redefine all the command to call directly the appropriate child"""
        
        correct = True
        # function which should be self.cmd dependent but which doesn't start
        # by do_xxxx, help_xxx, check_xxxx or complete_xxx 
        overwritable = []        
        # list of item overwritten by the MasterClass
        self.to_preserve = [key for key,method in Switcher.__dict__.items() if
                       hasattr(method, '__call__') ]
        self.to_preserve += ['do_shell', 'help_shell', 'complete_shell']

        ff = open(pjoin(MG5DIR, 'additional_command'), 'w')
        
        for key in dir(self):
            # by pass all not over-writable command
            if key in self.to_preserve:
                continue
            if not (key.startswith('do_') or key.startswith('complete_') or \
               key.startswith('help_') or key.startswith('check_') or \
               key in overwritable):
                continue
            text = """\
    def %(key)s(self, *args, **opts):
        return self.cmd.%(key)s(self, *args, **opts)
        
""" % {'key': key}
            logger.warning("""Command %s not define in the Master. 
            The line to add to the master_interface.py are written in 'additional_command' file""" % key)
            ff.write(text)
            correct = False
               
            
        # Check that all function define in more than one subclass is define
        # in the Switcher or in one of the MasterClass
        define = {}
        for mother in MasterCmd.__mro__:
            if mother.__name__ in ['Cmd', 'BasicCmd', 'ExtendedCmd']:
                continue
            
            
            for data in mother.__dict__:
                #check if  define in Switcher
                if data in Switcher.__dict__ or data.startswith('__'):
                    continue
                if data in MasterCmd.__dict__:
                    #always overwritten in the  main class
                    continue 
                if data not in define:
                    define[data] = mother.__name__
                else:
                    logger.warning('%s define in %s and in %s but not in Switcher.' % (data, define[data], mother.__name__))
                    correct = False
                    
        # Do the same for the WEb MasterClass
        define = {}
        for mother in MasterCmdWeb.__mro__:
            if mother.__name__ in ['Cmd', 'BasicCmd', 'ExtendedCmd']:
                continue
            
            for data in mother.__dict__:
                #check if  define in Switcher
                if data in Switcher.__dict__ or data.startswith('__'):
                    continue
                if data in MasterCmdWeb.__dict__:
                    #always overwritten in the  main class
                    continue                
                if data not in define:
                    define[data] = mother.__name__
                else:
                    logger.warning('%s define in %s and in %s but not in Switcher.' % (data, define[data], mother.__name__))
                    correct = False                    
                    
        if not correct:
            raise Exception, 'The Cmd interface has dangerous features. Please see previous warnings and correct those.' 

    

    @staticmethod
    def extract_process_type(line):
        """Extract from a string what is the type of the computation. This 
        returns a tuple (mode, option, pert_orders) where mode can be either 'NLO' or 'tree'
        and option 'all', 'real' or 'virt'."""

        # Perform sanity modifications on the lines:
        # Add a space before and after any > , $ / | [ ]
        space_before = re.compile(r"(?P<carac>\S)(?P<tag>[\\[\\]/\,\\$\\>|])(?P<carac2>\S)")
        line2 = space_before.sub(r'\g<carac> \g<tag> \g<carac2>', line)       
        
        # Use regular expressions to extract the loop mode (if present) and its
        # option, specified in the line with format [ option = loop_orders ] or
        # [ loop_orders ] which implicitly select the 'all' option.
        loopRE = re.compile(r"^(.*)(?P<loop>\[(\s*(?P<option>\w+)\s*=)?(?P<orders>.+)\])(.*)$")
        res=loopRE.search(line)
        if res:
            if res.group('option') and len(res.group('option').split())==1:
                return ('NLO',res.group('option').split()[0],
                                    res.group('orders').split())
            else:
                return ('NLO','all',res.group('orders').split())
        else:
            return ('tree',None,[])    
    
    # Wrapping functions possibly switching to new interfaces

    def do_add(self, line, *args, **opts):
        
        argss = cmd.Cmd.split_arg(line)
        if len(argss)>=1 and argss[0] == 'process':
            proc_line = ' '.join(argss[1:])
            (type,nlo_mode,orders)=self.extract_process_type(proc_line)
            if type=='NLO':
                if not nlo_mode in self._valid_nlo_modes: raise self.InvalidCMD( \
                    'The NLO mode %s is not valid. Please chose one among: %s' \
                    % (nlo_mode, ' '.join(valid_nlo_modes)))
                elif nlo_mode == 'all':
                    self.change_principal_cmd('FKS')
                elif nlo_mode == 'real':
                    self.change_principal_cmd('FKS')
                elif nlo_mode == 'virt' or nlo_mode == 'virtsqr':
                    self.change_principal_cmd('Loop')
                    
        return self.cmd.do_add(self, line, *args, **opts)
        
    def do_check(self, line, *args, **opts):

        argss = self.split_arg(line)
        proc_line = " ".join(argss[1:])
        (type,nlo_mode,orders)=self.extract_process_type(proc_line)
        if type=='NLO':
            if not nlo_mode in self._valid_nlo_modes: raise self.InvalidCMD(\
                'The NLO mode %s is not valid. Please chose one among: %s' \
                % (nlo_mode, ' '.join(valid_nlo_modes)))
            elif nlo_mode == 'all':
                self.change_principal_cmd('FKS')
            elif nlo_mode == 'real':
                self.change_principal_cmd('FKS')
            elif nlo_mode == 'virt' or nlo_mode == 'virtsqr':
                self.change_principal_cmd('Loop')
        else:
            self.change_principal_cmd('MadGraph')
        
        return self.cmd.do_check(self, line, *args, **opts)

    def do_generate(self, line, *args, **opts):

        argss = cmd.Cmd.split_arg(line)
        # Make sure to switch to the right interface.
        if len(argss)>=1:            
            proc_line = ' '.join(argss[1:])
            (type,nlo_mode,orders)=self.extract_process_type(proc_line)
            if type=='NLO':
                if not nlo_mode in self._valid_nlo_modes: raise self.InvalidCmd( \
                    'The NLO mode %s is not valid. Please chose one among: %s' \
                    % (nlo_mode, ' '.join(self._valid_nlo_modes)))
                elif nlo_mode == 'all' or nlo_mode == 'real':
                    self._fks_multi_proc = fks_base.FKSMultiProcess()
                    self.change_principal_cmd('FKS')
                elif nlo_mode == 'virt' or nlo_mode == 'virtsqr':
                    self.change_principal_cmd('Loop')
            else:
                self.change_principal_cmd('MadGraph')
                
        return self.cmd.do_generate(self, line, *args, **opts)

    def do_import(self, *args, **opts):
        self.cmd.do_import(self, *args, **opts)
        if self._curr_model:
            if isinstance(self._curr_model, loop_base_objects.LoopModel) and \
               self._curr_model['perturbation_couplings']!=[] and \
               self.current_interface not in ['FKS','Loop']:
                self.change_principal_cmd('FKS')
            if (not isinstance(self._curr_model, loop_base_objects.LoopModel) or \
               self._curr_model['perturbation_couplings']==[]) and \
               self.current_interface in ['Loop']:
                self.change_principal_cmd('MadGraph')                
        return

    # Dummy functions, not triggering any switch of interfaces
            
    def export(self, *args, **opts):
        return self.cmd.export(self, *args, **opts)
    
    def check_add(self, *args, **opts):
        return self.cmd.check_add(self, *args, **opts)
        
    def check_answer_in_input_file(self, *args, **opts):
        return self.cmd.check_answer_in_input_file(self, *args, **opts)
        
    def check_check(self, *args, **opts):
        return self.cmd.check_check(self, *args, **opts)
        
    def check_define(self, *args, **opts):
        return self.cmd.check_define(self, *args, **opts)
        
    def check_display(self, *args, **opts):
        return self.cmd.check_display(self, *args, **opts)
        
    def check_draw(self, *args, **opts):
        return self.cmd.check_draw(self, *args, **opts)
        
    def check_for_export_dir(self, *args, **opts):
        return self.cmd.check_for_export_dir(self, *args, **opts)
        
    def check_generate(self, *args, **opts):
        return self.cmd.check_generate(self, *args, **opts)
        
    def check_history(self, *args, **opts):
        return self.cmd.check_history(self, *args, **opts)
        
    def check_import(self, *args, **opts):
        return self.cmd.check_import(self, *args, **opts)
        
    def check_install(self, *args, **opts):
        return self.cmd.check_install(self, *args, **opts)
        
    def check_launch(self, *args, **opts):
        return self.cmd.check_launch(self, *args, **opts)
        
    def check_load(self, *args, **opts):
        return self.cmd.check_load(self, *args, **opts)
        
    def check_open(self, *args, **opts):
        return self.cmd.check_open(self, *args, **opts)
        
    def check_output(self, *args, **opts):
        return self.cmd.check_output(self, *args, **opts)
        
    def check_process_format(self, *args, **opts):
        return self.cmd.check_process_format(self, *args, **opts)
    
    def check_save(self, *args, **opts):
        return self.cmd.check_save(self, *args, **opts)
        
    def check_set(self, *args, **opts):
        return self.cmd.check_set(self, *args, **opts)
        
    def check_stored_line(self, *args, **opts):
        return self.cmd.check_stored_line(self, *args, **opts)
        
    def complete_add(self, *args, **opts):
        return self.cmd.complete_add(self, *args, **opts)

    def complete_switch(self, *args, **opts):
        return self.cmd.complete_switch(self, *args, **opts)
        
    def complete_check(self, *args, **opts):
        return self.cmd.complete_check(self, *args, **opts)
        
    def complete_define(self, *args, **opts):
        return self.cmd.complete_define(self, *args, **opts)
        
    def complete_display(self, *args, **opts):
        return self.cmd.complete_display(self, *args, **opts)
        
    def complete_draw(self, *args, **opts):
        return self.cmd.complete_draw(self, *args, **opts)
        
    def complete_generate(self, *args, **opts):
        return self.cmd.complete_generate(self, *args, **opts)
        
    def complete_help(self, *args, **opts):
        return self.cmd.complete_help(self, *args, **opts)
        
    def complete_history(self, *args, **opts):
        return self.cmd.complete_history(self, *args, **opts)
        
    def complete_import(self, *args, **opts):
        return self.cmd.complete_import(self, *args, **opts)
        
    def complete_install(self, *args, **opts):
        return self.cmd.complete_install(self, *args, **opts)
        
    def complete_launch(self, *args, **opts):
        return self.cmd.complete_launch(self, *args, **opts)
        
    def complete_load(self, *args, **opts):
        return self.cmd.complete_load(self, *args, **opts)
        
    def complete_open(self, *args, **opts):
        return self.cmd.complete_open(self, *args, **opts)
        
    def complete_output(self, *args, **opts):
        return self.cmd.complete_output(self, *args, **opts)
        
    def complete_save(self, *args, **opts):
        return self.cmd.complete_save(self, *args, **opts)
        
    def complete_set(self, *args, **opts):
        return self.cmd.complete_set(self, *args, **opts)
        
    def complete_tutorial(self, *args, **opts):
        return self.cmd.complete_tutorial(self, *args, **opts)

    def do_switch(self, *args, **opts):
        return self.cmd.do_switch(self, *args, **opts)
      
    def do_EOF(self, *args, **opts):
        return self.cmd.do_EOF(self, *args, **opts)
        
    def do_define(self, *args, **opts):
        return self.cmd.do_define(self, *args, **opts)
        
    def do_display(self, *args, **opts):
        return self.cmd.do_display(self, *args, **opts)
        
    def do_exit(self, *args, **opts):
        return self.cmd.do_exit(self, *args, **opts)
        
    def do_help(self, *args, **opts):
        return self.cmd.do_help(self, *args, **opts)
        
    def do_history(self, *args, **opts):
        return self.cmd.do_history(self, *args, **opts) 
        
    def do_install(self, *args, **opts):
        self.cmd.do_install(self, *args, **opts)
        
    def do_launch(self, *args, **opts):
        return self.cmd.do_launch(self, *args, **opts)
        
    def do_load(self, *args, **opts):
        return self.cmd.do_load(self, *args, **opts)
        
    def do_open(self, *args, **opts):
        return self.cmd.do_open(self, *args, **opts)
        
    def do_output(self, *args, **opts):
        return self.cmd.do_output(self, *args, **opts)
        
    def do_quit(self, *args, **opts):
        return self.cmd.do_quit(self, *args, **opts)
        
    def do_save(self, *args, **opts):
        return self.cmd.do_save(self, *args, **opts)
        
    def do_set(self, *args, **opts):
        return self.cmd.do_set(self, *args, **opts)
    
    def do_tutorial(self, *args, **opts):
        return self.cmd.do_tutorial(self, *args, **opts)
        
    def help_EOF(self, *args, **opts):
        return self.cmd.help_EOF(self, *args, **opts)
        
    def help_add(self, *args, **opts):
        return self.cmd.help_add(self, *args, **opts)
        
    def help_check(self, *args, **opts):
        return self.cmd.help_check(self, *args, **opts)
        
    def help_define(self, *args, **opts):
        return self.cmd.help_define(self, *args, **opts)
        
    def help_display(self, *args, **opts):
        return self.cmd.help_display(self, *args, **opts)
        
    def help_generate(self, *args, **opts):
        return self.cmd.help_generate(self, *args, **opts)
        
    def help_help(self, *args, **opts):
        return self.cmd.help_help(self, *args, **opts)
        
    def help_history(self, *args, **opts):
        return self.cmd.help_history(self, *args, **opts)
        
    def help_import(self, *args, **opts):
        return self.cmd.help_import(self, *args, **opts)
        
    def help_install(self, *args, **opts):
        return self.cmd.help_install(self, *args, **opts)
        
    def help_launch(self, *args, **opts):
        return self.cmd.help_launch(self, *args, **opts)
        
    def help_load(self, *args, **opts):
        return self.cmd.help_load(self, *args, **opts)
        
    def help_open(self, *args, **opts):
        return self.cmd.help_open(self, *args, **opts)
        
    def help_output(self, *args, **opts):
        return self.cmd.help_output(self, *args, **opts)
        
    def help_quit(self, *args, **opts):
        return self.cmd.help_quit(self, *args, **opts)
        
    def help_save(self, *args, **opts):
        return self.cmd.help_save(self, *args, **opts)
        
    def help_set(self, *args, **opts):
        return self.cmd.help_set(self, *args, **opts)
        
    def help_tutorial(self, *args, **opts):
        return self.cmd.help_tutorial(self, *args, **opts)
        
    def test_interface(self, *args, **opts):
        return self.cmd.test_interface(self, *args, **opts)

    def set_configuration(self, *args, **opts):
        return self.cmd.set_configuration(self, *args, **opts)

<<<<<<< HEAD
class MasterCmd(Switcher, LoopCmd.LoopInterface, FKSCmd.FKSInterface, cmd.CmdShell):
=======
    def check_customize_model(self, *args, **opts):
        return self.cmd.check_customize_model(self, *args, **opts)

    def complete_customize_model(self, *args, **opts):
        return self.cmd.complete_customize_model(self, *args, **opts)

    def do_customize_model(self, *args, **opts):
        return self.cmd.do_customize_model(self, *args, **opts)

    def help_customize_model(self, *args, **opts):
        return self.cmd.help_customize_model(self, *args, **opts)

>>>>>>> 31edc90c

    def __init__(self, main='MadGraph', *args, **opt):
            
        # define the interface
        if main in self.interface_names.keys():
            self.prompt= self.interface_names[main][0]+'>'
            self.cmd= self.interface_names[main][1]
            self.current_interface=main
        else:
            raise MadGraph5Error, 'Type of interface not valid: %s' % name  
        self.cmd.__init__(self, *args, **opt)     
        self.current_interface = main  
        
    def complete_switch(self, text, line, begidx, endidx):
        """Complete the switch command"""
        return self.list_completion(text,self._switch_opts)
        
    def do_switch(self, line):
        """ Allow to switch to any given interface from command line """
        interface_quick_name=dict([(self.interface_names[name][0],name) for name \
                                   in self.interface_names.keys()])
        args = cmd.Cmd.split_arg(line)
        if len(args)==1 and args[0] in interface_quick_name.keys():
            self.change_principal_cmd(interface_quick_name[args[0]])
        else:
            raise self.InvalidCmd("Invalid switch command or non existing interface %s."\
                            %args[0]+" Valid interfaces are %s"\
                            %','.join(interface_quick_name.keys()))

    def change_principal_cmd(self, name):

        old_cmd=self.current_interface
        if name in self.interface_names.keys():
            self.prompt= self.interface_names[name][0]+'>'
            self.cmd= self.interface_names[name][1]
            self.current_interface=name
        else:
            raise MadGraph5Error, 'Type of interface not valid: %s' % name  
        
        if self.current_interface!=old_cmd:
            logger.info("Switching from interface %s to %s"\
                        %(self.interface_names[old_cmd][0],\
                          self.interface_names[name][0]))
            # Setup the interface
            self.cmd.setup(self)
        
        if __debug__:
            self.debug_link_to_command() 
     
class MasterCmdWeb(Switcher, LoopCmd.LoopInterfaceWeb):
   
    def __init__(self, *arg, **opt):
    
        if os.environ.has_key('_CONDOR_SCRATCH_DIR'):
            self.writing_dir = pjoin(os.environ['_CONDOR_SCRATCH_DIR'], \
                                                                 os.path.pardir)
        else:
            self.writing_dir = pjoin(os.environ['MADGRAPH_DATA'],
                               os.environ['REMOTE_USER'])
            
        
        #standard initialization
        Switcher.__init__(self, mgme_dir = '', *arg, **opt)
        
        self.options['timeout'] = 1 # time authorize to answer question [0 is no time limit]
        
    def change_principal_cmd(self, name):
        if name == 'MadGraph':
            self.cmd = MGcmd.MadGraphCmdWeb
        elif name == 'Loop':
            self.cmd = LoopCmd.LoopInterfaceWeb
        else:
            raise MadGraph5Error, 'Type of interface not valid'  
        
        if __debug__:
            self.debug_link_to_command() 
    
    def finalize(self, nojpeg):
        """Finalize web generation""" 
        
        self.cmd.finalize(self, nojpeg, online = True)

    # Generate a new amplitude
    def do_generate(self, line):
        """Generate an amplitude for a given process"""

        try:
            Switcher.do_generate(self, line)
        except:
            # put the stop logo on the web
            files.cp(self._export_dir+'/HTML/stop.jpg',self._export_dir+'/HTML/card.jpg')
            raise
    
    # Add a process to the existing multiprocess definition
    def do_add(self, line):
        """Generate an amplitude for a given process and add to
        existing amplitudes
        syntax:
        """
        try:
           Switcher.do_add(self, line)
        except:
            # put the stop logo on the web
            files.cp(self._export_dir+'/HTML/stop.jpg',self._export_dir+'/HTML/card.jpg')
            raise
        
    # Use the cluster file for the configuration
    def set_configuration(self, config_path=None):
        
        """Force to use the web configuration file only"""
        config_path = pjoin(os.environ['MADGRAPH_BASE'], 'mg5_configuration.txt')
        return Switcher.set_configuration(self, config_path=config_path)
<<<<<<< HEAD
    
=======
    

    def do_save(self, line, check=True, **opt):
        """Save information to file"""
        
        if check:
            self.check_save([])
            raise #useless but full security
        
        args = self.split_arg(line)
        if args[0] != 'options':
            Switcher.do_save(self, line,check, opt)
        else:
            # put default options since 
            # in the web the local file is not used
            # in download the default file is more usefull
            files.cp(pjoin(MG5DIR,'input','mg5_configuration.txt'), args[1])
            
    def do_install(self, line):
        """block all install"""
        return

            

>>>>>>> 31edc90c
<|MERGE_RESOLUTION|>--- conflicted
+++ resolved
@@ -482,9 +482,6 @@
     def set_configuration(self, *args, **opts):
         return self.cmd.set_configuration(self, *args, **opts)
 
-<<<<<<< HEAD
-class MasterCmd(Switcher, LoopCmd.LoopInterface, FKSCmd.FKSInterface, cmd.CmdShell):
-=======
     def check_customize_model(self, *args, **opts):
         return self.cmd.check_customize_model(self, *args, **opts)
 
@@ -497,7 +494,7 @@
     def help_customize_model(self, *args, **opts):
         return self.cmd.help_customize_model(self, *args, **opts)
 
->>>>>>> 31edc90c
+class MasterCmd(Switcher, LoopCmd.LoopInterface, FKSCmd.FKSInterface, cmd.CmdShell):
 
     def __init__(self, main='MadGraph', *args, **opt):
             
@@ -610,11 +607,7 @@
         """Force to use the web configuration file only"""
         config_path = pjoin(os.environ['MADGRAPH_BASE'], 'mg5_configuration.txt')
         return Switcher.set_configuration(self, config_path=config_path)
-<<<<<<< HEAD
-    
-=======
-    
-
+    
     def do_save(self, line, check=True, **opt):
         """Save information to file"""
         
@@ -634,7 +627,3 @@
     def do_install(self, line):
         """block all install"""
         return
-
-            
-
->>>>>>> 31edc90c

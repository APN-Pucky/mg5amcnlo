--- conflicted
+++ resolved
@@ -617,16 +617,12 @@
 
 
         old_cmd=self.current_interface
-<<<<<<< HEAD
-        if name in list(self.interface_names.keys()):
-=======
         if old_cmd == name:
             return
         elif not allow_switch:
             raise InvalidCmd, "Command not compatible with previous command: Can not combine LO/NLO feature."
             
-        if name in self.interface_names.keys():
->>>>>>> 1b468085
+        if name in list(self.interface_names.keys()):
             self.prompt= self.interface_names[name][0]+'>'
             self.cmd= self.interface_names[name][1]
             self.current_interface=name

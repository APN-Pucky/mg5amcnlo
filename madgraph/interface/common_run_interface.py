--- conflicted
+++ resolved
@@ -643,17 +643,8 @@
                 fsock = open(pjoin(me_dir,'RunWeb'),'w')
                 fsock.write(`pid`)
                 fsock.close()
-<<<<<<< HEAD
-    
-                try:
-                    misc.Popen([os.path.relpath(pjoin(self.dirbin, 'gen_cardhtml-pl'), me_dir)],
-                            cwd=me_dir)
-                except:
-                    pass
-=======
                 self.gen_card_html()
 
->>>>>>> bab3622f
         self.to_store = []
         self.run_name = None
         self.run_tag = None

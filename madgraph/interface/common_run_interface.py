--- conflicted
+++ resolved
@@ -5220,14 +5220,9 @@
                 if extrapaths:
                     self.do_set('shower_card extrapaths %s ' % ' '.join(extrapaths))
                 else:
-<<<<<<< HEAD
                     self.do_set('shower_card extrapaths None ') 
-                
-=======
-                    self.do_set('shower_card extrapaths None ')   
-                    
-                        
->>>>>>> 7669783f
+
+
     def reask(self, *args, **opt):
         
         cmd.OneLinePathCompletion.reask(self,*args, **opt)

################################################################################
#
# Copyright (c) 2011 The MadGraph5_aMC@NLO Development team and Contributors
#
# This file is a part of the MadGraph5_aMC@NLO project, an application which
# automatically generates Feynman diagrams and matrix elements for arbitrary
# high-energy processes in the Standard Model and beyond.
#
# It is subject to the MadGraph5_aMC@NLO license which should accompany this
# distribution.
#
# For more information, visit madgraph.phys.ucl.ac.be and amcatnlo.web.cern.ch
#
################################################################################
"""A user friendly command line interface to access MadGraph5_aMC@NLO features.
   Uses the cmd package for command interpretation and tab completion.
"""
from __future__ import division

import ast
import atexit
import cmath
import cmd
import glob
import logging
import math
import optparse
import os
import pydoc
import random
import re
import shutil
import signal
import stat
import subprocess
import sys
import time
import traceback
import glob
import StringIO

try:
    import readline
    GNU_SPLITTING = ('GNU' in readline.__doc__)
except:
    GNU_SPLITTING = True

root_path = os.path.split(os.path.dirname(os.path.realpath( __file__ )))[0]
root_path = os.path.split(root_path)[0]
sys.path.insert(0, os.path.join(root_path,'bin'))

# usefull shortcut
pjoin = os.path.join
# Special logger for the Cmd Interface
logger = logging.getLogger('madgraph.stdout') # -> stdout
logger_stderr = logging.getLogger('madgraph.stderr') # ->stderr

try:
    import madgraph
except ImportError:    
    # import from madevent directory
    import internal.extended_cmd as cmd
    import internal.banner as banner_mod
    import internal.shower_card as shower_card_mod
    import internal.misc as misc
    import internal.cluster as cluster
    import internal.check_param_card as check_param_card
    import internal.files as files
    import internal.histograms as histograms
    import internal.save_load_object as save_load_object
    import internal.gen_crossxhtml as gen_crossxhtml
    import internal.lhe_parser as lhe_parser
    from internal import InvalidCmd, MadGraph5Error
    MADEVENT=True    
else:
    # import from madgraph directory
    import madgraph.interface.extended_cmd as cmd
    import madgraph.various.banner as banner_mod
    import madgraph.various.shower_card as shower_card_mod
    import madgraph.various.misc as misc
    import madgraph.iolibs.files as files
    import madgraph.various.cluster as cluster
    import madgraph.various.lhe_parser as lhe_parser
    import madgraph.iolibs.save_load_object as save_load_object
    import madgraph.madevent.gen_crossxhtml as gen_crossxhtml
    import models.check_param_card as check_param_card
    import madgraph.various.histograms as histograms
    
    from madgraph import InvalidCmd, MadGraph5Error, MG5DIR
    MADEVENT=False

#===============================================================================
# HelpToCmd
#===============================================================================
class HelpToCmd(object):
    """ The Series of help routins in common between amcatnlo_run and
    madevent interface"""

    def help_treatcards(self):
        logger.info("syntax: treatcards [param|run] [--output_dir=] [--param_card=] [--run_card=]")
        logger.info("-- create the .inc files containing the cards information." )

    def help_set(self):
        logger.info("syntax: set %s argument" % "|".join(self._set_options))
        logger.info("-- set options")
        logger.info("   stdout_level DEBUG|INFO|WARNING|ERROR|CRITICAL")
        logger.info("     change the default level for printed information")
        logger.info("   timeout VALUE")
        logger.info("      (default 20) Seconds allowed to answer questions.")
        logger.info("      Note that pressing tab always stops the timer.")
        logger.info("   cluster_temp_path PATH")
        logger.info("      (default None) Allow to perform the run in PATH directory")
        logger.info("      This allow to not run on the central disk. This is not used")
        logger.info("      by condor cluster (since condor has it's own way to prevent it).")

    def help_plot(self):
        logger.info("syntax: help [RUN] [%s] [-f]" % '|'.join(self._plot_mode))
        logger.info("-- create the plot for the RUN (current run by default)")
        logger.info("     at the different stage of the event generation")
        logger.info("     Note than more than one mode can be specified in the same command.")
        logger.info("   This require to have MadAnalysis and td require. By default")
        logger.info("     if those programs are installed correctly, the creation")
        logger.info("     will be performed automaticaly during the event generation.")
        logger.info("   -f options: answer all question by default.")

    def help_compute_widths(self):
        logger.info("syntax: compute_widths Particle [Particles] [OPTIONS]")
        logger.info("-- Compute the widths for the particles specified.")
        logger.info("   By default, this takes the current param_card and overwrites it.") 
        logger.info("   Precision allows to define when to include three/four/... body decays (LO).")
        logger.info("   If this number is an integer then all N-body decay will be included.")
        logger.info("  Various options:\n")
        logger.info("  --body_decay=X: Parameter to control the precision of the computation")
        logger.info("        if X is an integer, we compute all channels up to X-body decay.")
        logger.info("        if X <1, then we stop when the estimated error is lower than X.")
        logger.info("        if X >1 BUT not an integer, then we X = N + M, with M <1 and N an integer")
        logger.info("              We then either stop at the N-body decay or when the estimated error is lower than M.")
        logger.info("        default: 4.0025")
        logger.info("  --min_br=X: All channel which are estimated below this value will not be integrated numerically.")
        logger.info("        default: precision (decimal part of the body_decay options) divided by four")
        logger.info("  --precision_channel=X: requested numerical precision for each channel")
        logger.info("        default: 0.01")
        logger.info("  --path=X: path for param_card")
        logger.info("        default: take value from the model")
        logger.info("  --output=X: path where to write the resulting card. ")
        logger.info("        default: overwrite input file. If no input file, write it in the model directory")
        logger.info("  --nlo: Compute NLO width [if the model support it]")

    def help_shower(self):
        logger.info("syntax: shower [shower_name] [shower_options]")
        logger.info("-- This is equivalent to running '[shower_name] [shower_options]'")

    def help_pgs(self):
        logger.info("syntax: pgs [RUN] [--run_options]")
        logger.info("-- run pgs on RUN (current one by default)")
        self.run_options_help([('-f','answer all question by default'),
                               ('--tag=', 'define the tag for the pgs run'),
                               ('--no_default', 'not run if pgs_card not present')])

    def help_delphes(self):
        logger.info("syntax: delphes [RUN] [--run_options]")
        logger.info("-- run delphes on RUN (current one by default)")
        self.run_options_help([('-f','answer all question by default'),
                               ('--tag=', 'define the tag for the delphes run'),
                               ('--no_default', 'not run if delphes_card not present')])

    def help_decay_events(self, skip_syntax=False):
        if not skip_syntax:
            logger.info("syntax: decay_events [RUN]")
        logger.info("This functionality allows for the decay of resonances")
        logger.info("in a .lhe file, keeping track of the spin correlation effets.")
        logger.info("BE AWARE OF THE CURRENT LIMITATIONS:")
        logger.info("  (1) Only a succession of 2 body decay are currently allowed")



class CheckValidForCmd(object):
    """ The Series of check routines in common between amcatnlo_run and
    madevent interface"""

    def check_set(self, args):
        """ check the validity of the line"""


        if len(args) < 2:
            if len(args)==1 and "=" in args[0]:
                args[:] = args[0].split("=",1)
            else:
                self.help_set()
                raise self.InvalidCmd('set needs an option and an argument')

        if args[0] not in self._set_options + self.options.keys():
            self.help_set()
            raise self.InvalidCmd('Possible options for set are %s' % \
                                  (self._set_options+self.options.keys()))

        if args[0] in ['stdout_level']:
            if args[1] not in ['DEBUG','INFO','WARNING','ERROR','CRITICAL'] \
                                                       and not args[1].isdigit():
                raise self.InvalidCmd('output_level needs ' + \
                                      'a valid level')

        if args[0] in ['timeout']:
            if not args[1].isdigit():
                raise self.InvalidCmd('timeout values should be a integer')

    def check_compute_widths(self, args):
        """check that the model is loadable and check that the format is of the
        type: PART PATH --output=PATH -f --precision=N
        return the model.
        """
        
        # Check that MG5 directory is present .
        if MADEVENT and not self.options['mg5_path']:
            raise self.InvalidCmd, '''The automatic computations of widths requires that MG5 is installed on the system.
            You can install it and set his path in ./Cards/me5_configuration.txt'''
        elif MADEVENT:
            sys.path.append(self.options['mg5_path'])
        try:
            import models.model_reader as model_reader
            import models.import_ufo as import_ufo
        except ImportError:
            raise self.ConfigurationError, '''Can\'t load MG5.
            The variable mg5_path should not be correctly configure.'''
        
        
        ufo_path = pjoin(self.me_dir,'bin','internal', 'ufomodel')
        # Import model
        if not MADEVENT:
            modelname = self.find_model_name()
            #restrict_file = None
            #if os.path.exists(pjoin(ufo_path, 'restrict_default.dat')):
            #    restrict_file = pjoin(ufo_path, 'restrict_default.dat')
            
            force_CMS = self.mother and self.mother.options['complex_mass_scheme']
            model = import_ufo.import_model(modelname, decay=True, 
                                   restrict=True, complex_mass_scheme=force_CMS)
        else:
            #pattern for checking complex mass scheme.
            has_cms = re.compile(r'''set\s+complex_mass_scheme\s*(True|T|1|true|$|;)''')
            force_CMS =  has_cms.search(open(pjoin(self.me_dir,'Cards',
                                                   'proc_card_mg5.dat')).read())
            model = import_ufo.import_model(pjoin(self.me_dir,'bin','internal',
                         'ufomodel'), decay=True, complex_mass_scheme=force_CMS)
            
#        if not hasattr(model.get('particles')[0], 'partial_widths'):
#            raise self.InvalidCmd, 'The UFO model does not include partial widths information. Impossible to compute widths automatically'
            
        # check if the name are passed to default MG5
        if '-modelname' not in open(pjoin(self.me_dir,'Cards','proc_card_mg5.dat')).read():
            model.pass_particles_name_in_mg_default()        
        model = model_reader.ModelReader(model)
        particles_name = dict([(p.get('name'), p.get('pdg_code'))
                                               for p in model.get('particles')])
        particles_name.update(dict([(p.get('antiname'), p.get('pdg_code'))
                                               for p in model.get('particles')]))        
        
        output = {'model': model, 'force': False, 'output': None, 
                  'path':None, 'particles': set(), 'body_decay':4.0025,
                  'min_br':None, 'precision_channel':0.01}
        for arg in args:
            if arg.startswith('--output='):
                output_path = arg.split('=',1)[1]
                if not os.path.exists(output_path):
                    raise self.InvalidCmd, 'Invalid Path for the output. Please retry.'
                if not os.path.isfile(output_path):
                    output_path = pjoin(output_path, 'param_card.dat')
                output['output'] = output_path       
            elif arg == '-f':
                output['force'] = True
            elif os.path.isfile(arg):
                ftype = self.detect_card_type(arg)
                if ftype != 'param_card.dat':
                    raise self.InvalidCmd , '%s is not a valid param_card.' % arg
                output['path'] = arg
            elif arg.startswith('--path='):
                arg = arg.split('=',1)[1]
                ftype = self.detect_card_type(arg)
                if ftype != 'param_card.dat':
                    raise self.InvalidCmd , '%s is not a valid param_card.' % arg
                output['path'] = arg
            elif arg.startswith('--'):
                if "=" in arg:
                    name, value = arg.split('=',1)
                    try:
                        value = float(value)
                    except Exception:
                        raise self.InvalidCmd, '--%s requires integer or a float' % name
                    output[name[2:]] = float(value)
                elif arg == "--nlo":
                    output["nlo"] = True
            elif arg in particles_name:
                # should be a particles
                output['particles'].add(particles_name[arg])
            elif arg.isdigit() and int(arg) in particles_name.values():
                output['particles'].add(ast.literal_eval(arg))
            elif arg == 'all':
                output['particles'] = set(['all'])
            else:
                self.help_compute_widths()
                raise self.InvalidCmd, '%s is not a valid argument for compute_widths' % arg
        if self.force:
            output['force'] = True

        if not output['particles']:
            raise self.InvalidCmd, '''This routines requires at least one particle in order to compute
            the related width'''
            
        if output['output'] is None:
            output['output'] = output['path']

        return output

    def check_delphes(self, arg, nodefault=False):
        """Check the argument for pythia command
        syntax: delphes [NAME] 
        Note that other option are already remove at this point
        """
        
        # If not pythia-pgs path
        if not self.options['delphes_path']:
            logger.info('Retry to read configuration file to find delphes path')
            self.set_configuration()
      
        if not self.options['delphes_path']:
            error_msg = 'No valid Delphes path set.\n'
            error_msg += 'Please use the set command to define the path and retry.\n'
            error_msg += 'You can also define it in the configuration file.\n'
            raise self.InvalidCmd(error_msg)  

        tag = [a for a in arg if a.startswith('--tag=')]
        if tag: 
            arg.remove(tag[0])
            tag = tag[0][6:]
            
                  
        if len(arg) == 0 and not self.run_name:
            if self.results.lastrun:
                arg.insert(0, self.results.lastrun)
            else:
                raise self.InvalidCmd('No run name currently define. Please add this information.')             
        
        if len(arg) == 1 and self.run_name == arg[0]:
            arg.pop(0)

        filepath = None        
        if not len(arg):
            prev_tag = self.set_run_name(self.run_name, tag, 'delphes')
            paths = [pjoin(self.me_dir,'Events',self.run_name, '%(tag)s_pythia_events.hep.gz'),
                     pjoin(self.me_dir,'Events',self.run_name, '%(tag)s_pythia8_events.hepmc.gz'),
                     pjoin(self.me_dir,'Events',self.run_name, '%(tag)s_pythia_events.hep'),
                     pjoin(self.me_dir,'Events',self.run_name, '%(tag)s_pythia8_events.hepmc'),
                     pjoin(self.me_dir,'Events','pythia_events.hep'),
                     pjoin(self.me_dir,'Events','pythia_events.hepmc'),
                     pjoin(self.me_dir,'Events','pythia8_events.hep.gz'),
                     pjoin(self.me_dir,'Events','pythia8_events.hepmc.gz')
                     ]
            for p in paths:
                if os.path.exists(p % {'tag': prev_tag}):
                    filepath = p % {'tag': prev_tag}
                    break
            else:
                a = raw_input("NO INPUT")          
                if nodefault:
                    return False
                else:
                    self.help_pgs()
                    raise self.InvalidCmd('''No file file pythia_events.* currently available
            Please specify a valid run_name''')
        
        if len(arg) == 1:
            prev_tag = self.set_run_name(arg[0], tag, 'delphes')
            if os.path.exists(pjoin(self.me_dir,'Events',self.run_name, '%s_pythia_events.hep.gz' % prev_tag)):            
                filepath = pjoin(self.me_dir,'Events',self.run_name, '%s_pythia_events.hep.gz' % prev_tag)
            elif os.path.exists(pjoin(self.me_dir,'Events',self.run_name, '%s_pythia8_events.hepmc.gz' % prev_tag)):
                filepath = pjoin(self.me_dir,'Events',self.run_name, '%s_pythia8_events.hepmc.gz' % prev_tag)
            elif os.path.exists(pjoin(self.me_dir,'Events',self.run_name, '%s_pythia_events.hep' % prev_tag)):            
                filepath = pjoin(self.me_dir,'Events',self.run_name, '%s_pythia_events.hep.gz' % prev_tag)
            elif os.path.exists(pjoin(self.me_dir,'Events',self.run_name, '%s_pythia8_events.hepmc' % prev_tag)):
                filepath = pjoin(self.me_dir,'Events',self.run_name, '%s_pythia8_events.hepmc.gz' % prev_tag)
            else:                
                raise self.InvalidCmd('No events file corresponding to %s run with tag %s.:%s '\
                    % (self.run_name, prev_tag, 
                       pjoin(self.me_dir,'Events',self.run_name, '%s_pythia_events.hep.gz' % prev_tag)))
        else:
            if tag:
                self.run_card['run_tag'] = tag
            self.set_run_name(self.run_name, tag, 'delphes')
            
        return filepath               


    
    



    def check_open(self, args):
        """ check the validity of the line """

        if len(args) != 1:
            self.help_open()
            raise self.InvalidCmd('OPEN command requires exactly one argument')

        if args[0].startswith('./'):
            if not os.path.isfile(args[0]):
                raise self.InvalidCmd('%s: not such file' % args[0])
            return True

        # if special : create the path.
        if not self.me_dir:
            if not os.path.isfile(args[0]):
                self.help_open()
                raise self.InvalidCmd('No MadEvent path defined. Unable to associate this name to a file')
            else:
                return True

        path = self.me_dir
        if os.path.isfile(os.path.join(path,args[0])):
            args[0] = os.path.join(path,args[0])
        elif os.path.isfile(os.path.join(path,'Cards',args[0])):
            args[0] = os.path.join(path,'Cards',args[0])
        elif os.path.isfile(os.path.join(path,'HTML',args[0])):
            args[0] = os.path.join(path,'HTML',args[0])
        # special for card with _default define: copy the default and open it
        elif '_card.dat' in args[0]:
            name = args[0].replace('_card.dat','_card_default.dat')
            if os.path.isfile(os.path.join(path,'Cards', name)):
                files.cp(os.path.join(path,'Cards', name), os.path.join(path,'Cards', args[0]))
                args[0] = os.path.join(path,'Cards', args[0])
            else:
                raise self.InvalidCmd('No default path for this file')
        elif not os.path.isfile(args[0]):
            raise self.InvalidCmd('No default path for this file')

    def check_treatcards(self, args):
        """check that treatcards arguments are valid
           [param|run|all] [--output_dir=] [--param_card=] [--run_card=]
        """

        opt = {'output_dir':pjoin(self.me_dir,'Source'),
               'param_card':pjoin(self.me_dir,'Cards','param_card.dat'),
               'run_card':pjoin(self.me_dir,'Cards','run_card.dat')}
        mode = 'all'
        for arg in args:
            if arg.startswith('--') and '=' in arg:
                key,value =arg[2:].split('=',1)
                if not key in opt:
                    self.help_treatcards()
                    raise self.InvalidCmd('Invalid option for treatcards command:%s ' \
                                          % key)
                if key in ['param_card', 'run_card']:
                    if os.path.isfile(value):
                        card_name = self.detect_card_type(value)
                        if card_name != key:
                            raise self.InvalidCmd('Format for input file detected as %s while expecting %s'
                                                  % (card_name, key))
                        opt[key] = value
                    elif os.path.isfile(pjoin(self.me_dir,value)):
                        card_name = self.detect_card_type(pjoin(self.me_dir,value))
                        if card_name != key:
                            raise self.InvalidCmd('Format for input file detected as %s while expecting %s'
                                                  % (card_name, key))
                        opt[key] = value
                    else:
                        raise self.InvalidCmd('No such file: %s ' % value)
                elif key in ['output_dir']:
                    if os.path.isdir(value):
                        opt[key] = value
                    elif os.path.isdir(pjoin(self.me_dir,value)):
                        opt[key] = pjoin(self.me_dir, value)
                    else:
                        raise self.InvalidCmd('No such directory: %s' % value)
            elif arg in ['MadLoop','param','run','all']:
                mode = arg
            else:
                self.help_treatcards()
                raise self.InvalidCmd('Unvalid argument %s' % arg)

        return mode, opt

    def check_decay_events(self,args):
        """Check the argument for decay_events command
        syntax is "decay_events [NAME]"
        Note that other option are already remove at this point
        """

        opts = []
        if '-from_cards' in args:
            args.remove('-from_cards')
            opts.append('-from_cards')

        if len(args) == 0:
            if self.run_name:
                args.insert(0, self.run_name)
            elif self.results.lastrun:
                args.insert(0, self.results.lastrun)
            else:
                raise self.InvalidCmd('No run name currently defined. Please add this information.')
                return

        if args[0] != self.run_name:
            self.set_run_name(args[0])

        args[0] = self.get_events_path(args[0])

        args += opts

    def check_check_events(self,args):
        """Check the argument for decay_events command
        syntax is "decay_events [NAME]"
        Note that other option are already remove at this point
        """

        if len(args) == 0:
            if self.run_name:
                args.insert(0, self.run_name)
            elif self.results.lastrun:
                args.insert(0, self.results.lastrun)
            else:
                raise self.InvalidCmd('No run name currently defined. Please add this information.')
                return
        
        if args[0] and os.path.isfile(args[0]):
            pass
        else:
            if args[0] != self.run_name:
                self.set_run_name(args[0], allow_new_tag=False)
    
            args[0] = self.get_events_path(args[0])


    def get_events_path(self, run_name):
        """return the path to the output events
        """

        if self.mode == 'madevent':
            possible_path = [
                pjoin(self.me_dir,'Events', run_name, 'unweighted_events.lhe.gz'),
                pjoin(self.me_dir,'Events', run_name, 'unweighted_events.lhe')]
        else:
            possible_path = [
                           pjoin(self.me_dir,'Events', run_name, 'events.lhe.gz'),
                           pjoin(self.me_dir,'Events', run_name, 'events.lhe')]

        for path in possible_path:
            if os.path.exists(path):
                correct_path = path
                break
        else:
            if os.path.exists(run_name):
                correct_path = run_name
            else:
                raise self.InvalidCmd('No events file corresponding to %s run. ' % run_name)
        return correct_path



class MadEventAlreadyRunning(InvalidCmd):
    pass
class AlreadyRunning(MadEventAlreadyRunning):
    pass

#===============================================================================
# CommonRunCmd
#===============================================================================
class CommonRunCmd(HelpToCmd, CheckValidForCmd, cmd.Cmd):

    debug_output = 'ME5_debug'
    helporder = ['Main Commands', 'Documented commands', 'Require MG5 directory',
                   'Advanced commands']

    # The three options categories are treated on a different footage when a
    # set/save configuration occur. current value are kept in self.options
    options_configuration = {'pythia8_path': './pythia8',
                       'hwpp_path': './herwigPP',
                       'thepeg_path': './thepeg',
                       'hepmc_path': './hepmc',
                       'madanalysis_path': './MadAnalysis',
                       'madanalysis5_path': './HEPTools/madanalysis5',
                       'pythia-pgs_path':'./pythia-pgs',
                       'td_path':'./td',
                       'delphes_path':'./Delphes',
                       'exrootanalysis_path':'./ExRootAnalysis',
                       'syscalc_path': './SysCalc',
                       'lhapdf': 'lhapdf-config',
                       'timeout': 60,
                       'f2py_compiler':None,
                       'web_browser':None,
                       'eps_viewer':None,
                       'text_editor':None,
                       'fortran_compiler':None,
                       'cpp_compiler': None,
                       'auto_update':7,
                       'cluster_type': 'condor',
                       'cluster_status_update': (600, 30),
                       'cluster_nb_retry':1,
                       'cluster_local_path': "/cvmfs/cp3.uclouvain.be/madgraph/",
                       'cluster_retry_wait':300}

    options_madgraph= {'stdout_level':None}

    options_madevent = {'automatic_html_opening':True,
                        'notification_center':True,
                         'run_mode':2,
                         'cluster_queue':None,
                         'cluster_time':None,
                         'cluster_size':100,
                         'cluster_memory':None,
                         'nb_core': None,
                         'cluster_temp_path':None}


    def __init__(self, me_dir, options, *args, **opts):
        """common"""

        self.force_run = False # this flag force the run even if RunWeb is present
        if 'force_run' in opts and opts['force_run']:
            self.force_run = True
            del opts['force_run']

        cmd.Cmd.__init__(self, *args, **opts)
        # Define current MadEvent directory
        if me_dir is None and MADEVENT:
            me_dir = root_path
        
        if os.path.isabs(me_dir):
            self.me_dir = me_dir
        else:
            self.me_dir = pjoin(os.getcwd(),me_dir)
            
        self.options = options
        
        self.param_card_iterator = [] #an placeholder containing a generator of paramcard for scanning

        # usefull shortcut
        self.status = pjoin(self.me_dir, 'status')
        self.error =  pjoin(self.me_dir, 'error')
        self.dirbin = pjoin(self.me_dir, 'bin', 'internal')

        # Check that the directory is not currently running_in_idle
        if not self.force_run:
            if os.path.exists(pjoin(me_dir,'RunWeb')): 
                message = '''Another instance of the program is currently running.
                (for this exact same directory) Please wait that this is instance is 
                closed. If no instance is running, you can delete the file
                %s and try again.''' % pjoin(me_dir,'RunWeb')
                raise AlreadyRunning, message
            else:
                pid = os.getpid()
                fsock = open(pjoin(me_dir,'RunWeb'),'w')
                fsock.write(`pid`)
                fsock.close()
    
                misc.Popen([os.path.relpath(pjoin(self.dirbin, 'gen_cardhtml-pl'), me_dir)],
                            cwd=me_dir)

        self.to_store = []
        self.run_name = None
        self.run_tag = None
        self.banner = None
        # Load the configuration file
        self.set_configuration()
        self.configure_run_mode(self.options['run_mode'])

        # Define self.proc_characteristics
        self.get_characteristics()
        
        if not  self.proc_characteristics['ninitial']:
            # Get number of initial states
            nexternal = open(pjoin(self.me_dir,'Source','nexternal.inc')).read()
            found = re.search("PARAMETER\s*\(NINCOMING=(\d)\)", nexternal)
            self.ninitial = int(found.group(1))
        else:
            self.ninitial = self.proc_characteristics['ninitial']


    ############################################################################
    def split_arg(self, line, error=False):
        """split argument and remove run_options"""

        args = cmd.Cmd.split_arg(line)
        for arg in args[:]:
            if not arg.startswith('-'):
                continue
            elif arg == '-c':
                self.configure_run_mode(1)
            elif arg == '-m':
                self.configure_run_mode(2)
            elif arg == '-f':
                self.force = True
            elif not arg.startswith('--'):
                if error:
                    raise self.InvalidCmd('%s argument cannot start with - symbol' % arg)
                else:
                    continue
            elif arg.startswith('--cluster'):
                self.configure_run_mode(1)
            elif arg.startswith('--multicore'):
                self.configure_run_mode(2)
            elif arg.startswith('--nb_core'):
                self.options['nb_core'] = int(arg.split('=',1)[1])
                self.configure_run_mode(2)
            elif arg.startswith('--web'):
                self.pass_in_web_mode()
                self.configure_run_mode(1)
            else:
                continue
            args.remove(arg)

        return args


    @misc.multiple_try(nb_try=5, sleep=2)
    def load_results_db(self):
        """load the current results status"""
        
        # load the current status of the directory
        if os.path.exists(pjoin(self.me_dir,'HTML','results.pkl')):
            try:
                self.results = save_load_object.load_from_file(pjoin(self.me_dir,'HTML','results.pkl'))
            except Exception:
                #the pickle fail -> need to recreate the library
                model = self.find_model_name()
                process = self.process # define in find_model_name
                self.results = gen_crossxhtml.AllResults(model, process, self.me_dir)
                self.results.resetall(self.me_dir)
            else:
                try:                                
                    self.results.resetall(self.me_dir)
                except Exception, error:
                    logger.debug(error)
                    # Maybe the format was updated -> try fresh
                    model = self.find_model_name()
                    process = self.process # define in find_model_name
                    self.results = gen_crossxhtml.AllResults(model, process, self.me_dir)
                    self.results.resetall(self.me_dir)
                    self.last_mode = ''
            try:
                self.last_mode = self.results[self.results.lastrun][-1]['run_mode']
            except:
                self.results.resetall(self.me_dir)
                self.last_mode = ''

        else:
            model = self.find_model_name()
            process = self.process # define in find_model_name
            self.results = gen_crossxhtml.AllResults(model, process, self.me_dir)
            self.results.resetall(self.me_dir)
            self.last_mode=''

        return self.results

    ############################################################################
    def do_treatcards(self, line, amcatnlo=False):
        """Advanced commands: create .inc files from param_card.dat/run_card.dat"""

        keepwidth = False
        if '--keepwidth' in line:
            keepwidth = True
            line = line.replace('--keepwidth', '')
        args = self.split_arg(line)
        mode,  opt  = self.check_treatcards(args)

        if mode in ['run', 'all']:
            if not hasattr(self, 'run_card'):
                if amcatnlo:
                    run_card = banner_mod.RunCardNLO(opt['run_card'])
                else:
                    run_card = banner_mod.RunCard(opt['run_card'])
            else:
                run_card = self.run_card

            # add the conversion from the lhaid to the pdf set names
            if amcatnlo and run_card['pdlabel']=='lhapdf':
                pdfsetsdir=self.get_lhapdf_pdfsetsdir()
                pdfsets=self.get_lhapdf_pdfsets_list(pdfsetsdir)
                lhapdfsetname=[]
                for lhaid in run_card['lhaid']:
                    if lhaid in pdfsets:
                        lhapdfsetname.append(pdfsets[lhaid]['filename'])
                    else:
                        raise MadGraph5Error("lhaid %s is not a valid PDF identification number. This can be due to the use of an outdated version of LHAPDF, or %s is not a LHAGlue number corresponding to a central PDF set (but rather one of the error sets)." % (lhaid,lhaid))
                run_card['lhapdfsetname']=lhapdfsetname
            run_card.write_include_file(opt['output_dir'])

        if mode in ['MadLoop', 'all']:
            if os.path.exists(pjoin(self.me_dir, 'Cards', 'MadLoopParams.dat')):          
                self.MadLoopparam = banner_mod.MadLoopParam(pjoin(self.me_dir, 
                                                  'Cards', 'MadLoopParams.dat'))
                # write the output file
                self.MadLoopparam.write(pjoin(self.me_dir,"SubProcesses",
                                                           "MadLoopParams.dat"))

        if mode in ['param', 'all']:
            if os.path.exists(pjoin(self.me_dir, 'Source', 'MODEL', 'mp_coupl.inc')):
                param_card = check_param_card.ParamCardMP(opt['param_card'])
            else:
                param_card = check_param_card.ParamCard(opt['param_card'])
            outfile = pjoin(opt['output_dir'], 'param_card.inc')
            ident_card = pjoin(self.me_dir,'Cards','ident_card.dat')
            if os.path.isfile(pjoin(self.me_dir,'bin','internal','ufomodel','restrict_default.dat')):
                default = pjoin(self.me_dir,'bin','internal','ufomodel','restrict_default.dat')
            elif os.path.isfile(pjoin(self.me_dir,'bin','internal','ufomodel','param_card.dat')):
                default = pjoin(self.me_dir,'bin','internal','ufomodel','param_card.dat')
            elif not os.path.exists(pjoin(self.me_dir,'bin','internal','ufomodel')):
                fsock = open(pjoin(self.me_dir,'Source','param_card.inc'),'w')
                fsock.write(' ')
                fsock.close()
                return
            else:
                subprocess.call(['python', 'write_param_card.py'],
                             cwd=pjoin(self.me_dir,'bin','internal','ufomodel'))
                default = pjoin(self.me_dir,'bin','internal','ufomodel','param_card.dat')


            if amcatnlo and not keepwidth:
                # force particle in final states to have zero width
                pids = self.get_pid_final_initial_states()
                # check those which are charged under qcd
                if not MADEVENT and pjoin(self.me_dir,'bin','internal') not in sys.path:
                        sys.path.insert(0,pjoin(self.me_dir,'bin','internal'))

                #Ensure that the model that we are going to load is the current
                #one.
                to_del = [name  for name in sys.modules.keys()
                                                if name.startswith('internal.ufomodel')
                                                or name.startswith('ufomodel')]
                for name in to_del:
                    del(sys.modules[name])

                import ufomodel as ufomodel
                zero = ufomodel.parameters.ZERO
                no_width = [p for p in ufomodel.all_particles
                        if (str(p.pdg_code) in pids or str(-p.pdg_code) in pids)
                           and p.color != 1 and p.width != zero]
                done = []
                for part in no_width:
                    if abs(part.pdg_code) in done:
                        continue
                    done.append(abs(part.pdg_code))
                    try:
                        param = param_card['decay'].get((part.pdg_code,))
                    except KeyError:
                        continue

                    if  param.value != 0:
                        logger.info('''For gauge cancellation, the width of \'%s\' has been set to zero.'''\
                                    % part.name,'$MG:color:BLACK')
                        param.value = 0

            param_card.write_inc_file(outfile, ident_card, default)

    def get_model(self):
        """return the model related to this process"""

        if self.options['mg5_path']:
            sys.path.append(self.options['mg5_path'])
            import models.import_ufo as import_ufo
            complexmass = self.proc_characteristics['complex_mass_scheme']
            with misc.MuteLogger(['madgraph.model'],[50]):
                out= import_ufo.import_model(pjoin(self.me_dir,'bin','internal','ufomodel'),
                                             complex_mass_scheme=complexmass)
            return out
        #elif self.mother:
        #    misc.sprint('Hum this is dangerous....')
        #    return self.mother._curr_model
        else:
            return None

    def ask_edit_cards(self, cards, mode='fixed', plot=True, first_cmd=None):
        """ """
        if not self.options['madanalysis_path']:
            plot = False

        self.ask_edit_card_static(cards, mode, plot, self.options['timeout'],
                                  self.ask, first_cmd=first_cmd)

    @staticmethod
    def ask_edit_card_static(cards, mode='fixed', plot=True,
                             timeout=0, ask=None, **opt):
        if not ask:
            ask = CommonRunCmd.ask

        def path2name(path):
            if '_card' in path:
                return path.split('_card')[0]
            elif path == 'delphes_trigger.dat':
                return 'trigger'
            elif path == 'input.lhco':
                return 'lhco'
            elif path == 'MadLoopParams.dat':
                return 'MadLoopParams'
            else:
                raise Exception, 'Unknow cards name %s' % path

        # Ask the user if he wants to edit any of the files
        #First create the asking text
        question = """Do you want to edit a card (press enter to bypass editing)?\n"""
        possible_answer = ['0', 'done']
        card = {0:'done'}
        
        indent = max(len(path2name(card_name)) for card_name in cards)
        question += '/'+'-'*60+'\\\n'
        for i, card_name in enumerate(cards):
            imode = path2name(card_name)
            possible_answer.append(i+1)
            possible_answer.append(imode)
            question += '| %-77s|\n'%((' \x1b[31m%%s\x1b[0m. %%-%ds : \x1b[32m%%s\x1b[0m'%indent)%(i+1, imode, card_name))
            card[i+1] = imode
            
        if plot and not 'plot_card.dat' in cards:
            question += '| %-77s|\n'%((' \x1b[31m9\x1b[0m. %%-%ds : \x1b[32mplot_card.dat\x1b[0m'%indent) % 'plot')
            possible_answer.append(9)
            possible_answer.append('plot')
            card[9] = 'plot'

        question += '\\'+'-'*60+'/\n'

        if 'param_card.dat' in cards:
            # Add the path options
            question += ' you can also\n'
            question += '   - enter the path to a valid card or banner.\n'
            question += '   - use the \'set\' command to modify a parameter directly.\n'
            question += '     The set option works only for param_card and run_card.\n'
            question += '     Type \'help set\' for more information on this command.\n'
            question += '   - call an external program (ASperGE/MadWidth/...).\n'
            question += '     Type \'help\' for the list of available command\n'
        else:
            question += ' you can also\n'
            question += '   - enter the path to a valid card.\n'
        if 'transfer_card.dat' in cards:
            question += '   - use the \'change_tf\' command to set a transfer functions.\n'

        out = 'to_run'
        while out not in ['0', 'done']:
            out = ask(question, '0', possible_answer, timeout=int(1.5*timeout),
                              path_msg='enter path', ask_class = AskforEditCard,
                              cards=cards, mode=mode, **opt)

    @staticmethod
    def detect_card_type(path):
        """detect the type of the card. Return value are
           banner
           param_card.dat
           run_card.dat
           pythia_card.dat
           pythia8_card.dat
           plot_card.dat
           pgs_card.dat
           delphes_card.dat
           delphes_trigger.dat
           shower_card.dat [aMCatNLO]
           FO_analyse_card.dat [aMCatNLO]
           madspin_card.dat [MS]
           transfer_card.dat [MW]
           madweight_card.dat [MW]
           madanalysis5_hadron_card.dat
           madanalysis5_parton_card.dat
           
           Please update the unit-test: test_card_type_recognition when adding
           cards.
        """

        fulltext = open(path).read(50000)
        if fulltext == '':
            logger.warning('File %s is empty' % path)
            return 'unknown'
        
        to_search = ['<MGVersion>',           # banner
                     '<mg5proccard>' 
                     'ParticlePropagator',    # Delphes
                     'ExecutionPath', 
                     'Treewriter', 
                     'CEN_max_tracker',
                     '#TRIGGER CARD',         # delphes_trigger.dat
                     'parameter set name',    # pgs_card
                     'muon eta coverage',
                    'req_acc_FO',
                    'MSTP',
                    'b_stable',
                    'FO_ANALYSIS_FORMAT',
                    'MSTU',
                    'Begin Minpts',
                    'gridpack',
                    'ebeam1',
                    'block\s+mw_run',
                    'BLOCK',
                    'DECAY',
                    'launch',
                    'madspin',
                    'transfer_card\.dat',
                    'set',
                    'main:numberofevents',   # pythia8,
                    '@MG5aMC skip_analysis',              #MA5 --both--
                    '@MG5aMC\s*inputs\s*=\s*\*\.(?:hepmc|lhe)', #MA5 --both--
                    '@MG5aMC\s*reconstruction_name', # MA5 hadronique
                    '@MG5aMC' # MA5 hadronique
                    ]
        
        
        text = re.findall('(%s)' % '|'.join(to_search), fulltext, re.I)
        text = [t.lower() for t in text]
        if '<mgversion>' in text or '<mg5proccard>' in text:
            return 'banner'
        elif 'particlepropagator' in text or 'executionpath' in text or 'treewriter' in text:
            return 'delphes_card.dat'
        elif 'cen_max_tracker' in text:
            return 'delphes_card.dat'
        elif '@mg5amc' in text:
            ma5_flag = [f[7:].strip() for f in text if f.startswith('@mg5amc')]
            if any(f.startswith('reconstruction_name') for f in ma5_flag):
                return 'madanalysis5_hadron_card.dat'
            ma5_flag = [f.split('*.')[1] for f in ma5_flag if '*.' in f]
            if any(f.startswith('lhe') for f in ma5_flag):
                return 'madanalysis5_parton_card.dat'
            if any(f.startswith(('hepmc','hep','stdhep','lhco')) for f in ma5_flag):
                return 'madanalysis5_hadron_card.dat'            
            else:
                return 'unknown'
        elif '#trigger card' in text:
            return 'delphes_trigger.dat'
        elif 'parameter set name' in text:
            return 'pgs_card.dat'
        elif 'muon eta coverage' in text:
            return 'pgs_card.dat'
        elif 'mstp' in text and not 'b_stable' in text:
            return 'pythia_card.dat'
        elif 'begin minpts' in text:
            return 'plot_card.dat'
        elif ('gridpack' in text and 'ebeam1' in text) or \
                ('req_acc_fo' in text and 'ebeam1' in text):
            return 'run_card.dat'
        elif any(t.endswith('mw_run') for t in text):
            return 'madweight_card.dat'
        elif 'transfer_card.dat' in text:
            return 'transfer_card.dat'
        elif 'block' in text and 'decay' in text: 
            return 'param_card.dat'
        elif 'b_stable' in text:
            return 'shower_card.dat'
        elif 'fo_analysis_format' in text:
            return 'FO_analyse_card.dat'
        elif 'main:numberofevents' in text:
            return 'pythia8_card.dat'            
        elif 'launch' in text:
            # need to separate madspin/reweight.
            # decay/set can be in both...
            if 'madspin' in text:
                return 'madspin_card.dat'
            if 'decay' in text:
                # need to check if this a line like "decay w+" or "set decay"
                if re.search("(^|;)\s*decay", fulltext):
                    return 'madspin_card.dat'
                else:
                    return 'reweight_card.dat'
            else:
                return 'reweight_card.dat'
        else:
            return 'unknown'


    ############################################################################
    def get_available_tag(self):
        """create automatically a tag"""

        used_tags = [r['tag'] for r in self.results[self.run_name]]
        i=0
        while 1:
            i+=1
            if 'tag_%s' %i not in used_tags:
                return 'tag_%s' % i


    ############################################################################
    @misc.mute_logger(names=['madgraph.various.histograms',
                                          'internal.histograms'],levels=[20,20])
    def generate_Pythia8_HwU_plots(self, plot_root_path,
                                   merging_scale_name, observable_name, 
                                   data_path):
        """Generated the HwU plots from Pythia8 driver output for a specific
        observable."""
        
        # Make sure that the file is present
        if not os.path.isfile(data_path):
            return False

        # Load the HwU file.
        histos = histograms.HwUList(data_path, consider_reweights='ALL',run_id=0)
        if len(histos)==0:
            return False

        # Now also plot the max vs min merging scale
        merging_scales_available = [label[1] for label in \
                  histos[0].bins.weight_labels if 
                  histograms.HwU.get_HwU_wgt_label_type(label)=='merging_scale']
        if len(merging_scales_available)>=2:
            min_merging_scale = min(merging_scales_available)
            max_merging_scale = max(merging_scales_available)
        else:
            min_merging_scale = None
            max_merging_scale = None

        # jet_samples_to_keep = None means that all jet_samples are kept
        histo_output_options = {
          'format':'gnuplot', 
          'uncertainties':['scale','pdf','statistical',
                           'merging_scale','alpsfact'], 
          'ratio_correlations':True,
          'arg_string':'Automatic plotting from MG5aMC', 
          'jet_samples_to_keep':None,
          'use_band':['merging_scale','alpsfact'],
          'auto_open':False
        }
        # alpsfact variation only applies to MLM
        if not (int(self.run_card['ickkw'])==1):
            histo_output_options['uncertainties'].pop(
                histo_output_options['uncertainties'].index('alpsfact'))
            histo_output_options['use_band'].pop(
                     histo_output_options['use_band'].index('alpsfact'))

        histos.output(pjoin(plot_root_path,
            'central_%s_%s_plots'%(merging_scale_name,observable_name)),
            **histo_output_options)
        
        for scale in merging_scales_available:
            that_scale_histos = histograms.HwUList(
                               data_path,  run_id=0, merging_scale=scale)
            that_scale_histos.output(pjoin(plot_root_path,
                '%s_%.3g_%s_plots'%(merging_scale_name,scale,observable_name)),
                **histo_output_options)

        # If several merging scales were specified, then it is interesting
        # to compare the summed jet samples for the maximum and minimum
        # merging scale available.
        if not min_merging_scale is None:
            min_scale_histos = histograms.HwUList(data_path, 
                               consider_reweights=[], run_id=0, 
                                        merging_scale=min_merging_scale)
            max_scale_histos = histograms.HwUList(data_path, 
                               consider_reweights=[], run_id=0, 
                                        merging_scale=max_merging_scale)

            # Give the histos types so that the plot labels look good
            for histo in min_scale_histos:
                if histo.type is None:
                    histo.type = '%s=%.4g'%(merging_scale_name, min_merging_scale)
                else:
                    histo.type += '|%s=%.4g'%(merging_scale_name, min_merging_scale)
            for histo in max_scale_histos:
                if histo.type is None:
                    histo.type = '%s=%.4g'%(merging_scale_name, max_merging_scale)
                else:
                    histo.type += '|%s=%.4g'%(merging_scale_name, max_merging_scale)
            
            # Now plot and compare against oneanother the shape for the the two scales
            histograms.HwUList(min_scale_histos+max_scale_histos).output(
                pjoin(plot_root_path,'min_max_%s_%s_comparison'
                                         %(merging_scale_name,observable_name)),
                format='gnuplot', 
                uncertainties=[], 
                ratio_correlations=True,
                arg_string='Automatic plotting from MG5aMC', 
                jet_samples_to_keep=[],
                use_band=[],
                auto_open=False)
        return True
    
    def create_plot(self, mode='parton', event_path=None, output=None, tag=None):
        """create the plot"""

        if not tag:
            tag = self.run_card['run_tag']

        if mode != 'Pythia8':
            madir = self.options['madanalysis_path']
            td = self.options['td_path']
    
            if not madir or not td or \
                not os.path.exists(pjoin(self.me_dir, 'Cards', 'plot_card.dat')):
                return False
        else:
            PY8_plots_root_path = pjoin(self.me_dir,'HTML',
                                               self.run_name,'%s_PY8_plots'%tag)
            
        if 'ickkw' in self.run_card:
            if int(self.run_card['ickkw']) and mode == 'Pythia':
                self.update_status('Create matching plots for Pythia', level='pythia')
                # recover old data if none newly created
                if not os.path.exists(pjoin(self.me_dir,'Events','events.tree')):
                    misc.gunzip(pjoin(self.me_dir,'Events',
                          self.run_name, '%s_pythia_events.tree.gz' % tag), keep=True,
                               stdout=pjoin(self.me_dir,'Events','events.tree'))
                    files.mv(pjoin(self.me_dir,'Events',self.run_name, tag+'_pythia_xsecs.tree'),
                         pjoin(self.me_dir,'Events','xsecs.tree'))
    
                # Generate the matching plots
                misc.call([self.dirbin+'/create_matching_plots.sh',
                           self.run_name, tag, madir],
                                stdout = os.open(os.devnull, os.O_RDWR),
                                cwd=pjoin(self.me_dir,'Events'))
    
                #Clean output
                misc.gzip(pjoin(self.me_dir,"Events","events.tree"),
                          stdout=pjoin(self.me_dir,'Events',self.run_name, tag + '_pythia_events.tree.gz'))
                files.mv(pjoin(self.me_dir,'Events','xsecs.tree'),
                         pjoin(self.me_dir,'Events',self.run_name, tag+'_pythia_xsecs.tree'))
            
            elif mode == 'Pythia8' and (int(self.run_card['ickkw'])==1  or \
                  self.run_card['ktdurham']>0.0 or self.run_card['ptlund']>0.0):
                
                self.update_status('Create matching plots for Pythia8',
                                                                level='pythia8')

                # Create the directory if not existing at this stage
                if not os.path.isdir(PY8_plots_root_path):
                    os.makedirs(PY8_plots_root_path)

                merging_scale_name = 'qCut' if int(self.run_card['ickkw'])==1 \
                                                                      else 'TMS'

                djr_path = pjoin(self.me_dir,'Events',
                                             self.run_name, '%s_djrs.dat' % tag)
                pt_path = pjoin(self.me_dir,'Events',
                                             self.run_name, '%s_pts.dat' % tag)
                for observable_name, data_path in [('djr',djr_path),
                                                   ('pt',pt_path)]:
                    if not self.generate_Pythia8_HwU_plots(
                                    PY8_plots_root_path, merging_scale_name,
                                                     observable_name,data_path):
                        return False

        if mode == 'Pythia8':
            plot_files = glob.glob(pjoin(PY8_plots_root_path,'*.gnuplot'))
            if not misc.which('gnuplot'):
                logger.warning("Install gnuplot to be able to view the plots"+\
                               " generated at :\n   "+\
                               '\n   '.join('%s.gnuplot'%p for p in plot_files))
                return True
            for plot in plot_files:
                command = ['gnuplot',plot]
                try:
                    subprocess.call(command,cwd=PY8_plots_root_path,stderr=subprocess.PIPE)
                except Exception as e:
                    logger.warning("Automatic processing of the Pythia8 "+\
                            "merging plots with gnuplot failed. Try the"+\
                            " following command by hand:\n   %s"%(' '.join(command))+\
                            "\nException was: %s"%str(e))
                    return False

            plot_files = glob.glob(pjoin(PY8_plots_root_path,'*.pdf'))
            if len(plot_files)>0:
                # Add an html page
                html = "<html>\n<head>\n<TITLE>PLOT FOR PYTHIA8</TITLE>"
                html+= '<link rel=stylesheet href="../../mgstyle.css" type="text/css">\n</head>\n<body>\n'
                html += "<h2> Plot for Pythia8 </h2>\n"
                html += '<a href=../../../crossx.html>return to summary</a><br>'
                html += "<table>\n<tr> <td> <b>Obs.</b> </td> <td> <b>Type of plot</b> </td> <td><b> PDF</b> </td> <td><b> input file</b> </td> </tr>\n"
                def sorted_plots(elem):
                    name = os.path.basename(elem[1])
                    if 'central' in name:
                        return -100
                    if 'min_max' in name:
                        return -10
                    merging_re = re.match(r'^.*_(\d+)_.*$',name)
                    if not merging_re is None:
                        return int(merging_re.group(1))
                    else:
                        return 1e10
                djr_plot_files = sorted(
                            (('DJR',p) for p in plot_files if '_djr_' in p),
                            key = sorted_plots)
                pt_plot_files = sorted(
                            (('Pt',p) for p in plot_files if '_pt_' in p),
                            key = sorted_plots)
                last_obs = None            
                for obs, one_plot in djr_plot_files+pt_plot_files:
                    if obs!=last_obs:
                        # Add a line between observables
                        html += "<tr><td></td></tr>"
                        last_obs = obs
                    name = os.path.basename(one_plot).replace('.pdf','')
                    short_name = name
                    for dummy in ['_plots','_djr','_pt']:
                        short_name = short_name.replace(dummy,'')
                    short_name = short_name.replace('_',' ')                        
                    if 'min max' in short_name:
                        short_name = "%s comparison with min/max merging scale"%obs
                    if 'central' in short_name:
                        short_name = "Merging uncertainty band around central scale"
                    html += "<tr><td>%(obs)s</td><td>%(sn)s</td><td> <a href=./%(n)s.pdf>PDF</a> </td><td> <a href=./%(n)s.HwU>HwU</a> <a href=./%(n)s.gnuplot>GNUPLOT</a> </td></tr>\n" %\
                                        {'obs':obs, 'sn': short_name, 'n': name}
                html += '</table>\n'
                html += '<a href=../../../bin/internal/plot_djrs.py> Example of code to plot the above with matplotlib </a><br><br>'
                html+='</body>\n</html>'
                ff=open(pjoin(PY8_plots_root_path, 'index.html'),'w')
                ff.write(html)
            return True

        if not event_path:
            if mode == 'parton':
                possibilities=[
                    pjoin(self.me_dir, 'Events', 'unweighted_events.lhe'),
                    pjoin(self.me_dir, 'Events', 'unweighted_events.lhe.gz'),
                    pjoin(self.me_dir, 'Events', self.run_name, 'unweighted_events.lhe'),
                    pjoin(self.me_dir, 'Events', self.run_name, 'unweighted_events.lhe.gz')]
                for event_path in possibilities:
                    if os.path.exists(event_path):
                        break
                output = pjoin(self.me_dir, 'HTML',self.run_name, 'plots_parton.html')

            elif mode == 'Pythia':
                event_path = pjoin(self.me_dir, 'Events','pythia_events.lhe')
                output = pjoin(self.me_dir, 'HTML',self.run_name,
                              'plots_pythia_%s.html' % tag)
            elif mode == 'PGS':
                event_path = pjoin(self.me_dir, 'Events', self.run_name,
                                   '%s_pgs_events.lhco' % tag)
                output = pjoin(self.me_dir, 'HTML',self.run_name,
                              'plots_pgs_%s.html' % tag)
            elif mode == 'Delphes':
                event_path = pjoin(self.me_dir, 'Events', self.run_name,'%s_delphes_events.lhco' % tag)
                output = pjoin(self.me_dir, 'HTML',self.run_name,
                              'plots_delphes_%s.html' % tag)
            elif mode == "shower":
                event_path = pjoin(self.me_dir, 'Events','pythia_events.lhe')
                output = pjoin(self.me_dir, 'HTML',self.run_name,
                              'plots_shower_%s.html' % tag)
                if not self.options['pythia-pgs_path']:
                    return
            else:
                raise self.InvalidCmd, 'Invalid mode %s' % mode
        elif mode == 'reweight' and not output:
                output = pjoin(self.me_dir, 'HTML',self.run_name,
                              'plots_%s.html' % tag)

        if not os.path.exists(event_path):
            if os.path.exists(event_path+'.gz'):
                misc.gunzip('%s.gz' % event_path)
            else:
                raise self.InvalidCmd, 'Events file %s does not exist' % event_path
        elif event_path.endswith(".gz"):
             misc.gunzip(event_path)
             event_path = event_path[:-3]

             
        self.update_status('Creating Plots for %s level' % mode, level = mode.lower())

        mode = mode.lower()
        if mode not in ['parton', 'reweight']:
            plot_dir = pjoin(self.me_dir, 'HTML', self.run_name,'plots_%s_%s' % (mode.lower(),tag))
        elif mode == 'parton':
            plot_dir = pjoin(self.me_dir, 'HTML', self.run_name,'plots_parton')
        else:
            plot_dir =pjoin(self.me_dir, 'HTML', self.run_name,'plots_%s' % (tag))

        if not os.path.isdir(plot_dir):
            os.makedirs(plot_dir)

        files.ln(pjoin(self.me_dir, 'Cards','plot_card.dat'), plot_dir, 'ma_card.dat')

        try:
            proc = misc.Popen([os.path.join(madir, 'plot_events')],
                            stdout = open(pjoin(plot_dir, 'plot.log'),'w'),
                            stderr = subprocess.STDOUT,
                            stdin=subprocess.PIPE,
                            cwd=plot_dir)
            proc.communicate('%s\n' % event_path)
            del proc
            #proc.wait()
            misc.call(['%s/plot' % self.dirbin, madir, td],
                            stdout = open(pjoin(plot_dir, 'plot.log'),'a'),
                            stderr = subprocess.STDOUT,
                            cwd=plot_dir)

            misc.call(['%s/plot_page-pl' % self.dirbin,
                                os.path.basename(plot_dir),
                                mode],
                            stdout = open(pjoin(plot_dir, 'plot.log'),'a'),
                            stderr = subprocess.STDOUT,
                            cwd=pjoin(self.me_dir, 'HTML', self.run_name))

            shutil.move(pjoin(self.me_dir, 'HTML',self.run_name ,'plots.html'),
                                                                         output)

            logger.info("Plots for %s level generated, see %s" % \
                         (mode, output))
        except OSError, error:
            logger.error('fail to create plot: %s. Please check that MadAnalysis is correctly installed.' % error)

        self.update_status('End Plots for %s level' % mode, level = mode.lower(),
                                                                 makehtml=False)

        return True

    def run_hep2lhe(self, banner_path = None):
        """Run hep2lhe on the file Events/pythia_events.hep"""

        if not self.options['pythia-pgs_path']:
            raise self.InvalidCmd, 'No pythia-pgs path defined'

        pydir = pjoin(self.options['pythia-pgs_path'], 'src')
        eradir = self.options['exrootanalysis_path']

        # Creating LHE file
        if misc.is_executable(pjoin(pydir, 'hep2lhe')):
            self.update_status('Creating shower LHE File (for plot)', level='pythia')
            # Write the banner to the LHE file
            out = open(pjoin(self.me_dir,'Events','pythia_events.lhe'), 'w')
            #out.writelines('<LesHouchesEvents version=\"1.0\">\n')
            out.writelines('<!--\n')
            out.writelines('# Warning! Never use this file for detector studies!\n')
            out.writelines('-->\n<!--\n')
            if banner_path:
                out.writelines(open(banner_path).read().replace('<LesHouchesEvents version="1.0">',''))
            out.writelines('\n-->\n')
            out.close()

            self.cluster.launch_and_wait(self.dirbin+'/run_hep2lhe',
                                         argument= [pydir],
                                        cwd=pjoin(self.me_dir,'Events'),
                                        stdout=os.devnull)

            logger.info('Warning! Never use this lhe file for detector studies!')
            # Creating ROOT file
            if eradir and misc.is_executable(pjoin(eradir, 'ExRootLHEFConverter')):
                self.update_status('Creating Pythia LHE Root File', level='pythia')
                try:
                    misc.call([eradir+'/ExRootLHEFConverter',
                             'pythia_events.lhe',
                             pjoin(self.run_name, '%s_pythia_lhe_events.root' % self.run_tag)],
                            cwd=pjoin(self.me_dir,'Events'))
                except Exception, error:
                    misc.sprint('ExRootLHEFConverter fails', str(error),
                                                                     log=logger)
                    pass

    def store_result(self):
        """Dummy routine, to be overwritten by daughter classes"""

        pass

    ############################################################################
    def help_systematics(self):
        """help for systematics command"""
        logger.info("syntax: systematics RUN_NAME [OUTPUT] [options]",'$MG:color:BLACK')
        logger.info("-- Run the systematics run on the RUN_NAME run.")
        logger.info("   RUN_NAME can be a path to a lhef file.")
        logger.info("   OUTPUT can be the path to the output lhe file, otherwise the input file will be overwritten") 
        logger.info("")
        logger.info("options: (values written are the default)", '$MG:color:BLACK')
        logger.info("")
        logger.info("   --mur=0.5,1,2    # specify the values for renormalisation scale variation")
        logger.info("   --muf=0.5,1,2    # specify the values for factorisation scale variation")
        logger.info("   --alps=1         # specify the values for MLM emission scale variation (LO only)")
        logger.info("   --dyn=-1,1,2,3,4 # specify the dynamical schemes to use.")
        logger.info("                    #   -1 is the one used by the sample.")
        logger.info("                    #   > 0 correspond to options of dynamical_scale_choice of the run_card.")
        logger.info("   --pdf=errorset   # specify the pdfs to use for pdf variation. (see below)")
        logger.info("   --together=mur,muf,dyn # lists the parameter that must be varied simultaneously so as to ")
        logger.info("                          # compute the weights for all combinations of their variations.")
        logger.info("   --from_card      # use the information from the run_card (LO only).")
        logger.info("")
        logger.info("   Allowed value for the pdf options:", '$MG:color:BLACK')
        logger.info("       central  : Do not perform any pdf variation"    )
        logger.info("       errorset : runs over the all the members of the PDF set used to generate the events")
        logger.info("       244800   : runs over the associated set and all its members")
        logger.info("       244800@0 : runs over the central member of the associated set")
#        logger.info("       244800@X : runs over the Xth set of the associated error set")
        logger.info("       CT10     : runs over the associated set and all its members")
        logger.info("       CT10@0   : runs over the central member of the associated set")
        logger.info("       CT10@X   : runs over the Xth member of the associated PDF set")
        logger.info("       XX,YY,ZZ : runs over the sets for XX,YY,ZZ (those three follows above syntax)")
        
    def complete_systematics(self, text, line, begidx, endidx):
        """auto completion for the systematics command"""
 
        args = self.split_arg(line[0:begidx], error=False)
        options = ['--mur=', '--muf=', '--pdf=', '--dyn=','--alps=','--together=','--from_card ']
        
        if len(args) == 1 and os.path.sep not in text:
            #return valid run_name
            data = misc.glob(pjoin('*','*events.lhe*'), pjoin(self.me_dir, 'Events'))
            data = [n.rsplit('/',2)[1] for n in data]
            return  self.list_completion(text, data, line)
        elif len(args)==1:
            #logger.warning('1args')
            return self.path_completion(text,
                                        os.path.join('.',*[a for a in args \
                                                    if a.endswith(os.path.sep)]))
        elif len(args)==2 and os.path.sep in args[1]:
            #logger.warning('2args %s', args[1])
            return self.path_completion(text, '.')
              
        elif not line.endswith(tuple(options)):
            return self.list_completion(text, options)
        
         
    ############################################################################
    def do_systematics(self, line):
        """ syntax is 'systematics [INPUT [OUTPUT]] OPTIONS'
            --mur=0.5,1,2
            --muf=0.5,1,2
            --alps=1
            --dyn=-1
            --together=mur,muf #can be repeated
            
            #special options
            --from_card=
        """
        
        lhapdf = misc.import_python_lhapdf(self.options['lhapdf'])
        if not lhapdf:
            logger.info('can not run systematics since can not link python to lhapdf')
            return
    
        self.update_status('Running Systematics computation', level='parton')
        args = self.split_arg(line)
        #split arguments and option
        opts= []
        args = [a for a in args if not a.startswith('-') or opts.append(a)] 

        #check sanity of options
        if any(not o.startswith(('--mur=', '--muf=', '--alps=','--dyn=','--together=','--from_card','--pdf='))
                for o in opts):
            raise self.InvalidCmd, "command systematics called with invalid option syntax. Please retry."
        
        # check that we have define the input
        if len(args) == 0:
            if self.run_name:
                args[0] = self.run_name
            else:
                raise self.InvalidCmd, 'no default run. Please specify the run_name'
        
        if args[0] != self.run_name:
            self.set_run_name(args[0])
          
        # always pass to a path + get the event size
        result_file= sys.stdout
        if not os.path.sep in args[0]:
            path = [pjoin(self.me_dir, 'Events', args[0], 'unweighted_events.lhe.gz'),
                    pjoin(self.me_dir, 'Events', args[0], 'unweighted_events.lhe'),
                    pjoin(self.me_dir, 'Events', args[0], 'events.lhe.gz'),
                    pjoin(self.me_dir, 'Events', args[0], 'events.lhe')]
            
            for p in path:
                if os.path.exists(p):
                    nb_event = self.results[args[0]].get_current_info()['nb_event']
                    
                    
                    if self.run_name != args[0]:
                        tag = self.results[args[0]].tags[0]
                        self.set_run_name(args[0], tag,'parton', False)
                    result_file = open(pjoin(self.me_dir,'Events', self.run_name, 'parton_systematics.log'),'w')
                    args[0] = p
                    break
            else:
                raise self.InvalidCmd, 'Invalid run name. Please retry'
        elif self.options['nb_core'] != 1:
            lhe = lhe_parser.EventFile(args)
            nb_event = len(lhe)
            lhe.close()

        input = args[0]
        if len(args)>1:
            output = pjoin(os.getcwd(),args[1])
        else:
            output = input
    
        lhaid = [self.run_card.get_lhapdf_id()]
        if 'store_rwgt_info' in self.run_card and not self.run_card['store_rwgt_info']:
            raise self.InvalidCmd,  "The events was not generated with store_rwgt_info=True. Can not evaluate systematics error on this event file."
        elif 'use_syst'  in self.run_card:
            if not self.run_card['use_syst']:
                raise self.InvalidCmd,  "The events was not generated with use_syst=True. Can not evaluate systematics error on this event file."
            elif self.proc_characteristics['ninitial'] ==1:
                if '--from_card' in opts:
                    logger.warning('systematics not available for decay processes. Bypass it')
                    return
                else:
                    raise self.InvalidCmd, 'systematics not available for decay processes.'
                
        try:
            pdfsets_dir = self.get_lhapdf_pdfsetsdir()
        except Exception, error:
            logger.debug(str(error))
            logger.warning('Systematic computation requires lhapdf to run. Bypass Systematics')
            return

        if '--from_card' in opts:
            opts.remove('--from_card')
            opts.append('--from_card=internal')
            
            # Check that all pdfset are correctly installed
            if 'sys_pdf' in self.run_card:
                sys_pdf = self.run_card['sys_pdf'].split('&&')
                lhaid += [l.split()[0] for l in sys_pdf]

        else:
            #check that all p
            pdf = [a[6:] for a in opts if a.startswith('--pdf=')]
            lhaid += [t.split('@')[0] for p in pdf for t in p.split(',') 
                                            if t not in ['errorset', 'central']]
        
        # Copy all the relevant PDF sets
        [self.copy_lhapdf_set([onelha], pdfsets_dir) for onelha in lhaid]
            
        
        if self.options['run_mode'] ==2:
            nb_submit = min(self.options['nb_core'], nb_event//2500)
        elif self.options['run_mode'] ==1:
            nb_submit = min(self.options['cluster_size'], nb_event//25000)
        else:
            nb_submit =1 

        if MADEVENT:
            import internal.systematics as systematics
        else:
            import madgraph.various.systematics as systematics

        #one core:
        if nb_submit in [0,1]:
            systematics.call_systematics([input, output] + opts, 
                                         log=lambda x: logger.info(str(x)),
                                         result=result_file
                                         )
            
        elif self.options['run_mode'] in [1,2]:
            event_per_job = nb_event // nb_submit
            nb_job_with_plus_one = nb_event % nb_submit
            start_event, stop_event = 0,0
            for i in range(nb_submit):
                #computing start/stop event
                event_requested = event_per_job
                if i < nb_job_with_plus_one:
                    event_requested += 1
                start_event = stop_event
                stop_event = start_event + event_requested
                    
                prog = sys.executable
                input_files = [os.path.basename(input)]
                output_files = ['./tmp_%s_%s' % (i, os.path.basename(output)),
                                './log_sys_%s.txt' % (i)]
                argument = []
                if not __debug__:
                    argument.append('-O')
                argument +=  [pjoin(self.me_dir, 'bin', 'internal', 'systematics.py'),
                             input_files[0], output_files[0]] + opts +\
                             ['--start_event=%i' % start_event,
                              '--stop_event=%i' %stop_event,
                              '--result=./log_sys_%s.txt' %i,
                              '--lhapdf_config=%s' % self.options['lhapdf']]
                required_output = output_files            
                self.cluster.cluster_submit(prog, argument, 
                                            input_files=input_files,
                                            output_files=output_files,
                                            cwd=os.path.dirname(output),
                                            required_output=required_output,
                                            stdout='/dev/null'
                                            )
            starttime = time.time()
            update_status = lambda idle, run, finish: \
                    self.update_status((idle, run, finish, 'running systematics'), level=None,
                                       force=False, starttime=starttime)

            try:
                self.cluster.wait(os.path.dirname(output), update_status, update_first=update_status)
            except Exception:
                self.cluster.remove()
                old_run_mode = self.options['run_mode']
                self.options['run_mode'] =0
                try:
                    out = self.do_systematics(line)
                finally:
                    self.options['run_mode']  =  old_run_mode
            #collect the data
            all_cross = []
            for i in range(nb_submit):
                pos=0
                for line in open(pjoin(os.path.dirname(output), 'log_sys_%s.txt'%i)):
                    if line.startswith('#'):
                        continue
                    split = line.split()
                    if len(split) in [0,1]:
                        continue
                    key = tuple(float(x) for x in split[:-1])
                    cross= float(split[-1])
                    if 'event_norm' in self.run_card and \
                            self.run_card['event_norm'] in ['average', 'unity']:
                        cross *= (event_per_job+1 if i <nb_job_with_plus_one else event_per_job)
                    if len(all_cross) > pos:
                        all_cross[pos] += cross
                    else:
                        all_cross.append(cross)
                    pos+=1
                        
            if 'event_norm' in self.run_card and \
                                       self.run_card['event_norm'] in ['unity']:
                all_cross= [cross/nb_event for cross in all_cross]
                
            sys_obj = systematics.call_systematics([input, None] + opts, 
                                         log=lambda x: logger.info(str(x)),
                                         result=result_file,
                                         running=False
                                         )                    
            sys_obj.print_cross_sections(all_cross, nb_event, result_file)
            
            #concatenate the output file
            subprocess.call(['cat']+\
                            ['./tmp_%s_%s' % (i, os.path.basename(output)) for i in range(nb_submit)],
                            stdout=open(output,'w'),
                            cwd=os.path.dirname(output))
            for i in range(nb_submit):
                os.remove('%s/tmp_%s_%s' %(os.path.dirname(output),i,os.path.basename(output)))
            #    os.remove('%s/log_sys_%s.txt' % (os.path.dirname(output),i))
                                                  

            
            

        self.update_status('End of systematics computation', level='parton', makehtml=False)
        
        
    ############################################################################
    def do_reweight(self, line):
        """ syntax is "reweight RUN_NAME"
            Allow to reweight the events generated with a new choices of model
            parameter. Description of the methods are available here
            cp3.irmp.ucl.ac.be/projects/madgraph/wiki/Reweight
        """
        
        #### Utility function
        def check_multicore(self):
            """ determine if the cards are save for multicore use"""
            card = pjoin(self.me_dir, 'Cards', 'reweight_card.dat')

            multicore = True
            if self.options['run_mode'] in [0,1]:
                multicore = False

            lines = [l.strip() for l in open(card) if not l.strip().startswith('#')]
            while lines and not lines[0].startswith('launch'):
                line = lines.pop(0)
                # if not standard output mode forbid multicore mode
                if line.startswith('change') and line[6:].strip().startswith('output'):
                    return False
                if line.startswith('change') and line[6:].strip().startswith('multicore'):
                    split_line = line.split()
                    if len(split_line) > 2: 
                        multicore = bool(split_line[2])
            # we have reached the first launch in the card ensure that no output change 
            #are done after that point.
            lines = [line[6:].strip() for line in lines if line.startswith('change')]
            for line in lines:
                if line.startswith(('process','model','output', 'rwgt_dir')):
                    return False
                elif line.startswith('multicore'):
                    split_line = line.split()
                    if len(split_line) > 1: 
                        multicore = bool(split_line[1])

            return multicore
            
        
        
        if '-from_cards' in line and not os.path.exists(pjoin(self.me_dir, 'Cards', 'reweight_card.dat')):
            return
        # option for multicore to avoid that all of them create the same directory
        if '--multicore=create' in line:
            multicore='create'
        elif '--multicore=wait' in line:
            multicore='wait'
        else:
            multicore=False
            
        # Check that MG5 directory is present .
        if MADEVENT and not self.options['mg5_path']:
            raise self.InvalidCmd, '''The module reweight requires that MG5 is installed on the system.
            You can install it and set its path in ./Cards/me5_configuration.txt'''
        elif MADEVENT:
            sys.path.append(self.options['mg5_path'])
        try:
            import madgraph.interface.reweight_interface as reweight_interface
        except ImportError:
            raise self.ConfigurationError, '''Can\'t load Reweight module.
            The variable mg5_path might not be correctly configured.'''
        

                        
        if not '-from_cards' in line:
            self.keep_cards(['reweight_card.dat'], ignore=['*'])
            self.ask_edit_cards(['reweight_card.dat'], 'fixed', plot=False)        

        # load the name of the event file
        args = self.split_arg(line) 

        if not self.force_run:
            # forbid this function to create an empty item in results.
            if self.run_name and self.results.current and  self.results.current['cross'] == 0:
                self.results.delete_run(self.run_name, self.run_tag)
            self.results.save()
            # ensure that the run_card is present
            if not hasattr(self, 'run_card'):
                self.run_card = banner_mod.RunCard(pjoin(self.me_dir, 'Cards', 'run_card.dat'))
            
            # we want to run this in a separate shell to avoid hard f2py crash
            command =  [sys.executable]
            if os.path.exists(pjoin(self.me_dir, 'bin', 'madevent')):
                command.append(pjoin(self.me_dir, 'bin', 'internal','madevent_interface.py'))
            else:
                command.append(pjoin(self.me_dir, 'bin', 'internal', 'amcatnlo_run_interface.py'))
            if not isinstance(self, cmd.CmdShell):
                command.append('--web')
            command.append('reweight')
            
            #########   START SINGLE CORE MODE ############
            if self.options['nb_core']==1 or self.run_card['nevents'] < 101 or not check_multicore(self):
                if self.run_name:
                    command.append(self.run_name)
                else:
                    command += args
                if '-from_cards' not in command:
                    command.append('-from_cards')
                p = misc.Popen(command, stdout = subprocess.PIPE, stderr = subprocess.STDOUT, cwd=os.getcwd())
                while p.poll() is None:
                    line = p.stdout.readline()
                    if any(t in line for t in ['INFO:', 'WARNING:', 'CRITICAL:', 'ERROR:', 'root:','KEEP:']) and \
                       not '***********' in line:
                            print line[:-1].replace('INFO', 'REWEIGHT').replace('KEEP:','')
                    elif __debug__ and line:
                        logger.debug(line[:-1])
                if p.returncode !=0:
                    logger.error("Reweighting failed")
                    return
                self.results = self.load_results_db()
                # forbid this function to create an empty item in results.
                try:
                    if self.results[self.run_name][-2]['cross']==0:
                        self.results.delete_run(self.run_name,self.results[self.run_name][-2]['tag'])
                except:
                    pass
                try:
                    if self.results.current['cross'] == 0 and self.run_name:
                        self.results.delete_run(self.run_name, self.run_tag)
                except:
                    pass                    
                # re-define current run     
                try:
                    self.results.def_current(self.run_name, self.run_tag)
                except Exception:
                    pass
                return
                ##########    END SINGLE CORE HANDLING #############
            else:
                ##########    START MULTI-CORE HANDLING #############
                if not isinstance(self.cluster, cluster.MultiCore):
                    mycluster = cluster.MultiCore(nb_core=self.options['nb_core'])
                else:
                    mycluster = self.cluster
                
                new_args=list(args)
                self.check_decay_events(new_args) 
                try:
                    os.remove(pjoin(self.me_dir,'rw_me','rwgt.pkl'))
                except Exception, error:
                    pass
                # prepare multi-core  job:
                import madgraph.various.lhe_parser as lhe_parser
                # args now alway content the path to the valid files
                if 'nevt_job' in self.run_card and self.run_card['nevt_job'] !=-1:
                    nevt_job = self.run_card['nevt_job']
                else:
                    nevt_job = max(5000, self.run_card['nevents']/50)
                logger.info("split the event file in bunch of %s events" % nevt_job)
                nb_file = lhe_parser.EventFile(new_args[0]).split(nevt_job)
                starttime = time.time()
                update_status = lambda idle, run, finish: \
                    self.update_status((idle, run, finish, 'reweight'), level=None,
                                       force=False, starttime=starttime)

                all_lhe = []
                devnull= open(os.devnull)
                for i in range(nb_file):
                    new_command = list(command) 
                    new_command.append('%s_%s.lhe' % (new_args[0],i))
                    all_lhe.append('%s_%s.lhe' % (new_args[0],i))
                    if '-from_cards' not in command:
                        new_command.append('-from_cards')
                    if i==0:
                        if __debug__:
                            stdout = None
                        else:
                            stdout = open(pjoin(self.me_dir,'Events', self.run_name, 'reweight.log'),'w')
                        new_command.append('--multicore=create')
                    else:
                        stdout = devnull
                        #stdout = open(pjoin(self.me_dir,'Events', self.run_name, 'reweight%s.log' % i),'w')
                        new_command.append('--multicore=wait')
                    mycluster.submit(prog=command[0], argument=new_command[1:], stdout=stdout, cwd=os.getcwd())
                mycluster.wait(self.me_dir,update_status)
                devnull.close()
                logger.info("Collect and combine the various output file.")
                lhe = lhe_parser.MultiEventFile(all_lhe, parse=False)
                nb_event, cross_sections = lhe.write(new_args[0], get_info=True)
                if any(os.path.exists('%s_%s_debug.log' % (f, self.run_tag)) for f in all_lhe):
                    for f in all_lhe:
                        if os.path.exists('%s_%s_debug.log' % (f, self.run_tag)):
                            raise Exception, "Some of the run failed: Please read %s_%s_debug.log" % (f, self.run_tag) 
                
                
                if 'event_norm' in self.run_card and self.run_card['event_norm'] == 'average':
                    for key, value in cross_sections.items():
                        cross_sections[key] = value / (nb_event+1)
                lhe.remove()
                for key in cross_sections:
                    if key == 'orig' or key.isdigit():
                        continue
                    logger.info('%s : %s pb' % (key, cross_sections[key]))
                return
            ##########    END MULTI-CORE HANDLING #############
                              

        self.to_store.append('event')
        # forbid this function to create an empty item in results.
        if self.results.current['cross'] == 0 and self.run_name:
            self.results.delete_run(self.run_name, self.run_tag)

        self.check_decay_events(args) 
        # args now alway content the path to the valid files
        reweight_cmd = reweight_interface.ReweightInterface(args[0], mother=self)
        #reweight_cmd.use_rawinput = False
        #reweight_cmd.mother = self
        wgt_names = reweight_cmd.get_weight_names()
        if wgt_names == [''] and reweight_cmd.has_nlo:
            self.update_status('Running Reweighting (LO approximate)', level='madspin')
        else:
            self.update_status('Running Reweighting', level='madspin')
        
        path = pjoin(self.me_dir, 'Cards', 'reweight_card.dat')
        reweight_cmd.raw_input=False
        reweight_cmd.me_dir = self.me_dir
        reweight_cmd.multicore = multicore #allow the directory creation or not
        print "We are in mode", multicore
        reweight_cmd.import_command_file(path)
        reweight_cmd.do_quit('')
<<<<<<< HEAD
=======
            
        logger.info("quit rwgt")
        
        
        
>>>>>>> c9d91378
        # re-define current run
        try:
            self.results.def_current(self.run_name, self.run_tag)
        except Exception:
            pass

    ############################################################################
    def do_pgs(self, line):
        """launch pgs"""
        
        args = self.split_arg(line)
        # Check argument's validity
        if '--no_default' in args:
            no_default = True
            args.remove('--no_default')
        else:
            no_default = False

        if no_default and not os.path.exists(pjoin(self.me_dir, 'Cards', 'pgs_card.dat')):
            logger.info('No pgs_card detected, so not run pgs')
            return

        # Check all arguments
        # This might launch a gunzip in another thread. After the question
        # This thread need to be wait for completion. (This allow to have the
        # question right away and have the computer working in the same time)
        # if lock is define this a locker for the completion of the thread
        lock = self.check_pgs(args,  no_default=no_default)

        # Check that the pgs_card exists. If not copy the default
        if not os.path.exists(pjoin(self.me_dir, 'Cards', 'pgs_card.dat')):
            files.cp(pjoin(self.me_dir, 'Cards', 'pgs_card_default.dat'),
                     pjoin(self.me_dir, 'Cards', 'pgs_card.dat'))
            logger.info('No pgs card found. Take the default one.')

        if not (no_default or self.force):
            self.ask_edit_cards(['pgs_card.dat'])

        self.update_status('prepare PGS run', level=None)

        pgsdir = pjoin(self.options['pythia-pgs_path'], 'src')
        eradir = self.options['exrootanalysis_path']
        madir = self.options['madanalysis_path']
        td = self.options['td_path']

        # Compile pgs if not there
        if not misc.is_executable(pjoin(pgsdir, 'pgs')):
            logger.info('No PGS executable -- running make')
            misc.compile(cwd=pgsdir)

        self.update_status('Running PGS', level='pgs')

        tag = self.run_tag
        # Update the banner with the pgs card
        banner_path = pjoin(self.me_dir, 'Events', self.run_name, '%s_%s_banner.txt' % (self.run_name, self.run_tag))
        if os.path.exists(pjoin(self.me_dir, 'Source', 'banner_header.txt')):
            self.banner.add(pjoin(self.me_dir, 'Cards','pgs_card.dat'))
            self.banner.write(banner_path)
        else:
            open(banner_path, 'w').close()

        ########################################################################
        # now pass the event to a detector simulator and reconstruct objects
        ########################################################################
        if lock:
            lock.wait()
        # Prepare the output file with the banner
        ff = open(pjoin(self.me_dir, 'Events', 'pgs_events.lhco'), 'w')
        if os.path.exists(pjoin(self.me_dir, 'Source', 'banner_header.txt')):
            text = open(banner_path).read()
            text = '#%s' % text.replace('\n','\n#')
            dico = self.results[self.run_name].get_current_info()
            text +='\n##  Integrated weight (pb)  : %.4g' % dico['cross']
            text +='\n##  Number of Event         : %s\n' % dico['nb_event']
            ff.writelines(text)
        ff.close()

        try:
            os.remove(pjoin(self.me_dir, 'Events', 'pgs.done'))
        except Exception:
            pass

        pgs_log = pjoin(self.me_dir, 'Events', self.run_name, "%s_pgs.log" % tag)
        self.cluster.launch_and_wait('../bin/internal/run_pgs',
                            argument=[pgsdir], cwd=pjoin(self.me_dir,'Events'),
                            stdout=pgs_log, stderr=subprocess.STDOUT)

        if not os.path.exists(pjoin(self.me_dir, 'Events', 'pgs.done')):
            logger.error('Fail to create LHCO events')
            return
        else:
            os.remove(pjoin(self.me_dir, 'Events', 'pgs.done'))

        if os.path.getsize(banner_path) == os.path.getsize(pjoin(self.me_dir, 'Events','pgs_events.lhco')):
            misc.call(['cat pgs_uncleaned_events.lhco >>  pgs_events.lhco'],
                            cwd=pjoin(self.me_dir, 'Events'))
            os.remove(pjoin(self.me_dir, 'Events', 'pgs_uncleaned_events.lhco '))

        # Creating Root file
        if eradir and misc.is_executable(pjoin(eradir, 'ExRootLHCOlympicsConverter')):
            self.update_status('Creating PGS Root File', level='pgs')
            try:
                misc.call([eradir+'/ExRootLHCOlympicsConverter',
                             'pgs_events.lhco',pjoin('%s/%s_pgs_events.root' % (self.run_name, tag))],
                            cwd=pjoin(self.me_dir, 'Events'))
            except Exception:
                logger.warning('fail to produce Root output [problem with ExRootAnalysis')
        if os.path.exists(pjoin(self.me_dir, 'Events', 'pgs_events.lhco')):
            # Creating plots
            files.mv(pjoin(self.me_dir, 'Events', 'pgs_events.lhco'),
                    pjoin(self.me_dir, 'Events', self.run_name, '%s_pgs_events.lhco' % tag))
            self.create_plot('PGS')
            misc.gzip(pjoin(self.me_dir, 'Events', self.run_name, '%s_pgs_events.lhco' % tag))

        self.update_status('finish', level='pgs', makehtml=False)

    ############################################################################                                                                                                           
    def do_compute_widths(self, line):
        """Require MG5 directory: Compute automatically the widths of a set 
        of particles"""



        args = self.split_arg(line)
        opts = self.check_compute_widths(args)

        from madgraph.interface.master_interface import MasterCmd
        cmd = MasterCmd()
        self.define_child_cmd_interface(cmd, interface=False)
        cmd.exec_cmd('set automatic_html_opening False --no_save')
        if not opts['path']:
            opts['path'] = pjoin(self.me_dir, 'Cards', 'param_card.dat')
            if not opts['force'] :
                self.ask_edit_cards(['param_card'],[], plot=False)
        
        
        line = 'compute_widths %s %s' % \
                (' '.join([str(i) for i in opts['particles']]),
                 ' '.join('--%s=%s' % (key,value) for (key,value) in opts.items()
                        if key not in ['model', 'force', 'particles'] and value))
        cmd.exec_cmd(line, model=opts['model'])
        self.child = None
        del cmd

    ############################################################################ 
    def do_print_results(self, line):
        """Not in help:Print the cross-section/ number of events for a given run"""
        
        args = self.split_arg(line)
        options={'path':None, 'mode':'w', 'format':'full'}
        for arg in list(args):
            if arg.startswith('--') and '=' in arg:
                name,value=arg.split('=',1)
                name = name [2:]
                options[name] = value
                args.remove(arg)
        
        
        if len(args) > 0:
            run_name = args[0]
        else:
            for i, run_name in enumerate(self.results.order):
                for j, one_result in enumerate(self.results[run_name]):
                    if i or j:
                        options['mode'] = "a"
                    if options['path']:
                        self.print_results_in_file(one_result, options['path'], options['mode'], options['format'])
                    else:
                        self.print_results_in_shell(one_result)
            return

        if run_name not in self.results:
            raise self.InvalidCmd('%s is not a valid run_name or it doesn\'t have any information' \
                                  % run_name)

            
        if len(args) == 2:
            tag = args[1]
            if tag.isdigit():
                tag = int(tag) - 1
                if len(self.results[run_name]) < tag:
                    raise self.InvalidCmd('Only %s different tag available' % \
                                                    len(self.results[run_name]))
                data = self.results[run_name][tag]
            else:
                data = self.results[run_name].return_tag(tag)
        else:
            data = self.results[run_name].return_tag(None) # return the last
        
        if options['path']:
            self.print_results_in_file(data, options['path'], options['mode'], options['format'])
        else:
            self.print_results_in_shell(data)

    def configure_directory(self, *args, **opts):
        """ All action require before any type of run. Typically overloaded by
        daughters if need be."""
        pass

    ############################################################################
    # Start of MadAnalysis5 related function
    ############################################################################

<<<<<<< HEAD
        args = self.split_arg(line)
        # Check argument's validity
        if '--no_default' in args:
            no_default = True
            args.remove('--no_default')
        else:
            no_default = False
            
        if no_default and  not os.path.exists(pjoin(self.me_dir, 'Cards', 'delphes_card.dat')):
            logger.info('No delphes_card detected, so not run Delphes')
            return
            
        # Check all arguments
        # This might launch a gunzip in another thread. After the question
        # This thread need to be wait for completion. (This allow to have the
        # question right away and have the computer working in the same time)
        # if lock is define this a locker for the completion of the thread
        lock = self.check_delphes(args)
        self.update_status('prepare delphes run', level=None)
=======
    @staticmethod
    def runMA5(MA5_interpreter, MA5_cmds, MA5_runtag, logfile_path, advertise_log=True):
        """ Run MA5 in a controlled environnment."""
        successfull_MA5_run = True
                
        try:
            # Predefine MA5_logger as None in case we don't manage to retrieve it.
            MA5_logger = None
            MA5_logger = logging.getLogger('MA5')
            BackUp_MA5_handlers = MA5_logger.handlers
            for handler in BackUp_MA5_handlers:
                MA5_logger.removeHandler(handler)
            file_handler = logging.FileHandler(logfile_path)
            MA5_logger.addHandler(file_handler)
            if advertise_log:
                logger.info("Follow Madanalysis5 run with the following command in a separate terminal:")
                logger.info('  tail -f %s'%logfile_path)
            # Now the magic, finally call MA5.
            with misc.stdchannel_redirected(sys.stdout, os.devnull):
                with misc.stdchannel_redirected(sys.stderr, os.devnull):
                    MA5_interpreter.print_banner()
                    MA5_interpreter.load(MA5_cmds)
        except Exception as e:
            logger.warning("MadAnalysis5 failed to run the commands for task "+
                             "'%s'. Madanalys5 analysis will be skipped."%MA5_runtag)
            error=StringIO.StringIO()
            traceback.print_exc(file=error)
            logger.debug('MadAnalysis5 error was:')
            logger.debug('-'*60)
            logger.debug(error.getvalue()[:-1])
            logger.debug('-'*60)
            successfull_MA5_run = False
        finally:
            if not MA5_logger is None:
                for handler in MA5_logger.handlers:
                    MA5_logger.removeHandler(handler)
                for handler in BackUp_MA5_handlers:
                    MA5_logger.addHandler(handler)
        
        return successfull_MA5_run
>>>>>>> c9d91378

    #===============================================================================
    # Return a Main instance of MadAnlysis5, provided its path
    #===============================================================================
    @staticmethod
    def get_MadAnalysis5_interpreter(mg5_path, ma5_path, mg5_interface=None, 
                    logstream = sys.stdout, loglevel =logging.INFO, forced = True):
        """ Makes sure to correctly setup paths and constructs and return an MA5 path"""
        
        MA5path = os.path.normpath(pjoin(mg5_path,ma5_path)) 
        
        if MA5path is None or not os.path.isfile(pjoin(MA5path,'bin','ma5')):
            return None
        if MA5path not in sys.path:
            sys.path.insert(0, MA5path)
    
        try:
            # We must backup the readline module attributes because they get modified
            # when MA5 imports root and that supersedes MG5 autocompletion
            import readline
            old_completer = readline.get_completer()
            old_delims    = readline.get_completer_delims()
            old_history   = [readline.get_history_item(i) for i in range(1,readline.get_current_history_length()+1)]
        except ImportError:
            old_completer, old_delims, old_history = None, None, None
        try:
            from madanalysis.interpreter.ma5_interpreter import MA5Interpreter
            with misc.stdchannel_redirected(sys.stdout, os.devnull):
                with misc.stdchannel_redirected(sys.stderr, os.devnull):
                    MA5_interpreter = MA5Interpreter(MA5path, LoggerLevel=loglevel,
                                                     LoggerStream=logstream,forced=forced)
        except Exception as e:
            logger.warning('MadAnalysis5 failed to start so that MA5 analysis will be skipped.')
            error=StringIO.StringIO()
            traceback.print_exc(file=error)
            logger.debug('MadAnalysis5 error was:')
            logger.debug('-'*60)
            logger.debug(error.getvalue()[:-1])
            logger.debug('-'*60)          
            MA5_interpreter = None
        finally:
            # Now restore the readline MG5 state
            if not old_history is None:
                readline.clear_history()
                for line in old_history:
                    readline.add_history(line)
            if not old_completer is None:
                readline.set_completer(old_completer)
            if not old_delims is None:
                readline.set_completer_delims(old_delims)
            # Also restore the completion_display_matches_hook if an mg5 interface
            # is specified as it could also have been potentially modified
            if not mg5_interface is None and any(not elem is None for elem in [old_completer, old_delims, old_history]):
                mg5_interface.set_readline_completion_display_matches_hook()

        return MA5_interpreter
    
    def check_madanalysis5(self, args, mode='parton'):
        """Check the argument for the madanalysis5 command
        syntax: madanalysis5_parton [NAME]
        """

        MA5_options = {'MA5_stdout_lvl':'default'}
        
        stdout_level_tags = [a for a in args if a.startswith('--MA5_stdout_lvl=')]
        for slt in stdout_level_tags:
            lvl = slt.split('=')[1].strip()
            try:
                # It is likely an int
                MA5_options['MA5_stdout_lvl']=int(lvl)
            except ValueError:
                if lvl.startswith('logging.'):
                    lvl = lvl[8:]
                try:
                    MA5_options['MA5_stdout_lvl'] = getattr(logging, lvl)
                except:
                        raise InvalidCmd("MA5 output level specification"+\
                                                 " '%s' is incorrect." % str(lvl))                    
            args.remove(slt)

        if mode=='parton':
            # We will attempt to run MA5 on the parton level output
            # found in the last run if not specified.
            MA5_options['inputs'] = '*.lhe'
        elif mode=='hadron':
            # We will run MA5 on all sources of post-partonic output we
            # can find if not specified. PY8 is a keyword indicating shower
            # piped to MA5.
            MA5_options['inputs'] = ['fromCard']
        else:
            raise MadGraph5Error('Mode %s not reckognized'%mode+
                                             ' in function check_madanalysis5.')
        # If not madanalysis5 path
        if not self.options['madanalysis5_path']:
            logger.info('Now trying to read the configuration file again'+
                                                   ' to find MadAnalysis5 path')
            self.set_configuration()
            
        if not self.options['madanalysis5_path'] or not \
            os.path.exists(pjoin(self.options['madanalysis5_path'],'bin','ma5')):
            error_msg = 'No valid MadAnalysis5 path set.\n'
            error_msg += 'Please use the set command to define the path and retry.\n'
            error_msg += 'You can also define it in the configuration file.\n'
            error_msg += 'Finally, it can be installed automatically using the'
            error_msg += ' install command.\n'
            raise self.InvalidCmd(error_msg)

        # Now make sure that the corresponding default card exists
        if not os.path.isfile(pjoin(self.me_dir,
                               'Cards','madanalysis5_%s_card.dat'%mode)):
            raise self.InvalidCmd('Your installed version of MadAnalysis5 and/or'+\
                    ' MadGraph5_aMCatNLO does not seem to support analysis at'+
                                                            '%s level.'%mode)
        
        tag = [a for a in args if a.startswith('--tag=')]
        if tag: 
            args.remove(tag[0])
            tag = tag[0][6:]

        if len(args) == 0 and not self.run_name:
            if self.results.lastrun:
                args.insert(0, self.results.lastrun)
            else:
                raise self.InvalidCmd('No run name currently defined. '+
                                                 'Please add this information.')
        
        if len(args) >= 1:
            if mode=='parton' and args[0] != self.run_name and \
             not os.path.exists(pjoin(self.me_dir,'Events',args[0], 
             'unweighted_events.lhe.gz')) and not os.path.exists(
                                           pjoin(self.me_dir,'Events',args[0])):
                raise self.InvalidCmd('No events file in the %s run.'%args[0])
            self.set_run_name(args[0], tag, level='madanalysis5_%s'%mode)            
        else:
            if tag:
                self.run_card['run_tag'] = args[0]
            self.set_run_name(self.run_name, tag, level='madanalysis5_%s'%mode)  
        
        if mode=='parton':
            if any(t for t in args if t.startswith('--input=')):
                raise InvalidCmd('The option --input=<input_file> is not'+
                  ' available when running partonic MadAnalysis5 analysis. The'+
                      ' .lhe output of the selected run is used automatically.')
            input_file = pjoin(self.me_dir,'Events',self.run_name, 'unweighted_events.lhe')
            MA5_options['inputs'] = '%s.gz'%input_file
            if not os.path.exists('%s.gz'%input_file):
                if os.path.exists(input_file):
                    misc.gzip(input_file, keep=True, stdout=output_file)
                else:
                    logger.warning("LHE event file not found in \n%s\ns"%input_file+
                                       "Parton-level MA5 analysis will be skipped.")                 
    
        if mode=='hadron':
            # Make sure to store current results (like Pythia8 hep files)
            # so that can be found here
            self.store_result()
            
            hadron_tag = [t for t in args if t.startswith('--input=')]
            if hadron_tag and hadron_tag[0][8:]:
                hadron_inputs = hadron_tag[0][8:].split(',')
            
            # If not set above, then we must read it from the card
            elif MA5_options['inputs'] == ['fromCard']:
                hadron_inputs = banner_mod.MadAnalysis5Card(pjoin(self.me_dir,
                'Cards','madanalysis5_hadron_card.dat'),mode='hadron')['inputs']

            # Make sure the corresponding input files are present and unfold
            # potential wildcard while making their path absolute as well.
            MA5_options['inputs'] = []
            special_source_tags = []
            for htag in hadron_inputs:
                # Possible pecial tag for MA5 run inputs
                if htag in special_source_tags:
                    # Special check/actions
                    continue
                # Check if the specified file exists and is not a wildcard
                if os.path.isfile(htag) or (os.path.exists(htag) and 
                                          stat.S_ISFIFO(os.stat(htag).st_mode)):
                    MA5_options['inputs'].append(htag)
                    continue

                # Now select one source per tag, giving priority to unzipped 
                # files with 'events' in their name (case-insensitive).
                file_candidates = misc.glob(htag, pjoin(self.me_dir,'Events',self.run_name))+\
                                  misc.glob('%s.gz'%htag, pjoin(self.me_dir,'Events',self.run_name))
                priority_files = [f for f in file_candidates if 
                                self.run_card['run_tag'] in os.path.basename(f)]
                priority_files = [f for f in priority_files if
                                        'EVENTS' in os.path.basename(f).upper()]
                # Make sure to always prefer the original partonic event file
                for f in file_candidates:
                    if os.path.basename(f).startswith('unweighted_events.lhe'):
                        priority_files.append(f)
                if priority_files:
                    MA5_options['inputs'].append(priority_files[-1])
                    continue
                if file_candidates:
                    MA5_options['inputs'].append(file_candidates[-1])
                    continue

        return MA5_options
    
    def ask_madanalysis5_run_configuration(self, runtype='parton',mode=None):
        """Ask the question when launching madanalysis5.
        In the future we can ask here further question about the MA5 run, but
        for now we just edit the cards"""

        cards = ['madanalysis5_%s_card.dat'%runtype]
        self.keep_cards(cards)
        
        if self.force:
            return runtype
        
        # This heavy-looking structure of auto is just to mimick what is done
        # for ask_pythia_configuration
        auto=False
        if mode=='auto':
            auto=True
        if auto:
            self.ask_edit_cards(cards, mode='auto', plot=False)
        else:
            self.ask_edit_cards(cards, plot=False)

        # For now, we don't pass any further information and simply return the
        # input mode asked for
        mode = runtype 
        return mode

    def complete_madanalysis5_hadron(self,text, line, begidx, endidx):
        "Complete the madanalysis5 command"
        args = self.split_arg(line[0:begidx], error=False)
        if len(args) == 1:
            #return valid run_name
            data = []
            for name in banner_mod.MadAnalysis5Card._default_hadron_inputs:
                data += misc.glob(pjoin('*','%s'%name), pjoin(self.me_dir, 'Events'))
                data += misc.glob(pjoin('*','%s.gz'%name), pjoin(self.me_dir, 'Events'))
            data = [n.rsplit('/',2)[1] for n in data]
            tmp1 =  self.list_completion(text, data)
            if not self.run_name:
                return tmp1
            else:
                tmp2 = self.list_completion(text, ['-f',
                '--MA5_stdout_lvl=','--input=','--no_default', '--tag='], line)
                return tmp1 + tmp2
            
        elif '--MA5_stdout_lvl=' in line and not any(arg.startswith(
                                          '--MA5_stdout_lvl=') for arg in args):
            return self.list_completion(text, 
                ['--MA5_stdout_lvl=%s'%opt for opt in 
                ['logging.INFO','logging.DEBUG','logging.WARNING',
                                                'logging.CRITICAL','90']], line)
        elif '--input=' in line and not any(arg.startswith(
                                                  '--input=') for arg in args):
            return self.list_completion(text, ['--input=%s'%opt for opt in
         (banner_mod.MadAnalysis5Card._default_hadron_inputs +['path'])], line)
        else:
            return self.list_completion(text, ['-f', 
                '--MA5_stdout_lvl=','--input=','--no_default', '--tag='], line)

    def do_madanalysis5_hadron(self, line):
        """launch MadAnalysis5 at the hadron level."""
        return self.run_madanalysis5(line,mode='hadron')

    def run_madanalysis5(self, line, mode='parton'):
        """launch MadAnalysis5 at the parton level or at the hadron level with
        a specific command line."""  

        # Check argument's validity
        args = self.split_arg(line)
        
        if '--no_default' in args:
            no_default = True
            args.remove('--no_default')
        else:
            no_default = False

        if no_default:
            # Called issued by MG5aMC itself during a generate_event action
            if mode=='parton' and not os.path.exists(pjoin(self.me_dir, 'Cards',
                                               'madanalysis5_parton_card.dat')):
                return
            if mode=='hadron' and not os.path.exists(pjoin(self.me_dir, 'Cards',
                                               'madanalysis5_hadron_card.dat')):
                return
        else:
            # Called issued by the user itself and only MA5 will be run.
            # we must therefore ask wheter the user wants to edit the card
            self.ask_madanalysis5_run_configuration(runtype=mode) 

        if not self.options['madanalysis5_path'] or \
            all(not os.path.exists(pjoin(self.me_dir, 'Cards',card)) for card in
               ['madanalysis5_parton_card.dat','madanalysis5_hadron_card.dat']):
            if no_default:
                return
            else:
                raise InvalidCmd('You must have MadAnalysis5 available to run'+
           " this command. Consider installing it with the 'install' function.")

        if not self.run_name:
            MA5_opts = self.check_madanalysis5(args, mode=mode)
            self.configure_directory(html_opening =False)
        else:
            # initialize / remove lhapdf mode        
            self.configure_directory(html_opening =False)
            MA5_opts = self.check_madanalysis5(args, mode=mode)

        # Now check that there is at least one input to run
        if MA5_opts['inputs']==[]:
            if no_default:
                logger.warning('No hadron level input found to run MadAnalysis5 on.'+
                                         ' Skipping its hadron-level analysis.')
                return
            else:
                raise self.InvalidCmd('\nNo input files specified or availabled for'+
        ' this MadAnalysis5 hadron-level run.\nPlease double-check the options of this'+
        ' MA5 command (or card) and which output files\nare currently in the chosen'+
        " run directory '%s'."%self.run_name)

        MA5_card = banner_mod.MadAnalysis5Card(pjoin(self.me_dir, 'Cards',
                                    'madanalysis5_%s_card.dat'%mode), mode=mode)

        if MA5_card._skip_analysis:
            logger.info('Madanalysis5 %s-level analysis was skipped following user request.'%mode)
            logger.info("To run the analysis, remove or comment the tag '%s skip_analysis' "
                %banner_mod.MadAnalysis5Card._MG5aMC_escape_tag+
                "in\n  '%s'."%pjoin(self.me_dir, 'Cards','madanalysis5_%s_card.dat'%mode))
            return

        MA5_cmds_list = MA5_card.get_MA5_cmds(MA5_opts['inputs'],
                pjoin(self.me_dir,'MA5_%s_ANALYSIS'%mode.upper()),
                run_dir_path = pjoin(self.me_dir,'Events', self.run_name),
                UFO_model_path=pjoin(self.me_dir,'bin','internal','ufomodel'),
                run_tag = self.run_tag)

#       Here's how to print the MA5 commands generated by MG5aMC
#        for MA5_runtag, MA5_cmds in MA5_cmds_list:
#            misc.sprint('****************************************')
#            misc.sprint('* Commands for MA5 runtag %s:'%MA5_runtag)
#            misc.sprint('\n'+('\n'.join('* %s'%cmd for cmd in MA5_cmds)))
#            misc.sprint('****************************************')
        
        self.update_status('\033[92mRunning MadAnalysis5 [arXiv:1206.1599]\033[0m', 
                           level='madanalysis5_%s'%mode)
        if mode=='hadron':
            logger.info('Hadron input files considered:')
            for input in MA5_opts['inputs']:
                logger.info('  --> %s'%input)
        elif mode=='parton':
            logger.info('Parton input file considered:')
            logger.info('  --> %s'%MA5_opts['inputs'])

        # Obtain a main MA5 interpreter
        # Ideally we would like to do it all with a single interpreter
        # but we'd need a way to reset it for this.
        if MA5_opts['MA5_stdout_lvl']=='default':
            if MA5_card['stdout_lvl'] is None:
                MA5_lvl = self.options['stdout_level']
            else:
                MA5_lvl = MA5_card['stdout_lvl']                
        else:
            MA5_lvl = MA5_opts['MA5_stdout_lvl']

        # Bypass initialization information
        MA5_interpreter = CommonRunCmd.get_MadAnalysis5_interpreter(
                self.options['mg5_path'], 
                self.options['madanalysis5_path'],
                logstream=sys.stdout,
                loglevel=100,
                forced=True)


        # If failed to start MA5, then just leave
        if MA5_interpreter is None:
            return

        # Make sure to only run over one analysis over each fifo.
        used_up_fifos = []
        # Now loop over the different MA5_runs
        for MA5_runtag, MA5_cmds in MA5_cmds_list:
            
            # Bypass the banner.
            MA5_interpreter.setLogLevel(100)
            # Make sure to properly initialize MA5 interpreter
            if mode=='hadron':
                MA5_interpreter.init_reco()
            else:
                MA5_interpreter.init_parton()
            MA5_interpreter.setLogLevel(MA5_lvl)
            
            if MA5_runtag!='default':
                if MA5_runtag.startswith('_reco_'):
                    logger.info("MadAnalysis5 now running the reconstruction '%s'..."%
                                                     MA5_runtag[6:],'$MG:color:GREEN')
                elif MA5_runtag=='Recasting':
                    logger.info("MadAnalysis5 now running the recasting...",
                                                              '$MG:color:GREEN') 
                else:
                    logger.info("MadAnalysis5 now running the '%s' analysis..."%
                                                   MA5_runtag,'$MG:color:GREEN')
                    

            # Now the magic, let's call MA5            
            if not CommonRunCmd.runMA5(MA5_interpreter, MA5_cmds, MA5_runtag,
                pjoin(self.me_dir,'Events',self.run_name,'%s_MA5_%s.log'%(self.run_tag,MA5_runtag))):
                # Unsuccessful MA5 run, we therefore stop here.
                return
            
            if MA5_runtag.startswith('_reco_'):
                # When doing a reconstruction we must first link the event file
                # created with MA5 reconstruction and then directly proceed to the
                # next batch of instructions. There can be several output directory 
                # if there were several input files.
                links_created=[]
                for i, input in enumerate(MA5_opts['inputs']):
                    # Make sure it is not an lhco or root input, which would not
                    # undergo any reconstruction of course.
                    if not banner_mod.MadAnalysis5Card.events_can_be_reconstructed(input):
                        continue
                    
                    if input.endswith('.fifo'):
                        if input in used_up_fifos:
                            # Only run once on each fifo
                            continue
                        else:
                            used_up_fifos.append(input)

                    reco_output = pjoin(self.me_dir,
                           'MA5_%s_ANALYSIS%s_%d'%(mode.upper(),MA5_runtag,i+1))
                    # Look for either a root or .lhe.gz output
                    reco_event_file = misc.glob('*.lhe.gz',pjoin(reco_output,'Output','_reco_events'))+\
                                      misc.glob('*.root',pjoin(reco_output,'Output','_reco_events'))
                    if len(reco_event_file)==0:
                        raise MadGraph5Error, "MadAnalysis5 failed to produce the "+\
                  "reconstructed event file for reconstruction '%s'."%MA5_runtag[6:]
                    reco_event_file = reco_event_file[0]
                    # move the reconstruction output to the HTML directory
                    shutil.move(reco_output,pjoin(self.me_dir,'HTML',
                                 self.run_name,'%s_MA5_%s_ANALYSIS%s_%d'%
                                    (self.run_tag,mode.upper(),MA5_runtag,i+1)))
                    # link the reconstructed event file to the run directory
                    links_created.append(os.path.basename(reco_event_file))
                    files.ln(pjoin(self.me_dir,'HTML',self.run_name,
                      '%s_MA5_%s_ANALYSIS%s_%d'%(self.run_tag,mode.upper(),
                      MA5_runtag,i+1),'Output','_reco_events',links_created[-1]),
                                      pjoin(self.me_dir,'Events',self.run_name))
                    
                logger.info("MadAnalysis5 successfully completed the reconstruction "+
                  "'%s'. Links to the reconstructed event files are:"%MA5_runtag[6:])
                for link in links_created:
                    logger.info('  --> %s'%pjoin(self.me_dir,'Events',self.run_name,link))
                continue

            if MA5_runtag.upper()=='RECASTING':
                target = pjoin(self.me_dir,'MA5_%s_ANALYSIS_%s'\
              %(mode.upper(),MA5_runtag),'Output','CLs_output_summary.dat')
            else:
                target = pjoin(self.me_dir,'MA5_%s_ANALYSIS_%s'\
                                  %(mode.upper(),MA5_runtag),'PDF','main.pdf')
            if not os.path.isfile(target):
                raise MadGraph5Error, "MadAnalysis5 failed to produced "+\
                        "an output for the analysis '%s' in\n   %s"%(MA5_runtag,target)

            # Copy the PDF report or CLs in the Events/run directory.
            if MA5_runtag.upper()=='RECASTING':
                carboncopy_name = '%s_MA5_CLs.dat'%(self.run_tag)
            else:
                carboncopy_name = '%s_MA5_%s_analysis_%s.pdf'%(
                                                   self.run_tag,mode,MA5_runtag)
            shutil.copy(target, pjoin(self.me_dir,'Events',self.run_name,carboncopy_name))
            if MA5_runtag!='default':
                logger.info("MadAnalysis5 successfully completed the "+
                  "%s. Reported results are placed in:"%("analysis '%s'"%MA5_runtag 
                           if MA5_runtag.upper()!='RECASTING' else "recasting"))
            else:
                logger.info("MadAnalysis5 successfully completed the analysis."+
                                            " Reported results are placed in:")
            logger.info('  --> %s'%pjoin(self.me_dir,'Events',self.run_name,carboncopy_name))

            # Copy the entire analysis in the HTML directory
            shutil.move(pjoin(self.me_dir,'MA5_%s_ANALYSIS_%s'\
              %(mode.upper(),MA5_runtag)), pjoin(self.me_dir,'HTML',self.run_name,
                '%s_MA5_%s_ANALYSIS_%s'%(self.run_tag,mode.upper(),MA5_runtag)))

        # Set the number of events and cross-section to the last one 
        # (maybe do something smarter later)
        new_details={}
        for detail in ['nb_event','cross','error']:
            new_details[detail] = \
                      self.results[self.run_name].get_current_info()[detail]
        for detail in new_details:
            self.results.add_detail(detail,new_details[detail])

        self.update_status('Finished MA5 analyses.', level='madanalysis5_%s'%mode,
                                                                 makehtml=False)
 
        #Update the banner
        self.banner.add(pjoin(self.me_dir, 'Cards',
                                               'madanalysis5_%s_card.dat'%mode))
        banner_path = pjoin(self.me_dir,'Events', self.run_name,
                               '%s_%s_banner.txt'%(self.run_name, self.run_tag))
        self.banner.write(banner_path)
 
        if not no_default:
            logger.info('Find more information about this run on the HTML local page')
            logger.info('  --> %s'%pjoin(self.me_dir,'index.html'))
    
    ############################################################################
    # End of MadAnalysis5 related function
    ############################################################################
    
    def do_delphes(self, line):
        """ run delphes and make associate root file/plot """

        args = self.split_arg(line)
        # Check argument's validity
        if '--no_default' in args:
            no_default = True
            args.remove('--no_default')
        else:
            no_default = False
            
        if no_default and  not os.path.exists(pjoin(self.me_dir, 'Cards', 'delphes_card.dat')):
            logger.info('No delphes_card detected, so not run Delphes')
            return
            
        # Check all arguments
        filepath = self.check_delphes(args, nodefault=no_default)
        if no_default and not filepath:
            return # no output file but nothing to do either.
        
        self.update_status('prepare delphes run', level=None)

        if os.path.exists(pjoin(self.options['delphes_path'], 'data')):
            delphes3 = False
            prog = '../bin/internal/run_delphes'
            if filepath and '.hepmc' in filepath[:-10]:
                raise self.InvalidCmd, 'delphes2 do not support hepmc'
        else:
            delphes3 = True
            prog =  '../bin/internal/run_delphes3'

        # Check that the delphes_card exists. If not copy the default and
        # ask for edition of the card.
        if not os.path.exists(pjoin(self.me_dir, 'Cards', 'delphes_card.dat')):
            if no_default:
                logger.info('No delphes_card detected, so not running Delphes')
                return
            files.cp(pjoin(self.me_dir, 'Cards', 'delphes_card_default.dat'),
                     pjoin(self.me_dir, 'Cards', 'delphes_card.dat'))
            logger.info('No delphes card found. Take the default one.')
        if not delphes3 and not os.path.exists(pjoin(self.me_dir, 'Cards', 'delphes_trigger.dat')):
            files.cp(pjoin(self.me_dir, 'Cards', 'delphes_trigger_default.dat'),
                     pjoin(self.me_dir, 'Cards', 'delphes_trigger.dat'))
        if not (no_default or self.force):
            if delphes3:
                self.ask_edit_cards(['delphes_card.dat'], args)
            else:
                self.ask_edit_cards(['delphes_card.dat', 'delphes_trigger.dat'], args)

        self.update_status('Running Delphes', level=None)

        delphes_dir = self.options['delphes_path']
        tag = self.run_tag
        if os.path.exists(pjoin(self.me_dir, 'Source', 'banner_header.txt')):
            self.banner.add(pjoin(self.me_dir, 'Cards','delphes_card.dat'))
            if not delphes3:
                self.banner.add(pjoin(self.me_dir, 'Cards','delphes_trigger.dat'))
            self.banner.write(pjoin(self.me_dir, 'Events', self.run_name, '%s_%s_banner.txt' % (self.run_name, tag)))

        cross = self.results[self.run_name].get_current_info()['cross']

        delphes_log = pjoin(self.me_dir, 'Events', self.run_name, "%s_delphes.log" % tag)
        self.cluster.launch_and_wait(prog,
                        argument= [delphes_dir, self.run_name, tag, str(cross), filepath],
                        stdout=delphes_log, stderr=subprocess.STDOUT,
                        cwd=pjoin(self.me_dir,'Events'))

        if not os.path.exists(pjoin(self.me_dir, 'Events',
                                self.run_name, '%s_delphes_events.lhco.gz' % tag))\
          and not os.path.exists(pjoin(self.me_dir, 'Events',
                                self.run_name, '%s_delphes_events.lhco' % tag)):
            logger.info('If you are interested in lhco output. please run root2lhco converter.')
            logger.info(' or edit bin/internal/run_delphes3 to run the converter automatically.')


        #eradir = self.options['exrootanalysis_path']
        madir = self.options['madanalysis_path']
        td = self.options['td_path']

        if os.path.exists(pjoin(self.me_dir, 'Events',
                                self.run_name, '%s_delphes_events.lhco' % tag)):
            # Creating plots
            self.create_plot('Delphes')

        if os.path.exists(pjoin(self.me_dir, 'Events', self.run_name,  '%s_delphes_events.lhco' % tag)):
            misc.gzip(pjoin(self.me_dir, 'Events', self.run_name, '%s_delphes_events.lhco' % tag))

        self.update_status('delphes done', level='delphes', makehtml=False)


    ############################################################################
    def get_pid_final_initial_states(self):
        """Find the pid of all particles in the final and initial states"""
        pids = set()
        subproc = [l.strip() for l in open(pjoin(self.me_dir,'SubProcesses',
                                                                 'subproc.mg'))]
        nb_init = self.ninitial
        pat = re.compile(r'''DATA \(IDUP\(ILH,\d+\),ILH=1,\d+\)/([\+\-\d,\s]*)/''', re.I)
        for Pdir in subproc:
            text = open(pjoin(self.me_dir, 'SubProcesses', Pdir, 'born_leshouche.inc')).read()
            group = pat.findall(text)
            for particles in group:
                particles = particles.split(',')
                pids.update(set(particles))

        return pids

    ############################################################################
    def get_pdf_input_filename(self):
        """return the name of the file which is used by the pdfset"""

        if self.options["cluster_local_path"] and \
               os.path.exists(self.options["cluster_local_path"]) and \
               self.options['run_mode'] ==1:
            # no need to transfer the pdf.
            return ''
        
        def check_cluster(path):
            if not self.options["cluster_local_path"] or \
                        os.path.exists(self.options["cluster_local_path"]) or\
                        self.options['run_mode'] !=1:
                return path
            main = self.options["cluster_local_path"]
            if os.path.isfile(path):
                filename = os.path.basename(path)
            possible_path = [pjoin(main, filename),
                             pjoin(main, "lhadpf", filename),
                             pjoin(main, "Pdfdata", filename)]
            if any(os.path.exists(p) for p in possible_path):
                return " "
            else:
                return path
                             

        if hasattr(self, 'pdffile') and self.pdffile:
            return self.pdffile
        else:
            for line in open(pjoin(self.me_dir,'Source','PDF','pdf_list.txt')):
                data = line.split()
                if len(data) < 4:
                    continue
                if data[1].lower() == self.run_card['pdlabel'].lower():
                    self.pdffile = check_cluster(pjoin(self.me_dir, 'lib', 'Pdfdata', data[2]))
                    return self.pdffile
            else:
                # possible when using lhapdf
                path = pjoin(self.me_dir, 'lib', 'PDFsets')
                if os.path.exists(path):
                    self.pdffile = path
                else:
                    self.pdffile = " "
                return self.pdffile
                      
    ############################################################################
    def do_open(self, line):
        """Open a text file/ eps file / html file"""

        args = self.split_arg(line)
        # Check Argument validity and modify argument to be the real path
        self.check_open(args)
        file_path = args[0]

        misc.open_file(file_path)

    ############################################################################
    def do_set(self, line, log=True):
        """Set an option, which will be default for coming generations/outputs
        """
        # cmd calls automaticaly post_set after this command.


        args = self.split_arg(line)
        # Check the validity of the arguments
        self.check_set(args)
        # Check if we need to save this in the option file
        if args[0] in self.options_configuration and '--no_save' not in args:
            self.do_save('options --auto')

        if args[0] == "stdout_level":
            if args[1].isdigit():
                logging.root.setLevel(int(args[1]))
                logging.getLogger('madgraph').setLevel(int(args[1]))
            else:
                logging.root.setLevel(eval('logging.' + args[1]))
                logging.getLogger('madgraph').setLevel(eval('logging.' + args[1]))
            if log: logger.info('set output information to level: %s' % args[1])
        elif args[0] == "fortran_compiler":
            if args[1] == 'None':
                args[1] = None
            self.options['fortran_compiler'] = args[1]
            current = misc.detect_current_compiler(pjoin(self.me_dir,'Source','make_opts'), 'fortran')
            if current != args[1] and args[1] != None:
                misc.mod_compilator(self.me_dir, args[1], current, 'gfortran')
        elif args[0] == "cpp_compiler":
            if args[1] == 'None':
                args[1] = None
            self.options['cpp_compiler'] = args[1]
            current = misc.detect_current_compiler(pjoin(self.me_dir,'Source','make_opts'), 'cpp')
            if current != args[1] and args[1] != None:
                misc.mod_compilator(self.me_dir, args[1], current, 'cpp')
        elif args[0] == "run_mode":
            if not args[1] in [0,1,2,'0','1','2']:
                raise self.InvalidCmd, 'run_mode should be 0, 1 or 2.'
            self.cluster_mode = int(args[1])
            self.options['run_mode'] =  self.cluster_mode
        elif args[0] in  ['cluster_type', 'cluster_queue', 'cluster_temp_path']:
            if args[1] == 'None':
                args[1] = None
            self.options[args[0]] = args[1]
            # cluster (re)-initialization done later
            # self.cluster update at the end of the routine
        elif args[0] in ['cluster_nb_retry', 'cluster_retry_wait', 'cluster_size']:
            self.options[args[0]] = int(args[1])
            # self.cluster update at the end of the routine
        elif args[0] == 'nb_core':
            if args[1] == 'None':
                import multiprocessing
                self.nb_core = multiprocessing.cpu_count()
                self.options['nb_core'] = self.nb_core
                return
            if not args[1].isdigit():
                raise self.InvalidCmd('nb_core should be a positive number')
            self.nb_core = int(args[1])
            self.options['nb_core'] = self.nb_core
        elif args[0] == 'timeout':
            self.options[args[0]] = int(args[1])
        elif args[0] == 'cluster_status_update':
            if '(' in args[1]:
                data = ' '.join([a for a in args[1:] if not a.startswith('-')])
                data = data.replace('(','').replace(')','').replace(',',' ').split()
                first, second = data[:2]
            else:
                first, second = args[1:3]

            self.options[args[0]] = (int(first), int(second))
        elif args[0] == 'notification_center':
            if args[1] in ['None','True','False']:
                self.allow_notification_center = eval(args[1])
                self.options[args[0]] = eval(args[1])
            else:
                raise self.InvalidCmd('Not a valid value for notification_center')
        elif args[0] in self.options:
            if args[1] in ['None','True','False']:
                self.options[args[0]] = ast.literal_eval(args[1])
            elif args[0].endswith('path'):
                if os.path.exists(args[1]):
                    self.options[args[0]] = args[1]
                elif os.path.exists(pjoin(self.me_dir, args[1])):
                    self.options[args[0]] = pjoin(self.me_dir, args[1])
                else:
                    raise self.InvalidCmd('Not a valid path: keep previous value: \'%s\'' % self.options[args[0]])
            else:
                self.options[args[0]] = args[1]

    def post_set(self, stop, line):
        """Check if we need to save this in the option file"""
        try:
            args = self.split_arg(line)
            if 'cluster' in args[0] or args[0] == 'run_mode':
                self.configure_run_mode(self.options['run_mode'])


            # Check the validity of the arguments
            self.check_set(args)

            if args[0] in self.options_configuration and '--no_save' not in args:
                self.exec_cmd('save options --auto')
            elif args[0] in self.options_madevent:
                logger.info('This option will be the default in any output that you are going to create in this session.')
                logger.info('In order to keep this changes permanent please run \'save options\'')
            return stop
        except self.InvalidCmd:
            return stop

    def configure_run_mode(self, run_mode):
        """change the way to submit job 0: single core, 1: cluster, 2: multicore"""

        self.cluster_mode = run_mode
        self.options['run_mode'] = run_mode

        if run_mode == 2:
            if not self.options['nb_core']:
                import multiprocessing
                self.options['nb_core'] = multiprocessing.cpu_count()
            nb_core = self.options['nb_core']
        elif run_mode == 0:
            nb_core = 1



        if run_mode in [0, 2]:
            self.cluster = cluster.MultiCore(
                             **self.options)
            self.cluster.nb_core = nb_core
        #cluster_temp_path=self.options['cluster_temp_path'],

        if self.cluster_mode == 1:
            opt = self.options
            cluster_name = opt['cluster_type']
            if cluster_name in cluster.from_name:
                self.cluster = cluster.from_name[cluster_name](**opt)
            else:
                if MADEVENT and ('mg5_path' not in self.options or not self.options['mg5_path']):
                    if not self.plugin_path:
                        raise self.InvalidCmd('%s not native cluster type and no PLUGIN directory available')
                elif MADEVENT:
                    mg5dir = self.options['mg5_path']
                    if mg5dir not in sys.path:
                        sys.path.append(mg5dir)
                    newpath = pjoin(mg5dir, 'PLUGIN')
                    if newpath not in self.plugin_path:
                        self.plugin_path.append(newpath)
                else:
                    mg5dir = MG5DIR
                # Check if a plugin define this type of cluster
                # check for PLUGIN format
                for plugpath in self.plugin_path: 
                    plugindirname = os.path.basename(plugpath)
                    for plug in os.listdir(plugpath):
                        if os.path.exists(pjoin(plugpath, plug, '__init__.py')):   
                            try:
                                __import__('%s.%s' % (plugindirname,plug))
                            except Exception:
                                logger.critical('plugin directory %s/%s fail to be loaded. Please check it', plugindirname, plug)
                                continue
                            plugin = sys.modules['%s.%s' % (plugindirname,plug)]  
                            if not hasattr(plugin, 'new_cluster'):
                                continue
                            if not misc.is_plugin_supported(plugin):
                                continue              
                            if cluster_name in plugin.new_cluster:
                                logger.info("cluster handling will be done with PLUGIN: %s" % plug,'$MG:color:BLACK')
                                self.cluster = plugin.new_cluster[cluster_name](**opt)
                                break
                        else:
                            continue
                        break
                else:
                    raise self.InvalidCmd, "%s is not recognized as a supported cluster format." % cluster_name
                
                
    def check_param_card(self, path, run=True, dependent=False):
        """
        1) Check that no scan parameter are present
        2) Check that all the width are define in the param_card.
        - If a scan parameter is define. create the iterator and recall this fonction 
          on the first element.
        - If some width are set on 'Auto', call the computation tools.
        3) if dependent is on True check for dependent parameter (automatic for scan)"""
        
        pattern_scan = re.compile(r'''^(decay)?[\s\d]*scan''', re.I+re.M)  
        pattern_width = re.compile(r'''decay\s+(\+?\-?\d+)\s+auto(@NLO|)''',re.I)
        text = open(path).read()
               
        if pattern_scan.search(text):
            if not isinstance(self, cmd.CmdShell):
                # we are in web mode => forbid scan due to security risk
                raise Exception, "Scan are not allowed in web mode"
            # at least one scan parameter found. create an iterator to go trough the cards
            main_card = check_param_card.ParamCardIterator(text)
            self.param_card_iterator = main_card
            first_card = main_card.next(autostart=True)
            first_card.write(path)
            return self.check_param_card(path, run, dependent=True)
        
        pdg_info = pattern_width.findall(text)
        if pdg_info:
            if run:
                logger.info('Computing the width set on auto in the param_card.dat')
                has_nlo = any(nlo.lower()=="@nlo" for _,nlo in pdg_info)
                pdg = [pdg for pdg,nlo in pdg_info]
                if not has_nlo:
                    self.do_compute_widths('%s %s' % (' '.join(pdg), path))
                else:
                    self.do_compute_widths('%s %s --nlo' % (' '.join(pdg), path)) 
            else:
                logger.info('''Some width are on Auto in the card. 
    Those will be computed as soon as you have finish the edition of the cards.
    If you want to force the computation right now and being able to re-edit
    the cards afterwards, you can type \"compute_wdiths\".''')
        
        if dependent:   
            card = check_param_card.ParamCard(path)
            AskforEditCard.update_dependent(self, self.me_dir, card, path, timer=20)
        
        return

    def add_error_log_in_html(self, errortype=None):
        """If a ME run is currently running add a link in the html output"""

        # Be very carefull to not raise any error here (the traceback
        #will be modify in that case.)
        if hasattr(self, 'results') and hasattr(self.results, 'current') and\
                self.results.current and 'run_name' in self.results.current and \
                hasattr(self, 'me_dir'):
            name = self.results.current['run_name']
            tag = self.results.current['tag']
            self.debug_output = pjoin(self.me_dir, '%s_%s_debug.log' % (name,tag))
            if errortype:
                self.results.current.debug = errortype
            else:
                self.results.current.debug = self.debug_output

        else:
            #Force class default
            self.debug_output = CommonRunCmd.debug_output
        if os.path.exists('ME5_debug') and not 'ME5_debug' in self.debug_output:
            os.remove('ME5_debug')
        if not 'ME5_debug' in self.debug_output:
            os.system('ln -s %s ME5_debug &> /dev/null' % self.debug_output)


    def do_quit(self, line):
        """Not in help: exit """

        if not self.force_run:
            try:
                os.remove(pjoin(self.me_dir,'RunWeb'))
            except Exception:
                pass
        try:
            self.store_result()
        except Exception:
            # If nothing runs they they are no result to update
            pass

        try:
            self.update_status('', level=None)
        except Exception, error:
            pass
        devnull = open(os.devnull, 'w')
        try:
            misc.call(['./bin/internal/gen_cardhtml-pl'], cwd=self.me_dir,
                        stdout=devnull, stderr=devnull)
        except Exception:
            pass
        devnull.close()

        return super(CommonRunCmd, self).do_quit(line)

    # Aliases
    do_EOF = do_quit
    do_exit = do_quit


    def update_status(self, status, level, makehtml=True, force=True,
                      error=False, starttime = None, update_results=True,
                      print_log=True):
        """ update the index status """

        if makehtml and not force:
            if hasattr(self, 'next_update') and time.time() < self.next_update:
                return
            else:
                self.next_update = time.time() + 3

        if print_log:
            if isinstance(status, str):
                if '<br>' not  in status:
                    logger.info(status)
            elif starttime:
                running_time = misc.format_timer(time.time()-starttime)
                logger.info(' Idle: %s,  Running: %s,  Completed: %s [ %s ]' % \
                           (status[0], status[1], status[2], running_time))
            else:
                logger.info(' Idle: %s,  Running: %s,  Completed: %s' % status[:3])

        if isinstance(status, str) and  status.startswith('\x1b['):
            status = status[status.index('m')+1:-7]
        if 'arXiv' in status:
            if '[' in status:
                status = status.split('[',1)[0]
            else:
                status = status.split('arXiv',1)[0]

        if update_results:
            self.results.update(status, level, makehtml=makehtml, error=error)

    ############################################################################
    def keep_cards(self, need_card=[], ignore=[]):
        """Ask the question when launching generate_events/multi_run"""

        check_card = ['pythia_card.dat', 'pgs_card.dat','delphes_card.dat',
                      'delphes_trigger.dat', 'madspin_card.dat', 'shower_card.dat',
                      'reweight_card.dat','pythia8_card.dat',
                      'madanalysis5_parton_card.dat','madanalysis5_hadron_card.dat',
                      'plot_card.dat']

        cards_path = pjoin(self.me_dir,'Cards')
        for card in check_card:
            if card in ignore or (ignore == ['*'] and card not in need_card):
                continue
            if card not in need_card:
                if os.path.exists(pjoin(cards_path, card)):
                    files.mv(pjoin(cards_path, card), pjoin(cards_path, '.%s' % card))
            else:
                if not os.path.exists(pjoin(cards_path, card)):
                    if os.path.exists(pjoin(cards_path, '.%s' % card)):
                        files.mv(pjoin(cards_path, '.%s' % card), pjoin(cards_path, card))
                    else:
                        default = card.replace('.dat', '_default.dat')
                        files.cp(pjoin(cards_path, default),pjoin(cards_path, card))

    ############################################################################
    def set_configuration(self, config_path=None, final=True, initdir=None, amcatnlo=False):
        """ assign all configuration variable from file
            ./Cards/mg5_configuration.txt. assign to default if not define """

        if not hasattr(self, 'options') or not self.options:
            self.options = dict(self.options_configuration)
            self.options.update(self.options_madgraph)
            self.options.update(self.options_madevent)

        if not config_path:
            if os.environ.has_key('MADGRAPH_BASE'):
                config_path = pjoin(os.environ['MADGRAPH_BASE'],'mg5_configuration.txt')
                self.set_configuration(config_path=config_path, final=False)
            if 'HOME' in os.environ:
                config_path = pjoin(os.environ['HOME'],'.mg5',
                                                        'mg5_configuration.txt')
                if os.path.exists(config_path):
                    self.set_configuration(config_path=config_path,  final=False)
            if amcatnlo:
                me5_config = pjoin(self.me_dir, 'Cards', 'amcatnlo_configuration.txt')
            else:
                me5_config = pjoin(self.me_dir, 'Cards', 'me5_configuration.txt')
            self.set_configuration(config_path=me5_config, final=False, initdir=self.me_dir)

            if self.options.has_key('mg5_path') and self.options['mg5_path']:
                MG5DIR = self.options['mg5_path']
                config_file = pjoin(MG5DIR, 'input', 'mg5_configuration.txt')
                self.set_configuration(config_path=config_file, final=False,initdir=MG5DIR)
            else:
                self.options['mg5_path'] = None
            return self.set_configuration(config_path=me5_config, final=final,initdir=self.me_dir)

        config_file = open(config_path)

        # read the file and extract information
        logger.info('load configuration from %s ' % config_file.name)
        for line in config_file:
            
            if '#' in line:
                line = line.split('#',1)[0]
            line = line.replace('\n','').replace('\r\n','')
            try:
                name, value = line.split('=')
            except ValueError:
                pass
            else:
                name = name.strip()
                value = value.strip()
                if name.endswith('_path') and not name.startswith('cluster'):
                    path = value
                    if os.path.isdir(path):
                        self.options[name] = os.path.realpath(path)
                        continue
                    if not initdir:
                        continue
                    path = pjoin(initdir, value)
                    if os.path.isdir(path):
                        self.options[name] = os.path.realpath(path)
                        continue
                else:
                    self.options[name] = value
                    if value.lower() == "none":
                        self.options[name] = None

        if not final:
            return self.options # the return is usefull for unittest

        # Treat each expected input
        # delphes/pythia/... path
        for key in self.options:
            # Final cross check for the path
            if key.endswith('path') and not key.startswith("cluster"):
                path = self.options[key]
                if path is None:
                    continue
                if os.path.isdir(path):
                    self.options[key] = os.path.realpath(path)
                    continue
                path = pjoin(self.me_dir, self.options[key])
                if os.path.isdir(path):
                    self.options[key] = os.path.realpath(path)
                    continue
                elif self.options.has_key('mg5_path') and self.options['mg5_path']:
                    path = pjoin(self.options['mg5_path'], self.options[key])
                    if os.path.isdir(path):
                        self.options[key] = os.path.realpath(path)
                        continue
                self.options[key] = None
            elif key.startswith('cluster') and key != 'cluster_status_update':
                if key in ('cluster_nb_retry','cluster_wait_retry'):
                    self.options[key] = int(self.options[key]) 
                if hasattr(self,'cluster'):
                    del self.cluster
                pass
            elif key == 'automatic_html_opening':
                if self.options[key] in ['False', 'True']:
                    self.options[key] =ast.literal_eval(self.options[key])
            elif key == "notification_center":
                if self.options[key] in ['False', 'True']:
                    self.allow_notification_center =ast.literal_eval(self.options[key])
                    self.options[key] =ast.literal_eval(self.options[key])
            elif key not in ['text_editor','eps_viewer','web_browser','stdout_level',
                              'complex_mass_scheme', 'gauge', 'group_subprocesses']:
                # Default: try to set parameter
                try:
                    self.do_set("%s %s --no_save" % (key, self.options[key]), log=False)
                except self.InvalidCmd:
                    logger.warning("Option %s from config file not understood" \
                                   % key)

        # Configure the way to open a file:
        misc.open_file.configure(self.options)
        self.configure_run_mode(self.options['run_mode'])
        return self.options

    @staticmethod
    def find_available_run_name(me_dir):
        """ find a valid run_name for the current job """

        name = 'run_%02d'
        data = [int(s[4:j]) for s in os.listdir(pjoin(me_dir,'Events')) for 
                j in range(4,len(s)+1) if \
                s.startswith('run_') and s[4:j].isdigit()]
        return name % (max(data+[0])+1)


    ############################################################################
    def do_decay_events(self,line):
        """Require MG5 directory: decay events with spin correlations
        """

        if '-from_cards' in line and not os.path.exists(pjoin(self.me_dir, 'Cards', 'madspin_card.dat')):
            return

        # First need to load MadSpin

        # Check that MG5 directory is present .
        if MADEVENT and not self.options['mg5_path']:
            raise self.InvalidCmd, '''The module decay_events requires that MG5 is installed on the system.
            You can install it and set its path in ./Cards/me5_configuration.txt'''
        elif MADEVENT:
            sys.path.append(self.options['mg5_path'])
        try:
            import MadSpin.decay as decay
            import MadSpin.interface_madspin as interface_madspin
        except ImportError:
            if __debug__:
                raise
            else:
                raise self.ConfigurationError, '''Can\'t load MadSpin
            The variable mg5_path might not be correctly configured.'''

        self.update_status('Running MadSpin', level='madspin')
        if not '-from_cards' in line:
            self.keep_cards(['madspin_card.dat'], ignore=['*'])
            self.ask_edit_cards(['madspin_card.dat'], 'fixed', plot=False)
        self.help_decay_events(skip_syntax=True)

        # load the name of the event file
        args = self.split_arg(line)
        self.check_decay_events(args)
        # args now alway content the path to the valid files
        madspin_cmd = interface_madspin.MadSpinInterface(args[0])
        madspin_cmd.update_status = lambda *x,**opt: self.update_status(*x, level='madspin',**opt)

        path = pjoin(self.me_dir, 'Cards', 'madspin_card.dat')

        madspin_cmd.import_command_file(path)

        # create a new run_name directory for this output
        i = 1
        while os.path.exists(pjoin(self.me_dir,'Events', '%s_decayed_%i' % (self.run_name,i))):
            i+=1
        new_run = '%s_decayed_%i' % (self.run_name,i)
        evt_dir = pjoin(self.me_dir, 'Events')

        os.mkdir(pjoin(evt_dir, new_run))
        current_file = args[0].replace('.lhe', '_decayed.lhe')
        new_file = pjoin(evt_dir, new_run, os.path.basename(args[0]))
        if not os.path.exists(current_file):
            if os.path.exists(current_file+'.gz'):
                current_file += '.gz'
                new_file += '.gz'
            else:
                logger.error('MadSpin fails to create any decayed file.')
                return

        files.mv(current_file, new_file)
        logger.info("The decayed event file has been moved to the following location: ")
        logger.info(new_file)

        if hasattr(self, 'results'):
            current = self.results.current
            nb_event = self.results.current['nb_event']
            if not nb_event:
                current = self.results[self.run_name][0]
                nb_event = current['nb_event']

            cross = current['cross']
            error = current['error']
            self.results.add_run( new_run, self.run_card)
            self.results.add_detail('nb_event', int(nb_event*madspin_cmd.efficiency))
            self.results.add_detail('cross', madspin_cmd.cross)#cross * madspin_cmd.branching_ratio)
            self.results.add_detail('error', madspin_cmd.error+ cross * madspin_cmd.err_branching_ratio)
            self.results.add_detail('run_mode', current['run_mode'])

        self.run_name = new_run
        self.banner = madspin_cmd.banner
        self.banner.add(path)
        self.banner.write(pjoin(self.me_dir,'Events',self.run_name, '%s_%s_banner.txt' %
                                (self.run_name, self.run_tag)))
        self.update_status('MadSpin Done', level='parton', makehtml=False)
        if 'unweighted' in os.path.basename(args[0]):
            self.create_plot('parton')

    def complete_decay_events(self, text, line, begidx, endidx):
        args = self.split_arg(line[0:begidx], error=False)
        if len(args) == 1:
            return self.complete_plot(text, line, begidx, endidx)
        else:
            return

    def complete_print_results(self,text, line, begidx, endidx):
        "Complete the print results command"
        args = self.split_arg(line[0:begidx], error=False) 
        if len(args) == 1:
            #return valid run_name
            data = misc.glob(pjoin('*','unweighted_events.lhe.gz'),
                             pjoin(self.me_dir, 'Events')) 

            data = [n.rsplit('/',2)[1] for n in data]
            tmp1 =  self.list_completion(text, data)
            return tmp1        
        else:
            data = misc.glob('*_pythia_events.hep.gz', pjoin(self.me_dir, 'Events', args[0]))
            data = [os.path.basename(p).rsplit('_',1)[0] for p in data]
            data += ["--mode=a", "--mode=w", "--path=", "--format=short"]
            tmp1 =  self.list_completion(text, data)
            return tmp1
            
    def help_print_result(self):
        logger.info("syntax: print_result [RUN] [TAG] [options]")
        logger.info("-- show in text format the status of the run (cross-section/nb-event/...)")
        logger.info("--path= defines the path of the output file.")
        logger.info("--mode=a allow to add the information at the end of the file.")
        logger.info("--format=short (only if --path is define)")
        logger.info("        allows to have a multi-column output easy to parse")

    ############################################################################
    def do_check_events(self, line):
        """ Run some sanity check on the generated events."""
                
        # Check that MG5 directory is present .
        if MADEVENT and not self.options['mg5_path']:
            raise self.InvalidCmd, '''The module reweight requires that MG5 is installed on the system.
            You can install it and set its path in ./Cards/me5_configuration.txt'''
        elif MADEVENT:
            sys.path.append(self.options['mg5_path'])
        try:
            import madgraph.interface.reweight_interface as reweight_interface
        except ImportError:
            raise self.ConfigurationError, '''Can\'t load Reweight module.
            The variable mg5_path might not be correctly configured.'''
              

        # load the name of the event file
        args = self.split_arg(line) 
        self.check_check_events(args) 
        # args now alway content the path to the valid files
        reweight_cmd = reweight_interface.ReweightInterface(args[0], allow_madspin=True)
        reweight_cmd.mother = self
        self.update_status('Running check on events', level='check')
        
        reweight_cmd.check_events()
        
    ############################################################################
    def complete_check_events(self, text, line, begidx, endidx):
        args = self.split_arg(line[0:begidx], error=False)

        if len(args) == 1 and os.path.sep not in text:
            #return valid run_name
            data = misc.glob(pjoin('*','*events.lhe*'), pjoin(self.me_dir, 'Events'))
            data = [n.rsplit('/',2)[1] for n in data]
            return  self.list_completion(text, data, line)
        else:
            return self.path_completion(text,
                                        os.path.join('.',*[a for a in args \
                                                    if a.endswith(os.path.sep)]))

    def complete_reweight(self,text, line, begidx, endidx):
        "Complete the pythia command"
        args = self.split_arg(line[0:begidx], error=False)

        #return valid run_name
        data = misc.glob(pjoin('*','*events.lhe*'), pjoin(self.me_dir, 'Events'))
        data = list(set([n.rsplit('/',2)[1] for n in data]))
        if not '-f' in args:
            data.append('-f')
        tmp1 =  self.list_completion(text, data)
        return tmp1 



    def complete_compute_widths(self, text, line, begidx, endidx, formatting=True):
        "Complete the compute_widths command"

        args = self.split_arg(line[0:begidx])
        
        if args[-1] in  ['--path=', '--output=']:
            completion = {'path': self.path_completion(text)}
        elif line[begidx-1] == os.path.sep:
            current_dir = pjoin(*[a for a in args if a.endswith(os.path.sep)])
            if current_dir.startswith('--path='):
                current_dir = current_dir[7:]
            if current_dir.startswith('--output='):
                current_dir = current_dir[9:]                
            completion = {'path': self.path_completion(text, current_dir)}
        else:
            completion = {}            
            completion['options'] = self.list_completion(text, 
                            ['--path=', '--output=', '--min_br=0.\$', '--nlo',
                             '--precision_channel=0.\$', '--body_decay='])            
        
        return self.deal_multiple_categories(completion, formatting)
        

    def update_make_opts(self):
        """update the make_opts file writing the environmental variables
        stored in make_opts_var"""
        make_opts = os.path.join(self.me_dir, 'Source', 'make_opts')
        
        # Set some environment variables common to all interfaces
        if not hasattr(self,'options') or not 'pythia8_path' in self.options or \
           not self.options['pythia8_path'] or \
           not os.path.isfile(pjoin(self.options['pythia8_path'],'bin','pythia8-config')):
            self.make_opts_var['PYTHIA8_PATH']='NotInstalled'
        else:
            self.make_opts_var['PYTHIA8_PATH']=self.options['pythia8_path']

        self.make_opts_var['MG5AMC_VERSION'] = misc.get_pkg_info()['version']

        return self.update_make_opts_full(make_opts, self.make_opts_var)

    @staticmethod
    def update_make_opts_full(path, def_variables, keep_old=True):
        """update the make_opts file writing the environmental variables
        of def_variables.
        if a value of the dictionary is None then it is not written.
        """
        make_opts = path
        pattern = re.compile(r'^(\w+)\s*=\s*(.*)$',re.DOTALL)
        diff = False # set to True if one varible need to be updated 
                     #if on False the file is not modify
        
        tag = '#end_of_make_opts_variables\n'
        make_opts_variable = True # flag to say if we are in edition area or not
        content = []
        variables = dict(def_variables)
        need_keys = variables.keys()
        for line in open(make_opts):
            line = line.strip()
            if make_opts_variable: 
                if line.startswith('#') or not line:
                    if line.startswith('#end_of_make_opts_variables'):
                        make_opts_variable = False
                    continue
                elif pattern.search(line):
                    key, value = pattern.search(line).groups()
                    if key not in variables:
                        variables[key] = value
                    elif value !=  variables[key]:
                        diff=True
                    else:
                        need_keys.remove(key)
                else: 
                    make_opts_variable = False
                    content.append(line)
            else:                  
                content.append(line)
                     
        if need_keys:
            diff=True #This means that new definition are added to the file. 

        content_variables = '\n'.join('%s=%s' % (k,v) for k, v in variables.items() if v is not None)
        content_variables += '\n%s' % tag

        if diff:
            with open(make_opts, 'w') as fsock: 
                fsock.write(content_variables + '\n'.join(content))
        return       


    def update_make_opts(self):
        """update the make_opts file writing the environmental variables
        stored in make_opts_var"""
        make_opts = os.path.join(self.me_dir, 'Source', 'make_opts')
        tag = '#end_of_make_opts_variables\n'
        content = open(make_opts).read()

        # if this is not the first time that the file is updated, there
        # should be a line #end_of_make_opts_variables
        if tag in content:
            content = content.split(tag)[1]

        variables = '\n'.join('%s=%s' % (k,v) for k, v in self.make_opts_var.items())
        variables += '\n%s' % tag

        open(make_opts, 'w').write(variables + content)
        return



# lhapdf-related functions
    def link_lhapdf(self, libdir, extra_dirs = []):
        """links lhapdf into libdir"""

        lhapdf_version = self.get_lhapdf_version()
        logger.info('Using LHAPDF v%s interface for PDFs' % lhapdf_version)
        lhalibdir = subprocess.Popen([self.options['lhapdf'], '--libdir'],
                 stdout = subprocess.PIPE).stdout.read().strip()

        if lhapdf_version.startswith('5.'):
            pdfsetsdir = subprocess.Popen([self.options['lhapdf'], '--pdfsets-path'],
                 stdout = subprocess.PIPE).stdout.read().strip()
        else:
            pdfsetsdir = subprocess.Popen([self.options['lhapdf'], '--datadir'],
                 stdout = subprocess.PIPE).stdout.read().strip()
        
        self.lhapdf_pdfsets = self.get_lhapdf_pdfsets_list(pdfsetsdir)
        # link the static library in lib
        lhalib = 'libLHAPDF.a'

        if os.path.exists(pjoin(libdir, lhalib)):
            files.rm(pjoin(libdir, lhalib))
        files.ln(pjoin(lhalibdir, lhalib), libdir)
        # just create the PDFsets dir, the needed PDF set will be copied at run time
        if not os.path.isdir(pjoin(libdir, 'PDFsets')):
            os.mkdir(pjoin(libdir, 'PDFsets'))
        self.make_opts_var['lhapdf'] = self.options['lhapdf']
        self.make_opts_var['lhapdfversion'] = lhapdf_version[0]
        self.make_opts_var['lhapdf_config'] = self.options['lhapdf']


    def get_characteristics(self, path=None):
        """reads the proc_characteristics file and initialises the correspondant
        dictionary"""
        
        if not path:
            path = os.path.join(self.me_dir, 'SubProcesses', 'proc_characteristics')
        
        self.proc_characteristics = banner_mod.ProcCharacteristic(path)
        return self.proc_characteristics


    def copy_lhapdf_set(self, lhaid_list, pdfsets_dir):
        """copy (if needed) the lhapdf set corresponding to the lhaid in lhaid_list 
        into lib/PDFsets"""

        if not hasattr(self, 'lhapdf_pdfsets'):
            self.lhapdf_pdfsets = self.get_lhapdf_pdfsets_list(pdfsets_dir)

        pdfsetname=set()
        for lhaid in lhaid_list:
            if  isinstance(lhaid, str) and lhaid.isdigit():
                lhaid = int(lhaid)
            if isinstance(lhaid, (int,float)):
                try:
                    if lhaid in self.lhapdf_pdfsets:
                        pdfsetname.add(self.lhapdf_pdfsets[lhaid]['filename'])
                    else:
                        raise MadGraph5Error('lhaid %s not valid input number for the current lhapdf' % lhaid )
                except KeyError:
                    if self.lhapdf_version.startswith('5'):
                        raise MadGraph5Error(\
                            ('invalid lhaid set in th run_card: %d .\nPlease note that some sets' % lhaid) + \
                             '(eg MSTW 90%CL error sets) \nare not available in aMC@NLO + LHAPDF 5.x.x')
                    else:
                        logger.debug('%d not found in pdfsets.index' % lhaid)
            else:
                pdfsetname.add(lhaid)

        # check if the file exists, otherwise install it:
        # also check that the PDFsets dir exists, otherwise create it.
        # if fails, install the lhapdfset into lib/PDFsets
        if not os.path.isdir(pdfsets_dir):
            try:
                os.mkdir(pdfsets_dir)
            except OSError:
                pdfsets_dir = pjoin(self.me_dir, 'lib', 'PDFsets')
        elif os.path.exists(pjoin(self.me_dir, 'lib', 'PDFsets')):
            #clean previous set of pdf used
            for name in os.listdir(pjoin(self.me_dir, 'lib', 'PDFsets')):
                if name not in pdfsetname:
                    try:
                        if os.path.isdir(pjoin(self.me_dir, 'lib', 'PDFsets', name)):
                            shutil.rmtree(pjoin(self.me_dir, 'lib', 'PDFsets', name))
                        else:
                            os.remove(pjoin(self.me_dir, 'lib', 'PDFsets', name))
                    except Exception, error:
                        logger.debug('%s', error)
        
        if self.options["cluster_local_path"]:
            lhapdf_cluster_possibilities = [self.options["cluster_local_path"],
                                      pjoin(self.options["cluster_local_path"], "lhapdf"),
                                      pjoin(self.options["cluster_local_path"], "lhapdf", "pdfsets"),
                                      pjoin(self.options["cluster_local_path"], "..", "lhapdf"),
                                      pjoin(self.options["cluster_local_path"], "..", "lhapdf", "pdfsets"),
                                      pjoin(self.options["cluster_local_path"], "..", "lhapdf","pdfsets", "6.1")
                                      ]
        else:
            lhapdf_cluster_possibilities = []

        for pdfset in pdfsetname:
        # Check if we need to copy the pdf
            if self.options["cluster_local_path"] and self.options["run_mode"] == 1 and \
                any((os.path.exists(pjoin(d, pdfset)) for d in lhapdf_cluster_possibilities)):
    
                os.environ["LHAPATH"] = [d for d in lhapdf_cluster_possibilities if os.path.exists(pjoin(d, pdfset))][0]
                os.environ["CLUSTER_LHAPATH"] = os.environ["LHAPATH"]
                # no need to copy it
                if os.path.exists(pjoin(pdfsets_dir, pdfset)):
                    try:
                        if os.path.isdir(pjoin(pdfsets_dir, name)):
                            shutil.rmtree(pjoin(pdfsets_dir, name))
                        else:
                            os.remove(pjoin(pdfsets_dir, name))
                    except Exception, error:
                        logger.debug('%s', error)
        
            #check that the pdfset is not already there
            elif not os.path.exists(pjoin(self.me_dir, 'lib', 'PDFsets', pdfset)) and \
               not os.path.isdir(pjoin(self.me_dir, 'lib', 'PDFsets', pdfset)):
    
                if pdfset and not os.path.exists(pjoin(pdfsets_dir, pdfset)):
                    self.install_lhapdf_pdfset(pdfsets_dir, pdfset)
    
                if os.path.exists(pjoin(pdfsets_dir, pdfset)):
                    files.cp(pjoin(pdfsets_dir, pdfset), pjoin(self.me_dir, 'lib', 'PDFsets'))
                elif os.path.exists(pjoin(os.path.dirname(pdfsets_dir), pdfset)):
                    files.cp(pjoin(os.path.dirname(pdfsets_dir), pdfset), pjoin(self.me_dir, 'lib', 'PDFsets'))
            
    def install_lhapdf_pdfset(self, pdfsets_dir, filename):
        """idownloads and install the pdfset filename in the pdfsets_dir"""
        lhapdf_version = self.get_lhapdf_version()
        local_path = pjoin(self.me_dir, 'lib', 'PDFsets')
        return self.install_lhapdf_pdfset_static(self.options['lhapdf'],
                                             pdfsets_dir, filename,
                                             lhapdf_version=lhapdf_version,
                                             alternate_path=local_path)
                                                 

    @staticmethod
    def install_lhapdf_pdfset_static(lhapdf_config, pdfsets_dir, filename, 
                                        lhapdf_version=None, alternate_path=None):
        """idownloads and install the pdfset filename in the pdfsets_dir.
        Version which can be used independently of the class.
        local path is used if the global installation fails.
        """
           
        if not lhapdf_version:
            lhapdf_version = subprocess.Popen([lhapdf_config, '--version'], 
                        stdout = subprocess.PIPE).stdout.read().strip()
        if not pdfsets_dir:
            pdfsets_dir = subprocess.Popen([lhapdf_config, '--datadir'], 
                        stdout = subprocess.PIPE).stdout.read().strip()
                                
        if isinstance(filename, int):
            pdf_info = CommonRunCmd.get_lhapdf_pdfsets_list_static(pdfsets_dir, lhapdf_version)
            filename = pdf_info[filename]['filename']
        
        if os.path.exists(pjoin(pdfsets_dir, filename)):
            logger.debug('%s is already present in %s', filename, pdfsets_dir)
            return
             
        logger.info('Trying to download %s' % filename)

        if lhapdf_version.startswith('5.'):

            # use the lhapdf-getdata command, which is in the same path as
            # lhapdf-config
            getdata = lhapdf_config.replace('lhapdf-config', ('lhapdf-getdata'))
            misc.call([getdata, filename], cwd = pdfsets_dir)

        elif lhapdf_version.startswith('6.'):
            # use the "lhapdf install xxx" command, which is in the same path as
            # lhapdf-config
            getdata = lhapdf_config.replace('lhapdf-config', ('lhapdf'))

            misc.call([getdata, 'install', filename], cwd = pdfsets_dir)

        else:
            raise MadGraph5Error('Not valid LHAPDF version: %s' % lhapdf_version)
        
        # check taht the file has been installed in the global dir
        if os.path.exists(pjoin(pdfsets_dir, filename)) or \
           os.path.isdir(pjoin(pdfsets_dir, filename)):
            logger.info('%s successfully downloaded and stored in %s' \
                    % (filename, pdfsets_dir))
        #otherwise (if v5) save it locally
        elif lhapdf_version.startswith('5.'):
            logger.warning('Could not download %s into %s. Trying to save it locally' \
                    % (filename, pdfsets_dir))
            CommonRunCmd.install_lhapdf_pdfset_static(lhapdf_config, alternate_path, filename,
                                                      lhapdf_version=lhapdf_version)
        elif lhapdf_version.startswith('6.') and '.LHgrid' in filename:
            logger.info('Could not download %s: Try %s', filename, filename.replace('.LHgrid',''))
            return CommonRunCmd.install_lhapdf_pdfset_static(lhapdf_config, pdfsets_dir, 
                                                              filename.replace('.LHgrid',''), 
                                        lhapdf_version, alternate_path)
            
        else:
            raise MadGraph5Error, \
                'Could not download %s into %s. Please try to install it manually.' \
                    % (filename, pdfsets_dir)



    def get_lhapdf_pdfsets_list(self, pdfsets_dir):
        """read the PDFsets.index file, which should be located in the same
        place as pdfsets_dir, and return a list of dictionaries with the information
        about each pdf set"""
        lhapdf_version = self.get_lhapdf_version()
        return self.get_lhapdf_pdfsets_list_static(pdfsets_dir, lhapdf_version)

    @staticmethod
    def get_lhapdf_pdfsets_list_static(pdfsets_dir, lhapdf_version):

        if lhapdf_version.startswith('5.'):
            if os.path.exists('%s.index' % pdfsets_dir):
                indexfile = '%s.index' % pdfsets_dir
            else:
                raise MadGraph5Error, 'index of lhapdf file not found'
            pdfsets_lines = \
                    [l for l in open(indexfile).read().split('\n') if l.strip() and \
                        not '90cl' in l]
            lhapdf_pdfsets = dict( (int(l.split()[0]), {'lhaid': int(l.split()[0]),
                          'pdflib_ntype': int(l.split()[1]),
                          'pdflib_ngroup': int(l.split()[2]),
                          'pdflib_nset': int(l.split()[3]),
                          'filename': l.split()[4],
                          'lhapdf_nmem': int(l.split()[5]),
                          'q2min': float(l.split()[6]),
                          'q2max': float(l.split()[7]),
                          'xmin': float(l.split()[8]),
                          'xmax': float(l.split()[9]),
                          'description': l.split()[10]}) \
                         for l in pdfsets_lines)

        elif lhapdf_version.startswith('6.'):
            pdfsets_lines = \
                    [l for l in open(pjoin(pdfsets_dir, 'pdfsets.index')).read().split('\n') if l.strip()]
            lhapdf_pdfsets = dict( (int(l.split()[0]), 
                        {'lhaid': int(l.split()[0]),
                          'filename': l.split()[1]}) \
                         for l in pdfsets_lines)

        else:
            raise MadGraph5Error('Not valid LHAPDF version: %s' % lhapdf_version)

        return lhapdf_pdfsets


    def get_lhapdf_version(self):
        """returns the lhapdf version number"""
        if not hasattr(self, 'lhapdfversion'):
            try:
                self.lhapdf_version = \
                    subprocess.Popen([self.options['lhapdf'], '--version'], 
                        stdout = subprocess.PIPE).stdout.read().strip()
            except OSError, error:
                if error.errno == 2:
                    raise Exception, 'lhapdf executable (%s) is not found on your system. Please install it and/or indicate the path to the correct executable in input/mg5_configuration.txt' % self.options['lhapdf']
                else:
                    raise
                
        # this will be removed once some issues in lhapdf6 will be fixed
        if self.lhapdf_version.startswith('6.0'):
            raise MadGraph5Error('LHAPDF 6.0.x not supported. Please use v6.1 or later')

        return self.lhapdf_version


    def get_lhapdf_pdfsetsdir(self):
        lhapdf_version = self.get_lhapdf_version()

        # check if the LHAPDF_DATA_PATH variable is defined
        if 'LHAPDF_DATA_PATH' in os.environ.keys() and os.environ['LHAPDF_DATA_PATH']:
            datadir = os.environ['LHAPDF_DATA_PATH']

        elif lhapdf_version.startswith('5.'):
            datadir = subprocess.Popen([self.options['lhapdf'], '--pdfsets-path'],
                         stdout = subprocess.PIPE).stdout.read().strip()

        elif lhapdf_version.startswith('6.'):
            datadir = subprocess.Popen([self.options['lhapdf'], '--datadir'],
                         stdout = subprocess.PIPE).stdout.read().strip()

        return datadir

    def get_lhapdf_libdir(self):
        lhapdf_version = self.get_lhapdf_version()

        if lhapdf_version.startswith('5.'):
            libdir = subprocess.Popen([self.options['lhapdf-config'], '--libdir'],
                         stdout = subprocess.PIPE).stdout.read().strip()

        elif lhapdf_version.startswith('6.'):
            libdir = subprocess.Popen([self.options['lhapdf'], '--libs'],
                         stdout = subprocess.PIPE).stdout.read().strip()

        return libdir

class AskforEditCard(cmd.OneLinePathCompletion):
    """A class for asking a question where in addition you can have the
    set command define and modifying the param_card/run_card correctly"""

    all_card_name = ['param_card', 'run_card', 'pythia_card', 'pythia8_card', 
                     'madweight_card', 'MadLoopParams', 'shower_card']

    special_shortcut = {'ebeam':([float],['run_card ebeam1 %(0)s', 'run_card ebeam2 %(0)s']),
                        'lpp': ([int],['run_card lpp1 %(0)s', 'run_card lpp2 %(0)s' ]),
                        'lhc': ([int],['run_card lpp1 1', 'run_card lpp2 1', 'run_card ebeam1 %(0)s*1000/2', 'run_card ebeam2 %(0)s*1000/2']),
                        'lep': ([int],['run_card lpp1 0', 'run_card lpp2 0', 'run_card ebeam1 %(0)s/2', 'run_card ebeam2 %(0)s/2']),
                        'ilc': ([int],['run_card lpp1 0', 'run_card lpp2 0', 'run_card ebeam1 %(0)s/2', 'run_card ebeam2 %(0)s/2']),
                        'lcc': ([int],['run_card lpp1 1', 'run_card lpp2 1', 'run_card ebeam1 %(0)s*1000/2', 'run_card ebeam2 %(0)s*1000/2']),
                        'fixed_scale': ([float],['run_card fixed_fac_scale T', 'run_card fixed_ren_scale T', 'run_card scale %(0)s', 'run_card dsqrt_q2fact1 %(0)s' ,'run_card dsqrt_q2fact2 %(0)s']),
                        'simplepy8':([],['pythia8_card hadronlevel:all False',
                                     'pythia8_card partonlevel:mpi False',
                                     'pythia8_card BeamRemnants:primordialKT False',
                                     'pythia8_card PartonLevel:Remnants False',
                                     'pythia8_card Check:event False',
                                     'pythia8_card TimeShower:QEDshowerByQ False',
                                     'pythia8_card TimeShower:QEDshowerByL False',
                                     'pythia8_card SpaceShower:QEDshowerByQ False',
                                     'pythia8_card SpaceShower:QEDshowerByL False',
                                     'pythia8_card PartonLevel:FSRinResonances False',
                                     'pythia8_card ProcessLevel:resonanceDecays False',
                                     ]),
                        'mpi':([bool],['pythia8_card partonlevel:mpi %(0)s'])
                        }

    special_shortcut_help = {              
    'ebeam' : 'syntax: set ebeam VALUE:\n      This parameter sets the energy to both beam to the value in GeV',
    'lpp'   : 'syntax: set ebeam  VALUE:\n'+\
              '   Set the type of beam to a given value for both beam\n'+\
              '   0 : means no PDF\n'+\
              '   1 : means proton PDF\n'+\
              '  -1 : means antiproton PDF\n'+\
              '   2 : means PDF for elastic photon emited from a proton\n'+\
              '   3 : means PDF for elastic photon emited from an electron',
    'lhc'   : 'syntax: set lhc VALUE:\n      Set for a proton-proton collision with that given center of mass energy (in TeV)',
    'lep'   : 'syntax: set lep VALUE:\n      Set for a electron-positron collision with that given center of mass energy (in GeV)',
    'fixed_scale' : 'syntax: set fixed_scale VALUE:\n      Set all scales to the give value (in GeV)',
    'simplepy8' : 'Turn off non-perturbative slow features of Pythia8.',
    'mpi' : 'syntax: set mpi value: allow to turn mpi in Pythia8 on/off'         
    }
    
    def load_default(self):
        """ define all default variable. No load of card here.
            This allow to subclass this class and just change init and still have
            all variables defined."""
    
        self.me_dir = None
        self.param_card = None
        self.run_card = {}
        self.pname2block = {}
        self.conflict = []
        self.restricted_value = {}
        self.mode = ''
        self.cards = [] 
        self.run_set = []
        self.has_mw = False
        self.has_ml = False   
        self.has_shower = False
        self.has_PY8 = False
        self.paths = {}

    
    def define_paths(self, **opt):
        # Initiation
        if 'pwd' in opt:
            self.me_dir = opt['pwd']
        elif 'mother_interface' in opt:
            self.mother_interface = opt['mother_interface']     
        if not hasattr(self, 'me_dir') or not self.me_dir:
            self.me_dir = self.mother_interface.me_dir
        
        #define paths
        self.paths['param'] = pjoin(self.me_dir,'Cards','param_card.dat')
        self.paths['param_default'] = pjoin(self.me_dir,'Cards','param_card_default.dat')
        self.paths['run'] = pjoin(self.me_dir,'Cards','run_card.dat')
        self.paths['run_default'] = pjoin(self.me_dir,'Cards','run_card_default.dat')
        self.paths['transfer'] =pjoin(self.me_dir,'Cards','transfer_card.dat')
        self.paths['MadWeight'] =pjoin(self.me_dir,'Cards','MadWeight_card.dat')
        self.paths['MadWeight_default'] =pjoin(self.me_dir,'Cards','MadWeight_card_default.dat')
        self.paths['ML'] =pjoin(self.me_dir,'Cards','MadLoopParams.dat')
        self.paths['shower'] = pjoin(self.me_dir,'Cards','shower_card.dat')
        self.paths['shower_default'] = pjoin(self.me_dir,'Cards','shower_card_default.dat')
        self.paths['pythia'] =pjoin(self.me_dir, 'Cards','pythia_card.dat')
        self.paths['PY8'] = pjoin(self.me_dir, 'Cards','pythia8_card.dat')
        self.paths['PY8_default'] = pjoin(self.me_dir, 'Cards','pythia8_card_default.dat')
        self.paths['madspin_default'] = pjoin(self.me_dir,'Cards/madspin_card_default.dat')
        self.paths['madspin'] = pjoin(self.me_dir,'Cards/madspin_card.dat')
        self.paths['reweight'] = pjoin(self.me_dir,'Cards','reweight_card.dat')
        self.paths['delphes'] = pjoin(self.me_dir,'Cards','delphes_card.dat')
        self.paths['plot'] = pjoin(self.me_dir,'Cards','plot_card.dat')
        self.paths['plot_default'] = pjoin(self.me_dir,'Cards','plot_card_default.dat')
        self.paths['madanalysis5_parton'] = pjoin(self.me_dir,'Cards','madanalysis5_parton_card.dat')
        self.paths['madanalysis5_hadron'] = pjoin(self.me_dir,'Cards','madanalysis5_hadron_card.dat')
        self.paths['madanalysis5_parton_default'] = pjoin(self.me_dir,'Cards','madanalysis5_parton_card_default.dat')
        self.paths['madanalysis5_hadron_default'] = pjoin(self.me_dir,'Cards','madanalysis5_hadron_card_default.dat')

    def __init__(self, question, cards=[], mode='auto', *args, **opt):

        self.load_default()        
        self.define_paths(**opt)
        cmd.OneLinePathCompletion.__init__(self, question, *args, **opt)


        try:
            self.param_card = check_param_card.ParamCard(self.paths['param'])
        except (check_param_card.InvalidParamCard, ValueError) as e:
            logger.error('Current param_card is not valid. We are going to use the default one.')
            logger.error('problem detected: %s' % e)
            files.cp(self.paths['param_default'], self.paths['param'])
            self.param_card = check_param_card.ParamCard(self.paths['param'])
        default_param = check_param_card.ParamCard(self.paths['param_default'])
        self.param_card_default = default_param
        
        try:
            self.run_card = banner_mod.RunCard(self.paths['run'], consistency='warning')
        except IOError:
            self.run_card = {}
        try:
            run_card_def = banner_mod.RunCard(self.paths['run_default'])
        except IOError:
            run_card_def = {}

        self.pname2block = {}
        self.conflict = []
        self.restricted_value = {}
        self.mode = mode
        self.cards = cards

        # Read the comment of the param_card_default to find name variable for
        # the param_card also check which value seems to be constrained in the
        # model.
        self.pname2block, self.restricted_value = \
                                              default_param.analyze_param_card()

        if run_card_def:
            self.run_set = run_card_def.keys() + self.run_card.hidden_param
        elif self.run_card:
            self.run_set = self.run_card.keys()
        else:
            self.run_set = []
        # check for conflict with run_card
        for var in self.pname2block:
            if var in self.run_set:
                self.conflict.append(var)        
                

        self.has_delphes = False        
        if 'delphes_card.dat' in cards:
            self.has_delphes = True

        #check if Madweight_card is present:
        self.has_mw = False
        if 'madweight_card.dat' in cards:
            
            self.do_change_tf = self.mother_interface.do_define_transfer_fct
            self.complete_change_tf = self.mother_interface.complete_define_transfer_fct
            self.help_change_tf = self.mother_interface.help_define_transfer_fct
            if not os.path.exists(self.paths['transfer']):
                logger.warning('No transfer function currently define. Please use the change_tf command to define one.')
            
            
            self.has_mw = True
            try:
                import madgraph.madweight.Cards as mwcards
            except:
                import internal.madweight.Cards as mwcards
            self.mw_card = mwcards.Card(self.paths['MadWeight'])
            self.mw_card = self.mw_card.info
            self.mw_vars = []
            for key in self.mw_card:
                if key == 'comment': 
                    continue
                for key2 in self.mw_card.info[key]:
                    if isinstance(key2, str) and not key2.isdigit():
                        self.mw_vars.append(key2)
            
            # check for conflict with run_card/param_card
            for var in self.pname2block:                
                if var in self.mw_vars:
                    self.conflict.append(var)           
            for var in self.mw_vars:
                if var in self.run_card:
                    self.conflict.append(var)
                    
        #check if MadLoopParams.dat is present:
        self.has_ml = False
        if os.path.isfile(self.paths['ML']):
            self.has_ml = True
            self.MLcard = banner_mod.MadLoopParam(self.paths['ML'])
            self.MLcardDefault = banner_mod.MadLoopParam()
            
            self.ml_vars = [k.lower() for k in self.MLcard.keys()]
            # check for conflict
            for var in self.ml_vars:
                if var in self.run_card:
                    self.conflict.append(var)
                if var in self.pname2block:
                    self.conflict.append(var)
                if self.has_mw and var in self.mw_vars:
                    self.conflict.append(var)

        #check if shower_card is present:
        self.has_shower = False
        if 'shower_card.dat' in cards:
            self.has_shower = True
            try:
                import madgraph.various.shower_card as showercards
            except:
                import internal.shower_card as showercards
            self.shower_card = showercards.ShowerCard(self.paths['shower'])
            self.shower_vars = self.shower_card.keys()
            
            # check for conflict with run_card/param_card
            for var in self.pname2block:                
                if var in self.shower_vars:
                    self.conflict.append(var)           
            for var in self.shower_vars:
                if var in self.run_card:
                    self.conflict.append(var)

        #check if pythia8_card.dat is present:
        self.has_PY8 = False
        if 'pythia8_card.dat' in cards:
            self.has_PY8 = True
            self.PY8Card = banner_mod.PY8Card(self.paths['PY8'])
            self.PY8CardDefault = banner_mod.PY8Card()
            
            self.py8_vars = [k.lower() for k in self.PY8Card.keys()]
            # check for conflict
            for var in self.py8_vars:
                if var in self.run_card:
                    self.conflict.append(var)
                if var in self.pname2block:
                    self.conflict.append(var)
                if self.has_mw and var in self.mw_vars:
                    self.conflict.append(var)
                if self.has_ml and var in self.ml_vars:
                    self.conflict.append(var)

    def do_help(self, line, conflict_raise=False, banner=True):    
#     try:                
        if banner:                      
            logger.info('*** HELP MESSAGE ***', '$MG:color:BLACK')
         
        args = self.split_arg(line)
        # handle comand related help
        if len(args)==0 or (len(args) == 1 and hasattr(self, 'do_%s' % args[0])):
            out = cmd.BasicCmd.do_help(self, line)
            if len(args)==0:
                print 'Allowed Argument'
                print '================'
                print '\t'.join(self.allow_arg)
                print 
                print 'Special shortcut: (type help <name>)'
                print '===================================='
                print '    syntax: set <name> <value>' 
                print '\t'.join(self.special_shortcut)
                print
            if banner:
                logger.info('*** END HELP ***', '$MG:color:BLACK')  
            return out      
        # check for special shortcut.
        # special shortcut:
        if args[0] in self.special_shortcut:    
            if args[0] in self.special_shortcut_help:
                print self.special_shortcut_help[args[0]]
            if banner:
                logger.info('*** END HELP ***', '$MG:color:BLACK')  
            return       
        
        start = 0
        card = ''
        if  args[0]+'_card' in self.all_card_name+ self.cards:
            args[0] += '_card'
        elif  args[0]+'.dat' in self.all_card_name+ self.cards:
            args[0] += '.dat'
        elif  args[0]+'_card.dat' in self.all_card_name+ self.cards:
            args[0] += '_card.dat'
        if args[0] in self.all_card_name + self.cards:
            start += 1
            card = args[0]
            if len(args) == 1:
                if args[0] == 'pythia8_card':
                    args[0] = 'PY8Card'              
                if args[0] == 'param_card':
                    logger.info("Param_card information: ", '$MG:color:BLUE')
                    print "File to define the various model parameter"
                    logger.info("List of the Block defined:",'$MG:color:BLUE')
                    print "\t".join(self.param_card.keys())
                elif args[0].startswith('madanalysis5'):
                    print 'This card allow to make plot with the madanalysis5 package'
                    print 'An example card is provided. For more information about the '
                    print 'syntax please refer to: https://madanalysis.irmp.ucl.ac.be/'
                    print 'or to the user manual [arXiv:1206.1599]'
                    if args[0].startswith('madanalysis5_hadron'):
                        print 
                        print 'This card also allow to make recasting analysis'
                        print 'For more detail, see: arXiv:1407.3278'                   
                elif hasattr(self, args[0]):
                    logger.info("%s information: " % args[0], '$MG:color:BLUE')
                    print(eval('self.%s' % args[0]).__doc__)
                    logger.info("List of parameter associated", '$MG:color:BLUE')
                    print "\t".join(eval('self.%s' % args[0]).keys())
                if banner:
                    logger.info('*** END HELP ***', '$MG:color:BLACK')  
                return 
                    
        #### RUN CARD
        if args[start] in [l.lower() for l in self.run_card.keys()] and card in ['', 'run_card']:
            if args[start] not in self.run_set:
                args[start] = [l for l in self.run_set if l.lower() == args[start]][0]

            if args[start] in self.conflict and not conflict_raise:
                conflict_raise = True
                logger.info('**   AMBIGUOUS NAME: %s **', args[start], '$MG:color:BLACK')
                if card == '':
                    logger.info('**   If not explicitely speficy this parameter  will modif the run_card file', '$MG:color:BLACK')

            self.run_card.do_help(args[start])
        ### PARAM_CARD WITH BLOCK NAME -----------------------------------------
        elif (args[start] in self.param_card or args[start] == 'width') \
                                                  and card in ['','param_card']:
            if args[start] in self.conflict and not conflict_raise:
                conflict_raise = True
                logger.info('**   AMBIGUOUS NAME: %s **', args[start], '$MG:color:BLACK')
                if card == '':
                    logger.info('**   If not explicitely speficy this parameter  will modif the param_card file', '$MG:color:BLACK')
                 
            if args[start] == 'width':
                args[start] = 'decay'
                
            if len(args) == start+1:
                self.param_card.do_help(args[start], tuple())
                key = None
            elif args[start+1] in self.pname2block:
                all_var = self.pname2block[args[start+1]]
                key = None
                for bname, lhaid in all_var:
                    if bname == args[start]:
                        key = lhaid
                        break
                else:
                    logger.warning('%s is not part of block "%s" but "%s". please correct.' %
                                    (args[start+1], args[start], bname))
            else:
                try:
                    key = tuple([int(i) for i in args[start+1:]])
                except ValueError:
                    logger.warning('Failed to identify LHA information')
                    return            
            
            if key in self.param_card[args[start]].param_dict:
                self.param_card.do_help(args[start], key, default=self.param_card_default)
            elif key:
                logger.warning('invalid information: %s not defined in the param_card' % (key,))
        # PARAM_CARD NO BLOCK NAME ---------------------------------------------
        elif args[start] in self.pname2block and card in ['','param_card']: 
            if args[start] in self.conflict and not conflict_raise:
                conflict_raise = True
                logger.info('**   AMBIGUOUS NAME: %s **', args[start], '$MG:color:BLACK')
                if card == '':
                    logger.info('**   If not explicitely speficy this parameter  will modif the param_card file', '$MG:color:BLACK')
                 
            all_var = self.pname2block[args[start]]
            for bname, lhaid in all_var:
                new_line = 'param_card %s %s %s' % (bname,
                   ' '.join([ str(i) for i in lhaid]), ' '.join(args[start+1:]))
                self.do_help(new_line, conflict_raise=True, banner=False) 
                
        # MadLoop Parameter  ---------------------------------------------------
        elif self.has_ml and args[start] in self.ml_vars \
                                               and card in ['', 'MadLoop_card']:
        
            if args[start] in self.conflict and not conflict_raise:
                conflict_raise = True
                logger.info('**   AMBIGUOUS NAME: %s **', args[start], '$MG:color:BLACK')
                if card == '':
                    logger.info('**   If not explicitely speficy this parameter  will modif the madloop_card file', '$MG:color:BLACK')                
                
            self.MLcard.do_help(args[start])

        # Pythia8 Parameter  ---------------------------------------------------
        elif self.has_PY8 and args[start] in self.PY8Card:
            if args[start] in self.conflict and not conflict_raise:
                conflict_raise = True
                logger.info('**   AMBIGUOUS NAME: %s **', args[start], '$MG:color:BLACK')
                if card == '':
                    logger.info('**   If not explicitely speficy this parameter  will modif the pythia8_card file', '$MG:color:BLACK')  

            self.PY8Card.do_help(args[start])
        elif card.startswith('madanalysis5'):
            print 'MA5'
            
            
        else:
            print "no help available" 
          
        if banner:                      
            logger.info('*** END HELP ***', '$MG:color:BLACK')    
        #raw_input('press enter to quit the help')
        return        
#     except Exception, error:
#         if __debug__:
#             import traceback
#             traceback.print_exc()
#             print error    

    def complete_help(self, text, line, begidx, endidx):
        prev_timer = signal.alarm(0) # avoid timer if any
        if prev_timer:
            nb_back = len(line)
            self.stdout.write('\b'*nb_back + '[timer stopped]\n')
            self.stdout.write(line)
            self.stdout.flush()
#     try:
        possibilities = self.complete_set(text, line, begidx, endidx,formatting=False)
        if line[:begidx].strip() == 'help':
            possibilities['Defined command'] = cmd.BasicCmd.completenames(self, text, line)#, begidx, endidx)
            possibilities.update(self.complete_add(text, line, begidx, endidx,formatting=False))
        return self.deal_multiple_categories(possibilities)
#     except Exception, error:
#         import traceback
#         traceback.print_exc()
#         print error

    def complete_update(self, text, line, begidx, endidx):
        prev_timer = signal.alarm(0) # avoid timer if any
        if prev_timer:
            nb_back = len(line)
            self.stdout.write('\b'*nb_back + '[timer stopped]\n')
            self.stdout.write(line)
            self.stdout.flush()
        
        arg = line[:begidx].split()
        if len(arg) <=1:
            return self.list_completion(text, ['dependent', 'missing'], line)


    def complete_set(self, text, line, begidx, endidx, formatting=True):
        """ Complete the set command"""

        prev_timer = signal.alarm(0) # avoid timer if any
        if prev_timer:
            nb_back = len(line)
            self.stdout.write('\b'*nb_back + '[timer stopped]\n')
            self.stdout.write(line)
            self.stdout.flush()

        possibilities = {}
        allowed = {}
        args = self.split_arg(line[0:begidx])
        if args[-1] in ['Auto', 'default']:
            return
        if len(args) == 1:
            allowed = {'category':'', 'run_card':'', 'block':'all', 'param_card':'','shortcut':''}
            if self.has_mw:
                allowed['madweight_card'] = ''
                allowed['mw_block'] = 'all'
            if self.has_shower:
                allowed['shower_card'] = ''
            if self.has_ml:
                allowed['madloop_card'] = ''
            if self.has_PY8:
                allowed['pythia8_card'] = ''
            if self.has_delphes:
                allowed['delphes_card'] = ''
                
        elif len(args) == 2:
            if args[1] == 'run_card':
                allowed = {'run_card':'default'}
            elif args[1] == 'param_card':
                allowed = {'block':'all', 'param_card':'default'}
            elif args[1] in self.param_card.keys():
                allowed = {'block':args[1]}
            elif args[1] == 'width':
                allowed = {'block': 'decay'}
            elif args[1] == 'MadWeight_card':
                allowed = {'madweight_card':'default', 'mw_block': 'all'}
            elif args[1] == 'MadLoop_card':
                allowed = {'madloop_card':'default'}
            elif args[1] == 'pythia8_card':
                allowed = {'pythia8_card':'default'}                
            elif self.has_mw and args[1] in self.mw_card.keys():
                allowed = {'mw_block':args[1]}
            elif args[1] == 'shower_card':
                allowed = {'shower_card':'default'}
            elif args[1] == 'delphes_card':
                allowed = {'delphes_card':'default'}
            else:
                allowed = {'value':''}
        else:
            start = 1
            if args[1] in  ['run_card', 'param_card', 'MadWeight_card', 'shower_card', 
                            'MadLoop_card','pythia8_card','delphes_card','plot_card',
                            'madanalysis5_parton_card','madanalysis5_hadron_card']:
                start = 2
            if args[-1] in self.pname2block.keys():
                allowed['value'] = 'default'
            elif args[start] in self.param_card.keys() or args[start] == 'width':
                if args[start] == 'width':
                    args[start] = 'decay'
                    
                if args[start+1:]:
                    allowed = {'block':(args[start], args[start+1:])}
                else:
                    allowed = {'block':args[start]}
            elif self.has_mw and args[start] in self.mw_card.keys():
                if args[start+1:]:
                    allowed = {'mw_block':(args[start], args[start+1:])}
                else:
                    allowed = {'mw_block':args[start]}     
            #elif len(args) == start +1:
            #        allowed['value'] = ''
            else: 
                allowed['value'] = ''

        if 'category' in allowed.keys():
            categories = ['run_card', 'param_card']
            if self.has_mw:
                categories.append('MadWeight_card')
            if self.has_shower:
                categories.append('shower_card')
            if self.has_ml:
                categories.append('MadLoop_card')
            if self.has_PY8:
                categories.append('pythia8_card')
            if self.has_delphes:
                categories.append('delphes_card')
            
            possibilities['category of parameter (optional)'] = \
                          self.list_completion(text, categories)
        
        if 'shortcut' in allowed.keys():
            possibilities['special values'] = self.list_completion(text, self.special_shortcut.keys()+['qcut', 'showerkt'])

        if 'run_card' in allowed.keys():
            opts = self.run_set
            if allowed['run_card'] == 'default':
                opts.append('default')

            possibilities['Run Card'] = self.list_completion(text, opts)

        if 'param_card' in allowed.keys():
            opts = self.pname2block.keys()
            if allowed['param_card'] == 'default':
                opts.append('default')
            possibilities['Param Card'] = self.list_completion(text, opts)
            
        if 'madweight_card' in allowed.keys():
            opts = self.mw_vars + [k for k in self.mw_card.keys() if k !='comment']
            if allowed['madweight_card'] == 'default':
                opts.append('default')
            possibilities['MadWeight Card'] = self.list_completion(text, opts)            

        if 'madloop_card' in allowed.keys():
            opts = self.ml_vars
            if allowed['madloop_card'] == 'default':
                opts.append('default')
            possibilities['MadLoop Parameter'] = self.list_completion(text, opts)
                                
        if 'pythia8_card' in allowed.keys():
            opts = self.py8_vars
            if allowed['pythia8_card'] == 'default':
                opts.append('default')
            possibilities['Pythia8 Parameter'] = self.list_completion(text, opts)
                                
        if 'shower_card' in allowed.keys():
            opts = self.shower_vars + [k for k in self.shower_card.keys() if k !='comment']
            if allowed['shower_card'] == 'default':
                opts.append('default')
            possibilities['Shower Card'] = self.list_completion(text, opts)            

        if 'delphes_card' in allowed:
            if allowed['delphes_card'] == 'default':
                opts = ['default', 'atlas', 'cms']
            possibilities['Delphes Card'] = self.list_completion(text, opts)              

        if 'value' in allowed.keys():
            opts = ['default']
            if 'decay' in args:
                opts.append('Auto')
                opts.append('Auto@NLO')
            elif args[-1] in self.pname2block and self.pname2block[args[-1]][0][0] == 'decay':
                opts.append('Auto')
                opts.append('Auto@NLO')
            possibilities['Special Value'] = self.list_completion(text, opts)

        if 'block' in allowed.keys():
            if allowed['block'] == 'all':
                allowed_block = [i for i in self.param_card.keys() if 'qnumbers' not in i]
                allowed_block.append('width')
                possibilities['Param Card Block' ] = \
                                       self.list_completion(text, allowed_block)
            elif isinstance(allowed['block'], basestring):
                block = self.param_card[allowed['block']].param_dict
                ids = [str(i[0]) for i in block
                          if (allowed['block'], i) not in self.restricted_value]
                possibilities['Param Card id' ] = self.list_completion(text, ids)
                varname = [name for name, all_var in self.pname2block.items()
                                               if any((bname == allowed['block']
                                                   for bname,lhaid in all_var))]
                possibilities['Param card variable'] = self.list_completion(text,
                                                                        varname)
            else:
                block = self.param_card[allowed['block'][0]].param_dict
                nb = len(allowed['block'][1])
                ids = [str(i[nb]) for i in block if len(i) > nb and \
                            [str(a) for a in i[:nb]] == allowed['block'][1]]

                if not ids:
                    if tuple([int(i) for i in allowed['block'][1]]) in block:
                        opts = ['default']
                        if allowed['block'][0] == 'decay':
                            opts.append('Auto')
                            opts.append('Auto@NLO')
                        possibilities['Special value'] = self.list_completion(text, opts)
                possibilities['Param Card id' ] = self.list_completion(text, ids)

        if 'mw_block' in allowed.keys():
            if allowed['mw_block'] == 'all':
                allowed_block = [i for i in self.mw_card.keys() if 'comment' not in i]
                possibilities['MadWeight Block' ] = \
                                       self.list_completion(text, allowed_block)
            elif isinstance(allowed['mw_block'], basestring):
                block = self.mw_card[allowed['mw_block']]
                ids = [str(i[0]) if isinstance(i, tuple) else str(i) for i in block]
                possibilities['MadWeight Card id' ] = self.list_completion(text, ids)
            else:
                block = self.mw_card[allowed['mw_block'][0]]
                nb = len(allowed['mw_block'][1])
                ids = [str(i[nb]) for i in block if isinstance(i, tuple) and\
                           len(i) > nb and \
                           [str(a) for a in i[:nb]] == allowed['mw_block'][1]]
                
                if not ids:
                    if tuple([i for i in allowed['mw_block'][1]]) in block or \
                                      allowed['mw_block'][1][0] in block.keys():
                        opts = ['default']
                        possibilities['Special value'] = self.list_completion(text, opts)
                possibilities['MadWeight Card id' ] = self.list_completion(text, ids) 

        return self.deal_multiple_categories(possibilities, formatting)

    def do_set(self, line):
        """ edit the value of one parameter in the card"""
        
        
        args = self.split_arg(line)
        if len(args) == 0:
            logger.warning("No argument. For help type 'help set'.")
        # fix some formatting problem
        if len(args)==1 and '=' in args[-1]:
            arg1, arg2 = args.pop(-1).split('=',1)
            args += [arg1, arg2]
        if '=' in args:
            args.remove('=')
<<<<<<< HEAD
        # do not set lowercase the case-sensitive parameters from the shower_card
        if not ( args[0].lower() in ['analyse', 'extralibs', 'extrapaths', 'includepaths'] or \
                 args[0].lower().startswith('dm_') ):
            args[:-1] = [ a.lower() for a in args[:-1]]
=======
        
        args[:-1] = [ a.lower() for a in args[:-1]]
>>>>>>> c9d91378
        # special shortcut:
        if args[0] in self.special_shortcut:
            targettypes , cmd = self.special_shortcut[args[0]]
            if len(args) != len(targettypes) +1:
                logger.warning('shortcut %s requires %s argument' % (args[0], len(targettypes)))
                if len(args) < len(targettypes) +1:
                    return
                else:
                    logger.warning('additional argument will be ignored')
            values ={}
            for i, argtype in enumerate(targettypes):           
                try:  
                    values = {str(i): banner_mod.ConfigFile.format_variable(args[i+1], argtype, args[0])}
                except ValueError as e:
                    logger.warning("Wrong argument: The entry #%s should be of type %s.", i+1, argtype)
                    return
            #else:
            #    logger.warning("too many argument for this command")
            #    return
            
            for arg in cmd:
                try:
                    text = arg % values
                except KeyError:
                    logger.warning("This command requires one argument")
                    return
                except Exception as e:
                    logger.warning(str(e))
                    return
                else:
                    self.do_set(arg % values)
            return

        
        start = 0
        if len(args) < 2:
            logger.warning('Invalid set command %s (need two arguments)' % line)
            return            

        # Special case for the qcut value
        if args[0].lower() == 'qcut':
            pythia_path = self.paths['pythia']
            if os.path.exists(pythia_path):
                logger.info('add line QCUT = %s in pythia_card.dat' % args[1])
                p_card = open(pythia_path,'r').read()
                p_card, n = re.subn('''^\s*QCUT\s*=\s*[\de\+\-\.]*\s*$''',
                                    ''' QCUT = %s ''' % args[1], \
                                    p_card, flags=(re.M+re.I))
                if n==0:
                    p_card = '%s \n QCUT= %s' % (p_card, args[1])
                with open(pythia_path, 'w') as fsock: 
                    fsock.write(p_card)
                return
        # Special case for the showerkt value
        if args[0].lower() == 'showerkt':
            pythia_path = self.paths['pythia']
            if os.path.exists(pythia_path):
                logger.info('add line SHOWERKT = %s in pythia_card.dat' % args[1].upper())
                p_card = open(pythia_path,'r').read()
                p_card, n = re.subn('''^\s*SHOWERKT\s*=\s*[default\de\+\-\.]*\s*$''',
                                    ''' SHOWERKT = %s ''' % args[1].upper(), \
                                    p_card, flags=(re.M+re.I))
                if n==0:
                    p_card = '%s \n SHOWERKT= %s' % (p_card, args[1].upper())
                with open(pythia_path, 'w') as fsock:
                    fsock.write(p_card)
                return
            

        card = '' #store which card need to be modify (for name conflict)
        if args[0] == 'madweight_card':
            if not self.mw_card:
                logger.warning('Invalid Command: No MadWeight card defined.')
                return
            args[0] = 'MadWeight_card'
        
        if args[0] == 'shower_card':
            if not self.shower_card:
                logger.warning('Invalid Command: No Shower card defined.')
                return
            args[0] = 'shower_card'

        if args[0] == "madloop_card":
            if not self.has_ml:
                logger.warning('Invalid Command: No MadLoopParam card defined.')
                return
            args[0] = 'MadLoop_card'

        if args[0] == "pythia8_card":
            if not self.has_PY8:
                logger.warning('Invalid Command: No Pythia8 card defined.')
                return
            args[0] = 'pythia8_card'
            
        if args[0] == 'delphes_card':
            if not self.has_delphes:
                logger.warning('Invalid Command: No Delphes card defined.')
                return
            if args[1] == 'atlas':
                logger.info("set default ATLAS configuration for Delphes", '$MG:color:BLACK')
                files.cp(pjoin(self.me_dir,'Cards', 'delphes_card_ATLAS.dat'),
                         pjoin(self.me_dir,'Cards', 'delphes_card.dat'))
                return
            elif args[1] == 'cms':
                logger.info("set default CMS configuration for Delphes",'$MG:color:BLACK')
                files.cp(pjoin(self.me_dir,'Cards', 'delphes_card_CMS.dat'),
                         pjoin(self.me_dir,'Cards', 'delphes_card.dat'))
                return
            
            
        if args[0] in ['run_card', 'param_card', 'MadWeight_card', 'shower_card',
                       'delphes_card','madanalysis5_hadron_card','madanalysis5_parton_card']:
            if args[1] == 'default':
                logger.info('replace %s by the default card' % args[0],'$MG:color:BLACK')
                files.cp(self.paths['%s_default' %args[0][:-5]], self.paths[args[0][:-5]])
                if args[0] == 'param_card':
                    self.param_card = check_param_card.ParamCard(self.paths['param'])
                elif args[0] == 'run_card':
                    self.run_card = banner_mod.RunCard(self.paths['run'])
                elif args[0] == 'shower_card':
                    self.shower_card = shower_card_mod.ShowerCard(self.paths['shower'])
                return
            else:
                card = args[0]
            start=1
            if len(args) < 3:
                logger.warning('Invalid set command: %s (not enough arguments)' % line)
                return
            
        elif args[0] in ['MadLoop_card']:
            if args[1] == 'default':
                logger.info('replace MadLoopParams.dat by the default card','$MG:color:BLACK')
                self.MLcard = banner_mod.MadLoopParam(self.MLcardDefault)
                self.MLcard.write(self.paths['ML'],
                                  commentdefault=True)
                return
            else:
                card = args[0]
            start=1
            if len(args) < 3:
                logger.warning('Invalid set command: %s (not enough arguments)' % line)
                return
        elif args[0] in ['pythia8_card']:
            if args[1] == 'default':
                logger.info('replace pythia8_card.dat by the default card','$MG:color:BLACK')
                self.PY8Card = banner_mod.PY8Card(self.PY8CardDefault)
                self.PY8Card.write(pjoin(self.me_dir,'Cards','pythia8_card.dat'),
                          pjoin(self.me_dir,'Cards','pythia8_card_default.dat'),
                          print_only_visible=True)
                return
            else:
                card = args[0]
            start=1
            if len(args) < 3:
                logger.warning('Invalid set command: %s (not enough arguments)' % line)
                return
        elif args[0] in ['madspin_card']:
            if args[1] == 'default':
                logger.info('replace madspin_card.dat by the default card','$MG:color:BLACK')
                files.cp(self.paths['MS_default'], self.paths['madspin'])
                return
            else:
                logger.warning("""Command set not allowed for modifying the madspin_card. 
                    Check the command \"decay\" instead.""")
                return

        #### RUN CARD
        if args[start] in [l.lower() for l in self.run_card.keys()] and card in ['', 'run_card']:
            if args[start] not in self.run_set:
                args[start] = [l for l in self.run_set if l.lower() == args[start]][0]

            if args[start] in self.conflict and card == '':
                text  = 'Ambiguous name (present in more than one card). Will assume it to be referred to run_card.\n'
                text += 'If this is not intended, please reset it in the run_card and specify the relevant card to \n'
                text += 'edit, in the format < set card parameter value >'
                logger.warning(text)

            if args[start+1] == 'default':
                default = banner_mod.RunCard(self.paths['run_default'])
                if args[start] in default.keys():
                    self.setR(args[start],default[args[start]])
                else:
                    logger.info('remove information %s from the run_card' % args[start],'$MG:color:BLACK')
                    del self.run_card[args[start]]
            else:
                if args[0].startswith('sys_') or \
                   args[0] in self.run_card.list_parameter or \
                   args[0] in self.run_card.dict_parameter:
                    val = ' '.join(args[start+1:])
                    val = val.split('#')[0]
                else:
                    val = args[start+1]
                self.setR(args[start], val)
            self.run_card.write(self.paths['run'], self.paths['run_default'])
            
        ### PARAM_CARD WITH BLOCK NAME -----------------------------------------
        elif (args[start] in self.param_card or args[start] == 'width') \
                                                  and card in ['','param_card']:
            #special treatment for scan
            if any(t.startswith('scan') for t in args):
                index = [i for i,t in enumerate(args) if t.startswith('scan')][0]
                args = args[:index] + [' '.join(args[index:])]
                
            if args[start] in self.conflict and card == '':
                text  = 'ambiguous name (present in more than one card). Please specify which card to edit'
                text += ' in the format < set card parameter value>'
                logger.warning(text)
                return
            
            if args[start] == 'width':
                args[start] = 'decay'

            if args[start+1] in self.pname2block:
                all_var = self.pname2block[args[start+1]]
                key = None
                for bname, lhaid in all_var:
                    if bname == args[start]:
                        key = lhaid
                        break
                else:
                    logger.warning('%s is not part of block "%s" but "%s". please correct.' %
                                    (args[start+1], args[start], bname))
                    return
            else:
                try:
                    key = tuple([int(i) for i in args[start+1:-1]])
                except ValueError:
                    if args[start] == 'decay' and args[start+1:-1] == ['all']:
                        for key in self.param_card[args[start]].param_dict:
                            if (args[start], key) in self.restricted_value:
                                continue
                            else:
                                self.setP(args[start], key, args[-1])
                        self.param_card.write(self.paths['param'])
                        return
                    logger.warning('invalid set command %s (failed to identify LHA information)' % line)
                    return

            if key in self.param_card[args[start]].param_dict:
                if (args[start], key) in self.restricted_value:
                    text = "Note that this parameter seems to be ignore by MG.\n"
                    text += "MG will use instead the expression: %s\n" % \
                                      self.restricted_value[(args[start], key)]
                    text += "You need to match this expression for external program (such pythia)."
                    logger.warning(text)

                if args[-1].lower() in ['default', 'auto', 'auto@nlo'] or args[-1].startswith('scan'):
                    self.setP(args[start], key, args[-1])
                else:
                    try:
                        value = float(args[-1])
                    except Exception:
                        logger.warning('Invalid input: Expected number and not \'%s\'' \
                                                                     % args[-1])
                        return
                    self.setP(args[start], key, value)
            else:
                logger.warning('invalid set command %s' % line)
                return
            self.param_card.write(self.paths['param'])
        
        # PARAM_CARD NO BLOCK NAME ---------------------------------------------
        elif args[start] in self.pname2block and card in ['','param_card']:
            if args[start] in self.conflict and card == '':
                text  = 'ambiguous name (present in more than one card). Please specify which card to edit'
                text += ' in the format < set card parameter value>'
                logger.warning(text)
                return
            
            all_var = self.pname2block[args[start]]
            for bname, lhaid in all_var:
                new_line = 'param_card %s %s %s' % (bname,
                   ' '.join([ str(i) for i in lhaid]), ' '.join(args[start+1:]))
                self.do_set(new_line)
            if len(all_var) > 1:
                logger.warning('This variable correspond to more than one parameter in the param_card.')
                for bname, lhaid in all_var:
                    logger.warning('   %s %s' % (bname, ' '.join([str(i) for i in lhaid])))
                logger.warning('all listed variables have been modified')
                
        # MadWeight_card with block name ---------------------------------------
        elif self.has_mw and (args[start] in self.mw_card and args[start] != 'comment') \
                                              and card in ['','MadWeight_card']:
            
            if args[start] in self.conflict and card == '':
                text  = 'ambiguous name (present in more than one card). Please specify which card to edit'
                text += ' in the format < set card parameter value>'
                logger.warning(text)
                return
                       
            block = args[start]
            name = args[start+1]
            value = args[start+2:]
            self.setM(block, name, value)
            self.mw_card.write(self.paths['MadWeight'])        
        
        # MadWeight_card NO Block name -----------------------------------------
        elif self.has_mw and args[start] in self.mw_vars \
                                             and card in ['', 'MadWeight_card']:
            
            if args[start] in self.conflict and card == '':
                text  = 'ambiguous name (present in more than one card). Please specify which card to edit'
                text += ' in the format < set card parameter value>'
                logger.warning(text)
                return

            block = [b for b, data in self.mw_card.items() if args[start] in data]
            if len(block) > 1:
                logger.warning('%s is define in more than one block: %s.Please specify.'
                               % (args[start], ','.join(block)))
                return
           
            block = block[0]
            name = args[start]
            value = args[start+1:]
            self.setM(block, name, value)
            self.mw_card.write(self.paths['MadWeight'])
             
        # MadWeight_card New Block ---------------------------------------------
        elif self.has_mw and args[start].startswith('mw_') and len(args[start:]) == 3\
                                                    and card == 'MadWeight_card':
            block = args[start]
            name = args[start+1]
            value = args[start+2]
            self.setM(block, name, value)
            self.mw_card.write(self.paths['MadWeight'])    

        #### SHOWER CARD
        elif self.has_shower and args[start].lower() in [l.lower() for l in \
                       self.shower_card.keys()] and card in ['', 'shower_card']:
            if args[start] not in self.shower_card:
                args[start] = [l for l in self.shower_card if l.lower() == args[start].lower()][0]

            if args[start] in self.conflict and card == '':
                text  = 'ambiguous name (present in more than one card). Please specify which card to edit'
                text += ' in the format < set card parameter value>'
                logger.warning(text)
                return

            if args[start+1].lower() == 'default':
                default = shower_card_mod.ShowerCard(self.paths['shower_default'])
                if args[start] in default.keys():
                    self.shower_card.set_param(args[start],default[args[start]], self.paths['shower'])
                else:
                    logger.info('remove information %s from the shower_card' % args[start],'$MG:color:BLACK')
                    del self.shower_card[args[start]]
            elif args[start+1].lower() in ['t','.true.','true']:
                self.shower_card.set_param(args[start],'.true.',self.paths['shower'])
            elif args[start+1].lower() in ['f','.false.','false']:
                self.shower_card.set_param(args[start],'.false.',self.paths['shower'])
            elif args[start] in ['analyse', 'extralibs', 'extrapaths', 'includepaths'] or\
                                                  args[start].startswith('dm_'):
                #case sensitive parameters
                args = line.split()
                args_str = ' '.join(str(a) for a in args[start+1:len(args)])
                self.shower_card.set_param(args[start],args_str,pjoin(self.me_dir,'Cards','shower_card.dat'))
            else:
                args_str = ' '.join(str(a) for a in args[start+1:len(args)])
                self.shower_card.set_param(args[start],args_str,self.paths['shower'])
     
        # MadLoop Parameter  ---------------------------------------------------
        elif self.has_ml and args[start] in self.ml_vars \
                                               and card in ['', 'MadLoop_card']:
        
            if args[start] in self.conflict and card == '':
                text = 'ambiguous name (present in more than one card). Please specify which card to edit'
                logger.warning(text)
                return

            if args[start+1] == 'default':
                value = self.MLcardDefault[args[start]]
                default = True
            else:
                value = args[start+1]
                default = False
            self.setML(args[start], value, default=default)
            self.MLcard.write(self.paths['ML'],
                              commentdefault=True)

        # Pythia8 Parameter  ---------------------------------------------------
        elif self.has_PY8 and (card == 'pythia8_card' or (card == '' and \
             args[start] in self.PY8Card)):

            if args[start] in self.conflict and card == '':
                text = 'ambiguous name (present in more than one card). Please specify which card to edit'
                logger.warning(text)
                return

            if args[start+1] == 'default':
                value = self.PY8CardDefault[args[start]]
                default = True
            else:
                value = ' '.join(args[start+1:])
                default = False
            self.setPY8(args[start], value, default=default)
            self.PY8Card.write(pjoin(self.me_dir,'Cards','pythia8_card.dat'),
                          pjoin(self.me_dir,'Cards','pythia8_card_default.dat'),
                          print_only_visible=True)
                
        #INVALID --------------------------------------------------------------
        else:      
            logger.warning('invalid set command %s ' % line)
            arg = args[start].lower()
            if self.has_PY8:   
                close_opts = [name for name in self.PY8Card if name.lower().startswith(arg[:3]) or arg in name.lower()]
                if close_opts:
                    logger.info('Did you mean one of the following PY8 options:\n%s' % '\t'.join(close_opts))
            if self.run_card:
                close_opts = [name for name in self.run_card if name.lower().startswith(arg[:3]) or arg in name.lower()]
                if close_opts:
                    logger.info('Did you mean one of the following run_card options:\n%s' % '\t'.join(close_opts))
                
            return

    def setM(self, block, name, value):
        
        if isinstance(value, list) and len(value) == 1:
            value = value[0]
            
        if block not in self.mw_card:
            logger.warning('block %s was not present in the current MadWeight card. We are adding it' % block)
            self.mw_card[block] = {}
        elif name not in self.mw_card[block]:
            logger.info('name %s was not present in the block %s for the current MadWeight card. We are adding it' % (name,block),'$MG:color:BLACK')
        if value == 'default':
            import madgraph.madweight.Cards as mwcards
            mw_default = mwcards.Card(self.paths['MadWeight_default'])
            try:
                value = mw_default[block][name]
            except KeyError:
                logger.info('removing id "%s" from Block "%s" '% (name, block),'$MG:color:BLACK')
                if name in self.mw_card[block]:
                    del self.mw_card[block][name]
                return
        if value:
            logger.info('modify madweight_card information BLOCK "%s" with id "%s" set to %s',
                    block, name, value, '$MG:color:BLACK')
        else:
            logger.warning("Invalid command: No value. To set default value. Use \"default\" as value")
            return
        
        self.mw_card[block][name] = value
    
    def setR(self, name, value):
        logger.info('modify parameter %s of the run_card.dat to %s' % (name, value),'$MG:color:BLACK')
        self.run_card.set(name, value, user=True)

    def setML(self, name, value, default=False):
        
        try:
            self.MLcard.set(name, value, user=True)
        except Exception, error:
            logger.warning("Fail to change parameter. Please Retry. Reason: %s." % error)
            return
        logger.info('modify parameter %s of the MadLoopParam.dat to %s' % (name, value),'$MG:color:BLACK')
        if default and name.lower() in self.MLcard.user_set:
            self.MLcard.user_set.remove(name.lower())

    def setPY8(self, name, value, default=False):
        try:
            self.PY8Card.userSet(name, value)
        except Exception, error:
            logger.warning("Fail to change parameter. Please Retry. Reason: %s." % error)
            return
        logger.info('modify parameter %s of the pythia8_card.dat to %s' % (name, value), '$MG:color:BLACK')
        if default and name.lower() in self.PY8Card.user_set:
            self.PY8Card.user_set.remove(name.lower())

    def setP(self, block, lhaid, value):
        if isinstance(value, str):
            value = value.lower()
            if value == 'default':
                default = check_param_card.ParamCard(self.paths['param_default'])
                value = default[block].param_dict[lhaid].value

            elif value in ['auto', 'auto@nlo']:
                if 'nlo' in value:
                    value = 'Auto@NLO'
                else:
                    value = 'Auto'
                if block != 'decay':
                    logger.warning('Invalid input: \'Auto\' value only valid for DECAY')
                    return
            elif value.startswith('scan'):
                if ':' not in value:
                    logger.warning('Invalid input: \'scan\' mode requires a \':\' before the definition.')
                    return
                tag = value.split(':')[0]
                tag = tag[4:].strip()
                if tag and not tag.isdigit():
                    logger.warning('Invalid input: scan tag need to be integer and not "%s"' % tag)
                    return
                
                
                pass
            else:
                try:
                    value = float(value)
                except ValueError:
                    logger.warning('Invalid input: \'%s\' not valid intput.'% value)

        logger.info('modify param_card information BLOCK %s with id %s set to %s' %\
                    (block, lhaid, value), '$MG:color:BLACK')
        self.param_card[block].param_dict[lhaid].value = value
    
    def check_card_consistency(self):
        """This is run on quitting the class. Apply here all the self-consistency
        rule that you want. Do the modification via the set command."""

        # if NLO reweighting is ON: ensure that we keep the rwgt information
        if 'reweight' in self.allow_arg and 'run' in self.allow_arg and \
            isinstance(self.run_card,banner_mod.RunCardNLO) and \
            not self.run_card['store_rwgt_info']:
            #check if a NLO reweighting is required
                re_pattern = re.compile(r'''^\s*change\s*mode\s* (LO\+NLO|LO|NLO)\s*(?:#|$)''', re.M+re.I)
                text = open(self.paths['reweight']).read()
                options = re_pattern.findall(text)
                if any(o in ['NLO', 'LO+NLO'] for o in options):
                    logger.info('NLO reweighting is on ON. Automatically set store_rwgt_info to True', '$MG:color:BLACK' )
                    self.do_set('run_card store_rwgt_info True')
        
        # if external computation for the systematics are asked then switch 
        #automatically the book-keeping of the weight for NLO
        if 'run' in self.allow_arg and \
                    self.run_card['systematics_program'] == 'systematics' and \
                    isinstance(self.run_card,banner_mod.RunCardNLO) and \
                    not self.run_card['store_rwgt_info']:
            logger.warning('To be able to run systematics program, we set store_rwgt_info to True')
            self.do_set('run_card store_rwgt_info True')
        
        # @LO if PY6 shower => event_norm on sum
        if 'pythia_card.dat' in self.cards:
            if self.run_card['event_norm'] != 'sum':
                logger.info('Pythia6 needs a specific normalisation of the events. We will change it accordingly.', '$MG:color:BLACK' )
                self.do_set('run_card event_norm sum') 
        # @LO if PY6 shower => event_norm on sum
        elif 'pythia8_card.dat' in self.cards:
            if self.run_card['event_norm'] == 'sum':
                logger.info('Pythia8 needs a specific normalisation of the events. We will change it accordingly.', '$MG:color:BLACK' )
                self.do_set('run_card event_norm average')         
                
        # Check the extralibs flag.
        if self.has_shower and isinstance(self.run_card, banner_mod.RunCardNLO):
            modify_extralibs, modify_extrapaths = False,False
            extralibs = self.shower_card['extralibs'].split()
            extrapaths = self.shower_card['extrapaths'].split()
            # remove default stdhep/Fmcfio for recent shower
            if self.run_card['parton_shower'] in ['PYTHIA8', 'HERWIGPP', 'HW7']:
                if 'stdhep' in self.shower_card['extralibs']:
                    extralibs.remove('stdhep')
                    modify_extralibs = True
                if 'Fmcfio' in self.shower_card['extralibs']:
                    extralibs.remove('Fmcfio')     
                    modify_extralibs = True               
            if self.run_card['parton_shower'] == 'PYTHIA8':
                # First check sanity of PY8
                if not self.mother_interface.options['pythia8_path']:
                    raise self.mother.InvalidCmd, 'Pythia8 is not correctly specified  to MadGraph5_aMC@NLO'
                executable = pjoin(self.mother_interface.options['pythia8_path'], 'bin', 'pythia8-config')
                if not os.path.exists(executable):
                    raise self.mother.InvalidCmd, 'Pythia8 is not correctly specified to MadGraph5_aMC@NLO'                
                
                # 2. take the compilation flag of PY8 from pythia8-config
                libs , paths = [], []
                p = misc.subprocess.Popen([executable, '--libs'], stdout=subprocess.PIPE)
                stdout, _ = p. communicate()
                libs = [x[2:] for x in stdout.split() if x.startswith('-l') or paths.append(x[2:])]
                
                # Add additional user-defined compilation flags
                p = misc.subprocess.Popen([executable, '--config'], stdout=subprocess.PIPE)
                stdout, _ = p. communicate()
                for lib in ['-ldl','-lstdc++','-lc++']:
                    if lib in stdout:
                        libs.append(lib[2:])                    

                # This precompiler flag is in principle useful for the analysis if it writes HEPMC
                # events, but there is unfortunately no way for now to specify it in the shower_card.
                supports_HEPMCHACK = '-DHEPMC2HACK' in stdout
                
                #3. ensure that those flag are in the shower card
                for l in libs:
                    if l not in extralibs:
                        modify_extralibs = True
                        extralibs.append(l)
                for L in paths:
                    if L not in extrapaths:
                        modify_extrapaths = True
                        extrapaths.append(L)
                        
            # Apply the required modification
            if modify_extralibs:
                if extralibs:
                    self.do_set('shower_card extralibs %s ' % ' '.join(extralibs))
                else:
                    self.do_set('shower_card extralibs None ')
            if modify_extrapaths:
                if extrapaths:
                    self.do_set('shower_card extrapaths %s ' % ' '.join(extrapaths))
                else:
                    self.do_set('shower_card extrapaths None ')    
    
    def reask(self, *args, **opt):
        
        cmd.OneLinePathCompletion.reask(self,*args, **opt)
        if self.has_mw and not os.path.exists(pjoin(self.me_dir,'Cards','transfer_card.dat')):
            logger.warning('No transfer function currently define. Please use the change_tf command to define one.')
    
    fail_due_to_format = 0 #parameter to avoid infinite loop
    def postcmd(self, stop, line):
        ending_question = cmd.OneLinePathCompletion.postcmd(self,stop,line)

        if ending_question:
            self.check_card_consistency()
            try:
                self.do_update('dependent', timer=20)
            except MadGraph5Error, error:
                if 'Missing block:' in str(error):
                    self.fail_due_to_format +=1
                    if self.fail_due_to_format == 10:
                        missing, unknow = str(error).split('\n')[-2:]
                        logger.warning("Invalid param_card:\n%s\n%s\n" % (missing, unknow))
                        logger.info("Type \"update missing\" to use default value.\n ", '$MG:color:BLACK')
                        self.value = False # to avoid that entering a command stop the question
                        return self.reask(True)
                    else:
                        raise
            
            return ending_question
    
    
    
    
    
    def do_update(self, line, timer=0):
        """ syntax: update dependent: Change the mass/width of particles which are not free parameter for the model.
                    update missing:   add to the current param_card missing blocks/parameters."""
        
        args = self.split_arg(line)
        if len(args)==0:
            logger.warning('miss an argument (dependent or missing). Please retry')
            return
        
        if args[0] == 'dependent':
            if not self.mother_interface:
                logger.warning('Failed to update dependent parameter. This might create trouble for external program (like MadSpin/shower/...)')
            
            pattern_width = re.compile(r'''decay\s+(\+?\-?\d+)\s+auto(@NLO|)''',re.I)
            pattern_scan = re.compile(r'''^(decay)?[\s\d]*scan''', re.I+re.M)
            param_text= open(self.paths['param']).read()
            
            if pattern_scan.search(param_text):
                #for block, key in self.restricted_value:
                #    self.param_card[block].get(key).value = -9.999e-99
                #    self.param_card.write(self.paths['param'])
                return
            elif pattern_width.search(param_text):
                self.do_compute_widths('')
                self.param_card = check_param_card.ParamCard(self.paths['param'])
        
            # calling the routine doing the work    
            self.update_dependent(self.mother_interface, self.me_dir, self.param_card,
                                   self.paths['param'], timer)
            
        elif args[0] == 'missing':
            self.update_missing()
            return

            
            
    @staticmethod
    def update_dependent(mecmd, me_dir, param_card, path ,timer=0):
        """static method which can also be called from outside the class
           usefull in presence of scan.
           return if the param_card was updated or not
        """
        logger.info('Update the dependent parameter of the param_card.dat')
        modify = True
        class TimeOutError(Exception): 
            pass
        def handle_alarm(signum, frame): 
            raise TimeOutError
        signal.signal(signal.SIGALRM, handle_alarm)
        if timer:
            signal.alarm(timer)
            log_level=30
        else:
            log_level=20
        # Try to load the model in the limited amount of time allowed
        try:
            model = mecmd.get_model()
            signal.alarm(0)
        except TimeOutError:
            logger.warning('The model takes too long to load so we bypass the updating of dependent parameter.\n'+\
                           'This might create trouble for external program (like MadSpin/shower/...)\n'+\
                           'The update can be forced without timer by typing \'update dependent\' at the time of the card edition')
            modify =False
        except Exception,error:
            logger.debug(str(error))
            logger.warning('Failed to update dependent parameter. This might create trouble for external program (like MadSpin/shower/...)')
            signal.alarm(0)
        else:
            restrict_card = pjoin(me_dir,'Source','MODEL','param_card_rule.dat')
            if not os.path.exists(restrict_card):
                restrict_card = None
            #restrict_card = None
            if model:
                modify = param_card.update_dependent(model, restrict_card, log_level)
                if modify and path:
                    param_card.write(path)
            else:
                logger.warning('missing MG5aMC code. Fail to update dependent parameter. This might create trouble for program like MadSpin/shower/...')
            
        if log_level==20:
            logger.info('param_card up to date.')
            
        return modify
    
    
    
    def update_missing(self):
        
        def check_block(self, blockname):
            add_entry = 0
            block = self.param_card_default[blockname]
            for key in block.keys():
                if key not in input_in_block:
                    param = block.get(key)
                    if blockname != 'decay':
                        text.append('\t%s\t%s # %s\n' % (' \t'.join([`i` for i in param.lhacode]), param.value, param.comment))
                    else: 
                        text.append('DECAY \t%s\t%s # %s\n' % (' \t'.join([`i` for i in param.lhacode]), param.value, param.comment))
                    add_entry += 1
            if add_entry:
                text.append('\n')
            return add_entry
        
        # Add to the current param_card all the missing input at default value
        current_block = ''
        input_in_block = set()
        defined_blocks = set()
        decay = set()
        text = []
        add_entry = 0
        for line in open(self.paths['param']):
            
            new_block = re.findall(r'^\s*(block|decay)\s*(\w*)', line, re.I)               
            if new_block:                       
                new_block = new_block[0]
                defined_blocks.add(new_block[1].lower())
                if current_block:
                    add_entry += check_block(self, current_block)

                current_block= new_block[1]
                input_in_block = set()
                if new_block[0].lower() == 'decay':
                    decay.add((int(new_block[1]),))
                    current_block = ''
                if new_block[1].lower() == 'qnumbers':
                    current_block = ''
    
            text.append(line) 
            if not current_block:
                continue
            
            #normal line. 
            #strip comment
            line = line.split('#',1)[0]
            split  = line.split()
            if not split:
                continue
            else:
                try:
                    lhacode = [int(i) for i in split[:-1]]
                except:
                    continue
                input_in_block.add(tuple(lhacode))
                    
        if current_block:
            add_entry += check_block(self, current_block)
        
        # special check for missing block
        for block in self.param_card_default:

            if block.startswith(('qnumbers', 'decay')):
                continue

            if block not in defined_blocks:
                add_entry += len(self.param_card_default[block])
                text.append(str(self.param_card_default[block])) 
            
        # special check for the decay
        input_in_block = decay
        add_entry += check_block(self, 'decay')
        
        if add_entry:
            logger.info('write new param_card with %s new parameter(s).', add_entry, '$MG:color:BLACK')
            open(self.paths['param'],'w').write(''.join(text))
            self.reload_card(self.paths['param'])
        else:
            logger.info('No missing parameter detected.', '$MG:color:BLACK')
    
    
    def check_answer_consistency(self):
        """function called if the code reads a file"""
        self.check_card_consistency()
        self.do_update('dependent', timer=20) 
      
    def help_set(self):
        '''help message for set'''

        logger.info('********************* HELP SET ***************************')
        logger.info("syntax: set [run_card|param_card|...] NAME [VALUE|default]")
        logger.info("syntax: set [param_card] BLOCK ID(s) [VALUE|default]")
        logger.info('')
        logger.info('-- Edit the param_card/run_card/... and replace the value of the')
        logger.info('    parameter by the value VALUE.')
        logger.info('   ')
        logger.info('-- Example:')
        logger.info('     set run_card ebeam1 4000')
        logger.info('     set ebeam2 4000')
        logger.info('     set lpp1 0')
        logger.info('     set ptj default')
        logger.info('')
        logger.info('     set param_card mass 6 175')
        logger.info('     set mass 25 125.3')
        logger.info('     set mass mh 125')
        logger.info('     set mh 125')
        logger.info('     set decay 25 0.004')
        logger.info('     set decay wh 0.004')
        logger.info('     set vmix 2 1 2.326612e-01')
        logger.info('')
        logger.info('     set param_card default #return all parameter to default')
        logger.info('     set run_card default')
        logger.info('********************* HELP SET ***************************')


    def default(self, line):
        """Default action if line is not recognized"""

        line = line.strip()
        args = line.split()
        if line == '' and self.default_value is not None:
            self.value = self.default_value
        # check if input is a file
        elif hasattr(self, 'do_%s' % args[0]):
            self.do_set(' '.join(args[1:]))
        elif os.path.isfile(line):
            self.copy_file(line)
            self.value = 'repeat'
        elif self.me_dir and os.path.exists(pjoin(self.me_dir, line)):
            self.copy_file(pjoin(self.me_dir,line))
            self.value = 'repeat'            
        elif line.strip() != '0' and line.strip() != 'done' and \
            str(line) != 'EOF' and line.strip() in self.allow_arg:            
            self.open_file(line)
            self.value = 'repeat'
        else:
            self.value = line

        return line

    def do_decay(self, line):
        """edit the madspin_card to define the decay of the associate particle"""
        signal.alarm(0) # avoid timer if any
        path = self.paths['madspin']
        
        if 'madspin_card.dat' not in self.cards or not os.path.exists(path):
            logger.warning("Command decay not valid. Since MadSpin is not available.")
            return
        
        if ">" not in line:
            logger.warning("invalid command for decay. Line ignored")
            return
        
        if "-add" in line:
            # just to have to add the line to the end of the file
            particle = line.split('>')[0].strip()
            text = open(path).read()
            line = line.replace('--add', '').replace('-add','')
            logger.info("change madspin_card to add one decay to %s: %s" %(particle, line.strip()), '$MG:color:BLACK')
            
            text = text.replace('launch', "\ndecay %s\nlaunch\n" % line,1)
        else:
            # Here we have to remove all the previous definition of the decay
            #first find the particle
            particle = line.split('>')[0].strip()
            logger.info("change madspin_card to define the decay of %s: %s" %(particle, line.strip()), '$MG:color:BLACK')
            particle = particle.replace('+','\+').replace('-','\-')
            decay_pattern = re.compile(r"^\s*decay\s+%s\s*>[\s\w+-~]*?$" % particle, re.I+re.M)
            text= open(path).read()
            text = decay_pattern.sub('', text)
            text = text.replace('launch', "\ndecay %s\nlaunch\n" % line,1)

        with open(path,'w') as fsock:
            fsock.write(text) 

        

    def do_compute_widths(self, line):
        signal.alarm(0) # avoid timer if any
        path = self.paths['param']
        pattern = re.compile(r'''decay\s+(\+?\-?\d+)\s+auto(@NLO|)''',re.I)
        text = open(path).read()
        pdg_info = pattern.findall(text)
        has_nlo = any("@nlo"==nlo.lower() for _, nlo in pdg_info)
        pdg = [p for p,_ in pdg_info]
        
        
        line = '%s %s' % (line, ' '.join(pdg))
        if not '--path' in line:
            line += ' --path=%s' % path
        if has_nlo:
            line += ' --nlo'

        try:
            return self.mother_interface.do_compute_widths(line)
        except InvalidCmd, error:
            logger.error("Invalid command: %s " % error)

    def help_compute_widths(self):
        signal.alarm(0) # avoid timer if any
        return self.mother_interface.help_compute_widths()

    def help_decay(self):
        """help for command decay which modifies MadSpin_card"""
        
        signal.alarm(0) # avoid timer if any
        print '--syntax: decay PROC [--add]'
        print ' '
        print '  modify the madspin_card to modify the decay of the associate particle.'
        print '  and define it to PROC.'
        print '  if --add is present, just add a new decay for the associate particle.'
        
    def complete_compute_widths(self, *args, **opts):
        prev_timer = signal.alarm(0) # avoid timer if any
        if prev_timer:
            nb_back = len(line)
            self.stdout.write('\b'*nb_back + '[timer stopped]\n')
            self.stdout.write(line)
            self.stdout.flush()
        return self.mother_interface.complete_compute_widths(*args,**opts)


    def help_add(self):
        """help for add command"""

        logger.info('********************* HELP ADD ***************************')
        logger.info( '-- syntax: add pythia8_card NAME VALUE')
        logger.info( "   add a definition of name in the pythia8_card with the given value")
        logger.info( "   Do not work for the param_card"        )
        logger.info( '-- syntax: add filename [OPTION] line')
        logger.info( '   add the given LINE to the end of the associate file (all file supportedd).')
        logger.info( '   OPTION parameter allows to change the position where to write in the file')
        logger.info( '     --after_line=banner : write the line at the end of the banner')
        logger.info( '     --line_position=X : insert the line before line X (starts at 0)')
        logger.info( '     --after_line="<regular-expression>" write the line after the first line matching the regular expression')
        logger.info( '     --before_line="<regular-expression>" write the line before the first line matching the regular expression')
        logger.info( '   example: change reweight --after_line="^\s*change mode" change model heft')
        logger.info('********************* HELP ADD ***************************') 

    def complete_add(self, text, line, begidx, endidx, formatting=True):
        """ auto-completion for add command"""

        prev_timer = signal.alarm(0) # avoid timer if any
        if prev_timer:
            nb_back = len(line)
            self.stdout.write('\b'*nb_back + '[timer stopped]\n')
            self.stdout.write(line)
            self.stdout.flush()
        
        split = line[:begidx].split()
        if len(split)==1:
            possibilities = {} 
            cards = [c.rsplit('.',1)[0] for c in self.cards]   
            possibilities['category of parameter (optional)'] = \
                          self.list_completion(text, cards)
        elif len(split) == 2:
            possibilities = {} 
            options = ['--line_position=','--after_line=banner', '--after_line="','--before_line="']   
            possibilities['category of parameter (optional)'] = \
                          self.list_completion(text, options, line)
        else:
            return                          
        return self.deal_multiple_categories(possibilities, formatting)

    def do_add(self, line):
        """ syntax: add filename NAME VALUE
            syntax: add filename LINE"""

        args = self.split_arg(line)
        if len(args) == 3 and args[0] in ['pythia8_card', 'pythia8_card.dat'] and self.has_PY8:
            name= args[1]
            value = args[2]
            self.PY8Card.userSet(name, value)
            self.PY8Card.write(pjoin(self.me_dir,'Cards','pythia8_card.dat'),
                          pjoin(self.me_dir,'Cards','pythia8_card_default.dat'),
                          print_only_visible=True)
            logger.info("add in the pythia8_card the parameter \"%s\" with value \"%s\"" % (name, value), '$MG:color:BLACK')
        elif len(args) > 0: 
            if args[0] in self.cards:
                card = args[0]
            elif "%s.dat" % args[0] in self.cards:
                card = "%s.dat" % args[0]
            elif "%s_card.dat" % args[0] in self.cards: 
                card = "%s_card.dat" % args[0]
            elif self.has_ml and args[0].lower() == "madloop":
                card = "MadLoopParams.dat"
            else:
                logger.error("unknow card %s. Please retry." % args[0])
                return

            # handling the various option on where to write the line            
            if args[1].startswith('--line_position='):
                #position in file determined by user
                text = open(pjoin(self.me_dir,'Cards',card)).read()
                split = text.split('\n')
                pos = int(args[1].split('=',1)[1])
                newline = line.split(None,2)[2]
                split.insert(pos, newline)
                ff = open(pjoin(self.me_dir,'Cards',card),'w')
                ff.write('\n'.join(split))
                logger.info("writting at line %d of the file %s the line: \"%s\"" %(pos, card, line.split(None,1)[1] ))
                
            elif args[1].startswith('--after_line=banner'):
                # write the line at the first not commented line
                text = open(pjoin(self.me_dir,'Cards',card)).read()
                split = text.split('\n')
                for posline,l in  enumerate(split):
                    if not l.startswith('#'):
                        break
                split.insert(posline, line.split(None,2)[2])
                ff = open(pjoin(self.me_dir,'Cards',card),'w')
                ff.write('\n'.join(split))
                logger.info("writting at line %d of the file %s the line: \"%s\"" %(posline, card, line.split(None,1)[1] ))
                
            elif args[1].startswith('--before_line='):
                # catch the line/regular expression and write before that line
                text = open(pjoin(self.me_dir,'Cards',card)).read()
                split = text.split('\n')
                search_pattern=r'''before_line=(?P<quote>["'])(?:(?=(\\?))\2.)*?\1'''
                pattern = re.search(search_pattern, line).group()[13:-1]
                for posline,l in enumerate(split):
                    if re.search(pattern, l):
                        break
                else:
                    raise Exception, 'invalid regular expression: not found in file'
                split.insert(posline, re.split(search_pattern,line)[-1])
                ff = open(pjoin(self.me_dir,'Cards',card),'w')
                ff.write('\n'.join(split))
                logger.info("writting at line %d of the file %s the line: \"%s\"" %(posline, card, line.split(None,1)[1] ))                
                        
                
        
            elif args[1].startswith('--after_line='):
                # catch the line/regular expression and write after that line
                text = open(pjoin(self.me_dir,'Cards',card)).read()
                split = text.split('\n')
                search_pattern = r'''after_line=(?P<quote>["'])(?:(?=(\\?))\2.)*?\1'''
                pattern = re.search(search_pattern, line).group()[12:-1]
                for posline,l in enumerate(split):
                    if re.search(pattern, l):
                        break
                else:
                    posline=len(split)
                split.insert(posline+1, re.split(search_pattern,line)[-1])
                ff = open(pjoin(self.me_dir,'Cards',card),'w')
                ff.write('\n'.join(split))
                logger.info("writting at line %d of the file %s the line: \"%s\"" %(posline, card, line.split(None,1)[1] ))                                 
            else:
                ff = open(pjoin(self.me_dir,'Cards',card),'a')
                ff.write("%s \n" % line.split(None,1)[1])
                ff.close()
                logger.info("adding at the end of the file %s the line: \"%s\"" %(card, line.split(None,1)[1] ))
            self.reload_card(pjoin(self.me_dir,'Cards',card))
            


    def help_asperge(self):
        """Help associated to the asperge command"""
        signal.alarm(0)

        print '-- syntax: asperge [options]'
        print '   Call ASperGe to diagonalize all mass matrices in the model.'
        print '   This works only if the ASperGE module is part of the UFO model (a subdirectory).'
        print '   If you specify some names after the command (i.e. asperge m1 m2) then ASperGe will only'
        print '   diagonalize the associate mass matrices (here m1 and m2).'

    def complete_asperge(self, text, line, begidx, endidx, formatting=True):
        prev_timer = signal.alarm(0) # avoid timer if any
        if prev_timer:
            nb_back = len(line)
            self.stdout.write('\b'*nb_back + '[timer stopped]\n')
            self.stdout.write(line)
            self.stdout.flush()
        blockname = self.pname2block.keys()
        # remove those that we know for sure are not mixing
        wrong = ['decay', 'mass', 'sminput']
        valid = [k for k in blockname if 'mix' in k]
        potential = [k for k in blockname if k not in valid+wrong]
        output = {'Mixing matrices': self.list_completion(text, valid, line),
                  'Other potential valid input': self.list_completion(text, potential, line)}

        return self.deal_multiple_categories(output, formatting)


    def do_asperge(self, line):
        """Running ASperGe"""
        signal.alarm(0) # avoid timer if any

        path = pjoin(self.me_dir,'bin','internal','ufomodel','ASperGE')
        if not os.path.exists(path):
            logger.error('ASperge has not been detected in the current model, therefore it will not be run.')
            return
        elif not os.path.exists(pjoin(path,'ASperGe')):
            logger.info('ASperGe has been detected but is not compiled. Running the compilation now.')
            try:
                misc.compile(cwd=path,shell=True)
            except MadGraph5Error, error:
                logger.error('''ASperGe failed to compile. Note that gsl is needed
     for this compilation to go trough. More information on how to install this package on
     http://www.gnu.org/software/gsl/
     Full compilation log is available at %s''' % pjoin(self.me_dir, 'ASperge_compilation.log'))
                open(pjoin(self.me_dir, 'ASperge_compilation.log'),'w').write(str(error))
                return

        opts = line.split()
        card = self.paths['param']
        logger.info('running ASperGE')
        returncode = misc.call([pjoin(path,'ASperGe'), card, '%s.new' % card] + opts)
        if returncode:
            logger.error('ASperGE fails with status %s' % returncode)
        else:
            logger.info('AsPerGe creates the file succesfully')
        files.mv(card, '%s.beforeasperge' % card)
        files.mv('%s.new' % card, card)



    def copy_file(self, path):
        """detect the type of the file and overwritte the current file"""
        
        if path.endswith('.lhco'):
            #logger.info('copy %s as Events/input.lhco' % (path))
            #files.cp(path, pjoin(self.mother_interface.me_dir, 'Events', 'input.lhco' ))
            self.do_set('mw_run inputfile %s' % os.path.relpath(path, self.mother_interface.me_dir))
            return
        elif path.endswith('.lhco.gz'):
            #logger.info('copy %s as Events/input.lhco.gz' % (path))
            #files.cp(path, pjoin(self.mother_interface.me_dir, 'Events', 'input.lhco.gz' ))
            self.do_set('mw_run inputfile %s' % os.path.relpath(path, self.mother_interface.me_dir))     
            return             
        else:
            card_name = CommonRunCmd.detect_card_type(path)

        if card_name == 'unknown':
            logger.warning('Fail to determine the type of the file. Not copied')
        if card_name != 'banner':
            logger.info('copy %s as %s' % (path, card_name))
            files.cp(path, self.paths[card_name.split('_',1)[0]])
            self.reload_card(self.paths[card_name.split('_',1)[0]])
        elif card_name == 'banner':
            banner_mod.split_banner(path, self.mother_interface.me_dir, proc_card=False)
            logger.info('Splitting the banner in it\'s component')
            if not self.mode == 'auto':
                self.mother_interface.keep_cards(self.cards)
            for card_name in self.cards:
                self.reload_card(pjoin(self.me_dir, 'Cards', card_name))

    def open_file(self, answer):
        """open the file"""
        try:
            me_dir = self.mother_interface.me_dir
        except:
            me_dir = None
            
        if answer.isdigit():
            if answer == '9':
                answer = 'plot'
            else:
                answer = self.cards[int(answer)-1]
                
        if 'madweight' in answer:
            answer = answer.replace('madweight', 'MadWeight')
        elif 'MadLoopParams' in answer:
            answer = self.paths['ML']
        elif 'pythia8_card' in answer:
            answer = self.paths['PY8']
        if os.path.exists(answer):
            path = answer
        else:
            if not '.dat' in answer and not '.lhco' in answer:
                if answer != 'trigger':
                    path = self.paths[answer]
                else:
                    path = self.paths['delphes']
            elif not '.lhco' in answer:
                if '_' in answer:
                    path = self.paths['_'.join(answer.split('_')[:-1])]
                else:
                    path = pjoin(me_dir, 'Cards', answer)
            else:
                path = pjoin(me_dir, self.mw_card['mw_run']['inputfile'])
                if not os.path.exists(path):
                    logger.info('Path in MW_card not existing')
                    path = pjoin(me_dir, 'Events', answer)
        #security
        path = path.replace('_card_card','_card')
        try:
            self.mother_interface.exec_cmd('open %s' % path)
        except InvalidCmd, error:
            if str(error) != 'No default path for this file':
                raise
            if answer == 'transfer_card.dat':
                logger.warning('You have to specify a transfer function first!')
            elif answer == 'input.lhco':
                path = pjoin(me_dir,'Events', 'input.lhco')
                ff = open(path,'w')
                ff.write('''No LHCO information imported at current time.
To import a lhco file: Close this file and type the path of your file.
You can also copy/paste, your event file here.''')
                ff.close()
                self.open_file(path)
            else:
                raise
        self.reload_card(path)
        
    def reload_card(self, path): 
        """reload object to have it in sync"""

        if path == self.paths['param']:        
            try:
                self.param_card = check_param_card.ParamCard(path) 
            except (check_param_card.InvalidParamCard, ValueError) as e:
                logger.error('Current param_card is not valid. We are going to use the default one.')
                logger.error('problem detected: %s' % e)
                logger.error('Please re-open the file and fix the problem.')
                logger.warning('using the \'set\' command without opening the file will discard all your manual change')
        elif path == self.paths['run']:
            self.run_card = banner_mod.RunCard(path)
        elif path == self.paths['ML']:
            self.MLcard = banner_mod.MadLoopParam(path)
        elif path == self.paths['PY8']:
            # Use the read function so that modified/new parameters are correctly
            # set as 'user_set'
            if not self.PY8Card:
                self.PY8Card = banner_mod.PY8Card(self.paths['PY8_default'])

            self.PY8Card.read(self.paths['PY8'], setter='user')
            self.py8_vars = [k.lower() for k in self.PY8Card.keys()]
        elif path == self.paths['MadWeight']:
            try:
                import madgraph.madweight.Cards as mwcards
            except:
                import internal.madweight.Cards as mwcards
            self.mw_card = mwcards.Card(path)
        return path

class EditParamCard(AskforEditCard):
    """a dedicated module for the param"""
    
    special_shortcut ={}
    
    def __init__(self, question, card=[], mode='auto', *args, **opt):
                 
        self.load_default()
        cmd.OneLinePathCompletion.__init__(self, question, *args, **opt)
        if os.path.isfile(card[0]):
            self.param_card = check_param_card.ParamCard(card[0])
            self.paths['param'] = card[0]
            if os.path.isfile(card[0].replace('.dat', '_default.dat')):
                self.paths['param_default'] = card[0].replace('.dat', '_default.dat')
            else:
                self.paths['param_default'] = card[0]
        else:
            raise Exception, 'path %s do not exists' % card[0]
        
        self.pname2block, self.restricted_value = self.param_card.analyze_param_card()
        self.cards=['param']
        
    def do_asperge(self, *args, **opts):
        "Not available"
        logger.warning("asperge not available in this mode")
<|MERGE_RESOLUTION|>--- conflicted
+++ resolved
@@ -1943,14 +1943,11 @@
         print "We are in mode", multicore
         reweight_cmd.import_command_file(path)
         reweight_cmd.do_quit('')
-<<<<<<< HEAD
-=======
             
         logger.info("quit rwgt")
         
         
         
->>>>>>> c9d91378
         # re-define current run
         try:
             self.results.def_current(self.run_name, self.run_tag)
@@ -2154,27 +2151,6 @@
     # Start of MadAnalysis5 related function
     ############################################################################
 
-<<<<<<< HEAD
-        args = self.split_arg(line)
-        # Check argument's validity
-        if '--no_default' in args:
-            no_default = True
-            args.remove('--no_default')
-        else:
-            no_default = False
-            
-        if no_default and  not os.path.exists(pjoin(self.me_dir, 'Cards', 'delphes_card.dat')):
-            logger.info('No delphes_card detected, so not run Delphes')
-            return
-            
-        # Check all arguments
-        # This might launch a gunzip in another thread. After the question
-        # This thread need to be wait for completion. (This allow to have the
-        # question right away and have the computer working in the same time)
-        # if lock is define this a locker for the completion of the thread
-        lock = self.check_delphes(args)
-        self.update_status('prepare delphes run', level=None)
-=======
     @staticmethod
     def runMA5(MA5_interpreter, MA5_cmds, MA5_runtag, logfile_path, advertise_log=True):
         """ Run MA5 in a controlled environnment."""
@@ -2215,7 +2191,6 @@
                     MA5_logger.addHandler(handler)
         
         return successfull_MA5_run
->>>>>>> c9d91378
 
     #===============================================================================
     # Return a Main instance of MadAnlysis5, provided its path
@@ -3623,25 +3598,6 @@
         return       
 
 
-    def update_make_opts(self):
-        """update the make_opts file writing the environmental variables
-        stored in make_opts_var"""
-        make_opts = os.path.join(self.me_dir, 'Source', 'make_opts')
-        tag = '#end_of_make_opts_variables\n'
-        content = open(make_opts).read()
-
-        # if this is not the first time that the file is updated, there
-        # should be a line #end_of_make_opts_variables
-        if tag in content:
-            content = content.split(tag)[1]
-
-        variables = '\n'.join('%s=%s' % (k,v) for k, v in self.make_opts_var.items())
-        variables += '\n%s' % tag
-
-        open(make_opts, 'w').write(variables + content)
-        return
-
-
 
 # lhapdf-related functions
     def link_lhapdf(self, libdir, extra_dirs = []):
@@ -4603,15 +4559,8 @@
             args += [arg1, arg2]
         if '=' in args:
             args.remove('=')
-<<<<<<< HEAD
-        # do not set lowercase the case-sensitive parameters from the shower_card
-        if not ( args[0].lower() in ['analyse', 'extralibs', 'extrapaths', 'includepaths'] or \
-                 args[0].lower().startswith('dm_') ):
-            args[:-1] = [ a.lower() for a in args[:-1]]
-=======
         
         args[:-1] = [ a.lower() for a in args[:-1]]
->>>>>>> c9d91378
         # special shortcut:
         if args[0] in self.special_shortcut:
             targettypes , cmd = self.special_shortcut[args[0]]

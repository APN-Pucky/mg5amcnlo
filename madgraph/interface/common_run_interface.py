--- conflicted
+++ resolved
@@ -870,17 +870,117 @@
            madspin_card.dat [MS]
            transfer_card.dat [MW]
            madweight_card.dat [MW]
+           
+           Please update the unit-test: test_card_type_recognition when adding
+           cards.
         """
 
         fulltext = open(path).read(50000)
         if fulltext == '':
             logger.warning('File %s is empty' % path)
             return 'unknown'
-<<<<<<< HEAD
-        text = re.findall('(<MGVersion>|ParticlePropagator|Main:numberOfEvents|<mg5proccard>|CEN_max_tracker|#TRIGGER CARD|parameter set name|muon eta coverage|QES_over_ref|MSTP|b_stable|FO_ANALYSIS_FORMAT|MSTU|Begin Minpts|gridpack|ebeam1|block\s+mw_run|BLOCK|DECAY|launch|madspin|transfer_card\.dat|set)', fulltext, re.I)
-=======
-        text = re.findall('(<MGVersion>|ParticlePropagator|ExecutionPath|Treewriter|<mg5proccard>|CEN_max_tracker|#TRIGGER CARD|parameter set name|muon eta coverage|QES_over_ref|MSTP|b_stable|FO_ANALYSIS_FORMAT|MSTU|Begin Minpts|gridpack|ebeam1|block\s+mw_run|BLOCK|DECAY|launch|madspin|transfer_card\.dat|set)', fulltext, re.I)
->>>>>>> 8b1e838f
+        key_to_file = {# banner format: key: ([can_be_present_in],[never_present_in]) (call be 'all' for excluded) 
+                       '<MGVersion>' : (['banner'], ['all']),
+                       '<mg5proccard>': (['banner'], ['all']),
+                       # DETECTOR 
+                       'ParticlePropagator': (['banner','delphes_card.dat'], ['all']),
+                       'ExecutionPath': (['banner','delphes_card.dat'], ['all']),
+                       'Treewriter': (['banner','delphes_card.dat'], ['all']),
+                       'CEN_max_tracker': (['banner','delphes_card.dat'], ['all']),
+                       '#TRIGGER CARD': (['banner','delphes_trigger.dat'], ['all']),
+                       'muon eta coverage': (['pgs_card.dat'], ['all']),
+                       'parameter set name': (['banner', 'pgs_card.dat'], ['all']),
+                       # SHOWER
+                       'Main:numberOfEvents': (['banner', 'pythia8_card.dat'], ['all']),
+                       'MSTP': (['banner', 'pythia_card.dat'], ['^shower_card.dat']),
+                       'b_stable': (['banner', 'shower_card.dat'], ['^pythia8_card.dat']),
+                       # REWEIGHT/MADSPIN
+                       '^\s*launch': (['banner', 'reweight_card.dat', 'madspin_card.dat'], []),
+                       'madspin': (['banner', 'madspin_card.dat'], ['all']),
+                       '^\s*set': (['banner', 'reweight_card.dat', 'madspin_card.dat'], ['^delphes_card.dat']),
+                       # PLOT
+                       'FO_ANALYSIS_FORMAT': (['banner', 'FO_analyse_card.dat'],  ['all']), 
+                       'Begin Minpts': (['banner', 'plot_card.dat'], ['all']), 
+                       # PARAM/RUN
+                       'gridpack': (['banner', 'run_card.dat', 'reweight_card.dat', 'madspin_card.dat'], ['all']),
+                       'ebeam1': (['banner', 'run_card.dat'], ['all']),
+                       'qes_over_ref': (['banner', 'run_card.dat'], ['all']),
+                       '^\s*BLOCK': (['banner', 'param_card.dat', 'madweight_card.dat'], ['all']),
+                       '^\s*DECAY': (['banner', 'param_card.dat', 'madspin_card.dat'],['all']),
+                       #MADWEIGHT
+                       'block\s+mw_run': (['banner', 'madweight_card.dat'],['all']),
+                       'transfer_card\.dat': (['banner', 'transfer_card.dat'], ['all']),
+                       }
+
+        text = re.findall('(%s)' % '|'.join([k for k in key_to_file]), fulltext, re.I+re.M)
+
+        #handle \s+/case problem
+        text = set([re.sub(r'\s+', ' ', t).lower() for t in text])
+        new_key_tofile = {}
+        for key in key_to_file:
+            new_key = key.lower()
+            if '\s+' in new_key:
+                new_key = new_key.replace('\s+',' ' )
+            if '^\s*' in new_key:
+                new_key = new_key.replace('^\s*','')
+                new_key_tofile[new_key] =  key_to_file[key]
+                new_key = ' ' + new_key
+            new_key_tofile[new_key] =  key_to_file[key]
+        key_to_file = new_key_tofile
+
+        # init the search variable to everything is possible
+        allowed = set()
+        favored = set()
+        for vals in key_to_file.values():
+            for val in vals[0]:
+                allowed.add(val)
+                favored.add(val)
+
+
+        # start the restriction in function of what we have found in the file
+        for entry in text:
+            # check the favored
+            for val in set(favored):
+                if val not in key_to_file[entry][0]:
+                    favored.discard(val)
+            # check the remaining possibility
+            allowed_here = set()
+            if not key_to_file[entry][1]:
+                continue
+            for refuse in key_to_file[entry][1]:
+                if refuse == 'all':
+                    # only allowed those of the first list
+                    allowed_here = set(key_to_file[entry][0])
+                elif refuse.startswith('^'):
+                    # only allowed those of the first list  and those of the second
+                    if not allowed_here:
+                        allowed_here = set(key_to_file[entry][0])
+                        allowed_here.add(refuse[1:])
+                    else:
+                        allowed_here.add(refuse[1:])
+                else:
+                    # do not allowed those specify -- remove them directly in the main list
+                    allowed_here = allowed
+                    allowed.discard(refuse)
+            
+            for key in set(allowed):
+                if key not in allowed_here:
+                    allowed.discard(key)
+
+        if len(allowed) == 1:
+            return list(allowed)[0]
+        elif len(allowed) == 2:
+            return [k for k in allowed if k!= 'banner'][0]
+        elif len(favored) == 2:
+            return [k for k in favored if k!= 'banner'][0]
+        
+        # special case for reweight >< madspin_card.dat
+        if favored == set(['banner','reweight_card.dat', 'madspin_card.dat']):
+            return 'reweight_card.dat'
+                            
+        logger.debug("Invalid search for card. please update it!")          
+        # try old method in case if it recover:
+
         text = [t.lower() for t in text]
         if '<mgversion>' in text or '<mg5proccard>' in text:
             return 'banner'

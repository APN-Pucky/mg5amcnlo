###############################################################################
#
# Copyright (c) 2011 The MadGraph5_aMC@NLO Development team and Contributors
#
# This file is a part of the MadGraph5_aMC@NLO project, an application which
# automatically generates Feynman diagrams and matrix elements for arbitrary
# high-energy processes in the Standard Model and beyond.
#
# It is subject to the MadGraph5_aMC@NLO license which should accompany this
# distribution.
#
# For more information, visit madgraph.phys.ucl.ac.be and amcatnlo.web.cern.ch
#
################################################################################
"""A user friendly command line interface to access MadGraph5_aMC@NLO features.
   Uses the cmd package for command interpretation and tab completion.
"""
from __future__ import division



from __future__ import absolute_import
from __future__ import print_function
import ast
import logging
import math
import os
import re
import shutil
import signal
import stat
import subprocess
import sys
import time
import traceback
import six.moves.urllib.request, six.moves.urllib.parse, six.moves.urllib.error
import glob
from six.moves import range
from six.moves import input
import six
StringIO = six
try:
    import readline
    GNU_SPLITTING = ('GNU' in readline.__doc__)
except:
    GNU_SPLITTING = True
     
root_path = os.path.split(os.path.dirname(os.path.realpath( __file__ )))[0]
root_path = os.path.split(root_path)[0]
sys.path.insert(0, os.path.join(root_path,'bin'))

# usefull shortcut
pjoin = os.path.join
# Special logger for the Cmd Interface
logger = logging.getLogger('madgraph.stdout') # -> stdout
logger_stderr = logging.getLogger('madgraph.stderr') # ->stderr

try:
    import madgraph
except ImportError:
    # import from madevent directory
    import internal.extended_cmd as cmd
    import internal.banner as banner_mod
    import internal.shower_card as shower_card_mod
    import internal.misc as misc
    import internal.cluster as cluster
    import internal.check_param_card as param_card_mod
    import internal.files as files
#    import internal.histograms as histograms # imported later to not slow down the loading of the code
    import internal.save_load_object as save_load_object
    import internal.gen_crossxhtml as gen_crossxhtml
    import internal.lhe_parser as lhe_parser
    import internal.FO_analyse_card as FO_analyse_card 
    import internal.sum_html as sum_html
    from internal import InvalidCmd, MadGraph5Error
    
    MADEVENT=True    
else:
    # import from madgraph directory
    import madgraph.interface.extended_cmd as cmd
    import madgraph.various.banner as banner_mod
    import madgraph.various.shower_card as shower_card_mod
    import madgraph.various.misc as misc
    import madgraph.iolibs.files as files
    import madgraph.various.cluster as cluster
    import madgraph.various.lhe_parser as lhe_parser
    import madgraph.various.FO_analyse_card as FO_analyse_card 
    import madgraph.iolibs.save_load_object as save_load_object
    import madgraph.madevent.gen_crossxhtml as gen_crossxhtml
    import models.check_param_card as param_card_mod
    import madgraph.madevent.sum_html as sum_html
#    import madgraph.various.histograms as histograms # imported later to not slow down the loading of the code
    
    from madgraph import InvalidCmd, MadGraph5Error, MG5DIR
    MADEVENT=False

#===============================================================================
# HelpToCmd
#===============================================================================
class HelpToCmd(object):
    """ The Series of help routins in common between amcatnlo_run and
    madevent interface"""

    def help_treatcards(self):
        logger.info("syntax: treatcards [param|run] [--output_dir=] [--param_card=] [--run_card=]")
        logger.info("-- create the .inc files containing the cards information." )

    def help_set(self):
        logger.info("syntax: set %s argument" % "|".join(self._set_options))
        logger.info("-- set options")
        logger.info("   stdout_level DEBUG|INFO|WARNING|ERROR|CRITICAL")
        logger.info("     change the default level for printed information")
        logger.info("   timeout VALUE")
        logger.info("      (default 20) Seconds allowed to answer questions.")
        logger.info("      Note that pressing tab always stops the timer.")
        logger.info("   cluster_temp_path PATH")
        logger.info("      (default None) Allow to perform the run in PATH directory")
        logger.info("      This allow to not run on the central disk. This is not used")
        logger.info("      by condor cluster (since condor has it's own way to prevent it).")

    def help_plot(self):
        logger.info("syntax: plot [RUN] [%s] [-f]" % '|'.join(self._plot_mode))
        logger.info("-- create the plot for the RUN (current run by default)")
        logger.info("     at the different stage of the event generation")
        logger.info("     Note than more than one mode can be specified in the same command.")
        logger.info("   This requires to have MadAnalysis and td installed.")
        logger.info("   -f options: answer all question by default.")

    def help_compute_widths(self):
        logger.info("syntax: compute_widths Particle [Particles] [OPTIONS]")
        logger.info("-- Compute the widths for the particles specified.")
        logger.info("   By default, this takes the current param_card and overwrites it.") 
        logger.info("   Precision allows to define when to include three/four/... body decays (LO).")
        logger.info("   If this number is an integer then all N-body decay will be included.")
        logger.info("  Various options:\n")
        logger.info("  --body_decay=X: Parameter to control the precision of the computation")
        logger.info("        if X is an integer, we compute all channels up to X-body decay.")
        logger.info("        if X <1, then we stop when the estimated error is lower than X.")
        logger.info("        if X >1 BUT not an integer, then we X = N + M, with M <1 and N an integer")
        logger.info("              We then either stop at the N-body decay or when the estimated error is lower than M.")
        logger.info("        default: 4.0025")
        logger.info("  --min_br=X: All channel which are estimated below this value will not be integrated numerically.")
        logger.info("        default: precision (decimal part of the body_decay options) divided by four")
        logger.info("  --precision_channel=X: requested numerical precision for each channel")
        logger.info("        default: 0.01")
        logger.info("  --path=X: path for param_card")
        logger.info("        default: take value from the model")
        logger.info("  --output=X: path where to write the resulting card. ")
        logger.info("        default: overwrite input file. If no input file, write it in the model directory")
        logger.info("  --nlo: Compute NLO width [if the model support it]")

    def help_shower(self):
        logger.info("syntax: shower [shower_name] [shower_options]")
        logger.info("-- This is equivalent to running '[shower_name] [shower_options]'")

    def help_pgs(self):
        logger.info("syntax: pgs [RUN] [--run_options]")
        logger.info("-- run pgs on RUN (current one by default)")
        self.run_options_help([('-f','answer all question by default'),
                               ('--tag=', 'define the tag for the pgs run'),
                               ('--no_default', 'not run if pgs_card not present')])

    def help_delphes(self):
        logger.info("syntax: delphes [RUN] [--run_options]")
        logger.info("-- run delphes on RUN (current one by default)")
        self.run_options_help([('-f','answer all question by default'),
                               ('--tag=', 'define the tag for the delphes run'),
                               ('--no_default', 'not run if delphes_card not present')])

    def help_decay_events(self, skip_syntax=False):
        if not skip_syntax:
            logger.info("syntax: decay_events [RUN]")
        logger.info("This functionality allows for the decay of resonances")
        logger.info("in a .lhe file, keeping track of the spin correlation effets.")
        logger.info("BE AWARE OF THE CURRENT LIMITATIONS:")
        logger.info("  (1) Only a succession of 2 body decay are currently allowed")

    def help_add_time_of_flight(self):
        logger.info("syntax: add_time_of_flight [run_name|path_to_file] [--threshold=]")
        logger.info('-- Add in the lhe files the information')
        logger.info('   of how long it takes to a particle to decay.')
        logger.info('   threshold option allows to change the minimal value required to')
        logger.info('   a non zero value for the particle (default:1e-12s)')



class CheckValidForCmd(object):
    """ The Series of check routines in common between amcatnlo_run and
    madevent interface"""

    def check_set(self, args):
        """ check the validity of the line"""


        if len(args) < 2:
            if len(args)==1 and "=" in args[0]:
                args[:] = args[0].split("=",1)
            else:
                self.help_set()
                raise self.InvalidCmd('set needs an option and an argument')

        if args[0] not in self._set_options + list(self.options.keys()):
            self.help_set()
            raise self.InvalidCmd('Possible options for set are %s' % \
                                  (self._set_options+list(self.options.keys())))

        if args[0] in ['stdout_level']:
            if args[1] not in ['DEBUG','INFO','WARNING','ERROR','CRITICAL'] \
                                                       and not args[1].isdigit():
                raise self.InvalidCmd('output_level needs ' + \
                                      'a valid level')

        if args[0] in ['timeout']:
            if not args[1].isdigit():
                raise self.InvalidCmd('timeout values should be a integer')

    def check_compute_widths(self, args):
        """check that the model is loadable and check that the format is of the
        type: PART PATH --output=PATH -f --precision=N
        return the model.
        """
        
        # Check that MG5 directory is present .
        if MADEVENT and not self.options['mg5_path']:
            raise self.InvalidCmd('''The automatic computations of widths requires that MG5 is installed on the system.
            You can install it and set his path in ./Cards/me5_configuration.txt''')
        elif MADEVENT:
            sys.path.append(self.options['mg5_path'])
        try:
            import models.model_reader as model_reader
            import models.import_ufo as import_ufo
        except ImportError:
            raise self.ConfigurationError('''Can\'t load MG5.
            The variable mg5_path should not be correctly configure.''')
        

        ufo_path = pjoin(self.me_dir,'bin','internal', 'ufomodel')
        # Import model
        if not MADEVENT:
            modelname = self.find_model_name()
            #restrict_file = None
            #if os.path.exists(pjoin(ufo_path, 'restrict_default.dat')):
            #    restrict_file = pjoin(ufo_path, 'restrict_default.dat')
            
            force_CMS = self.mother and self.mother.options['complex_mass_scheme']
            model = import_ufo.import_model(modelname, decay=True, 
                                   restrict=True, complex_mass_scheme=force_CMS)
        else:
            force_CMS = self.proc_characteristics['complex_mass_scheme']
            model = import_ufo.import_model(pjoin(self.me_dir,'bin','internal',
                         'ufomodel'), decay=True, complex_mass_scheme=force_CMS)
            
#        if not hasattr(model.get('particles')[0], 'partial_widths'):
#            raise self.InvalidCmd, 'The UFO model does not include partial widths information. Impossible to compute widths automatically'
            
        # check if the name are passed to default MG5
        if '-modelname' not in open(pjoin(self.me_dir,'Cards','proc_card_mg5.dat')).read():
            model.pass_particles_name_in_mg_default()        
        model = model_reader.ModelReader(model)
        particles_name = dict([(p.get('name'), p.get('pdg_code'))
                                               for p in model.get('particles')])
        particles_name.update(dict([(p.get('antiname'), p.get('pdg_code'))
                                               for p in model.get('particles')]))        
        
        output = {'model': model, 'force': False, 'output': None, 
                  'path':None, 'particles': set(), 'body_decay':4.0025,
                  'min_br':None, 'precision_channel':0.01}
        for arg in args:
            if arg.startswith('--output='):
                output_path = arg.split('=',1)[1]
                if not os.path.exists(output_path):
                    raise self.InvalidCmd('Invalid Path for the output. Please retry.')
                if not os.path.isfile(output_path):
                    output_path = pjoin(output_path, 'param_card.dat')
                output['output'] = output_path       
            elif arg == '-f':
                output['force'] = True
            elif os.path.isfile(arg):
                ftype = self.detect_card_type(arg)
                if ftype != 'param_card.dat':
                    raise self.InvalidCmd('%s is not a valid param_card.' % arg)
                output['path'] = arg
            elif arg.startswith('--path='):
                arg = arg.split('=',1)[1]
                ftype = self.detect_card_type(arg)
                if ftype != 'param_card.dat':
                    raise self.InvalidCmd('%s is not a valid param_card.' % arg)
                output['path'] = arg
            elif arg.startswith('--'):
                if "=" in arg:
                    name, value = arg.split('=',1)
                    try:
                        value = float(value)
                    except Exception:
                        raise self.InvalidCmd('--%s requires integer or a float' % name)
                    output[name[2:]] = float(value)
                elif arg == "--nlo":
                    output["nlo"] = True
            elif arg in particles_name:
                # should be a particles
                output['particles'].add(particles_name[arg])
            elif arg.isdigit() and int(arg) in list(particles_name.values()):
                output['particles'].add(ast.literal_eval(arg))
            elif arg == 'all':
                output['particles'] = set(['all'])
            else:
                self.help_compute_widths()
                raise self.InvalidCmd('%s is not a valid argument for compute_widths' % arg)
        if self.force:
            output['force'] = True

        if not output['particles']:
            raise self.InvalidCmd('''This routines requires at least one particle in order to compute
            the related width''')
            
        if output['output'] is None:
            output['output'] = output['path']

        return output

    def check_delphes(self, arg, nodefault=False):
        """Check the argument for pythia command
        syntax: delphes [NAME] 
        Note that other option are already remove at this point
        """
        
        # If not pythia-pgs path
        if not self.options['delphes_path']:
            logger.info('Retry to read configuration file to find delphes path')
            self.set_configuration()
      
        if not self.options['delphes_path']:
            error_msg = 'No valid Delphes path set.\n'
            error_msg += 'Please use the set command to define the path and retry.\n'
            error_msg += 'You can also define it in the configuration file.\n'
            raise self.InvalidCmd(error_msg)  

        tag = [a for a in arg if a.startswith('--tag=')]
        if tag: 
            arg.remove(tag[0])
            tag = tag[0][6:]
            
                  
        if len(arg) == 0 and not self.run_name:
            if self.results.lastrun:
                arg.insert(0, self.results.lastrun)
            else:
                raise self.InvalidCmd('No run name currently define. Please add this information.')             
        
        if len(arg) == 1 and self.run_name == arg[0]:
            arg.pop(0)

        filepath = None        
        if not len(arg):
            prev_tag = self.set_run_name(self.run_name, tag, 'delphes')
            paths = [pjoin(self.me_dir,'Events',self.run_name, '%(tag)s_pythia_events.hep.gz'),
                     pjoin(self.me_dir,'Events',self.run_name, '%(tag)s_pythia8_events.hepmc.gz'),
                     pjoin(self.me_dir,'Events',self.run_name, '%(tag)s_pythia_events.hep'),
                     pjoin(self.me_dir,'Events',self.run_name, '%(tag)s_pythia8_events.hepmc'),
                     pjoin(self.me_dir,'Events','pythia_events.hep'),
                     pjoin(self.me_dir,'Events','pythia_events.hepmc'),
                     pjoin(self.me_dir,'Events','pythia8_events.hep.gz'),
                     pjoin(self.me_dir,'Events','pythia8_events.hepmc.gz')
                     ]
            for p in paths:
                if os.path.exists(p % {'tag': prev_tag}):
                    filepath = p % {'tag': prev_tag}
                    break
            else:
                a = input("NO INPUT")          
                if nodefault:
                    return False
                else:
                    self.help_pgs()
                    raise self.InvalidCmd('''No file file pythia_events.* currently available
            Please specify a valid run_name''')
        
        if len(arg) == 1:
            prev_tag = self.set_run_name(arg[0], tag, 'delphes')
            if os.path.exists(pjoin(self.me_dir,'Events',self.run_name, '%s_pythia_events.hep.gz' % prev_tag)):            
                filepath = pjoin(self.me_dir,'Events',self.run_name, '%s_pythia_events.hep.gz' % prev_tag)
            elif os.path.exists(pjoin(self.me_dir,'Events',self.run_name, '%s_pythia8_events.hepmc.gz' % prev_tag)):
                filepath = pjoin(self.me_dir,'Events',self.run_name, '%s_pythia8_events.hepmc.gz' % prev_tag)
            elif os.path.exists(pjoin(self.me_dir,'Events',self.run_name, '%s_pythia_events.hep' % prev_tag)):            
                filepath = pjoin(self.me_dir,'Events',self.run_name, '%s_pythia_events.hep.gz' % prev_tag)
            elif os.path.exists(pjoin(self.me_dir,'Events',self.run_name, '%s_pythia8_events.hepmc' % prev_tag)):
                filepath = pjoin(self.me_dir,'Events',self.run_name, '%s_pythia8_events.hepmc.gz' % prev_tag)
            else:                
                raise self.InvalidCmd('No events file corresponding to %s run with tag %s.:%s '\
                    % (self.run_name, prev_tag, 
                       pjoin(self.me_dir,'Events',self.run_name, '%s_pythia_events.hep.gz' % prev_tag)))
        else:
            if tag:
                self.run_card['run_tag'] = tag
            self.set_run_name(self.run_name, tag, 'delphes')
            
        return filepath               


    def check_add_time_of_flight(self, args):
        """check that the argument are correct"""
        
        
        if len(args) >2:
            self.help_time_of_flight()
            raise self.InvalidCmd('Too many arguments')
        
        # check if the threshold is define. and keep it's value
        if args and args[-1].startswith('--threshold='):
            try:
                threshold = float(args[-1].split('=')[1])
            except ValueError:
                raise self.InvalidCmd('threshold options require a number.')
            args.remove(args[-1])
        else:
            threshold = 1e-12
            
        if len(args) == 1 and  os.path.exists(args[0]): 
                event_path = args[0]
        else:
            if len(args) and self.run_name != args[0]:
                self.set_run_name(args.pop(0))
            elif not self.run_name:            
                self.help_add_time_of_flight()
                raise self.InvalidCmd('Need a run_name to process')  
            if self.LO:          
                event_path = pjoin(self.me_dir, 'Events', self.run_name, 'unweighted_events.lhe.gz')
            else:
                event_path = pjoin(self.me_dir, 'Events', self.run_name, 'events.lhe.gz')
            if not os.path.exists(event_path):
                event_path = event_path[:-3]
                if not os.path.exists(event_path):    
                    raise self.InvalidCmd('No unweighted events associate to this run.')


        
        #reformat the data
        args[:] = [event_path, threshold]    
    



    def check_open(self, args):
        """ check the validity of the line """

        if len(args) != 1:
            self.help_open()
            raise self.InvalidCmd('OPEN command requires exactly one argument')

        if args[0].startswith('./'):
            if not os.path.isfile(args[0]):
                raise self.InvalidCmd('%s: not such file' % args[0])
            return True

        # if special : create the path.
        if not self.me_dir:
            if not os.path.isfile(args[0]):
                self.help_open()
                raise self.InvalidCmd('No MadEvent path defined. Unable to associate this name to a file')
            else:
                return True

        path = self.me_dir
        if os.path.isfile(os.path.join(path,args[0])):
            args[0] = os.path.join(path,args[0])
        elif os.path.isfile(os.path.join(path,'Cards',args[0])):
            args[0] = os.path.join(path,'Cards',args[0])
        elif os.path.isfile(os.path.join(path,'HTML',args[0])):
            args[0] = os.path.join(path,'HTML',args[0])
        # special for card with _default define: copy the default and open it
        elif '_card.dat' in args[0]:
            name = args[0].replace('_card.dat','_card_default.dat')
            if os.path.isfile(os.path.join(path,'Cards', name)):
                files.cp(os.path.join(path,'Cards', name), os.path.join(path,'Cards', args[0]))
                args[0] = os.path.join(path,'Cards', args[0])
            else:
                raise self.InvalidCmd('No default path for this file')
        elif not os.path.isfile(args[0]):
            raise self.InvalidCmd('No default path for this file')

    def check_treatcards(self, args):
        """check that treatcards arguments are valid
           [param|run|all] [--output_dir=] [--param_card=] [--run_card=]
        """

        opt = {'output_dir':pjoin(self.me_dir,'Source'),
               'param_card':pjoin(self.me_dir,'Cards','param_card.dat'),
               'run_card':pjoin(self.me_dir,'Cards','run_card.dat')}
        mode = 'all'
        for arg in args:
            if arg.startswith('--') and '=' in arg:
                key,value =arg[2:].split('=',1)
                if not key in opt:
                    self.help_treatcards()
                    raise self.InvalidCmd('Invalid option for treatcards command:%s ' \
                                          % key)
                if key in ['param_card', 'run_card']:
                    if os.path.isfile(value):
                        card_name = self.detect_card_type(value)
                        if card_name != key:
                            raise self.InvalidCmd('Format for input file detected as %s while expecting %s'
                                                  % (card_name, key))
                        opt[key] = value
                    elif os.path.isfile(pjoin(self.me_dir,value)):
                        card_name = self.detect_card_type(pjoin(self.me_dir,value))
                        if card_name != key:
                            raise self.InvalidCmd('Format for input file detected as %s while expecting %s'
                                                  % (card_name, key))
                        opt[key] = value
                    else:
                        raise self.InvalidCmd('No such file: %s ' % value)
                elif key in ['output_dir']:
                    if os.path.isdir(value):
                        opt[key] = value
                    elif os.path.isdir(pjoin(self.me_dir,value)):
                        opt[key] = pjoin(self.me_dir, value)
                    else:
                        raise self.InvalidCmd('No such directory: %s' % value)
            elif arg in ['MadLoop','param','run','all']:
                mode = arg
            else:
                self.help_treatcards()
                raise self.InvalidCmd('Unvalid argument %s' % arg)

        return mode, opt

    def check_decay_events(self,args):
        """Check the argument for decay_events command
        syntax is "decay_events [NAME]"
        Note that other option are already remove at this point
        """

        opts = []
        if '-from_cards' in args:
            args.remove('-from_cards')
            opts.append('-from_cards')

        if any(t.startswith('--plugin=') for t in args):
            plugin = [t  for t in args if t.startswith('--plugin')][0]
            args.remove(plugin)
            opts.append(plugin)
            

        if len(args) == 0:
            if self.run_name:
                args.insert(0, self.run_name)
            elif self.results.lastrun:
                args.insert(0, self.results.lastrun)
            else:
                raise self.InvalidCmd('No run name currently defined. Please add this information.')
                return

        if args[0] != self.run_name:
            self.set_run_name(args[0])

        args[0] = self.get_events_path(args[0])

        args += opts


    def check_check_events(self,args):
        """Check the argument for decay_events command
        syntax is "decay_events [NAME]"
        Note that other option are already remove at this point
        """

        if len(args) == 0:
            if self.run_name:
                args.insert(0, self.run_name)
            elif self.results.lastrun:
                args.insert(0, self.results.lastrun)
            else:
                raise self.InvalidCmd('No run name currently defined. Please add this information.')
                return
        
        if args[0] and os.path.isfile(args[0]):
            pass
        else:
            if args[0] != self.run_name:
                self.set_run_name(args[0], allow_new_tag=False)
    
            args[0] = self.get_events_path(args[0])


    def get_events_path(self, run_name):
        """return the path to the output events
        """

        if self.mode == 'madevent':
            possible_path = [
                pjoin(self.me_dir,'Events', run_name, 'unweighted_events.lhe.gz'),
                pjoin(self.me_dir,'Events', run_name, 'unweighted_events.lhe')]
        else:
            possible_path = [
                           pjoin(self.me_dir,'Events', run_name, 'events.lhe.gz'),
                           pjoin(self.me_dir,'Events', run_name, 'events.lhe')]

        for path in possible_path:
            if os.path.exists(path):
                correct_path = path
                break
        else:
            if os.path.exists(run_name):
                correct_path = run_name
            else:
                raise self.InvalidCmd('No events file corresponding to %s run. ' % run_name)
        return correct_path



class MadEventAlreadyRunning(InvalidCmd):
    pass
class AlreadyRunning(MadEventAlreadyRunning):
    pass

class ZeroResult(Exception): pass

#===============================================================================
# CommonRunCmd
#===============================================================================
class CommonRunCmd(HelpToCmd, CheckValidForCmd, cmd.Cmd):


    debug_output = 'ME5_debug'
    helporder = ['Main Commands', 'Documented commands', 'Require MG5 directory',
                   'Advanced commands']
    sleep_for_error = True

    # The three options categories are treated on a different footage when a
    # set/save configuration occur. current value are kept in self.options
    options_configuration = {'pythia8_path': './pythia8',
                       'hwpp_path': './herwigPP',
                       'thepeg_path': './thepeg',
                       'hepmc_path': './hepmc',
                       'madanalysis_path': './MadAnalysis',
                       'madanalysis5_path': './HEPTools/madanalysis5',
                       'pythia-pgs_path':'./pythia-pgs',
                       'td_path':'./td',
                       'delphes_path':'./Delphes',
                       'exrootanalysis_path':'./ExRootAnalysis',
                       'syscalc_path': './SysCalc',
                       'lhapdf': 'lhapdf-config',
                       'lhapdf_py2': None,
                       'lhapdf_py3': None,
                       'timeout': 60,
                       'f2py_compiler':None,
                       'f2py_compiler_py2':None,
                       'f2py_compiler_py3':None,
                       'web_browser':None,
                       'eps_viewer':None,
                       'text_editor':None,
                       'fortran_compiler':None,
                       'cpp_compiler': None,
                       'auto_update':7,
                       'cluster_type': 'condor',
                       'cluster_status_update': (600, 30),
                       'cluster_nb_retry':1,
                       'cluster_local_path': None,
                       'cluster_retry_wait':300}

    options_madgraph= {'stdout_level':None}

    options_madevent = {'automatic_html_opening':True,
                        'notification_center':True,
                         'run_mode':2,
                         'cluster_queue':None,
                         'cluster_time':None,
                         'cluster_size':100,
                         'cluster_memory':None,
                         'nb_core': None,
                         'cluster_temp_path':None}


    def __init__(self, me_dir, options, *args, **opts):
        """common"""

        self.force_run = False # this flag force the run even if RunWeb is present
        self.stop_for_runweb = False # this flag indicates if we stop this run because of RunWeb. 
        if 'force_run' in opts and opts['force_run']:
            self.force_run = True
            del opts['force_run']

        cmd.Cmd.__init__(self, *args, **opts)
        # Define current MadEvent directory
        if me_dir is None and MADEVENT:
            me_dir = root_path
        
        if os.path.isabs(me_dir):
            self.me_dir = me_dir
        else:
            self.me_dir = pjoin(os.getcwd(),me_dir)
            
        self.options = options
        
        self.param_card_iterator = [] #an placeholder containing a generator of paramcard for scanning

        # usefull shortcut
        self.status = pjoin(self.me_dir, 'status')
        self.error =  pjoin(self.me_dir, 'error')
        self.dirbin = pjoin(self.me_dir, 'bin', 'internal')

        # Check that the directory is not currently running_in_idle
        if not self.force_run:
            if os.path.exists(pjoin(me_dir,'RunWeb')): 
                message = '''Another instance of the program is currently running.
                (for this exact same directory) Please wait that this is instance is 
                closed. If no instance is running, you can delete the file
                %s and try again.''' % pjoin(me_dir,'RunWeb')
                self.stop_for_runweb = True
                raise AlreadyRunning(message)
            else:
                self.write_RunWeb(me_dir)

        self.to_store = []
        self.run_name = None
        self.run_tag = None
        self.banner = None
        # Load the configuration file
        self.set_configuration()


        # Define self.proc_characteristics
        self.get_characteristics()
        
        if not  self.proc_characteristics['ninitial']:
            # Get number of initial states
            nexternal = open(pjoin(self.me_dir,'Source','nexternal.inc')).read()
            found = re.search("PARAMETER\s*\(NINCOMING=(\d)\)", nexternal)
            self.ninitial = int(found.group(1))
        else:
            self.ninitial = self.proc_characteristics['ninitial']

    def make_make_all_html_results(self, folder_names = [], jobs=[]):
        return sum_html.make_all_html_results(self, folder_names, jobs)


    def write_RunWeb(self, me_dir):
        self.writeRunWeb(me_dir)
        self.gen_card_html()

    @staticmethod
    def writeRunWeb(me_dir):
        pid = os.getpid()
        fsock = open(pjoin(me_dir,'RunWeb'),'w')
        fsock.write(repr(pid))
        fsock.close()        
        
    class RunWebHandling(object):
        
        def __init__(self, me_dir, crashifpresent=True, warnifpresent=True):
            """raise error if RunWeb already exists
            me_dir is the directory where the write RunWeb"""
            
            self.remove_run_web = True
            self.me_dir = me_dir
            
            if crashifpresent or warnifpresent:
                if os.path.exists(pjoin(me_dir, 'RunWeb')):
                    pid = open(pjoin(me_dir, 'RunWeb')).read()
                    try:
                        pid = int(pid)
                    except Exception:
                        pid = "unknown"
                    
                    if pid == 'unknown' or misc.pid_exists(pid):
                        # bad situation 
                        if crashifpresent:
                            if isinstance(crashifpresent, Exception):
                                raise crashifpresent
                            else:
                                message = '''Another instance of the program is currently running (pid = %s).
                (for this exact same directory). Please wait that this is instance is 
                closed. If no instance is running, you can delete the file
                %s and try again.''' % (pid, pjoin(me_dir, 'RunWeb'))
                                raise AlreadyRunning(message)
                        elif warnifpresent:
                            if isinstance( warnifpresent, bool):
                                logger.warning("%s/RunWeb is present. Please check that only one run is running in that directory.")
                            else:
                                logger.log(warnifpresent, "%s/RunWeb is present. Please check that only one run is running in that directory.")
                            self.remove_run_web = False
                    else:
                        logger.debug('RunWeb exists but no associated process. Will Ignore it!')
                    return
            
            # write RunWeb
            
            CommonRunCmd.writeRunWeb(me_dir)
            
        def __enter__(self):
            return
        
        def __exit__(self,exc_type, exc_value, traceback):
            
            if self.remove_run_web:
                try:
                    os.remove(pjoin(self.me_dir,'RunWeb'))
                except Exception:
                    if os.path.exists(pjoin(self.me_dir,'RunWeb')):
                        logger.warning('fail to remove: %s' % pjoin(self.me_dir,'RunWeb'))
            return

        def __call__(self, f):
            """allow to use this as decorator as well"""
            def wrapper(*args, **kw):
                with self:
                    return f(*args, **kw)
            return wrapper        

        
            
            
            
    ############################################################################
    def split_arg(self, line, error=False):
        """split argument and remove run_options"""

        args = cmd.Cmd.split_arg(line)
        for arg in args[:]:
            if not arg.startswith('-'):
                continue
            elif arg == '-c':
                self.configure_run_mode(1)
            elif arg == '-m':
                self.configure_run_mode(2)
            elif arg == '-f':
                self.force = True
            elif not arg.startswith('--'):
                if error:
                    raise self.InvalidCmd('%s argument cannot start with - symbol' % arg)
                else:
                    continue
            elif arg.startswith('--cluster'):
                self.configure_run_mode(1)
            elif arg.startswith('--multicore'):
                self.configure_run_mode(2)
            elif arg.startswith('--nb_core'):
                self.options['nb_core'] = int(arg.split('=',1)[1])
                self.configure_run_mode(2)
            elif arg.startswith('--web'):
                self.pass_in_web_mode()
                self.configure_run_mode(1)
            else:
                continue
            args.remove(arg)

        return args


    @misc.multiple_try(nb_try=5, sleep=2)
    def load_results_db(self):
        """load the current results status"""
        
        # load the current status of the directory
        if os.path.exists(pjoin(self.me_dir,'HTML','results.pkl')):
            try:
                self.results = save_load_object.load_from_file(pjoin(self.me_dir,'HTML','results.pkl'))
            except Exception:
                #the pickle fail -> need to recreate the library
                model = self.find_model_name()
                process = self.process # define in find_model_name
                self.results = gen_crossxhtml.AllResults(model, process, self.me_dir)
                self.results.resetall(self.me_dir)
            else:
                try:                                
                    self.results.resetall(self.me_dir)
                except Exception as error:
                    logger.debug(error)
                    # Maybe the format was updated -> try fresh
                    model = self.find_model_name()
                    process = self.process # define in find_model_name
                    self.results = gen_crossxhtml.AllResults(model, process, self.me_dir)
                    self.results.resetall(self.me_dir)
                    self.last_mode = ''
            try:
                self.last_mode = self.results[self.results.lastrun][-1]['run_mode']
            except:
                self.results.resetall(self.me_dir)
                self.last_mode = ''

        else:
            model = self.find_model_name()
            process = self.process # define in find_model_name
            self.results = gen_crossxhtml.AllResults(model, process, self.me_dir)
            self.results.resetall(self.me_dir)
            self.last_mode=''

        return self.results

    ############################################################################
    def do_treatcards(self, line, amcatnlo=False):
        """Advanced commands: create .inc files from param_card.dat/run_card.dat"""


        #ensure that the cluster/card are consistent
        if hasattr(self, 'run_card'):
            self.cluster.modify_interface(self)
        else:   
            try:
                self.cluster.modify_interface(self)
            except Exception as error:
                misc.sprint(str(error))
                
        keepwidth = False
        if '--keepwidth' in line:
            keepwidth = True
            line = line.replace('--keepwidth', '')
        args = self.split_arg(line)
        mode,  opt  = self.check_treatcards(args)

        if mode in ['run', 'all']:
            if not hasattr(self, 'run_card'):
                run_card = banner_mod.RunCard(opt['run_card'])
            else:
                run_card = self.run_card

            # add the conversion from the lhaid to the pdf set names
            if amcatnlo and run_card['pdlabel']=='lhapdf':
                pdfsetsdir=self.get_lhapdf_pdfsetsdir()
                pdfsets=self.get_lhapdf_pdfsets_list(pdfsetsdir)
                lhapdfsetname=[]
                for lhaid in run_card['lhaid']:
                    if lhaid in pdfsets:
                        lhapdfsetname.append(pdfsets[lhaid]['filename'])
                    else:
                        raise MadGraph5Error("lhaid %s is not a valid PDF identification number. This can be due to the use of an outdated version of LHAPDF, or %s is not a LHAGlue number corresponding to a central PDF set (but rather one of the error sets)." % (lhaid,lhaid))
                run_card['lhapdfsetname']=lhapdfsetname
            run_card.write_include_file(opt['output_dir'])

        if mode in ['MadLoop', 'all']:
            if os.path.exists(pjoin(self.me_dir, 'Cards', 'MadLoopParams.dat')):          
                self.MadLoopparam = banner_mod.MadLoopParam(pjoin(self.me_dir, 
                                                  'Cards', 'MadLoopParams.dat'))
                # write the output file
                self.MadLoopparam.write(pjoin(self.me_dir,"SubProcesses",
                                                           "MadLoopParams.dat"))

        if mode in ['param', 'all']:
            if os.path.exists(pjoin(self.me_dir, 'Source', 'MODEL', 'mp_coupl.inc')):
                param_card = param_card_mod.ParamCardMP(opt['param_card'])
            else:
                param_card = param_card_mod.ParamCard(opt['param_card'])
            outfile = pjoin(opt['output_dir'], 'param_card.inc')
            ident_card = pjoin(self.me_dir,'Cards','ident_card.dat')
            if os.path.isfile(pjoin(self.me_dir,'bin','internal','ufomodel','restrict_default.dat')):
                default = pjoin(self.me_dir,'bin','internal','ufomodel','restrict_default.dat')
            elif os.path.isfile(pjoin(self.me_dir,'bin','internal','ufomodel','param_card.dat')):
                default = pjoin(self.me_dir,'bin','internal','ufomodel','param_card.dat')
            elif not os.path.exists(pjoin(self.me_dir,'bin','internal','ufomodel')):
                fsock = open(pjoin(self.me_dir,'Source','param_card.inc'),'w')
                fsock.write(' ')
                fsock.close()
                return
            else:
                devnull = open(os.devnull, 'w')  
                subprocess.call([sys.executable, 'write_param_card.py'],
                             cwd=pjoin(self.me_dir,'bin','internal','ufomodel'), stdout=devnull, stderr=devnull)
                default = pjoin(self.me_dir,'bin','internal','ufomodel','param_card.dat')
                if not os.path.exists(default):
                    files.cp(pjoin(self.me_dir, 'Cards','param_card_default.dat'), default)


            if amcatnlo and not keepwidth:
                # force particle in final states to have zero width
                pids = self.get_pid_final_initial_states()
                # check those which are charged under qcd
                if pjoin(self.me_dir,'bin','internal','ufomodel') not in sys.path:
                    sys.path.insert(0,pjoin(self.me_dir,'bin','internal', 'ufomodel'))     
                if pjoin(self.me_dir,'bin','internal') not in sys.path:    
                    sys.path.insert(0,pjoin(self.me_dir,'bin','internal'))
                
                #Ensure that the model that we are going to load is the current
                #one.
                to_del = [name  for name in sys.modules.keys()
                                                if name.startswith('internal.ufomodel')
                                                or name.startswith('ufomodel')]
                for name in ['particles', 'object_library', 'couplings', 'function_library', 'lorentz', 'parameters', 'vertices', 'coupling_orders', 'write_param_card',
                             'CT_couplings', 'CT_vertices', 'CT_parameters'] + to_del:
                    try:
                        del sys.modules[name]
                    except Exception:
                        continue
                        
                #raise Exception( sys.path, self.me_dir)              
                #raise Exception, "%s %s %s" % (sys.path, os.path.exists(pjoin(self.me_dir,'bin','internal', 'ufomodel')), os.listdir(pjoin(self.me_dir,'bin','internal', 'ufomodel')))
                import ufomodel as ufomodel
                zero = ufomodel.parameters.ZERO
<<<<<<< HEAD
                no_width = [p for p in ufomodel.all_particles
                        if (str(p.pdg_code) in pids or str(-p.pdg_code) in pids)
                           and p.width != zero]
=======
                if self.proc_characteristics['nlo_mixed_expansion']:
                    no_width = [p for p in ufomodel.all_particles
                            if (str(p.pdg_code) in pids or str(-p.pdg_code) in pids)
                            and p.width != zero]
                else:
                    no_width = [p for p in ufomodel.all_particles
                            if (str(p.pdg_code) in pids or str(-p.pdg_code) in pids)
                            and p.width != zero and p.color!=1]

>>>>>>> 05aaf9e1
                done = []
                for part in no_width:
                    if abs(part.pdg_code) in done:
                        continue
                    done.append(abs(part.pdg_code))
                    try:
                        param = param_card['decay'].get((part.pdg_code,))
                    except KeyError:
                        continue

                    if  param.value != 0:
                        logger.info('''For gauge cancellation, the width of \'%s\' has been set to zero.''',
                                     part.name,'$MG:BOLD')
                        param.value = 0

            param_card.write_inc_file(outfile, ident_card, default)

    def get_model(self):
        """return the model related to this process"""

        if self.options['mg5_path']:
            sys.path.append(self.options['mg5_path'])
            import models.import_ufo as import_ufo
            complexmass = self.proc_characteristics['complex_mass_scheme']
            with misc.MuteLogger(['madgraph.model'],[50]):
                out= import_ufo.import_model(pjoin(self.me_dir,'bin','internal','ufomodel'),
                                             complex_mass_scheme=complexmass)
            return out
        #elif self.mother:
        #    misc.sprint('Hum this is dangerous....')
        #    return self.mother._curr_model
        else:
            return None

    def ask_edit_cards(self, cards, mode='fixed', plot=True, first_cmd=None, from_banner=None,
                       banner=None):
        """ """
        if not self.options['madanalysis_path']:
            plot = False

        self.ask_edit_card_static(cards, mode, plot, self.options['timeout'],
                                  self.ask, first_cmd=first_cmd, from_banner=from_banner,
                                  banner=banner)
        
        for c in cards:
            if not os.path.isabs(c):
                c = pjoin(self.me_dir, c) 
            if not os.path.exists(c):
                default = c.replace('dat', '_default.dat')
                if os.path.exists(default):
                    files.cp(default, c)
            
                

    @staticmethod
    def ask_edit_card_static(cards, mode='fixed', plot=True,
                             timeout=0, ask=None, **opt):
        if not ask:
            ask = CommonRunCmd.ask

        def path2name(path):
            if '_card' in path:
                return path.split('_card')[0]
            elif path == 'delphes_trigger.dat':
                return 'trigger'
            elif path == 'input.lhco':
                return 'lhco'
            elif path == 'MadLoopParams.dat':
                return 'MadLoopParams'
            else:
                raise Exception('Unknow cards name %s' % path)

        # Ask the user if he wants to edit any of the files
        #First create the asking text
        question = """Do you want to edit a card (press enter to bypass editing)?\n"""
        possible_answer = ['0', 'done']
        card = {0:'done'}
        
        indent = max(len(path2name(card_name)) for card_name in cards)
        question += '/'+'-'*60+'\\\n'
        for i, card_name in enumerate(cards):
            imode = path2name(card_name)
            possible_answer.append(i+1)
            possible_answer.append(imode)
            question += '| %-77s|\n'%((' \x1b[31m%%s\x1b[0m. %%-%ds : \x1b[32m%%s\x1b[0m'%indent)%(i+1, imode, card_name))
            card[i+1] = imode
            
        if plot and not 'plot_card.dat' in cards:
            question += '| %-77s|\n'%((' \x1b[31m9\x1b[0m. %%-%ds : \x1b[32mplot_card.dat\x1b[0m'%indent) % 'plot')
            possible_answer.append(9)
            possible_answer.append('plot')
            card[9] = 'plot'

        question += '\\'+'-'*60+'/\n'

        if 'param_card.dat' in cards:
            # Add the path options
            question += ' you can also\n'
            question += '   - enter the path to a valid card or banner.\n'
            question += '   - use the \'set\' command to modify a parameter directly.\n'
            question += '     The set option works only for param_card and run_card.\n'
            question += '     Type \'help set\' for more information on this command.\n'
            question += '   - call an external program (ASperGE/MadWidth/...).\n'
            question += '     Type \'help\' for the list of available command\n'
        else:
            question += ' you can also\n'
            question += '   - enter the path to a valid card.\n'
        if 'transfer_card.dat' in cards:
            question += '   - use the \'change_tf\' command to set a transfer functions.\n'

        out = 'to_run'
        while out not in ['0', 'done']:
            out = ask(question, '0', possible_answer, timeout=int(1.5*timeout),
                              path_msg='enter path', ask_class = AskforEditCard,
                              cards=cards, mode=mode, **opt)
            if 'return_instance' in opt and opt['return_instance']:
                out, cmd = out
        if 'return_instance' in opt and opt['return_instance']:
            return (out, cmd)
        return out

    @staticmethod
    def detect_card_type(path):
        """detect the type of the card. Return value are
           banner
           param_card.dat
           run_card.dat
           pythia_card.dat
           pythia8_card.dat
           plot_card.dat
           pgs_card.dat
           delphes_card.dat
           delphes_trigger.dat
           shower_card.dat [aMCatNLO]
           FO_analyse_card.dat [aMCatNLO]
           madspin_card.dat [MS]
           transfer_card.dat [MW]
           madweight_card.dat [MW]
           madanalysis5_hadron_card.dat
           madanalysis5_parton_card.dat
           
           Please update the unit-test: test_card_type_recognition when adding
           cards.
        """

        fulltext = open(path).read(50000)
        if fulltext == '':
            logger.warning('File %s is empty' % path)
            return 'unknown'
        
        to_search = ['<MGVersion>',           # banner
                     '<mg5proccard>' 
                     'ParticlePropagator',    # Delphes
                     'ExecutionPath', 
                     'Treewriter', 
                     'CEN_max_tracker',
                     '#TRIGGER CARD',         # delphes_trigger.dat
                     'parameter set name',    # pgs_card
                     'muon eta coverage',
                    'req_acc_FO',
                    'MSTP',
                    'b_stable',
                    'FO_ANALYSIS_FORMAT',
                    'MSTU',
                    'Begin Minpts',
                    'gridpack',
                    'ebeam1',
                    'block\s+mw_run',
                    'BLOCK',
                    'DECAY',
                    'launch',
                    'madspin',
                    'transfer_card\.dat',
                    'set',
                    'main:numberofevents',   # pythia8,
                    '@MG5aMC skip_analysis',              #MA5 --both--
                    '@MG5aMC\s*inputs\s*=\s*\*\.(?:hepmc|lhe)', #MA5 --both--
                    '@MG5aMC\s*reconstruction_name', # MA5 hadronique
                    '@MG5aMC' # MA5 hadronique
                    ]
        
        
        text = re.findall('(%s)' % '|'.join(to_search), fulltext, re.I)
        text = [t.lower() for t in text]
        if '<mgversion>' in text or '<mg5proccard>' in text:
            return 'banner'
        elif 'particlepropagator' in text or 'executionpath' in text or 'treewriter' in text:
            return 'delphes_card.dat'
        elif 'cen_max_tracker' in text:
            return 'delphes_card.dat'
        elif '@mg5amc' in text:
            ma5_flag = [f[7:].strip() for f in text if f.startswith('@mg5amc')]
            if any(f.startswith('reconstruction_name') for f in ma5_flag):
                return 'madanalysis5_hadron_card.dat'
            ma5_flag = [f.split('*.')[1] for f in ma5_flag if '*.' in f]
            if any(f.startswith('lhe') for f in ma5_flag):
                return 'madanalysis5_parton_card.dat'
            if any(f.startswith(('hepmc','hep','stdhep','lhco')) for f in ma5_flag):
                return 'madanalysis5_hadron_card.dat'            
            else:
                return 'unknown'
        elif '#trigger card' in text:
            return 'delphes_trigger.dat'
        elif 'parameter set name' in text:
            return 'pgs_card.dat'
        elif 'muon eta coverage' in text:
            return 'pgs_card.dat'
        elif 'mstp' in text and not 'b_stable' in text:
            return 'pythia_card.dat'
        elif 'begin minpts' in text:
            return 'plot_card.dat'
        elif ('gridpack' in text and 'ebeam1' in text) or \
                ('req_acc_fo' in text and 'ebeam1' in text):
            return 'run_card.dat'
        elif any(t.endswith('mw_run') for t in text):
            return 'madweight_card.dat'
        elif 'transfer_card.dat' in text:
            return 'transfer_card.dat'
        elif 'block' in text and 'decay' in text: 
            return 'param_card.dat'
        elif 'b_stable' in text:
            return 'shower_card.dat'
        elif 'fo_analysis_format' in text:
            return 'FO_analyse_card.dat'
        elif 'main:numberofevents' in text:
            return 'pythia8_card.dat'            
        elif 'launch' in text:
            # need to separate madspin/reweight.
            # decay/set can be in both...
            if 'madspin' in text:
                return 'madspin_card.dat'
            if 'decay' in text:
                # need to check if this a line like "decay w+" or "set decay"
                if re.search("(^|;)\s*decay", fulltext):
                    return 'madspin_card.dat'
                else:
                    return 'reweight_card.dat'
            else:
                return 'reweight_card.dat'
        else:
            return 'unknown'


    ############################################################################
    def get_available_tag(self):
        """create automatically a tag"""

        used_tags = [r['tag'] for r in self.results[self.run_name]]
        i=0
        while 1:
            i+=1
            if 'tag_%s' %i not in used_tags:
                return 'tag_%s' % i


    ############################################################################
    @misc.mute_logger(names=['madgraph.various.histograms',
                                          'internal.histograms'],levels=[20,20])
    def generate_Pythia8_HwU_plots(self, plot_root_path,
                                   merging_scale_name, observable_name, 
                                   data_path):
        """Generated the HwU plots from Pythia8 driver output for a specific
        observable."""
        
        try:
            import madgraph
        except ImportError:  
            import internal.histograms as histograms
        else:
            import madgraph.various.histograms as histograms
        
        # Make sure that the file is present
        if not os.path.isfile(data_path):
            return False

        # Load the HwU file.
        histos = histograms.HwUList(data_path, consider_reweights='ALL',run_id=0)
        if len(histos)==0:
            return False

        # Now also plot the max vs min merging scale
        merging_scales_available = [label[1] for label in \
                  histos[0].bins.weight_labels if 
                  histograms.HwU.get_HwU_wgt_label_type(label)=='merging_scale']
        if len(merging_scales_available)>=2:
            min_merging_scale = min(merging_scales_available)
            max_merging_scale = max(merging_scales_available)
        else:
            min_merging_scale = None
            max_merging_scale = None

        # jet_samples_to_keep = None means that all jet_samples are kept
        histo_output_options = {
          'format':'gnuplot', 
          'uncertainties':['scale','pdf','statistical',
                           'merging_scale','alpsfact'], 
          'ratio_correlations':True,
          'arg_string':'Automatic plotting from MG5aMC', 
          'jet_samples_to_keep':None,
          'use_band':['merging_scale','alpsfact'],
          'auto_open':False
        }
        # alpsfact variation only applies to MLM
        if not (int(self.run_card['ickkw'])==1):
            histo_output_options['uncertainties'].pop(
                histo_output_options['uncertainties'].index('alpsfact'))
            histo_output_options['use_band'].pop(
                     histo_output_options['use_band'].index('alpsfact'))

        histos.output(pjoin(plot_root_path,
            'central_%s_%s_plots'%(merging_scale_name,observable_name)),
            **histo_output_options)
        
        for scale in merging_scales_available:
            that_scale_histos = histograms.HwUList(
                               data_path,  run_id=0, merging_scale=scale)
            that_scale_histos.output(pjoin(plot_root_path,
                '%s_%.3g_%s_plots'%(merging_scale_name,scale,observable_name)),
                **histo_output_options)

        # If several merging scales were specified, then it is interesting
        # to compare the summed jet samples for the maximum and minimum
        # merging scale available.
        if not min_merging_scale is None:
            min_scale_histos = histograms.HwUList(data_path, 
                               consider_reweights=[], run_id=0, 
                                        merging_scale=min_merging_scale)
            max_scale_histos = histograms.HwUList(data_path, 
                               consider_reweights=[], run_id=0, 
                                        merging_scale=max_merging_scale)

            # Give the histos types so that the plot labels look good
            for histo in min_scale_histos:
                if histo.type is None:
                    histo.type = '%s=%.4g'%(merging_scale_name, min_merging_scale)
                else:
                    histo.type += '|%s=%.4g'%(merging_scale_name, min_merging_scale)
            for histo in max_scale_histos:
                if histo.type is None:
                    histo.type = '%s=%.4g'%(merging_scale_name, max_merging_scale)
                else:
                    histo.type += '|%s=%.4g'%(merging_scale_name, max_merging_scale)
            
            # Now plot and compare against oneanother the shape for the the two scales
            histograms.HwUList(min_scale_histos+max_scale_histos).output(
                pjoin(plot_root_path,'min_max_%s_%s_comparison'
                                         %(merging_scale_name,observable_name)),
                format='gnuplot', 
                uncertainties=[], 
                ratio_correlations=True,
                arg_string='Automatic plotting from MG5aMC', 
                jet_samples_to_keep=None,
                use_band=[],
                auto_open=False)
        return True
    
    def gen_card_html(self):
        """ """
        devnull = open(os.devnull, 'w')        
        try:
            misc.call(['./bin/internal/gen_cardhtml-pl'], cwd=self.me_dir,
                        stdout=devnull, stderr=devnull)
        except Exception:
            pass
        devnull.close()
            
    
    def create_plot(self, mode='parton', event_path=None, output=None, tag=None):
        """create the plot"""

        if not tag:
            tag = self.run_card['run_tag']

        if mode != 'Pythia8':
            madir = self.options['madanalysis_path']
            td = self.options['td_path']
    
            if not madir or not td or \
                not os.path.exists(pjoin(self.me_dir, 'Cards', 'plot_card.dat')):
                return False
        else:
            PY8_plots_root_path = pjoin(self.me_dir,'HTML',
                                               self.run_name,'%s_PY8_plots'%tag)
        
        if 'ickkw' in self.run_card:
            if int(self.run_card['ickkw']) and mode == 'Pythia':
                self.update_status('Create matching plots for Pythia', level='pythia')
                # recover old data if none newly created
                if not os.path.exists(pjoin(self.me_dir,'Events','events.tree')):
                    misc.gunzip(pjoin(self.me_dir,'Events',
                          self.run_name, '%s_pythia_events.tree.gz' % tag), keep=True,
                               stdout=pjoin(self.me_dir,'Events','events.tree'))
                    files.mv(pjoin(self.me_dir,'Events',self.run_name, tag+'_pythia_xsecs.tree'),
                         pjoin(self.me_dir,'Events','xsecs.tree'))
    
                # Generate the matching plots
                misc.call([self.dirbin+'/create_matching_plots.sh',
                           self.run_name, tag, madir],
                                stdout = os.open(os.devnull, os.O_RDWR),
                                cwd=pjoin(self.me_dir,'Events'))
    
                #Clean output
                misc.gzip(pjoin(self.me_dir,"Events","events.tree"),
                          stdout=pjoin(self.me_dir,'Events',self.run_name, tag + '_pythia_events.tree.gz'))
                files.mv(pjoin(self.me_dir,'Events','xsecs.tree'),
                         pjoin(self.me_dir,'Events',self.run_name, tag+'_pythia_xsecs.tree'))
            
            elif mode == 'Pythia8' and (int(self.run_card['ickkw'])==1  or \
                  self.run_card['ktdurham']>0.0 or self.run_card['ptlund']>0.0):
                
                self.update_status('Create matching plots for Pythia8',
                                                                level='pythia8')

                # Create the directory if not existing at this stage
                if not os.path.isdir(PY8_plots_root_path):
                    os.makedirs(PY8_plots_root_path)

                merging_scale_name = 'qCut' if int(self.run_card['ickkw'])==1 \
                                                                      else 'TMS'

                djr_path = pjoin(self.me_dir,'Events',
                                             self.run_name, '%s_djrs.dat' % tag)
                pt_path = pjoin(self.me_dir,'Events',
                                             self.run_name, '%s_pts.dat' % tag)
                for observable_name, data_path in [('djr',djr_path),
                                                   ('pt',pt_path)]:
                    if not self.generate_Pythia8_HwU_plots(
                                    PY8_plots_root_path, merging_scale_name,
                                                     observable_name,data_path):
                        return False

        if mode == 'Pythia8':
            plot_files = glob.glob(pjoin(PY8_plots_root_path,'*.gnuplot'))
            if not misc.which('gnuplot'):
                logger.warning("Install gnuplot to be able to view the plots"+\
                               " generated at :\n   "+\
                               '\n   '.join('%s.gnuplot'%p for p in plot_files))
                return True
            for plot in plot_files:
                command = ['gnuplot',plot]
                try:
                    subprocess.call(command,cwd=PY8_plots_root_path,stderr=subprocess.PIPE)
                except Exception as e:
                    logger.warning("Automatic processing of the Pythia8 "+\
                            "merging plots with gnuplot failed. Try the"+\
                            " following command by hand:\n   %s"%(' '.join(command))+\
                            "\nException was: %s"%str(e))
                    return False

            plot_files = glob.glob(pjoin(PY8_plots_root_path,'*.pdf'))
            if len(plot_files)>0:
                # Add an html page
                html = "<html>\n<head>\n<TITLE>PLOT FOR PYTHIA8</TITLE>"
                html+= '<link rel=stylesheet href="../../mgstyle.css" type="text/css">\n</head>\n<body>\n'
                html += "<h2> Plot for Pythia8 </h2>\n"
                html += '<a href=../../../crossx.html>return to summary</a><br>'
                html += "<table>\n<tr> <td> <b>Obs.</b> </td> <td> <b>Type of plot</b> </td> <td><b> PDF</b> </td> <td><b> input file</b> </td> </tr>\n"
                def sorted_plots(elem):
                    name = os.path.basename(elem[1])
                    if 'central' in name:
                        return -100
                    if 'min_max' in name:
                        return -10
                    merging_re = re.match(r'^.*_(\d+)_.*$',name)
                    if not merging_re is None:
                        return int(merging_re.group(1))
                    else:
                        return 1e10
                djr_plot_files = sorted(
                            (('DJR',p) for p in plot_files if '_djr_' in p),
                            key = sorted_plots)
                pt_plot_files = sorted(
                            (('Pt',p) for p in plot_files if '_pt_' in p),
                            key = sorted_plots)
                last_obs = None            
                for obs, one_plot in djr_plot_files+pt_plot_files:
                    if obs!=last_obs:
                        # Add a line between observables
                        html += "<tr><td></td></tr>"
                        last_obs = obs
                    name = os.path.basename(one_plot).replace('.pdf','')
                    short_name = name
                    for dummy in ['_plots','_djr','_pt']:
                        short_name = short_name.replace(dummy,'')
                    short_name = short_name.replace('_',' ')                        
                    if 'min max' in short_name:
                        short_name = "%s comparison with min/max merging scale"%obs
                    if 'central' in short_name:
                        short_name = "Merging uncertainty band around central scale"
                    html += "<tr><td>%(obs)s</td><td>%(sn)s</td><td> <a href=./%(n)s.pdf>PDF</a> </td><td> <a href=./%(n)s.HwU>HwU</a> <a href=./%(n)s.gnuplot>GNUPLOT</a> </td></tr>\n" %\
                                        {'obs':obs, 'sn': short_name, 'n': name}
                html += '</table>\n'
                html += '<a href=../../../bin/internal/plot_djrs.py> Example of code to plot the above with matplotlib </a><br><br>'
                html+='</body>\n</html>'
                ff=open(pjoin(PY8_plots_root_path, 'index.html'),'w')
                ff.write(html)
            return True

        if not event_path:
            if mode == 'parton':
                possibilities=[
                    pjoin(self.me_dir, 'Events', 'unweighted_events.lhe'),
                    pjoin(self.me_dir, 'Events', 'unweighted_events.lhe.gz'),
                    pjoin(self.me_dir, 'Events', self.run_name, 'unweighted_events.lhe'),
                    pjoin(self.me_dir, 'Events', self.run_name, 'unweighted_events.lhe.gz')]
                for event_path in possibilities:
                    if os.path.exists(event_path):
                        break
                output = pjoin(self.me_dir, 'HTML',self.run_name, 'plots_parton.html')

            elif mode == 'Pythia':
                event_path = pjoin(self.me_dir, 'Events','pythia_events.lhe')
                output = pjoin(self.me_dir, 'HTML',self.run_name,
                              'plots_pythia_%s.html' % tag)
            elif mode == 'PGS':
                event_path = pjoin(self.me_dir, 'Events', self.run_name,
                                   '%s_pgs_events.lhco' % tag)
                output = pjoin(self.me_dir, 'HTML',self.run_name,
                              'plots_pgs_%s.html' % tag)
            elif mode == 'Delphes':
                event_path = pjoin(self.me_dir, 'Events', self.run_name,'%s_delphes_events.lhco' % tag)
                output = pjoin(self.me_dir, 'HTML',self.run_name,
                              'plots_delphes_%s.html' % tag)
            elif mode == "shower":
                event_path = pjoin(self.me_dir, 'Events','pythia_events.lhe')
                output = pjoin(self.me_dir, 'HTML',self.run_name,
                              'plots_shower_%s.html' % tag)
                if not self.options['pythia-pgs_path']:
                    return
            else:
                raise self.InvalidCmd('Invalid mode %s' % mode)
        elif mode == 'reweight' and not output:
                output = pjoin(self.me_dir, 'HTML',self.run_name,
                              'plots_%s.html' % tag)

        if not os.path.exists(event_path):
            if os.path.exists(event_path+'.gz'):
                misc.gunzip('%s.gz' % event_path)
            else:
                raise self.InvalidCmd('Events file %s does not exist' % event_path)
        elif event_path.endswith(".gz"):
            misc.gunzip(event_path, keep=True)
            event_path = event_path[:-3]

        
        self.update_status('Creating Plots for %s level' % mode, level = mode.lower())

        mode = mode.lower()
        if mode not in ['parton', 'reweight']:
            plot_dir = pjoin(self.me_dir, 'HTML', self.run_name,'plots_%s_%s' % (mode.lower(),tag))
        elif mode == 'parton':
            plot_dir = pjoin(self.me_dir, 'HTML', self.run_name,'plots_parton')
        else:
            plot_dir =pjoin(self.me_dir, 'HTML', self.run_name,'plots_%s' % (tag))

        if not os.path.isdir(plot_dir):
            os.makedirs(plot_dir)

        files.ln(pjoin(self.me_dir, 'Cards','plot_card.dat'), plot_dir, 'ma_card.dat')

        try:
            proc = misc.Popen([os.path.join(madir, 'plot_events')],
                            stdout = open(pjoin(plot_dir, 'plot.log'),'w'),
                            stderr = subprocess.STDOUT,
                            stdin=subprocess.PIPE,
                            cwd=plot_dir)
            proc.communicate(('%s\n' % event_path).encode('utf-8'))
            del proc
            #proc.wait()
            misc.call(['%s/plot' % self.dirbin, madir, td],
                            stdout = open(pjoin(plot_dir, 'plot.log'),'a'),
                            stderr = subprocess.STDOUT,
                            cwd=plot_dir)

            misc.call(['%s/plot_page-pl' % self.dirbin,
                                os.path.basename(plot_dir),
                                mode],
                            stdout = open(pjoin(plot_dir, 'plot.log'),'a'),
                            stderr = subprocess.STDOUT,
                            cwd=pjoin(self.me_dir, 'HTML', self.run_name))

            shutil.move(pjoin(self.me_dir, 'HTML',self.run_name ,'plots.html'),
                                                                         output)

            logger.info("Plots for %s level generated, see %s" % \
                         (mode, output))
        except OSError as error:
            logger.error('fail to create plot: %s. Please check that MadAnalysis is correctly installed.' % error)

        self.update_status('End Plots for %s level' % mode, level = mode.lower(),
                                                                 makehtml=False)
        

        return True

    def run_hep2lhe(self, banner_path = None):
        """Run hep2lhe on the file Events/pythia_events.hep"""

        if not self.options['pythia-pgs_path']:
            raise self.InvalidCmd('No pythia-pgs path defined')

        pydir = pjoin(self.options['pythia-pgs_path'], 'src')
        eradir = self.options['exrootanalysis_path']

        # Creating LHE file
        if misc.is_executable(pjoin(pydir, 'hep2lhe')):
            self.update_status('Creating shower LHE File (for plot)', level='pythia')
            # Write the banner to the LHE file
            out = open(pjoin(self.me_dir,'Events','pythia_events.lhe'), 'w')
            #out.writelines('<LesHouchesEvents version=\"1.0\">\n')
            out.writelines('<!--\n')
            out.writelines('# Warning! Never use this file for detector studies!\n')
            out.writelines('-->\n<!--\n')
            if banner_path:
                out.writelines(open(banner_path).read().replace('<LesHouchesEvents version="1.0">',''))
            out.writelines('\n-->\n')
            out.close()

            self.cluster.launch_and_wait(self.dirbin+'/run_hep2lhe',
                                         argument= [pydir],
                                        cwd=pjoin(self.me_dir,'Events'),
                                        stdout=os.devnull)

            logger.info('Warning! Never use this lhe file for detector studies!')
            # Creating ROOT file
            if eradir and misc.is_executable(pjoin(eradir, 'ExRootLHEFConverter')):
                self.update_status('Creating Pythia LHE Root File', level='pythia')
                try:
                    misc.call([eradir+'/ExRootLHEFConverter',
                             'pythia_events.lhe',
                             pjoin(self.run_name, '%s_pythia_lhe_events.root' % self.run_tag)],
                            cwd=pjoin(self.me_dir,'Events'))
                except Exception as error:
                    misc.sprint('ExRootLHEFConverter fails', str(error),
                                                                     log=logger)
                    pass

    def store_result(self):
        """Dummy routine, to be overwritten by daughter classes"""

        pass

    ############################################################################
    def help_systematics(self):
        """help for systematics command"""
        logger.info("syntax: systematics RUN_NAME [OUTPUT] [options]",'$MG:BOLD')
        logger.info("-- Run the systematics run on the RUN_NAME run.")
        logger.info("   RUN_NAME can be a path to a lhef file.")
        logger.info("   OUTPUT can be the path to the output lhe file, otherwise the input file will be overwritten") 
        logger.info("")
        logger.info("options: (values written are the default)", '$MG:BOLD')
        logger.info("")
        logger.info("   --mur=0.5,1,2     # specify the values for renormalisation scale variation")
        logger.info("   --muf=0.5,1,2     # specify the values for factorisation scale variation")
        logger.info("   --alps=1          # specify the values for MLM emission scale variation (LO only)")
        logger.info("   --dyn=-1,1,2,3,4  # specify the dynamical schemes to use.")
        logger.info("                     #   -1 is the one used by the sample.")
        logger.info("                     #   > 0 correspond to options of dynamical_scale_choice of the run_card.")
        logger.info("   --pdf=errorset    # specify the pdfs to use for pdf variation. (see below)")
        logger.info("   --together=mur,muf,dyn # lists the parameter that must be varied simultaneously so as to ")
        logger.info("                          # compute the weights for all combinations of their variations.")
        logger.info("   --from_card       # use the information from the run_card (LO only).")
        logger.info("   --remove_weights= # remove previously written weights matching the descriptions")
        logger.info("   --keep_weights=   # force to keep the weight even if in the list of remove_weights")
        logger.info("   --start_id=       # define the starting digit for the additial weight. If not specify it is determine automatically")
        logger.info("   --only_beam=0     # only apply the new pdf set to the beam selected.")
        logger.info("   --ion_scaling=True# if original sample was using rescaled PDF: apply the same rescaling for all PDF sets.")
        logger.info("   --weight_format=\"%(id)i\"  # allow to customise the name of the weight. The resulting name SHOULD be unique.")
        logger.info("   --weight_info=  # allow to customise the text describing the weights.")
        logger.info("")
        logger.info("   Allowed value for the pdf options:", '$MG:BOLD')
        logger.info("       central  : Do not perform any pdf variation"    )
        logger.info("       errorset : runs over the all the members of the PDF set used to generate the events")
        logger.info("       244800   : runs over the associated set and all its members")
        logger.info("       244800@0 : runs over the central member of the associated set")
#        logger.info("       244800@X : runs over the Xth set of the associated error set")
        logger.info("       CT10     : runs over the associated set and all its members")
        logger.info("       CT10@0   : runs over the central member of the associated set")
        logger.info("       CT10@X   : runs over the Xth member of the associated PDF set")
        logger.info("       XX,YY,ZZ : runs over the sets for XX,YY,ZZ (those three follows above syntax)")
        logger.info("")
        logger.info("   Allowed value for the keep/remove_wgts options:", '$MG:BOLD')
        logger.info("       all      : keep/remove all weights")
        logger.info("       name     : keep/remove that particular weight")
        logger.info("       id1,id2  : keep/remove all the weights between those two values --included--")
        logger.info("       PATTERN  : keep/remove all the weights matching the (python) regular expression.")
        logger.info("       note that multiple entry of those arguments are allowed")
        logger.info("")
        logger.info("   Input for weight format")
        logger.info("     The parameter will be interpreted by python using: https://docs.python.org/2/library/stdtypes.html#string-formatting")
        logger.info("     The allowed parameters are 'muf','mur','pdf','dyn','alps','id'") 

        
    def complete_systematics(self, text, line, begidx, endidx):
        """auto completion for the systematics command"""
 
        args = self.split_arg(line[0:begidx], error=False)
        options = ['--mur=', '--muf=', '--pdf=', '--dyn=','--alps=',
                   '--together=','--from_card ','--remove_wgts=',
                   '--keep_wgts=','--start_id=']
        
        if len(args) == 1 and os.path.sep not in text:
            #return valid run_name
            data = misc.glob(pjoin('*','*events.lhe*'), pjoin(self.me_dir, 'Events'))
            data = [n.rsplit('/',2)[1] for n in data]
            return  self.list_completion(text, data, line)
        elif len(args)==1:
            #logger.warning('1args')
            return self.path_completion(text,
                                        os.path.join('.',*[a for a in args \
                                                    if a.endswith(os.path.sep)]))
        elif len(args)==2 and os.path.sep in args[1]:
            #logger.warning('2args %s', args[1])
            return self.path_completion(text, '.')
              
        elif not line.endswith(tuple(options)):
            return self.list_completion(text, options)
        
         
    ############################################################################
    def do_systematics(self, line):
        """ syntax is 'systematics [INPUT [OUTPUT]] OPTIONS'
            --mur=0.5,1,2
            --muf=0.5,1,2
            --alps=1
            --dyn=-1
            --together=mur,muf #can be repeated
            
            #special options
            --from_card=
        """

        try:
            lhapdf_version = self.get_lhapdf_version()
        except Exception:
            logger.info('No version of lhapdf. Can not run systematics computation')
            return
        else:
            if lhapdf_version.startswith('5'):
                logger.info('can not run systematics with lhapdf 5')
                return              
        
        lhapdf = misc.import_python_lhapdf(self.options['lhapdf'])
        if not lhapdf:
            logger.info('can not run systematics since can not link python to lhapdf')
            return
        
 

    
        self.update_status('Running Systematics computation', level='parton')
        args = self.split_arg(line)
        #split arguments and option
        opts= []
        args = [a for a in args if not a.startswith('-') or opts.append(a)] 

        #check sanity of options
        if any(not o.startswith(('--mur=', '--muf=', '--alps=','--dyn=','--together=','--from_card','--pdf=',
                                 '--remove_wgts=', '--keep_wgts','--start_id=', '--weight_format=',
                                 '--weight_info='))
                for o in opts):
            raise self.InvalidCmd("command systematics called with invalid option syntax. Please retry.")
        
        # check that we have define the input
        if len(args) == 0:
            if self.run_name:
                args[0] = self.run_name
            else:
                raise self.InvalidCmd('no default run. Please specify the run_name')
        
        if args[0] != self.run_name:
            self.set_run_name(args[0])
          
        # always pass to a path + get the event size
        result_file= sys.stdout
        if not os.path.isfile(args[0]) and not os.path.sep in args[0]:
            path = [pjoin(self.me_dir, 'Events', args[0], 'unweighted_events.lhe.gz'),
                    pjoin(self.me_dir, 'Events', args[0], 'unweighted_events.lhe'),
                    pjoin(self.me_dir, 'Events', args[0], 'events.lhe.gz'),
                    pjoin(self.me_dir, 'Events', args[0], 'events.lhe')]
            
            for p in path:
                if os.path.exists(p):
                    nb_event = self.results[args[0]].get_current_info()['nb_event']
                    
                    
                    if self.run_name != args[0]:
                        tag = self.results[args[0]].tags[0]
                        self.set_run_name(args[0], tag,'parton', False)
                    result_file = open(pjoin(self.me_dir,'Events', self.run_name, 'parton_systematics.log'),'w')
                    args[0] = p
                    break
            else:
                raise self.InvalidCmd('Invalid run name. Please retry')
        elif self.options['nb_core'] != 1:
            lhe = lhe_parser.EventFile(args[0])
            nb_event = len(lhe)
            lhe.close()

        input = args[0]
        if len(args)>1:
            output = pjoin(os.getcwd(),args[1])
        else:
            output = input
    
        lhaid = [self.run_card.get_lhapdf_id()]
        if 'store_rwgt_info' in self.run_card and not self.run_card['store_rwgt_info']:
            raise self.InvalidCmd("The events was not generated with store_rwgt_info=True. Can not evaluate systematics error on this event file.")
        elif 'use_syst'  in self.run_card:
            if not self.run_card['use_syst']:
                raise self.InvalidCmd("The events was not generated with use_syst=True. Can not evaluate systematics error on this event file.")
            elif self.proc_characteristics['ninitial'] ==1:
                if '--from_card' in opts:
                    logger.warning('systematics not available for decay processes. Bypass it')
                    return
                else:
                    raise self.InvalidCmd('systematics not available for decay processes.')
                
        try:
            pdfsets_dir = self.get_lhapdf_pdfsetsdir()
        except Exception as error:
            logger.debug(str(error))
            logger.warning('Systematic computation requires lhapdf to run. Bypass Systematics')
            return

        if '--from_card' in opts:
            opts.remove('--from_card')
            opts.append('--from_card=internal')
            
            # Check that all pdfset are correctly installed
            if 'systematics_arguments' in self.run_card.user_set:
                pdf = [a[6:] for a in self.run_card['systematics_arguments']
                         if a.startswith('--pdf=')]
                lhaid += [t.split('@')[0] for p in pdf for t in p.split(',') 
                                            if t not in ['errorset', 'central']]                
            elif 'sys_pdf' in self.run_card.user_set:
                if '&&' in self.run_card['sys_pdf']:
                    if isinstance(self.run_card['sys_pdf'], list):
                        line = ' '.join(self.run_card['sys_pdf'])
                    else:
                        line = self.run_card['sys_pdf']
                    sys_pdf = line.split('&&')
                    lhaid += [l.split()[0] for l in sys_pdf]
                else:
                    lhaid += [l for l in self.run_card['sys_pdf'].split() if not l.isdigit() or int(l) > 500]
                    
        else:
            #check that all p
            pdf = [a[6:] for a in opts if a.startswith('--pdf=')]
            lhaid += [t.split('@')[0] for p in pdf for t in p.split(',') 
                                            if t not in ['errorset', 'central']]
        
        # Copy all the relevant PDF sets
        try:
            [self.copy_lhapdf_set([onelha], pdfsets_dir, require_local=False) for onelha in lhaid]
        except Exception as error:
            logger.debug(str(error))
            logger.warning('impossible to download all the pdfsets. Bypass systematics')
            return
        
        if self.options['run_mode'] ==2 and self.options['nb_core'] != 1:
            nb_submit = min(int(self.options['nb_core']), nb_event//2500)
        elif self.options['run_mode'] ==1:
            try:
                nb_submit = min(int(self.options['cluster_size']), nb_event//25000)
            except Exception:
                nb_submit =1
        else:
            nb_submit =1 

        if MADEVENT:
            import internal.systematics as systematics
        else:
            import madgraph.various.systematics as systematics

        #one core:
        if nb_submit in [0,1]:
            systematics.call_systematics([input, output] + opts, 
                                         log=lambda x: logger.info(str(x)),
                                         result=result_file
                                         )
            
        elif self.options['run_mode'] in [1,2]:
            event_per_job = nb_event // nb_submit
            nb_job_with_plus_one = nb_event % nb_submit
            start_event, stop_event = 0,0
            if sys.version_info[1] == 6 and sys.version_info[0] == 2:
                if input.endswith('.gz'):
                    misc.gunzip(input)
                    input = input[:-3]
                    
            for i in range(nb_submit):
                #computing start/stop event
                event_requested = event_per_job
                if i < nb_job_with_plus_one:
                    event_requested += 1
                start_event = stop_event
                stop_event = start_event + event_requested
                    
                prog = sys.executable
                input_files = [os.path.basename(input)]
                output_files = ['./tmp_%s_%s' % (i, os.path.basename(output)),
                                './log_sys_%s.txt' % (i)]
                argument = []
                if not __debug__:
                    argument.append('-O')
                argument +=  [pjoin(self.me_dir, 'bin', 'internal', 'systematics.py'),
                             input_files[0], output_files[0]] + opts +\
                             ['--start_event=%i' % start_event,
                              '--stop_event=%i' %stop_event,
                              '--result=./log_sys_%s.txt' %i,
                              '--lhapdf_config=%s' % self.options['lhapdf']]
                required_output = output_files            
                self.cluster.cluster_submit(prog, argument, 
                                            input_files=input_files,
                                            output_files=output_files,
                                            cwd=os.path.dirname(output),
                                            required_output=required_output,
                                            stdout='/dev/null'
                                            )
            starttime = time.time()
            update_status = lambda idle, run, finish: \
                    self.update_status((idle, run, finish, 'running systematics'), level=None,
                                       force=False, starttime=starttime)

            try:
                self.cluster.wait(os.path.dirname(output), update_status, update_first=update_status)
            except Exception:
                self.cluster.remove()
                old_run_mode = self.options['run_mode']
                self.options['run_mode'] =0
                try:
                    out = self.do_systematics(line)
                finally:
                    self.options['run_mode']  =  old_run_mode
            #collect the data
            all_cross = []
            for i in range(nb_submit):
                pos=0
                for line in open(pjoin(os.path.dirname(output), 'log_sys_%s.txt'%i)):
                    if line.startswith('#'):
                        continue
                    split = line.split()
                    if len(split) in [0,1]:
                        continue
                    key = tuple(float(x) for x in split[:-1])
                    cross= float(split[-1])
                    if 'event_norm' in self.run_card and \
                            self.run_card['event_norm'] in ['average', 'unity', 'bias']:
                        cross *= (event_per_job+1 if i <nb_job_with_plus_one else event_per_job)
                    if len(all_cross) > pos:
                        all_cross[pos] += cross
                    else:
                        all_cross.append(cross)
                    pos+=1
                        
            if 'event_norm' in self.run_card and \
                                       self.run_card['event_norm'] in ['unity']:
                all_cross= [cross/nb_event for cross in all_cross]
                
            sys_obj = systematics.call_systematics([input, None] + opts, 
                                         log=lambda x: logger.info(str(x)),
                                         result=result_file,
                                         running=False
                                         )                    
            sys_obj.print_cross_sections(all_cross, nb_event, result_file)
            
            #concatenate the output file
            subprocess.call(['cat']+\
                            ['./tmp_%s_%s' % (i, os.path.basename(output)) for i in range(nb_submit)],
                            stdout=open(output,'w'),
                            cwd=os.path.dirname(output))
            for i in range(nb_submit):
                os.remove('%s/tmp_%s_%s' %(os.path.dirname(output),i,os.path.basename(output)))
            #    os.remove('%s/log_sys_%s.txt' % (os.path.dirname(output),i))
                                                  

            
            

        self.update_status('End of systematics computation', level='parton', makehtml=False)
        
        
    ############################################################################
    def do_reweight(self, line):
        """ syntax is "reweight RUN_NAME"
            Allow to reweight the events generated with a new choices of model
            parameter. Description of the methods are available here
            cp3.irmp.ucl.ac.be/projects/madgraph/wiki/Reweight
        """
        

        #### Utility function
        def check_multicore(self):
            """ determine if the cards are save for multicore use"""
            card = pjoin(self.me_dir, 'Cards', 'reweight_card.dat')

            multicore = True
            if self.options['run_mode'] in [0,1]:
                return False

            lines = [l.strip() for l in open(card) if not l.strip().startswith('#')]
            while lines and not lines[0].startswith('launch'):
                line = lines.pop(0)
                # if not standard output mode forbid multicore mode
                if line.startswith('change') and line[6:].strip().startswith('output'):
                    return False
                if line.startswith('change') and line[6:].strip().startswith('multicore'):
                    split_line = line.split()
                    if len(split_line) > 2: 
                        multicore = bool(split_line[2])
            # we have reached the first launch in the card ensure that no output change 
            #are done after that point.
            lines = [line[6:].strip() for line in lines if line.startswith('change')]
            for line in lines:
                if line.startswith(('process','model','output', 'rwgt_dir')):
                    return False
                elif line.startswith('multicore'):
                    split_line = line.split()
                    if len(split_line) > 1: 
                        multicore = bool(split_line[1])

            return multicore
            
        
        
        if '-from_cards' in line and not os.path.exists(pjoin(self.me_dir, 'Cards', 'reweight_card.dat')):
            return
        # option for multicore to avoid that all of them create the same directory
        if '--multicore=create' in line:
            multicore='create'
        elif '--multicore=wait' in line:
            multicore='wait'
        else:
            multicore=False
            
        # plugin option
        plugin = False
        if '--plugin=' in line:
            plugin = [l.split('=',1)[1] for l in line.split() if '--plugin=' in l][0]
        elif hasattr(self, 'switch') and self.switch['reweight'] not in ['ON','OFF']:
            plugin=self.switch['reweight']
            

            
        # Check that MG5 directory is present .
        if MADEVENT and not self.options['mg5_path']:
            raise self.InvalidCmd('''The module reweight requires that MG5 is installed on the system.
            You can install it and set its path in ./Cards/me5_configuration.txt''')
        elif MADEVENT:
            sys.path.append(self.options['mg5_path'])
        try:
            import madgraph.interface.reweight_interface as reweight_interface
        except ImportError:
            raise self.ConfigurationError('''Can\'t load Reweight module.
            The variable mg5_path might not be correctly configured.''')
        

                        
        if not '-from_cards' in line:
            self.keep_cards(['reweight_card.dat'], ignore=['*'])
            self.ask_edit_cards(['reweight_card.dat'], 'fixed', plot=False)        

        # load the name of the event file
        args = self.split_arg(line) 
        if plugin and '--plugin=' not in line:
            args.append('--plugin=%s' % plugin)
        

        if not self.force_run:
            # forbid this function to create an empty item in results.
            if self.run_name and self.results.current and  self.results.current['cross'] == 0:
                self.results.delete_run(self.run_name, self.run_tag)
            self.results.save()
            # ensure that the run_card is present
            if not hasattr(self, 'run_card'):
                self.run_card = banner_mod.RunCard(pjoin(self.me_dir, 'Cards', 'run_card.dat'))
            
            # we want to run this in a separate shell to avoid hard f2py crash
            command =  [sys.executable]
            if os.path.exists(pjoin(self.me_dir, 'bin', 'madevent')):
                command.append(pjoin(self.me_dir, 'bin', 'internal','madevent_interface.py'))
            else:
                command.append(pjoin(self.me_dir, 'bin', 'internal', 'amcatnlo_run_interface.py'))
            if not isinstance(self, cmd.CmdShell):
                command.append('--web')
            command.append('reweight')
            
            #########   START SINGLE CORE MODE ############
            if self.options['nb_core']==1 or self.run_card['nevents'] < 101 or not check_multicore(self):
                if self.run_name:
                    command.append(self.run_name)
                else:
                    command += args
                if '-from_cards' not in command:
                    command.append('-from_cards')
                p = misc.Popen(command, stdout = subprocess.PIPE, stderr = subprocess.STDOUT, cwd=os.getcwd())
                while p.poll() is None:
                    line = p.stdout.readline().decode()
                    if any(t in line for t in ['INFO:', 'WARNING:', 'CRITICAL:', 'ERROR:', 'root:','KEEP:']) and \
                       not '***********' in line:
                            print(line[:-1].replace('INFO', 'REWEIGHT').replace('KEEP:',''))
                    elif __debug__ and line:
                        logger.debug(line[:-1])
                if p.returncode !=0:
                    logger.error("Reweighting failed")
                    return
                self.results = self.load_results_db()
                # forbid this function to create an empty item in results.
                try:
                    if self.results[self.run_name][-2]['cross']==0:
                        self.results.delete_run(self.run_name,self.results[self.run_name][-2]['tag'])
                except:
                    pass
                try:
                    if self.results.current['cross'] == 0 and self.run_name:
                        self.results.delete_run(self.run_name, self.run_tag)
                except:
                    pass                    
                # re-define current run     
                try:
                    self.results.def_current(self.run_name, self.run_tag)
                except Exception:
                    pass
                return
                ##########    END SINGLE CORE HANDLING #############
            else:
                ##########    START MULTI-CORE HANDLING #############
                if not isinstance(self.cluster, cluster.MultiCore):
                    mycluster = cluster.MultiCore(nb_core=self.options['nb_core'])
                else:
                    mycluster = self.cluster
                
                new_args=list(args)
                self.check_decay_events(new_args) 
                try:
                    os.remove(pjoin(self.me_dir,'rw_me','rwgt.pkl'))
                except Exception as error:
                    pass
                # prepare multi-core  job:
                import madgraph.various.lhe_parser as lhe_parser
                # args now alway content the path to the valid files
                if 'nevt_job' in self.run_card and self.run_card['nevt_job'] !=-1:
                    nevt_job = self.run_card['nevt_job']
                else:
                    nevt_job = max(2500, self.run_card['nevents']/self.options['nb_core'])
                logger.info("split the event file in bunch of %s events" % nevt_job)
                nb_file = lhe_parser.EventFile(new_args[0]).split(nevt_job)
                starttime = time.time()
                update_status = lambda idle, run, finish: \
                    self.update_status((idle, run, finish, 'reweight'), level=None,
                                       force=False, starttime=starttime)

                all_lhe = []
                #check for the pyton2.6 bug with s
                to_zip=True
                if not os.path.exists(new_args[0]) and new_args[0].endswith('.gz') and\
                    os.path.exists(new_args[0][:-3]):
                    to_zip = False
                devnull= open(os.devnull)
                
                for i in range(nb_file):
                    new_command = list(command) 
                    if to_zip:
                        new_command.append('%s_%s.lhe' % (new_args[0],i))
                        all_lhe.append('%s_%s.lhe' % (new_args[0],i))
                    else:
                        new_command.append('%s_%s.lhe' % (new_args[0][:-3],i))
                        all_lhe.append('%s_%s.lhe' % (new_args[0][:-3],i))
                    
                    if '-from_cards' not in command:
                        new_command.append('-from_cards')
                    if plugin:
                        new_command.append('--plugin=%s' % plugin)
                    if i==0:
                        if __debug__:
                            stdout = None
                        else:
                            stdout = open(pjoin(self.me_dir,'Events', self.run_name, 'reweight.log'),'w')
                        new_command.append('--multicore=create')
                    else:
                        stdout = devnull
                        if six.PY3:
                            stdout = subprocess.DEVNULL
                        #stdout = open(pjoin(self.me_dir,'Events', self.run_name, 'reweight%s.log' % i),'w')
                        new_command.append('--multicore=wait')
                    mycluster.submit(prog=command[0], argument=new_command[1:], stdout=stdout, cwd=os.getcwd())
                mycluster.wait(self.me_dir,update_status)
                devnull.close()
                logger.info("Collect and combine the various output file.")

                lhe = lhe_parser.MultiEventFile(all_lhe, parse=False)
                nb_event, cross_sections = lhe.write(new_args[0], get_info=True)
                if any(os.path.exists('%s_%s_debug.log' % (f, self.run_tag)) for f in all_lhe):
                    for f in all_lhe:
                        if os.path.exists('%s_%s_debug.log' % (f, self.run_tag)):
                            raise Exception("Some of the run failed: Please read %s_%s_debug.log" % (f, self.run_tag)) 
                
                
                if 'event_norm' in self.run_card and self.run_card['event_norm'] in ['average','bias']:
                    for key, value in cross_sections.items():
                        cross_sections[key] = value / (nb_event+1)
                lhe.remove()
                for key in cross_sections:
                    if key == 'orig' or key.isdigit():
                        continue
                    logger.info('%s : %s pb' % (key, cross_sections[key]))
                return
            ##########    END MULTI-CORE HANDLING #############
                              

        self.to_store.append('event')
        # forbid this function to create an empty item in results.
        if not self.force_run and self.results.current['cross'] == 0 and self.run_name:
            self.results.delete_run(self.run_name, self.run_tag)

        self.check_decay_events(args) 
        # args now alway content the path to the valid files
        rwgt_interface = reweight_interface.ReweightInterface 
        if plugin:
            rwgt_interface = misc.from_plugin_import(self.plugin_path, 'new_reweight', 
                                        plugin, warning=False, 
                                        info="Will use re-weighting from pluging %(plug)s")    
        
        reweight_cmd = rwgt_interface(args[0], mother=self)
        #reweight_cmd.use_rawinput = False
        #reweight_cmd.mother = self
        wgt_names = reweight_cmd.get_weight_names()
        if wgt_names == [''] and reweight_cmd.has_nlo:
            self.update_status('Running Reweighting (LO approximate)', level='madspin')
        else:
            self.update_status('Running Reweighting', level='madspin')
        
        path = pjoin(self.me_dir, 'Cards', 'reweight_card.dat')
        reweight_cmd.raw_input=False # probably useless ...
        reweight_cmd.me_dir = self.me_dir
        reweight_cmd.multicore = multicore #allow the directory creation or not
        reweight_cmd.import_command_file(path)
        reweight_cmd.do_quit('')
            
        logger.info("quit rwgt")
        
        
        
        # re-define current run
        try:
            self.results.def_current(self.run_name, self.run_tag)
        except Exception:
            pass

    ############################################################################
    def do_pgs(self, line):
        """launch pgs"""
        
        args = self.split_arg(line)
        # Check argument's validity
        if '--no_default' in args:
            no_default = True
            args.remove('--no_default')
        else:
            no_default = False

        if no_default and not os.path.exists(pjoin(self.me_dir, 'Cards', 'pgs_card.dat')):
            logger.info('No pgs_card detected, so not run pgs')
            return

        # Check all arguments
        # This might launch a gunzip in another thread. After the question
        # This thread need to be wait for completion. (This allow to have the
        # question right away and have the computer working in the same time)
        # if lock is define this a locker for the completion of the thread
        lock = self.check_pgs(args,  no_default=no_default)

        # Check that the pgs_card exists. If not copy the default
        if not os.path.exists(pjoin(self.me_dir, 'Cards', 'pgs_card.dat')):
            files.cp(pjoin(self.me_dir, 'Cards', 'pgs_card_default.dat'),
                     pjoin(self.me_dir, 'Cards', 'pgs_card.dat'))
            logger.info('No pgs card found. Take the default one.')

        if not (no_default or self.force):
            self.ask_edit_cards(['pgs_card.dat'])

        self.update_status('prepare PGS run', level=None)

        pgsdir = pjoin(self.options['pythia-pgs_path'], 'src')
        eradir = self.options['exrootanalysis_path']
        madir = self.options['madanalysis_path']
        td = self.options['td_path']

        # Compile pgs if not there
        if not misc.is_executable(pjoin(pgsdir, 'pgs')):
            logger.info('No PGS executable -- running make')
            misc.compile(cwd=pgsdir)

        self.update_status('Running PGS', level='pgs')

        tag = self.run_tag
        # Update the banner with the pgs card
        banner_path = pjoin(self.me_dir, 'Events', self.run_name, '%s_%s_banner.txt' % (self.run_name, self.run_tag))
        if os.path.exists(pjoin(self.me_dir, 'Source', 'banner_header.txt')):
            self.banner.add(pjoin(self.me_dir, 'Cards','pgs_card.dat'))
            self.banner.write(banner_path)
        else:
            open(banner_path, 'w').close()

        ########################################################################
        # now pass the event to a detector simulator and reconstruct objects
        ########################################################################
        if lock:
            lock.wait()
        # Prepare the output file with the banner
        ff = open(pjoin(self.me_dir, 'Events', 'pgs_events.lhco'), 'w')
        if os.path.exists(pjoin(self.me_dir, 'Source', 'banner_header.txt')):
            text = open(banner_path).read()
            text = '#%s' % text.replace('\n','\n#')
            dico = self.results[self.run_name].get_current_info()
            text +='\n##  Integrated weight (pb)  : %.4g' % dico['cross']
            text +='\n##  Number of Event         : %s\n' % dico['nb_event']
            ff.writelines(text)
        ff.close()

        try:
            os.remove(pjoin(self.me_dir, 'Events', 'pgs.done'))
        except Exception:
            pass

        pgs_log = pjoin(self.me_dir, 'Events', self.run_name, "%s_pgs.log" % tag)
        self.cluster.launch_and_wait('../bin/internal/run_pgs',
                            argument=[pgsdir], cwd=pjoin(self.me_dir,'Events'),
                            stdout=pgs_log, stderr=subprocess.STDOUT)

        if not os.path.exists(pjoin(self.me_dir, 'Events', 'pgs.done')):
            logger.error('Fail to create LHCO events')
            return
        else:
            os.remove(pjoin(self.me_dir, 'Events', 'pgs.done'))

        if os.path.getsize(banner_path) == os.path.getsize(pjoin(self.me_dir, 'Events','pgs_events.lhco')):
            misc.call(['cat pgs_uncleaned_events.lhco >>  pgs_events.lhco'],
                            cwd=pjoin(self.me_dir, 'Events'))
            os.remove(pjoin(self.me_dir, 'Events', 'pgs_uncleaned_events.lhco '))

        # Creating Root file
        if eradir and misc.is_executable(pjoin(eradir, 'ExRootLHCOlympicsConverter')):
            self.update_status('Creating PGS Root File', level='pgs')
            try:
                misc.call([eradir+'/ExRootLHCOlympicsConverter',
                             'pgs_events.lhco',pjoin('%s/%s_pgs_events.root' % (self.run_name, tag))],
                            cwd=pjoin(self.me_dir, 'Events'))
            except Exception:
                logger.warning('fail to produce Root output [problem with ExRootAnalysis')
        if os.path.exists(pjoin(self.me_dir, 'Events', 'pgs_events.lhco')):
            # Creating plots
            files.mv(pjoin(self.me_dir, 'Events', 'pgs_events.lhco'),
                    pjoin(self.me_dir, 'Events', self.run_name, '%s_pgs_events.lhco' % tag))
            self.create_plot('PGS')
            misc.gzip(pjoin(self.me_dir, 'Events', self.run_name, '%s_pgs_events.lhco' % tag))

        self.update_status('finish', level='pgs', makehtml=False)

    ############################################################################                                                                                                           
    def do_compute_widths(self, line):
        """Require MG5 directory: Compute automatically the widths of a set 
        of particles"""

        args = self.split_arg(line)
        opts = self.check_compute_widths(args)

        from madgraph.interface.master_interface import MasterCmd
        cmd = MasterCmd()
        self.define_child_cmd_interface(cmd, interface=False)
        cmd.options.update(self.options)
        cmd.exec_cmd('set automatic_html_opening False --no_save')
        if not opts['path']:
            opts['path'] = pjoin(self.me_dir, 'Cards', 'param_card.dat')
            if not opts['force'] :
                self.ask_edit_cards(['param_card.dat'],[], plot=False)
        
        
        line = 'compute_widths %s %s' % \
                (' '.join([str(i) for i in opts['particles']]),
                 ' '.join('--%s=%s' % (key,value) for (key,value) in opts.items()
                        if key not in ['model', 'force', 'particles'] and value))
        out = cmd.exec_cmd(line, model=opts['model'])
        
    
        self.child = None
        del cmd
        return out
        
    ############################################################################
    def complete_add_time_of_flight(self, text, line, begidx, endidx):
        "Complete command"
       
        args = self.split_arg(line[0:begidx], error=False)

        if len(args) == 1:
            #return valid run_name
            data = misc.glob(pjoin('*','unweighted_events.lhe.gz'), pjoin(self.me_dir, 'Events'))
            data = [n.rsplit('/',2)[1] for n in data]
            return  self.list_completion(text, data + ['--threshold='], line)
        elif args[-1].endswith(os.path.sep):
            return self.path_completion(text,
                                        os.path.join('.',*[a for a in args \
                                                    if a.endswith(os.path.sep)]))
        else:
            return self.list_completion(text, ['--threshold='], line)

    ############################################################################
    def do_add_time_of_flight(self, line):

        args = self.split_arg(line)
        #check the validity of the arguments and reformat args
        self.check_add_time_of_flight(args)
        
        event_path, threshold = args
        #gunzip the file
        if event_path.endswith('.gz'):
            need_zip = True
            misc.gunzip(event_path)
            event_path = event_path[:-3]
        else:
            need_zip = False
            
        import random
        try:
            import madgraph.various.lhe_parser as lhe_parser
        except:
            import internal.lhe_parser as lhe_parser 
            
        logger.info('Add time of flight information on file %s' % event_path)
        lhe = lhe_parser.EventFile(event_path)
        output = open('%s_2vertex.lhe' % event_path, 'w')
        #write the banner to the output file
        output.write(lhe.banner)

        # get the associate param_card
        begin_param = lhe.banner.find('<slha>')
        end_param = lhe.banner.find('</slha>')
        param_card = lhe.banner[begin_param+6:end_param].split('\n')
        param_card = param_card_mod.ParamCard(param_card)

        cst = 6.58211915e-25 # hbar in GeV s
        c = 299792458000 # speed of light in mm/s
        # Loop over all events
        for event in lhe:
            for particle in event:
                id = particle.pid
                width = param_card['decay'].get((abs(id),)).value
                if width:
                    vtim = c * random.expovariate(width/cst)
                    if vtim > threshold:
                        particle.vtim = vtim
            #write this modify event
            output.write(str(event))
        output.write('</LesHouchesEvents>\n')
        output.close()
        
        files.mv('%s_2vertex.lhe' % event_path, event_path)
        
        if need_zip:
            misc.gzip(event_path)
                

    ############################################################################ 
    def do_print_results(self, line):
        """Not in help:Print the cross-section/ number of events for a given run"""
        
        args = self.split_arg(line)
        options={'path':None, 'mode':'w', 'format':'full'}
        for arg in list(args):
            if arg.startswith('--') and '=' in arg:
                name,value=arg.split('=',1)
                name = name [2:]
                options[name] = value
                args.remove(arg)
        
        
        if len(args) > 0:
            run_name = args[0]
        else:
            for i, run_name in enumerate(self.results.order):
                for j, one_result in enumerate(self.results[run_name]):
                    if i or j:
                        options['mode'] = "a"
                    if options['path']:
                        self.print_results_in_file(one_result, options['path'], options['mode'], options['format'])
                    else:
                        self.print_results_in_shell(one_result)
            return

        if run_name not in self.results:
            raise self.InvalidCmd('%s is not a valid run_name or it doesn\'t have any information' \
                                  % run_name)

            
        if len(args) == 2:
            tag = args[1]
            if tag.isdigit():
                tag = int(tag) - 1
                if len(self.results[run_name]) < tag:
                    raise self.InvalidCmd('Only %s different tag available' % \
                                                    len(self.results[run_name]))
                data = self.results[run_name][tag]
            else:
                data = self.results[run_name].return_tag(tag)
        else:
            data = self.results[run_name].return_tag(None) # return the last
        
        if options['path']:
            self.print_results_in_file(data, options['path'], options['mode'], options['format'])
        else:
            self.print_results_in_shell(data)

    def configure_directory(self, *args, **opts):
        """ All action require before any type of run. Typically overloaded by
        daughters if need be."""
        pass


    def copy_lep_densities(self, name, sourcedir):
        """copies the leptonic densities so that they are correctly compiled
        """
        lep_d_path = os.path.join(sourcedir, 'PDF', 'lep_densities', name)
        pdf_path = os.path.join(sourcedir, 'PDF')
        # check that the name is correct, ie that the path exists
        if not os.path.isdir(lep_d_path):
            raise aMCatNLOError(('Invalid name for the dressed-lepton PDFs: %s\n' % (name)) + \
                    'The corresponding directory cannot be found in \n' + \
                    'Source/PDF/lep_densities')

        # now copy the files
        for filename in ['eepdf.f', 'gridpdfaux.f']:
            files.cp(os.path.join(lep_d_path, filename), pdf_path)

    ############################################################################
    # Start of MadAnalysis5 related function
    ############################################################################

    @staticmethod
    def runMA5(MA5_interpreter, MA5_cmds, MA5_runtag, logfile_path, advertise_log=True):
        """ Run MA5 in a controlled environnment."""
        successfull_MA5_run = True
                
        try:
            # Predefine MA5_logger as None in case we don't manage to retrieve it.
            MA5_logger = None
            MA5_logger = logging.getLogger('MA5')
            BackUp_MA5_handlers = MA5_logger.handlers
            for handler in BackUp_MA5_handlers:
                MA5_logger.removeHandler(handler)
            file_handler = logging.FileHandler(logfile_path)
            MA5_logger.addHandler(file_handler)
            if advertise_log:
                logger.info("Follow Madanalysis5 run with the following command in a separate terminal:")
                logger.info('  tail -f %s'%logfile_path)
            # Now the magic, finally call MA5.
            with misc.stdchannel_redirected(sys.stdout, os.devnull):
                with misc.stdchannel_redirected(sys.stderr, os.devnull):
                    MA5_interpreter.print_banner()
                    MA5_interpreter.load(MA5_cmds)
        except Exception as e:
            logger.warning("MadAnalysis5 failed to run the commands for task "+
                             "'%s'. Madanalys5 analysis will be skipped."%MA5_runtag)
            error=StringIO.StringIO()
            traceback.print_exc(file=error)
            logger.debug('MadAnalysis5 error was:')
            logger.debug('-'*60)
            logger.debug(error.getvalue()[:-1])
            logger.debug('-'*60)
            successfull_MA5_run = False
        finally:
            if not MA5_logger is None:
                for handler in MA5_logger.handlers:
                    MA5_logger.removeHandler(handler)
                for handler in BackUp_MA5_handlers:
                    MA5_logger.addHandler(handler)
        
        return successfull_MA5_run

    #===============================================================================
    # Return a Main instance of MadAnlysis5, provided its path
    #===============================================================================
    @staticmethod
    def get_MadAnalysis5_interpreter(mg5_path, ma5_path, mg5_interface=None, 
                    logstream = sys.stdout, loglevel =logging.INFO, forced = True,
                    compilation=False):
        """ Makes sure to correctly setup paths and constructs and return an MA5 path"""
        
        MA5path = os.path.normpath(pjoin(mg5_path,ma5_path)) 
        
        if MA5path is None or not os.path.isfile(pjoin(MA5path,'bin','ma5')):
            return None
        if MA5path not in sys.path:
            sys.path.insert(0, MA5path)
    
        try:
            # We must backup the readline module attributes because they get modified
            # when MA5 imports root and that supersedes MG5 autocompletion
            import readline
            old_completer = readline.get_completer()
            old_delims    = readline.get_completer_delims()
            old_history   = [readline.get_history_item(i) for i in range(1,readline.get_current_history_length()+1)]
        except ImportError:
            old_completer, old_delims, old_history = None, None, None
        try:
            from madanalysis.interpreter.ma5_interpreter import MA5Interpreter
            with misc.stdchannel_redirected(sys.stdout, os.devnull):
                with misc.stdchannel_redirected(sys.stderr, os.devnull):
                    MA5_interpreter = MA5Interpreter(MA5path, LoggerLevel=loglevel,
                                                     LoggerStream=logstream,forced=forced, 
                                                     no_compilation=not compilation)
        except Exception as e:
            if six.PY3 and not __debug__:
                logger.info('MadAnalysis5 instalation not python3 compatible')
                return None
            logger.warning('MadAnalysis5 failed to start so that MA5 analysis will be skipped.')
            error=StringIO.StringIO()
            traceback.print_exc(file=error)
            logger.debug('MadAnalysis5 error was:')
            logger.debug('-'*60)
            logger.debug(error.getvalue()[:-1])
            logger.debug('-'*60)          
            MA5_interpreter = None
        finally:
            # Now restore the readline MG5 state
            if not old_history is None:
                readline.clear_history()
                for line in old_history:
                    readline.add_history(line)
            if not old_completer is None:
                readline.set_completer(old_completer)
            if not old_delims is None:
                readline.set_completer_delims(old_delims)
            # Also restore the completion_display_matches_hook if an mg5 interface
            # is specified as it could also have been potentially modified
            if not mg5_interface is None and any(not elem is None for elem in [old_completer, old_delims, old_history]):
                mg5_interface.set_readline_completion_display_matches_hook()

        return MA5_interpreter
    
    def check_madanalysis5(self, args, mode='parton'):
        """Check the argument for the madanalysis5 command
        syntax: madanalysis5_parton [NAME]
        """

        MA5_options = {'MA5_stdout_lvl':'default'}
        
        stdout_level_tags = [a for a in args if a.startswith('--MA5_stdout_lvl=')]
        for slt in stdout_level_tags:
            lvl = slt.split('=')[1].strip()
            try:
                # It is likely an int
                MA5_options['MA5_stdout_lvl']=int(lvl)
            except ValueError:
                if lvl.startswith('logging.'):
                    lvl = lvl[8:]
                try:
                    MA5_options['MA5_stdout_lvl'] = getattr(logging, lvl)
                except:
                        raise InvalidCmd("MA5 output level specification"+\
                                                 " '%s' is incorrect." % str(lvl))                    
            args.remove(slt)

        if mode=='parton':
            # We will attempt to run MA5 on the parton level output
            # found in the last run if not specified.
            MA5_options['inputs'] = '*.lhe'
        elif mode=='hadron':
            # We will run MA5 on all sources of post-partonic output we
            # can find if not specified. PY8 is a keyword indicating shower
            # piped to MA5.
            MA5_options['inputs'] = ['fromCard']
        else:
            raise MadGraph5Error('Mode %s not reckognized'%mode+
                                             ' in function check_madanalysis5.')
        # If not madanalysis5 path
        if not self.options['madanalysis5_path']:
            logger.info('Now trying to read the configuration file again'+
                                                   ' to find MadAnalysis5 path')
            self.set_configuration()
            
        if not self.options['madanalysis5_path'] or not \
            os.path.exists(pjoin(self.options['madanalysis5_path'],'bin','ma5')):
            error_msg = 'No valid MadAnalysis5 path set.\n'
            error_msg += 'Please use the set command to define the path and retry.\n'
            error_msg += 'You can also define it in the configuration file.\n'
            error_msg += 'Finally, it can be installed automatically using the'
            error_msg += ' install command.\n'
            raise self.InvalidCmd(error_msg)

        # Now make sure that the corresponding default card exists
        if not os.path.isfile(pjoin(self.me_dir,
                               'Cards','madanalysis5_%s_card.dat'%mode)):
            raise self.InvalidCmd('Your installed version of MadAnalysis5 and/or'+\
                    ' MadGraph5_aMCatNLO does not seem to support analysis at'+
                                                            '%s level.'%mode)
        
        tag = [a for a in args if a.startswith('--tag=')]
        if tag: 
            args.remove(tag[0])
            tag = tag[0][6:]

        if len(args) == 0 and not self.run_name:
            if self.results.lastrun:
                args.insert(0, self.results.lastrun)
            else:
                raise self.InvalidCmd('No run name currently defined. '+
                                                 'Please add this information.')
        
        if len(args) >= 1:
            if mode=='parton' and args[0] != self.run_name and \
             not os.path.exists(pjoin(self.me_dir,'Events',args[0], 
             'unweighted_events.lhe.gz')) and not os.path.exists(
                                           pjoin(self.me_dir,'Events',args[0])):
                raise self.InvalidCmd('No events file in the %s run.'%args[0])
            self.set_run_name(args[0], tag, level='madanalysis5_%s'%mode)            
        else:
            if tag:
                self.run_card['run_tag'] = args[0]
            self.set_run_name(self.run_name, tag, level='madanalysis5_%s'%mode)  
        
        if mode=='parton':
            if any(t for t in args if t.startswith('--input=')):
                raise InvalidCmd('The option --input=<input_file> is not'+
                  ' available when running partonic MadAnalysis5 analysis. The'+
                      ' .lhe output of the selected run is used automatically.')
            input_file = pjoin(self.me_dir,'Events',self.run_name, 'unweighted_events.lhe')
            MA5_options['inputs'] = '%s.gz'%input_file
            if not os.path.exists('%s.gz'%input_file):
                if os.path.exists(input_file):
                    misc.gzip(input_file, stdout='%s.gz' % input_file)
                else:
                    logger.warning("LHE event file not found in \n%s\ns"%input_file+
                                       "Parton-level MA5 analysis will be skipped.")                 
    
        if mode=='hadron':
            # Make sure to store current results (like Pythia8 hep files)
            # so that can be found here
            self.store_result()
            
            hadron_tag = [t for t in args if t.startswith('--input=')]
            if hadron_tag and hadron_tag[0][8:]:
                hadron_inputs = hadron_tag[0][8:].split(',')
            
            # If not set above, then we must read it from the card
            elif MA5_options['inputs'] == ['fromCard']:
                hadron_inputs = banner_mod.MadAnalysis5Card(pjoin(self.me_dir,
                'Cards','madanalysis5_hadron_card.dat'),mode='hadron')['inputs']

            # Make sure the corresponding input files are present and unfold
            # potential wildcard while making their path absolute as well.
            MA5_options['inputs'] = []
            special_source_tags = []
            for htag in hadron_inputs:
                # Possible pecial tag for MA5 run inputs
                if htag in special_source_tags:
                    # Special check/actions
                    continue
                # Check if the specified file exists and is not a wildcard
                if os.path.isfile(htag) or (os.path.exists(htag) and 
                                          stat.S_ISFIFO(os.stat(htag).st_mode)):
                    MA5_options['inputs'].append(htag)
                    continue

                # Now select one source per tag, giving priority to unzipped 
                # files with 'events' in their name (case-insensitive).
                file_candidates = misc.glob(htag, pjoin(self.me_dir,'Events',self.run_name))+\
                                  misc.glob('%s.gz'%htag, pjoin(self.me_dir,'Events',self.run_name))
                priority_files = [f for f in file_candidates if 
                                self.run_card['run_tag'] in os.path.basename(f)]
                priority_files = [f for f in priority_files if
                                        'EVENTS' in os.path.basename(f).upper()]
                # Make sure to always prefer the original partonic event file
                for f in file_candidates:
                    if os.path.basename(f).startswith('unweighted_events.lhe'):
                        priority_files.append(f)
                if priority_files:
                    MA5_options['inputs'].append(priority_files[-1])
                    continue
                if file_candidates:
                    MA5_options['inputs'].append(file_candidates[-1])
                    continue

        return MA5_options
    
    def ask_madanalysis5_run_configuration(self, runtype='parton',mode=None):
        """Ask the question when launching madanalysis5.
        In the future we can ask here further question about the MA5 run, but
        for now we just edit the cards"""

        cards = ['madanalysis5_%s_card.dat'%runtype]
        self.keep_cards(cards)
        
        if self.force:
            return runtype
        
        # This heavy-looking structure of auto is just to mimick what is done
        # for ask_pythia_configuration
        auto=False
        if mode=='auto':
            auto=True
        if auto:
            self.ask_edit_cards(cards, mode='auto', plot=False)
        else:
            self.ask_edit_cards(cards, plot=False)

        # For now, we don't pass any further information and simply return the
        # input mode asked for
        mode = runtype 
        return mode

    def complete_madanalysis5_hadron(self,text, line, begidx, endidx):
        "Complete the madanalysis5 command"
        args = self.split_arg(line[0:begidx], error=False)
        if len(args) == 1:
            #return valid run_name
            data = []
            for name in banner_mod.MadAnalysis5Card._default_hadron_inputs:
                data += misc.glob(pjoin('*','%s'%name), pjoin(self.me_dir, 'Events'))
                data += misc.glob(pjoin('*','%s.gz'%name), pjoin(self.me_dir, 'Events'))
            data = [n.rsplit('/',2)[1] for n in data]
            tmp1 =  self.list_completion(text, data)
            if not self.run_name:
                return tmp1
            else:
                tmp2 = self.list_completion(text, ['-f',
                '--MA5_stdout_lvl=','--input=','--no_default', '--tag='], line)
                return tmp1 + tmp2
            
        elif '--MA5_stdout_lvl=' in line and not any(arg.startswith(
                                          '--MA5_stdout_lvl=') for arg in args):
            return self.list_completion(text, 
                ['--MA5_stdout_lvl=%s'%opt for opt in 
                ['logging.INFO','logging.DEBUG','logging.WARNING',
                                                'logging.CRITICAL','90']], line)
        elif '--input=' in line and not any(arg.startswith(
                                                  '--input=') for arg in args):
            return self.list_completion(text, ['--input=%s'%opt for opt in
         (banner_mod.MadAnalysis5Card._default_hadron_inputs +['path'])], line)
        else:
            return self.list_completion(text, ['-f', 
                '--MA5_stdout_lvl=','--input=','--no_default', '--tag='], line)

    def do_madanalysis5_hadron(self, line):
        """launch MadAnalysis5 at the hadron level."""
        return self.run_madanalysis5(line,mode='hadron')

    def run_madanalysis5(self, line, mode='parton'):
        """launch MadAnalysis5 at the parton level or at the hadron level with
        a specific command line."""  

        # Check argument's validity
        args = self.split_arg(line)
        
        if '--no_default' in args:
            no_default = True
            args.remove('--no_default')
        else:
            no_default = False

        if no_default:
            # Called issued by MG5aMC itself during a generate_event action
            if mode=='parton' and not os.path.exists(pjoin(self.me_dir, 'Cards',
                                               'madanalysis5_parton_card.dat')):
                return
            if mode=='hadron' and not os.path.exists(pjoin(self.me_dir, 'Cards',
                                               'madanalysis5_hadron_card.dat')):
                return
        else:
            # Called issued by the user itself and only MA5 will be run.
            # we must therefore ask wheter the user wants to edit the card
            self.ask_madanalysis5_run_configuration(runtype=mode) 

        if not self.options['madanalysis5_path'] or \
            all(not os.path.exists(pjoin(self.me_dir, 'Cards',card)) for card in
               ['madanalysis5_parton_card.dat','madanalysis5_hadron_card.dat']):
            if no_default:
                return
            else:
                raise InvalidCmd('You must have MadAnalysis5 available to run'+
           " this command. Consider installing it with the 'install' function.")

        if not self.run_name:
            MA5_opts = self.check_madanalysis5(args, mode=mode)
            self.configure_directory(html_opening =False)
        else:
            # initialize / remove lhapdf mode        
            self.configure_directory(html_opening =False)
            MA5_opts = self.check_madanalysis5(args, mode=mode)

        # Now check that there is at least one input to run
        if MA5_opts['inputs']==[]:
            if no_default:
                logger.warning('No hadron level input found to run MadAnalysis5 on.'+
                                         ' Skipping its hadron-level analysis.')
                return
            else:
                raise self.InvalidCmd('\nNo input files specified or availabled for'+
        ' this MadAnalysis5 hadron-level run.\nPlease double-check the options of this'+
        ' MA5 command (or card) and which output files\nare currently in the chosen'+
        " run directory '%s'."%self.run_name)

        MA5_card = banner_mod.MadAnalysis5Card(pjoin(self.me_dir, 'Cards',
                                    'madanalysis5_%s_card.dat'%mode), mode=mode)

        if MA5_card._skip_analysis:
            logger.info('Madanalysis5 %s-level analysis was skipped following user request.'%mode)
            logger.info("To run the analysis, remove or comment the tag '%s skip_analysis' "
                %banner_mod.MadAnalysis5Card._MG5aMC_escape_tag+
                "in\n  '%s'."%pjoin(self.me_dir, 'Cards','madanalysis5_%s_card.dat'%mode))
            return

        MA5_cmds_list = MA5_card.get_MA5_cmds(MA5_opts['inputs'],
                pjoin(self.me_dir,'MA5_%s_ANALYSIS'%mode.upper()),
                run_dir_path = pjoin(self.me_dir,'Events', self.run_name),
                UFO_model_path=pjoin(self.me_dir,'bin','internal','ufomodel'),
                run_tag = self.run_tag)

#       Here's how to print the MA5 commands generated by MG5aMC
#        for MA5_runtag, MA5_cmds in MA5_cmds_list:
#            misc.sprint('****************************************')
#            misc.sprint('* Commands for MA5 runtag %s:'%MA5_runtag)
#            misc.sprint('\n'+('\n'.join('* %s'%cmd for cmd in MA5_cmds)))
#            misc.sprint('****************************************')
        
        self.update_status('\033[92mRunning MadAnalysis5 [arXiv:1206.1599]\033[0m', 
                           level='madanalysis5_%s'%mode)
        if mode=='hadron':
            logger.info('Hadron input files considered:')
            for input in MA5_opts['inputs']:
                logger.info('  --> %s'%input)
        elif mode=='parton':
            logger.info('Parton input file considered:')
            logger.info('  --> %s'%MA5_opts['inputs'])

        # Obtain a main MA5 interpreter
        # Ideally we would like to do it all with a single interpreter
        # but we'd need a way to reset it for this.
        if MA5_opts['MA5_stdout_lvl']=='default':
            if MA5_card['stdout_lvl'] is None:
                MA5_lvl = self.options['stdout_level']
            else:
                MA5_lvl = MA5_card['stdout_lvl']                
        else:
            MA5_lvl = MA5_opts['MA5_stdout_lvl']

        # Bypass initialization information
        MA5_interpreter = CommonRunCmd.get_MadAnalysis5_interpreter(
                self.options['mg5_path'], 
                self.options['madanalysis5_path'],
                logstream=sys.stdout,
                loglevel=100,
                forced=True,
                compilation=True)


        # If failed to start MA5, then just leave
        if MA5_interpreter is None:
            return

        # Make sure to only run over one analysis over each fifo.
        used_up_fifos = []
        # Now loop over the different MA5_runs
        for MA5_run_number, (MA5_runtag, MA5_cmds) in enumerate(MA5_cmds_list):
            
            # Since we place every MA5 run in a fresh new folder, the MA5_run_number
            # is always zero.
            MA5_run_number = 0
            # Bypass the banner.
            MA5_interpreter.setLogLevel(100)
            # Make sure to properly initialize MA5 interpreter
            if mode=='hadron':
                MA5_interpreter.init_reco()
            else:
                MA5_interpreter.init_parton()
            MA5_interpreter.setLogLevel(MA5_lvl)
            
            if MA5_runtag!='default':
                if MA5_runtag.startswith('_reco_'):
                    logger.info("MadAnalysis5 now running the reconstruction '%s'..."%
                                                     MA5_runtag[6:],'$MG:color:GREEN')
                elif MA5_runtag=='Recasting':
                    logger.info("MadAnalysis5 now running the recasting...",
                                                              '$MG:color:GREEN') 
                else:
                    logger.info("MadAnalysis5 now running the '%s' analysis..."%
                                                   MA5_runtag,'$MG:color:GREEN')
                    

            # Now the magic, let's call MA5            
            if not CommonRunCmd.runMA5(MA5_interpreter, MA5_cmds, MA5_runtag,
                pjoin(self.me_dir,'Events',self.run_name,'%s_MA5_%s.log'%(self.run_tag,MA5_runtag))):
                # Unsuccessful MA5 run, we therefore stop here.
                return

            if MA5_runtag.startswith('_reco_'):
                # When doing a reconstruction we must first link the event file
                # created with MA5 reconstruction and then directly proceed to the
                # next batch of instructions. There can be several output directory 
                # if there were several input files.
                links_created=[]
                for i, input in enumerate(MA5_opts['inputs']):
                    # Make sure it is not an lhco or root input, which would not
                    # undergo any reconstruction of course.
                    if not banner_mod.MadAnalysis5Card.events_can_be_reconstructed(input):
                        continue
                    
                    if input.endswith('.fifo'):
                        if input in used_up_fifos:
                            # Only run once on each fifo
                            continue
                        else:
                            used_up_fifos.append(input)

                    reco_output = pjoin(self.me_dir,
                           'MA5_%s_ANALYSIS%s_%d'%(mode.upper(),MA5_runtag,i+1))
                    # Look for either a root or .lhe.gz output
                    reco_event_file = misc.glob('*.lhe.gz',pjoin(reco_output,'Output','SAF','_reco_events','lheEvents0_%d'%MA5_run_number))+\
                                       misc.glob('*.root',pjoin(reco_output,'Output','SAF','_reco_events', 'RecoEvents0_%d'%MA5_run_number))
                    if len(reco_event_file)==0:
                        raise MadGraph5Error("MadAnalysis5 failed to produce the "+\
                  "reconstructed event file for reconstruction '%s'."%MA5_runtag[6:])
                    reco_event_file = reco_event_file[0]
                    # move the reconstruction output to the HTML directory
                    shutil.move(reco_output,pjoin(self.me_dir,'HTML',
                                 self.run_name,'%s_MA5_%s_ANALYSIS%s_%d'%
                                    (self.run_tag,mode.upper(),MA5_runtag,i+1)))
                    
                    # link the reconstructed event file to the run directory
                    links_created.append(os.path.basename(reco_event_file))
                    parent_dir_name = os.path.basename(os.path.dirname(reco_event_file))
                    files.ln(pjoin(self.me_dir,'HTML',self.run_name,
                      '%s_MA5_%s_ANALYSIS%s_%d'%(self.run_tag,mode.upper(),
                      MA5_runtag,i+1),'Output','SAF','_reco_events',parent_dir_name,links_created[-1]),
                                      pjoin(self.me_dir,'Events',self.run_name))

                logger.info("MadAnalysis5 successfully completed the reconstruction "+
                  "'%s'. Links to the reconstructed event files are:"%MA5_runtag[6:])
                for link in links_created:
                    logger.info('  --> %s'%pjoin(self.me_dir,'Events',self.run_name,link))
                continue

            if MA5_runtag.upper()=='RECASTING':
                target = pjoin(self.me_dir,'MA5_%s_ANALYSIS_%s'\
              %(mode.upper(),MA5_runtag),'Output','CLs_output_summary.dat')
            else:
                target = pjoin(self.me_dir,'MA5_%s_ANALYSIS_%s'\
                    %(mode.upper(),MA5_runtag),'Output','PDF','MadAnalysis5job_%d'%MA5_run_number,'main.pdf')
            has_pdf = True
            if not os.path.isfile(target):
                has_pdf = False

            # Copy the PDF report or CLs in the Events/run directory.
            if MA5_runtag.upper()=='RECASTING':
                carboncopy_name = '%s_MA5_CLs.dat'%(self.run_tag)
            else:
                carboncopy_name = '%s_MA5_%s_analysis_%s.pdf'%(
                                                   self.run_tag,mode,MA5_runtag)
            if has_pdf:
                shutil.copy(target, pjoin(self.me_dir,'Events',self.run_name,carboncopy_name))
            else:
                logger.error('MadAnalysis5 failed to create PDF output')
            if MA5_runtag!='default':
                logger.info("MadAnalysis5 successfully completed the "+
                  "%s. Reported results are placed in:"%("analysis '%s'"%MA5_runtag 
                           if MA5_runtag.upper()!='RECASTING' else "recasting"))
            else:
                logger.info("MadAnalysis5 successfully completed the analysis."+
                                            " Reported results are placed in:")
            logger.info('  --> %s'%pjoin(self.me_dir,'Events',self.run_name,carboncopy_name))
            
            anal_dir = pjoin(self.me_dir,'MA5_%s_ANALYSIS_%s'  %(mode.upper(),MA5_runtag))
            if not os.path.exists(anal_dir):
                logger.error('MadAnalysis5 failed to completed succesfully')
                return
            # Copy the entire analysis in the HTML directory
            shutil.move(anal_dir, pjoin(self.me_dir,'HTML',self.run_name,
                '%s_MA5_%s_ANALYSIS_%s'%(self.run_tag,mode.upper(),MA5_runtag)))

        # Set the number of events and cross-section to the last one 
        # (maybe do something smarter later)
        new_details={}
        for detail in ['nb_event','cross','error']:
            new_details[detail] = \
                      self.results[self.run_name].get_current_info()[detail]
        for detail in new_details:
            self.results.add_detail(detail,new_details[detail])

        self.update_status('Finished MA5 analyses.', level='madanalysis5_%s'%mode,
                                                                 makehtml=False)
 
        #Update the banner
        self.banner.add(pjoin(self.me_dir, 'Cards',
                                               'madanalysis5_%s_card.dat'%mode))
        banner_path = pjoin(self.me_dir,'Events', self.run_name,
                               '%s_%s_banner.txt'%(self.run_name, self.run_tag))
        self.banner.write(banner_path)
 
        if not no_default:
            logger.info('Find more information about this run on the HTML local page')
            logger.info('  --> %s'%pjoin(self.me_dir,'index.html'))
    
    ############################################################################
    # End of MadAnalysis5 related function
    ############################################################################
    
    def do_delphes(self, line):
        """ run delphes and make associate root file/plot """

        args = self.split_arg(line)
        # Check argument's validity
        if '--no_default' in args:
            no_default = True
            args.remove('--no_default')
        else:
            no_default = False
            
        if no_default and  not os.path.exists(pjoin(self.me_dir, 'Cards', 'delphes_card.dat')):
            logger.info('No delphes_card detected, so not run Delphes')
            return
            
        # Check all arguments
        filepath = self.check_delphes(args, nodefault=no_default)
        if no_default and not filepath:
            return # no output file but nothing to do either.
        
        self.update_status('prepare delphes run', level=None)

        if os.path.exists(pjoin(self.options['delphes_path'], 'data')):
            delphes3 = False
            prog = '../bin/internal/run_delphes'
            if filepath and '.hepmc' in filepath[:-10]:
                raise self.InvalidCmd('delphes2 do not support hepmc')
        else:
            delphes3 = True
            prog =  '../bin/internal/run_delphes3'

        # Check that the delphes_card exists. If not copy the default and
        # ask for edition of the card.
        if not os.path.exists(pjoin(self.me_dir, 'Cards', 'delphes_card.dat')):
            if no_default:
                logger.info('No delphes_card detected, so not running Delphes')
                return
            files.cp(pjoin(self.me_dir, 'Cards', 'delphes_card_default.dat'),
                     pjoin(self.me_dir, 'Cards', 'delphes_card.dat'))
            logger.info('No delphes card found. Take the default one.')
        if not delphes3 and not os.path.exists(pjoin(self.me_dir, 'Cards', 'delphes_trigger.dat')):
            files.cp(pjoin(self.me_dir, 'Cards', 'delphes_trigger_default.dat'),
                     pjoin(self.me_dir, 'Cards', 'delphes_trigger.dat'))
        if not (no_default or self.force):
            if delphes3:
                self.ask_edit_cards(['delphes_card.dat'], args)
            else:
                self.ask_edit_cards(['delphes_card.dat', 'delphes_trigger.dat'], args)

        self.update_status('Running Delphes', level=None)

        delphes_dir = self.options['delphes_path']
        tag = self.run_tag
        if os.path.exists(pjoin(self.me_dir, 'Source', 'banner_header.txt')):
            self.banner.add(pjoin(self.me_dir, 'Cards','delphes_card.dat'))
            if not delphes3:
                self.banner.add(pjoin(self.me_dir, 'Cards','delphes_trigger.dat'))
            self.banner.write(pjoin(self.me_dir, 'Events', self.run_name, '%s_%s_banner.txt' % (self.run_name, tag)))

        cross = self.results[self.run_name].get_current_info()['cross']

        delphes_log = pjoin(self.me_dir, 'Events', self.run_name, "%s_delphes.log" % tag)
        if not self.cluster:
            clus = cluster.onecore
        else:
            clus = self.cluster
        clus.launch_and_wait(prog,
                        argument= [delphes_dir, self.run_name, tag, str(cross), filepath],
                        stdout=delphes_log, stderr=subprocess.STDOUT,
                        cwd=pjoin(self.me_dir,'Events'))

        if not os.path.exists(pjoin(self.me_dir, 'Events',
                                self.run_name, '%s_delphes_events.lhco.gz' % tag))\
          and not os.path.exists(pjoin(self.me_dir, 'Events',
                                self.run_name, '%s_delphes_events.lhco' % tag)):
            logger.info('If you are interested in lhco output. please run root2lhco converter.')
            logger.info(' or edit bin/internal/run_delphes3 to run the converter automatically.')


        #eradir = self.options['exrootanalysis_path']
        madir = self.options['madanalysis_path']
        td = self.options['td_path']

        if os.path.exists(pjoin(self.me_dir, 'Events',
                                self.run_name, '%s_delphes_events.lhco' % tag)):
            # Creating plots
            self.create_plot('Delphes')

        if os.path.exists(pjoin(self.me_dir, 'Events', self.run_name,  '%s_delphes_events.lhco' % tag)):
            misc.gzip(pjoin(self.me_dir, 'Events', self.run_name, '%s_delphes_events.lhco' % tag))

        self.update_status('delphes done', level='delphes', makehtml=False)


    ############################################################################
    def get_pid_final_initial_states(self):
        """Find the pid of all particles in the final and initial states"""
        pids = set()
        subproc = [l.strip() for l in open(pjoin(self.me_dir,'SubProcesses',
                                                                 'subproc.mg'))]
        nb_init = self.ninitial
        pat = re.compile(r'''DATA \(IDUP\(ILH|I,\d+\),ILH|I=1,\d+\)/([\+\-\d,\s]*)/''', re.I)
        for Pdir in subproc:
            text = open(pjoin(self.me_dir, 'SubProcesses', Pdir, 'born_leshouche.inc')).read()
            group = pat.findall(text)
            for particles in group:
                particles = particles.split(',')
                pids.update(set(particles))

        return pids

    ############################################################################
    def get_pdf_input_filename(self):
        """return the name of the file which is used by the pdfset"""

        if self.options["cluster_local_path"] and \
               os.path.exists(self.options["cluster_local_path"]) and \
               self.options['run_mode'] ==1:
            # no need to transfer the pdf.
            return ''
        
        def check_cluster(path):
            if not self.options["cluster_local_path"] or \
                        os.path.exists(self.options["cluster_local_path"]) or\
                        self.options['run_mode'] !=1:
                return path
            main = self.options["cluster_local_path"]
            if os.path.isfile(path):
                filename = os.path.basename(path)
            possible_path = [pjoin(main, filename),
                             pjoin(main, "lhadpf", filename),
                             pjoin(main, "Pdfdata", filename)]
            if any(os.path.exists(p) for p in possible_path):
                return " "
            else:
                return path
                             

        if hasattr(self, 'pdffile') and self.pdffile:
            return self.pdffile
        else:
            for line in open(pjoin(self.me_dir,'Source','PDF','pdf_list.txt')):
                data = line.split()
                if len(data) < 4:
                    continue
                if data[1].lower() == self.run_card['pdlabel'].lower():
                    self.pdffile = check_cluster(pjoin(self.me_dir, 'lib', 'Pdfdata', data[2]))
                    return self.pdffile
            else:
                # possible when using lhapdf
                path = pjoin(self.me_dir, 'lib', 'PDFsets')
                if os.path.exists(path):
                    self.pdffile = path
                else:
                    self.pdffile = " "
                return self.pdffile
                      
    ############################################################################
    def do_open(self, line):
        """Open a text file/ eps file / html file"""

        args = self.split_arg(line)
        # Check Argument validity and modify argument to be the real path
        self.check_open(args)
        file_path = args[0]

        misc.open_file(file_path)

    ############################################################################
    def do_set(self, line, log=True):
        """Set an option, which will be default for coming generations/outputs
        """
        # cmd calls automaticaly post_set after this command.


        args = self.split_arg(line)
        # Check the validity of the arguments
        self.check_set(args)
        # Check if we need to save this in the option file
        if args[0] in self.options_configuration and '--no_save' not in args:
            self.do_save('options --auto')

        if args[0] == "stdout_level":
            if args[1].isdigit():
                logging.root.setLevel(int(args[1]))
                logging.getLogger('madgraph').setLevel(int(args[1]))
            else:
                logging.root.setLevel(eval('logging.' + args[1]))
                logging.getLogger('madgraph').setLevel(eval('logging.' + args[1]))
            if log: logger.info('set output information to level: %s' % args[1])
        elif args[0] == "fortran_compiler":
            if args[1] == 'None':
                args[1] = None
            self.options['fortran_compiler'] = args[1]
            current = misc.detect_current_compiler(pjoin(self.me_dir,'Source','make_opts'), 'fortran')
            if current != args[1] and args[1] != None:
                misc.mod_compilator(self.me_dir, args[1], current, 'gfortran')
        elif args[0] == "cpp_compiler":
            if args[1] == 'None':
                args[1] = None
            self.options['cpp_compiler'] = args[1]
            current = misc.detect_current_compiler(pjoin(self.me_dir,'Source','make_opts'), 'cpp')
            if current != args[1] and args[1] != None:
                misc.mod_compilator(self.me_dir, args[1], current, 'cpp')
        elif args[0] == "run_mode":
            if not args[1] in [0,1,2,'0','1','2']:
                raise self.InvalidCmd('run_mode should be 0, 1 or 2.')
            self.cluster_mode = int(args[1])
            self.options['run_mode'] =  self.cluster_mode
        elif args[0] in  ['cluster_type', 'cluster_queue', 'cluster_temp_path']:
            if args[1] == 'None':
                args[1] = None
            self.options[args[0]] = args[1]
            # cluster (re)-initialization done later
            # self.cluster update at the end of the routine
        elif args[0] in ['cluster_nb_retry', 'cluster_retry_wait', 'cluster_size']:
            self.options[args[0]] = int(args[1])
            # self.cluster update at the end of the routine
        elif args[0] == 'nb_core':
            if args[1] == 'None':
                import multiprocessing
                self.nb_core = multiprocessing.cpu_count()
                self.options['nb_core'] = self.nb_core
                return
            if not args[1].isdigit():
                raise self.InvalidCmd('nb_core should be a positive number')
            self.nb_core = int(args[1])
            self.options['nb_core'] = self.nb_core
        elif args[0] == 'timeout':
            self.options[args[0]] = int(args[1])
        elif args[0] == 'cluster_status_update':
            if '(' in args[1]:
                data = ' '.join([a for a in args[1:] if not a.startswith('-')])
                data = data.replace('(','').replace(')','').replace(',',' ').split()
                first, second = data[:2]
            else:
                first, second = args[1:3]

            self.options[args[0]] = (int(first), int(second))
        elif args[0] == 'notification_center':
            if args[1] in ['None','True','False']:
                self.allow_notification_center = eval(args[1])
                self.options[args[0]] = eval(args[1])
            else:
                raise self.InvalidCmd('Not a valid value for notification_center')
        # True/False formatting
        elif args[0] in ['crash_on_error']:
            try:
                tmp = banner_mod.ConfigFile.format_variable(args[1], bool, 'crash_on_error')
            except:
                if args[1].lower() in ['never']:
                    tmp = args[1].lower()
                else:
                    raise
            self.options[args[0]] = tmp 
        elif args[0].startswith('f2py_compiler'):
            to_do = True
            if args[0].endswith('_py2') and six.PY3:
                to_do = False
            elif args[0].endswith('_py3') and six.PY2:
                to_do = False
            if to_do:
                if args[1] == 'None':
                    self.options['f2py_compiler'] = None
                else:
                    logger.info('set f2py compiler to %s' % args[1])
                    self.options['f2py_compiler'] = args[1]
        elif args[0].startswith('lhapdf'):
            to_do = True
            if args[0].endswith('_py2') and six.PY3:
                to_do = False
            elif args[0].endswith('_py3') and six.PY2:
                to_do = False
            if to_do and args[1] != 'None':
                self.options['lhapdf'] = args[1]
        elif args[0] in self.options:
            if args[1] in ['None','True','False']:
                self.options[args[0]] = ast.literal_eval(args[1])
            elif args[0].endswith('path'):
                if os.path.exists(args[1]):
                    self.options[args[0]] = args[1]
                elif os.path.exists(pjoin(self.me_dir, args[1])):
                    self.options[args[0]] = pjoin(self.me_dir, args[1])
                else:
                    raise self.InvalidCmd('Not a valid path: keep previous value: \'%s\' for %s instead of %s' % (self.options[args[0]], args[0], args[1]) )
            else:
                self.options[args[0]] = args[1]

    def post_set(self, stop, line):
        """Check if we need to save this in the option file"""
        try:
            args = self.split_arg(line)
            if 'cluster' in args[0] or args[0] == 'run_mode':
                self.configure_run_mode(self.options['run_mode'])


            # Check the validity of the arguments
            self.check_set(args)

            if args[0] in self.options_configuration and '--no_save' not in args:
                self.exec_cmd('save options %s --auto' % args[0])
            elif args[0] in self.options_madevent:
                logger.info('This option will be the default in any output that you are going to create in this session.')
                logger.info('In order to keep this changes permanent please run \'save options\'')
            return stop
        except self.InvalidCmd:
            return stop

    def configure_run_mode(self, run_mode):
        """change the way to submit job 0: single core, 1: cluster, 2: multicore"""

        self.cluster_mode = run_mode
        self.options['run_mode'] = run_mode

        if run_mode == 2:
            if not self.options['nb_core']:
                import multiprocessing
                self.options['nb_core'] = multiprocessing.cpu_count()
            nb_core = self.options['nb_core']
        elif run_mode == 0:
            nb_core = 1



        if run_mode in [0, 2]:
            self.cluster = cluster.MultiCore(**self.options)
            self.cluster.nb_core = nb_core
        #cluster_temp_path=self.options['cluster_temp_path'],

        if self.cluster_mode == 1:
            opt = self.options
            cluster_name = opt['cluster_type']
            if cluster_name in cluster.from_name:
                self.cluster = cluster.from_name[cluster_name](**opt)
                print("using cluster:", cluster_name)
            else:
                print("cluster_class", cluster_name)
                print(self.plugin_path)
                # Check if a plugin define this type of cluster
                # check for PLUGIN format
                cluster_class = misc.from_plugin_import(self.plugin_path, 
                                            'new_cluster', cluster_name,
                                            info = 'cluster handling will be done with PLUGIN: %(plug)s' )
                print(type(cluster_class))
                if cluster_class:
                    self.cluster = cluster_class(**self.options)
                else:
                    raise self.InvalidCmd("%s is not recognized as a supported cluster format." % cluster_name)     
                         
    def check_param_card(self, path, run=True, dependent=False):
        """
        1) Check that no scan parameter are present
        2) Check that all the width are define in the param_card.
        - If a scan parameter is define. create the iterator and recall this fonction 
          on the first element.
        - If some width are set on 'Auto', call the computation tools.
        - Check that no width are too small (raise a warning if this is the case)
        3) if dependent is on True check for dependent parameter (automatic for scan)"""
        
        self.static_check_param_card(path, self, run=run, dependent=dependent)
        
        card = param_card_mod.ParamCard(path)
        for param in card['decay']:
            width = param.value
            if width == 0:
                continue
            try:
                mass = card['mass'].get(param.lhacode).value
            except Exception:
                continue
        
        
        
    @staticmethod
    def static_check_param_card(path, interface, run=True, dependent=False, 
                                iterator_class=param_card_mod.ParamCardIterator):
        pattern_scan = re.compile(r'''^(decay)?[\s\d]*scan''', re.I+re.M)  
        pattern_width = re.compile(r'''decay\s+(\+?\-?\d+)\s+auto(@NLO|)''',re.I)
        text = open(path).read()
               
        if pattern_scan.search(text):
            if not isinstance(interface, cmd.CmdShell):
                # we are in web mode => forbid scan due to security risk
                raise Exception("Scan are not allowed in web mode")
            # at least one scan parameter found. create an iterator to go trough the cards
            main_card = iterator_class(text)
            interface.param_card_iterator = main_card
            first_card = main_card.next(autostart=True)
            first_card.write(path)
            return CommonRunCmd.static_check_param_card(path, interface, run, dependent=True)
        
        pdg_info = pattern_width.findall(text)
        if pdg_info:
            if run:
                logger.info('Computing the width set on auto in the param_card.dat')
                has_nlo = any(nlo.lower()=="@nlo" for _,nlo in pdg_info)
                pdg = [pdg for pdg,nlo in pdg_info]
                if not has_nlo:
                    line = '%s' % (' '.join(pdg))
                else:
                    line = '%s --nlo' % (' '.join(pdg))
                CommonRunCmd.static_compute_widths(line, interface, path)
            else:
                logger.info('''Some width are on Auto in the card. 
    Those will be computed as soon as you have finish the edition of the cards.
    If you want to force the computation right now and being able to re-edit
    the cards afterwards, you can type \"compute_wdiths\".''')
                
        card = param_card_mod.ParamCard(path)
        if dependent:   
            AskforEditCard.update_dependent(interface, interface.me_dir, card, path, timer=20)
        
        for param in card['decay']:
            width = param.value
            if width == 0:
                continue
            try:
                mass = card['mass'].get(param.lhacode).value
            except Exception:
                logger.warning('Missing mass in the lhef file (%s) . Please fix this (use the "update missing" command if needed)', param.lhacode[0])
                continue
            if mass and abs(width/mass) < 1e-12:
                if hasattr(interface, 'run_card') and isinstance(interface.run_card, banner_mod.RunCardLO):
                    if interface.run_card['small_width_treatment'] < 1e-12:
                        logger.error('The width of particle %s is too small for an s-channel resonance (%s) and the small_width_treatment parameter is too small to prevent numerical issues. If you have this particle in an s-channel, this is likely to create numerical instabilities .', param.lhacode[0], width)
                else:
                    logger.error('The width of particle %s is too small for an s-channel resonance (%s). If you have this particle in an s-channel, this is likely to create numerical instabilities .', param.lhacode[0], width)
                if CommonRunCmd.sleep_for_error:
                    time.sleep(5)
                    CommonRunCmd.sleep_for_error = False
            elif not mass and width:
                logger.error('The width of particle %s is different of zero for a massless particle.', param.lhacode[0])
                if CommonRunCmd.sleep_for_error:
                    time.sleep(5)
                    CommonRunCmd.sleep_for_error = False
        return

    @staticmethod
    def static_compute_widths(line, interface, path=None):
        """ factory to try to find a way to call the static method"""
        
        handled = True
        if isinstance(interface, CommonRunCmd):
            if path:
                line = '%s %s' % (line, path) 
            interface.do_compute_widths(line)
        else:
            handled = False
            
        if handled:
            return

        if hasattr(interface, 'do_compute_width'):
            interface.do_compute_widths('%s --path=%s' % (line, path))
        elif hasattr(interface, 'mother') and interface.mother and isinstance(interface, CommonRunCmd):
            return CommonRunCmd.static_compute_width(line, interface.mother, path)
        elif not MADEVENT:
            from madgraph.interface.master_interface import MasterCmd
            cmd = MasterCmd()
            interface.define_child_cmd_interface(cmd, interface=False)
            if hasattr(interface, 'options'):
                cmd.options.update(interface.options)
            try:
                cmd.exec_cmd('set automatic_html_opening False --no_save')
            except Exception:
                pass
            
            model = interface.get_model()
            
            
            line = 'compute_widths %s --path=%s' % (line, path)
            cmd.exec_cmd(line, model=model)
            interface.child = None
            del cmd
            return 
            
            
            
        raise Exception('fail to find a way to handle Auto width')
        
        
    def store_scan_result(self):
        """return the information that need to be kept for the scan summary.
        Auto-width are automatically added."""
        
        return {'cross': self.results.current['cross']}


    def add_error_log_in_html(self, errortype=None):
        """If a ME run is currently running add a link in the html output"""

        # Be very carefull to not raise any error here (the traceback
        #will be modify in that case.)
        if hasattr(self, 'results') and hasattr(self.results, 'current') and\
                self.results.current and 'run_name' in self.results.current and \
                hasattr(self, 'me_dir'):
            name = self.results.current['run_name']
            tag = self.results.current['tag']
            self.debug_output = pjoin(self.me_dir, '%s_%s_debug.log' % (name,tag))
            if errortype:
                self.results.current.debug = errortype
            else:
                self.results.current.debug = self.debug_output

        else:
            #Force class default
            self.debug_output = CommonRunCmd.debug_output
        if os.path.exists('ME5_debug') and not 'ME5_debug' in self.debug_output:
            try:
                os.remove('ME5_debug')
            except Exception:
                pass
        if not 'ME5_debug' in self.debug_output:
            os.system('ln -s %s ME5_debug &> /dev/null' % self.debug_output)


    def do_quit(self, line):
        """Not in help: exit """

        if not self.force_run:
            try:
                os.remove(pjoin(self.me_dir,'RunWeb'))
            except Exception:
                pass

        try:
            self.store_result()
        except Exception:
            # If nothing runs they they are no result to update
            pass

        try:
            self.update_status('', level=None)
        except Exception as error:
            pass

        self.gen_card_html()
        return super(CommonRunCmd, self).do_quit(line)

    # Aliases
    do_EOF = do_quit
    do_exit = do_quit

    def __del__(self):
        """try to remove RunWeb?"""
        
        if not self.stop_for_runweb and not self.force_run:
            try:
                os.remove(pjoin(self.me_dir,'RunWeb'))
            except Exception:
                pass
            

    def update_status(self, status, level, makehtml=True, force=True,
                      error=False, starttime = None, update_results=True,
                      print_log=True):
        """ update the index status """

        if makehtml and not force:
            if hasattr(self, 'next_update') and time.time() < self.next_update:
                return
            else:
                self.next_update = time.time() + 3

        if print_log:
            if isinstance(status, str):
                if '<br>' not  in status:
                    logger.info(status)
            elif starttime:
                running_time = misc.format_timer(time.time()-starttime)
                logger.info(' Idle: %s,  Running: %s,  Completed: %s [ %s ]' % \
                           (status[0], status[1], status[2], running_time))
            else:
                logger.info(' Idle: %s,  Running: %s,  Completed: %s' % status[:3])

        if isinstance(status, str) and  status.startswith('\x1b['):
            status = status[status.index('m')+1:-7]
        if 'arXiv' in status:
            if '[' in status:
                status = status.split('[',1)[0]
            else:
                status = status.split('arXiv',1)[0]

        if update_results:
            self.results.update(status, level, makehtml=makehtml, error=error)

    ############################################################################
    def keep_cards(self, need_card=[], ignore=[]):
        """Ask the question when launching generate_events/multi_run"""

        check_card = ['pythia_card.dat', 'pgs_card.dat','delphes_card.dat',
                      'delphes_trigger.dat', 'madspin_card.dat', 'shower_card.dat',
                      'reweight_card.dat','pythia8_card.dat',
                      'madanalysis5_parton_card.dat','madanalysis5_hadron_card.dat',
                      'plot_card.dat']

        cards_path = pjoin(self.me_dir,'Cards')
        for card in check_card:
            if card in ignore or (ignore == ['*'] and card not in need_card):
                continue
            if card not in need_card:
                if os.path.exists(pjoin(cards_path, card)):
                    files.mv(pjoin(cards_path, card), pjoin(cards_path, '.%s' % card))
            else:
                if not os.path.exists(pjoin(cards_path, card)):
                    if os.path.exists(pjoin(cards_path, '.%s' % card)):
                        files.mv(pjoin(cards_path, '.%s' % card), pjoin(cards_path, card))
                    else:
                        default = card.replace('.dat', '_default.dat')
                        files.cp(pjoin(cards_path, default),pjoin(cards_path, card))

    ############################################################################
    def set_configuration(self, config_path=None, final=True, initdir=None, amcatnlo=False):
        """ assign all configuration variable from file
            ./Cards/mg5_configuration.txt. assign to default if not define """

        if not hasattr(self, 'options') or not self.options:
            self.options = dict(self.options_configuration)
            self.options.update(self.options_madgraph)
            self.options.update(self.options_madevent)

        if not config_path:
            if 'MADGRAPH_BASE' in os.environ:
                config_path = pjoin(os.environ['MADGRAPH_BASE'],'mg5_configuration.txt')
                self.set_configuration(config_path=config_path, final=False)
            if 'HOME' in os.environ:
                config_path = pjoin(os.environ['HOME'],'.mg5',
                                                        'mg5_configuration.txt')
                if os.path.exists(config_path):
                    self.set_configuration(config_path=config_path,  final=False)
            if amcatnlo:
                me5_config = pjoin(self.me_dir, 'Cards', 'amcatnlo_configuration.txt')
            else:
                me5_config = pjoin(self.me_dir, 'Cards', 'me5_configuration.txt')
            self.set_configuration(config_path=me5_config, final=False, initdir=self.me_dir)

            if 'mg5_path' in self.options and self.options['mg5_path']:
                MG5DIR = self.options['mg5_path']
                config_file = pjoin(MG5DIR, 'input', 'mg5_configuration.txt')
                self.set_configuration(config_path=config_file, final=False,initdir=MG5DIR)
            else:
                self.options['mg5_path'] = None
            return self.set_configuration(config_path=me5_config, final=final,initdir=self.me_dir)

        config_file = open(config_path)

        # read the file and extract information
        logger.info('load configuration from %s ' % config_file.name)
        for line in config_file:
            
            if '#' in line:
                line = line.split('#',1)[0]
            line = line.replace('\n','').replace('\r\n','')
            try:
                name, value = line.split('=')
            except ValueError:
                pass
            else:
                name = name.strip()
                value = value.strip()
                if name.endswith('_path') and not name.startswith('cluster'):
                    path = value
                    if os.path.isdir(path):
                        self.options[name] = os.path.realpath(path)
                        continue
                    if not initdir:
                        continue
                    path = pjoin(initdir, value)
                    if os.path.isdir(path):
                        self.options[name] = os.path.realpath(path)
                        continue
                else:
                    self.options[name] = value
                    if value.lower() == "none":
                        self.options[name] = None

        if not final:
            return self.options # the return is usefull for unittest

        # Treat each expected input
        # delphes/pythia/... path
        for key in self.options:
            # Final cross check for the path
            if key.endswith('path') and not key.startswith("cluster"):
                path = self.options[key]
                if path is None:
                    continue
                if os.path.isdir(path):
                    self.options[key] = os.path.realpath(path)
                    continue
                path = pjoin(self.me_dir, self.options[key])
                if os.path.isdir(path):
                    self.options[key] = os.path.realpath(path)
                    continue
                elif 'mg5_path' in self.options and self.options['mg5_path']:
                    path = pjoin(self.options['mg5_path'], self.options[key])
                    if os.path.isdir(path):
                        self.options[key] = os.path.realpath(path)
                        continue
                self.options[key] = None
            elif key.startswith('cluster') and key != 'cluster_status_update':
                if key in ('cluster_nb_retry','cluster_wait_retry'):
                    self.options[key] = int(self.options[key]) 
                if hasattr(self,'cluster'):
                    del self.cluster
                pass
            elif key == 'automatic_html_opening':
                if self.options[key] in ['False', 'True']:
                    self.options[key] =ast.literal_eval(self.options[key])
            elif key == "notification_center":
                if self.options[key] in ['False', 'True']:
                    self.allow_notification_center =ast.literal_eval(self.options[key])
                    self.options[key] =ast.literal_eval(self.options[key])
            elif key not in ['text_editor','eps_viewer','web_browser','stdout_level',
                              'complex_mass_scheme', 'gauge', 'group_subprocesses']:
                # Default: try to set parameter
                try:
                    self.do_set("%s %s --no_save" % (key, self.options[key]), log=False)
                except self.InvalidCmd:
                    logger.warning("Option %s from config file not understood" \
                                   % key)

        # Configure the way to open a file:
        misc.open_file.configure(self.options)

        # update the path to the PLUGIN directory of MG%
        if MADEVENT and 'mg5_path' in self.options and self.options['mg5_path']:
            mg5dir = self.options['mg5_path']
            if mg5dir not in sys.path:
                sys.path.append(mg5dir)
            if pjoin(mg5dir, 'PLUGIN') not in self.plugin_path:
                self.plugin_path.append(pjoin(mg5dir,'PLUGIN'))

        self.configure_run_mode(self.options['run_mode'])
        return self.options

    @staticmethod
    def find_available_run_name(me_dir):
        """ find a valid run_name for the current job """

        name = 'run_%02d'
        data = [int(s[4:j]) for s in os.listdir(pjoin(me_dir,'Events')) for 
                j in range(4,len(s)+1) if \
                s.startswith('run_') and s[4:j].isdigit()]
        return name % (max(data+[0])+1)


    ############################################################################
    def do_decay_events(self,line):
        """Require MG5 directory: decay events with spin correlations
        """

        if '-from_cards' in line and not os.path.exists(pjoin(self.me_dir, 'Cards', 'madspin_card.dat')):
            return

        # First need to load MadSpin
        # Check that MG5 directory is present .
        if MADEVENT and not self.options['mg5_path']:
            raise self.InvalidCmd('''The module decay_events requires that MG5 is installed on the system.
            You can install it and set its path in ./Cards/me5_configuration.txt''')
        elif MADEVENT:
            sys.path.append(self.options['mg5_path'])
        try:
            import MadSpin.decay as decay
            import MadSpin.interface_madspin as interface_madspin
        except ImportError:
            if __debug__:
                raise
            else:
                raise self.ConfigurationError('''Can\'t load MadSpin
            The variable mg5_path might not be correctly configured.''')

        self.update_status('Running MadSpin', level='madspin')
        if not '-from_cards' in line and '-f' not in line:
            self.keep_cards(['madspin_card.dat'], ignore=['*'])
            self.ask_edit_cards(['madspin_card.dat'], 'fixed', plot=False)
        self.help_decay_events(skip_syntax=True)

        # load the name of the event file
        args = self.split_arg(line)
        self.check_decay_events(args)
        # args now alway content the path to the valid files
        madspin_cmd = interface_madspin.MadSpinInterface(args[0])
        # pass current options to the interface
        madspin_cmd.mg5cmd.options.update(self.options)
        for key, value in self.options.items():
            if isinstance(value, str):
                madspin_cmd.mg5cmd.exec_cmd( 'set %s %s --no_save' %(key,value), errorhandling=False, printcmd=False, precmd=False, postcmd=True)
        madspin_cmd.cluster = self.cluster
        madspin_cmd.mother = self
        
        madspin_cmd.update_status = lambda *x,**opt: self.update_status(*x, level='madspin',**opt)

        path = pjoin(self.me_dir, 'Cards', 'madspin_card.dat')

        madspin_cmd.import_command_file(path)


        if not madspin_cmd.me_run_name: 
            # create a new run_name directory for this output
            i = 1
            while os.path.exists(pjoin(self.me_dir,'Events', '%s_decayed_%i' % (self.run_name,i))):
                i+=1
            new_run = '%s_decayed_%i' % (self.run_name,i)
        else:
            new_run = madspin_cmd.me_run_name
            if os.path.exists(pjoin(self.me_dir,'Events', new_run)):
                i = 1
                while os.path.exists(pjoin(self.me_dir,'Events', '%s_%i' % (new_run,i))):
                    i+=1
                new_run = '%s_%i' % (new_run,i)

        evt_dir = pjoin(self.me_dir, 'Events')

        os.mkdir(pjoin(evt_dir, new_run))
        current_file = args[0].replace('.lhe', '_decayed.lhe')
        new_file = pjoin(evt_dir, new_run, os.path.basename(args[0]))
        if not os.path.exists(current_file):
            if os.path.exists(current_file+'.gz'):
                current_file += '.gz'
                new_file += '.gz'
            elif current_file.endswith('.gz') and os.path.exists(current_file[:-3]):
                current_file = current_file[:-3]
                new_file = new_file[:-3]
            else:
                logger.error('MadSpin fails to create any decayed file.')
                return

        files.mv(current_file, new_file)
        logger.info("The decayed event file has been moved to the following location: ")
        logger.info(new_file)

        if hasattr(self, 'results'):
            current = self.results.current
            nb_event = self.results.current['nb_event']
            if not nb_event:
                current = self.results[self.run_name][0]
                nb_event = current['nb_event']

            cross = current['cross']
            error = current['error']
            self.results.add_run( new_run, self.run_card)
            self.results.add_detail('nb_event', int(nb_event*madspin_cmd.efficiency))
            self.results.add_detail('cross', madspin_cmd.cross)#cross * madspin_cmd.branching_ratio)
            self.results.add_detail('error', madspin_cmd.error+ cross * madspin_cmd.err_branching_ratio)
            self.results.add_detail('run_mode', current['run_mode'])
            self.to_store.append("event")

        self.run_name = new_run
        self.banner = madspin_cmd.banner
        self.banner.add(path)
        self.banner.write(pjoin(self.me_dir,'Events',self.run_name, '%s_%s_banner.txt' %
                                (self.run_name, self.run_tag)))
        self.update_status('MadSpin Done', level='parton', makehtml=False)
        if 'unweighted' in os.path.basename(args[0]):
            self.create_plot('parton')

    def complete_decay_events(self, text, line, begidx, endidx):
        args = self.split_arg(line[0:begidx], error=False)
        if len(args) == 1:
            return self.complete_plot(text, line, begidx, endidx)
        else:
            return

    def complete_print_results(self,text, line, begidx, endidx):
        "Complete the print results command"
        args = self.split_arg(line[0:begidx], error=False) 
        if len(args) == 1:
            #return valid run_name
            data = misc.glob(pjoin('*','unweighted_events.lhe.gz'),
                             pjoin(self.me_dir, 'Events')) 

            data = [n.rsplit('/',2)[1] for n in data]
            tmp1 =  self.list_completion(text, data)
            return tmp1        
        else:
            data = misc.glob('*_pythia_events.hep.gz', pjoin(self.me_dir, 'Events', args[0]))
            data = [os.path.basename(p).rsplit('_',1)[0] for p in data]
            data += ["--mode=a", "--mode=w", "--path=", "--format=short"]
            tmp1 =  self.list_completion(text, data)
            return tmp1
            
    def help_print_result(self):
        logger.info("syntax: print_result [RUN] [TAG] [options]")
        logger.info("-- show in text format the status of the run (cross-section/nb-event/...)")
        logger.info("--path= defines the path of the output file.")
        logger.info("--mode=a allow to add the information at the end of the file.")
        logger.info("--format=short (only if --path is define)")
        logger.info("        allows to have a multi-column output easy to parse")


    ############################################################################
    def find_model_name(self):
        """ return the model name """
        if hasattr(self, 'model_name'):
            return self.model_name
        
        def join_line(old, to_add):
            if old.endswith('\\'):
                newline = old[:-1] + to_add
            else:
                newline = old + line
            return newline
            
        
        
        model = 'sm'
        proc = []
        continuation_line = None
        for line in open(os.path.join(self.me_dir,'Cards','proc_card_mg5.dat')):
            line = line.split('#')[0]
            if continuation_line:
                line = line.strip()
                if continuation_line == 'model':
                    model = join_line(model, line)
                elif continuation_line == 'proc':
                    proc = join_line(proc, line)
                if not line.endswith('\\'):
                    continuation_line = None
                continue
            #line = line.split('=')[0]
            if line.startswith('import') and 'model' in line:
                model = line.split()[2]   
                proc = []
                if model.endswith('\\'):
                    continuation_line = 'model'
            elif line.startswith('generate'):
                proc.append(line.split(None,1)[1])
                if proc[-1].endswith('\\'):
                    continuation_line = 'proc'
            elif line.startswith('add process'):
                proc.append(line.split(None,2)[2])
                if proc[-1].endswith('\\'):
                    continuation_line = 'proc'
        self.model = model
        self.process = proc 
        return model


    ############################################################################
    def do_check_events(self, line):
        """ Run some sanity check on the generated events."""
                
        # Check that MG5 directory is present .
        if MADEVENT and not self.options['mg5_path']:
            raise self.InvalidCmd('''The module reweight requires that MG5 is installed on the system.
            You can install it and set its path in ./Cards/me5_configuration.txt''')
        elif MADEVENT:
            sys.path.append(self.options['mg5_path'])
        try:
            import madgraph.interface.reweight_interface as reweight_interface
        except ImportError:
            raise self.ConfigurationError('''Can\'t load Reweight module.
            The variable mg5_path might not be correctly configured.''')
              

        # load the name of the event file
        args = self.split_arg(line) 
        self.check_check_events(args) 
        # args now alway content the path to the valid files
        reweight_cmd = reweight_interface.ReweightInterface(args[0], allow_madspin=True)
        reweight_cmd.mother = self
        self.update_status('Running check on events', level='check')
        
        reweight_cmd.check_events()
        
    ############################################################################
    def complete_check_events(self, text, line, begidx, endidx):
        args = self.split_arg(line[0:begidx], error=False)

        if len(args) == 1 and os.path.sep not in text:
            #return valid run_name
            data = misc.glob(pjoin('*','*events.lhe*'), pjoin(self.me_dir, 'Events'))
            data = [n.rsplit('/',2)[1] for n in data]
            return  self.list_completion(text, data, line)
        else:
            return self.path_completion(text,
                                        os.path.join('.',*[a for a in args \
                                                    if a.endswith(os.path.sep)]))

    def complete_reweight(self,text, line, begidx, endidx):
        "Complete the pythia command"
        args = self.split_arg(line[0:begidx], error=False)

        #return valid run_name
        data = misc.glob(pjoin('*','*events.lhe*'), pjoin(self.me_dir, 'Events'))
        data = list(set([n.rsplit('/',2)[1] for n in data]))
        if not '-f' in args:
            data.append('-f')
        tmp1 =  self.list_completion(text, data)
        return tmp1 



    def complete_compute_widths(self, text, line, begidx, endidx, formatting=True):
        "Complete the compute_widths command"

        args = self.split_arg(line[0:begidx])
        
        if args[-1] in  ['--path=', '--output=']:
            completion = {'path': self.path_completion(text)}
        elif line[begidx-1] == os.path.sep:
            current_dir = pjoin(*[a for a in args if a.endswith(os.path.sep)])
            if current_dir.startswith('--path='):
                current_dir = current_dir[7:]
            if current_dir.startswith('--output='):
                current_dir = current_dir[9:]                
            completion = {'path': self.path_completion(text, current_dir)}
        else:
            completion = {}            
            completion['options'] = self.list_completion(text, 
                            ['--path=', '--output=', '--min_br=0.\$', '--nlo',
                             '--precision_channel=0.\$', '--body_decay='])            
        
        return self.deal_multiple_categories(completion, formatting)
        

    def update_make_opts(self, run_card=None):
        """update the make_opts file writing the environmental variables
        stored in make_opts_var"""
        make_opts = os.path.join(self.me_dir, 'Source', 'make_opts')
        
        # Set some environment variables common to all interfaces
        if not hasattr(self,'options') or not 'pythia8_path' in self.options or \
           not self.options['pythia8_path'] or \
           not os.path.isfile(pjoin(self.options['pythia8_path'],'bin','pythia8-config')):
            self.make_opts_var['PYTHIA8_PATH']='NotInstalled'
        else:
            self.make_opts_var['PYTHIA8_PATH']=self.options['pythia8_path']

        self.make_opts_var['MG5AMC_VERSION'] = misc.get_pkg_info()['version']

        if run_card and run_card.LO:
            if __debug__ and 'global_flag' not in run_card.user_set:
                self.make_opts_var['GLOBAL_FLAG'] = "-O -fbounds-check"
            else:
                self.make_opts_var['GLOBAL_FLAG'] = run_card['global_flag']     
            self.make_opts_var['ALOHA_FLAG'] = run_card['aloha_flag']     
            self.make_opts_var['MATRIX_FLAG'] = run_card['matrix_flag']

        return self.update_make_opts_full(make_opts, self.make_opts_var)

    @staticmethod
    def update_make_opts_full(path, def_variables, keep_old=True):
        """update the make_opts file writing the environmental variables
        of def_variables.
        if a value of the dictionary is None then it is not written.
        """
        make_opts = path
        pattern = re.compile(r'^(\w+)\s*=\s*(.*)$',re.DOTALL)
        diff = False # set to True if one varible need to be updated 
                     #if on False the file is not modify
        
        tag = '#end_of_make_opts_variables\n'
        make_opts_variable = True # flag to say if we are in edition area or not
        content = []
        variables = dict(def_variables)
        need_keys = list(variables.keys())
        for line in open(make_opts):
            line = line.strip()
            if make_opts_variable: 
                if line.startswith('#') or not line:
                    if line.startswith('#end_of_make_opts_variables'):
                        make_opts_variable = False
                    continue
                elif pattern.search(line):
                    key, value = pattern.search(line).groups()
                    if key not in variables:
                        variables[key] = value
                    elif value !=  variables[key]:
                        diff=True
                    else:
                        need_keys.remove(key)
                else: 
                    make_opts_variable = False
                    content.append(line)
            else:                  
                content.append(line)
                     
        if need_keys:
            diff=True #This means that new definition are added to the file. 

        content_variables = '\n'.join('%s=%s' % (k,v) for k, v in variables.items() if v is not None)
        content_variables += '\n%s' % tag

        if diff:
            with open(make_opts, 'w') as fsock: 
                fsock.write(content_variables + '\n'.join(content))
        return       



# lhapdf-related functions
    def link_lhapdf(self, libdir, extra_dirs = []):
        """links lhapdf into libdir"""

        lhapdf_version = self.get_lhapdf_version()
        logger.info('Using LHAPDF v%s interface for PDFs' % lhapdf_version)
        lhalibdir = subprocess.Popen([self.options['lhapdf'], '--libdir'],
                 stdout = subprocess.PIPE).stdout.read().decode().strip()

        if lhapdf_version.startswith('5.'):
            pdfsetsdir = subprocess.Popen([self.options['lhapdf'], '--pdfsets-path'],
                 stdout = subprocess.PIPE).stdout.read().decode().strip()
        else:
            pdfsetsdir = subprocess.Popen([self.options['lhapdf'], '--datadir'],
                 stdout = subprocess.PIPE).stdout.read().decode().strip()
        
        self.lhapdf_pdfsets = self.get_lhapdf_pdfsets_list(pdfsetsdir)
        # link the static library in lib
        lhalib = 'libLHAPDF.a'

        if os.path.exists(pjoin(libdir, lhalib)):
            files.rm(pjoin(libdir, lhalib))
        files.ln(pjoin(lhalibdir, lhalib), libdir)
        # just create the PDFsets dir, the needed PDF set will be copied at run time
        if not os.path.isdir(pjoin(libdir, 'PDFsets')):
            os.mkdir(pjoin(libdir, 'PDFsets'))
        self.make_opts_var['lhapdf'] = self.options['lhapdf']
        self.make_opts_var['lhapdfversion'] = lhapdf_version[0]
        self.make_opts_var['lhapdfsubversion'] = lhapdf_version.split('.',2)[1]
        self.make_opts_var['lhapdf_config'] = self.options['lhapdf']


    def get_characteristics(self, path=None):
        """reads the proc_characteristics file and initialises the correspondant
        dictionary"""
        
        if not path:
            path = os.path.join(self.me_dir, 'SubProcesses', 'proc_characteristics')
        
        self.proc_characteristics = banner_mod.ProcCharacteristic(path)
        return self.proc_characteristics


    def copy_lhapdf_set(self, lhaid_list, pdfsets_dir, require_local=True):
        """copy (if needed) the lhapdf set corresponding to the lhaid in lhaid_list 
        into lib/PDFsets.
        if require_local is False, just ensure that the pdf is in pdfsets_dir 
        """

        if not hasattr(self, 'lhapdf_pdfsets'):
            self.lhapdf_pdfsets = self.get_lhapdf_pdfsets_list(pdfsets_dir)

        pdfsetname=set()
        for lhaid in lhaid_list:
            if  isinstance(lhaid, str) and lhaid.isdigit():
                lhaid = int(lhaid)
            if isinstance(lhaid, (int,float)):
                try:
                    if lhaid in self.lhapdf_pdfsets:
                        pdfsetname.add(self.lhapdf_pdfsets[lhaid]['filename'])
                    else:
                        raise MadGraph5Error('lhaid %s not valid input number for the current lhapdf' % lhaid )
                except KeyError:
                    if self.lhapdf_version.startswith('5'):
                        raise MadGraph5Error(\
                            ('invalid lhaid set in th run_card: %d .\nPlease note that some sets' % lhaid) + \
                             '(eg MSTW 90%CL error sets) \nare not available in aMC@NLO + LHAPDF 5.x.x')
                    else:
                        logger.debug('%d not found in pdfsets.index' % lhaid)
            else:
                pdfsetname.add(lhaid)

        # check if the file exists, otherwise install it:
        # also check that the PDFsets dir exists, otherwise create it.
        # if fails, install the lhapdfset into lib/PDFsets
        if not os.path.isdir(pdfsets_dir):
            try:
                os.mkdir(pdfsets_dir)
            except OSError:
                pdfsets_dir = pjoin(self.me_dir, 'lib', 'PDFsets')
        elif os.path.exists(pjoin(self.me_dir, 'lib', 'PDFsets')):
            #clean previous set of pdf used
            for name in os.listdir(pjoin(self.me_dir, 'lib', 'PDFsets')):
                if name not in pdfsetname:
                    try:
                        if os.path.isdir(pjoin(self.me_dir, 'lib', 'PDFsets', name)):
                            shutil.rmtree(pjoin(self.me_dir, 'lib', 'PDFsets', name))
                        else:
                            os.remove(pjoin(self.me_dir, 'lib', 'PDFsets', name))
                    except Exception as error:
                        logger.debug('%s', error)
        
        if self.options["cluster_local_path"]:
            lhapdf_cluster_possibilities = [self.options["cluster_local_path"],
                                      pjoin(self.options["cluster_local_path"], "lhapdf"),
                                      pjoin(self.options["cluster_local_path"], "lhapdf", "pdfsets"),
                                      pjoin(self.options["cluster_local_path"], "..", "lhapdf"),
                                      pjoin(self.options["cluster_local_path"], "..", "lhapdf", "pdfsets"),
                                      pjoin(self.options["cluster_local_path"], "..", "lhapdf","pdfsets", "6.1")
                                      ]
        else:
            lhapdf_cluster_possibilities = []

        for pdfset in pdfsetname:
        # Check if we need to copy the pdf
            if self.options["cluster_local_path"] and self.options["run_mode"] == 1 and \
                any((os.path.exists(pjoin(d, pdfset)) for d in lhapdf_cluster_possibilities)):
    
                os.environ["LHAPATH"] = [d for d in lhapdf_cluster_possibilities if os.path.exists(pjoin(d, pdfset))][0]
                os.environ["CLUSTER_LHAPATH"] = os.environ["LHAPATH"]
                # no need to copy it
                if os.path.exists(pjoin(pdfsets_dir, pdfset)):
                    try:
                        if os.path.isdir(pjoin(pdfsets_dir, name)):
                            shutil.rmtree(pjoin(pdfsets_dir, name))
                        else:
                            os.remove(pjoin(pdfsets_dir, name))
                    except Exception as error:
                        logger.debug('%s', error)
            if not require_local and (os.path.exists(pjoin(pdfsets_dir, pdfset)) or \
                                    os.path.isdir(pjoin(pdfsets_dir, pdfset))):
                continue
            if not require_local:
                if 'LHAPDF_DATA_PATH' in os.environ:
                    found = False
                    for path in os.environ['LHAPDF_DATA_PATH'].split(":"):
                        if (os.path.exists(pjoin(path, pdfset)) or \
                                    os.path.isdir(pjoin(path, pdfset))):
                            found =True
                            break
                    if found:
                        continue
                    
                    
            #check that the pdfset is not already there
            elif not os.path.exists(pjoin(self.me_dir, 'lib', 'PDFsets', pdfset)) and \
               not os.path.isdir(pjoin(self.me_dir, 'lib', 'PDFsets', pdfset)):
    
                if pdfset and not os.path.exists(pjoin(pdfsets_dir, pdfset)):
                    self.install_lhapdf_pdfset(pdfsets_dir, pdfset)
    
                if os.path.exists(pjoin(pdfsets_dir, pdfset)):
                    files.cp(pjoin(pdfsets_dir, pdfset), pjoin(self.me_dir, 'lib', 'PDFsets'))
                elif os.path.exists(pjoin(os.path.dirname(pdfsets_dir), pdfset)):
                    files.cp(pjoin(os.path.dirname(pdfsets_dir), pdfset), pjoin(self.me_dir, 'lib', 'PDFsets'))
            
    def install_lhapdf_pdfset(self, pdfsets_dir, filename):
        """idownloads and install the pdfset filename in the pdfsets_dir"""
        lhapdf_version = self.get_lhapdf_version()
        local_path = pjoin(self.me_dir, 'lib', 'PDFsets')
        return self.install_lhapdf_pdfset_static(self.options['lhapdf'],
                                             pdfsets_dir, filename,
                                             lhapdf_version=lhapdf_version,
                                             alternate_path=local_path)
                                                 

    @staticmethod
    def install_lhapdf_pdfset_static(lhapdf_config, pdfsets_dir, filename, 
                                        lhapdf_version=None, alternate_path=None):
        """idownloads and install the pdfset filename in the pdfsets_dir.
        Version which can be used independently of the class.
        local path is used if the global installation fails.
        """

        if not lhapdf_version:
            lhapdf_version = CommonRunCmd.get_lhapdf_version_static(lhapdf_config)

        if not pdfsets_dir:
            pdfsets_dir = CommonRunCmd.get_lhapdf_pdfsetsdir_static(lhapdf_config, lhapdf_version)

        if isinstance(filename, int):
            pdf_info = CommonRunCmd.get_lhapdf_pdfsets_list_static(pdfsets_dir, lhapdf_version)
            filename = pdf_info[filename]['filename']
        
        if os.path.exists(pjoin(pdfsets_dir, filename)):
            logger.debug('%s is already present in %s', filename, pdfsets_dir)
            return
             
        logger.info('Trying to download %s' % filename)

            
        if lhapdf_version.startswith('5.'):

            # use the lhapdf-getdata command, which is in the same path as
            # lhapdf-config
            getdata = lhapdf_config.replace('lhapdf-config', ('lhapdf-getdata'))
            misc.call([getdata, filename], cwd = pdfsets_dir)

        elif lhapdf_version.startswith('6.'):
            # use the "lhapdf install xxx" command, which is in the same path as
            # lhapdf-config
            getdata = lhapdf_config.replace('lhapdf-config', ('lhapdf'))

            if lhapdf_version.startswith('6.1'): 
                misc.call([getdata, 'install', filename], cwd = pdfsets_dir)
            else:
                #for python 6.2.1, import lhapdf should be working to download pdf
                lhapdf = misc.import_python_lhapdf(lhapdf_config)
                if lhapdf:
                    if 'PYTHONPATH' in os.environ:
                        os.environ['PYTHONPATH']+= ':' + os.path.dirname(lhapdf.__file__)
                    else:
                        os.environ['PYTHONPATH'] = ':'.join(sys.path) + ':' + os.path.dirname(lhapdf.__file__)
                else:
                    logger.warning('lhapdf 6.2.1 requires python integration in order to download pdf set. Trying anyway')
                misc.call([getdata, 'install', filename], cwd = pdfsets_dir)

        else:
            raise MadGraph5Error('Not valid LHAPDF version: %s' % lhapdf_version)
        
        # check taht the file has been installed in the global dir
        if os.path.exists(pjoin(pdfsets_dir, filename)) or \
           os.path.isdir(pjoin(pdfsets_dir, filename)):
            logger.info('%s successfully downloaded and stored in %s' \
                    % (filename, pdfsets_dir))
            
        #otherwise (if v5) save it locally
        elif lhapdf_version.startswith('5.'):
            logger.warning('Could not download %s into %s. Trying to save it locally' \
                    % (filename, pdfsets_dir))
            CommonRunCmd.install_lhapdf_pdfset_static(lhapdf_config, alternate_path, filename,
                                                      lhapdf_version=lhapdf_version)
        elif lhapdf_version.startswith('6.') and '.LHgrid' in filename:
            logger.info('Could not download %s: Try %s', filename, filename.replace('.LHgrid',''))
            return CommonRunCmd.install_lhapdf_pdfset_static(lhapdf_config, pdfsets_dir, 
                                                              filename.replace('.LHgrid',''), 
                                        lhapdf_version, alternate_path)
        elif lhapdf_version.startswith('6.'):
            # try to do a simple wget
            r = [1, 0]
            for t in r:
                if t ==0:
                    wwwpath = "http://www.hepforge.org/archive/lhapdf/pdfsets/v6.backup/%s/%s.tar.gz" 
                    wwwpath %= ('.'.join(lhapdf_version.split('.')[:2]), filename)
                else:
                    wwwpath = "http://lhapdfsets.web.cern.ch/lhapdfsets/current/%s.tar.gz" % filename
                retcode = misc.wget(wwwpath, pjoin(pdfsets_dir, '%s.tar.gz' %filename))
                if retcode:
                    continue
                retcode = misc.call(['tar', '-xzpvf', '%s.tar.gz' %filename],
                      cwd=pdfsets_dir)
                if retcode:
                    continue
                break

            if os.path.exists(pjoin(pdfsets_dir, filename)) or \
               os.path.isdir(pjoin(pdfsets_dir, filename)):
                logger.info('%s successfully downloaded and stored in %s' \
                        % (filename, pdfsets_dir))  
            elif 'LHAPDF_DATA_PATH' in os.environ and os.environ['LHAPDF_DATA_PATH']:
                
                if pdfsets_dir in os.environ['LHAPDF_DATA_PATH'].split(':'):
                    lhapath = os.environ['LHAPDF_DATA_PATH'].split(':')
                    lhapath = [p for p in lhapath if os.path.exists(p)]
                    lhapath.remove(pdfsets_dir)
                    os.environ['LHAPDF_DATA_PATH'] = ':'.join(lhapath)
                    if lhapath:
                        return CommonRunCmd.install_lhapdf_pdfset_static(lhapdf_config, None, 
                                                              filename, 
                                        lhapdf_version, alternate_path)
                    elif 'LHAPATH' in os.environ and os.environ['LHAPATH']:
                        return CommonRunCmd.install_lhapdf_pdfset_static(lhapdf_config, None, 
                                                              filename, 
                                        lhapdf_version, alternate_path)
                    else:
                        raise MadGraph5Error( \
                'Could not download %s into %s. Please try to install it manually.' \
                    % (filename, pdfsets_dir)) 
                else:
                    return CommonRunCmd.install_lhapdf_pdfset_static(lhapdf_config, None, 
                                                              filename, 
                                        lhapdf_version, alternate_path)
            elif 'LHAPATH' in os.environ and os.environ['LHAPATH']:
                if pdfsets_dir in os.environ['LHAPATH'].split(':'):
                    lhapath = os.environ['LHAPATH'].split(':')
                    lhapath = [p for p in lhapath if os.path.exists(p)]
                    lhapath.remove(pdfsets_dir)
                    os.environ['LHAPATH'] = ':'.join(lhapath)
                    if lhapath:
                        return CommonRunCmd.install_lhapdf_pdfset_static(lhapdf_config, None, 
                                                              filename, 
                                        lhapdf_version, alternate_path)
                    else:
                        raise MadGraph5Error('Could not download %s into %s. Please try to install it manually.' \
                    % (filename, pdfsets_dir)) 
                else:
                    return CommonRunCmd.install_lhapdf_pdfset_static(lhapdf_config, None, 
                                                              filename, 
                                        lhapdf_version, alternate_path)
            else:  
                raise MadGraph5Error('Could not download %s into %s. Please try to install it manually.' \
                    % (filename, pdfsets_dir))                          
            
        else:                    
            raise MadGraph5Error('Could not download %s into %s. Please try to install it manually.' \
                    % (filename, pdfsets_dir))



    def get_lhapdf_pdfsets_list(self, pdfsets_dir):
        """read the PDFsets.index file, which should be located in the same
        place as pdfsets_dir, and return a list of dictionaries with the information
        about each pdf set"""
        lhapdf_version = self.get_lhapdf_version()
        return self.get_lhapdf_pdfsets_list_static(pdfsets_dir, lhapdf_version)

    @staticmethod
    def get_lhapdf_pdfsets_list_static(pdfsets_dir, lhapdf_version):

        if lhapdf_version.startswith('5.'):
            if os.path.exists('%s.index' % pdfsets_dir):
                indexfile = '%s.index' % pdfsets_dir
            else:
                raise MadGraph5Error('index of lhapdf file not found')
            pdfsets_lines = \
                    [l for l in open(indexfile).read().split('\n') if l.strip() and \
                        not '90cl' in l]
            lhapdf_pdfsets = dict( (int(l.split()[0]), {'lhaid': int(l.split()[0]),
                          'pdflib_ntype': int(l.split()[1]),
                          'pdflib_ngroup': int(l.split()[2]),
                          'pdflib_nset': int(l.split()[3]),
                          'filename': l.split()[4],
                          'lhapdf_nmem': int(l.split()[5]),
                          'q2min': float(l.split()[6]),
                          'q2max': float(l.split()[7]),
                          'xmin': float(l.split()[8]),
                          'xmax': float(l.split()[9]),
                          'description': l.split()[10]}) \
                         for l in pdfsets_lines)

        elif lhapdf_version.startswith('6.'):
            pdfsets_lines = \
                    [l for l in open(pjoin(pdfsets_dir, 'pdfsets.index'),'r').read().split('\n') if l.strip()]
            lhapdf_pdfsets = dict( (int(l.split()[0]), 
                        {'lhaid': int(l.split()[0]),
                          'filename': l.split()[1]}) \
                         for l in pdfsets_lines)

        else:
            raise MadGraph5Error('Not valid LHAPDF version: %s' % lhapdf_version)

        return lhapdf_pdfsets

    @staticmethod
    def get_lhapdf_version_static(lhapdf_config):
        """returns the lhapdf version number"""

        try:
            lhapdf_version = \
                    subprocess.Popen([lhapdf_config, '--version'], 
                        stdout = subprocess.PIPE).stdout.read().decode().strip()
        except OSError as error:
            if error.errno == 2:
                raise Exception( 'lhapdf executable (%s) is not found on your system. Please install it and/or indicate the path to the correct executable in input/mg5_configuration.txt' % lhapdf_config)
            else:
                raise
                
        # this will be removed once some issues in lhapdf6 will be fixed
        if lhapdf_version.startswith('6.0'):
            raise MadGraph5Error('LHAPDF 6.0.x not supported. Please use v6.1 or later')
        return lhapdf_version


    def get_lhapdf_version(self):
        """returns the lhapdf version number"""
        if not hasattr(self, 'lhapdfversion'):
            self.lhapdf_version = self.get_lhapdf_version_static(self.options['lhapdf'])
        return self.lhapdf_version

    @staticmethod
    def get_lhapdf_pdfsetsdir_static(lhapdf_config, lhapdf_version=None):
        """ """
        if not lhapdf_version:
            lhapdf_version = CommonRunCmd.get_lhapdf_version_static(lhapdf_config)

        # check if the LHAPDF_DATA_PATH variable is defined
        if 'LHAPDF_DATA_PATH' in list(os.environ.keys()) and os.environ['LHAPDF_DATA_PATH']:
            datadir = os.environ['LHAPDF_DATA_PATH']
        elif lhapdf_version.startswith('5.'):
            datadir = subprocess.Popen([lhapdf_config, '--pdfsets-path'],
                         stdout = subprocess.PIPE).stdout.read().decode().strip()

        elif lhapdf_version.startswith('6.'):
            datadir = subprocess.Popen([lhapdf_config, '--datadir'],
                         stdout = subprocess.PIPE).stdout.read().decode().strip()
        
        if ':' in datadir:
            for totry in datadir.split(':'):
                if os.path.exists(pjoin(totry, 'pdfsets.index')):
                    return totry
            else:
                return None
        
        return datadir

    def get_lhapdf_pdfsetsdir(self):
        
        lhapdf_version = self.get_lhapdf_version()
        return self.get_lhapdf_pdfsetsdir_static(self.options['lhapdf'], lhapdf_version)

    ############################################################################
    def get_Pdir(self):
        """get the list of Pdirectory if not yet saved."""
        
        if hasattr(self, "Pdirs"):
            if self.me_dir in self.Pdirs[0]:
                return self.Pdirs
        self.Pdirs = [pjoin(self.me_dir, 'SubProcesses', l.strip()) 
                     for l in open(pjoin(self.me_dir,'SubProcesses', 'subproc.mg'))]
        return self.Pdirs

    def get_lhapdf_libdir(self):
        
        if 'LHAPATH' in os.environ:
            for d in os.environ['LHAPATH'].split(':'):
                if os.path.isdir(d):
                    return d
        
        
        lhapdf_version = self.get_lhapdf_version()

        if lhapdf_version.startswith('5.'):
            libdir = subprocess.Popen([self.options['lhapdf-config'], '--libdir'],
                         stdout = subprocess.PIPE).stdout.read().decode().strip()

        elif lhapdf_version.startswith('6.'):
            libdir = subprocess.Popen([self.options['lhapdf'], '--libs'],
                         stdout = subprocess.PIPE).stdout.read().decode().strip()

        return libdir

class AskforEditCard(cmd.OneLinePathCompletion):
    """A class for asking a question where in addition you can have the
    set command define and modifying the param_card/run_card correctly
    
    special action can be trigger via trigger_XXXX when the user start a line
    with XXXX. the output of such function should be new line that can be handle.
    (return False to repeat the question)
    """

    all_card_name = ['param_card', 'run_card', 'pythia_card', 'pythia8_card', 
                     'madweight_card', 'MadLoopParams', 'shower_card']
    to_init_card = ['param', 'run', 'madweight', 'madloop', 
                    'shower', 'pythia8','delphes','madspin']
    special_shortcut = {}
    special_shortcut_help = {}
    
    integer_bias = 1 # integer corresponding to the first entry in self.cards
    
    PY8Card_class = banner_mod.PY8Card
    
    def load_default(self):
        """ define all default variable. No load of card here.
            This allow to subclass this class and just change init and still have
            all variables defined."""
    
        if not hasattr(self, 'me_dir'):
            self.me_dir = None
        self.param_card = None
        self.run_card = {}
        self.pname2block = {}
        self.conflict = []
        self.restricted_value = {}
        self.mode = ''
        self.cards = [] 
        self.run_set = []
        self.has_mw = False
        self.has_ml = False   
        self.has_shower = False
        self.has_PY8 = False
        self.has_delphes = False
        self.paths = {}
        self.update_block = []

    
    def define_paths(self, **opt):
        # Initiation
        if 'pwd' in opt:
            self.me_dir = opt['pwd']
        elif 'mother_interface' in opt:
            self.mother_interface = opt['mother_interface']     
        if not hasattr(self, 'me_dir') or not self.me_dir:
            self.me_dir = self.mother_interface.me_dir
        
        #define paths
        self.paths['param'] = pjoin(self.me_dir,'Cards','param_card.dat')
        self.paths['param_default'] = pjoin(self.me_dir,'Cards','param_card_default.dat')
        self.paths['run'] = pjoin(self.me_dir,'Cards','run_card.dat')
        self.paths['run_default'] = pjoin(self.me_dir,'Cards','run_card_default.dat')
        self.paths['transfer'] =pjoin(self.me_dir,'Cards','transfer_card.dat')
        self.paths['MadWeight'] =pjoin(self.me_dir,'Cards','MadWeight_card.dat')
        self.paths['MadWeight_default'] =pjoin(self.me_dir,'Cards','MadWeight_card_default.dat')
        self.paths['ML'] =pjoin(self.me_dir,'Cards','MadLoopParams.dat')
        self.paths['shower'] = pjoin(self.me_dir,'Cards','shower_card.dat')
        self.paths['shower_default'] = pjoin(self.me_dir,'Cards','shower_card_default.dat')
        self.paths['FO_analyse'] = pjoin(self.me_dir,'Cards','FO_analyse_card.dat')
        self.paths['FO_analyse_default'] = pjoin(self.me_dir,'Cards','FO_analyse_card_default.dat')
        self.paths['pythia'] =pjoin(self.me_dir, 'Cards','pythia_card.dat')
        self.paths['pythia8'] = pjoin(self.me_dir, 'Cards','pythia8_card.dat')
        self.paths['pythia8_default'] = pjoin(self.me_dir, 'Cards','pythia8_card_default.dat')
        self.paths['madspin_default'] = pjoin(self.me_dir,'Cards/madspin_card_default.dat')
        self.paths['madspin'] = pjoin(self.me_dir,'Cards/madspin_card.dat')
        self.paths['reweight'] = pjoin(self.me_dir,'Cards','reweight_card.dat')
        self.paths['delphes'] = pjoin(self.me_dir,'Cards','delphes_card.dat')
        self.paths['plot'] = pjoin(self.me_dir,'Cards','plot_card.dat')
        self.paths['plot_default'] = pjoin(self.me_dir,'Cards','plot_card_default.dat')
        self.paths['madanalysis5_parton'] = pjoin(self.me_dir,'Cards','madanalysis5_parton_card.dat')
        self.paths['madanalysis5_hadron'] = pjoin(self.me_dir,'Cards','madanalysis5_hadron_card.dat')
        self.paths['madanalysis5_parton_default'] = pjoin(self.me_dir,'Cards','madanalysis5_parton_card_default.dat')
        self.paths['madanalysis5_hadron_default'] = pjoin(self.me_dir,'Cards','madanalysis5_hadron_card_default.dat')
        self.paths['FO_analyse'] = pjoin(self.me_dir,'Cards', 'FO_analyse_card.dat')


     
    
    def __init__(self, question, cards=[], from_banner=None, banner=None, mode='auto', *args, **opt):


        self.load_default()        
        self.define_paths(**opt)
        self.last_editline_pos = 0

        if 'allow_arg' not in opt or not opt['allow_arg']:
            # add some mininal content for this:
            opt['allow_arg'] = list(range(self.integer_bias, self.integer_bias+len(cards)))

        self.param_consistency = True
        if 'param_consistency' in opt:
            self.param_consistency = opt['param_consistency']

        cmd.OneLinePathCompletion.__init__(self, question, *args, **opt)

        self.conflict = set()
        self.mode = mode
        self.cards = cards
        self.all_vars = set()
        self.modified_card = set() #set of cards not in sync with filesystem
                              # need to sync them before editing/leaving
        self.init_from_banner(from_banner, banner)
        self.writting_card = True
        if 'write_file' in opt:
            if not opt['write_file']:
                self.writting_card = False
                self.param_consistency = False
                        
        #update default path by custom one if specify in cards
        for card in cards:
            if os.path.exists(card) and os.path.sep in cards:
                card_name = CommonRunCmd.detect_card_type(card)
                card_name = card_name.split('_',1)[0] 
                self.paths[card_name] = card
                
        # go trough the initialisation of each card and detect conflict
        for name in self.to_init_card:
            new_vars = set(getattr(self, 'init_%s' % name)(cards))
            new_conflict = self.all_vars.intersection(new_vars)
            self.conflict.union(new_conflict)
            self.all_vars.union(new_vars)
            

    def init_from_banner(self, from_banner, banner):
        """ defined card that need to be initialized from the banner file 
            from_banner should be a list of card to load from the banner object
        """

        if from_banner is None:
            self.from_banner = {}
            return

        self.from_banner = {}
        try:
            for card in from_banner:
                self.from_banner[card] = banner.charge_card(card)
        except KeyError:
            if from_banner == ['param', 'run'] and list(banner.keys()) == ['mgversion']:
                if self.mother_interface:
                    results = self.mother_interface.results
                    run_name = self.mother_interface.run_name 
                    run_tag = self.mother_interface.run_tag
                    banner = banner_mod.recover_banner(results, 'parton', run_name, run_tag)
                    self.mother_interface.banner = banner
                    return self.init_from_banner(from_banner, banner)
                else:
                    raise

        return self.from_banner
    

    def get_path(self, name, cards):
        """initialise the path if requested"""

        defname = '%s_default' % name
        
        if name in self.from_banner:
            return self.from_banner[name]
        
        if isinstance(cards, list):
            if name in cards:
                return True
            elif '%s_card.dat' % name in cards:
                return True
            elif name in self.paths and self.paths[name] in cards:
                return True
            else:
                cardnames = [os.path.basename(p) for p in cards]
                if '%s_card.dat' % name in cardnames:
                    return True
                else:       
                    return False
            
        elif isinstance(cards, dict) and name in cards:
            self.paths[name]= cards[name]
            if defname in cards:
                self.paths[defname] = cards[defname]
            elif os.path.isfile(cards[name].replace('.dat', '_default.dat')):
                    self.paths[defname] = cards[name].replace('.dat', '_default.dat')            
            else:
                self.paths[defname] = self.paths[name]
                
            return True
        else:
            return False

    def init_param(self, cards):
        """check if we need to load the param_card"""
        
        self.pname2block = {}
        self.restricted_value = {}
        self.param_card = {}
        
        is_valid_path = self.get_path('param', cards)
        if not is_valid_path:
            self.param_consistency = False
            return []
        if isinstance(is_valid_path, param_card_mod.ParamCard):
            self.param_card = is_valid_path
            self.param_consistency = False
            return []

        try:
            self.param_card = param_card_mod.ParamCard(self.paths['param'])
        except (param_card_mod.InvalidParamCard, ValueError) as e:
            logger.error('Current param_card is not valid. We are going to use the default one.')
            logger.error('problem detected: %s' % e)
            files.cp(self.paths['param_default'], self.paths['param'])
            self.param_card = param_card_mod.ParamCard(self.paths['param'])   
         
        # Read the comment of the param_card_default to find name variable for
        # the param_card also check which value seems to be constrained in the
        # model.   
        if os.path.exists(self.paths['param_default']):
            default_param = param_card_mod.ParamCard(self.paths['param_default'])
        else:
            default_param =  param_card_mod.ParamCard(self.param_card)
        self.pname2block, self.restricted_value = default_param.analyze_param_card()
        self.param_card_default = default_param
        return list(self.pname2block.keys())
        
    def init_run(self, cards):
      
        self.run_set = []
        is_valid_path = self.get_path('run', cards)
        if not is_valid_path:
            return []
        if isinstance(is_valid_path, banner_mod.RunCard):
            self.run_card = is_valid_path
            return []
        
        
        try:
            self.run_card = banner_mod.RunCard(self.paths['run'], consistency='warning')
        except IOError:
            self.run_card = {}
        try:
            run_card_def = banner_mod.RunCard(self.paths['run_default'])
        except IOError:
            run_card_def = {}


        if run_card_def:
            if self.run_card:
                self.run_set = list(run_card_def.keys()) + self.run_card.hidden_param
            else:
                self.run_set = list(run_card_def.keys()) + run_card_def.hidden_param
        elif self.run_card:
            self.run_set = list(self.run_card.keys())
        else:
            self.run_set = []
        
        if self.run_set:
            self.special_shortcut.update(
                {'ebeam':([float],['run_card ebeam1 %(0)s', 'run_card ebeam2 %(0)s']),
                'lpp': ([int],['run_card lpp1 %(0)s', 'run_card lpp2 %(0)s' ]),
                'lhc': ([int],['run_card lpp1 1', 'run_card lpp2 1', 'run_card ebeam1 %(0)s*1000/2', 'run_card ebeam2 %(0)s*1000/2']),
                'lep': ([int],['run_card lpp1 0', 'run_card lpp2 0', 'run_card ebeam1 %(0)s/2', 'run_card ebeam2 %(0)s/2']),
                'ilc': ([int],['run_card lpp1 0', 'run_card lpp2 0', 'run_card ebeam1 %(0)s/2', 'run_card ebeam2 %(0)s/2']),
                'lcc': ([int],['run_card lpp1 1', 'run_card lpp2 1', 'run_card ebeam1 %(0)s*1000/2', 'run_card ebeam2 %(0)s*1000/2']),
                'fixed_scale': ([float],['run_card fixed_fac_scale T', 'run_card fixed_ren_scale T', 'run_card scale %(0)s', 'run_card dsqrt_q2fact1 %(0)s' ,'run_card dsqrt_q2fact2 %(0)s']),
                'no_parton_cut':([],['run_card nocut T']),
                'cm_velocity':([float], [lambda self :self.set_CM_velocity]),
                'pbp':([],['run_card lpp1 1', 'run_card lpp2 1','run_card nb_proton1 82', 'run_card nb_neutron1 126', 'run_card mass_ion1 195.0820996698','run_card nb_proton2 1', 'run_card nb_neutron2 0', 'run_card mass_ion1 -1']),
                'pbpb':([],['run_card lpp1 1', 'run_card lpp2 1','run_card nb_proton1 82', 'run_card nb_neutron1 126', 'run_card mass_ion1 195.0820996698', 'run_card nb_proton2 82', 'run_card nb_neutron2 126', 'run_card mass_ion2 195.0820996698' ]),
                'pp': ([],['run_card lpp1 1', 'run_card lpp2 1','run_card nb_proton1 1', 'run_card nb_neutron1 0', 'run_card mass_ion1 -1', 'run_card nb_proton2 1', 'run_card nb_neutron2 0', 'run_card mass_ion2 -1']),
                })
            
            self.special_shortcut_help.update({              
    'ebeam' : 'syntax: set ebeam VALUE:\n      This parameter sets the energy to both beam to the value in GeV',
    'lpp'   : 'syntax: set ebeam  VALUE:\n'+\
              '   Set the type of beam to a given value for both beam\n'+\
              '   0 : means no PDF\n'+\
              '   1 : means proton PDF\n'+\
              '  -1 : means antiproton PDF\n'+\
              '   2 : means PDF for elastic photon emited from a proton\n'+\
              '   3 : means PDF for elastic photon emited from an electron',
    'lhc'   : 'syntax: set lhc VALUE:\n      Set for a proton-proton collision with that given center of mass energy (in TeV)',
    'lep'   : 'syntax: set lep VALUE:\n      Set for a electron-positron collision with that given center of mass energy (in GeV)',
    'fixed_scale' : 'syntax: set fixed_scale VALUE:\n      Set all scales to the give value (in GeV)',
    'no_parton_cut': 'remove all cut (but BW_cutoff)',
    'cm_velocity': 'set sqrts to have the above velocity for the incoming particles', 
    'pbpb': 'setup heavy ion configuration for lead-lead collision',
    'pbp': 'setup heavy ion configuration for lead-proton collision',
    'pp': 'remove setup of heavy ion configuration to set proton-proton collision',
    })
            
        self.update_block += [b.name for b in self.run_card.blocks]
        
        return self.run_set
    
    def init_madweight(self, cards):
        
        self.has_mw = False
        if not self.get_path('madweight', cards):
            return []
        
        #add special function associated to MW
        self.do_change_tf = self.mother_interface.do_define_transfer_fct
        self.complete_change_tf = self.mother_interface.complete_define_transfer_fct
        self.help_change_tf = self.mother_interface.help_define_transfer_fct
        if not os.path.exists(self.paths['transfer']):
            logger.warning('No transfer function currently define. Please use the change_tf command to define one.')
        
        self.has_mw = True
        try:
            import madgraph.madweight.Cards as mwcards
        except:
            import internal.madweight.Cards as mwcards
        self.mw_card = mwcards.Card(self.paths['MadWeight'])
        self.mw_card = self.mw_card.info
        self.mw_vars = []
        for key in self.mw_card:
            if key == 'comment': 
                continue
            for key2 in self.mw_card.info[key]:
                if isinstance(key2, str) and not key2.isdigit():
                    self.mw_vars.append(key2)
        return self.mw_vars

    def init_madloop(self, cards):
        
        if isinstance(cards, dict):
            for key in ['ML', 'madloop','MadLoop']:
                if key in cards:
                    self.paths['ML'] = cards[key]
        
        self.has_ml = False
        if os.path.isfile(self.paths['ML']):
            self.has_ml = True
            self.MLcard = banner_mod.MadLoopParam(self.paths['ML'])
            self.MLcardDefault = banner_mod.MadLoopParam()
            self.ml_vars = [k.lower() for k in self.MLcard.keys()]
            return self.ml_vars
        return []
        
    def init_shower(self, cards):
        
        self.has_shower = False
        if not self.get_path('shower', cards):
            return []
        self.has_shower = True
        self.shower_card = shower_card_mod.ShowerCard(self.paths['shower'])
        self.shower_vars = list(self.shower_card.keys())
        return self.shower_vars
    
    def init_pythia8(self, cards):
        
        self.has_PY8 = False
        if not self.get_path('pythia8', cards):
            return []
            
        self.has_PY8 = True
        self.PY8Card = self.PY8Card_class(self.paths['pythia8'])
        self.PY8CardDefault = self.PY8Card_class()
            
        self.py8_vars = [k.lower() for k in self.PY8Card.keys()] 
        
        self.special_shortcut.update({                       
            'simplepy8':([],['pythia8_card hadronlevel:all False',
                             'pythia8_card partonlevel:mpi False',
                             'pythia8_card BeamRemnants:primordialKT False',
                             'pythia8_card PartonLevel:Remnants False',
                             'pythia8_card Check:event False',
                             'pythia8_card TimeShower:QEDshowerByQ False',
                             'pythia8_card TimeShower:QEDshowerByL False',
                             'pythia8_card SpaceShower:QEDshowerByQ False',
                             'pythia8_card SpaceShower:QEDshowerByL False',
                             'pythia8_card PartonLevel:FSRinResonances False',
                             'pythia8_card ProcessLevel:resonanceDecays False',
                             ]),
            'mpi':([bool],['pythia8_card partonlevel:mpi %(0)s']),
            })
        self.special_shortcut_help.update({
            'simplepy8' : 'Turn off non-perturbative slow features of Pythia8.',
            'mpi' : 'syntax: set mpi value: allow to turn mpi in Pythia8 on/off',
             })
        return []
        
    def init_madspin(self, cards):
        
        if not self.get_path('madspin', cards):
            return []
        
        self.special_shortcut.update({
            'spinmode':([str], ['add madspin_card --before_line="launch" set spinmode %(0)s']),
            'nodecay':([], ['edit madspin_card --comment_line="decay"'])
            })
        self.special_shortcut_help.update({
            'spinmode' : 'full|none|onshell. Choose the mode of madspin.\n   - full: spin-correlation and off-shell effect\n  - onshell: only spin-correlation,]\n  - none: no spin-correlation and not offshell effects.',
            'nodecay': 'remove all decay previously defined in madspin',
             })
        return []
    
    def init_delphes(self, cards):
        
        self.has_delphes = False  
        if not self.get_path('pythia8', cards):
            return []
        self.has_delphes = True
        return []


    def set_CM_velocity(self, line):
        """compute sqrts from the velocity in the center of mass frame"""
        
        v = banner_mod.ConfigFile.format_variable(line, float, 'velocity')
                # Define self.proc_characteristics
        self.mother_interface.get_characteristics()
        proc_info = self.mother_interface.proc_characteristics
        if 'pdg_initial1' not in proc_info:
            logger.warning('command not supported')
            
        if len(proc_info['pdg_initial1']) == 1 == len(proc_info['pdg_initial2']) and\
           abs(proc_info['pdg_initial1'][0]) == abs(proc_info['pdg_initial2'][0]):
        
            m = self.param_card.get_value('mass', abs(proc_info['pdg_initial1'][0]))
            sqrts = 2*m/ math.sqrt(1-v**2)
            self.do_set('run_card ebeam1 %s' % (sqrts/2.0))
            self.do_set('run_card ebeam2 %s' % (sqrts/2.0))
            self.do_set('run_card lpp 0')
        else:
            logger.warning('This is only possible for a single particle in the initial state')
             


    def do_help(self, line, conflict_raise=False, banner=True):  
        # TODO nicer factorization !
          
#     try:                
        if banner:                      
            logger.info('*** HELP MESSAGE ***', '$MG:BOLD')
         
        args = self.split_arg(line)
        # handle comand related help
        if len(args)==0 or (len(args) == 1 and hasattr(self, 'do_%s' % args[0])):
            out = cmd.BasicCmd.do_help(self, line)
            if len(args)==0:
                print('Allowed Argument')
                print('================')
                print('\t'.join(self.allow_arg))
                print() 
                print('Special shortcut: (type help <name>)')
                print('====================================')
                print('    syntax: set <name> <value>') 
                print('\t'.join(self.special_shortcut))
                print()
            if banner:
                logger.info('*** END HELP ***', '$MG:BOLD')  
            return out      
        # check for special shortcut.
        # special shortcut:
        if args[0] in self.special_shortcut:    
            if args[0] in self.special_shortcut_help:
                print(self.special_shortcut_help[args[0]])
            if banner:
                logger.info('*** END HELP ***', '$MG:BOLD')  
            return       
        
        start = 0
        card = ''
        if  args[0]+'_card' in self.all_card_name+ self.cards:
            args[0] += '_card'
        elif  args[0]+'.dat' in self.all_card_name+ self.cards:
            args[0] += '.dat'
        elif  args[0]+'_card.dat' in self.all_card_name+ self.cards:
            args[0] += '_card.dat'
        if args[0] in self.all_card_name + self.cards:
            start += 1
            card = args[0]
            if len(args) == 1:
                if args[0] == 'pythia8_card':
                    args[0] = 'PY8Card'              
                if args[0] == 'param_card':
                    logger.info("Param_card information: ", '$MG:color:BLUE')
                    print("File to define the various model parameter")
                    logger.info("List of the Block defined:",'$MG:color:BLUE')
                    print("\t".join(list(self.param_card.keys())))
                elif args[0].startswith('madanalysis5'):
                    print('This card allow to make plot with the madanalysis5 package')
                    print('An example card is provided. For more information about the ')
                    print('syntax please refer to: https://madanalysis.irmp.ucl.ac.be/')
                    print('or to the user manual [arXiv:1206.1599]')
                    if args[0].startswith('madanalysis5_hadron'):
                        print() 
                        print('This card also allow to make recasting analysis')
                        print('For more detail, see: arXiv:1407.3278')                   
                elif hasattr(self, args[0]):
                    logger.info("%s information: " % args[0], '$MG:color:BLUE')
                    print((eval('self.%s' % args[0]).__doc__))
                    logger.info("List of parameter associated", '$MG:color:BLUE')
                    print("\t".join(list(eval('self.%s' % args[0]).keys())))
                if banner:
                    logger.info('*** END HELP ***', '$MG:BOLD')  
                return card
                    
        #### RUN CARD
        if args[start] in [l.lower() for l in self.run_card.keys()] and card in ['', 'run_card']:
            if args[start] not in self.run_set:
                args[start] = [l for l in self.run_set if l.lower() == args[start]][0]

            if args[start] in self.conflict and not conflict_raise:
                conflict_raise = True
                logger.info('**   AMBIGUOUS NAME: %s **', args[start], '$MG:BOLD')
                if card == '':
                    logger.info('**   If not explicitely speficy this parameter  will modif the run_card file', '$MG:BOLD')

            self.run_card.do_help(args[start])
        ### PARAM_CARD WITH BLOCK NAME -----------------------------------------
        elif (args[start] in self.param_card or args[start] == 'width') \
                                                  and card in ['','param_card']:
            if args[start] in self.conflict and not conflict_raise:
                conflict_raise = True
                logger.info('**   AMBIGUOUS NAME: %s **', args[start], '$MG:BOLD')
                if card == '':
                    logger.info('**   If not explicitely speficy this parameter  will modif the param_card file', '$MG:BOLD')
                 
            if args[start] == 'width':
                args[start] = 'decay'
                
            if len(args) == start+1:
                self.param_card.do_help(args[start], tuple())
                key = None
            elif args[start+1] in self.pname2block:
                all_var = self.pname2block[args[start+1]]
                key = None
                for bname, lhaid in all_var:
                    if bname == args[start]:
                        key = lhaid
                        break
                else:
                    logger.warning('%s is not part of block "%s" but "%s". please correct.' %
                                    (args[start+1], args[start], bname))
            else:
                try:
                    key = tuple([int(i) for i in args[start+1:]])
                except ValueError:
                    logger.warning('Failed to identify LHA information')
                    return card           
            
            if key in self.param_card[args[start]].param_dict:
                self.param_card.do_help(args[start], key, default=self.param_card_default)
            elif key:
                logger.warning('invalid information: %s not defined in the param_card' % (key,))
        # PARAM_CARD NO BLOCK NAME ---------------------------------------------
        elif args[start] in self.pname2block and card in ['','param_card']: 
            if args[start] in self.conflict and not conflict_raise:
                conflict_raise = True
                logger.info('**   AMBIGUOUS NAME: %s **', args[start], '$MG:BOLD')
                if card == '':
                    logger.info('**   If not explicitely speficy this parameter  will modif the param_card file', '$MG:BOLD')
                 
            all_var = self.pname2block[args[start]]
            for bname, lhaid in all_var:
                new_line = 'param_card %s %s %s' % (bname,
                   ' '.join([ str(i) for i in lhaid]), ' '.join(args[start+1:]))
                self.do_help(new_line, conflict_raise=True, banner=False) 
                
        # MadLoop Parameter  ---------------------------------------------------
        elif self.has_ml and args[start] in self.ml_vars \
                                               and card in ['', 'MadLoop_card']:
        
            if args[start] in self.conflict and not conflict_raise:
                conflict_raise = True
                logger.info('**   AMBIGUOUS NAME: %s **', args[start], '$MG:BOLD')
                if card == '':
                    logger.info('**   If not explicitely speficy this parameter  will modif the madloop_card file', '$MG:BOLD')                
                
            self.MLcard.do_help(args[start])

        # Pythia8 Parameter  ---------------------------------------------------
        elif self.has_PY8 and args[start] in self.PY8Card:
            if args[start] in self.conflict and not conflict_raise:
                conflict_raise = True
                logger.info('**   AMBIGUOUS NAME: %s **', args[start], '$MG:BOLD')
                if card == '':
                    logger.info('**   If not explicitely speficy this parameter  will modif the pythia8_card file', '$MG:BOLD')  

            self.PY8Card.do_help(args[start])
        elif card.startswith('madanalysis5'):
            print('MA5')
            
            
        elif banner:
            print("no help available") 
          
        if banner:                      
            logger.info('*** END HELP ***', '$MG:BOLD')    
        #six.moves.input('press enter to quit the help')
        return card       
#     except Exception, error:
#         if __debug__:
#             import traceback
#             traceback.print_exc()
#             print error    

    def complete_help(self, text, line, begidx, endidx):
        prev_timer = signal.alarm(0) # avoid timer if any
        if prev_timer:
            nb_back = len(line)
            self.stdout.write('\b'*nb_back + '[timer stopped]\n')
            self.stdout.write(line)
            self.stdout.flush()
#     try:
        possibilities = self.complete_set(text, line, begidx, endidx,formatting=False)
        if line[:begidx].strip() == 'help':
            possibilities['Defined command'] = cmd.BasicCmd.completenames(self, text, line)#, begidx, endidx)
            possibilities.update(self.complete_add(text, line, begidx, endidx,formatting=False))
        return self.deal_multiple_categories(possibilities)
#     except Exception, error:
#         import traceback
#         traceback.print_exc()
#         print error

    def complete_update(self, text, line, begidx, endidx):
        prev_timer = signal.alarm(0) # avoid timer if any
        if prev_timer:
            nb_back = len(line)
            self.stdout.write('\b'*nb_back + '[timer stopped]\n')
            self.stdout.write(line)
            self.stdout.flush()

        valid = ['dependent', 'missing', 'to_slha1', 'to_slha2', 'to_full']
        valid += self.update_block

        arg = line[:begidx].split()
        if len(arg) <=1:
            return self.list_completion(text, valid, line)
        elif arg[0] == 'to_full':
            return self.list_completion(text, self.cards , line)

    def complete_set(self, text, line, begidx, endidx, formatting=True):
        """ Complete the set command"""

        prev_timer = signal.alarm(0) # avoid timer if any
        if prev_timer:
            nb_back = len(line)
            self.stdout.write('\b'*nb_back + '[timer stopped]\n')
            self.stdout.write(line)
            self.stdout.flush()

        possibilities = {}
        allowed = {}
        args = self.split_arg(line[0:begidx])
        if args[-1] in ['Auto', 'default']:
            return

        if len(args) == 1:
            allowed = {'category':'', 'run_card':'', 'block':'all', 'param_card':'','shortcut':''}
            if self.has_mw:
                allowed['madweight_card'] = ''
                allowed['mw_block'] = 'all'
            if self.has_shower:
                allowed['shower_card'] = ''
            if self.has_ml:
                allowed['madloop_card'] = ''
            if self.has_PY8:
                allowed['pythia8_card'] = ''
            if self.has_delphes:
                allowed['delphes_card'] = ''
                
        elif len(args) == 2:
            if args[1] == 'run_card':
                allowed = {'run_card':'default'}
            elif args[1] == 'param_card':
                allowed = {'block':'all', 'param_card':'default'}
            elif self.param_card and args[1] in list(self.param_card.keys()):
                allowed = {'block':args[1]}
            elif args[1] == 'width':
                allowed = {'block': 'decay'}
            elif args[1] == 'MadWeight_card':
                allowed = {'madweight_card':'default', 'mw_block': 'all'}
            elif args[1] == 'MadLoop_card':
                allowed = {'madloop_card':'default'}
            elif args[1] == 'pythia8_card':
                allowed = {'pythia8_card':'default'}                
            elif self.has_mw and args[1] in list(self.mw_card.keys()):
                allowed = {'mw_block':args[1]}
            elif args[1] == 'shower_card':
                allowed = {'shower_card':'default'}
            elif args[1] == 'delphes_card':
                allowed = {'delphes_card':'default'}
            else:
                allowed = {'value':''}

        else:
            start = 1
            if args[1] in  ['run_card', 'param_card', 'MadWeight_card', 'shower_card', 
                            'MadLoop_card','pythia8_card','delphes_card','plot_card',
                            'madanalysis5_parton_card','madanalysis5_hadron_card']:
                start = 2

            if args[-1] in list(self.pname2block.keys()):
                allowed['value'] = 'default'
            elif args[start] in list(self.param_card.keys()) or args[start] == 'width':
                if args[start] == 'width':
                    args[start] = 'decay'
                    
                if args[start+1:]:
                    allowed = {'block':(args[start], args[start+1:])}
                else:
                    allowed = {'block':args[start]}
            elif self.has_mw and args[start] in list(self.mw_card.keys()):
                if args[start+1:]:
                    allowed = {'mw_block':(args[start], args[start+1:])}
                else:
                    allowed = {'mw_block':args[start]}     
            #elif len(args) == start +1:
            #        allowed['value'] = ''
            else: 
                allowed['value'] = ''

        if 'category' in list(allowed.keys()):
            categories = ['run_card', 'param_card']
            if self.has_mw:
                categories.append('MadWeight_card')
            if self.has_shower:
                categories.append('shower_card')
            if self.has_ml:
                categories.append('MadLoop_card')
            if self.has_PY8:
                categories.append('pythia8_card')
            if self.has_delphes:
                categories.append('delphes_card')
            
            possibilities['category of parameter (optional)'] = \
                          self.list_completion(text, categories)
        
        if 'shortcut' in list(allowed.keys()):
            possibilities['special values'] = self.list_completion(text, list(self.special_shortcut.keys())+['qcut', 'showerkt'])

        if 'run_card' in list(allowed.keys()):
            opts = self.run_set
            if allowed['run_card'] == 'default':
                opts.append('default')


            possibilities['Run Card'] = self.list_completion(text, opts)

        if 'param_card' in list(allowed.keys()):
            opts = list(self.pname2block.keys())
            if allowed['param_card'] == 'default':
                opts.append('default')
            possibilities['Param Card'] = self.list_completion(text, opts)
            
        if 'madweight_card' in list(allowed.keys()):
            opts = self.mw_vars + [k for k in self.mw_card.keys() if k !='comment']
            if allowed['madweight_card'] == 'default':
                opts.append('default')
            possibilities['MadWeight Card'] = self.list_completion(text, opts)            

        if 'madloop_card' in list(allowed.keys()):
            opts = self.ml_vars
            if allowed['madloop_card'] == 'default':
                opts.append('default')
            possibilities['MadLoop Parameter'] = self.list_completion(text, opts)
                                
        if 'pythia8_card' in list(allowed.keys()):
            opts = self.py8_vars
            if allowed['pythia8_card'] == 'default':
                opts.append('default')
            possibilities['Pythia8 Parameter'] = self.list_completion(text, opts)
                                
        if 'shower_card' in list(allowed.keys()):
            opts = self.shower_vars + [k for k in self.shower_card.keys() if k !='comment']
            if allowed['shower_card'] == 'default':
                opts.append('default')
            possibilities['Shower Card'] = self.list_completion(text, opts)            

        if 'delphes_card' in allowed:
            if allowed['delphes_card'] == 'default':
                opts = ['default', 'atlas', 'cms']
            possibilities['Delphes Card'] = self.list_completion(text, opts)              

        if 'value' in list(allowed.keys()):
            opts = ['default']
            if 'decay' in args:
                opts.append('Auto')
                opts.append('Auto@NLO')
            elif args[-1] in self.pname2block and self.pname2block[args[-1]][0][0] == 'decay':
                opts.append('Auto')
                opts.append('Auto@NLO')
            if args[-1] in self.run_set:
                allowed_for_run = []
                if args[-1].lower() in self.run_card.allowed_value:
                    allowed_for_run = self.run_card.allowed_value[args[-1].lower()]
                    if '*' in allowed_for_run: 
                        allowed_for_run.remove('*')
                elif isinstance(self.run_card[args[-1]], bool):
                    allowed_for_run = ['True', 'False']
                opts += [str(i) for i in  allowed_for_run]
                

            possibilities['Special Value'] = self.list_completion(text, opts)

        if 'block' in list(allowed.keys()) and self.param_card:
            if allowed['block'] == 'all' and self.param_card:
                allowed_block = [i for i in self.param_card.keys() if 'qnumbers' not in i]
                allowed_block.append('width')
                possibilities['Param Card Block' ] = \
                                       self.list_completion(text, allowed_block)
                
            elif isinstance(allowed['block'], six.string_types):
                block = self.param_card[allowed['block']].param_dict
                ids = [str(i[0]) for i in block
                          if (allowed['block'], i) not in self.restricted_value]
                possibilities['Param Card id' ] = self.list_completion(text, ids)
                varname = [name for name, all_var in self.pname2block.items()
                                               if any((bname == allowed['block']
                                                   for bname,lhaid in all_var))]
                possibilities['Param card variable'] = self.list_completion(text,
                                                                        varname)
            else:
                block = self.param_card[allowed['block'][0]].param_dict
                nb = len(allowed['block'][1])
                ids = [str(i[nb]) for i in block if len(i) > nb and \
                            [str(a) for a in i[:nb]] == allowed['block'][1]]

                if not ids:
                    if tuple([int(i) for i in allowed['block'][1]]) in block:
                        opts = ['default']
                        if allowed['block'][0] == 'decay':
                            opts.append('Auto')
                            opts.append('Auto@NLO')
                        possibilities['Special value'] = self.list_completion(text, opts)
                possibilities['Param Card id' ] = self.list_completion(text, ids)

        if 'mw_block' in list(allowed.keys()):
            if allowed['mw_block'] == 'all':
                allowed_block = [i for i in self.mw_card.keys() if 'comment' not in i]
                possibilities['MadWeight Block' ] = \
                                       self.list_completion(text, allowed_block)
            elif isinstance(allowed['mw_block'], six.string_types):
                block = self.mw_card[allowed['mw_block']]
                ids = [str(i[0]) if isinstance(i, tuple) else str(i) for i in block]
                possibilities['MadWeight Card id' ] = self.list_completion(text, ids)
            else:
                block = self.mw_card[allowed['mw_block'][0]]
                nb = len(allowed['mw_block'][1])
                ids = [str(i[nb]) for i in block if isinstance(i, tuple) and\
                           len(i) > nb and \
                           [str(a) for a in i[:nb]] == allowed['mw_block'][1]]
                
                if not ids:
                    if tuple([i for i in allowed['mw_block'][1]]) in block or \
                                      allowed['mw_block'][1][0] in list(block.keys()):
                        opts = ['default']
                        possibilities['Special value'] = self.list_completion(text, opts)
                possibilities['MadWeight Card id' ] = self.list_completion(text, ids) 

        return self.deal_multiple_categories(possibilities, formatting)
         
    def do_set(self, line):
        """ edit the value of one parameter in the card"""
        

        args = self.split_arg(line)
        
        
        if len(args) == 0:
            logger.warning("No argument. For help type 'help set'.")
        # fix some formatting problem
        if len(args)==1 and '=' in args[-1]:
            arg1, arg2 = args.pop(-1).split('=',1)
            args += [arg1, arg2]
        if '=' in args:
            args.remove('=')
        
        args[:-1] = [ a.lower() for a in args[:-1]]
        if len(args) == 1: #special shortcut without argument -> lowercase
            args = [args[0].lower()]
        # special shortcut:
        if args[0] in self.special_shortcut:
            targettypes , cmd = self.special_shortcut[args[0]]
            if len(args) != len(targettypes) +1:
                logger.warning('shortcut %s requires %s argument' % (args[0], len(targettypes)))
                if len(args) < len(targettypes) +1:
                    return
                else:
                    logger.warning('additional argument will be ignored')
            values ={}
            for i, argtype in enumerate(targettypes):           
                try:  
                    values = {str(i): banner_mod.ConfigFile.format_variable(args[i+1], argtype, args[0])}
                except ValueError as e:
                    logger.warning("Wrong argument: The entry #%s should be of type %s.", i+1, argtype)
                    return
                except InvalidCmd as e:
                    logger.warning(str(e))
                    return
            #else:
            #    logger.warning("too many argument for this command")
            #    return
            for arg in cmd:
                if isinstance(arg, str):
                    try:
                        text = arg % values
                    except KeyError:
                        logger.warning("This command requires one argument")
                        return
                    except Exception as e:
                        logger.warning(str(e))
                        return
                    else:
                        split = text.split()
                        if hasattr(self, 'do_%s' % split[0]):
                            getattr(self, 'do_%s' % split[0])(' '.join(split[1:]))
                        else:
                            self.do_set(text)
                #need to call a function
                else:
                    val = [values[str(i)] for i in range(len(values))]
                    try:
                        arg(self)(*val)
                    except Exception as e:
                        logger.warning(str(e))
            return

        start = 0
        if len(args) < 2:
            logger.warning('Invalid set command %s (need two arguments)' % line)
            return            

        # Special case for the qcut value
        if args[0].lower() == 'qcut':
            pythia_path = self.paths['pythia']
            if os.path.exists(pythia_path):
                logger.info('add line QCUT = %s in pythia_card.dat' % args[1])
                p_card = open(pythia_path,'r').read()
                p_card, n = re.subn('''^\s*QCUT\s*=\s*[\de\+\-\.]*\s*$''',
                                    ''' QCUT = %s ''' % args[1], \
                                    p_card, flags=(re.M+re.I))
                if n==0:
                    p_card = '%s \n QCUT= %s' % (p_card, args[1])
                with open(pythia_path, 'w') as fsock: 
                    fsock.write(p_card)
                return
        # Special case for the showerkt value
        if args[0].lower() == 'showerkt':
            pythia_path = self.paths['pythia']
            if os.path.exists(pythia_path):
                logger.info('add line SHOWERKT = %s in pythia_card.dat' % args[1].upper())
                p_card = open(pythia_path,'r').read()
                p_card, n = re.subn('''^\s*SHOWERKT\s*=\s*[default\de\+\-\.]*\s*$''',
                                    ''' SHOWERKT = %s ''' % args[1].upper(), \
                                    p_card, flags=(re.M+re.I))
                if n==0:
                    p_card = '%s \n SHOWERKT= %s' % (p_card, args[1].upper())
                with open(pythia_path, 'w') as fsock:
                    fsock.write(p_card)
                return
            
        card = '' #store which card need to be modify (for name conflict)
        if args[0] == 'madweight_card':
            if not self.mw_card:
                logger.warning('Invalid Command: No MadWeight card defined.')
                return
            args[0] = 'MadWeight_card'
        
        if args[0] == 'shower_card':
            if not self.shower_card:
                logger.warning('Invalid Command: No Shower card defined.')
                return
            args[0] = 'shower_card'

        if args[0] == "madloop_card":
            if not self.has_ml:
                logger.warning('Invalid Command: No MadLoopParam card defined.')
                return
            args[0] = 'MadLoop_card'

        if args[0] == "pythia8_card":
            if not self.has_PY8:
                logger.warning('Invalid Command: No Pythia8 card defined.')
                return
            args[0] = 'pythia8_card'
            
        if args[0] == 'delphes_card':
            if not self.has_delphes:
                logger.warning('Invalid Command: No Delphes card defined.')
                return
            if args[1] == 'atlas':
                logger.info("set default ATLAS configuration for Delphes", '$MG:BOLD')
                files.cp(pjoin(self.me_dir,'Cards', 'delphes_card_ATLAS.dat'),
                         pjoin(self.me_dir,'Cards', 'delphes_card.dat'))
                return
            elif args[1] == 'cms':
                logger.info("set default CMS configuration for Delphes",'$MG:BOLD')
                files.cp(pjoin(self.me_dir,'Cards', 'delphes_card_CMS.dat'),
                         pjoin(self.me_dir,'Cards', 'delphes_card.dat'))
                return
            
        if args[0] in ['run_card', 'param_card', 'MadWeight_card', 'shower_card',
                       'delphes_card','madanalysis5_hadron_card','madanalysis5_parton_card']:

            if args[1] == 'default':
                logger.info('replace %s by the default card' % args[0],'$MG:BOLD')
                files.cp(self.paths['%s_default' %args[0][:-5]], self.paths[args[0][:-5]])
                if args[0] == 'param_card':
                    self.param_card = param_card_mod.ParamCard(self.paths['param'])
                elif args[0] == 'run_card':
                    self.run_card = banner_mod.RunCard(self.paths['run'])
                elif args[0] == 'shower_card':
                    self.shower_card = shower_card_mod.ShowerCard(self.paths['shower'])
                return
            else:
                card = args[0]
            start=1
            if len(args) < 3:
                logger.warning('Invalid set command: %s (not enough arguments)' % line)
                return
            
        elif args[0] in ['MadLoop_card']:
            if args[1] == 'default':
                logger.info('replace MadLoopParams.dat by the default card','$MG:BOLD')
                self.MLcard = banner_mod.MadLoopParam(self.MLcardDefault)
                self.MLcard.write(self.paths['ML'],
                                  commentdefault=True)
                return
            else:
                card = args[0]
            start=1
            if len(args) < 3:
                logger.warning('Invalid set command: %s (not enough arguments)' % line)
                return
        elif args[0] in ['pythia8_card']:
            if args[1] == 'default':
                logger.info('replace pythia8_card.dat by the default card','$MG:BOLD')
                self.PY8Card = self.PY8Card_class(self.PY8CardDefault)
                self.PY8Card.write(pjoin(self.me_dir,'Cards','pythia8_card.dat'),
                          pjoin(self.me_dir,'Cards','pythia8_card_default.dat'),
                          print_only_visible=True)
                return
            else:
                card = args[0]
            start=1
            if len(args) < 3:
                logger.warning('Invalid set command: %s (not enough arguments)' % line)
                return
        elif args[0] in ['madspin_card']:
            if args[1] == 'default':
                logger.info('replace madspin_card.dat by the default card','$MG:BOLD')
                files.cp(self.paths['MS_default'], self.paths['madspin'])
                return
            else:
                logger.warning("""Command set not allowed for modifying the madspin_card. 
                    Check the command \"decay\" instead.""")
                return

        #### RUN CARD
        if args[start] in [l.lower() for l in self.run_card.keys()] and card in ['', 'run_card']:

            if args[start] not in self.run_set:
                if card in self.from_banner or 'run' in self.from_banner:
                    raise Exception("change not allowed for this card: event already generated!")
                args[start] = [l for l in self.run_set if l.lower() == args[start]][0]

            if args[start] in self.conflict and card == '':
                text  = 'Ambiguous name (present in more than one card). Will assume it to be referred to run_card.\n'
                text += 'If this is not intended, please reset it in the run_card and specify the relevant card to \n'
                text += 'edit, in the format < set card parameter value >'
                logger.warning(text)

            if args[start+1] == 'default':
                default = banner_mod.RunCard(self.paths['run_default'])
                if args[start] in list(default.keys()):
                    self.setR(args[start],default[args[start]])
                else:
                    logger.info('remove information %s from the run_card' % args[start],'$MG:BOLD')
                    del self.run_card[args[start]]
            else:
                lower_name = args[0].lower()
                if lower_name.startswith('sys_') or \
                   lower_name in self.run_card.list_parameter or \
                   lower_name in self.run_card.dict_parameter:
                    val = ' '.join(args[start+1:])
                    val = val.split('#')[0]
                else:
                    val = ' '.join(args[start+1:])
                self.setR(args[start], val)
            self.modified_card.add('run') # delayed writing of the run_card
        # special mode for set run_card nocut T (generated by set no_parton_cut
        elif card == 'run_card' and args[start] in ['nocut', 'no_cut']:
            logger.info("Going to remove all cuts from the run_card", '$MG:BOLD')
            self.run_card.remove_all_cut()
            self.modified_card.add('run') # delayed writing of the run_card
        ### PARAM_CARD WITH BLOCK NAME -----------------------------------------
        elif self.param_card and (args[start] in self.param_card or args[start] == 'width') \
                                                  and card in ['','param_card']:
            #special treatment for scan
            if any(t.startswith('scan') for t in args):
                index = [i for i,t in enumerate(args) if t.startswith('scan')][0]
                args = args[:index] + [' '.join(args[index:])]
                
            if args[start] in self.conflict and card == '':
                text  = 'ambiguous name (present in more than one card). Please specify which card to edit'
                text += ' in the format < set card parameter value>'
                logger.warning(text)
                return
            
            if args[start] == 'width':
                args[start] = 'decay'

            if args[start+1] in self.pname2block:
                all_var = self.pname2block[args[start+1]]
                key = None
                for bname, lhaid in all_var:
                    if bname == args[start]:
                        key = lhaid
                        break
                else:
                    logger.warning('%s is not part of block "%s" but "%s". please correct.' %
                                    (args[start+1], args[start], bname))
                    return
            elif args[start+1] == 'scale':
                self.modified_card.add('param')
                self.setP(args[start], None, args[-1])
                return
            else:
                try:
                    key = tuple([int(i) for i in args[start+1:-1]])
                except ValueError:
                    if args[start+1:-1] == ['all']:
                        for key in self.param_card[args[start]].param_dict:
                            if (args[start], key) in self.restricted_value:
                                continue
                            else:
                                self.setP(args[start], key, args[-1])
                        self.modified_card.add('param')
                        return
                    logger.warning('invalid set command %s (failed to identify LHA information)' % line)
                    return

            if key in self.param_card[args[start]].param_dict:
                if (args[start], key) in self.restricted_value:
                    text = "Note that this parameter seems to be ignore by MG.\n"
                    text += "MG will use instead the expression: %s\n" % \
                                      self.restricted_value[(args[start], key)]
                    text += "You need to match this expression for external program (such pythia)."
                    logger.warning(text)

                if args[-1].lower() in ['default', 'auto', 'auto@nlo'] or args[-1].startswith('scan'):
                    self.setP(args[start], key, args[-1])
                else:
                    try:
                        value = float(args[-1])
                    except Exception:
                        logger.warning('Invalid input: Expected number and not \'%s\'' \
                                                                     % args[-1])
                        return
                    self.setP(args[start], key, value)
            else:
                logger.warning('invalid set command %s' % line)
                return
            self.modified_card.add('param')
        
        # PARAM_CARD NO BLOCK NAME ---------------------------------------------
        elif args[start] in self.pname2block and card in ['','param_card']:
            if args[start] in self.conflict and card == '':
                text  = 'ambiguous name (present in more than one card). Please specify which card to edit'
                text += ' in the format < set card parameter value>'
                logger.warning(text)
                return
            
            all_var = self.pname2block[args[start]]
            for bname, lhaid in all_var:
                new_line = 'param_card %s %s %s' % (bname,
                   ' '.join([ str(i) for i in lhaid]), ' '.join(args[start+1:]))
                self.do_set(new_line)
            if len(all_var) > 1:
                logger.warning('This variable correspond to more than one parameter in the param_card.')
                for bname, lhaid in all_var:
                    logger.warning('   %s %s' % (bname, ' '.join([str(i) for i in lhaid])))
                logger.warning('all listed variables have been modified')
                
        # MadWeight_card with block name ---------------------------------------
        elif self.has_mw and (args[start] in self.mw_card and args[start] != 'comment') \
                                              and card in ['','MadWeight_card']:
            
            if args[start] in self.conflict and card == '':
                text  = 'ambiguous name (present in more than one card). Please specify which card to edit'
                text += ' in the format < set card parameter value>'
                logger.warning(text)
                return
                       
            block = args[start]
            name = args[start+1]
            value = args[start+2:]
            self.setM(block, name, value)
            self.mw_card.write(self.paths['MadWeight'])        
        
        # MadWeight_card NO Block name -----------------------------------------
        elif self.has_mw and args[start] in self.mw_vars \
                                             and card in ['', 'MadWeight_card']:
            
            if args[start] in self.conflict and card == '':
                text  = 'ambiguous name (present in more than one card). Please specify which card to edit'
                text += ' in the format < set card parameter value>'
                logger.warning(text)
                return

            block = [b for b, data in self.mw_card.items() if args[start] in data]
            if len(block) > 1:
                logger.warning('%s is define in more than one block: %s.Please specify.'
                               % (args[start], ','.join(block)))
                return
           
            block = block[0]
            name = args[start]
            value = args[start+1:]
            self.setM(block, name, value)
            self.mw_card.write(self.paths['MadWeight'])
             
        # MadWeight_card New Block ---------------------------------------------
        elif self.has_mw and args[start].startswith('mw_') and len(args[start:]) == 3\
                                                    and card == 'MadWeight_card':
            block = args[start]
            name = args[start+1]
            value = args[start+2]
            self.setM(block, name, value)
            self.mw_card.write(self.paths['MadWeight'])    

        #### SHOWER CARD
        elif self.has_shower and args[start].lower() in [l.lower() for l in \
                       self.shower_card.keys()] and card in ['', 'shower_card']:
            if args[start] not in self.shower_card:
                args[start] = [l for l in self.shower_card if l.lower() == args[start].lower()][0]

            if args[start] in self.conflict and card == '':
                text  = 'ambiguous name (present in more than one card). Please specify which card to edit'
                text += ' in the format < set card parameter value>'
                logger.warning(text)
                return

            if args[start+1].lower() == 'default':
                default = shower_card_mod.ShowerCard(self.paths['shower_default'])
                if args[start] in list(default.keys()):
                    self.shower_card.set_param(args[start],default[args[start]], self.paths['shower'])
                else:
                    logger.info('remove information %s from the shower_card' % args[start],'$MG:BOLD')
                    del self.shower_card[args[start]]
            elif args[start+1].lower() in ['t','.true.','true']:
                self.shower_card.set_param(args[start],'.true.',self.paths['shower'])
            elif args[start+1].lower() in ['f','.false.','false']:
                self.shower_card.set_param(args[start],'.false.',self.paths['shower'])
            elif args[start] in ['analyse', 'extralibs', 'extrapaths', 'includepaths'] or\
                                                  args[start].startswith('dm_'):
                #case sensitive parameters
                args = line.split()
                args_str = ' '.join(str(a) for a in args[start+1:len(args)])
                self.shower_card.set_param(args[start],args_str,pjoin(self.me_dir,'Cards','shower_card.dat'))
            else:
                args_str = ' '.join(str(a) for a in args[start+1:len(args)])
                self.shower_card.set_param(args[start],args_str,self.paths['shower'])

        # MadLoop Parameter  ---------------------------------------------------
        elif self.has_ml and args[start] in self.ml_vars \
                                               and card in ['', 'MadLoop_card']:
        
            if args[start] in self.conflict and card == '':
                text = 'ambiguous name (present in more than one card). Please specify which card to edit'
                logger.warning(text)
                return

            if args[start+1] == 'default':
                value = self.MLcardDefault[args[start]]
                default = True
            else:
                value = args[start+1]
                default = False
            self.setML(args[start], value, default=default)
            self.MLcard.write(self.paths['ML'],
                              commentdefault=True)

        # Pythia8 Parameter  ---------------------------------------------------
        elif self.has_PY8 and (card == 'pythia8_card' or (card == '' and \
             args[start] in self.PY8Card)):

            if args[start] in self.conflict and card == '':
                text = 'ambiguous name (present in more than one card). Please specify which card to edit'
                logger.warning(text)
                return

            if args[start+1] == 'default':
                value = self.PY8CardDefault[args[start]]
                default = True
            else:
                value = ' '.join(args[start+1:])
                default = False
            self.setPY8(args[start], value, default=default)
            self.PY8Card.write(pjoin(self.me_dir,'Cards','pythia8_card.dat'),
                          pjoin(self.me_dir,'Cards','pythia8_card_default.dat'),
                          print_only_visible=True)
                
        #INVALID --------------------------------------------------------------
        else:      
            logger.warning('invalid set command %s ' % line)
            arg = args[start].lower()
            if self.has_PY8:   
                close_opts = [name for name in self.PY8Card if name.lower().startswith(arg[:3]) or arg in name.lower()]
                if close_opts:
                    logger.info('Did you mean one of the following PY8 options:\n%s' % '\t'.join(close_opts))
            if self.run_card:
                close_opts = [name for name in self.run_card if name.lower().startswith(arg[:3]) or arg in name.lower()]
                if close_opts:
                    logger.info('Did you mean one of the following run_card options:\n%s' % '\t'.join(close_opts))
                
            return

    def setM(self, block, name, value):
        
        if isinstance(value, list) and len(value) == 1:
            value = value[0]
            
        if block not in self.mw_card:
            logger.warning('block %s was not present in the current MadWeight card. We are adding it' % block)
            self.mw_card[block] = {}
        elif name not in self.mw_card[block]:
            logger.info('name %s was not present in the block %s for the current MadWeight card. We are adding it' % (name,block),'$MG:BOLD')
        if value == 'default':
            import madgraph.madweight.Cards as mwcards
            mw_default = mwcards.Card(self.paths['MadWeight_default'])
            try:
                value = mw_default[block][name]
            except KeyError:
                logger.info('removing id "%s" from Block "%s" '% (name, block),'$MG:BOLD')
                if name in self.mw_card[block]:
                    del self.mw_card[block][name]
                return
        if value:
            logger.info('modify madweight_card information BLOCK "%s" with id "%s" set to %s',
                    block, name, value, '$MG:BOLD')
        else:
            logger.warning("Invalid command: No value. To set default value. Use \"default\" as value")
            return
        
        self.mw_card[block][name] = value
    
    def setR(self, name, value):

        if self.mother_interface.inputfile:
            self.run_card.set(name, value, user=True, raiseerror=True)
        else:
            self.run_card.set(name, value, user=True)
        new_value = self.run_card.get(name)
        logger.info('modify parameter %s of the run_card.dat to %s' % (name, new_value),'$MG:BOLD')        


    def setML(self, name, value, default=False):
        
        try:
            self.MLcard.set(name, value, user=True)
        except Exception as error:
            logger.warning("Fail to change parameter. Please Retry. Reason: %s." % error)
            return
        logger.info('modify parameter %s of the MadLoopParam.dat to %s' % (name, value),'$MG:BOLD')
        if default and name.lower() in self.MLcard.user_set:
            self.MLcard.user_set.remove(name.lower())

    def setPY8(self, name, value, default=False):
        try:
            self.PY8Card.userSet(name, value)
        except Exception as error:
            logger.warning("Fail to change parameter. Please Retry. Reason: %s." % error)
            return
        logger.info('modify parameter %s of the pythia8_card.dat to %s' % (name, value), '$MG:BOLD')
        if default and name.lower() in self.PY8Card.user_set:
            self.PY8Card.user_set.remove(name.lower())

    def setP(self, block, lhaid, value):
        if isinstance(value, str):
            value = value.lower()
            if value == 'default':
                default = param_card_mod.ParamCard(self.paths['param_default'])
                value = default[block].param_dict[lhaid].value

            elif value in ['auto', 'auto@nlo']:
                if 'nlo' in value:
                    value = 'Auto@NLO'
                else:
                    value = 'Auto'
                if block != 'decay':
                    logger.warning('Invalid input: \'Auto\' value only valid for DECAY')
                    return
            elif value.startswith('scan'):
                if ':' not in value:
                    logger.warning('Invalid input: \'scan\' mode requires a \':\' before the definition.')
                    return
                tag = value.split(':')[0]
                tag = tag[4:].strip()
                if tag and not tag.isdigit():
                    logger.warning('Invalid input: scan tag need to be integer and not "%s"' % tag)
                    return
                
                
                pass
            else:
                try:
                    value = float(value)
                except ValueError:
                    logger.warning('Invalid input: \'%s\' not valid intput.'% value)

        if lhaid:
            logger.info('modify param_card information BLOCK %s with id %s set to %s' %\
                        (block, lhaid, value), '$MG:BOLD')
            self.param_card[block].param_dict[lhaid].value = value
        else:
            logger.info('modify param_card information scale of BLOCK %s set to %s' %\
                        (block, value), '$MG:BOLD')
            self.param_card[block].scale = value            
    
    def check_card_consistency(self):
        """This is run on quitting the class. Apply here all the self-consistency
        rule that you want. Do the modification via the set command."""

        ########################################################################
        #       LO specific check
        ########################################################################
        if isinstance(self.run_card,banner_mod.RunCardLO):
            
            proc_charac = self.mother_interface.proc_characteristics
            if proc_charac['grouped_matrix'] and \
                  abs(self.run_card['lpp1']) == 1 == abs(self.run_card['lpp2']) and \
                  (self.run_card['nb_proton1'] != self.run_card['nb_proton2'] or
                 self.run_card['nb_neutron1'] != self.run_card['nb_neutron2'] or
                 self.run_card['mass_ion1'] != self.run_card['mass_ion2']):
                raise Exception("Heavy ion profile for both beam are different but the symmetry used forbids it. \n Please generate your process with \"set group_subprocesses False\".")
            
            # check the status of small width status from LO
            for param in self.param_card['decay']:
                width = param.value
                if width == 0 or isinstance(width,str):
                    continue
                try:
                    mass = self.param_card['mass'].get(param.lhacode).value
                except Exception:
                    continue
                if isinstance(mass,str):
                    continue
                
                if mass:
                    to_sleep = True
                    if abs(width/mass) < self.run_card['small_width_treatment']:
                        logger.warning("Particle %s with small width detected (%s): See https://answers.launchpad.net/mg5amcnlo/+faq/3053 to learn the special handling of that case",
                                    param.lhacode[0], width)
                    elif abs(width/mass) < 1e-12:
                        logger.error('The width of particle %s is too small for an s-channel resonance (%s). If you have this particle in an s-channel, this is likely to create numerical instabilities .', param.lhacode[0], width)
                    else:
                        to_sleep = False
                    if CommonRunCmd.sleep_for_error and to_sleep:
                        time.sleep(5)
                        CommonRunCmd.sleep_for_error = False
                        
            # @LO if PY6 shower => event_norm on sum
            if 'pythia_card.dat' in self.cards and 'run' in self.allow_arg:
                if self.run_card['event_norm'] != 'sum':
                    logger.info('Pythia6 needs a specific normalisation of the events. We will change it accordingly.', '$MG:BOLD' )
                    self.do_set('run_card event_norm sum') 
            # @LO if PY6 shower => event_norm on sum
            elif 'pythia8_card.dat' in self.cards:
                if self.run_card['event_norm'] == 'sum':
                    logger.info('Pythia8 needs a specific normalisation of the events. We will change it accordingly.', '$MG:BOLD' )
                    self.do_set('run_card event_norm average')  
                
            if 'MLM' in proc_charac['limitations']:
                if self.run_card['dynamical_scale_choice'] == -1:
                    raise InvalidCmd("Your model is identified as not fully supported within MG5aMC.\n" +\
                        "As your process seems to be impacted by the issue,\n"+\
                      "You can NOT run with CKKW dynamical scale for this model. Please choose another one.") 
                if self.run_card['ickkw']:
                    raise InvalidCmd("Your model is identified as not fully supported within MG5aMC.\n" +\
                        "As your process seems to be impacted by the issue,\n" +\
                      "You can NOT run with MLM matching/merging. Please check if merging outside MG5aMC are suitable or refrain to use merging with this model") 
<<<<<<< HEAD
            
            if 'fix_scale' in proc_charac['limitations']:
                if self.run_card['fixed_fac_scale'] or self.run_card['fixed_ren_scale']:
                    raise InvalidCmd("Your model is identified as having not SM running of the strong coupling.\n"+\
                                     "Therefore you can not perform scale running computation.")
                if self.run_card['ickkw']:
                    raise InvalidCmd("Your model is identified as having not SM running of the strong coupling.\n"+\
                                     "Therefore you can not perform MLM merging with this model.")
                    
                if self.run_card['lpp1'] !=0 or self.run_card['lpp2'] !=0:
                    logger.critical("Your model is identified as having not SM running of the strong coupling.\n"+\
                                    "PLEASE check carefully the value use for alphas in the internal log.")

                     
=======
                
        # 
        if self.run_card and isinstance(self.run_card,banner_mod.RunCardLO):
            if not 'sde_strategy' in self.run_card.user_set:
                if proc_charac['single_color']:
                    self.run_card['SDE_strategy'] = 2
                else:
                    self.run_card['SDE_strategy'] = 1
                logger.debug("set SDE to %s", self.run_card['SDE_strategy'])
            else:
                 logger.debug("keep SDE to %s", self.run_card['SDE_strategy'])
>>>>>>> 05aaf9e1

        ########################################################################
        #       NLO specific check
        ########################################################################
        # For NLO run forbid any pdg specific cut on massless particle
        if isinstance(self.run_card,banner_mod.RunCardNLO):
            
            try:
                proc_charac = self.mother_interface.proc_characteristics
            except:
                proc_charac = None

            if proc_charac and 'MLM' in proc_charac['limitations']:
                if self.run_card['ickkw']:
                    raise Exception( "Your model is identified as not fully supported within MG5aMC.\n" +\
                      "You can NOT run with FxFx/UnLOPS matching/merging. Please check if merging outside MG5aMC are suitable or refrain to use merging with this model")
            
            if 'fix_scale' in proc_charac['limitations']:
                raise Exception( "Your model is identified as not fully supported within MG5aMC.\n" +\
                                 "Your model does not have a SM like running of the strong coupling.")
                        
            for pdg in set(list(self.run_card['pt_min_pdg'].keys())+list(self.run_card['pt_max_pdg'].keys())+
                           list(self.run_card['mxx_min_pdg'].keys())): 
                   
                if int(pdg)<0:
                    raise Exception("For PDG specific cuts, always use positive PDG codes: the cuts are applied to both particles and anti-particles")
                if self.param_card.get_value('mass', int(pdg), default=0) ==0:
                    raise Exception("For NLO runs, you can use PDG specific cuts only for massive particles: (failed for %s)" % pdg)
        
            # if NLO reweighting is ON: ensure that we keep the rwgt information
            if 'reweight' in self.allow_arg and 'run' in self.allow_arg and \
            not self.run_card['store_rwgt_info']:
            #check if a NLO reweighting is required
                re_pattern = re.compile(r'''^\s*change\s*mode\s* (LO\+NLO|LO|NLO|NLO_tree)\s*(?:#|$)''', re.M+re.I)
                text = open(self.paths['reweight']).read()
                options = re_pattern.findall(text)
                if any(o in ['NLO', 'LO+NLO'] for o in options):
                    logger.info('NLO reweighting is on ON. Automatically set store_rwgt_info to True', '$MG:BOLD' )
                    self.do_set('run_card store_rwgt_info True')
        
            # if external computation for the systematics are asked then switch 
            #automatically the book-keeping of the weight for NLO
            if 'run' in self.allow_arg and \
                        self.run_card['systematics_program'] == 'systematics'  and \
                        not self.run_card['store_rwgt_info']:
                logger.warning('To be able to run systematics program, we set store_rwgt_info to True')
                self.do_set('run_card store_rwgt_info True')
        
            #check relation between ickkw and shower_card
            if 'run' in self.allow_arg and self.run_card['ickkw'] == 3 :
                if 'shower' in self.allow_arg:
                    if self.shower_card['qcut'] == -1:
                        self.do_set('shower_card qcut %f' % (2*self.run_card['ptj'])) 
                    elif self.shower_card['qcut'] < self.run_card['ptj']*2:
                        logger.error("ptj cut [in run_card: %s] is more than half the value of QCUT [shower_card: %s] This is not recommended:\n see http://amcatnlo.web.cern.ch/amcatnlo/FxFx_merging.htm ",
                                     self.run_card['ptj'], self.shower_card['qcut'])
                        
                    if self.shower_card['njmax'] == -1:
                        if not proc_charac: #shoud not happen in principle 
                            raise Exception( "Impossible to setup njmax automatically. Please setup that value manually.")
                        njmax = proc_charac['max_n_matched_jets']
                        self.do_set('shower_card njmax %i' % njmax) 
                    if self.shower_card['njmax'] == 0:
                        raise Exception("Invalid njmax parameter. Can not be set to 0")


            #check relation between lepton PDF // dressed lepton collisions // ...
            if abs(self.run_card['lpp1']) != 1  or  abs(self.run_card['lpp2']) != 1:
                if abs(self.run_card['lpp1']) == abs(self.run_card['lpp2']) == 3:
                    # this can be dressed lepton or photon-flux
                    if proc_charac['pdg_initial1'] in [[11],[-11]] and  proc_charac['pdg_initial2'] in [[11],[-11]]:
                        if self['pdlabel'] not in self.allowed_lep_densities[(-11,11)]:
                            raise InvalidRunCard('pdlabel %s not allowed for dressed-lepton collisions' % self['pdlabel'])
                elif abs(self.run_card['lpp1']) == abs(self.run_card['lpp2']) == 4:
                    # this can be dressed lepton or photon-flux
                    if proc_charac['pdg_initial1'] in [[13],[-13]] and  proc_charac['pdg_initial2'] in [[13],[-13]]:
                        if self['pdlabel'] not in self.allowed_lep_densities[(-13,13)]:
                            raise InvalidRunCard('pdlabel %s not allowed for dressed-lepton collisions' % self['pdlabel'])   
                        
                    
       
        
        # Check the extralibs flag.
        if self.has_shower and isinstance(self.run_card, banner_mod.RunCardNLO):
            modify_extralibs, modify_extrapaths = False,False
            extralibs = self.shower_card['extralibs'].split()
            extrapaths = self.shower_card['extrapaths'].split()
            # remove default stdhep/Fmcfio for recent shower
            if self.run_card['parton_shower'] in ['PYTHIA8', 'HERWIGPP', 'HW7']:
                if 'stdhep' in self.shower_card['extralibs']:
                    extralibs.remove('stdhep')
                    modify_extralibs = True
                if 'Fmcfio' in self.shower_card['extralibs']:
                    extralibs.remove('Fmcfio')     
                    modify_extralibs = True               
            if self.run_card['parton_shower'] == 'PYTHIA8':
                # First check sanity of PY8
                if not self.mother_interface.options['pythia8_path']:
                    raise self.mother_interface.InvalidCmd('Pythia8 is not correctly specified  to MadGraph5_aMC@NLO')
                executable = pjoin(self.mother_interface.options['pythia8_path'], 'bin', 'pythia8-config')
                if not os.path.exists(executable):
                    raise self.mother.InvalidCmd('Pythia8 is not correctly specified to MadGraph5_aMC@NLO')                
                
                # 2. take the compilation flag of PY8 from pythia8-config
                libs , paths = [], []
                p = misc.subprocess.Popen([executable, '--libs'], stdout=subprocess.PIPE)
                stdout, _ = p. communicate()
                libs = [x[2:] for x in stdout.decode().split() if x.startswith('-l') or paths.append(x[2:])]
                
                # Add additional user-defined compilation flags
                p = misc.subprocess.Popen([executable, '--config'], stdout=subprocess.PIPE)
                stdout, _ = p. communicate()
                for lib in ['-ldl','-lstdc++','-lc++']:
                    if lib in stdout.decode():
                        libs.append(lib[2:])                    

                # This precompiler flag is in principle useful for the analysis if it writes HEPMC
                # events, but there is unfortunately no way for now to specify it in the shower_card.
                supports_HEPMCHACK = '-DHEPMC2HACK' in stdout.decode()
                
                #3. ensure that those flag are in the shower card
                for L in paths:
                    if L not in extrapaths:
                        modify_extrapaths = True
                        extrapaths.append(L)
                for l in libs:
                    if l == 'boost_iostreams':
                        #this one is problematic handles it.
                        for L in paths + extrapaths:
                            if misc.glob('*boost_iostreams*', L):
                                break
                        else:
                            continue
                    if l not in extralibs:
                        modify_extralibs = True
                        extralibs.append(l)                        
            # Apply the required modification
            if modify_extralibs:
                if extralibs:
                    self.do_set('shower_card extralibs %s ' % ' '.join(extralibs))
                else:
                    self.do_set('shower_card extralibs None ')
            if modify_extrapaths:
                if extrapaths:
                    self.do_set('shower_card extrapaths %s ' % ' '.join(extrapaths))
                else:
                    self.do_set('shower_card extrapaths None ') 
                    
        # ensure that all cards are in sync
        if self.writting_card:
            for key in list(self.modified_card):
                self.write_card(key)


    def reask(self, *args, **opt):
        
        cmd.OneLinePathCompletion.reask(self,*args, **opt)
        if self.has_mw and not os.path.exists(pjoin(self.me_dir,'Cards','transfer_card.dat')):
            logger.warning('No transfer function currently define. Please use the change_tf command to define one.')
    
    fail_due_to_format = 0 #parameter to avoid infinite loop
    def postcmd(self, stop, line):

        if line not in [None, '0', 'done', '']:
            ending_question = cmd.OneLinePathCompletion.postcmd(self,stop,line)
        else:
            ending_question = True
        
        if ending_question:
            self.check_card_consistency()
            if self.param_consistency:
                try:
                    self.do_update('dependent', timer=20)
                except MadGraph5Error as error:
                    if 'Missing block:' in str(error):
                        self.fail_due_to_format +=1
                        if self.fail_due_to_format == 10:
                            missing, unknow = str(error).split('\n')[-2:]
                            logger.warning("Invalid param_card:\n%s\n%s\n" % (missing, unknow))
                            logger.info("Type \"update missing\" to use default value.\n ", '$MG:BOLD')
                            self.value = False # to avoid that entering a command stop the question
                            return self.reask(True)
                        else:
                            raise
            
            return ending_question
    
    
    
    
    
    def do_update(self, line, timer=0):
        """ syntax: update dependent: Change the mass/width of particles which are not free parameter for the model.
                    update missing:   add to the current param_card missing blocks/parameters.
                    update to_slha1: pass SLHA2 card to SLHA1 convention. (beta)
                    update to_slha2: pass SLHA1 card to SLHA2 convention. (beta)
                    update to_full [run_card]
                    update XXX [where XXX correspond to a hidden block of the run_card]
        """
        args = self.split_arg(line)
        if len(args)==0:
            logger.warning('miss an argument (dependent or missing). Please retry')
            return
        
        if args[0] == 'dependent':
            if not self.mother_interface:
                logger.warning('Failed to update dependent parameter. This might create trouble for external program (like MadSpin/shower/...)')
            
            pattern_width = re.compile(r'''decay\s+(\+?\-?\d+)\s+auto(@NLO|)''',re.I)
            pattern_scan = re.compile(r'''^(decay)?[\s\d]*scan''', re.I+re.M)
            param_text= open(self.paths['param']).read()
            
            if pattern_scan.search(param_text):
                #for block, key in self.restricted_value:
                #    self.param_card[block].get(key).value = -9.999e-99
                #    self.param_card.write(self.paths['param'])
                return
            elif pattern_width.search(param_text):
                self.do_compute_widths('')
                self.param_card = param_card_mod.ParamCard(self.paths['param'])
                
            # calling the routine doing the work    
            self.update_dependent(self.mother_interface, self.me_dir, self.param_card,
                                   self.paths['param'], timer)
            
        elif args[0] == 'missing':
            self.update_missing()
            return

        elif args[0] == 'to_slha2':
            try:
                param_card_mod.convert_to_mg5card(self.paths['param'])
                logger.info('card updated')
            except Exception as error:
                logger.warning('failed to update to slha2 due to %s' % error)
            self.param_card = param_card_mod.ParamCard(self.paths['param'])
        elif args[0] == 'to_slha1':
            try:
                param_card_mod.convert_to_slha1(self.paths['param'])
                logger.info('card updated')
            except Exception as error:
                logger.warning('failed to update to slha1 due to %s' % error)
            self.param_card = param_card_mod.ParamCard(self.paths['param'])            
        elif args[0] == 'to_full':
            return self.update_to_full(args[1:])
        elif args[0] in self.update_block:
            self.run_card.display_block.append(args[0].lower())
            self.modified_card.add('run') # delay writting of the run_card
            logger.info('add optional block %s to the run_card', args[0])
        else:
            self.help_update()
            logger.warning('unvalid options for update command. Please retry')


    def update_to_full(self, line):
        """ trigger via update to_full LINE"""
        
        logger.info("update the run_card by including all the hidden parameter")
        self.run_card.write(self.paths['run'], self.paths['run_default'], write_hidden=True)
        if 'run' in self.modified_card:
            self.modified_card.remove('run')
            
    def write_card(self, name):
        """proxy on how to write any card"""
        
        if hasattr(self, 'write_card_%s' % name):
            getattr(self, 'write_card_%s' % name)()
            if name in self.modified_card:
                self.modified_card.remove(name)
        else:
            raise Exception("Need to add the associate writter proxy for %s" % name)
        
    def write_card_run(self):
        """ write the run_card """
        self.run_card.write(self.paths['run'], self.paths['run_default'])
        
    def write_card_param(self):
        """ write the param_card """    
    
        self.param_card.write(self.paths['param'])
        
    @staticmethod
    def update_dependent(mecmd, me_dir, param_card, path ,timer=0):
        """static method which can also be called from outside the class
           usefull in presence of scan.
           return if the param_card was updated or not
        """
        
        if not param_card:
            return False

        logger.info('Update the dependent parameter of the param_card.dat')
        modify = True
        class TimeOutError(Exception): 
            pass
        def handle_alarm(signum, frame): 
            raise TimeOutError
        signal.signal(signal.SIGALRM, handle_alarm)
        if timer:
            signal.alarm(timer)
            log_level=30
        else:
            log_level=20
        # Try to load the model in the limited amount of time allowed
        try:
            model = mecmd.get_model()
            signal.alarm(0)
        except TimeOutError:
            logger.warning('The model takes too long to load so we bypass the updating of dependent parameter.\n'+\
                           'This might create trouble for external program (like MadSpin/shower/...)\n'+\
                           'The update can be forced without timer by typing \'update dependent\' at the time of the card edition')
            modify =False
        except Exception as error:
            logger.debug(str(error))
            logger.warning('Failed to update dependent parameter. This might create trouble for external program (like MadSpin/shower/...)')
            signal.alarm(0)
        else:
            restrict_card = pjoin(me_dir,'Source','MODEL','param_card_rule.dat')
            if not os.path.exists(restrict_card):
                restrict_card = None
            #restrict_card = None
            if model:
                modify = param_card.update_dependent(model, restrict_card, log_level)
                if modify and path:
                    param_card.write(path)
            else:
                logger.warning('missing MG5aMC code. Fail to update dependent parameter. This might create trouble for program like MadSpin/shower/...')
            
        if log_level==20:
            logger.info('param_card up to date.')
            
        return modify
    
    
    
    def update_missing(self):
        
        def check_block(self, blockname):
            add_entry = 0
            if blockname.lower() not in self.param_card_default:
                logger.info('unknow block %s: block will be ignored', blockname)
                return add_entry
            block = self.param_card_default[blockname]
            for key in block.keys():
                if key not in input_in_block:
                    param = block.get(key)
                    if blockname != 'decay':
                        text.append('\t%s\t%s # %s\n' % (' \t'.join([repr(i) for i in param.lhacode]), param.value, param.comment))
                    else: 
                        text.append('DECAY \t%s\t%s # %s\n' % (' \t'.join([repr(i) for i in param.lhacode]), param.value, param.comment))
                    add_entry += 1
            if add_entry:
                text.append('\n')
            if add_entry:
                logger.info("Adding %s parameter(s) to block %s", add_entry, blockname)
            return add_entry
        
        # Add to the current param_card all the missing input at default value
        current_block = ''
        input_in_block = set()
        defined_blocks = set()
        decay = set()
        text = []
        add_entry = 0
        for line in open(self.paths['param']):
            
            new_block = re.findall(r'^\s*(block|decay)\s*(\w*)', line, re.I)               
            if new_block:                       
                new_block = new_block[0]
                defined_blocks.add(new_block[1].lower())
                if current_block:
                    add_entry += check_block(self, current_block)

                current_block= new_block[1]
                input_in_block = set()
                if new_block[0].lower() == 'decay':
                    decay.add((int(new_block[1]),))
                    current_block = ''
                if new_block[1].lower() == 'qnumbers':
                    current_block = ''
    
            text.append(line) 
            if not current_block:
                continue
            
            #normal line. 
            #strip comment
            line = line.split('#',1)[0]
            split  = line.split()
            if not split:
                continue
            else:
                try:
                    lhacode = [int(i) for i in split[:-1]]
                except:
                    continue
                input_in_block.add(tuple(lhacode))
                    
        if current_block:
            add_entry += check_block(self, current_block)
        
        # special check for missing block
        for block in self.param_card_default:

            if block.startswith(('qnumbers', 'decay')):
                continue

            if block not in defined_blocks:
                nb_entry = len(self.param_card_default[block])
                logger.info("Block %s was missing. Adding the %s associated parameter(s)", block,nb_entry)
                add_entry += nb_entry
                text.append(str(self.param_card_default[block])) 
            
        # special check for the decay
        input_in_block = decay
        add_entry += check_block(self, 'decay')
        
        if add_entry:
            logger.info('write new param_card with %s new parameter(s).', add_entry, '$MG:BOLD')
            open(self.paths['param'],'w').write(''.join(text))
            self.reload_card(self.paths['param'])
        else:
            logger.info('No missing parameter detected.', '$MG:BOLD')
    
    
    def check_answer_consistency(self):
        """function called if the code reads a file"""
        self.check_card_consistency()
        self.do_update('dependent', timer=20) 
      
    def help_set(self):
        '''help message for set'''

        logger.info('********************* HELP SET ***************************')
        logger.info("syntax: set [run_card|param_card|...] NAME [VALUE|default]")
        logger.info("syntax: set [param_card] BLOCK ID(s) [VALUE|default]")
        logger.info('')
        logger.info('-- Edit the param_card/run_card/... and replace the value of the')
        logger.info('    parameter by the value VALUE.')
        logger.info('   ')
        logger.info('-- Example:')
        logger.info('     set run_card ebeam1 4000')
        logger.info('     set ebeam2 4000')
        logger.info('     set lpp1 0')
        logger.info('     set ptj default')
        logger.info('')
        logger.info('     set param_card mass 6 175')
        logger.info('     set mass 25 125.3')
        logger.info('     set mass mh 125')
        logger.info('     set mh 125')
        logger.info('     set decay 25 0.004')
        logger.info('     set decay wh 0.004')
        logger.info('     set vmix 2 1 2.326612e-01')
        logger.info('')
        logger.info('     set param_card default #return all parameter to default')
        logger.info('     set run_card default')
        logger.info('********************* HELP SET ***************************')

    def trigger(self, line):
        
        line = line.strip()
        args = line.split()

        if not args:
            return line
        if not hasattr(self, 'trigger_%s' % args[0]):
            return line

        triggerfct = getattr(self, 'trigger_%s' % args[0])
        
        # run the trigger function
        outline = triggerfct(' '.join(args[1:]))
        if not outline:
            return 'repeat'
        return outline

    def default(self, line):
        """Default action if line is not recognized"""

        # check if the line need to be modified by a trigger
        line = self.trigger(line)
        
        # splitting the line
        line = line.strip()
        args = line.split()
        if line == '' and self.default_value is not None:
            self.value = self.default_value
        # check if input is a file
        elif hasattr(self, 'do_%s' % args[0]):
            self.do_set(' '.join(args[1:]))
        elif line.strip() != '0' and line.strip() != 'done' and \
            str(line) != 'EOF' and line.strip() in self.allow_arg:  
            self.open_file(line)
            self.value = 'repeat'
        elif os.path.isfile(line):
            self.copy_file(line)
            self.value = 'repeat'
        elif self.me_dir and os.path.exists(pjoin(self.me_dir, line)):
            self.copy_file(pjoin(self.me_dir,line))
            self.value = 'repeat'            
        elif line.strip().startswith(('http:','www', 'https')):
            self.value = 'repeat'
            import tempfile
            fsock, path = tempfile.mkstemp()
            try:
                text = six.moves.urllib.request.urlopen(line.strip())
                url = line.strip()
            except Exception:
                logger.error('fail to load the file')
            else:
                for line in text:
                    os.write(fsock, line)
                os.close(fsock)
                self.copy_file(path, pathname=url)
                os.remove(path)
                
                
        else:
            self.value = line

        return line


    def do_decay(self, line):
        """edit the madspin_card to define the decay of the associate particle"""
        signal.alarm(0) # avoid timer if any
        path = self.paths['madspin']
        
        if 'madspin_card.dat' not in self.cards or not os.path.exists(path):
            logger.warning("Command decay not valid. Since MadSpin is not available.")
            return
        
        if ">" not in line:
            logger.warning("invalid command for decay. Line ignored")
            return
        
        if "-add" in line:
            # just to have to add the line to the end of the file
            particle = line.split('>')[0].strip()
            text = open(path).read()
            line = line.replace('--add', '').replace('-add','')
            logger.info("change madspin_card to add one decay to %s: %s" %(particle, line.strip()), '$MG:BOLD')
            if 'launch' in text:
                text = text.replace('launch', "\ndecay %s\nlaunch\n" % line,1)
            else: 
                text += '\ndecay %s\n launch \n' % line
        else:
            # Here we have to remove all the previous definition of the decay
            #first find the particle
            particle = line.split('>')[0].strip()
            logger.info("change madspin_card to define the decay of %s: %s" %(particle, line.strip()), '$MG:BOLD')
            particle = particle.replace('+','\+').replace('-','\-')
            decay_pattern = re.compile(r"^\s*decay\s+%s\s*>[\s\w+-~]*?$" % particle, re.I+re.M)
            text= open(path).read()
            text = decay_pattern.sub('', text)
            if 'launch' in text:
                text = text.replace('launch', "\ndecay %s\nlaunch\n" % line,1)
            else: 
                text += '\ndecay %s\n launch \n' % line
                
        with open(path,'w') as fsock:
            fsock.write(text) 
        self.reload_card(path)

    

    def do_compute_widths(self, line):
        signal.alarm(0) # avoid timer if any
        
        # ensure that the card is in sync
        if 'param' in self.modified_card:
            self.write_card('param')
            self.modified_card.discard('param')
            
        path = self.paths['param']
        pattern = re.compile(r'''decay\s+(\+?\-?\d+)\s+auto(@NLO|)''',re.I)
        text = open(path).read()
        pdg_info = pattern.findall(text)
        has_nlo = any("@nlo"==nlo.lower() for _, nlo in pdg_info)
        pdg = [p for p,_ in pdg_info]
        
        
        line = '%s %s' % (line, ' '.join(pdg))
        if not '--path' in line:
            line += ' --path=%s' % path
        if has_nlo:
            line += ' --nlo'

        try:
            out = self.mother_interface.do_compute_widths(line)
        except InvalidCmd as error:
            logger.error("Invalid command: %s " % error)
        else:
            self.reload_card(path)
            if hasattr(self, 'run_card'):
                for pid, info in out.items():
                    total = 0
                    for key, partial in info:
                        total += partial
                    mass = self.param_card.get_value('mass', pid)
                    try:
                        small_width_treatment = self.run_card['small_width_treatment']
                    except Exception: #NLO
                        small_width_treatment = 0
                    
                    if total and total/mass < small_width_treatment:
                        text = "Particle %s with very small width (%g): Learn about special handling here: https://answers.launchpad.net/mg5amcnlo/+faq/3053"
                        logger.warning(text,pid,total)
                    elif total and total/mass < 1e-11:
                        text = "Particle %s with very small width (%g): Numerical inaccuracies can occur if that particle is in a s-channel"
                        logger.critical(text,pid,total)                        


            return out      
            

    def help_compute_widths(self):
        signal.alarm(0) # avoid timer if any
        return self.mother_interface.help_compute_widths()

    def help_decay(self):
        """help for command decay which modifies MadSpin_card"""
        
        signal.alarm(0) # avoid timer if any
        print('--syntax: decay PROC [--add]')
        print(' ')
        print('  modify the madspin_card to modify the decay of the associate particle.')
        print('  and define it to PROC.')
        print('  if --add is present, just add a new decay for the associate particle.')
        
    def complete_compute_widths(self, text, line, begidx, endidx, **opts):
        prev_timer = signal.alarm(0) # avoid timer if any
        if prev_timer:
            nb_back = len(line)
            self.stdout.write('\b'*nb_back + '[timer stopped]\n')
            self.stdout.write(line)
            self.stdout.flush()
        return self.mother_interface.complete_compute_widths(text, line, begidx, endidx,**opts)


    def help_add(self):
        """help for add command"""

        logger.info('********************* HELP ADD ***************************')
        logger.info( '-- syntax: add pythia8_card NAME VALUE')
        logger.info( "   add a definition of name in the pythia8_card with the given value")
        logger.info( "   Do not work for the param_card"        )
        logger.info('')
        return self.help_edit(prefix=False)
        
    def help_edit(self, prefix=True):
        """help for edit command"""      
        
        if prefix: logger.info('********************* HELP ADD|EDIT ***************************')
        logger.info( '-- syntax: add filename [OPTION] LINE')
        logger.info( '-- syntax: edit filename [OPTION] LINE')
        logger.info( '   add the given LINE to the end of the associate file (all file supported).')
        logger.info( '')
        logger.info( '   OPTION parameter allows to change the position where to write in the file')
        logger.info( '     --after_line=banner : write the line at the end of the banner')
        logger.info( '     --line_position=X : insert the line before line X (starts at 0)')
        logger.info( '     --line_position=afterlast : insert the line after the latest inserted/modified line.')        
        logger.info( '     --after_line="<regular-expression>" write the line after the first line matching the regular expression')
        logger.info( '     --before_line="<regular-expression>" write the line before the first line matching the regular expression')
        logger.info( '     --replace_line="<regular-expression>" replace the line matching the regular expression')
        logger.info( '     --clean remove all previously existing line in  the file')
        logger.info( '     --comment_line="<regular-expression>"  comment all lines matching the regular expression')
        logger.info('')
        logger.info('    Note: all regular-expression will be prefixed by ^\s*')
        logger.info('')
        logger.info( '   example: edit reweight --after_line="change mode\b" change model heft')
        logger.info( '            edit madspin  --after_line="banner" change model XXXX')
        logger.info('********************* HELP ADD|EDIT ***************************') 


    def complete_add(self, text, line, begidx, endidx, formatting=True):
        """ auto-completion for add command"""

        prev_timer = signal.alarm(0) # avoid timer if any
        if prev_timer:
            nb_back = len(line)
            self.stdout.write('\b'*nb_back + '[timer stopped]\n')
            self.stdout.write(line)
            self.stdout.flush()
        
        split = line[:begidx].split()
        if len(split)==1:
            possibilities = {} 
            cards = [c.rsplit('.',1)[0] for c in self.cards]   
            possibilities['category of parameter (optional)'] = \
                          self.list_completion(text, cards)
        elif len(split) == 2:
            possibilities = {} 
            options = ['--line_position=','--line_position=afterlast','--after_line=banner', '--after_line="','--before_line="']   
            possibilities['category of parameter (optional)'] = \
                          self.list_completion(text, options, line)
        else:
            return                          
        return self.deal_multiple_categories(possibilities, formatting)

    def do_add(self, line):
        """ syntax: add filename NAME VALUE
            syntax: add filename LINE"""

        args = self.split_arg(line)
        if len(args) == 3 and args[0] in ['pythia8_card', 'pythia8_card.dat'] and self.has_PY8:
            name= args[1]
            value = args[2]
            self.PY8Card.userSet(name, value)
            self.PY8Card.write(pjoin(self.me_dir,'Cards','pythia8_card.dat'),
                          pjoin(self.me_dir,'Cards','pythia8_card_default.dat'),
                          print_only_visible=True)
            logger.info("add in the pythia8_card the parameter \"%s\" with value \"%s\"" % (name, value), '$MG:BOLD')
        elif len(args) > 0:
            if args[0] in self.cards:
                card = args[0]                
            elif "%s.dat" % args[0] in self.cards:
                card = "%s.dat" % args[0]
            elif "%s_card.dat" % args[0] in self.cards: 
                card = "%s_card.dat" % args[0]
            elif self.has_ml and args[0].lower() == "madloop":
                card = "MadLoopParams.dat"
            else:
                logger.error("unknow card %s. Please retry." % args[0])
                return
            # ensure that the card is in sync
            if card in self.modified_card:
                self.write_card(card)
                self.modified_card.discard(card)
                
            if card in self.paths:
                path = self.paths[card]
            elif os.path.exists(card):
                path = card
            elif os.path.exists(pjoin(self.me_dir,'Cards',card)):
                path = pjoin(self.me_dir,'Cards',card)
            else:
                raise Exception('unknow path')
            
            # handling the various option on where to write the line            
            if args[1] == '--clean':
                ff = open(path,'w')
                ff.write("# %s \n" % card)
                ff.write("%s \n" %  line.split(None,2)[2])
                ff.close()
                logger.info("writing the line in %s (empty file) the line: \"%s\"" %(card, line.split(None,2)[2] ),'$MG:BOLD')
            elif args[1].startswith('--line_position=afterlast'):
                #position in file determined by user
                text = open(path).read()
                split = text.split('\n')
                if self.last_editline_pos > 0:
                    pos = self.last_editline_pos +1
                newline = line.split(None,2)[2]
                split.insert(pos, newline)
                ff = open(path,'w')
                ff.write('\n'.join(split))
                logger.info("writting at line %d of the file %s the line: \"%s\"" %(pos, card, line.split(None,2)[2] ),'$MG:BOLD')
                self.last_editline_pos = pos
            elif args[1].startswith('--line_position='):
                #position in file determined by user
                text = open(path).read()
                split = text.split('\n')
                pos = int(args[1].split('=',1)[1])
                newline = line.split(None,2)[2]
                split.insert(pos, newline)
                ff = open(path,'w')
                ff.write('\n'.join(split))
                logger.info("writting at line %d of the file %s the line: \"%s\"" %(pos, card, line.split(None,2)[2] ),'$MG:BOLD')
                self.last_editline_pos = pos
                
            elif args[1].startswith(('--after_line=banner','--after_line=\'banner\'','--after_line=\"banner\"')):
                # write the line at the first not commented line
                text = open(path).read()
                split = text.split('\n')
                for posline,l in  enumerate(split):
                    if not l.startswith('#'):
                        break
                split.insert(posline, line.split(None,2)[2])
                ff = open(path,'w')
                ff.write('\n'.join(split))
                logger.info("writting at line %d of the file %s the line: \"%s\"" %(posline, card, line.split(None,2)[2] ),'$MG:BOLD')
                self.last_editline_pos = posline
                
            elif args[1].startswith('--replace_line='):
                # catch the line/regular expression and replace the associate line
                # if no line match go to check if args[2] has other instruction starting with --
                text = open(path).read()
                split = text.split('\n')
                search_pattern=r'''replace_line=(?P<quote>["'])(?:(?=(\\?))\2.)*?\1'''
                pattern = '^\s*' + re.search(search_pattern, line).group()[14:-1]
                for posline,l in enumerate(split):
                    if re.search(pattern, l):
                        break
                else:
                    new_line = re.split(search_pattern,line)[-1].strip()
                    if new_line.startswith(('--before_line=','--after_line')):
                        return self.do_add('%s %s' % (args[0], new_line))   
                    raise Exception('invalid regular expression: not found in file')
                # found the line position "posline"
                # need to check if the a fail savety is present
                new_line = re.split(search_pattern,line)[-1].strip()
                if new_line.startswith(('--before_line=','--after_line')):
                    search_pattern=r'''(?:before|after)_line=(?P<quote>["'])(?:(?=(\\?))\2.)*?\1'''
                    new_line = re.split(search_pattern,new_line)[-1]
                # overwrite the previous line
                old_line = split[posline]
                split[posline] = new_line
                ff = open(path,'w')
                ff.write('\n'.join(split))
                logger.info("Replacing the line \"%s\" [line %d of %s] by \"%s\"" %
                         (old_line, posline, card, new_line ),'$MG:BOLD') 
                self.last_editline_pos = posline               

            elif args[1].startswith('--comment_line='):
                # catch the line/regular expression and replace the associate line
                # if no line match go to check if args[2] has other instruction starting with --
                text = open(path).read()
                split = text.split('\n')
                search_pattern=r'''comment_line=(?P<quote>["'])(?:(?=(\\?))\2.)*?\1'''
                pattern = '^\s*' + re.search(search_pattern, line).group()[14:-1]
                nb_mod = 0
                for posline,l in enumerate(split):
                    if re.search(pattern, l):
                        split[posline] = '#%s' % l
                        nb_mod +=1
                        logger.info("Commenting line \"%s\" [line %d of %s]" %
                         (l, posline, card ),'$MG:BOLD') 
                        # overwrite the previous line
                if not nb_mod:
                    logger.warning('no line commented (no line matching)')
                ff = open(path,'w')
                ff.write('\n'.join(split))

                self.last_editline_pos = posline               

            
            elif args[1].startswith('--before_line='):
                # catch the line/regular expression and write before that line
                text = open(path).read()
                split = text.split('\n')
                search_pattern=r'''before_line=(?P<quote>["'])(?:(?=(\\?))\2.)*?\1'''
                pattern = '^\s*' + re.search(search_pattern, line).group()[13:-1]
                for posline,l in enumerate(split):
                    if re.search(pattern, l):
                        break
                else:
                    raise Exception('invalid regular expression: not found in file')
                split.insert(posline, re.split(search_pattern,line)[-1])
                ff = open(path,'w')
                ff.write('\n'.join(split))
                logger.info("writting at line %d of the file %s the line: \"%s\"" %(posline, card, line.split(None,2)[2] ),'$MG:BOLD')                
                self.last_editline_pos = posline
                                
            elif args[1].startswith('--after_line='):
                # catch the line/regular expression and write after that line
                text = open(path).read()
                split = text.split('\n')
                search_pattern = r'''after_line=(?P<quote>["'])(?:(?=(\\?))\2.)*?\1'''
                pattern = '^\s*' + re.search(search_pattern, line).group()[12:-1]
                for posline,l in enumerate(split):
                    if re.search(pattern, l):
                        break
                else:
                    posline=len(split)
                split.insert(posline+1, re.split(search_pattern,line)[-1])
                ff = open(path,'w')
                ff.write('\n'.join(split))

                logger.info("writting at line %d of the file %s the line: \"%s\"" %(posline+1, card, line.split(None,2)[2] ),'$MG:BOLD')                                 
                self.last_editline_pos = posline+1
                                                 
            else:
                ff = open(path,'a')
                ff.write("%s \n" % line.split(None,1)[1])
                ff.close()
                logger.info("adding at the end of the file %s the line: \"%s\"" %(card, line.split(None,1)[1] ),'$MG:BOLD')
                self.last_editline_pos = -1

            self.reload_card(path)
            
    do_edit = do_add
    complete_edit = complete_add

    def help_asperge(self):
        """Help associated to the asperge command"""
        signal.alarm(0)

        print('-- syntax: asperge [options]')
        print('   Call ASperGe to diagonalize all mass matrices in the model.')
        print('   This works only if the ASperGE module is part of the UFO model (a subdirectory).')
        print('   If you specify some names after the command (i.e. asperge m1 m2) then ASperGe will only')
        print('   diagonalize the associate mass matrices (here m1 and m2).')

    def complete_asperge(self, text, line, begidx, endidx, formatting=True):
        prev_timer = signal.alarm(0) # avoid timer if any
        if prev_timer:
            nb_back = len(line)
            self.stdout.write('\b'*nb_back + '[timer stopped]\n')
            self.stdout.write(line)
            self.stdout.flush()
        blockname = list(self.pname2block.keys())
        # remove those that we know for sure are not mixing
        wrong = ['decay', 'mass', 'sminput']
        valid = [k for k in blockname if 'mix' in k]
        potential = [k for k in blockname if k not in valid+wrong]
        output = {'Mixing matrices': self.list_completion(text, valid, line),
                  'Other potential valid input': self.list_completion(text, potential, line)}

        return self.deal_multiple_categories(output, formatting)


    def do_asperge(self, line):
        """Running ASperGe"""
        signal.alarm(0) # avoid timer if any

        # ensure that the card is in sync
        if 'param' in self.modified_card:
            self.write_card('param')
            self.modified_card.discard('param')


        path = pjoin(self.me_dir,'bin','internal','ufomodel','ASperGE')
        if not os.path.exists(path):
            logger.error('ASperge has not been detected in the current model, therefore it will not be run.')
            return
        elif not os.path.exists(pjoin(path,'ASperGe')):
            logger.info('ASperGe has been detected but is not compiled. Running the compilation now.')
            try:
                misc.compile(cwd=path,shell=True)
            except MadGraph5Error as error:
                logger.error('''ASperGe failed to compile. Note that gsl is needed
     for this compilation to go trough. More information on how to install this package on
     http://www.gnu.org/software/gsl/
     Full compilation log is available at %s''' % pjoin(self.me_dir, 'ASperge_compilation.log'))
                open(pjoin(self.me_dir, 'ASperge_compilation.log'),'w').write(str(error))
                return

        opts = line.split()
        card = self.paths['param']
        logger.info('running ASperGE')
        returncode = misc.call([pjoin(path,'ASperGe'), card, '%s.new' % card] + opts)
        if returncode:
            logger.error('ASperGE fails with status %s' % returncode)
        else:
            logger.info('AsPerGe creates the file succesfully')
        files.mv(card, '%s.beforeasperge' % card)
        files.mv('%s.new' % card, card)
        self.reload_card(card)



    def copy_file(self, path, pathname=None):
        """detect the type of the file and overwritte the current file"""
        
        if not pathname:
            pathname = path
        
        if path.endswith('.lhco'):
            #logger.info('copy %s as Events/input.lhco' % (path))
            #files.cp(path, pjoin(self.mother_interface.me_dir, 'Events', 'input.lhco' ))
            self.do_set('mw_run inputfile %s' % os.path.relpath(path, self.mother_interface.me_dir))
            return
        elif path.endswith('.lhco.gz'):
            #logger.info('copy %s as Events/input.lhco.gz' % (path))
            #files.cp(path, pjoin(self.mother_interface.me_dir, 'Events', 'input.lhco.gz' ))
            self.do_set('mw_run inputfile %s' % os.path.relpath(path, self.mother_interface.me_dir))     
            return             
        else:
            card_name = self.detect_card_type(path)

        if card_name == 'unknown':
            logger.warning('Fail to determine the type of the file. Not copied')
        if card_name != 'banner':
            logger.info('copy %s as %s' % (pathname, card_name))
            files.cp(path, self.paths[card_name.rsplit('_',1)[0]])
            self.reload_card(self.paths[card_name.rsplit('_',1)[0]])
        elif card_name == 'banner':
            banner_mod.split_banner(path, self.mother_interface.me_dir, proc_card=False)
            logger.info('Splitting the banner in it\'s component')
            if not self.mode == 'auto':
                self.mother_interface.keep_cards(self.cards)
            for card_name in self.cards:
                self.reload_card(pjoin(self.me_dir, 'Cards', card_name))

    def detect_card_type(self, path):
        """detect card type"""
        
        return CommonRunCmd.detect_card_type(path)

    def open_file(self, answer):
        """open the file"""

        try:
            me_dir = self.mother_interface.me_dir
        except:
            me_dir = None
            
        if answer.isdigit():
            if answer == '9':
                answer = 'plot'
            else:
                answer = self.cards[int(answer)-self.integer_bias]

        if 'madweight' in answer:
            answer = answer.replace('madweight', 'MadWeight')
        elif 'MadLoopParams' in answer:
            answer = self.paths['ML']
        elif 'pythia8_card' in answer:
            answer = self.paths['pythia8']
        if os.path.exists(answer):
            path = answer
        else:
            if not '.dat' in answer and not '.lhco' in answer:
                if answer != 'trigger':
                    path = self.paths[answer]
                else:
                    path = self.paths['delphes']
            elif not '.lhco' in answer:
                if '_' in answer:
                    path = self.paths['_'.join(answer.split('_')[:-1])]
                else:
                    path = pjoin(me_dir, 'Cards', answer)
            else:
                path = pjoin(me_dir, self.mw_card['mw_run']['inputfile'])
                if not os.path.exists(path):
                    logger.info('Path in MW_card not existing')
                    path = pjoin(me_dir, 'Events', answer)
        #security
        path = path.replace('_card_card','_card')

        if answer in self.modified_card:
            self.write_card(answer)
        elif os.path.basename(answer.replace('_card.dat','')) in self.modified_card:
            self.write_card(os.path.basename(answer.replace('_card.dat','')))

        try:
            self.mother_interface.exec_cmd('open %s' % path)
        except InvalidCmd as error:
            if str(error) != 'No default path for this file':
                raise
            if answer == 'transfer_card.dat':
                logger.warning('You have to specify a transfer function first!')
            elif answer == 'input.lhco':
                path = pjoin(me_dir,'Events', 'input.lhco')
                ff = open(path,'w')
                ff.write('''No LHCO information imported at current time.
To import a lhco file: Close this file and type the path of your file.
You can also copy/paste, your event file here.''')
                ff.close()
                self.open_file(path)
            else:
                raise
        self.reload_card(path)
        
    def reload_card(self, path): 
        """reload object to have it in sync"""

        if path == self.paths['param']:        
            try:
                self.param_card = param_card_mod.ParamCard(path) 
            except (param_card_mod.InvalidParamCard, ValueError) as e:
                logger.error('Current param_card is not valid. We are going to use the default one.')
                logger.error('problem detected: %s' % e)
                logger.error('Please re-open the file and fix the problem.')
                logger.warning('using the \'set\' command without opening the file will discard all your manual change')
        elif path == self.paths['run']:
            self.run_card = banner_mod.RunCard(path)
        elif path == self.paths['shower']:
            self.shower_card = shower_card_mod.ShowerCard(path)
        elif path == self.paths['ML']:
            self.MLcard = banner_mod.MadLoopParam(path)
        elif path == self.paths['pythia8']:
            # Use the read function so that modified/new parameters are correctly
            # set as 'user_set'
            if not self.PY8Card:
                self.PY8Card = self.PY8Card_class(self.paths['pythia8_default'])

            self.PY8Card.read(self.paths['pythia8'], setter='user')
            self.py8_vars = [k.lower() for k in self.PY8Card.keys()]
        elif path == self.paths['MadWeight']:
            try:
                import madgraph.madweight.Cards as mwcards
            except:
                import internal.madweight.Cards as mwcards
            self.mw_card = mwcards.Card(path)
        else:
            logger.debug('not keep in sync: %s', path)
        return path


# A decorator function to handle in a nice way scan/auto width
def scanparamcardhandling(input_path=lambda obj: pjoin(obj.me_dir, 'Cards', 'param_card.dat'),
                      store_for_scan=lambda obj: obj.store_scan_result,
                      get_run_name=lambda obj: obj.run_name,
                      set_run_name=lambda obj: obj.set_run_name,
                      result_path=lambda obj:  pjoin(obj.me_dir, 'Events', 'scan_%s.txt' ),
                      ignoreerror=ZeroResult,
                      iteratorclass=param_card_mod.ParamCardIterator,
                      summaryorder=lambda obj: lambda:None,
                      check_card=lambda obj: CommonRunCmd.static_check_param_card,
                      ):
    """ This is a decorator for customizing/using scan over the param_card (or technically other)
    This should be use like this:
    
    @scanparamcardhandling(arguments)
    def run_launch(self, *args, **opts)

    possible arguments are listed above and should be function who takes a single
    argument the instance of intereset. those return
    input_path -> function that return the path of the card to read
    store_for_scan -> function that return a dict of entry to keep in memory
    get_run_name -> function that  return the string with the current run_name
    set_run_name -> function that return the function that allow the set the next run_name
    result_path -> function that return the path of the summary result to write
    ignoreerror -> one class of error which are not for the error
    IteratorClass -> class to use for the iterator
    summaryorder -> function that return the function to call to get the order
    
    advanced:
    check_card -> function that return the function to read the card and init stuff (compute auto-width/init self.iterator/...)
                  This function should define the self.param_card_iterator if a scan exists
                  and the one calling the auto-width functionalities/...
                  
    All the function are taking a single argument (an instance of the class on which the decorator is used)
    and they can either return themself a function or a string.
    
    Note:
    1. the link to auto-width is not fully trivial due to the model handling
       a. If you inherit from CommonRunCmd (or if the self.mother is). Then 
       everything should be automatic.
      
       b. If you do not you can/should create the funtion self.get_model(). 
          Which returns the appropriate MG model (like the one from import_ufo.import_model) 
    
       c. You can also have full control by defining your own do_compute_widths(self, line)
          functions.
    """
    class restore_iterator(object):
        """ensure that the original card is always restore even for crash"""  
        def __init__(self, iterator, path):
            self.iterator = iterator
            self.path = path

        def __enter__(self):
            return self.iterator
        
        def __exit__(self, ctype, value, traceback ):
            self.iterator.write(self.path)
    
    def decorator(original_fct):
        def new_fct(obj, *args, **opts):
            
            if isinstance(input_path, str):
                card_path = input_path
            else:
                card_path = input_path(obj)
            
            #
            # This is the function that 
            #     1. compute the widths
            #     2. define the scan iterator
            #     3. raise some warning
            #     4. update dependent parameter (off by default but for scan)
            # if scan is found object.param_card_iterator should be define by the function
            check_card(obj)(card_path, obj, iterator_class=iteratorclass)

            param_card_iterator = None
            if obj.param_card_iterator:
                param_card_iterator = obj.param_card_iterator
                obj.param_card_iterator = [] # ensure that the code does not re-trigger a scan
            
            if not param_card_iterator:
                #first run of the function
                original_fct(obj, *args, **opts)
                return
            
            with restore_iterator(param_card_iterator, card_path):
                # this with statement ensure that the original card is restore
                # whatever happens inside those block
    
                if not hasattr(obj, 'allow_notification_center'):
                    obj.allow_notification_center = False
                with misc.TMP_variable(obj, 'allow_notification_center', False):
                    orig_name = get_run_name(obj)
                    next_name = orig_name
                    #next_name = param_card_iterator.get_next_name(orig_name)
                    set_run_name(obj)(next_name)
                    # run for the first time
                    original_fct(obj, *args, **opts)
                    param_card_iterator.store_entry(next_name, store_for_scan(obj)(), param_card_path=card_path)
                    for card in param_card_iterator:
                        card.write(card_path)
                        # still have to check for the auto-wdith
                        check_card(obj)(card_path, obj, dependent=True) 
                        next_name = param_card_iterator.get_next_name(next_name)
                        set_run_name(obj)(next_name)
                        try:
                            original_fct(obj, *args, **opts)
                        except ignoreerror as error:
                            param_card_iterator.store_entry(next_name, {'exception': error})
                        else:
                            param_card_iterator.store_entry(next_name, store_for_scan(obj)(), param_card_path=card_path)
                            
                #param_card_iterator.write(card_path) #-> this is done by the with statement
                name = misc.get_scan_name(orig_name, next_name)
                path = result_path(obj) % name 
                logger.info("write scan results in %s" % path ,'$MG:BOLD')
                order = summaryorder(obj)()
                param_card_iterator.write_summary(path, order=order)
        return new_fct
    return decorator    


<|MERGE_RESOLUTION|>--- conflicted
+++ resolved
@@ -985,11 +985,6 @@
                 #raise Exception, "%s %s %s" % (sys.path, os.path.exists(pjoin(self.me_dir,'bin','internal', 'ufomodel')), os.listdir(pjoin(self.me_dir,'bin','internal', 'ufomodel')))
                 import ufomodel as ufomodel
                 zero = ufomodel.parameters.ZERO
-<<<<<<< HEAD
-                no_width = [p for p in ufomodel.all_particles
-                        if (str(p.pdg_code) in pids or str(-p.pdg_code) in pids)
-                           and p.width != zero]
-=======
                 if self.proc_characteristics['nlo_mixed_expansion']:
                     no_width = [p for p in ufomodel.all_particles
                             if (str(p.pdg_code) in pids or str(-p.pdg_code) in pids)
@@ -999,7 +994,6 @@
                             if (str(p.pdg_code) in pids or str(-p.pdg_code) in pids)
                             and p.width != zero and p.color!=1]
 
->>>>>>> 05aaf9e1
                 done = []
                 for part in no_width:
                     if abs(part.pdg_code) in done:
@@ -2527,7 +2521,7 @@
         pdf_path = os.path.join(sourcedir, 'PDF')
         # check that the name is correct, ie that the path exists
         if not os.path.isdir(lep_d_path):
-            raise aMCatNLOError(('Invalid name for the dressed-lepton PDFs: %s\n' % (name)) + \
+            raise madgraph.aMCatNLOError(('Invalid name for the dressed-lepton PDFs: %s\n' % (name)) + \
                     'The corresponding directory cannot be found in \n' + \
                     'Source/PDF/lep_densities')
 
@@ -6054,7 +6048,7 @@
         ########################################################################
         #       LO specific check
         ########################################################################
-        if isinstance(self.run_card,banner_mod.RunCardLO):
+        if self.run_card and isinstance(self.run_card,banner_mod.RunCardLO):
             
             proc_charac = self.mother_interface.proc_characteristics
             if proc_charac['grouped_matrix'] and \
@@ -6109,7 +6103,6 @@
                     raise InvalidCmd("Your model is identified as not fully supported within MG5aMC.\n" +\
                         "As your process seems to be impacted by the issue,\n" +\
                       "You can NOT run with MLM matching/merging. Please check if merging outside MG5aMC are suitable or refrain to use merging with this model") 
-<<<<<<< HEAD
             
             if 'fix_scale' in proc_charac['limitations']:
                 if self.run_card['fixed_fac_scale'] or self.run_card['fixed_ren_scale']:
@@ -6124,10 +6117,6 @@
                                     "PLEASE check carefully the value use for alphas in the internal log.")
 
                      
-=======
-                
-        # 
-        if self.run_card and isinstance(self.run_card,banner_mod.RunCardLO):
             if not 'sde_strategy' in self.run_card.user_set:
                 if proc_charac['single_color']:
                     self.run_card['SDE_strategy'] = 2
@@ -6136,13 +6125,12 @@
                 logger.debug("set SDE to %s", self.run_card['SDE_strategy'])
             else:
                  logger.debug("keep SDE to %s", self.run_card['SDE_strategy'])
->>>>>>> 05aaf9e1
 
         ########################################################################
         #       NLO specific check
         ########################################################################
         # For NLO run forbid any pdg specific cut on massless particle
-        if isinstance(self.run_card,banner_mod.RunCardNLO):
+        if self.run_card and isinstance(self.run_card,banner_mod.RunCardNLO):
             
             try:
                 proc_charac = self.mother_interface.proc_characteristics
@@ -6209,12 +6197,12 @@
                     # this can be dressed lepton or photon-flux
                     if proc_charac['pdg_initial1'] in [[11],[-11]] and  proc_charac['pdg_initial2'] in [[11],[-11]]:
                         if self['pdlabel'] not in self.allowed_lep_densities[(-11,11)]:
-                            raise InvalidRunCard('pdlabel %s not allowed for dressed-lepton collisions' % self['pdlabel'])
+                            raise banner_mod.InvalidRunCard('pdlabel %s not allowed for dressed-lepton collisions' % self['pdlabel'])
                 elif abs(self.run_card['lpp1']) == abs(self.run_card['lpp2']) == 4:
                     # this can be dressed lepton or photon-flux
                     if proc_charac['pdg_initial1'] in [[13],[-13]] and  proc_charac['pdg_initial2'] in [[13],[-13]]:
                         if self['pdlabel'] not in self.allowed_lep_densities[(-13,13)]:
-                            raise InvalidRunCard('pdlabel %s not allowed for dressed-lepton collisions' % self['pdlabel'])   
+                            raise banner_mod.InvalidRunCard('pdlabel %s not allowed for dressed-lepton collisions' % self['pdlabel'])   
                         
                     
        

################################################################################
#
# Copyright (c) 2011 The MadGraph Development team and Contributors
#
# This file is a part of the MadGraph 5 project, an application which 
# automatically generates Feynman diagrams and matrix elements for arbitrary
# high-energy processes in the Standard Model and beyond.
#
# It is subject to the MadGraph license which should accompany this 
# distribution.
#
# For more information, please visit: http://madgraph.phys.ucl.ac.be
#
################################################################################
"""A user friendly command line interface to access MadGraph features.
   Uses the cmd package for command interpretation and tab completion.
"""
from __future__ import division

import atexit
import cmath
import glob
import logging
import math
import optparse
import os
import pydoc
import random
import re
import signal
import shutil
import stat
import subprocess
import sys
import traceback
import time


try:
    import readline
    GNU_SPLITTING = ('GNU' in readline.__doc__)
except:
    GNU_SPLITTING = True

root_path = os.path.split(os.path.dirname(os.path.realpath( __file__ )))[0]
root_path = os.path.split(root_path)[0]
sys.path.insert(0, os.path.join(root_path,'bin'))

# usefull shortcut
pjoin = os.path.join
# Special logger for the Cmd Interface
logger = logging.getLogger('madgraph.stdout') # -> stdout
logger_stderr = logging.getLogger('madgraph.stderr') # ->stderr


try:
    # import from madgraph directory
    import madgraph.interface.extended_cmd as cmd
    import madgraph.various.banner as banner_mod
    import madgraph.various.misc as misc
    import madgraph.iolibs.files as files
    import madgraph.various.cluster as cluster
    import models.check_param_card as check_param_card
    from madgraph import InvalidCmd, MadGraph5Error, MG5DIR
    MADEVENT=False    
except Exception, error:
    if __debug__:
        print error
    # import from madevent directory
    import internal.extended_cmd as cmd
    import internal.banner as banner_mod
    import internal.misc as misc    
    import internal.cluster as cluster
    import internal.check_param_card as check_param_card
    import internal.files as files
    from internal import InvalidCmd, MadGraph5Error
    MADEVENT=True

#===============================================================================
# HelpToCmd
#===============================================================================
class HelpToCmd(object):
    """ The Series of help routins in common between amcatnlo_run and 
    madevent interface"""

    def help_treatcards(self):
        logger.info("syntax: treatcards [param|run] [--output_dir=] [--param_card=] [--run_card=]")
        logger.info("-- create the .inc files containing the cards information." )
 
    def help_set(self):
        logger.info("syntax: set %s argument" % "|".join(self._set_options))
        logger.info("-- set options")
        logger.info("   stdout_level DEBUG|INFO|WARNING|ERROR|CRITICAL")
        logger.info("     change the default level for printed information")
        logger.info("   timeout VALUE")
        logger.info("      (default 20) Seconds allowed to answer questions.")
        logger.info("      Note that pressing tab always stops the timer.")        
        logger.info("   cluster_temp_path PATH")
        logger.info("      (default None) Allow to perform the run in PATH directory")
        logger.info("      This allow to not run on the central disk. This is not used")
        logger.info("      by condor cluster (since condor has it's own way to prevent it).")

    def help_plot(self):
        logger.info("syntax: help [RUN] [%s] [-f]" % '|'.join(self._plot_mode))
        logger.info("-- create the plot for the RUN (current run by default)")
        logger.info("     at the different stage of the event generation")
        logger.info("     Note than more than one mode can be specified in the same command.")
        logger.info("   This require to have MadAnalysis and td require. By default")
        logger.info("     if those programs are installed correctly, the creation")
        logger.info("     will be performed automaticaly during the event generation.")
        logger.info("   -f options: answer all question by default.")
        
    def help_pythia(self):
        logger.info("syntax: pythia [RUN] [--run_options]")
        logger.info("-- run pythia on RUN (current one by default)")
        self.run_options_help([('-f','answer all question by default'),
                               ('--tag=', 'define the tag for the pythia run'),
                               ('--no_default', 'not run if pythia_card not present')])        
                
    def help_pgs(self):
        logger.info("syntax: pgs [RUN] [--run_options]")
        logger.info("-- run pgs on RUN (current one by default)")
        self.run_options_help([('-f','answer all question by default'),
                               ('--tag=', 'define the tag for the pgs run'),
                               ('--no_default', 'not run if pgs_card not present')]) 

    def help_delphes(self):
        logger.info("syntax: delphes [RUN] [--run_options]")
        logger.info("-- run delphes on RUN (current one by default)")
        self.run_options_help([('-f','answer all question by default'),
                               ('--tag=', 'define the tag for the delphes run'),
                               ('--no_default', 'not run if delphes_card not present')]) 
    
    def help_decay_events(self, skip_syntax=False):
        if not skip_syntax:
            logger.info("syntax: decay_events [RUN]")
        logger.info("This functionality allows for the decay of  resonances")
        logger.info("in a .lhe file, keeping track of the spin correlation effets.")
        logger.info("BE AWARE OF THE CURRENT LIMITATIONS:")
        logger.info("  (1) you can use multiparticle tag ONLY on final-state ")
        logger.info("      particles, not for intermediate resonances ")
        logger.info("  (2) only decay channels with splitting of the type")
        logger.info("      A -> B(stable) + C(unstable)")
        logger.info("      have been tested so far")
        logger.info("  (3) when entering the decay chain structure,")
        logger.info("      please note that the reading module is ")
        logger.info("      CASE SENSITIVE")



class CheckValidForCmd(object):
    """ The Series of check routines in common between amcatnlo_run and 
    madevent interface"""

    def check_set(self, args):
        """ check the validity of the line"""
        
        if len(args) < 2:
            self.help_set()
            raise self.InvalidCmd('set needs an option and an argument')

        if args[0] not in self._set_options + self.options.keys():
            self.help_set()
            raise self.InvalidCmd('Possible options for set are %s' % \
                                  self._set_options)
        
        if args[0] in ['stdout_level']:
            if args[1] not in ['DEBUG','INFO','WARNING','ERROR','CRITICAL'] \
                                                       and not args[1].isdigit():
                raise self.InvalidCmd('output_level needs ' + \
                                      'a valid level')  
                
        if args[0] in ['timeout']:
            if not args[1].isdigit():
                raise self.InvalidCmd('timeout values should be a integer')   
            
    def check_open(self, args):
        """ check the validity of the line """
        
        if len(args) != 1:
            self.help_open()
            raise self.InvalidCmd('OPEN command requires exactly one argument')

        if args[0].startswith('./'):
            if not os.path.isfile(args[0]):
                raise self.InvalidCmd('%s: not such file' % args[0])
            return True

        # if special : create the path.
        if not self.me_dir:
            if not os.path.isfile(args[0]):
                self.help_open()
                raise self.InvalidCmd('No MadEvent path defined. Unable to associate this name to a file')
            else:
                return True
            
        path = self.me_dir
        if os.path.isfile(os.path.join(path,args[0])):
            args[0] = os.path.join(path,args[0])
        elif os.path.isfile(os.path.join(path,'Cards',args[0])):
            args[0] = os.path.join(path,'Cards',args[0])
        elif os.path.isfile(os.path.join(path,'HTML',args[0])):
            args[0] = os.path.join(path,'HTML',args[0])
        # special for card with _default define: copy the default and open it
        elif '_card.dat' in args[0]:   
            name = args[0].replace('_card.dat','_card_default.dat')
            if os.path.isfile(os.path.join(path,'Cards', name)):
                files.cp(path + '/Cards/' + name, path + '/Cards/'+ args[0])
                args[0] = os.path.join(path,'Cards', args[0])
            else:
                raise self.InvalidCmd('No default path for this file')
        elif not os.path.isfile(args[0]):
            raise self.InvalidCmd('No default path for this file') 
    
    def check_treatcards(self, args):
        """check that treatcards arguments are valid
           [param|run|all] [--output_dir=] [--param_card=] [--run_card=]
        """
        
        opt = {'output_dir':pjoin(self.me_dir,'Source'),
               'param_card':pjoin(self.me_dir,'Cards','param_card.dat'),
               'run_card':pjoin(self.me_dir,'Cards','run_card.dat')}
        mode = 'all'
        for arg in args:
            if arg.startswith('--') and '=' in arg:
                key,value =arg[2:].split('=',1)
                if not key in opt:
                    self.help_treatcards()
                    raise self.InvalidCmd('Invalid option for treatcards command:%s ' \
                                          % key)
                if key in ['param_card', 'run_card']:
                    if os.path.isfile(value):
                        card_name = self.detect_card_type(value)
                        if card_name != key:
                            raise self.InvalidCmd('Format for input file detected as %s while expecting %s' 
                                                  % (card_name, key))
                        opt[key] = value
                    elif os.path.isfile(pjoin(self.me_dir,value)):
                        card_name = self.detect_card_type(pjoin(self.me_dir,value))
                        if card_name != key:
                            raise self.InvalidCmd('Format for input file detected as %s while expecting %s' 
                                                  % (card_name, key))                        
                        opt[key] = value
                    else:
                        raise self.InvalidCmd('No such file: %s ' % value)
                elif key in ['output_dir']:
                    if os.path.isdir(value):
                        opt[key] = value
                    elif os.path.isdir(pjoin(self.me_dir,value)):
                        opt[key] = pjoin(self.me_dir, value)
                    else:
                        raise self.InvalidCmd('No such directory: %s' % value)
            elif arg in ['param','run','all']:
                mode = arg
            else:
                self.help_treatcards()
                raise self.InvalidCmd('Unvalid argument %s' % arg)
                        
        return mode, opt 

class MadEventAlreadyRunning(InvalidCmd):
    pass

#===============================================================================
# CommonRunCmd
#===============================================================================
class CommonRunCmd(HelpToCmd, CheckValidForCmd):

    debug_output = 'ME5_debug'
    helporder = ['Main commands', 'Documented commands', 'Require MG5 directory',
                   'Advanced commands']


    def __init__(self, me_dir, options):
        """common"""
        
        # Define current MadEvent directory
        if me_dir is None and MADEVENT:
            me_dir = root_path
        
        self.me_dir = me_dir
        self.options = options  
        
        # usefull shortcut
        self.status = pjoin(self.me_dir, 'status')
        self.error =  pjoin(self.me_dir, 'error')
        self.dirbin = pjoin(self.me_dir, 'bin', 'internal')
        
        # Check that the directory is not currently running
        if os.path.exists(pjoin(me_dir,'RunWeb')): 
            message = '''Another instance of madevent is currently running.
            Please wait that all instance of madevent are closed. If no
            instance is running, you can delete the file
            %s and try again.''' % pjoin(me_dir,'RunWeb')
            raise MadEventAlreadyRunning, message
        else:
            pid = os.getpid()
            fsock = open(pjoin(me_dir,'RunWeb'),'w')
            fsock.write(`pid`)
            fsock.close()
            misc.Popen([pjoin(self.dirbin, 'gen_cardhtml-pl')], cwd=me_dir)
        
        self.to_store = []
        self.run_name = None
        self.run_tag = None
        self.banner = None
        # Load the configuration file
        self.set_configuration()
        self.configure_run_mode(self.options['run_mode'])
        
        
        # Get number of initial states
        nexternal = open(pjoin(self.me_dir,'Source','nexternal.inc')).read()
        found = re.search("PARAMETER\s*\(NINCOMING=(\d)\)", nexternal)
        self.ninitial = int(found.group(1))


    ############################################################################    
    def split_arg(self, line, error=False):
        """split argument and remove run_options"""
        
        args = cmd.Cmd.split_arg(line)
        for arg in args[:]:
            if not arg.startswith('-'):
                continue
            elif arg == '-c':
                self.configure_run_mode(1)
            elif arg == '-m':
                self.configure_run_mode(2)
            elif arg == '-f':
                self.force = True
            elif not arg.startswith('--'):
                if error:
                    raise self.InvalidCmd('%s argument cannot start with - symbol' % arg)
                else:
                    continue
            elif arg.startswith('--cluster'):
                self.configure_run_mode(1)
            elif arg.startswith('--multicore'):
                self.configure_run_mode(2)
            elif arg.startswith('--nb_core'):
                self.nb_core = int(arg.split('=',1)[1])
                self.configure_run_mode(2)
            elif arg.startswith('--web'):
                self.pass_in_web_mode()
                self.configure_run_mode(1)
            else:
                continue
            args.remove(arg)

        return args
    
    ############################################################################      
    def do_treatcards(self, line, amcatnlo=False):
        """Advanced commands: create .inc files from param_card.dat/run_card.dat"""

        keepwidth = False
        if '--keepwidth' in line:
            keepwidth = True
            line = line.replace('--keepwidth', '')
        args = self.split_arg(line)
        mode,  opt  = self.check_treatcards(args)

        if mode in ['run', 'all']:
            if not hasattr(self, 'run_card'):
                if amcatnlo:
                    run_card = banner_mod.RunCardNLO(opt['run_card'])
                else:
                    run_card = banner_mod.RunCard(opt['run_card'])
            else:
                run_card = self.run_card
            run_card.write_include_file(pjoin(opt['output_dir'],'run_card.inc'))
        
        if mode in ['param', 'all']: 
            if os.path.exists(pjoin(self.me_dir, 'Source', 'MODEL', 'mp_coupl.inc')):
                param_card = check_param_card.ParamCardMP(opt['param_card'])
            else:
                param_card = check_param_card.ParamCard(opt['param_card'])
            outfile = pjoin(opt['output_dir'], 'param_card.inc')
            ident_card = pjoin(self.me_dir,'Cards','ident_card.dat')
            if os.path.isfile(pjoin(self.me_dir,'bin','internal','ufomodel','restrict_default.dat')):
                default = pjoin(self.me_dir,'bin','internal','ufomodel','restrict_default.dat')
            elif os.path.isfile(pjoin(self.me_dir,'bin','internal','ufomodel','param_card.dat')):
                default = pjoin(self.me_dir,'bin','internal','ufomodel','param_card.dat')
            elif not os.path.exists(pjoin(self.me_dir,'bin','internal','ufomodel')):
                fsock = open(pjoin(self.me_dir,'Source','param_card.inc'),'w')
                fsock.write(' ')
                fsock.close()
                return
            else:
                subprocess.call(['python', 'write_param_card.py'], 
                             cwd=pjoin(self.me_dir,'bin','internal','ufomodel'))
                default = pjoin(self.me_dir,'bin','internal','ufomodel','param_card.dat')
                
            if amcatnlo and not keepwidth:
                # force particle in final states to have zero width
                pids = self.get_pid_final_states()
                # check those which are charged under qcd
                if not MADEVENT and pjoin(self.me_dir,'bin') not in sys.path:
                        sys.path.append(pjoin(self.me_dir,'bin'))                    
                import internal.ufomodel as ufomodel
                zero = ufomodel.parameters.ZERO
                no_width = [p for p in ufomodel.all_particles 
                        if (str(p.pdg_code) in pids or str(-p.pdg_code) in pids)
                           and p.color != 1 and p.width != zero]

                done = []
                for part in no_width:
                    if abs(part.pdg_code) in done:
                        continue
                    done.append(abs(part.pdg_code))
                    param = param_card['decay'].get((part.pdg_code,))
                    
                    if  param.value != 0:
                        logger.info('''For gauge cancellation, the width of \'%s\' has been set to zero.'''
                                    % part.name,'$MG:color:BLACK')
                        param.value = 0
                
                
                
            param_card.write_inc_file(outfile, ident_card, default)

    def ask_edit_cards(self, cards, fct_args, plot=True):
        """Question for cards editions (used for pgs/delphes/compute_widths)"""

        if self.force or '--no_default' in fct_args:
            return
        
        card_name = {'pgs': 'pgs_card.dat',
                     'delphes': 'delphes_card.dat',
                     'trigger': 'delphes_trigger.dat',
                     'param': 'param_card.dat'
                     }

        # Ask the user if he wants to edit any of the files
        #First create the asking text
        question = """Do you want to edit one cards (press enter to bypass editing)?\n""" 
        possible_answer = ['0', 'done']
        card = {0:'done'}
        
        for i, mode in enumerate(cards):
            possible_answer.append(i+1)
            possible_answer.append(mode)
            question += '  %s / %-9s : %s\n' % (i+1, mode, card_name[mode])
            card[i+1] = mode
        
        if plot and self.options['madanalysis_path']:
            question += '  9 / %-9s : plot_card.dat\n' % 'plot'
            possible_answer.append(9)
            possible_answer.append('plot')
            card[9] = 'plot'

        # Add the path options
        question += '  Path to a valid card.\n'
        
        # Loop as long as the user is not done.
        answer = 'no'
        while answer != 'done':
            answer = self.ask(question, '0', possible_answer, timeout=int(1.5*self.options['timeout']), 
                              path_msg='enter path')
            if answer.isdigit():
                answer = card[int(answer)]
            if answer == 'done':
                return
            if os.path.exists(answer):
                # detect which card is provide
                card_name = self.detect_card_type(answer)
                if card_name == 'unknown':
                    card_name = self.ask('Fail to determine the type of the file. Please specify the format',
                  'pgs_card.dat', choices=['pgs_card.dat', 'delphes_card.dat', 'delphes_trigger.dat'])
        
                logger.info('copy %s as %s' % (answer, card_name))
                files.cp(answer, pjoin(self.me_dir, 'Cards', card_name))
                continue
            if answer != 'trigger':
                path = pjoin(self.me_dir,'Cards','%s_card.dat' % answer)
            else:
                path = pjoin(self.me_dir,'Cards','delphes_trigger.dat')
            self.exec_cmd('open %s' % path)                    
                 
        return mode


        question = """Do you want to edit the %s?""" % card
        answer = self.ask(question, 'n', ['y','n'],path_msg='enter path')
        if answer == 'y':
            path = pjoin(self.me_dir,'Cards', card)
            self.exec_cmd('open %s' % path)
        elif answer != 'n':
            card_name = self.detect_card_type(answer)
            if card_name != card:
                raise self.InvalidCmd('Invalid File Format for a %s' % card)
            logger.info('copy %s as %s' % (answer, card_name))
            files.cp(answer, pjoin(self.me_dir, 'Cards', card_name))   



    def add_card_to_run(self, name):
        """ensure that card name is define. If not use the default one"""
        dico = {'dir': self.me_dir, 'name': name }

        if name != 'trigger':
            if not os.path.isfile('%(dir)s/Cards/%(name)s_card.dat' % dico):
                files.cp('%(dir)s/Cards/%(name)s_card_default.dat' % dico,
                         '%(dir)s/Cards/%(name)s_card.dat' % dico)
        else:
            if not os.path.isfile('%(dir)s/Cards/delphes_trigger.dat' % dico):
                files.cp('%(dir)s/Cards/delphes_trigger_default.dat' % dico,
                         '%(dir)s/Cards/delphes_trigger.dat' % dico) 
            
    @staticmethod
    def detect_card_type(path):
        """detect the type of the card. Return value are
           banner
           param_card.dat
           run_card.dat
           pythia_card.dat
           plot_card.dat
           pgs_card.dat
           delphes_card.dat
           delphes_trigger.dat
           shower_card.dat
        """
        
        text = open(path).read()
        text = re.findall('(<MGVersion>|CEN_max_tracker|#TRIGGER CARD|parameter set name|muon eta coverage|QES_over_ref|MSTP|Herwig\+\+|MSTU|Begin Minpts|gridpack|ebeam1|BLOCK|DECAY)', text, re.I)
        text = [t.lower() for t in text]
        if '<mgversion>' in text:
            return 'banner'
        elif 'cen_max_tracker' in text:
            return 'delphes_card.dat'
        elif '#trigger card' in text:
            return 'delphes_trigger.dat'
        elif 'parameter set name' in text:
            return 'pgs_card.dat'
        elif 'muon eta coverage' in text:
            return 'pgs_card.dat'
        elif 'mstp' in text and not 'herwig++' in text:
            return 'pythia_card.dat'
        elif 'begin minpts' in text:
            return 'plot_card.dat'
        elif ('gridpack' in text and 'ebeam1' in text) or \
                ('qes_over_ref' in text and 'ebeam1' in text):
            return 'run_card.dat'
        elif 'block' in text and 'decay' in text: 
            return 'param_card.dat'
        elif 'herwig++' in text:
            return 'shower_card.dat'
        else:
            return 'unknown'

    ############################################################################
    def create_plot(self, mode='parton', event_path=None, output=None):
        """create the plot""" 

        madir = self.options['madanalysis_path']
        tag = self.run_card['run_tag']  
        td = self.options['td_path']

        if not madir or not td or \
            not os.path.exists(pjoin(self.me_dir, 'Cards', 'plot_card.dat')):
            return False

        if 'ickkw' in self.run_card and int(self.run_card['ickkw']) and \
                mode == 'Pythia':
            self.update_status('Create matching plots for Pythia', level='pythia')
            # recover old data if none newly created
            if not os.path.exists(pjoin(self.me_dir,'Events','events.tree')):
                misc.call(['gunzip', '-c', pjoin(self.me_dir,'Events', 
                      self.run_name, '%s_pythia_events.tree.gz' % tag)],
                      stdout=open(pjoin(self.me_dir,'Events','events.tree'),'w')
                          )
                files.mv(pjoin(self.me_dir,'Events',self.run_name, tag+'_pythia_xsecs.tree'),
                     pjoin(self.me_dir,'Events','xsecs.tree'))
                
            # Generate the matching plots
            misc.call([self.dirbin+'/create_matching_plots.sh', 
                       self.run_name, tag, madir],
                            stdout = os.open(os.devnull, os.O_RDWR),
                            cwd=pjoin(self.me_dir,'Events'))

            #Clean output
            misc.call(['gzip','-f','events.tree'], 
                                                cwd=pjoin(self.me_dir,'Events'))          
            files.mv(pjoin(self.me_dir,'Events','events.tree.gz'), 
                     pjoin(self.me_dir,'Events',self.run_name, tag + '_pythia_events.tree.gz'))
            files.mv(pjoin(self.me_dir,'Events','xsecs.tree'), 
                     pjoin(self.me_dir,'Events',self.run_name, tag+'_pythia_xsecs.tree'))
                        

        if not event_path:
            if mode == 'parton':
                event_path = pjoin(self.me_dir, 'Events','unweighted_events.lhe')
                output = pjoin(self.me_dir, 'HTML',self.run_name, 'plots_parton.html')
            elif mode == 'Pythia':
                event_path = pjoin(self.me_dir, 'Events','pythia_events.lhe')
                output = pjoin(self.me_dir, 'HTML',self.run_name, 
                              'plots_pythia_%s.html' % tag)                                   
            elif mode == 'PGS':
                event_path = pjoin(self.me_dir, 'Events', self.run_name, 
                                   '%s_pgs_events.lhco' % tag)
                output = pjoin(self.me_dir, 'HTML',self.run_name, 
                              'plots_pgs_%s.html' % tag)  
            elif mode == 'Delphes':
                event_path = pjoin(self.me_dir, 'Events', self.run_name,'%s_delphes_events.lhco' % tag)
                output = pjoin(self.me_dir, 'HTML',self.run_name, 
                              'plots_delphes_%s.html' % tag) 
            else:
                raise self.InvalidCmd, 'Invalid mode %s' % mode

            
            
        if not os.path.exists(event_path):
            if os.path.exists(event_path+'.gz'):
                os.system('gunzip -f %s.gz ' % event_path)
            else:
                raise self.InvalidCmd, 'Events file %s does not exits' % event_path
        
        self.update_status('Creating Plots for %s level' % mode, level = mode.lower())
               
        plot_dir = pjoin(self.me_dir, 'HTML', self.run_name,'plots_%s_%s' % (mode.lower(),tag))
                
        if not os.path.isdir(plot_dir):
            os.makedirs(plot_dir) 
        
        files.ln(pjoin(self.me_dir, 'Cards','plot_card.dat'), plot_dir, 'ma_card.dat')
                
        try:
            proc = misc.Popen([os.path.join(madir, 'plot_events')],
                            stdout = open(pjoin(plot_dir, 'plot.log'),'w'),
                            stderr = subprocess.STDOUT,
                            stdin=subprocess.PIPE,
                            cwd=plot_dir)
            proc.communicate('%s\n' % event_path)
            del proc
            #proc.wait()
            misc.call(['%s/plot' % self.dirbin, madir, td],
                            stdout = open(pjoin(plot_dir, 'plot.log'),'a'),
                            stderr = subprocess.STDOUT,
                            cwd=plot_dir)
    
            misc.call(['%s/plot_page-pl' % self.dirbin, 
                                os.path.basename(plot_dir),
                                mode],
                            stdout = open(pjoin(plot_dir, 'plot.log'),'a'),
                            stderr = subprocess.STDOUT,
                            cwd=pjoin(self.me_dir, 'HTML', self.run_name))
            shutil.move(pjoin(self.me_dir, 'HTML',self.run_name ,'plots.html'),
                                                                         output)

            logger.info("Plots for %s level generated, see %s" % \
                         (mode, output))
        except OSError, error:
            logger.error('fail to create plot: %s. Please check that MadAnalysis is correctly installed.' % error)
        
        self.update_status('End Plots for %s level' % mode, level = mode.lower(),
                                                                 makehtml=False)
        
        return True   

    def run_hep2lhe(self, banner_path = None):
        """Run hep2lhe on the file Events/pythia_events.hep"""

        if not self.options['pythia-pgs_path']:
            raise self.InvalidCmd, 'No pythia-pgs path defined'
            
        pydir = pjoin(self.options['pythia-pgs_path'], 'src')
        eradir = self.options['exrootanalysis_path']

        # Creating LHE file
        if misc.is_executable(pjoin(pydir, 'hep2lhe')):
            self.update_status('Creating Pythia LHE File', level='pythia')
            # Write the banner to the LHE file
            out = open(pjoin(self.me_dir,'Events','pythia_events.lhe'), 'w')
            #out.writelines('<LesHouchesEvents version=\"1.0\">\n')    
            out.writelines('<!--\n')
            out.writelines('# Warning! Never use this file for detector studies!\n')
            out.writelines('-->\n<!--\n')
            if banner_path:
                out.writelines(open(banner_path).read().replace('<LesHouchesEvents version="1.0">',''))
            out.writelines('\n-->\n')
            out.close()
            
            self.cluster.launch_and_wait(self.dirbin+'/run_hep2lhe', 
                                         argument= [pydir],
                                        cwd=pjoin(self.me_dir,'Events'))

            logger.info('Warning! Never use this pythia lhe file for detector studies!')
            # Creating ROOT file
            if eradir and misc.is_executable(pjoin(eradir, 'ExRootLHEFConverter')):
                self.update_status('Creating Pythia LHE Root File', level='pythia')
                try:
                    misc.call([eradir+'/ExRootLHEFConverter', 
                             'pythia_events.lhe', 
                             pjoin(self.run_name, '%s_pythia_lhe_events.root' % self.run_tag)],
                            cwd=pjoin(self.me_dir,'Events'))              
                except Exception, error:
                    misc.sprint('ExRootLHEFConverter fails', str(error), 
                                                                     log=logger)
                    pass

    def store_result(self):
        """Dummy routine, to be overwritten by daughter classes"""

        pass

    ############################################################################      
    def do_pgs(self, line):
        """launch pgs"""
        
        args = self.split_arg(line)
        # Check argument's validity
        if '--no_default' in args:
            no_default = True
            args.remove('--no_default')
        else:
            no_default = False

        # Check all arguments
        # This might launch a gunzip in another thread. After the question
        # This thread need to be wait for completion. (This allow to have the 
        # question right away and have the computer working in the same time)
        # if lock is define this a locker for the completion of the thread
        lock = self.check_pgs(args) 

        # Check that the pgs_card exists. If not copy the default 
        if not os.path.exists(pjoin(self.me_dir, 'Cards', 'pgs_card.dat')):
            if no_default:
                logger.info('No pgs_card detected, so not run pgs')
                return 
            
            files.cp(pjoin(self.me_dir, 'Cards', 'pgs_card_default.dat'),
                     pjoin(self.me_dir, 'Cards', 'pgs_card.dat'))
            logger.info('No pgs card found. Take the default one.')        
        
        if not (no_default or self.force):
            self.ask_edit_cards(['pgs'], args)
            
        self.update_status('prepare PGS run', level=None)  

        pgsdir = pjoin(self.options['pythia-pgs_path'], 'src')
        eradir = self.options['exrootanalysis_path']
        madir = self.options['madanalysis_path']
        td = self.options['td_path']
        
        # Compile pgs if not there       
        if not misc.is_executable(pjoin(pgsdir, 'pgs')):
            logger.info('No PGS executable -- running make')
            misc.compile(cwd=pgsdir)
        
        self.update_status('Running PGS', level='pgs')
        
        tag = self.run_tag
        # Update the banner with the pgs card        
        banner_path = pjoin(self.me_dir, 'Events', self.run_name, '%s_%s_banner.txt' % (self.run_name, self.run_tag))
        if os.path.exists(pjoin(self.me_dir, 'Source', 'banner_header.txt')):
            self.banner.add(pjoin(self.me_dir, 'Cards','pgs_card.dat'))
            self.banner.write(banner_path)
        else:
            open(banner_path, 'w').close()

        ########################################################################
        # now pass the event to a detector simulator and reconstruct objects
        ########################################################################
        if lock:
            lock.acquire()
        # Prepare the output file with the banner
        ff = open(pjoin(self.me_dir, 'Events', 'pgs_events.lhco'), 'w')
        if os.path.exists(pjoin(self.me_dir, 'Source', 'banner_header.txt')):
            text = open(banner_path).read()
            text = '#%s' % text.replace('\n','\n#')
            dico = self.results[self.run_name].get_current_info()
            text +='\n##  Integrated weight (pb)  : %.4g' % dico['cross']
            text +='\n##  Number of Event         : %s\n' % dico['nb_event']
            ff.writelines(text)
        ff.close()

        try: 
            os.remove(pjoin(self.me_dir, 'Events', 'pgs.done'))
        except Exception:
            pass
        pgs_log = pjoin(self.me_dir, 'Events', self.run_name, "%s_pgs.log" % tag)
        self.cluster.launch_and_wait('../bin/internal/run_pgs', 
                            argument=[pgsdir], cwd=pjoin(self.me_dir,'Events'),
                            stdout=pgs_log, stderr=subprocess.STDOUT)
        
        if not os.path.exists(pjoin(self.me_dir, 'Events', 'pgs.done')):
            logger.error('Fail to create LHCO events')
            return 
        else:
            os.remove(pjoin(self.me_dir, 'Events', 'pgs.done'))
            
        if os.path.getsize(banner_path) == os.path.getsize(pjoin(self.me_dir, 'Events','pgs_events.lhco')):
            misc.call(['cat pgs_uncleaned_events.lhco >>  pgs_events.lhco'], 
                            cwd=pjoin(self.me_dir, 'Events'))
            os.remove(pjoin(self.me_dir, 'Events', 'pgs_uncleaned_events.lhco '))

        # Creating Root file
        if eradir and misc.is_executable(pjoin(eradir, 'ExRootLHCOlympicsConverter')):
            self.update_status('Creating PGS Root File', level='pgs')
            try:
                misc.call([eradir+'/ExRootLHCOlympicsConverter', 
                             'pgs_events.lhco',pjoin('%s/%s_pgs_events.root' % (self.run_name, tag))],
                            cwd=pjoin(self.me_dir, 'Events')) 
            except Exception:
                logger.warning('fail to produce Root output [problem with ExRootAnalysis')
        if os.path.exists(pjoin(self.me_dir, 'Events', 'pgs_events.lhco')):
            # Creating plots
            files.mv(pjoin(self.me_dir, 'Events', 'pgs_events.lhco'), 
                    pjoin(self.me_dir, 'Events', self.run_name, '%s_pgs_events.lhco' % tag))
            self.create_plot('PGS')
            misc.call(['gzip','-f', pjoin(self.me_dir, 'Events', 
                                                self.run_name, '%s_pgs_events.lhco' % tag)])

        self.update_status('finish', level='pgs', makehtml=False)

    ############################################################################
    def do_delphes(self, line):
        """ run delphes and make associate root file/plot """
 
        args = self.split_arg(line)
        # Check argument's validity
        if '--no_default' in args:
            no_default = True
            args.remove('--no_default')
        else:
            no_default = False
        # Check all arguments
        # This might launch a gunzip in another thread. After the question
        # This thread need to be wait for completion. (This allow to have the 
        # question right away and have the computer working in the same time)
        # if lock is define this a locker for the completion of the thread
        lock = self.check_delphes(args) 
        self.update_status('prepare delphes run', level=None)
                
        # Check that the delphes_card exists. If not copy the default and
        # ask for edition of the card.
        if not os.path.exists(pjoin(self.me_dir, 'Cards', 'delphes_card.dat')):
            if no_default:
                logger.info('No delphes_card detected, so not run Delphes')
                return
            
            files.cp(pjoin(self.me_dir, 'Cards', 'delphes_card_default.dat'),
                     pjoin(self.me_dir, 'Cards', 'delphes_card.dat'))
            logger.info('No delphes card found. Take the default one.')
        if not os.path.exists(pjoin(self.me_dir, 'Cards', 'delphes_trigger.dat')):    
            files.cp(pjoin(self.me_dir, 'Cards', 'delphes_trigger_default.dat'),
                     pjoin(self.me_dir, 'Cards', 'delphes_trigger.dat'))
        if not (no_default or self.force):
            self.ask_edit_cards(['delphes', 'trigger'], args)
            
        self.update_status('Running Delphes', level=None)  
        # Wait that the gunzip of the files is finished (if any)
        if lock:
            lock.acquire()


 
        delphes_dir = self.options['delphes_path']
        tag = self.run_tag
        if os.path.exists(pjoin(self.me_dir, 'Source', 'banner_header.txt')):
            self.banner.add(pjoin(self.me_dir, 'Cards','delphes_card.dat'))
            self.banner.add(pjoin(self.me_dir, 'Cards','delphes_trigger.dat'))
            self.banner.write(pjoin(self.me_dir, 'Events', self.run_name, '%s_%s_banner.txt' % (self.run_name, tag)))
        
        cross = self.results[self.run_name].get_current_info()['cross']
                    
        delphes_log = pjoin(self.me_dir, 'Events', self.run_name, "%s_delphes.log" % tag)
        self.cluster.launch_and_wait('../bin/internal/run_delphes', 
                        argument= [delphes_dir, self.run_name, tag, str(cross)],
                        stdout=delphes_log, stderr=subprocess.STDOUT,
                        cwd=pjoin(self.me_dir,'Events'))
                
        if not os.path.exists(pjoin(self.me_dir, 'Events', 
                                self.run_name, '%s_delphes_events.lhco' % tag)):
            logger.error('Fail to create LHCO events from DELPHES')
            return 
        
        if os.path.exists(pjoin(self.me_dir,'Events','delphes.root')):
            source = pjoin(self.me_dir,'Events','delphes.root')
            target = pjoin(self.me_dir,'Events', self.run_name, "%s_delphes_events.root" % tag)
            files.mv(source, target)
            
        #eradir = self.options['exrootanalysis_path']
        madir = self.options['madanalysis_path']
        td = self.options['td_path']

        # Creating plots
        self.create_plot('Delphes')

        if os.path.exists(pjoin(self.me_dir, 'Events', self.run_name,  '%s_delphes_events.lhco' % tag)):
            misc.call(['gzip','-f', pjoin(self.me_dir, 'Events', self.run_name, '%s_delphes_events.lhco' % tag)])


        
        self.update_status('delphes done', level='delphes', makehtml=False)   

    ############################################################################ 
    def get_pid_final_states(self):
        """Find the pid of all particles in the final states"""
        pids = set()
        subproc = [l.strip() for l in open(pjoin(self.me_dir,'SubProcesses', 
                                                                 'subproc.mg'))]
        nb_init = self.ninitial
        pat = re.compile(r'''DATA \(IDUP\(I,\d+\),I=1,\d+\)/([\+\-\d,\s]*)/''', re.I)
        for Pdir in subproc:
            text = open(pjoin(Pdir, 'born_leshouche.inc')).read()
            group = pat.findall(text)
            for particles in group:
                particles = particles.split(',')
                pids.update(set(particles[nb_init:]))
        
        return pids
                
                
                
        
  
    ############################################################################ 
    def do_open(self, line):
        """Open a text file/ eps file / html file"""
        
        args = self.split_arg(line)
        # Check Argument validity and modify argument to be the real path
        self.check_open(args)
        file_path = args[0]
        
        misc.open_file(file_path)

    ############################################################################
    def do_set(self, line, log=True):
        """Set an option, which will be default for coming generations/outputs
        """
        # cmd calls automaticaly post_set after this command.


        args = self.split_arg(line) 
        # Check the validity of the arguments
        self.check_set(args)
        # Check if we need to save this in the option file
        if args[0] in self.options_configuration and '--no_save' not in args:
            self.do_save('options --auto')
        
        if args[0] == "stdout_level":
            if args[1].isdigit():
                logging.root.setLevel(int(args[1]))
                logging.getLogger('madgraph').setLevel(int(args[1]))
            else:
                logging.root.setLevel(eval('logging.' + args[1]))
                logging.getLogger('madgraph').setLevel(eval('logging.' + args[1]))
            if log: logger.info('set output information to level: %s' % args[1])
        elif args[0] == "fortran_compiler":
            if args[1] == 'None':
                args[1] = None
            self.options['fortran_compiler'] = args[1]
            current = misc.detect_current_compiler(pjoin(self.me_dir,'Source','make_opts'))
            if current != args[1] and args[1] != None:
                misc.mod_compilator(self.me_dir, args[1], current)
        elif args[0] == "run_mode":
            if not args[1] in [0,1,2,'0','1','2']:
                raise self.InvalidCmd, 'run_mode should be 0, 1 or 2.'
            self.cluster_mode = int(args[1])
            self.options['run_mode'] =  self.cluster_mode
        elif args[0] in  ['cluster_type', 'cluster_queue', 'cluster_temp_path']:
            if args[1] == 'None':
                args[1] = None
            self.options[args[0]] = args[1]
            opt = self.options
            self.cluster = cluster.from_name[opt['cluster_type']](\
                                 opt['cluster_queue'], opt['cluster_temp_path'])
        elif args[0] == 'nb_core':
            if args[1] == 'None':
                import multiprocessing
                self.nb_core = multiprocessing.cpu_count()
                self.options['nb_core'] = self.nb_core
                return
            if not args[1].isdigit():
                raise self.InvalidCmd('nb_core should be a positive number') 
            self.nb_core = int(args[1])
            self.options['nb_core'] = self.nb_core
        elif args[0] == 'timeout':
            self.options[args[0]] = int(args[1]) 
        elif args[0] in self.options:
            if args[1] in ['None','True','False']:
                self.options[args[0]] = eval(args[1])
            elif args[0].endswith('path'):
                if os.path.exists(args[1]):
                    self.options[args[0]] = args[1]
                elif os.path.exists(pjoin(self.me_dir, args[1])):
                    self.options[args[0]] = pjoin(self.me_dir, args[1])
                else:
                    raise self.InvalidCmd('Not a valid path: keep previous value: \'%s\'' % self.options[args[0]])
            else:
                self.options[args[0]] = args[1]             

    def configure_run_mode(self, run_mode):
        """change the way to submit job 0: single core, 1: cluster, 2: multicore"""
        
        self.cluster_mode = run_mode
        
        if run_mode == 2:
            if not self.nb_core:
                import multiprocessing
                self.nb_core = multiprocessing.cpu_count()
            nb_core =self.nb_core
        elif run_mode == 0:
            nb_core = 1 
            
        if run_mode in [0, 2]:
            self.cluster = cluster.MultiCore(nb_core, 
                                     temp_dir=self.options['cluster_temp_path'])
            
        if self.cluster_mode == 1:
            opt = self.options
            cluster_name = opt['cluster_type']
            self.cluster = cluster.from_name[cluster_name](opt['cluster_queue'],
                                                        opt['cluster_temp_path'])

    def add_error_log_in_html(self, errortype=None):
        """If a ME run is currently running add a link in the html output"""

        # Be very carefull to not raise any error here (the traceback 
        #will be modify in that case.)
        if hasattr(self, 'results') and hasattr(self.results, 'current') and\
                self.results.current and 'run_name' in self.results.current and \
                hasattr(self, 'me_dir'):
            name = self.results.current['run_name']
            tag = self.results.current['tag']
            self.debug_output = pjoin(self.me_dir, '%s_%s_debug.log' % (name,tag))
            if errortype:
                self.results.current.debug = errortype
            else:
                self.results.current.debug = self.debug_output
            
        else:
            #Force class default
            self.debug_output = CommonRunCmd.debug_output
        if os.path.exists('ME5_debug') and not 'ME5_debug' in self.debug_output:
            os.remove('ME5_debug')
        if not 'ME5_debug' in self.debug_output:
            os.system('ln -s %s ME5_debug &> /dev/null' % self.debug_output)


  

    def update_status(self, status, level, makehtml=True, force=True, 
                      error=False, starttime = None, update_results=True):
        """ update the index status """
        
        if makehtml or not force:
            if hasattr(self, 'next_update') and time.time() < self.next_update:
                return
            else:
                self.next_update = time.time() + 3
        
        if isinstance(status, str):
            if '<br>' not  in status:
                logger.info(status)
        elif starttime:
            running_time = misc.format_timer(time.time()-starttime)
<<<<<<< HEAD
            logger.info(' Idle: %s,  Running: %s,  Completed: %s %s' % \
=======
 
            logger.info(' Idle: %s,  Running: %s,  Completed: %s [ %s ]' % \
>>>>>>> 37334836
                       (status[0], status[1], status[2], running_time))
        else: 
            logger.info(' Idle: %s,  Running: %s,  Completed: %s' % status[:3])
        
        if update_results:
            self.results.update(status, level, makehtml=makehtml, error=error)
        

    ############################################################################
    def set_configuration(self, config_path=None, final=True, initdir=None, amcatnlo=False):
        """ assign all configuration variable from file 
            ./Cards/mg5_configuration.txt. assign to default if not define """
        if not hasattr(self, 'options') or not self.options:  
            self.options = dict(self.options_configuration)
            self.options.update(self.options_madgraph)
            self.options.update(self.options_madevent) 
        if not config_path:
            if os.environ.has_key('MADGRAPH_BASE'):
                config_path = pjoin(os.environ['MADGRAPH_BASE'],'mg5_configuration.txt')
                self.set_configuration(config_path=config_path, final=final)
                return
            if 'HOME' in os.environ:
                config_path = pjoin(os.environ['HOME'],'.mg5', 
                                                        'mg5_configuration.txt')
                if os.path.exists(config_path):
                    self.set_configuration(config_path=config_path,  final=False)
            if amcatnlo:
                me5_config = pjoin(self.me_dir, 'Cards', 'amcatnlo_configuration.txt')
            else:
                me5_config = pjoin(self.me_dir, 'Cards', 'me5_configuration.txt')
            self.set_configuration(config_path=me5_config, final=False, initdir=self.me_dir)
                
            if self.options.has_key('mg5_path'):
                MG5DIR = self.options['mg5_path']
                config_file = pjoin(MG5DIR, 'input', 'mg5_configuration.txt')
                self.set_configuration(config_path=config_file, final=False,initdir=MG5DIR)
            return self.set_configuration(config_path=me5_config, final=final,initdir=self.me_dir)

        config_file = open(config_path)

        # read the file and extract information
        logger.info('load configuration from %s ' % config_file.name)
        for line in config_file:
            if '#' in line:
                line = line.split('#',1)[0]
            line = line.replace('\n','').replace('\r\n','')
            try:
                name, value = line.split('=')
            except ValueError:
                pass
            else:
                name = name.strip()
                value = value.strip()
                if name.endswith('_path'):
                    path = value
                    if os.path.isdir(path):
                        self.options[name] = os.path.realpath(path)
                        continue
                    if not initdir:
                        continue
                    path = pjoin(initdir, value)
                    if os.path.isdir(path):
                        self.options[name] = os.path.realpath(path)
                        continue
                else:
                    self.options[name] = value
                    if value.lower() == "none":
                        self.options[name] = None

        if not final:
            return self.options # the return is usefull for unittest


        # Treat each expected input
        # delphes/pythia/... path
        for key in self.options:
            # Final cross check for the path
            if key.endswith('path'):
                path = self.options[key]
                if path is None:
                    continue
                if os.path.isdir(path):
                    self.options[key] = os.path.realpath(path)
                    continue
                path = pjoin(self.me_dir, self.options[key])
                if os.path.isdir(path):
                    self.options[key] = os.path.realpath(path)
                    continue
                elif self.options.has_key('mg5_path') and self.options['mg5_path']: 
                    path = pjoin(self.options['mg5_path'], self.options[key])
                    if os.path.isdir(path):
                        self.options[key] = os.path.realpath(path)
                        continue
                self.options[key] = None
            elif key.startswith('cluster'):
                pass              
            elif key == 'automatic_html_opening':
                if self.options[key] in ['False', 'True']:
                    self.options[key] =eval(self.options[key])
            elif key not in ['text_editor','eps_viewer','web_browser','stdout_level']:
                # Default: try to set parameter
                try:
                    self.do_set("%s %s --no_save" % (key, self.options[key]), log=False)
                except self.InvalidCmd:
                    logger.warning("Option %s from config file not understood" \
                                   % key)
        
        # Configure the way to open a file:
        misc.open_file.configure(self.options)
          
        return self.options

    @staticmethod
    def find_available_run_name(me_dir):
        """ find a valid run_name for the current job """
        
        name = 'run_%02d'
        data = [int(s[4:6]) for s in os.listdir(pjoin(me_dir,'Events')) if
                        s.startswith('run_') and len(s)>5 and s[4:6].isdigit()]
        return name % (max(data+[0])+1) 
    

    ############################################################################      
    def do_decay_events(self,line):
        """Require MG5 directory: decay events with spin correlations
        """
        
        # First need to load MadSpin
        
        # Check that MG5 directory is present .
        if MADEVENT and not self.options['mg5_path']:
            raise self.InvalidCmd, '''The module decay_events requires that MG5 is installed on the system.
            You can install it and set its path in ./Cards/me5_configuration.txt'''
        elif MADEVENT:
            sys.path.append(self.options['mg5_path'])
        try:
            import MadSpin.decay as decay
        except:
            raise self.ConfigurationError, '''Can\'t load MadSpin
            The variable mg5_path might not be correctly configured.'''
        
        self.help_decay_events(skip_syntax=True)

        # load the name of the event file
        args = self.split_arg(line) 
        self.check_decay_events(args) 
        # args now alway content the path to the valid files
        evt_file = args[0] 
        if evt_file.endswith('.gz'):
            misc.call(['gunzip', evt_file])
            evt_file = evt_file.replace(".gz","")
        
        try:
            inputfile = open(evt_file, 'r')       
        except Exception:
            raise MadGraph5Error, "cannot open event file %s" % evt_file
        
        #    load the tools
        decay_tools=decay.decay_misc()
        
#
# Read the banner from the input event file
#
        logger.info("Extracting the banner ...")
        mybanner=decay.Banner(inputfile)
        mybanner.ReadBannerFromFile()
        nlo=(mybanner.proc["generate"].find('[')>-1)
        mybanner.proc["generate"], proc_option=decay_tools.format_proc_line(\
                                        mybanner.proc["generate"])
        logger.info("process: "+mybanner.proc["generate"])
        logger.info("options: "+proc_option)

        if not mybanner.proc.has_key('model'):
            if nlo: 
                mybanner.proc['model']='loop_sm'
                logger.info('No model found in the banner, set the model to loop_sm')
            else:
                mybanner.proc['model']='sm'
                logger.info('No model found in the banner, set the model to sm')
# Read the final state of the production process:
#     "_full" means with the complete decay chain syntax 
#     "_compact" means without the decay chain syntax 
        final_state_full=\
             mybanner.proc["generate"][mybanner.proc["generate"].find(">")+1:]
        final_state_compact, prod_branches=\
             decay_tools.get_final_state_compact(final_state_full)

        decay_processes={}


        logger.info('Please enter the definition of each branch  ')
        logger.info('associated with the decay channel you want to consider')
        logger.info('Please use the mg5 syntax, e.g. ')
        logger.info(' A > B C , ( C > D E , E > F G )')
        list_branches={}
        while 1: 
            decaybranch=self.ask('New branch: (if you are done, type enter) \n','done')
            if decaybranch == 'done' or decaybranch == '':
                break
            decay_process, init_part=\
                decay_tools.reorder_branch(decaybranch)
            if not list_branches.has_key(init_part):
                list_branches[init_part]=[ ]
            list_branches[init_part].append(decay_process)
            del decay_process, init_part    
        
        if len(list_branches)==0:
            logger.info("Nothing to decay ...")
            return
# Ask the user which particle should be decayed        
        particle_index=2
        to_decay={}
        counter=0
        for particle in final_state_compact.split():
            particle_index+=1
            if list_branches.has_key(str(particle)):
                counter+=1
                decay_processes[counter]=list_branches[str(particle)][0]
                # if there are seveal decay branches initiated by the same particle:
                #  use each of them in turn:
                if len(list_branches[str(particle)])>1: del list_branches[str(particle)][0] 

        if len(decay_processes)==0:
            logger.info("Nothing to decay ...")
            return
            
        logger.info("An estimation of the maximum weight is needed for the unweighting ")
        answer=self.ask("Enter the maximum weight, or enter a negative number if unknown \n",-1.0)
        max_weight=-1
        try:
            answer=answer.replace("\n","") 
            if float(answer)>0:
                max_weight=float(answer)
            else:
                max_weight=-1
                logger.info("The maximum weight will be evaluated")
        except: 
            pass
     
        BW_effects=1

        path_me=pjoin(self.me_dir,'Events',self.run_name)
        current_dir=os.getcwd()
        try:
#            os.chdir("../MadSpin")
            generate_all=decay.decay_all_events(inputfile,mybanner,decay_processes,\
                 prod_branches, proc_option, max_weight, BW_effects,path_me)
        except Exception:
            os.chdir(current_dir)
            raise
        os.chdir(current_dir)
        
        misc.call(['gzip %s' % evt_file], shell=True)
        decayed_evt_file=evt_file.replace('.lhe', '_decayed.lhe')
        shutil.move(pjoin(path_me,'decayed_events.lhe'), decayed_evt_file)
        misc.call(['gzip %s' % decayed_evt_file], shell=True)
        logger.info("Decayed events have been written in %s" % decayed_evt_file)
    
    def complete_decay_events(self, text, line, begidx, endidx):
        args = self.split_arg(line[0:begidx], error=False)
        if len(args) == 1:
            return self.complete_plot(text, line, begidx, endidx)
        else:
            return
        
    def check_decay_events(self,args):
        """Check the argument for decay_events command
        syntax: decay_events [NAME]
        Note that other option are already remove at this point
        """
        
        if len(args) == 0:
            if self.run_name:
                args.insert(0, self.results.lastrun)
            elif self.results.lastrun:
                args.insert(0, self.results.lastrun)
            else:
                raise self.InvalidCmd('No run name currently defined. Please add this information.')
                return

        if args[0] != self.run_name:
            self.run_name=args[0]
        
        if self.mode == 'madevent':
            possible_path = [
                pjoin(self.me_dir,'Events',args[0], 'unweighted_events.lhe.gz'),
                pjoin(self.me_dir,'Events',args[0], 'unweighted_events.lhe')]
        else:
            possible_path = [
                           pjoin(self.me_dir,'Events',args[0], 'events.lhe.gz'),
                           pjoin(self.me_dir,'Events',args[0], 'events.lhe')]

        for path in possible_path:
            print 'check', path
            if os.path.exists(path):
                correct_path = path
                print 'find path'
                break
        else:
            raise self.InvalidCmd('No events file corresponding to %s run. ' % args[0])
        args[0] = correct_path
        <|MERGE_RESOLUTION|>--- conflicted
+++ resolved
@@ -1058,12 +1058,7 @@
                 logger.info(status)
         elif starttime:
             running_time = misc.format_timer(time.time()-starttime)
-<<<<<<< HEAD
-            logger.info(' Idle: %s,  Running: %s,  Completed: %s %s' % \
-=======
- 
             logger.info(' Idle: %s,  Running: %s,  Completed: %s [ %s ]' % \
->>>>>>> 37334836
                        (status[0], status[1], status[2], running_time))
         else: 
             logger.info(' Idle: %s,  Running: %s,  Completed: %s' % status[:3])

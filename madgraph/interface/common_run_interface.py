--- conflicted
+++ resolved
@@ -6117,10 +6117,9 @@
                     raise InvalidCmd("Your model is identified as not fully supported within MG5aMC.\n" +\
                         "As your process seems to be impacted by the issue,\n" +\
                       "You can NOT run with MLM matching/merging. Please check if merging outside MG5aMC are suitable or refrain to use merging with this model") 
-<<<<<<< HEAD
             
             if 'fix_scale' in proc_charac['limitations']:
-                if self.run_card['fixed_fac_scale'] or self.run_card['fixed_ren_scale']:
+                if not self.run_card['fixed_fac_scale'] or not self.run_card['fixed_ren_scale']:
                     raise InvalidCmd("Your model is identified as having not SM running of the strong coupling.\n"+\
                                      "Therefore you can not perform scale running computation.")
                 if self.run_card['ickkw']:
@@ -6131,11 +6130,6 @@
                     logger.critical("Your model is identified as having not SM running of the strong coupling.\n"+\
                                     "PLEASE check carefully the value use for alphas in the internal log.")
 
-                     
-=======
-                
-            # 
->>>>>>> 950ecade
             if not 'sde_strategy' in self.run_card.user_set:
                 if proc_charac['single_color']:
                     self.run_card['SDE_strategy'] = 2

--- conflicted
+++ resolved
@@ -4262,7 +4262,6 @@
                                         lhapdf_version, alternate_path)
         elif lhapdf_version.startswith('6.'):
             # try to do a simple wget
-<<<<<<< HEAD
             r = [1, 0]
             for t in r:
                 if t ==0:
@@ -4273,14 +4272,11 @@
                 retcode = misc.wget(wwwpath, pjoin(pdfsets_dir, '%s.tar.gz' %filename))
                 if retcode:
                     continue
-            
                 retcode = misc.call(['tar', '-xzpvf', '%s.tar.gz' %filename],
-=======
-            wwwpath = "http://lhapdfsets.web.cern.ch/lhapdfsets/current/%s.tar.gz" % filename
-            misc.wget(wwwpath, pjoin(pdfsets_dir, '%s.tar.gz' %filename))
-            misc.call(['tar', '-xzpvf', '%s.tar.gz' %filename],
->>>>>>> a55d3c08
                       cwd=pdfsets_dir)
+                if retcode:
+                    continue
+                break
 
             if os.path.exists(pjoin(pdfsets_dir, filename)) or \
                os.path.isdir(pjoin(pdfsets_dir, filename)):

################################################################################
#
# Copyright (c) 2011 The MadGraph5_aMC@NLO Development team and Contributors
#
# This file is a part of the MadGraph5_aMC@NLO project, an application which
# automatically generates Feynman diagrams and matrix elements for arbitrary
# high-energy processes in the Standard Model and beyond.
#
# It is subject to the MadGraph5_aMC@NLO license which should accompany this
# distribution.
#
# For more information, visit madgraph.phys.ucl.ac.be and amcatnlo.web.cern.ch
#
################################################################################
"""A user friendly command line interface to access MadGraph5_aMC@NLO features.
   Uses the cmd package for command interpretation and tab completion.
"""
from __future__ import division

import atexit
import cmath
import cmd
import glob
import logging
import math
import optparse
import os
import pydoc
import random
import re
import shutil
import signal
import stat
import subprocess
import sys
import time
import traceback


try:
    import readline
    GNU_SPLITTING = ('GNU' in readline.__doc__)
except:
    GNU_SPLITTING = True

root_path = os.path.split(os.path.dirname(os.path.realpath( __file__ )))[0]
root_path = os.path.split(root_path)[0]
sys.path.insert(0, os.path.join(root_path,'bin'))

# usefull shortcut
pjoin = os.path.join
# Special logger for the Cmd Interface
logger = logging.getLogger('madgraph.stdout') # -> stdout
logger_stderr = logging.getLogger('madgraph.stderr') # ->stderr


try:
    # import from madgraph directory
    import madgraph.interface.extended_cmd as cmd
    import madgraph.various.banner as banner_mod
    import madgraph.various.misc as misc
    import madgraph.iolibs.files as files
    import madgraph.various.cluster as cluster
    import models.check_param_card as check_param_card
    from madgraph import InvalidCmd, MadGraph5Error, MG5DIR
    MADEVENT=False
except Exception, error:
    if __debug__:
        print error
    # import from madevent directory
    import internal.extended_cmd as cmd
    import internal.banner as banner_mod
    import internal.misc as misc
    import internal.cluster as cluster
    import internal.check_param_card as check_param_card
    import internal.files as files
    from internal import InvalidCmd, MadGraph5Error
    MADEVENT=True

#===============================================================================
# HelpToCmd
#===============================================================================
class HelpToCmd(object):
    """ The Series of help routins in common between amcatnlo_run and
    madevent interface"""

    def help_treatcards(self):
        logger.info("syntax: treatcards [param|run] [--output_dir=] [--param_card=] [--run_card=]")
        logger.info("-- create the .inc files containing the cards information." )

    def help_set(self):
        logger.info("syntax: set %s argument" % "|".join(self._set_options))
        logger.info("-- set options")
        logger.info("   stdout_level DEBUG|INFO|WARNING|ERROR|CRITICAL")
        logger.info("     change the default level for printed information")
        logger.info("   timeout VALUE")
        logger.info("      (default 20) Seconds allowed to answer questions.")
        logger.info("      Note that pressing tab always stops the timer.")
        logger.info("   cluster_temp_path PATH")
        logger.info("      (default None) Allow to perform the run in PATH directory")
        logger.info("      This allow to not run on the central disk. This is not used")
        logger.info("      by condor cluster (since condor has it's own way to prevent it).")

    def help_plot(self):
        logger.info("syntax: help [RUN] [%s] [-f]" % '|'.join(self._plot_mode))
        logger.info("-- create the plot for the RUN (current run by default)")
        logger.info("     at the different stage of the event generation")
        logger.info("     Note than more than one mode can be specified in the same command.")
        logger.info("   This require to have MadAnalysis and td require. By default")
        logger.info("     if those programs are installed correctly, the creation")
        logger.info("     will be performed automaticaly during the event generation.")
        logger.info("   -f options: answer all question by default.")

    def help_compute_widths(self):
        logger.info("syntax: compute_widths Particle [Particles] [--precision=] [--path=Param_card] [--output=PATH]")
        logger.info("-- Compute the widths for the particles specified.")
        logger.info("   By default, this takes the current param_card and overwrites it.") 
        logger.info("   Precision allows to define when to include three/four/... body decays (LO).")
        logger.info("   If this number is an integer then all N-body decay will be included.")      


    def help_pythia(self):
        logger.info("syntax: pythia [RUN] [--run_options]")
        logger.info("-- run pythia on RUN (current one by default)")
        self.run_options_help([('-f','answer all question by default'),
                               ('--tag=', 'define the tag for the pythia run'),
                               ('--no_default', 'not run if pythia_card not present')])

    def help_pgs(self):
        logger.info("syntax: pgs [RUN] [--run_options]")
        logger.info("-- run pgs on RUN (current one by default)")
        self.run_options_help([('-f','answer all question by default'),
                               ('--tag=', 'define the tag for the pgs run'),
                               ('--no_default', 'not run if pgs_card not present')])

    def help_delphes(self):
        logger.info("syntax: delphes [RUN] [--run_options]")
        logger.info("-- run delphes on RUN (current one by default)")
        self.run_options_help([('-f','answer all question by default'),
                               ('--tag=', 'define the tag for the delphes run'),
                               ('--no_default', 'not run if delphes_card not present')])

    def help_decay_events(self, skip_syntax=False):
        if not skip_syntax:
            logger.info("syntax: decay_events [RUN]")
        logger.info("This functionality allows for the decay of resonances")
        logger.info("in a .lhe file, keeping track of the spin correlation effets.")
        logger.info("BE AWARE OF THE CURRENT LIMITATIONS:")
        logger.info("  (1) Only a succession of 2 body decay are currently allowed")



class CheckValidForCmd(object):
    """ The Series of check routines in common between amcatnlo_run and
    madevent interface"""

    def check_set(self, args):
        """ check the validity of the line"""

        if len(args) < 2:
            self.help_set()
            raise self.InvalidCmd('set needs an option and an argument')

        if args[0] not in self._set_options + self.options.keys():
            self.help_set()
            raise self.InvalidCmd('Possible options for set are %s' % \
                                  self._set_options)

        if args[0] in ['stdout_level']:
            if args[1] not in ['DEBUG','INFO','WARNING','ERROR','CRITICAL'] \
                                                       and not args[1].isdigit():
                raise self.InvalidCmd('output_level needs ' + \
                                      'a valid level')

        if args[0] in ['timeout']:
            if not args[1].isdigit():
                raise self.InvalidCmd('timeout values should be a integer')

    def check_compute_widths(self, args):
        """check that the model is loadable and check that the format is of the
        type: PART PATH --output=PATH -f --precision=N
        return the model.
        """
        
        # Check that MG5 directory is present .
        if MADEVENT and not self.options['mg5_path']:
            raise self.InvalidCmd, '''The automatic computations of widths requires that MG5 is installed on the system.
            You can install it and set his path in ./Cards/me5_configuration.txt'''
        elif MADEVENT:
            sys.path.append(self.options['mg5_path'])
        try:
            import models.model_reader as model_reader
            import models.import_ufo as import_ufo
        except ImportError:
            raise self.ConfigurationError, '''Can\'t load MG5.
            The variable mg5_path should not be correctly configure.'''
        
        
        ufo_path = pjoin(self.me_dir,'bin','internal', 'ufomodel')
        # Import model
        if not MADEVENT:
            modelname = self.find_model_name()
            #restrict_file = None
            #if os.path.exists(pjoin(ufo_path, 'restrict_default.dat')):
            #    restrict_file = pjoin(ufo_path, 'restrict_default.dat')
            model = import_ufo.import_model(modelname, decay=True, 
                        restrict=True)
            if self.mother and self.mother.options['complex_mass_scheme']:
                model.change_mass_to_complex_scheme()
        else:
            model = import_ufo.import_model(pjoin(self.me_dir,'bin','internal', 'ufomodel'),
                                        decay=True)
            #pattern for checking complex mass scheme.
            has_cms = re.compile(r'''set\s+complex_mass_scheme\s*(True|T|1|true|$|;)''')
            if has_cms.search(open(pjoin(self.me_dir,'Cards','proc_card_mg5.dat')\
                                   ).read()):
                model.change_mass_to_complex_scheme()
   
            
#        if not hasattr(model.get('particles')[0], 'partial_widths'):
#            raise self.InvalidCmd, 'The UFO model does not include partial widths information. Impossible to compute widths automatically'
            
        # check if the name are passed to default MG5
        if '-modelname' not in open(pjoin(self.me_dir,'Cards','proc_card_mg5.dat')).read():
            model.pass_particles_name_in_mg_default()        
        model = model_reader.ModelReader(model)
        particles_name = dict([(p.get('name'), p.get('pdg_code'))
                                               for p in model.get('particles')])
        particles_name.update(dict([(p.get('antiname'), p.get('pdg_code'))
                                               for p in model.get('particles')]))        
        
        output = {'model': model, 'force': False, 'output': None, 
                  'path':None, 'particles': set(), 'body_decay':4.0025,
                  'min_br':None, 'precision_channel':0.01}
        for arg in args:
            if arg.startswith('--output='):
                output_path = arg.split('=',1)[1]
                if not os.path.exists(output_path):
                    raise self.InvalidCmd, 'Invalid Path for the output. Please retry.'
                if not os.path.isfile(output_path):
                    output_path = pjoin(output_path, 'param_card.dat')
                output['output'] = output_path       
            elif arg == '-f':
                output['force'] = True
            elif os.path.isfile(arg):
                ftype = self.detect_card_type(arg)
                if ftype != 'param_card.dat':
                    raise self.InvalidCmd , '%s is not a valid param_card.' % arg
                output['path'] = arg
            elif arg.startswith('--path='):
                arg = arg.split('=',1)[1]
                ftype = self.detect_card_type(arg)
                if ftype != 'param_card.dat':
                    raise self.InvalidCmd , '%s is not a valid param_card.' % arg
                output['path'] = arg
            elif arg.startswith('--'):
                name, value = arg.split('=',1)
                try:
                    value = float(value)
                except Exception:
                    raise self.InvalidCmd, '--%s requires integer or a float' % name
                output[name[2:]] = float(value)                
            elif arg in particles_name:
                # should be a particles
                output['particles'].add(particles_name[arg])
            elif arg.isdigit() and int(arg) in particles_name.values():
                output['particles'].add(eval(arg))
            elif arg == 'all':
                output['particles'] = set(['all'])
            else:
                self.help_compute_widths()
                raise self.InvalidCmd, '%s is not a valid argument for compute_widths' % arg
        if self.force:
            output['force'] = True

        if not output['particles']:
            raise self.InvalidCmd, '''This routines requires at least one particle in order to compute
            the related width'''
            
        if output['output'] is None:
            output['output'] = output['path']

        return output

    def check_open(self, args):
        """ check the validity of the line """

        if len(args) != 1:
            self.help_open()
            raise self.InvalidCmd('OPEN command requires exactly one argument')

        if args[0].startswith('./'):
            if not os.path.isfile(args[0]):
                raise self.InvalidCmd('%s: not such file' % args[0])
            return True

        # if special : create the path.
        if not self.me_dir:
            if not os.path.isfile(args[0]):
                self.help_open()
                raise self.InvalidCmd('No MadEvent path defined. Unable to associate this name to a file')
            else:
                return True

        path = self.me_dir
        if os.path.isfile(os.path.join(path,args[0])):
            args[0] = os.path.join(path,args[0])
        elif os.path.isfile(os.path.join(path,'Cards',args[0])):
            args[0] = os.path.join(path,'Cards',args[0])
        elif os.path.isfile(os.path.join(path,'HTML',args[0])):
            args[0] = os.path.join(path,'HTML',args[0])
        # special for card with _default define: copy the default and open it
        elif '_card.dat' in args[0]:
            name = args[0].replace('_card.dat','_card_default.dat')
            if os.path.isfile(os.path.join(path,'Cards', name)):
                files.cp(os.path.join(path,'Cards', name), os.path.join(path,'Cards', args[0]))
                args[0] = os.path.join(path,'Cards', args[0])
            else:
                raise self.InvalidCmd('No default path for this file')
        elif not os.path.isfile(args[0]):
            raise self.InvalidCmd('No default path for this file')

    def check_treatcards(self, args):
        """check that treatcards arguments are valid
           [param|run|all] [--output_dir=] [--param_card=] [--run_card=]
        """

        opt = {'output_dir':pjoin(self.me_dir,'Source'),
               'param_card':pjoin(self.me_dir,'Cards','param_card.dat'),
               'run_card':pjoin(self.me_dir,'Cards','run_card.dat')}
        mode = 'all'
        for arg in args:
            if arg.startswith('--') and '=' in arg:
                key,value =arg[2:].split('=',1)
                if not key in opt:
                    self.help_treatcards()
                    raise self.InvalidCmd('Invalid option for treatcards command:%s ' \
                                          % key)
                if key in ['param_card', 'run_card']:
                    if os.path.isfile(value):
                        card_name = self.detect_card_type(value)
                        if card_name != key:
                            raise self.InvalidCmd('Format for input file detected as %s while expecting %s'
                                                  % (card_name, key))
                        opt[key] = value
                    elif os.path.isfile(pjoin(self.me_dir,value)):
                        card_name = self.detect_card_type(pjoin(self.me_dir,value))
                        if card_name != key:
                            raise self.InvalidCmd('Format for input file detected as %s while expecting %s'
                                                  % (card_name, key))
                        opt[key] = value
                    else:
                        raise self.InvalidCmd('No such file: %s ' % value)
                elif key in ['output_dir']:
                    if os.path.isdir(value):
                        opt[key] = value
                    elif os.path.isdir(pjoin(self.me_dir,value)):
                        opt[key] = pjoin(self.me_dir, value)
                    else:
                        raise self.InvalidCmd('No such directory: %s' % value)
            elif arg in ['param','run','all']:
                mode = arg
            else:
                self.help_treatcards()
                raise self.InvalidCmd('Unvalid argument %s' % arg)

        return mode, opt

    def check_decay_events(self,args):
        """Check the argument for decay_events command
        syntax: decay_events [NAME]
        Note that other option are already remove at this point
        """

        opts = []
        if '-from_cards' in args:
            args.remove('-from_cards')
            opts.append('-from_cards')

        if len(args) == 0:
            if self.run_name:
                args.insert(0, self.run_name)
            elif self.results.lastrun:
                args.insert(0, self.results.lastrun)
            else:
                raise self.InvalidCmd('No run name currently defined. Please add this information.')
                return

        if args[0] != self.run_name:
            self.set_run_name(args[0])

        args[0] = self.get_events_path(args[0])

        args += opts

    def check_check_events(self,args):
        """Check the argument for decay_events command
        syntax: decay_events [NAME]
        Note that other option are already remove at this point
        """

        if len(args) == 0:
            if self.run_name:
                args.insert(0, self.run_name)
            elif self.results.lastrun:
                args.insert(0, self.results.lastrun)
            else:
                raise self.InvalidCmd('No run name currently defined. Please add this information.')
                return
        
        if args[0] and os.path.isfile(args[0]):
            pass
        else:
            if args[0] != self.run_name:
                self.set_run_name(args[0], allow_new_tag=False)
    
            args[0] = self.get_events_path(args[0])


    def get_events_path(self, run_name):
        """Check the argument for decay_events command
        syntax: decay_events [NAME]
        Note that other option are already remove at this point
        """


        if self.mode == 'madevent':
            possible_path = [
                pjoin(self.me_dir,'Events', run_name, 'unweighted_events.lhe.gz'),
                pjoin(self.me_dir,'Events', run_name, 'unweighted_events.lhe')]
        else:
            possible_path = [
                           pjoin(self.me_dir,'Events', run_name, 'events.lhe.gz'),
                           pjoin(self.me_dir,'Events', run_name, 'events.lhe')]

        for path in possible_path:
            if os.path.exists(path):
                correct_path = path
                break
        else:
            raise self.InvalidCmd('No events file corresponding to %s run. ' % run_name)
        return correct_path



class MadEventAlreadyRunning(InvalidCmd):
    pass
class AlreadyRunning(MadEventAlreadyRunning):
    pass

#===============================================================================
# CommonRunCmd
#===============================================================================
class CommonRunCmd(HelpToCmd, CheckValidForCmd, cmd.Cmd):

    debug_output = 'ME5_debug'
    helporder = ['Main Commands', 'Documented commands', 'Require MG5 directory',
                   'Advanced commands']

    # The three options categories are treated on a different footage when a
    # set/save configuration occur. current value are kept in self.options
    options_configuration = {'pythia8_path': './pythia8',
                       'hwpp_path': './herwigPP',
                       'thepeg_path': './thepeg',
                       'hepmc_path': './hepmc',
                       'madanalysis_path': './MadAnalysis',
                       'pythia-pgs_path':'./pythia-pgs',
                       'td_path':'./td',
                       'delphes_path':'./Delphes',
                       'exrootanalysis_path':'./ExRootAnalysis',
                       'syscalc_path': './SysCalc',
                       'lhapdf': 'lhapdf-config',
                       'timeout': 60,
                       'web_browser':None,
                       'eps_viewer':None,
                       'text_editor':None,
                       'fortran_compiler':None,
                       'cpp_compiler': None,
                       'auto_update':7,
                       'cluster_type': 'condor',
                       'cluster_status_update': (600, 30),
                       'cluster_nb_retry':1,
                       'cluster_retry_wait':300}

    options_madgraph= {'stdout_level':None}

    options_madevent = {'automatic_html_opening':True,
                         'run_mode':2,
                         'cluster_queue':'madgraph',
                         'cluster_time':None,
                         'cluster_memory':None,
                         'nb_core': None,
                         'cluster_temp_path':None}


    def __init__(self, me_dir, options, *args, **opts):
        """common"""

        cmd.Cmd.__init__(self, *args, **opts)
        # Define current MadEvent directory
        if me_dir is None and MADEVENT:
            me_dir = root_path

        self.me_dir = me_dir
        self.options = options

        # usefull shortcut
        self.status = pjoin(self.me_dir, 'status')
        self.error =  pjoin(self.me_dir, 'error')
        self.dirbin = pjoin(self.me_dir, 'bin', 'internal')

        # Check that the directory is not currently running
        if os.path.exists(pjoin(me_dir,'RunWeb')): 
            message = '''Another instance of the program is currently running.
            (for this exact same directory) Please wait that this is instance is 
            closed. If no instance is running, you can delete the file
            %s and try again.''' % pjoin(me_dir,'RunWeb')
            raise AlreadyRunning, message
        else:
            pid = os.getpid()
            fsock = open(pjoin(me_dir,'RunWeb'),'w')
            fsock.write(`pid`)
            fsock.close()

            misc.Popen([os.path.relpath(pjoin(self.dirbin, 'gen_cardhtml-pl'), me_dir)],
                        cwd=me_dir)

        self.to_store = []
        self.run_name = None
        self.run_tag = None
        self.banner = None
        # Load the configuration file
        self.set_configuration()
        self.configure_run_mode(self.options['run_mode'])


        # Get number of initial states
        nexternal = open(pjoin(self.me_dir,'Source','nexternal.inc')).read()
        found = re.search("PARAMETER\s*\(NINCOMING=(\d)\)", nexternal)
        self.ninitial = int(found.group(1))


    ############################################################################
    def split_arg(self, line, error=False):
        """split argument and remove run_options"""

        args = cmd.Cmd.split_arg(line)
        for arg in args[:]:
            if not arg.startswith('-'):
                continue
            elif arg == '-c':
                self.configure_run_mode(1)
            elif arg == '-m':
                self.configure_run_mode(2)
            elif arg == '-f':
                self.force = True
            elif not arg.startswith('--'):
                if error:
                    raise self.InvalidCmd('%s argument cannot start with - symbol' % arg)
                else:
                    continue
            elif arg.startswith('--cluster'):
                self.configure_run_mode(1)
            elif arg.startswith('--multicore'):
                self.configure_run_mode(2)
            elif arg.startswith('--nb_core'):
                self.options['nb_core'] = int(arg.split('=',1)[1])
                self.configure_run_mode(2)
            elif arg.startswith('--web'):
                self.pass_in_web_mode()
                self.configure_run_mode(1)
            else:
                continue
            args.remove(arg)

        return args

    ############################################################################
    def do_treatcards(self, line, amcatnlo=False):
        """Advanced commands: create .inc files from param_card.dat/run_card.dat"""


        keepwidth = False
        if '--keepwidth' in line:
            keepwidth = True
            line = line.replace('--keepwidth', '')
        args = self.split_arg(line)
        mode,  opt  = self.check_treatcards(args)

        if mode in ['run', 'all']:
            if not hasattr(self, 'run_card'):
                if amcatnlo:
                    run_card = banner_mod.RunCardNLO(opt['run_card'])
                else:
                    run_card = banner_mod.RunCard(opt['run_card'])
            else:
                run_card = self.run_card

            run_card.write_include_file(pjoin(opt['output_dir'],'run_card.inc'))

        if mode in ['param', 'all']:
            if os.path.exists(pjoin(self.me_dir, 'Source', 'MODEL', 'mp_coupl.inc')):
                param_card = check_param_card.ParamCardMP(opt['param_card'])
            else:
                param_card = check_param_card.ParamCard(opt['param_card'])
            outfile = pjoin(opt['output_dir'], 'param_card.inc')
            ident_card = pjoin(self.me_dir,'Cards','ident_card.dat')
            if os.path.isfile(pjoin(self.me_dir,'bin','internal','ufomodel','restrict_default.dat')):
                default = pjoin(self.me_dir,'bin','internal','ufomodel','restrict_default.dat')
            elif os.path.isfile(pjoin(self.me_dir,'bin','internal','ufomodel','param_card.dat')):
                default = pjoin(self.me_dir,'bin','internal','ufomodel','param_card.dat')
            elif not os.path.exists(pjoin(self.me_dir,'bin','internal','ufomodel')):
                fsock = open(pjoin(self.me_dir,'Source','param_card.inc'),'w')
                fsock.write(' ')
                fsock.close()
                return
            else:
                subprocess.call(['python', 'write_param_card.py'],
                             cwd=pjoin(self.me_dir,'bin','internal','ufomodel'))
                default = pjoin(self.me_dir,'bin','internal','ufomodel','param_card.dat')


            if amcatnlo and not keepwidth:
                # force particle in final states to have zero width
                pids = self.get_pid_final_states()
                # check those which are charged under qcd
                if not MADEVENT and pjoin(self.me_dir,'bin','internal') not in sys.path:
                        sys.path.insert(0,pjoin(self.me_dir,'bin','internal'))

                #Ensure that the model that we are going to load is the current
                #one.
                to_del = [name  for name in sys.modules.keys()
                                                if name.startswith('internal.ufomodel')
                                                or name.startswith('ufomodel')]
                for name in to_del:
                    del(sys.modules[name])

                import ufomodel as ufomodel
                zero = ufomodel.parameters.ZERO
                no_width = [p for p in ufomodel.all_particles
                        if (str(p.pdg_code) in pids or str(-p.pdg_code) in pids)
                           and p.color != 1 and p.width != zero]
                done = []
                for part in no_width:
                    if abs(part.pdg_code) in done:
                        continue
                    done.append(abs(part.pdg_code))
                    param = param_card['decay'].get((part.pdg_code,))

                    if  param.value != 0:
                        logger.info('''For gauge cancellation, the width of \'%s\' has been set to zero.'''
                                    % part.name,'$MG:color:BLACK')
                        param.value = 0

            param_card.write_inc_file(outfile, ident_card, default)


    def ask_edit_cards(self, cards, mode='fixed', plot=True):
        """ """
        if not self.options['madanalysis_path']:
            plot = False

        self.ask_edit_card_static(cards, mode, plot, self.options['timeout'],
                                  self.ask)

    @staticmethod
    def ask_edit_card_static(cards, mode='fixed', plot=True,
                             timeout=0, ask=None, **opt):
        if not ask:
            ask = CommonRunCmd.ask

        def path2name(path):
            if '_card' in path:
                return path.split('_card')[0]
            elif path == 'delphes_trigger.dat':
                return 'trigger'
            elif path == 'input.lhco':
                return 'lhco'
            else:
                raise Exception, 'Unknow cards name %s' % path

        # Ask the user if he wants to edit any of the files
        #First create the asking text
        question = """Do you want to edit a card (press enter to bypass editing)?\n"""
        possible_answer = ['0', 'done']
        card = {0:'done'}

        for i, card_name in enumerate(cards):
            imode = path2name(card_name)
            possible_answer.append(i+1)
            possible_answer.append(imode)
            question += '  %s / %-10s : %s\n' % (i+1, imode, card_name)
            card[i+1] = imode
        if plot:
            question += '  9 / %-10s : plot_card.dat\n' % 'plot'
            possible_answer.append(9)
            possible_answer.append('plot')
            card[9] = 'plot'

        if 'param_card.dat' in cards:
            # Add the path options
            question += ' you can also\n'
            question += '   - enter the path to a valid card or banner.\n'
            question += '   - use the \'set\' command to modify a parameter directly.\n'
            question += '     The set option works only for param_card and run_card.\n'
            question += '     Type \'help set\' for more information on this command.\n'
            question += '   - call an external program (ASperGE/MadWidth/...).\n'
            question += '     Type \'help\' for the list of available command\n'
        else:
            question += ' you can also\n'
            question += '   - enter the path to a valid card.\n'
        if 'transfer_card.dat' in cards:
            question += '   - use the \'change_tf\' command to set a transfer functions.\n'

        out = 'to_run'
        while out not in ['0', 'done']:
            out = ask(question, '0', possible_answer, timeout=int(1.5*timeout),
                              path_msg='enter path', ask_class = AskforEditCard,
                              cards=cards, mode=mode, **opt)


    @staticmethod
    def detect_card_type(path):
        """detect the type of the card. Return value are
           banner
           param_card.dat
           run_card.dat
           pythia_card.dat
           plot_card.dat
           pgs_card.dat
           delphes_card.dat
           delphes_trigger.dat
           shower_card.dat [aMCatNLO]
           madspin_card.dat [MS]
           transfer_card.dat [MW]
           madweight_card.dat [MW]
        """

        text = open(path).read(50000)
        if text == '':
            logger.warning('File %s is empty' % path)
            return 'unknown'
        text = re.findall('(<MGVersion>|ParticlePropagator|<mg5proccard>|CEN_max_tracker|#TRIGGER CARD|parameter set name|muon eta coverage|QES_over_ref|MSTP|b_stable|MSTU|Begin Minpts|gridpack|ebeam1|block\s+mw_run|BLOCK|DECAY|launch|madspin|transfer_card\.dat|set)', text, re.I)
        text = [t.lower() for t in text]
        if '<mgversion>' in text or '<mg5proccard>' in text:
            return 'banner'
        elif 'particlepropagator' in text:
            return 'delphes_card.dat'
        elif 'cen_max_tracker' in text:
            return 'delphes_card.dat'
        elif '#trigger card' in text:
            return 'delphes_trigger.dat'
        elif 'parameter set name' in text:
            return 'pgs_card.dat'
        elif 'muon eta coverage' in text:
            return 'pgs_card.dat'
        elif 'mstp' in text and not 'b_stable' in text:
            return 'pythia_card.dat'
        elif 'begin minpts' in text:
            return 'plot_card.dat'
        elif ('gridpack' in text and 'ebeam1' in text) or \
                ('qes_over_ref' in text and 'ebeam1' in text):
            return 'run_card.dat'
        elif any(t.endswith('mw_run') for t in text):
            return 'madweight_card.dat'
        elif 'transfer_card.dat' in text:
            return 'transfer_card.dat'
        elif 'block' in text and 'decay' in text: 
            return 'param_card.dat'
        elif 'b_stable' in text:
            return 'shower_card.dat'
        elif 'decay' in text and 'launch' in text and 'madspin' in text:
            return 'madspin_card.dat'
        elif 'launch' in text and 'set' in text:
            return 'reweight_card.dat'
        elif 'decay' in text and 'launch' in text:
            return 'madspin_card.dat'
        else:
            return 'unknown'


    ############################################################################
    def get_available_tag(self):
        """create automatically a tag"""

        used_tags = [r['tag'] for r in self.results[self.run_name]]
        i=0
        while 1:
            i+=1
            if 'tag_%s' %i not in used_tags:
                return 'tag_%s' % i


    ############################################################################
    def create_plot(self, mode='parton', event_path=None, output=None, tag=None):
        """create the plot"""

        madir = self.options['madanalysis_path']
        if not tag:
            tag = self.run_card['run_tag']
        td = self.options['td_path']

        if not madir or not td or \
            not os.path.exists(pjoin(self.me_dir, 'Cards', 'plot_card.dat')):
            return False

        if 'ickkw' in self.run_card and int(self.run_card['ickkw']) and \
                mode == 'Pythia':
            self.update_status('Create matching plots for Pythia', level='pythia')
            # recover old data if none newly created
            if not os.path.exists(pjoin(self.me_dir,'Events','events.tree')):
                misc.gunzip(pjoin(self.me_dir,'Events',
                      self.run_name, '%s_pythia_events.tree.gz' % tag), keep=True,
                           stdout=pjoin(self.me_dir,'Events','events.tree'))
                files.mv(pjoin(self.me_dir,'Events',self.run_name, tag+'_pythia_xsecs.tree'),
                     pjoin(self.me_dir,'Events','xsecs.tree'))

            # Generate the matching plots
            misc.call([self.dirbin+'/create_matching_plots.sh',
                       self.run_name, tag, madir],
                            stdout = os.open(os.devnull, os.O_RDWR),
                            cwd=pjoin(self.me_dir,'Events'))

            #Clean output
            misc.gzip(pjoin(self.me_dir,"Events","events.tree"),
                      stdout=pjoin(self.me_dir,'Events',self.run_name, tag + '_pythia_events.tree.gz'))
            files.mv(pjoin(self.me_dir,'Events','xsecs.tree'),
                     pjoin(self.me_dir,'Events',self.run_name, tag+'_pythia_xsecs.tree'))


        if not event_path:
            if mode == 'parton':
                possibilities=[
                    pjoin(self.me_dir, 'Events', 'unweighted_events.lhe'),
                    pjoin(self.me_dir, 'Events', 'unweighted_events.lhe.gz'),
                    pjoin(self.me_dir, 'Events', self.run_name, 'unweighted_events.lhe'),
                    pjoin(self.me_dir, 'Events', self.run_name, 'unweighted_events.lhe.gz')]
                for event_path in possibilities:
                    if os.path.exists(event_path):
                        break
                output = pjoin(self.me_dir, 'HTML',self.run_name, 'plots_parton.html')

            elif mode == 'Pythia':
                event_path = pjoin(self.me_dir, 'Events','pythia_events.lhe')
                output = pjoin(self.me_dir, 'HTML',self.run_name,
                              'plots_pythia_%s.html' % tag)
            elif mode == 'PGS':
                event_path = pjoin(self.me_dir, 'Events', self.run_name,
                                   '%s_pgs_events.lhco' % tag)
                output = pjoin(self.me_dir, 'HTML',self.run_name,
                              'plots_pgs_%s.html' % tag)
            elif mode == 'Delphes':
                event_path = pjoin(self.me_dir, 'Events', self.run_name,'%s_delphes_events.lhco' % tag)
                output = pjoin(self.me_dir, 'HTML',self.run_name,
                              'plots_delphes_%s.html' % tag)
            elif mode == "shower":
                event_path = pjoin(self.me_dir, 'Events','pythia_events.lhe')
                output = pjoin(self.me_dir, 'HTML',self.run_name,
                              'plots_shower_%s.html' % tag)
                if not self.options['pythia-pgs_path']:
                    return
            else:
                raise self.InvalidCmd, 'Invalid mode %s' % mode
        elif mode == 'reweight' and not output:
                output = pjoin(self.me_dir, 'HTML',self.run_name,
                              'plots_%s.html' % tag)

        if not os.path.exists(event_path):
            if os.path.exists(event_path+'.gz'):
                misc.gunzip('%s.gz' % event_path)
            else:
                raise self.InvalidCmd, 'Events file %s does not exist' % event_path
        elif event_path.endswith(".gz"):
             misc.gunzip(event_path)
             event_path = event_path[:-3]

             
        self.update_status('Creating Plots for %s level' % mode, level = mode.lower())

        mode = mode.lower()
        if mode not in ['parton', 'reweight']:
            plot_dir = pjoin(self.me_dir, 'HTML', self.run_name,'plots_%s_%s' % (mode.lower(),tag))
        elif mode == 'parton':
            plot_dir = pjoin(self.me_dir, 'HTML', self.run_name,'plots_parton')
        else:
            plot_dir =pjoin(self.me_dir, 'HTML', self.run_name,'plots_%s' % (tag))

        if not os.path.isdir(plot_dir):
            os.makedirs(plot_dir)

        files.ln(pjoin(self.me_dir, 'Cards','plot_card.dat'), plot_dir, 'ma_card.dat')

        try:
            proc = misc.Popen([os.path.join(madir, 'plot_events')],
                            stdout = open(pjoin(plot_dir, 'plot.log'),'w'),
                            stderr = subprocess.STDOUT,
                            stdin=subprocess.PIPE,
                            cwd=plot_dir)
            proc.communicate('%s\n' % event_path)
            del proc
            #proc.wait()
            misc.call(['%s/plot' % self.dirbin, madir, td],
                            stdout = open(pjoin(plot_dir, 'plot.log'),'a'),
                            stderr = subprocess.STDOUT,
                            cwd=plot_dir)

            misc.call(['%s/plot_page-pl' % self.dirbin,
                                os.path.basename(plot_dir),
                                mode],
                            stdout = open(pjoin(plot_dir, 'plot.log'),'a'),
                            stderr = subprocess.STDOUT,
                            cwd=pjoin(self.me_dir, 'HTML', self.run_name))

            shutil.move(pjoin(self.me_dir, 'HTML',self.run_name ,'plots.html'),
                                                                         output)

            logger.info("Plots for %s level generated, see %s" % \
                         (mode, output))
        except OSError, error:
            logger.error('fail to create plot: %s. Please check that MadAnalysis is correctly installed.' % error)

        self.update_status('End Plots for %s level' % mode, level = mode.lower(),
                                                                 makehtml=False)

        return True

    def run_hep2lhe(self, banner_path = None):
        """Run hep2lhe on the file Events/pythia_events.hep"""

        if not self.options['pythia-pgs_path']:
            raise self.InvalidCmd, 'No pythia-pgs path defined'

        pydir = pjoin(self.options['pythia-pgs_path'], 'src')
        eradir = self.options['exrootanalysis_path']

        # Creating LHE file
        if misc.is_executable(pjoin(pydir, 'hep2lhe')):
            self.update_status('Creating shower LHE File (for plot)', level='pythia')
            # Write the banner to the LHE file
            out = open(pjoin(self.me_dir,'Events','pythia_events.lhe'), 'w')
            #out.writelines('<LesHouchesEvents version=\"1.0\">\n')
            out.writelines('<!--\n')
            out.writelines('# Warning! Never use this file for detector studies!\n')
            out.writelines('-->\n<!--\n')
            if banner_path:
                out.writelines(open(banner_path).read().replace('<LesHouchesEvents version="1.0">',''))
            out.writelines('\n-->\n')
            out.close()

            self.cluster.launch_and_wait(self.dirbin+'/run_hep2lhe',
                                         argument= [pydir],
                                        cwd=pjoin(self.me_dir,'Events'),
                                        stdout=os.devnull)

            logger.info('Warning! Never use this lhe file for detector studies!')
            # Creating ROOT file
            if eradir and misc.is_executable(pjoin(eradir, 'ExRootLHEFConverter')):
                self.update_status('Creating Pythia LHE Root File', level='pythia')
                try:
                    misc.call([eradir+'/ExRootLHEFConverter',
                             'pythia_events.lhe',
                             pjoin(self.run_name, '%s_pythia_lhe_events.root' % self.run_tag)],
                            cwd=pjoin(self.me_dir,'Events'))
                except Exception, error:
                    misc.sprint('ExRootLHEFConverter fails', str(error),
                                                                     log=logger)
                    pass

    def store_result(self):
        """Dummy routine, to be overwritten by daughter classes"""

        pass

    ############################################################################
    def do_pgs(self, line):
        """launch pgs"""

        args = self.split_arg(line)
        # Check argument's validity
        if '--no_default' in args:
            no_default = True
            args.remove('--no_default')
        else:
            no_default = False

        # Check all arguments
        # This might launch a gunzip in another thread. After the question
        # This thread need to be wait for completion. (This allow to have the
        # question right away and have the computer working in the same time)
        # if lock is define this a locker for the completion of the thread
        lock = self.check_pgs(args)

        # Check that the pgs_card exists. If not copy the default
        if not os.path.exists(pjoin(self.me_dir, 'Cards', 'pgs_card.dat')):
            if no_default:
                logger.info('No pgs_card detected, so not run pgs')
                return

            files.cp(pjoin(self.me_dir, 'Cards', 'pgs_card_default.dat'),
                     pjoin(self.me_dir, 'Cards', 'pgs_card.dat'))
            logger.info('No pgs card found. Take the default one.')

        if not (no_default or self.force):
            self.ask_edit_cards(['pgs_card.dat'])

        self.update_status('prepare PGS run', level=None)

        pgsdir = pjoin(self.options['pythia-pgs_path'], 'src')
        eradir = self.options['exrootanalysis_path']
        madir = self.options['madanalysis_path']
        td = self.options['td_path']

        # Compile pgs if not there
        if not misc.is_executable(pjoin(pgsdir, 'pgs')):
            logger.info('No PGS executable -- running make')
            misc.compile(cwd=pgsdir)

        self.update_status('Running PGS', level='pgs')

        tag = self.run_tag
        # Update the banner with the pgs card
        banner_path = pjoin(self.me_dir, 'Events', self.run_name, '%s_%s_banner.txt' % (self.run_name, self.run_tag))
        if os.path.exists(pjoin(self.me_dir, 'Source', 'banner_header.txt')):
            self.banner.add(pjoin(self.me_dir, 'Cards','pgs_card.dat'))
            self.banner.write(banner_path)
        else:
            open(banner_path, 'w').close()

        ########################################################################
        # now pass the event to a detector simulator and reconstruct objects
        ########################################################################
        if lock:
            lock.acquire()
        # Prepare the output file with the banner
        ff = open(pjoin(self.me_dir, 'Events', 'pgs_events.lhco'), 'w')
        if os.path.exists(pjoin(self.me_dir, 'Source', 'banner_header.txt')):
            text = open(banner_path).read()
            text = '#%s' % text.replace('\n','\n#')
            dico = self.results[self.run_name].get_current_info()
            text +='\n##  Integrated weight (pb)  : %.4g' % dico['cross']
            text +='\n##  Number of Event         : %s\n' % dico['nb_event']
            ff.writelines(text)
        ff.close()

        try:
            os.remove(pjoin(self.me_dir, 'Events', 'pgs.done'))
        except Exception:
            pass

        pgs_log = pjoin(self.me_dir, 'Events', self.run_name, "%s_pgs.log" % tag)
        self.cluster.launch_and_wait('../bin/internal/run_pgs',
                            argument=[pgsdir], cwd=pjoin(self.me_dir,'Events'),
                            stdout=pgs_log, stderr=subprocess.STDOUT)

        if not os.path.exists(pjoin(self.me_dir, 'Events', 'pgs.done')):
            logger.error('Fail to create LHCO events')
            return
        else:
            os.remove(pjoin(self.me_dir, 'Events', 'pgs.done'))

        if os.path.getsize(banner_path) == os.path.getsize(pjoin(self.me_dir, 'Events','pgs_events.lhco')):
            misc.call(['cat pgs_uncleaned_events.lhco >>  pgs_events.lhco'],
                            cwd=pjoin(self.me_dir, 'Events'))
            os.remove(pjoin(self.me_dir, 'Events', 'pgs_uncleaned_events.lhco '))

        # Creating Root file
        if eradir and misc.is_executable(pjoin(eradir, 'ExRootLHCOlympicsConverter')):
            self.update_status('Creating PGS Root File', level='pgs')
            try:
                misc.call([eradir+'/ExRootLHCOlympicsConverter',
                             'pgs_events.lhco',pjoin('%s/%s_pgs_events.root' % (self.run_name, tag))],
                            cwd=pjoin(self.me_dir, 'Events'))
            except Exception:
                logger.warning('fail to produce Root output [problem with ExRootAnalysis')
        if os.path.exists(pjoin(self.me_dir, 'Events', 'pgs_events.lhco')):
            # Creating plots
            files.mv(pjoin(self.me_dir, 'Events', 'pgs_events.lhco'),
                    pjoin(self.me_dir, 'Events', self.run_name, '%s_pgs_events.lhco' % tag))
            self.create_plot('PGS')
            misc.gzip(pjoin(self.me_dir, 'Events', self.run_name, '%s_pgs_events.lhco' % tag))

        self.update_status('finish', level='pgs', makehtml=False)

    ############################################################################                                                                                                           
    def do_compute_widths(self, line):
        """Require MG5 directory: Compute automatically the widths of a set 
        of particles"""

        args = self.split_arg(line)
        opts = self.check_compute_widths(args)
        
        
        from madgraph.interface.master_interface import MasterCmd
        cmd = MasterCmd()
        self.define_child_cmd_interface(cmd, interface=False)
        cmd.exec_cmd('set automatic_html_opening False --no_save')
        if not opts['path']:
            opts['path'] = pjoin(self.me_dir, 'Cards', 'param_card.dat')
            if not opts['force'] :
                self.ask_edit_cards(['param_card'],[], plot=False)
        
        
        line = 'compute_widths %s %s' % \
                (' '.join([str(i) for i in opts['particles']]),
                 ' '.join('--%s=%s' % (key,value) for (key,value) in opts.items()
                        if key not in ['model', 'force', 'particles'] and value))
        
        cmd.exec_cmd(line, model=opts['model'])
        self.child = None
        del cmd

    ############################################################################ 
    def do_print_results(self, line):
        """Not in help:Print the cross-section/ number of events for a given run"""
        
        args = self.split_arg(line)
        options={'path':None, 'mode':'w'}
        for arg in list(args):
            if arg.startswith('--') and '=' in arg:
                name,value=arg.split('=',1)
                name = name [2:]
                options[name] = value
                args.remove(arg)
        
        
        if len(args) > 0:
            run_name = args[0]
        else:
            if not self.results.current:
                raise self.InvalidCmd('no run currently defined. Please specify one.')
            else:
                run_name = self.results.current['run_name']
        if run_name not in self.results:
            raise self.InvalidCmd('%s is not a valid run_name or it doesn\'t have any information' \
                                  % run_name)

            
        if len(args) == 2:
            tag = args[1]
            if tag.isdigit():
                tag = int(tag) - 1
                if len(self.results[run_name]) < tag:
                    raise self.InvalidCmd('Only %s different tag available' % \
                                                    len(self.results[run_name]))
                data = self.results[run_name][tag]
            else:
                data = self.results[run_name].return_tag(tag)
        else:
            data = self.results[run_name].return_tag(None) # return the last
        
        if options['path']:
            self.print_results_in_file(data, options['path'], options['mode'])
        else:
            self.print_results_in_shell(data)


    ############################################################################
    def do_delphes(self, line):
        """ run delphes and make associate root file/plot """

        args = self.split_arg(line)
        # Check argument's validity
        if '--no_default' in args:
            no_default = True
            args.remove('--no_default')
        else:
            no_default = False
        # Check all arguments
        # This might launch a gunzip in another thread. After the question
        # This thread need to be wait for completion. (This allow to have the
        # question right away and have the computer working in the same time)
        # if lock is define this a locker for the completion of the thread
        lock = self.check_delphes(args)
        self.update_status('prepare delphes run', level=None)


        if os.path.exists(pjoin(self.options['delphes_path'], 'data')):
            delphes3 = False
            prog = '../bin/internal/run_delphes'
        else:
            delphes3 = True
            prog =  '../bin/internal/run_delphes3'

        # Check that the delphes_card exists. If not copy the default and
        # ask for edition of the card.
        if not os.path.exists(pjoin(self.me_dir, 'Cards', 'delphes_card.dat')):
            if no_default:
                logger.info('No delphes_card detected, so not run Delphes')
                return

            files.cp(pjoin(self.me_dir, 'Cards', 'delphes_card_default.dat'),
                     pjoin(self.me_dir, 'Cards', 'delphes_card.dat'))
            logger.info('No delphes card found. Take the default one.')
        if not delphes3 and not os.path.exists(pjoin(self.me_dir, 'Cards', 'delphes_trigger.dat')):
            files.cp(pjoin(self.me_dir, 'Cards', 'delphes_trigger_default.dat'),
                     pjoin(self.me_dir, 'Cards', 'delphes_trigger.dat'))
        if not (no_default or self.force):
            if delphes3:
                self.ask_edit_cards(['delphes_card.dat'], args)
            else:
                self.ask_edit_cards(['delphes_card.dat', 'delphes_trigger.dat'], args)

        self.update_status('Running Delphes', level=None)
        # Wait that the gunzip of the files is finished (if any)
        if lock:
            lock.acquire()



        delphes_dir = self.options['delphes_path']
        tag = self.run_tag
        if os.path.exists(pjoin(self.me_dir, 'Source', 'banner_header.txt')):
            self.banner.add(pjoin(self.me_dir, 'Cards','delphes_card.dat'))
            if not delphes3:
                self.banner.add(pjoin(self.me_dir, 'Cards','delphes_trigger.dat'))
            self.banner.write(pjoin(self.me_dir, 'Events', self.run_name, '%s_%s_banner.txt' % (self.run_name, tag)))

        cross = self.results[self.run_name].get_current_info()['cross']

        delphes_log = pjoin(self.me_dir, 'Events', self.run_name, "%s_delphes.log" % tag)
        self.cluster.launch_and_wait(prog,
                        argument= [delphes_dir, self.run_name, tag, str(cross)],
                        stdout=delphes_log, stderr=subprocess.STDOUT,
                        cwd=pjoin(self.me_dir,'Events'))

        if not os.path.exists(pjoin(self.me_dir, 'Events',
                                self.run_name, '%s_delphes_events.lhco' % tag)):
            logger.error('Fail to create LHCO events from DELPHES')
            return

        if os.path.exists(pjoin(self.me_dir,'Events','delphes.root')):
            source = pjoin(self.me_dir,'Events','delphes.root')
            target = pjoin(self.me_dir,'Events', self.run_name, "%s_delphes_events.root" % tag)
            files.mv(source, target)

        #eradir = self.options['exrootanalysis_path']
        madir = self.options['madanalysis_path']
        td = self.options['td_path']

        # Creating plots
        self.create_plot('Delphes')

        if os.path.exists(pjoin(self.me_dir, 'Events', self.run_name,  '%s_delphes_events.lhco' % tag)):
            misc.gzip(pjoin(self.me_dir, 'Events', self.run_name, '%s_delphes_events.lhco' % tag))



        self.update_status('delphes done', level='delphes', makehtml=False)

    ############################################################################
    def get_pid_final_states(self):
        """Find the pid of all particles in the final states"""
        pids = set()
        subproc = [l.strip() for l in open(pjoin(self.me_dir,'SubProcesses',
                                                                 'subproc.mg'))]
        nb_init = self.ninitial
        pat = re.compile(r'''DATA \(IDUP\(I,\d+\),I=1,\d+\)/([\+\-\d,\s]*)/''', re.I)
        for Pdir in subproc:
            text = open(pjoin(self.me_dir, 'SubProcesses', Pdir, 'born_leshouche.inc')).read()
            group = pat.findall(text)
            for particles in group:
                particles = particles.split(',')
                pids.update(set(particles[nb_init:]))

        return pids

    ############################################################################
    def get_pdf_input_filename(self):
        """return the name of the file which is used by the pdfset"""

        if hasattr(self, 'pdffile') and self.pdffile:
            return self.pdffile
        else:
            for line in open(pjoin(self.me_dir,'Source','PDF','pdf_list.txt')):
                data = line.split()
                if len(data) < 4:
                    continue
                if data[1].lower() == self.run_card['pdlabel'].lower():
                    self.pdffile = pjoin(self.me_dir, 'lib', 'Pdfdata', data[2])
                    return self.pdffile
            else:
                # possible when using lhapdf
                self.pdffile = pjoin(self.me_dir, 'lib', 'PDFsets')
                return self.pdffile
                
    def do_quit(self, line):
        """Not in help: exit """
  
  
        try:
            os.remove(pjoin(self.me_dir,'RunWeb'))
        except Exception, error:
            pass
        
        try:
            self.store_result()
        except Exception:
            # If nothing runs they they are no result to update
            pass
        
        try:
            self.update_status('', level=None)
        except Exception, error:        
            pass
        try:
            devnull = open(os.devnull, 'w') 
            misc.call(['./bin/internal/gen_cardhtml-pl'], cwd=self.me_dir,
                        stdout=devnull, stderr=devnull)
        except Exception:
            pass
        try:
            devnull.close()
        except Exception:
            pass
        
        return super(CommonRunCmd, self).do_quit(line)

    
    # Aliases
    do_EOF = do_quit
    do_exit = do_quit
      
    ############################################################################
    def do_open(self, line):
        """Open a text file/ eps file / html file"""

        args = self.split_arg(line)
        # Check Argument validity and modify argument to be the real path
        self.check_open(args)
        file_path = args[0]

        misc.open_file(file_path)

    ############################################################################
    def do_set(self, line, log=True):
        """Set an option, which will be default for coming generations/outputs
        """
        # cmd calls automaticaly post_set after this command.


        args = self.split_arg(line)
        # Check the validity of the arguments
        self.check_set(args)
        # Check if we need to save this in the option file
        if args[0] in self.options_configuration and '--no_save' not in args:
            self.do_save('options --auto')

        if args[0] == "stdout_level":
            if args[1].isdigit():
                logging.root.setLevel(int(args[1]))
                logging.getLogger('madgraph').setLevel(int(args[1]))
            else:
                logging.root.setLevel(eval('logging.' + args[1]))
                logging.getLogger('madgraph').setLevel(eval('logging.' + args[1]))
            if log: logger.info('set output information to level: %s' % args[1])
        elif args[0] == "fortran_compiler":
            if args[1] == 'None':
                args[1] = None
            self.options['fortran_compiler'] = args[1]
            current = misc.detect_current_compiler(pjoin(self.me_dir,'Source','make_opts'), 'fortran')
            if current != args[1] and args[1] != None:
                misc.mod_compilator(self.me_dir, args[1], current, 'gfortran')
        elif args[0] == "cpp_compiler":
            if args[1] == 'None':
                args[1] = None
            self.options['cpp_compiler'] = args[1]
            current = misc.detect_current_compiler(pjoin(self.me_dir,'Source','make_opts'), 'cpp')
            if current != args[1] and args[1] != None:
                misc.mod_compilator(self.me_dir, args[1], current, 'cpp')
        elif args[0] == "run_mode":
            if not args[1] in [0,1,2,'0','1','2']:
                raise self.InvalidCmd, 'run_mode should be 0, 1 or 2.'
            self.cluster_mode = int(args[1])
            self.options['run_mode'] =  self.cluster_mode
        elif args[0] in  ['cluster_type', 'cluster_queue', 'cluster_temp_path']:
            if args[1] == 'None':
                args[1] = None
            self.options[args[0]] = args[1]
            # cluster (re)-initialization done later
            # self.cluster update at the end of the routine
        elif args[0] in ['cluster_nb_retry', 'cluster_retry_wait']:
            self.options[args[0]] = int(args[1])
            # self.cluster update at the end of the routine
        elif args[0] == 'nb_core':
            if args[1] == 'None':
                import multiprocessing
                self.nb_core = multiprocessing.cpu_count()
                self.options['nb_core'] = self.nb_core
                return
            if not args[1].isdigit():
                raise self.InvalidCmd('nb_core should be a positive number')
            self.nb_core = int(args[1])
            self.options['nb_core'] = self.nb_core
        elif args[0] == 'timeout':
            self.options[args[0]] = int(args[1])
        elif args[0] == 'cluster_status_update':
            if '(' in args[1]:
                data = ' '.join([a for a in args[1:] if not a.startswith('-')])
                data = data.replace('(','').replace(')','').replace(',',' ').split()
                first, second = data[:2]
            else:
                first, second = args[1:3]

            self.options[args[0]] = (int(first), int(second))
        elif args[0] in self.options:
            if args[1] in ['None','True','False']:
                self.options[args[0]] = eval(args[1])
            elif args[0].endswith('path'):
                if os.path.exists(args[1]):
                    self.options[args[0]] = args[1]
                elif os.path.exists(pjoin(self.me_dir, args[1])):
                    self.options[args[0]] = pjoin(self.me_dir, args[1])
                else:
                    raise self.InvalidCmd('Not a valid path: keep previous value: \'%s\'' % self.options[args[0]])
            else:
                self.options[args[0]] = args[1]

    def post_set(self, stop, line):
        """Check if we need to save this in the option file"""
        try:
            args = self.split_arg(line)
            if 'cluster' in args[0] or args[0] == 'run_mode':
                self.configure_run_mode(self.options['run_mode'])


            # Check the validity of the arguments
            self.check_set(args)

            if args[0] in self.options_configuration and '--no_save' not in args:
                self.exec_cmd('save options --auto')
            elif args[0] in self.options_madevent:
                logger.info('This option will be the default in any output that you are going to create in this session.')
                logger.info('In order to keep this changes permanent please run \'save options\'')
            return stop
        except self.InvalidCmd:
            return stop

    def configure_run_mode(self, run_mode):
        """change the way to submit job 0: single core, 1: cluster, 2: multicore"""

        self.cluster_mode = run_mode

        if run_mode == 2:
            if not self.options['nb_core']:
                import multiprocessing
                self.options['nb_core'] = multiprocessing.cpu_count()
            nb_core = self.options['nb_core']
        elif run_mode == 0:
            nb_core = 1



        if run_mode in [0, 2]:
            self.cluster = cluster.MultiCore(
                             **self.options)
            self.cluster.nb_core = nb_core
                             #cluster_temp_path=self.options['cluster_temp_path'],

        if self.cluster_mode == 1:
            opt = self.options
            cluster_name = opt['cluster_type']
            self.cluster = cluster.from_name[cluster_name](**opt)

    def check_param_card(self, path, run=True):
        """Check that all the width are define in the param_card.
        If some width are set on 'Auto', call the computation tools."""
        
        pattern = re.compile(r'''decay\s+(\+?\-?\d+)\s+auto''',re.I)
        text = open(path).read()
        pdg = pattern.findall(text)
        if pdg:
            if run:
                logger.info('Computing the width set on auto in the param_card.dat')
                self.do_compute_widths('%s %s' % (' '.join(pdg), path))
            else:
                logger.info('''Some width are on Auto in the card. 
    Those will be computed as soon as you have finish the edition of the cards.
    If you want to force the computation right now and being able to re-edit
    the cards afterwards, you can type \"compute_wdiths\".''')


    def add_error_log_in_html(self, errortype=None):
        """If a ME run is currently running add a link in the html output"""

        # Be very carefull to not raise any error here (the traceback
        #will be modify in that case.)
        if hasattr(self, 'results') and hasattr(self.results, 'current') and\
                self.results.current and 'run_name' in self.results.current and \
                hasattr(self, 'me_dir'):
            name = self.results.current['run_name']
            tag = self.results.current['tag']
            self.debug_output = pjoin(self.me_dir, '%s_%s_debug.log' % (name,tag))
            if errortype:
                self.results.current.debug = errortype
            else:
                self.results.current.debug = self.debug_output

        else:
            #Force class default
            self.debug_output = CommonRunCmd.debug_output
        if os.path.exists('ME5_debug') and not 'ME5_debug' in self.debug_output:
            os.remove('ME5_debug')
        if not 'ME5_debug' in self.debug_output:
            os.system('ln -s %s ME5_debug &> /dev/null' % self.debug_output)


    def do_quit(self, line):
        """Not in help: exit """

        try:
            os.remove(pjoin(self.me_dir,'RunWeb'))
        except Exception:
            pass
        try:
            self.store_result()
        except Exception:
            # If nothing runs they they are no result to update
            pass

        try:
            self.update_status('', level=None)
        except Exception, error:
            pass
        devnull = open(os.devnull, 'w')
        try:
            misc.call(['./bin/internal/gen_cardhtml-pl'], cwd=self.me_dir,
                        stdout=devnull, stderr=devnull)
        except Exception:
            pass
        devnull.close()

        return super(CommonRunCmd, self).do_quit(line)

    # Aliases
    do_EOF = do_quit
    do_exit = do_quit


    def update_status(self, status, level, makehtml=True, force=True,
                      error=False, starttime = None, update_results=True,
                      print_log=True):
        """ update the index status """

        if makehtml and not force:
            if hasattr(self, 'next_update') and time.time() < self.next_update:
                return
            else:
                self.next_update = time.time() + 3

        if print_log:
            if isinstance(status, str):
                if '<br>' not  in status:
                    logger.info(status)
            elif starttime:
                running_time = misc.format_timer(time.time()-starttime)
                logger.info(' Idle: %s,  Running: %s,  Completed: %s [ %s ]' % \
                           (status[0], status[1], status[2], running_time))
            else:
                logger.info(' Idle: %s,  Running: %s,  Completed: %s' % status[:3])

        if update_results:
            self.results.update(status, level, makehtml=makehtml, error=error)


    ############################################################################
    def keep_cards(self, need_card=[], ignore=[]):
        """Ask the question when launching generate_events/multi_run"""

        check_card = ['pythia_card.dat', 'pgs_card.dat','delphes_card.dat',
                      'delphes_trigger.dat', 'madspin_card.dat', 'shower_card.dat',
                      'reweight_card.dat']

        cards_path = pjoin(self.me_dir,'Cards')
        for card in check_card:
            if card in ignore:
                continue
            if card not in need_card:
                if os.path.exists(pjoin(cards_path, card)):
                    os.remove(pjoin(cards_path, card))
            else:
                if not os.path.exists(pjoin(cards_path, card)):
                    default = card.replace('.dat', '_default.dat')
                    files.cp(pjoin(cards_path, default),pjoin(cards_path, card))

    ############################################################################
    def set_configuration(self, config_path=None, final=True, initdir=None, amcatnlo=False):
        """ assign all configuration variable from file
            ./Cards/mg5_configuration.txt. assign to default if not define """

        if not hasattr(self, 'options') or not self.options:
            self.options = dict(self.options_configuration)
            self.options.update(self.options_madgraph)
            self.options.update(self.options_madevent)

        if not config_path:
            if os.environ.has_key('MADGRAPH_BASE'):
                config_path = pjoin(os.environ['MADGRAPH_BASE'],'mg5_configuration.txt')
                self.set_configuration(config_path=config_path, final=final)
                return
            if 'HOME' in os.environ:
                config_path = pjoin(os.environ['HOME'],'.mg5',
                                                        'mg5_configuration.txt')
                if os.path.exists(config_path):
                    self.set_configuration(config_path=config_path,  final=False)
            if amcatnlo:
                me5_config = pjoin(self.me_dir, 'Cards', 'amcatnlo_configuration.txt')
            else:
                me5_config = pjoin(self.me_dir, 'Cards', 'me5_configuration.txt')
            self.set_configuration(config_path=me5_config, final=False, initdir=self.me_dir)

            if self.options.has_key('mg5_path') and self.options['mg5_path']:
                MG5DIR = self.options['mg5_path']
                config_file = pjoin(MG5DIR, 'input', 'mg5_configuration.txt')
                self.set_configuration(config_path=config_file, final=False,initdir=MG5DIR)
            else:
                self.options['mg5_path'] = None
            return self.set_configuration(config_path=me5_config, final=final,initdir=self.me_dir)

        config_file = open(config_path)

        # read the file and extract information
        logger.info('load configuration from %s ' % config_file.name)
        for line in config_file:
            if '#' in line:
                line = line.split('#',1)[0]
            line = line.replace('\n','').replace('\r\n','')
            try:
                name, value = line.split('=')
            except ValueError:
                pass
            else:
                name = name.strip()
                value = value.strip()
                if name.endswith('_path'):
                    path = value
                    if os.path.isdir(path):
                        self.options[name] = os.path.realpath(path)
                        continue
                    if not initdir:
                        continue
                    path = pjoin(initdir, value)
                    if os.path.isdir(path):
                        self.options[name] = os.path.realpath(path)
                        continue
                else:
                    self.options[name] = value
                    if value.lower() == "none":
                        self.options[name] = None

        if not final:
            return self.options # the return is usefull for unittest


        # Treat each expected input
        # delphes/pythia/... path
        for key in self.options:
            # Final cross check for the path
            if key.endswith('path'):
                path = self.options[key]
                if path is None:
                    continue
                if os.path.isdir(path):
                    self.options[key] = os.path.realpath(path)
                    continue
                path = pjoin(self.me_dir, self.options[key])
                if os.path.isdir(path):
                    self.options[key] = os.path.realpath(path)
                    continue
                elif self.options.has_key('mg5_path') and self.options['mg5_path']:
                    path = pjoin(self.options['mg5_path'], self.options[key])
                    if os.path.isdir(path):
                        self.options[key] = os.path.realpath(path)
                        continue
                self.options[key] = None
            elif key.startswith('cluster') and key != 'cluster_status_update':
                if key in ('cluster_nb_retry','cluster_wait_retry'):
                    self.options[key] = int(self.options[key])
                if hasattr(self,'cluster'):
                    del self.cluster
                pass
            elif key == 'automatic_html_opening':
                if self.options[key] in ['False', 'True']:
                    self.options[key] =eval(self.options[key])
            elif key not in ['text_editor','eps_viewer','web_browser','stdout_level',
                              'complex_mass_scheme', 'gauge', 'group_subprocesses']:
                # Default: try to set parameter
                try:
                    self.do_set("%s %s --no_save" % (key, self.options[key]), log=False)
                except self.InvalidCmd:
                    logger.warning("Option %s from config file not understood" \
                                   % key)

        # Configure the way to open a file:
        misc.open_file.configure(self.options)
        self.configure_run_mode(self.options['run_mode'])

        return self.options

    @staticmethod
    def find_available_run_name(me_dir):
        """ find a valid run_name for the current job """

        name = 'run_%02d'
        data = [int(s[4:]) for s in os.listdir(pjoin(me_dir,'Events')) if
                        s.startswith('run_') and len(s)>5 and s[4:].isdigit()]
        return name % (max(data+[0])+1)


    ############################################################################
    def do_decay_events(self,line):
        """Require MG5 directory: decay events with spin correlations
        """

        if '-from_cards' in line and not os.path.exists(pjoin(self.me_dir, 'Cards', 'madspin_card.dat')):
            return

        # First need to load MadSpin

        # Check that MG5 directory is present .
        if MADEVENT and not self.options['mg5_path']:
            raise self.InvalidCmd, '''The module decay_events requires that MG5 is installed on the system.
            You can install it and set its path in ./Cards/me5_configuration.txt'''
        elif MADEVENT:
            sys.path.append(self.options['mg5_path'])
        try:
            import MadSpin.decay as decay
            import MadSpin.interface_madspin as interface_madspin
        except ImportError:
            raise self.ConfigurationError, '''Can\'t load MadSpin
            The variable mg5_path might not be correctly configured.'''

        self.update_status('Running MadSpin', level='madspin')
        if not '-from_cards' in line:
            self.keep_cards(['madspin_card.dat'])
            self.ask_edit_cards(['madspin_card.dat'], 'fixed', plot=False)
        self.help_decay_events(skip_syntax=True)

        # load the name of the event file
        args = self.split_arg(line)
        self.check_decay_events(args)
        # args now alway content the path to the valid files
        madspin_cmd = interface_madspin.MadSpinInterface(args[0])
        madspin_cmd.update_status = lambda *x,**opt: self.update_status(*x, level='madspin',**opt)

        path = pjoin(self.me_dir, 'Cards', 'madspin_card.dat')

        madspin_cmd.import_command_file(path)

        # create a new run_name directory for this output
        i = 1
        while os.path.exists(pjoin(self.me_dir,'Events', '%s_decayed_%i' % (self.run_name,i))):
            i+=1
        new_run = '%s_decayed_%i' % (self.run_name,i)
        evt_dir = pjoin(self.me_dir, 'Events')

        os.mkdir(pjoin(evt_dir, new_run))
        current_file = args[0].replace('.lhe', '_decayed.lhe')
        new_file = pjoin(evt_dir, new_run, os.path.basename(args[0]))
        if not os.path.exists(current_file):
            if os.path.exists(current_file+'.gz'):
                current_file += '.gz'
                new_file += '.gz'
            else:
                logger.error('MadSpin fails to create any decayed file.')
                return

        files.mv(current_file, new_file)
        logger.info("The decayed event file has been moved to the following location: ")
        logger.info(new_file)

        if hasattr(self, 'results'):
            current = self.results.current
            nb_event = self.results.current['nb_event']
            if not nb_event:
                current = self.results[self.run_name][0]
                nb_event = current['nb_event']

            cross = current['cross']
            error = current['error']
            self.results.add_run( new_run, self.run_card)
            self.results.add_detail('nb_event', nb_event)
            self.results.add_detail('cross', cross * madspin_cmd.branching_ratio)
            self.results.add_detail('error', error * madspin_cmd.branching_ratio)
            self.results.add_detail('run_mode', current['run_mode'])

        self.run_name = new_run
        self.banner = madspin_cmd.banner
        self.banner.add(path)
        self.banner.write(pjoin(self.me_dir,'Events',self.run_name, '%s_%s_banner.txt' %
                                (self.run_name, self.run_tag)))
        self.update_status('MadSpin Done', level='parton', makehtml=False)
        if 'unweighted' in os.path.basename(args[0]):
            self.create_plot('parton')

    def complete_decay_events(self, text, line, begidx, endidx):
        args = self.split_arg(line[0:begidx], error=False)
        if len(args) == 1:
            return self.complete_plot(text, line, begidx, endidx)
        else:
            return

    def complete_print_results(self,text, line, begidx, endidx):
        "Complete the print results command"
        args = self.split_arg(line[0:begidx], error=False) 
        if len(args) == 1:
            #return valid run_name
            data = glob.glob(pjoin(self.me_dir, 'Events', '*','unweighted_events.lhe.gz'))
            data = [n.rsplit('/',2)[1] for n in data]
            tmp1 =  self.list_completion(text, data)
            return tmp1        
        else:
            data = glob.glob(pjoin(self.me_dir, 'Events', args[0], '*_pythia_events.hep.gz'))
            data = [os.path.basename(p).rsplit('_',1)[0] for p in data]
            tmp1 =  self.list_completion(text, data)
            return tmp1
            
    def help_print_result(self):
        logger.info("syntax: print_result [RUN] [TAG] [options]")
        logger.info("-- show in text format the status of the run (cross-section/nb-event/...)")
        logger.info("--path= defines the path of the output file.")
        logger.info("--mode=a allow to add the information at the end of the file.")


    ############################################################################
    def do_check_events(self, line):
        """ Run some sanity check on the generated events."""
                
        # Check that MG5 directory is present .
        if MADEVENT and not self.options['mg5_path']:
            raise self.InvalidCmd, '''The module reweight requires that MG5 is installed on the system.
            You can install it and set its path in ./Cards/me5_configuration.txt'''
        elif MADEVENT:
            sys.path.append(self.options['mg5_path'])
        try:
            import madgraph.interface.reweight_interface as reweight_interface
        except ImportError:
            raise self.ConfigurationError, '''Can\'t load Reweight module.
            The variable mg5_path might not be correctly configured.'''
              

        # load the name of the event file
        args = self.split_arg(line) 
        self.check_check_events(args) 
        # args now alway content the path to the valid files
        reweight_cmd = reweight_interface.ReweightInterface(args[0])
        reweight_cmd.mother = self
        self.update_status('Running check on events', level='check')
        
        reweight_cmd.check_events()
        
    ############################################################################
    def complete_check_events(self, text, line, begidx, endidx):
        args = self.split_arg(line[0:begidx], error=False)

        if len(args) == 1 and os.path.sep not in text:
            #return valid run_name
            data = glob.glob(pjoin(self.me_dir, 'Events', '*','*events.lhe*'))
            data = [n.rsplit('/',2)[1] for n in data]
            return  self.list_completion(text, data, line)
        else:
            return self.path_completion(text,
                                        os.path.join('.',*[a for a in args \
                                                    if a.endswith(os.path.sep)]))

    def complete_compute_widths(self, text, line, begidx, endidx):
        "Complete the compute_widths command"

        args = self.split_arg(line[0:begidx])
        
        if args[-1] in  ['--path=', '--output=']:
            completion = {'path': self.path_completion(text)}
        elif line[begidx-1] == os.path.sep:
            current_dir = pjoin(*[a for a in args if a.endswith(os.path.sep)])
            if current_dir.startswith('--path='):
                current_dir = current_dir[7:]
            if current_dir.startswith('--output='):
                current_dir = current_dir[9:]                
            completion = {'path': self.path_completion(text, current_dir)}
        else:
            completion = {}            
            completion['options'] = self.list_completion(text, 
                            ['--path=', '--output=', '--min_br=0.\$'
                             '--precision_channel=0.\$', '--body_decay='])            
        
        return self.deal_multiple_categories(completion)
        

# lhapdf-related functions
    def link_lhapdf(self, libdir, extra_dirs = []):
        """links lhapdf into libdir"""

        lhapdf_version = self.get_lhapdf_version()
        logger.info('Using LHAPDF v%s interface for PDFs' % lhapdf_version)
        lhalibdir = subprocess.Popen([self.options['lhapdf'], '--libdir'],
                 stdout = subprocess.PIPE).stdout.read().strip()

        if lhapdf_version.startswith('5.'):
            pdfsetsdir = subprocess.Popen([self.options['lhapdf'], '--pdfsets-path'],
                 stdout = subprocess.PIPE).stdout.read().strip()
        else:
            pdfsetsdir = subprocess.Popen([self.options['lhapdf'], '--datadir'],
                 stdout = subprocess.PIPE).stdout.read().strip()
        
        self.lhapdf_pdfsets = self.get_lhapdf_pdfsets_list(pdfsetsdir)
        # link the static library in lib
        lhalib = 'libLHAPDF.a'

        if os.path.exists(pjoin(libdir, lhalib)):
            files.rm(pjoin(libdir, lhalib))
        files.ln(pjoin(lhalibdir, lhalib), libdir)
        # just create the PDFsets dir, the needed PDF set will be copied at run time
        if not os.path.isdir(pjoin(libdir, 'PDFsets')):
            os.mkdir(pjoin(libdir, 'PDFsets'))
        os.environ['lhapdf'] = 'True'
        os.environ['lhapdf_config'] = self.options['lhapdf']


    def copy_lhapdf_set(self, lhaid_list, pdfsets_dir):
        """copy (if needed) the lhapdf set corresponding to the lhaid in lhaid_list 
        into lib/PDFsets"""

        pdfsetname = ''
        for lhaid in lhaid_list:
            try:
                if not pdfsetname:
                    if lhaid in self.lhapdf_pdfsets:
                        pdfsetname = self.lhapdf_pdfsets[lhaid]['filename']
                    else:
                        raise MadGraph5Error('lhaid %s not valid input number for the current lhapdf' % lhaid )
                # just check the other ids refer to the same pdfsetname
                elif not \
                  self.lhapdf_pdfsets[lhaid]['filename'] == pdfsetname:
                    raise MadGraph5Error(\
                        'lhaid and PDF_set_min/max in the run_card do not correspond to the' + \
                        'same PDF set. Please check the run_card.')
            except KeyError:
                if self.lhapdf_version.startswith('5'):
                    raise MadGraph5Error(\
                        ('invalid lhaid set in th run_card: %d .\nPlease note that some sets' % lhaid) + \
                         '(eg MSTW 90%CL error sets) \nare not available in aMC@NLO + LHAPDF 5.x.x')
                else:
                    logger.debug('%d not found in pdfsets.index' % lhaid)


        # check if the file exists, otherwise install it:
        # also check that the PDFsets dir exists, otherwise create it.
        # if fails, install the lhapdfset into lib/PDFsets
        if not os.path.isdir(pdfsets_dir):
            try:
                os.mkdir(pdfsets_dir)
            except OSError:
                pdfsets_dir = pjoin(self.me_dir, 'lib', 'PDFsets')

        #check that the pdfset is not already there
        if not os.path.exists(pjoin(self.me_dir, 'lib', 'PDFsets', pdfsetname)) and \
           not os.path.isdir(pjoin(self.me_dir, 'lib', 'PDFsets', pdfsetname)):

            if pdfsetname and not os.path.exists(pjoin(pdfsets_dir, pdfsetname)):
                self.install_lhapdf_pdfset(pdfsets_dir, pdfsetname)

            if os.path.exists(pjoin(pdfsets_dir, pdfsetname)):
                files.cp(pjoin(pdfsets_dir, pdfsetname), pjoin(self.me_dir, 'lib', 'PDFsets'))
            elif os.path.exists(pjoin(os.path.dirname(pdfsets_dir), pdfsetname)):
                files.cp(pjoin(os.path.dirname(pdfsets_dir), pdfsetname), pjoin(self.me_dir, 'lib', 'PDFsets'))
            

    def install_lhapdf_pdfset(self, pdfsets_dir, filename):
        """idownloads and install the pdfset filename in the pdfsets_dir"""
        lhapdf_version = self.get_lhapdf_version()
        logger.info('Trying to download %s' % filename)

        if lhapdf_version.startswith('5.'):
            # use the lhapdf-getdata command, which is in the same path as
            # lhapdf-config
            getdata = self.options['lhapdf'].replace('lhapdf-config', ('lhapdf-getdata'))
            misc.call([getdata, filename], cwd = pdfsets_dir)

        elif lhapdf_version.startswith('6.'):
            # use the "lhapdf install xxx" command, which is in the same path as
            # lhapdf-config
            getdata = self.options['lhapdf'].replace('lhapdf-config', ('lhapdf'))

            misc.call([getdata, 'install', filename], cwd = pdfsets_dir)

        else:
            raise MadGraph5Error('Not valid LHAPDF version: %s' % lhapdf_version)
        
        # check taht the file has been installed in the global dir
        if os.path.exists(pjoin(pdfsets_dir, filename)) or \
           os.path.isdir(pjoin(pdfsets_dir, filename)):
            logger.info('%s successfully downloaded and stored in %s' \
                    % (filename, pdfsets_dir))
        #otherwise (if v5) save it locally
        elif lhapdf_version.startswith('5.'):
            logger.warning('Could not download %s into %s. Trying to save it locally' \
                    % (filename, pdfsets_dir))
            self.install_lhapdf_pdfset(pjoin(self.me_dir, 'lib', 'PDFsets'), filename)
        else:
            raise MadGraph5Error, \
                'Could not download %s into %s. Please try to install it manually.' \
                    % (filename, pdfsets_dir)


    def get_lhapdf_pdfsets_list(self, pdfsets_dir):
        """read the PDFsets.index file, which should be located in the same
        place as pdfsets_dir, and return a list of dictionaries with the information
        about each pdf set"""
        lhapdf_version = self.get_lhapdf_version()

        if lhapdf_version.startswith('5.'):
            if os.path.exists('%s.index' % pdfsets_dir):
                indexfile = '%s.index' % pdfsets_dir
            else:
                raise MadGraph5Error, 'index of lhapdf file not found'
            pdfsets_lines = \
                    [l for l in open(indexfile).read().split('\n') if l.strip() and \
                        not '90cl' in l]
            lhapdf_pdfsets = dict( (int(l.split()[0]), {'lhaid': int(l.split()[0]),
                          'pdflib_ntype': int(l.split()[1]),
                          'pdflib_ngroup': int(l.split()[2]),
                          'pdflib_nset': int(l.split()[3]),
                          'filename': l.split()[4],
                          'lhapdf_nmem': int(l.split()[5]),
                          'q2min': float(l.split()[6]),
                          'q2max': float(l.split()[7]),
                          'xmin': float(l.split()[8]),
                          'xmax': float(l.split()[9]),
                          'description': l.split()[10]}) \
                         for l in pdfsets_lines)

        elif lhapdf_version.startswith('6.'):
            pdfsets_lines = \
                    [l for l in open(pjoin(pdfsets_dir, 'pdfsets.index')).read().split('\n') if l.strip()]
            lhapdf_pdfsets = dict( (int(l.split()[0]), 
                        {'lhaid': int(l.split()[0]),
                          'filename': l.split()[1]}) \
                         for l in pdfsets_lines)

        else:
            raise MadGraph5Error('Not valid LHAPDF version: %s' % lhapdf_version)

        return lhapdf_pdfsets


    def get_lhapdf_version(self):
        """returns the lhapdf version number"""
        if not hasattr(self, 'lhapdfversion'):
            self.lhapdf_version = \
                    subprocess.Popen([self.options['lhapdf'], '--version'], 
                        stdout = subprocess.PIPE).stdout.read().strip()

        # this will be removed once some issues in lhapdf6 will be fixed
        if self.lhapdf_version.startswith('6.0'):
            raise MadGraph5Error('LHAPDF 6.0.x not supported. Please use v6.1 or later')

        return self.lhapdf_version


    def get_lhapdf_pdfsetsdir(self):
        lhapdf_version = self.get_lhapdf_version()

        # check if the LHAPDF_DATA_PATH variable is defined
        if 'LHAPDF_DATA_PATH' in os.environ.keys() and os.environ['LHAPDF_DATA_PATH']:
            datadir = os.environ['LHAPDF_DATA_PATH']

        elif lhapdf_version.startswith('5.'):
            datadir = subprocess.Popen([self.options['lhapdf'], '--pdfsets-path'],
                         stdout = subprocess.PIPE).stdout.read().strip()

        elif lhapdf_version.startswith('6.'):
            datadir = subprocess.Popen([self.options['lhapdf'], '--datadir'],
                         stdout = subprocess.PIPE).stdout.read().strip()

        return datadir

class AskforEditCard(cmd.OneLinePathCompletion):
    """A class for asking a question where in addition you can have the
    set command define and modifying the param_card/run_card correctly"""

    special_shortcut = {'ebeam':['run_card ebeam1 %(0)s', 'run_card ebeam2 %(0)s'],
                        'lpp': ['run_card lpp1 %(0)s', 'run_card lpp2 %(0)s' ],
                        'lhc': ['run_card lpp1 1', 'run_card lpp2 1', 'run_card ebeam1 %(0)s*1000/2', 'run_card ebeam2 %(0)s*1000/2'],
                        'lep': ['run_card lpp1 0', 'run_card lpp2 0', 'run_card ebeam1 %(0)s/2', 'run_card ebeam2 %(0)s/2'],
                        'ilc': ['run_card lpp1 0', 'run_card lpp2 0', 'run_card ebeam1 %(0)s/2', 'run_card ebeam2 %(0)s/2'],
                        'lcc':['run_card lpp1 1', 'run_card lpp2 1', 'run_card ebeam1 %(0)s*1000/2', 'run_card ebeam2 %(0)s*1000/2'],
                        'fixed_scale': ['run_card fixed_fac_scale T', 'run_card fixed_ren_scale T', 'run_card scale %(0)s', 'run_card dsqrt_q2fact1 %(0)s' ,'run_card dsqrt_q2fact2 %(0)s'],
                        }
    
    def __init__(self, question, cards=[], mode='auto', *args, **opt):

        # Initiation
        if 'pwd' in opt:
            self.me_dir = opt['pwd']
            del opt['pwd']

        cmd.OneLinePathCompletion.__init__(self, question, *args, **opt)

        if not hasattr(self, 'me_dir') or not self.me_dir:
            self.me_dir = self.mother_interface.me_dir

        # read the card

        try:
            self.run_card = banner_mod.RunCard(pjoin(self.me_dir,'Cards','run_card.dat'))
        except IOError:
            self.run_card = {}
        try:
            self.param_card = check_param_card.ParamCard(pjoin(self.me_dir,'Cards','param_card.dat'))
        except (check_param_card.InvalidParamCard, ValueError) as e:
            logger.error('Current param_card is not valid. We are going to use the default one.')
            logger.error('problem detected: %s' % e)
            files.cp(pjoin(self.me_dir,'Cards','param_card_default.dat'),
                     pjoin(self.me_dir,'Cards','param_card.dat'))
            self.param_card = check_param_card.ParamCard(pjoin(self.me_dir,'Cards','param_card.dat'))
        default_param = check_param_card.ParamCard(pjoin(self.me_dir,'Cards','param_card_default.dat'))
        try:
            run_card_def = banner_mod.RunCard(pjoin(self.me_dir,'Cards','run_card_default.dat'))
        except IOError:
            run_card_def = {}

        self.pname2block = {}
        self.conflict = []
        self.restricted_value = {}
        self.mode = mode
        self.cards = cards

        # Read the comment of the param_card_default to find name variable for
        # the param_card also check which value seems to be constrained in the
        # model.
        for bname, block in default_param.items():
            for lha_id, param in block.param_dict.items():
                all_var = []
                comment = param.comment
                # treat merge parameter
                if comment.strip().startswith('set of param :'):
                    all_var = list(re.findall(r'''[^-]1\*(\w*)\b''', comment))
                # just the variable name as comment
                elif len(comment.split()) == 1:
                    all_var = [comment.strip().lower()]
                # either contraction or not formatted
                else:
                    split = comment.split()
                    if len(split) >2 and split[1] == ':':
                        # NO VAR associated
                        self.restricted_value[(bname, lha_id)] = ' '.join(split[1:])
                    elif len(split) == 2:
                        if re.search(r'''\[[A-Z]\]eV\^''', split[1]):
                            all_var = [comment.strip().lower()]
                    elif len(split) >=2 and split[1].startswith('('):
                        all_var = [split[0].strip().lower()]
                    else:
                        if not bname.startswith('qnumbers'):
                            logger.debug("not recognize information for %s %s : %s",
                                      bname, lha_id, comment)
                        # not recognized format
                        continue

                for var in all_var:
                    var = var.lower()
                    if var in self.pname2block:
                        self.pname2block[var].append((bname, lha_id))
                    else:
                        self.pname2block[var] = [(bname, lha_id)]

        if run_card_def:
            self.run_set = run_card_def.keys() + self.run_card.hidden_param
        elif self.run_card:
            self.run_set = self.run_card.keys()
        else:
            self.run_set = []
        # check for conflict with run_card
        for var in self.pname2block:
            if var in self.run_set:
                self.conflict.append(var)        
                
        
        #check if Madweight_card is present:
        self.has_mw = False
        if 'madweight_card.dat' in cards:
            
            self.do_change_tf = self.mother_interface.do_define_transfer_fct
            self.complete_change_tf = self.mother_interface.complete_define_transfer_fct
            self.help_change_tf = self.mother_interface.help_define_transfer_fct
            if not os.path.exists(pjoin(self.me_dir,'Cards','transfer_card.dat')):
                logger.warning('No transfer function currently define. Please use the change_tf command to define one.')
            
            
            self.has_mw = True
            try:
                import madgraph.madweight.Cards as mwcards
            except:
                import internal.madweight.Cards as mwcards
            self.mw_card = mwcards.Card(pjoin(self.me_dir,'Cards','MadWeight_card.dat'))
            self.mw_card = self.mw_card.info
            self.mw_vars = []
            for key in self.mw_card:
                if key == 'comment': 
                    continue
                for key2 in self.mw_card.info[key]:
                    if isinstance(key2, str) and not key2.isdigit():
                        self.mw_vars.append(key2)
            
            # check for conflict with run_card/param_card
            for var in self.pname2block:                
                if var in self.mw_vars:
                    self.conflict.append(var)           
            for var in self.mw_vars:
                if var in self.run_card:
                    self.conflict.append(var)


        #check if shower_card is present:
        self.has_shower = False
        if 'shower_card.dat' in cards:
            self.has_shower = True
            try:
                import madgraph.various.shower_card as showercards
            except:
                import internal.shower_card as showercards
            self.shower_card = showercards.ShowerCard(pjoin(self.me_dir,'Cards','shower_card.dat'))
            self.shower_vars = self.shower_card.keys()
            
            # check for conflict with run_card/param_card
            for var in self.pname2block:                
                if var in self.shower_vars:
                    self.conflict.append(var)           
            for var in self.shower_vars:
                if var in self.run_card:
                    self.conflict.append(var)


    def complete_set(self, text, line, begidx, endidx):
        """ Complete the set command"""

        prev_timer = signal.alarm(0) # avoid timer if any
        if prev_timer:
            nb_back = len(line)
            self.stdout.write('\b'*nb_back + '[timer stopped]\n')
            self.stdout.write(line)
            self.stdout.flush()

        possibilities = {}
        allowed = {}
        args = self.split_arg(line[0:begidx])
        if args[-1] in ['Auto', 'default']:
            return
        if len(args) == 1:
<<<<<<< HEAD
            allowed = {'category':'', 'run_card':'', 'block':'all', 'param_card':''}
=======
            allowed = {'category':'', 'run_card':'', 'block':'all', 'param_card':'','shortcut':''}
>>>>>>> a79a2f8e
            if self.has_mw:
                allowed['madweight_card'] = ''
                allowed['mw_block'] = 'all'
            if self.has_shower:
                allowed['shower_card'] = ''
        elif len(args) == 2:
            if args[1] == 'run_card':
                allowed = {'run_card':'default'}
            elif args[1] == 'param_card':
                allowed = {'block':'all', 'param_card':'default'}
            elif args[1] in self.param_card.keys():
                allowed = {'block':args[1]}
            elif args[1] == 'width':
                allowed = {'block': 'decay'}
            elif args[1] == 'MadWeight_card':
                allowed = {'madweight_card':'default', 'mw_block': 'all'}
            elif self.has_mw and args[1] in self.mw_card.keys():
                allowed = {'mw_block':args[1]}
            elif args[1] == 'shower_card':
                allowed = {'shower_card':'default'}
            else:
                allowed = {'value':''}
        else:
            start = 1
            if args[1] in  ['run_card', 'param_card', 'MadWeight_card', 'shower_card']:
                start = 2
            if args[-1] in self.pname2block.keys():
                allowed['value'] = 'default'
            elif args[start] in self.param_card.keys() or args[start] == 'width':
                if args[start] == 'width':
                    args[start] = 'decay'
                    
                if args[start+1:]:
                    allowed = {'block':(args[start], args[start+1:])}
                else:
                    allowed = {'block':args[start]}
            elif self.has_mw and args[start] in self.mw_card.keys():
                if args[start+1:]:
                    allowed = {'mw_block':(args[start], args[start+1:])}
                else:
                    allowed = {'mw_block':args[start]}     
            #elif len(args) == start +1:
            #        allowed['value'] = ''
            else: 
                allowed['value'] = ''

        if 'category' in allowed.keys():
            categories = ['run_card', 'param_card']
            if self.has_mw:
                categories.append('MadWeight_card')
            if self.has_shower:
                categories.append('shower_card')
            
            possibilities['category of parameter (optional)'] = \
                          self.list_completion(text, categories)
        
        if 'shortcut' in allowed.keys():
            possibilities['special values'] = self.list_completion(text, self.special_shortcut.keys()+['qcut', 'showerkt'])

        if 'run_card' in allowed.keys():
            opts = self.run_set
            if allowed['run_card'] == 'default':
                opts.append('default')

            possibilities['Run Card'] = self.list_completion(text, opts)

        if 'param_card' in allowed.keys():
            opts = self.pname2block.keys()
            if allowed['param_card'] == 'default':
                opts.append('default')
            possibilities['Param Card'] = self.list_completion(text, opts)
            
        if 'madweight_card' in allowed.keys():
            opts = self.mw_vars + [k for k in self.mw_card.keys() if k !='comment']
            if allowed['madweight_card'] == 'default':
                opts.append('default')
            possibilities['MadWeight Card'] = self.list_completion(text, opts)            
                                
        if 'shower_card' in allowed.keys():
            opts = self.shower_vars + [k for k in self.shower_card.keys() if k !='comment']
            if allowed['shower_card'] == 'default':
                opts.append('default')
            possibilities['Shower Card'] = self.list_completion(text, opts)            

        if 'value' in allowed.keys():
            opts = ['default']
            if 'decay' in args:
                opts.append('Auto')
            if args[-1] in self.pname2block and self.pname2block[args[-1]][0][0] == 'decay':
                opts.append('Auto')
            possibilities['Special Value'] = self.list_completion(text, opts)

        if 'block' in allowed.keys():
            if allowed['block'] == 'all':
                allowed_block = [i for i in self.param_card.keys() if 'qnumbers' not in i]
                allowed_block.append('width')
                possibilities['Param Card Block' ] = \
                                       self.list_completion(text, allowed_block)
            elif isinstance(allowed['block'], basestring):
                block = self.param_card[allowed['block']].param_dict
                ids = [str(i[0]) for i in block
                          if (allowed['block'], i) not in self.restricted_value]
                possibilities['Param Card id' ] = self.list_completion(text, ids)
                varname = [name for name, all_var in self.pname2block.items()
                                               if any((bname == allowed['block']
                                                   for bname,lhaid in all_var))]
                possibilities['Param card variable'] = self.list_completion(text,
                                                                        varname)
            else:
                block = self.param_card[allowed['block'][0]].param_dict
                nb = len(allowed['block'][1])
                ids = [str(i[nb]) for i in block if len(i) > nb and \
                            [str(a) for a in i[:nb]] == allowed['block'][1]]

                if not ids:
                    if tuple([int(i) for i in allowed['block'][1]]) in block:
                        opts = ['default']
                        if allowed['block'][0] == 'decay':
                            opts.append('Auto')
                        possibilities['Special value'] = self.list_completion(text, opts)
                possibilities['Param Card id' ] = self.list_completion(text, ids)

        if 'mw_block' in allowed.keys():
            if allowed['mw_block'] == 'all':
                allowed_block = [i for i in self.mw_card.keys() if 'comment' not in i]
                possibilities['MadWeight Block' ] = \
                                       self.list_completion(text, allowed_block)
            elif isinstance(allowed['mw_block'], basestring):
                block = self.mw_card[allowed['mw_block']]
                ids = [str(i[0]) if isinstance(i, tuple) else str(i) for i in block]
                possibilities['MadWeight Card id' ] = self.list_completion(text, ids)
            else:
                block = self.mw_card[allowed['mw_block'][0]]
                nb = len(allowed['mw_block'][1])
                ids = [str(i[nb]) for i in block if isinstance(i, tuple) and\
                           len(i) > nb and \
                           [str(a) for a in i[:nb]] == allowed['mw_block'][1]]
                
                if not ids:
                    if tuple([i for i in allowed['mw_block'][1]]) in block or \
                                      allowed['mw_block'][1][0] in block.keys():
                        opts = ['default']
                        possibilities['Special value'] = self.list_completion(text, opts)
                possibilities['MadWeight Card id' ] = self.list_completion(text, ids) 

        return self.deal_multiple_categories(possibilities)

    def do_set(self, line):
        """ edit the value of one parameter in the card"""

        args = self.split_arg(line.lower())
        if '=' in args[-1]:
            arg1, arg2 = args.pop(-1).split('=')
            args += [arg1, arg2]

        # special shortcut:
        if args[0] in self.special_shortcut:
            if len(args) == 1:
                values = {}
            elif len(args) == 2: 
                targettype = float
                if args[1].strip().isdigit():
                    targettype = int
                 
                try:  
                    values = {'0': targettype(args[1])}
                except ValueError as e:
                    logger.warning("Wrong argument: The last entry should be a number.")
                    return
            else:
                logger.warning("too many argument for this command")
                return
            
            for arg in self.special_shortcut[args[0]]:
                try:
                    text = arg % values
                except KeyError:
                    logger.warning("This command requires one argument")
                    return
                except Exception as e:
                    logger.warning(str(e))
                    return
                else:
                    self.do_set(arg % values)
            return

        
        start = 0
        if len(args) < 2:
            logger.warning('Invalid set command %s (need two arguments)' % line)
            return            

        # Special case for the qcut value
        if args[0].lower() == 'qcut':
            pythia_path = pjoin(self.me_dir, 'Cards','pythia_card.dat')
            if os.path.exists(pythia_path):
                logger.info('add line QCUT = %s in pythia_card.dat' % args[1])
                p_card = open(pythia_path,'r').read()
                p_card, n = re.subn('''^\s*QCUT\s*=\s*[\de\+\-\.]*\s*$''',
                                    ''' QCUT = %s ''' % args[1], \
                                    p_card, flags=(re.M+re.I))
                if n==0:
                    p_card = '%s \n QCUT= %s' % (p_card, args[1])
                open(pythia_path, 'w').write(p_card)
                return
        # Special case for the showerkt value
        if args[0].lower() == 'showerkt':
            pythia_path = pjoin(self.me_dir, 'Cards','pythia_card.dat')
            if os.path.exists(pythia_path):
                logger.info('add line SHOWERKT = %s in pythia_card.dat' % args[1].upper())
                p_card = open(pythia_path,'r').read()
                p_card, n = re.subn('''^\s*SHOWERKT\s*=\s*[default\de\+\-\.]*\s*$''',
                                    ''' SHOWERKT = %s ''' % args[1].upper(), \
                                    p_card, flags=(re.M+re.I))
                if n==0:
                    p_card = '%s \n SHOWERKT= %s' % (p_card, args[1].upper())
                open(pythia_path, 'w').write(p_card)
                return
            

        card = '' #store which card need to be modify (for name conflict)
        if args[0] == 'madweight_card':
            if not self.mw_card:
                logger.warning('Invalid Command: No MadWeight card defined.')
                return
            args[0] = 'MadWeight_card'
        
        if args[0] == 'shower_card':
            if not self.shower_card:
                logger.warning('Invalid Command: No Shower card defined.')
                return
            args[0] = 'shower_card'


        if args[0] in ['run_card', 'param_card', 'MadWeight_card', 'shower_card']:
            if args[1] == 'default':
                logging.info('replace %s by the default card' % args[0])
                files.cp(pjoin(self.me_dir,'Cards','%s_default.dat' % args[0]),
                        pjoin(self.me_dir,'Cards','%s.dat'% args[0]))
                if args[0] == 'param_card':
                    self.param_card = check_param_card.ParamCard(pjoin(self.me_dir,'Cards','param_card.dat'))
                elif args[0] == 'run_card':
                    self.run_card = banner_mod.RunCard(pjoin(self.me_dir,'Cards','run_card.dat'))
                return
            else:
                card = args[0]
            start=1
            if len(args) < 3:
                logger.warning('Invalid set command: %s (not enough arguments)' % line)
                return
            
        #### RUN CARD
        if args[start] in [l.lower() for l in self.run_card.keys()] and card in ['', 'run_card']:
            if args[start] not in self.run_set:
                args[start] = [l for l in self.run_set if l.lower() == args[start]][0]

            if args[start+1] in self.conflict and card == '':
                text = 'ambiguous name (present in more than one card). Please specify which card to edit'
                logger.warning(text)
                return

            if args[start+1] == 'default':
                default = banner_mod.RunCard(pjoin(self.me_dir,'Cards','run_card_default.dat'))
                if args[start] in default.keys():
                    self.setR(args[start],default[args[start]])
                else:
                    logger.info('remove information %s from the run_card' % args[start])
                    del self.run_card[args[start]]
            elif  args[start+1].lower() in ['t','.true.','true']:
                self.setR(args[start], '.true.')
            elif  args[start+1].lower() in ['f','.false.','false']:
                self.setR(args[start], '.false.')
            else:
                if args[0].startswith('sys_'):
                    val = ' '.join(args[start+1:])
                    val = val.split('#')[0]
                else:
                    try:
                        val = eval(args[start+1])
                    except NameError:
                        val = args[start+1]
                self.setR(args[start], val)
            self.run_card.write(pjoin(self.me_dir,'Cards','run_card.dat'),
                                pjoin(self.me_dir,'Cards','run_card_default.dat'))
            
        ### PARAM_CARD WITH BLOCK NAME -----------------------------------------
        elif (args[start] in self.param_card or args[start] == 'width') \
                                                  and card in ['','param_card']:
            if args[start+1] in self.conflict and card == '':
                text = 'ambiguous name (present in more than one card). Please specify which card to edit'
                logger.warning(text)
                return
            
            if args[start] == 'width':
                args[start] = 'decay'

            if args[start+1] in self.pname2block:
                all_var = self.pname2block[args[start+1]]
                key = None
                for bname, lhaid in all_var:
                    if bname == args[start]:
                        key = lhaid
                        break
                else:
                    logger.warning('%s is not part of block "%s" but "%s". please correct.' %
                                    (args[start+1], args[start], bname))
                    return
            else:
                try:
                    key = tuple([int(i) for i in args[start+1:-1]])
                except ValueError:
                    if args[start] == 'decay' and args[start+1:-1] == ['all']:
                        for key in self.param_card[args[start]].param_dict:
                            if (args[start], key) in self.restricted_value:
                                continue
                            else:
                                self.setP(args[start], key, args[-1])
                        self.param_card.write(pjoin(self.me_dir,'Cards','param_card.dat'))
                        return
                    logger.warning('invalid set command %s (failed to identify LHA information)' % line)
                    return

            if key in self.param_card[args[start]].param_dict:
                if (args[start], key) in self.restricted_value:
                    text = "Note that this parameter seems to be ignore by MG.\n"
                    text += "MG will use instead the expression: %s\n" % \
                                      self.restricted_value[(args[start], key)]
                    text += "You need to match this expression for external program (such pythia)."
                    logger.warning(text)

                if args[-1].lower() in ['default', 'auto']:
                    self.setP(args[start], key, args[-1])
                else:
                    try:
                        value = float(args[-1])
                    except Exception:
                        logger.warning('Invalid input: Expected number and not \'%s\'' \
                                                                     % args[-1])
                        return
                    self.setP(args[start], key, value)
            else:
                logger.warning('invalid set command %s' % line)
                return
            self.param_card.write(pjoin(self.me_dir,'Cards','param_card.dat'))
        
        # PARAM_CARD NO BLOCK NAME ---------------------------------------------
        elif args[start] in self.pname2block and card != 'run_card':
            if args[start] in self.conflict and card == '':
                text = 'ambiguous name (present in both param_card and run_card. Please specify'
                logger.warning(text)
                return
            
            all_var = self.pname2block[args[start]]
            for bname, lhaid in all_var:
                new_line = 'param_card %s %s %s' % (bname,
                   ' '.join([ str(i) for i in lhaid]), ' '.join(args[start+1:]))
                self.do_set(new_line)
            if len(all_var) > 1:
                logger.warning('This variable correspond to more than one parameter in the param_card.')
                for bname, lhaid in all_var:
                    logger.warning('   %s %s' % (bname, ' '.join([str(i) for i in lhaid])))
                logger.warning('all listed variables have been modified')
                
        # MadWeight_card with block name ---------------------------------------
        elif self.has_mw and (args[start] in self.mw_card and args[start] != 'comment') \
                                              and card in ['','MadWeight_card']:
            
            if args[start] in self.conflict and card == '':
                text = 'ambiguous name (present in more than one card). Please specify which card to edit'
                logger.warning(text)
                return
                       
            block = args[start]
            name = args[start+1]
            value = args[start+2:]
            self.setM(block, name, value)
            self.mw_card.write(pjoin(self.me_dir,'Cards','MadWeight_card.dat'))        
        
        # MadWeight_card NO Block name -----------------------------------------
        elif self.has_mw and args[start] in self.mw_vars \
                                             and card in ['', 'MadWeight_card']:
            
            if args[start] in self.conflict and card == '':
                text = 'ambiguous name (present in more than one card). Please specify which card to edit'
                logger.warning(text)
                return

            block = [b for b, data in self.mw_card.items() if args[start] in data]
            if len(block) > 1:
                logger.warning('%s is define in more than one block: %s.Please specify.'
                               % (args[start], ','.join(block)))
                return
           
            block = block[0]
            name = args[start]
            value = args[start+1:]
            self.setM(block, name, value)
            self.mw_card.write(pjoin(self.me_dir,'Cards','MadWeight_card.dat'))
             
        # MadWeight_card New Block
        elif self.has_mw and args[start].startswith('mw_') and len(args[start:]) == 3\
                                                    and card == 'MadWeight_card':
            block = args[start]
            name = args[start+1]
            value = args[start+2]
            self.setM(block, name, value)
            self.mw_card.write(pjoin(self.me_dir,'Cards','MadWeight_card.dat'))    

        #### SHOWER CARD
        elif args[start] in [l.lower() for l in self.shower_card.keys()] and card in ['', 'shower_card']:
            if args[start] not in self.shower_card:
                args[start] = [l for l in self.shower_card if l.lower() == args[start]][0]

            if args[start+1] in self.conflict and card == '':
                text = 'ambiguous name (present in more than one card). Please specify which card to edit'
                logger.warning(text)
                return

            if args[start+1] == 'default':
                default = madgraph.various.shower_card.ShowerCard(pjoin(self.me_dir,'Cards','shower_card_default.dat'))
                if args[start] in default.keys():
                    self.setS(args[start],default[args[start]])
                else:
                    logger.info('remove information %s from the shower_card' % args[start])
                    del self.shower_card[args[start]]
            elif  args[start+1].lower() in ['t','.true.','true']:
                self.setS(args[start], '.true.')
            elif  args[start+1].lower() in ['f','.false.','false']:
                self.setS(args[start], '.false.')
            else:
                try:
                    val = eval(args[start+1])
                except NameError:
                    val = args[start+1]
                self.setS(args[start], val)
                
                shower = self.run_card['parton_shower'].upper()
                self.shower_card.write_card(shower,pjoin(self.me_dir,'MCatNLO','shower_card_set.dat'))

        #INVALID --------------------------------------------------------------
        else:
            logger.warning('invalid set command %s ' % line)
            return            

    def setM(self, block, name, value):
        
        if isinstance(value, list) and len(value) == 1:
            value = value[0]
            
        if block not in self.mw_card:
            logger.warning('block %s was not present in the current MadWeight card. We are adding it' % block)
            self.mw_card[block] = {}
        elif name not in self.mw_card[block]:
            logger.info('name %s was not present in the block %s for the current MadWeight card. We are adding it' % (name,block),'$MG:color:BLACK')
        if value == 'default':
            import madgraph.madweight.Cards as mwcards
            mw_default = mwcards.Card(pjoin(self.me_dir,'Cards','MadWeight_card_default.dat'))
            try:
                value = mw_default[block][name]
            except KeyError:
                logger.info('removing id "%s" from Block "%s" '% (name, block))
                if name in self.mw_card[block]:
                    del self.mw_card[block][name]
                return
        if value:
            logger.info('modify madweight_card information BLOCK "%s" with id "%s" set to %s' %\
                    (block, name, value))
        else:
            logger.value("Invalid command: No value. To set default value. Use \"default\" as value")
            return
        
        self.mw_card[block][name] = value
    
    def setR(self, name, value):
        logger.info('modify parameter %s of the run_card.dat to %s' % (name, value))
        self.run_card[name] = value

    def setS(self, name, value):
        logger.info('modify parameter %s of the shower_card.dat to %s' % (name, value))
        self.shower_card[name] = value

    def setP(self, block, lhaid, value):
        if isinstance(value, str):
            value = value.lower()
            if value == 'default':
                default = check_param_card.ParamCard(pjoin(self.me_dir,'Cards','param_card_default.dat'))
                value = default[block].param_dict[lhaid].value

            elif value == 'auto':
                value = 'Auto'
                if block != 'decay':
                    logger.warning('Invalid input: \'Auto\' value only valid for DECAY')
                    return
            else:
                try:
                    value = float(value)
                except ValueError:
                    logger.warning('Invalid input: \'%s\' not valid intput.'% value)

        logger.info('modify param_card information BLOCK %s with id %s set to %s' %\
                    (block, lhaid, value))
        self.param_card[block].param_dict[lhaid].value = value
    
    def reask(self, *args, **opt):
        
        cmd.OneLinePathCompletion.reask(self,*args, **opt)
        if self.has_mw and not os.path.exists(pjoin(self.me_dir,'Cards','transfer_card.dat')):
            logger.warning('No transfer function currently define. Please use the change_tf command to define one.')
            
      
    def help_set(self):
        '''help message for set'''

        logger.info('********************* HELP SET ***************************')
        logger.info("syntax: set [run_card|param_card] NAME [VALUE|default]")
        logger.info("syntax: set [param_card] BLOCK ID(s) [VALUE|default]")
        logger.info('')
        logger.info('-- Edit the param_card/run_card and replace the value of the')
        logger.info('    parameter by the value VALUE.')
        logger.info('   ')
        logger.info('-- Example:')
        logger.info('     set run_card ebeam1 4000')
        logger.info('     set ebeam2 4000')
        logger.info('     set lpp1 0')
        logger.info('     set ptj default')
        logger.info('')
        logger.info('     set param_card mass 6 175')
        logger.info('     set mass 25 125.3')
        logger.info('     set mass mh 125')
        logger.info('     set mh 125')
        logger.info('     set decay 25 0.004')
        logger.info('     set decay wh 0.004')
        logger.info('     set vmix 2 1 2.326612e-01')
        logger.info('')
        logger.info('     set param_card default #return all parameter to default')
        logger.info('     set run_card default')
        logger.info('********************* HELP SET ***************************')


    def default(self, line):
        """Default action if line is not recognized"""

        line = line.strip()
        args = line.split()
        if line == '' and self.default_value is not None:
            self.value = self.default_value
        # check if input is a file
        elif hasattr(self, 'do_%s' % args[0]):
            self.do_set(' '.join(args[1:]))
        elif os.path.exists(line):
            self.copy_file(line)
            self.value = 'repeat'
        elif line.strip() != '0' and line.strip() != 'done' and \
            str(line) != 'EOF' and line.strip() in self.allow_arg:
            self.open_file(line)
            self.value = 'repeat'
        else:
            self.value = line

        return line

    def do_compute_widths(self, line):
        signal.alarm(0) # avoid timer if any
        path = pjoin(self.me_dir,'Cards','param_card.dat')
        pattern = re.compile(r'''decay\s+(\+?\-?\d+)\s+auto''',re.I)
        text = open(path).read()
        pdg = pattern.findall(text)
        line = '%s %s' % (line, ' '.join(pdg))
        if not '--path' in line:
            line += ' --path=%s' % path
        try:
            return self.mother_interface.do_compute_widths(line)
        except InvalidCmd, error:
            logger.error("Invalid command: %s " % error)

    def help_compute_widths(self):
        signal.alarm(0) # avoid timer if any
        return self.mother_interface.help_compute_widths()

    def complete_compute_widths(self, *args, **opts):
        signal.alarm(0) # avoid timer if any
        return self.mother_interface.complete_compute_widths(*args,**opts)


    def help_asperge(self):
        """Help associated to the asperge command"""
        signal.alarm(0)

        print '-- syntax: asperge [options]'
        print '   Call ASperGe to diagonalize all mass matrices in the model.'
        print '   This works only if the ASperGE module is part of the UFO model (a subdirectory).'
        print '   If you specify some names after the command (i.e. asperge m1 m2) then ASperGe will only'
        print '   diagonalize the associate mass matrices (here m1 and m2).'

    def complete_asperge(self, text, line, begidx, endidx):
        signal.alarm(0) # avoid timer if any

        blockname = self.pname2block.keys()
        # remove those that we know for sure are not mixing
        wrong = ['decay', 'mass', 'sminput']
        valid = [k for k in blockname if 'mix' in k]
        potential = [k for k in blockname if k not in valid+wrong]
        output = {'Mixing matrices': self.list_completion(text, valid, line),
                  'Other potential valid input': self.list_completion(text, potential, line)}

        return self.deal_multiple_categories(output)


    def do_asperge(self, line):
        """Running ASperGe"""
        signal.alarm(0) # avoid timer if any

        path = pjoin(self.me_dir,'bin','internal','ufomodel','ASperGE')
        if not os.path.exists(path):
            logger.error('ASperge has not been detected in the current model, therefore it will not be run.')
            return
        elif not os.path.exists(pjoin(path,'ASperGe')):
            logger.info('ASperGe has been detected but is not compiled. Running the compilation now.')
            try:
                misc.compile(cwd=path,shell=True)
            except MadGraph5Error, error:
                logger.error('''ASperGe failed to compile. Note that gsl is needed
     for this compilation to go trough. More information on how to install this package on
     http://www.gnu.org/software/gsl/
     Full compilation log is available at %s''' % pjoin(self.me_dir, 'ASperge_compilation.log'))
                open(pjoin(self.me_dir, 'ASperge_compilation.log'),'w').write(str(error))
                return

        opts = line.split()
        card = pjoin(self.me_dir,'Cards', 'param_card.dat')
        logger.info('running ASperGE')
        returncode = misc.call([pjoin(path,'ASperGe'), card, '%s.new' % card] + opts)
        if returncode:
            logger.error('ASperGE fails with status %s' % returncode)
        else:
            logger.info('AsPerGe creates the file succesfully')
        files.mv(card, '%s.beforeasperge' % card)
        files.mv('%s.new' % card, card)



    def copy_file(self, path):
        """detect the type of the file and overwritte the current file"""
        
        if path.endswith('.lhco'):
            #logger.info('copy %s as Events/input.lhco' % (path))
            #files.cp(path, pjoin(self.mother_interface.me_dir, 'Events', 'input.lhco' ))
            self.do_set('mw_run inputfile %s' % os.path.relpath(path, self.mother_interface.me_dir))
            return
        elif path.endswith('.lhco.gz'):
            #logger.info('copy %s as Events/input.lhco.gz' % (path))
            #files.cp(path, pjoin(self.mother_interface.me_dir, 'Events', 'input.lhco.gz' ))
            self.do_set('mw_run inputfile %s' % os.path.relpath(path, self.mother_interface.me_dir))     
            return             
        else:
            card_name = CommonRunCmd.detect_card_type(path)

        if card_name == 'unknown':
            logger.warning('Fail to determine the type of the file. Not copied')
        if card_name != 'banner':
            logger.info('copy %s as %s' % (path, card_name))
            files.cp(path, pjoin(self.mother_interface.me_dir, 'Cards', card_name))
        elif card_name == 'banner':
            banner_mod.split_banner(path, self.mother_interface.me_dir, proc_card=False)
            logger.info('Splitting the banner in it\'s component')
            if not self.mode == 'auto':
                self.mother_interface.keep_cards(self.cards)

    def open_file(self, answer):
        """open the file"""
        me_dir = self.mother_interface.me_dir
        if answer.isdigit():
            if answer == '9':
                answer = 'plot'
            else:
                answer = self.cards[int(answer)-1]
        if 'madweight' in answer:
            answer = answer.replace('madweight', 'MadWeight')
                
        if not '.dat' in answer and not '.lhco' in answer:
            if answer != 'trigger':
                path = pjoin(me_dir,'Cards','%s_card.dat' % answer)
            else:
                path = pjoin(me_dir,'Cards','delphes_trigger.dat')
        elif not '.lhco' in answer:
            path = pjoin(me_dir, 'Cards', answer)
        else:
            path = pjoin(me_dir, self.mw_card['mw_run']['inputfile'])
            if not os.path.exists(path):
                logger.info('Path in MW_card not existing')
                path = pjoin(me_dir, 'Events', answer)
        #security
        path = path.replace('_card_card','_card')
        try:
            self.mother_interface.exec_cmd('open %s' % path)
        except InvalidCmd, error:
            if str(error) != 'No default path for this file':
                raise
            if answer == 'transfer_card.dat':
                logger.warning('You have to specify a transfer function first!')
            elif answer == 'input.lhco':
                path = pjoin(me_dir,'Events', 'input.lhco')
                ff = open(path,'w')
                ff.write('''No LHCO information imported at current time.
To import a lhco file: Close this file and type the path of your file.
You can also copy/paste, your event file here.''')
                ff.close()
                self.open_file(path)
            else:
                raise
            
        # reload object to have it in sync
        if path == pjoin(self.me_dir,'Cards','param_card.dat'):
            try:
                self.param_card = check_param_card.ParamCard(path) 
            except (check_param_card.InvalidParamCard, ValueError) as e:
                logger.error('Current param_card is not valid. We are going to use the default one.')
                logger.error('problem detected: %s' % e)
                logger.error('Please re-open the file and fix the problem.')
                logger.warning('using the \'set\' command without opening the file will discard all your manual change')
        elif path == pjoin(self.me_dir,'Cards','run_card.dat'):
            self.run_card = banner_mod.RunCard(pjoin(self.me_dir,'Cards','run_card.dat'))
        elif path == pjoin(self.me_dir,'Cards','MadWeight_card.dat'):
            try:
                import madgraph.madweight.Cards as mwcards
            except:
                import internal.madweight.Cards as mwcards
            self.mw_card = mwcards.Card(pjoin(self.me_dir,'Cards','MadWeight_card.dat'))
 <|MERGE_RESOLUTION|>--- conflicted
+++ resolved
@@ -2245,11 +2245,7 @@
         if args[-1] in ['Auto', 'default']:
             return
         if len(args) == 1:
-<<<<<<< HEAD
-            allowed = {'category':'', 'run_card':'', 'block':'all', 'param_card':''}
-=======
             allowed = {'category':'', 'run_card':'', 'block':'all', 'param_card':'','shortcut':''}
->>>>>>> a79a2f8e
             if self.has_mw:
                 allowed['madweight_card'] = ''
                 allowed['mw_block'] = 'all'

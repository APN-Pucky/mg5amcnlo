--- conflicted
+++ resolved
@@ -6031,11 +6031,7 @@
             if name in self.modified_card:
                 self.modified_card.remove(name)
         else:
-<<<<<<< HEAD
-            raise Exception("Need to add the associate writter proxy")
-=======
-            raise Exception, "Need to add the associate writter proxy for %s" % name
->>>>>>> 3d2c89ad
+            raise Exception("Need to add the associate writter proxy for %s" % name)
         
     def write_card_run(self):
         """ write the run_card """
@@ -6353,13 +6349,8 @@
             line += ' --nlo'
 
         try:
-<<<<<<< HEAD
-            return self.mother_interface.do_compute_widths(line)
+            out = self.mother_interface.do_compute_widths(line)
         except InvalidCmd as error:
-=======
-            out = self.mother_interface.do_compute_widths(line)
-        except InvalidCmd, error:
->>>>>>> 3d2c89ad
             logger.error("Invalid command: %s " % error)
         else:
             if hasattr(self, 'run_card'):
@@ -6371,7 +6362,7 @@
                     if total and total/mass < self.run_card['small_width_treatment']:
                         text = "Particle %s with very small width (%g): Learn about special handling here: https://answers.launchpad.net/mg5amcnlo/+faq/3053"
                         logger.warning(text,pid,total)
-                        
+            return out      
             
 
     def help_compute_widths(self):

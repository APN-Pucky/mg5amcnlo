################################################################################
#
# Copyright (c) 2011 The MadGraph5_aMC@NLO Development team and Contributors
#
# This file is a part of the MadGraph5_aMC@NLO project, an application which
# automatically generates Feynman diagrams and matrix elements for arbitrary
# high-energy processes in the Standard Model and beyond.
#
# It is subject to the MadGraph5_aMC@NLO license which should accompany this
# distribution.
#
# For more information, visit madgraph.phys.ucl.ac.be and amcatnlo.web.cern.ch
#
################################################################################
"""A user friendly command line interface to access MadGraph5_aMC@NLO features.
   Uses the cmd package for command interpretation and tab completion.
"""
from __future__ import division

import atexit
import cmath
import cmd
import glob
import logging
import math
import optparse
import os
import pydoc
import random
import re
import shutil
import signal
import stat
import subprocess
import sys
import time
import traceback


try:
    import readline
    GNU_SPLITTING = ('GNU' in readline.__doc__)
except:
    GNU_SPLITTING = True

root_path = os.path.split(os.path.dirname(os.path.realpath( __file__ )))[0]
root_path = os.path.split(root_path)[0]
sys.path.insert(0, os.path.join(root_path,'bin'))

# usefull shortcut
pjoin = os.path.join
# Special logger for the Cmd Interface
logger = logging.getLogger('madgraph.stdout') # -> stdout
logger_stderr = logging.getLogger('madgraph.stderr') # ->stderr


try:
    # import from madgraph directory
    import madgraph.interface.extended_cmd as cmd
    import madgraph.various.banner as banner_mod
    import madgraph.various.misc as misc
    import madgraph.iolibs.files as files
    import madgraph.various.cluster as cluster
    import models.check_param_card as check_param_card
    from madgraph import InvalidCmd, MadGraph5Error, MG5DIR
    MADEVENT=False
except Exception, error:
    if __debug__:
        print error
    # import from madevent directory
    import internal.extended_cmd as cmd
    import internal.banner as banner_mod
    import internal.misc as misc
    import internal.cluster as cluster
    import internal.check_param_card as check_param_card
    import internal.files as files
    from internal import InvalidCmd, MadGraph5Error
    MADEVENT=True

#===============================================================================
# HelpToCmd
#===============================================================================
class HelpToCmd(object):
    """ The Series of help routins in common between amcatnlo_run and
    madevent interface"""

    def help_treatcards(self):
        logger.info("syntax: treatcards [param|run] [--output_dir=] [--param_card=] [--run_card=]")
        logger.info("-- create the .inc files containing the cards information." )

    def help_set(self):
        logger.info("syntax: set %s argument" % "|".join(self._set_options))
        logger.info("-- set options")
        logger.info("   stdout_level DEBUG|INFO|WARNING|ERROR|CRITICAL")
        logger.info("     change the default level for printed information")
        logger.info("   timeout VALUE")
        logger.info("      (default 20) Seconds allowed to answer questions.")
        logger.info("      Note that pressing tab always stops the timer.")
        logger.info("   cluster_temp_path PATH")
        logger.info("      (default None) Allow to perform the run in PATH directory")
        logger.info("      This allow to not run on the central disk. This is not used")
        logger.info("      by condor cluster (since condor has it's own way to prevent it).")

    def help_plot(self):
        logger.info("syntax: help [RUN] [%s] [-f]" % '|'.join(self._plot_mode))
        logger.info("-- create the plot for the RUN (current run by default)")
        logger.info("     at the different stage of the event generation")
        logger.info("     Note than more than one mode can be specified in the same command.")
        logger.info("   This require to have MadAnalysis and td require. By default")
        logger.info("     if those programs are installed correctly, the creation")
        logger.info("     will be performed automaticaly during the event generation.")
        logger.info("   -f options: answer all question by default.")

    def help_pythia(self):
        logger.info("syntax: pythia [RUN] [--run_options]")
        logger.info("-- run pythia on RUN (current one by default)")
        self.run_options_help([('-f','answer all question by default'),
                               ('--tag=', 'define the tag for the pythia run'),
                               ('--no_default', 'not run if pythia_card not present')])

    def help_pgs(self):
        logger.info("syntax: pgs [RUN] [--run_options]")
        logger.info("-- run pgs on RUN (current one by default)")
        self.run_options_help([('-f','answer all question by default'),
                               ('--tag=', 'define the tag for the pgs run'),
                               ('--no_default', 'not run if pgs_card not present')])

    def help_delphes(self):
        logger.info("syntax: delphes [RUN] [--run_options]")
        logger.info("-- run delphes on RUN (current one by default)")
        self.run_options_help([('-f','answer all question by default'),
                               ('--tag=', 'define the tag for the delphes run'),
                               ('--no_default', 'not run if delphes_card not present')])

    def help_decay_events(self, skip_syntax=False):
        if not skip_syntax:
            logger.info("syntax: decay_events [RUN]")
        logger.info("This functionality allows for the decay of resonances")
        logger.info("in a .lhe file, keeping track of the spin correlation effets.")
        logger.info("BE AWARE OF THE CURRENT LIMITATIONS:")
        logger.info("  (1) Only a succession of 2 body decay are currently allowed")



class CheckValidForCmd(object):
    """ The Series of check routines in common between amcatnlo_run and
    madevent interface"""

    def check_set(self, args):
        """ check the validity of the line"""

        if len(args) < 2:
            self.help_set()
            raise self.InvalidCmd('set needs an option and an argument')

        if args[0] not in self._set_options + self.options.keys():
            self.help_set()
            raise self.InvalidCmd('Possible options for set are %s' % \
                                  self._set_options)

        if args[0] in ['stdout_level']:
            if args[1] not in ['DEBUG','INFO','WARNING','ERROR','CRITICAL'] \
                                                       and not args[1].isdigit():
                raise self.InvalidCmd('output_level needs ' + \
                                      'a valid level')

        if args[0] in ['timeout']:
            if not args[1].isdigit():
                raise self.InvalidCmd('timeout values should be a integer')

    def check_open(self, args):
        """ check the validity of the line """

        if len(args) != 1:
            self.help_open()
            raise self.InvalidCmd('OPEN command requires exactly one argument')

        if args[0].startswith('./'):
            if not os.path.isfile(args[0]):
                raise self.InvalidCmd('%s: not such file' % args[0])
            return True

        # if special : create the path.
        if not self.me_dir:
            if not os.path.isfile(args[0]):
                self.help_open()
                raise self.InvalidCmd('No MadEvent path defined. Unable to associate this name to a file')
            else:
                return True

        path = self.me_dir
        if os.path.isfile(os.path.join(path,args[0])):
            args[0] = os.path.join(path,args[0])
        elif os.path.isfile(os.path.join(path,'Cards',args[0])):
            args[0] = os.path.join(path,'Cards',args[0])
        elif os.path.isfile(os.path.join(path,'HTML',args[0])):
            args[0] = os.path.join(path,'HTML',args[0])
        # special for card with _default define: copy the default and open it
        elif '_card.dat' in args[0]:
            name = args[0].replace('_card.dat','_card_default.dat')
            if os.path.isfile(os.path.join(path,'Cards', name)):
                files.cp(os.path.join(path,'Cards', name), os.path.join(path,'Cards', args[0]))
                args[0] = os.path.join(path,'Cards', args[0])
            else:
                raise self.InvalidCmd('No default path for this file')
        elif not os.path.isfile(args[0]):
            raise self.InvalidCmd('No default path for this file')

    def check_treatcards(self, args):
        """check that treatcards arguments are valid
           [param|run|all] [--output_dir=] [--param_card=] [--run_card=]
        """

        opt = {'output_dir':pjoin(self.me_dir,'Source'),
               'param_card':pjoin(self.me_dir,'Cards','param_card.dat'),
               'run_card':pjoin(self.me_dir,'Cards','run_card.dat')}
        mode = 'all'
        for arg in args:
            if arg.startswith('--') and '=' in arg:
                key,value =arg[2:].split('=',1)
                if not key in opt:
                    self.help_treatcards()
                    raise self.InvalidCmd('Invalid option for treatcards command:%s ' \
                                          % key)
                if key in ['param_card', 'run_card']:
                    if os.path.isfile(value):
                        card_name = self.detect_card_type(value)
                        if card_name != key:
                            raise self.InvalidCmd('Format for input file detected as %s while expecting %s'
                                                  % (card_name, key))
                        opt[key] = value
                    elif os.path.isfile(pjoin(self.me_dir,value)):
                        card_name = self.detect_card_type(pjoin(self.me_dir,value))
                        if card_name != key:
                            raise self.InvalidCmd('Format for input file detected as %s while expecting %s'
                                                  % (card_name, key))
                        opt[key] = value
                    else:
                        raise self.InvalidCmd('No such file: %s ' % value)
                elif key in ['output_dir']:
                    if os.path.isdir(value):
                        opt[key] = value
                    elif os.path.isdir(pjoin(self.me_dir,value)):
                        opt[key] = pjoin(self.me_dir, value)
                    else:
                        raise self.InvalidCmd('No such directory: %s' % value)
            elif arg in ['param','run','all']:
                mode = arg
            else:
                self.help_treatcards()
                raise self.InvalidCmd('Unvalid argument %s' % arg)

        return mode, opt

    def check_decay_events(self,args):
        """Check the argument for decay_events command
        syntax: decay_events [NAME]
        Note that other option are already remove at this point
        """

        opts = []
        if '-from_cards' in args:
            args.remove('-from_cards')
            opts.append('-from_cards')

        if len(args) == 0:
            if self.run_name:
                args.insert(0, self.run_name)
            elif self.results.lastrun:
                args.insert(0, self.results.lastrun)
            else:
                raise self.InvalidCmd('No run name currently defined. Please add this information.')
                return

        if args[0] != self.run_name:
            self.set_run_name(args[0])

        if self.mode == 'madevent':
            possible_path = [
                pjoin(self.me_dir,'Events',args[0], 'unweighted_events.lhe.gz'),
                pjoin(self.me_dir,'Events',args[0], 'unweighted_events.lhe')]
        else:
            possible_path = [
                           pjoin(self.me_dir,'Events',args[0], 'events.lhe.gz'),
                           pjoin(self.me_dir,'Events',args[0], 'events.lhe')]

        for path in possible_path:
            if os.path.exists(path):
                correct_path = path
                break
        else:
            raise self.InvalidCmd('No events file corresponding to %s run. ' % args[0])
        args[0] = correct_path

        args += opts


class MadEventAlreadyRunning(InvalidCmd):
    pass
class AlreadyRunning(MadEventAlreadyRunning):
    pass

#===============================================================================
# CommonRunCmd
#===============================================================================
class CommonRunCmd(HelpToCmd, CheckValidForCmd, cmd.Cmd):

    debug_output = 'ME5_debug'
    helporder = ['Main Commands', 'Documented commands', 'Require MG5 directory',
                   'Advanced commands']

    # The three options categories are treated on a different footage when a
    # set/save configuration occur. current value are kept in self.options
    options_configuration = {'pythia8_path': './pythia8',
                       'hwpp_path': './herwigPP',
                       'thepeg_path': './thepeg',
                       'hepmc_path': './hepmc',
                       'madanalysis_path': './MadAnalysis',
                       'pythia-pgs_path':'./pythia-pgs',
                       'td_path':'./td',
                       'delphes_path':'./Delphes',
                       'exrootanalysis_path':'./ExRootAnalysis',
                       'syscalc_path': './SysCalc',
                       'timeout': 60,
                       'web_browser':None,
                       'eps_viewer':None,
                       'text_editor':None,
                       'fortran_compiler':None,
                       'auto_update':7,
                       'cluster_type': 'condor',
                       'cluster_status_update': (600, 30),
                       'cluster_nb_retry':1,
                       'cluster_retry_wait':300}

    options_madgraph= {'stdout_level':None}

    options_madevent = {'automatic_html_opening':True,
                         'run_mode':2,
                         'cluster_queue':'madgraph',
                         'cluster_time':None,
                         'cluster_memory':None,
                         'nb_core': None,
                         'cluster_temp_path':None}
<<<<<<< HEAD
=======

>>>>>>> 0a3c4ed4


    def __init__(self, me_dir, options, *args, **opts):
        """common"""

        cmd.Cmd.__init__(self, *args, **opts)
        # Define current MadEvent directory
        if me_dir is None and MADEVENT:
            me_dir = root_path

        self.me_dir = me_dir
        self.options = options

        # usefull shortcut
        self.status = pjoin(self.me_dir, 'status')
        self.error =  pjoin(self.me_dir, 'error')
        self.dirbin = pjoin(self.me_dir, 'bin', 'internal')

        # Check that the directory is not currently running
<<<<<<< HEAD
        if os.path.exists(pjoin(me_dir,'RunWeb')): 
            message = '''Another instance of the program is currently running.
            (for this exact same directory) Please wait that this is instance is 
            closed. If no instance is running, you can delete the file
=======
        if os.path.exists(pjoin(me_dir,'RunWeb')):
            message = '''Another instance of madevent is currently running.
            Please wait that all instance of madevent are closed. If no
            instance is running, you can delete the file
>>>>>>> 0a3c4ed4
            %s and try again.''' % pjoin(me_dir,'RunWeb')
            raise AlreadyRunning, message
        else:
            pid = os.getpid()
            fsock = open(pjoin(me_dir,'RunWeb'),'w')
            fsock.write(`pid`)
            fsock.close()
            misc.Popen([pjoin(self.dirbin, 'gen_cardhtml-pl')], cwd=me_dir)

        self.to_store = []
        self.run_name = None
        self.run_tag = None
        self.banner = None
        # Load the configuration file
        self.set_configuration()
        self.configure_run_mode(self.options['run_mode'])


        # Get number of initial states
        nexternal = open(pjoin(self.me_dir,'Source','nexternal.inc')).read()
        found = re.search("PARAMETER\s*\(NINCOMING=(\d)\)", nexternal)
        self.ninitial = int(found.group(1))


    ############################################################################
    def split_arg(self, line, error=False):
        """split argument and remove run_options"""

        args = cmd.Cmd.split_arg(line)
        for arg in args[:]:
            if not arg.startswith('-'):
                continue
            elif arg == '-c':
                self.configure_run_mode(1)
            elif arg == '-m':
                self.configure_run_mode(2)
            elif arg == '-f':
                self.force = True
            elif not arg.startswith('--'):
                if error:
                    raise self.InvalidCmd('%s argument cannot start with - symbol' % arg)
                else:
                    continue
            elif arg.startswith('--cluster'):
                self.configure_run_mode(1)
            elif arg.startswith('--multicore'):
                self.configure_run_mode(2)
            elif arg.startswith('--nb_core'):
                self.nb_core = int(arg.split('=',1)[1])
                self.configure_run_mode(2)
            elif arg.startswith('--web'):
                self.pass_in_web_mode()
                self.configure_run_mode(1)
            else:
                continue
            args.remove(arg)

        return args

    ############################################################################
    def do_treatcards(self, line, amcatnlo=False):
        """Advanced commands: create .inc files from param_card.dat/run_card.dat"""


        keepwidth = False
        if '--keepwidth' in line:
            keepwidth = True
            line = line.replace('--keepwidth', '')
        args = self.split_arg(line)
        mode,  opt  = self.check_treatcards(args)

        if mode in ['run', 'all']:
            if not hasattr(self, 'run_card'):
                if amcatnlo:
                    run_card = banner_mod.RunCardNLO(opt['run_card'])
                else:
                    run_card = banner_mod.RunCard(opt['run_card'])
            else:
                run_card = self.run_card

            if amcatnlo and int(run_card['ickkw']) == 3:
                # For FxFx merging, make sure that:
                # 1. Renormalization and factorization (and ellis-sexton scales) are not fixed
                scales=['fixed_ren_scale','fixed_fac_scale','fixed_QES_scale']
                for scale in scales:
                    if  banner_mod.RunCard.format('bool',run_card[scale]) == '.true.':
                        logger.info('''For consistency in the FxFx merging, \'%s\' has been set to false'''
                                    % scale,'$MG:color:BLACK')
                        run_card[scale]='F'
                # 2. Use kT algorithm for jets with pseudo-code size R=1.0
                jetparams=['jetradius','jetalgo']
                for jetparam in jetparams:
                    if float(run_card[jetparam]) != 1.0:
                        logger.info('''For consistency in the FxFx merging, \'%s\' has been set to 1.0'''
                               % jetparam ,'$MG:color:BLACK')
                        run_card[jetparam]='1.0'

            run_card.write_include_file(pjoin(opt['output_dir'],'run_card.inc'))

        if mode in ['param', 'all']:
            if os.path.exists(pjoin(self.me_dir, 'Source', 'MODEL', 'mp_coupl.inc')):
                param_card = check_param_card.ParamCardMP(opt['param_card'])
            else:
                param_card = check_param_card.ParamCard(opt['param_card'])
            outfile = pjoin(opt['output_dir'], 'param_card.inc')
            ident_card = pjoin(self.me_dir,'Cards','ident_card.dat')
            if os.path.isfile(pjoin(self.me_dir,'bin','internal','ufomodel','restrict_default.dat')):
                default = pjoin(self.me_dir,'bin','internal','ufomodel','restrict_default.dat')
            elif os.path.isfile(pjoin(self.me_dir,'bin','internal','ufomodel','param_card.dat')):
                default = pjoin(self.me_dir,'bin','internal','ufomodel','param_card.dat')
            elif not os.path.exists(pjoin(self.me_dir,'bin','internal','ufomodel')):
                fsock = open(pjoin(self.me_dir,'Source','param_card.inc'),'w')
                fsock.write(' ')
                fsock.close()
                return
            else:
                subprocess.call(['python', 'write_param_card.py'],
                             cwd=pjoin(self.me_dir,'bin','internal','ufomodel'))
                default = pjoin(self.me_dir,'bin','internal','ufomodel','param_card.dat')


            if amcatnlo and not keepwidth:
                # force particle in final states to have zero width
                pids = self.get_pid_final_states()
                # check those which are charged under qcd
                if not MADEVENT and pjoin(self.me_dir,'bin','internal') not in sys.path:
                        sys.path.insert(0,pjoin(self.me_dir,'bin','internal'))

                #Ensure that the model that we are going to load is the current
                #one.
                to_del = [name  for name in sys.modules.keys()
                                                if name.startswith('internal.ufomodel')
                                                or name.startswith('ufomodel')]
                for name in to_del:
                    del(sys.modules[name])

                import ufomodel as ufomodel
                zero = ufomodel.parameters.ZERO
                no_width = [p for p in ufomodel.all_particles
                        if (str(p.pdg_code) in pids or str(-p.pdg_code) in pids)
                           and p.color != 1 and p.width != zero]
                done = []
                for part in no_width:
                    if abs(part.pdg_code) in done:
                        continue
                    done.append(abs(part.pdg_code))
                    param = param_card['decay'].get((part.pdg_code,))

                    if  param.value != 0:
                        logger.info('''For gauge cancellation, the width of \'%s\' has been set to zero.'''
                                    % part.name,'$MG:color:BLACK')
                        param.value = 0

            param_card.write_inc_file(outfile, ident_card, default)


    def ask_edit_cards(self, cards, mode='fixed', plot=True):
        """ """
        if not self.options['madanalysis_path']:
            plot = False

        self.ask_edit_card_static(cards, mode, plot, self.options['timeout'],
                                  self.ask)

    @staticmethod
    def ask_edit_card_static(cards, mode='fixed', plot=True,
                             timeout=0, ask=None, **opt):
        if not ask:
            ask = CommonRunCmd.ask

        def path2name(path):
            if '_card' in path:
                return path.split('_card')[0]
            elif path == 'delphes_trigger.dat':
                return 'trigger'
            elif path == 'input.lhco':
                return 'lhco'
            else:
                raise Exception, 'Unknow cards name %s' % path

        # Ask the user if he wants to edit any of the files
        #First create the asking text
        question = """Do you want to edit a card (press enter to bypass editing)?\n"""
        possible_answer = ['0', 'done']
        card = {0:'done'}

        for i, card_name in enumerate(cards):
            imode = path2name(card_name)
            possible_answer.append(i+1)
            possible_answer.append(imode)
            question += '  %s / %-10s : %s\n' % (i+1, imode, card_name)
            card[i+1] = imode
        if plot:
            question += '  9 / %-10s : plot_card.dat\n' % 'plot'
            possible_answer.append(9)
            possible_answer.append('plot')
            card[9] = 'plot'

        if 'param_card.dat' in cards:
            # Add the path options
            question += ' you can also\n'
            question += '   - enter the path to a valid card or banner.\n'
            question += '   - use the \'set\' command to modify a parameter directly.\n'
            question += '     The set option works only for param_card and run_card.\n'
            question += '     Type \'help set\' for more information on this command.\n'
            question += '   - call an external program (ASperGE/MadWidth/...).\n'
            question += '     Type \'help\' for the list of available command\n'
        else:
            question += ' you can also\n'
            question += '   - enter the path to a valid card.\n'
<<<<<<< HEAD
            
        if 'transfer_card.dat' in cards:
            question += '   - use the \'change_tf\' command to set a transfer functions.\n'
        
=======

>>>>>>> 0a3c4ed4
        out = 'to_run'
        while out not in ['0', 'done']:
            out = ask(question, '0', possible_answer, timeout=int(1.5*timeout),
                              path_msg='enter path', ask_class = AskforEditCard,
                              cards=cards, mode=mode, **opt)


    @staticmethod
    def detect_card_type(path):
        """detect the type of the card. Return value are
           banner
           param_card.dat
           run_card.dat
           pythia_card.dat
           plot_card.dat
           pgs_card.dat
           delphes_card.dat
           delphes_trigger.dat
           shower_card.dat [aMCatNLO]
           madspin_card.dat [MS]
           transfer_card.dat [MW]
           madweight_card.dat [MW]
        """

        text = open(path).read(50000)
        if text == '':
            logger.warning('File %s is empty' % path)
            return 'unknown'
        text = re.findall('(<MGVersion>|ParticlePropagator|<mg5proccard>|CEN_max_tracker|#TRIGGER CARD|parameter set name|muon eta coverage|QES_over_ref|MSTP|b_stable|MSTU|Begin Minpts|gridpack|ebeam1|block\s+mw_run|BLOCK|DECAY|launch|madspin|transfer_card\.dat|set)', text, re.I)
        text = [t.lower() for t in text]
        if '<mgversion>' in text or '<mg5proccard>' in text:
            return 'banner'
        elif 'particlepropagator' in text:
            return 'delphes_card.dat'
        elif 'cen_max_tracker' in text:
            return 'delphes_card.dat'
        elif '#trigger card' in text:
            return 'delphes_trigger.dat'
        elif 'parameter set name' in text:
            return 'pgs_card.dat'
        elif 'muon eta coverage' in text:
            return 'pgs_card.dat'
        elif 'mstp' in text and not 'b_stable' in text:
            return 'pythia_card.dat'
        elif 'begin minpts' in text:
            return 'plot_card.dat'
        elif ('gridpack' in text and 'ebeam1' in text) or \
                ('qes_over_ref' in text and 'ebeam1' in text):
            return 'run_card.dat'
<<<<<<< HEAD
        elif any(t.endswith('mw_run') for t in text):
            return 'madweight_card.dat'
        elif 'transfer_card.dat' in text:
            return 'transfer_card.dat'
        elif 'block' in text and 'decay' in text: 
=======
        elif 'block' in text and 'decay' in text:
>>>>>>> 0a3c4ed4
            return 'param_card.dat'
        elif 'b_stable' in text:
            return 'shower_card.dat'
        elif 'decay' in text and 'launch' in text and 'madspin' in text:
            return 'madspin_card.dat'
        elif 'launch' in text and 'set' in text:
            return 'reweight_card.dat'
        elif 'decay' in text and 'launch' in text:
            return 'madspin_card.dat'
        else:
            return 'unknown'


    ############################################################################
    def get_available_tag(self):
        """create automatically a tag"""

        used_tags = [r['tag'] for r in self.results[self.run_name]]
        i=0
        while 1:
            i+=1
            if 'tag_%s' %i not in used_tags:
                return 'tag_%s' % i


    ############################################################################
    def create_plot(self, mode='parton', event_path=None, output=None, tag=None):
        """create the plot"""

        madir = self.options['madanalysis_path']
        if not tag:
            tag = self.run_card['run_tag']
        td = self.options['td_path']

        if not madir or not td or \
            not os.path.exists(pjoin(self.me_dir, 'Cards', 'plot_card.dat')):
            return False

        if 'ickkw' in self.run_card and int(self.run_card['ickkw']) and \
                mode == 'Pythia':
            self.update_status('Create matching plots for Pythia', level='pythia')
            # recover old data if none newly created
            if not os.path.exists(pjoin(self.me_dir,'Events','events.tree')):
                misc.call(['gunzip', '-c', pjoin(self.me_dir,'Events',
                      self.run_name, '%s_pythia_events.tree.gz' % tag)],
                      stdout=open(pjoin(self.me_dir,'Events','events.tree'),'w')
                          )
                files.mv(pjoin(self.me_dir,'Events',self.run_name, tag+'_pythia_xsecs.tree'),
                     pjoin(self.me_dir,'Events','xsecs.tree'))

            # Generate the matching plots
            misc.call([self.dirbin+'/create_matching_plots.sh',
                       self.run_name, tag, madir],
                            stdout = os.open(os.devnull, os.O_RDWR),
                            cwd=pjoin(self.me_dir,'Events'))

            #Clean output
            misc.call(['gzip','-f','events.tree'],
                                                cwd=pjoin(self.me_dir,'Events'))
            files.mv(pjoin(self.me_dir,'Events','events.tree.gz'),
                     pjoin(self.me_dir,'Events',self.run_name, tag + '_pythia_events.tree.gz'))
            files.mv(pjoin(self.me_dir,'Events','xsecs.tree'),
                     pjoin(self.me_dir,'Events',self.run_name, tag+'_pythia_xsecs.tree'))


        if not event_path:
            if mode == 'parton':
                possibilities=[
                    pjoin(self.me_dir, 'Events', 'unweighted_events.lhe'),
                    pjoin(self.me_dir, 'Events', 'unweighted_events.lhe.gz'),
                    pjoin(self.me_dir, 'Events', self.run_name, 'unweighted_events.lhe'),
                    pjoin(self.me_dir, 'Events', self.run_name, 'unweighted_events.lhe.gz')]
                for event_path in possibilities:
                    if os.path.exists(event_path):
                        break
                output = pjoin(self.me_dir, 'HTML',self.run_name, 'plots_parton.html')

            elif mode == 'Pythia':
                event_path = pjoin(self.me_dir, 'Events','pythia_events.lhe')
                output = pjoin(self.me_dir, 'HTML',self.run_name,
                              'plots_pythia_%s.html' % tag)
            elif mode == 'PGS':
                event_path = pjoin(self.me_dir, 'Events', self.run_name,
                                   '%s_pgs_events.lhco' % tag)
                output = pjoin(self.me_dir, 'HTML',self.run_name,
                              'plots_pgs_%s.html' % tag)
            elif mode == 'Delphes':
                event_path = pjoin(self.me_dir, 'Events', self.run_name,'%s_delphes_events.lhco' % tag)
                output = pjoin(self.me_dir, 'HTML',self.run_name,
                              'plots_delphes_%s.html' % tag)
            else:
                raise self.InvalidCmd, 'Invalid mode %s' % mode
        elif mode == 'reweight' and not output:
                output = pjoin(self.me_dir, 'HTML',self.run_name,
                              'plots_%s.html' % tag)



        if not os.path.exists(event_path):
            if os.path.exists(event_path+'.gz'):
                os.system('gunzip -f %s.gz ' % event_path)
            else:
                raise self.InvalidCmd, 'Events file %s does not exist' % event_path

        self.update_status('Creating Plots for %s level' % mode, level = mode.lower())

        mode = mode.lower()
        if mode not in ['parton', 'reweight']:
            plot_dir = pjoin(self.me_dir, 'HTML', self.run_name,'plots_%s_%s' % (mode.lower(),tag))
        elif mode == 'parton':
            plot_dir = pjoin(self.me_dir, 'HTML', self.run_name,'plots_parton')
        else:
            plot_dir =pjoin(self.me_dir, 'HTML', self.run_name,'plots_%s' % (tag))

        if not os.path.isdir(plot_dir):
            os.makedirs(plot_dir)

        files.ln(pjoin(self.me_dir, 'Cards','plot_card.dat'), plot_dir, 'ma_card.dat')

        try:
            proc = misc.Popen([os.path.join(madir, 'plot_events')],
                            stdout = open(pjoin(plot_dir, 'plot.log'),'w'),
                            stderr = subprocess.STDOUT,
                            stdin=subprocess.PIPE,
                            cwd=plot_dir)
            proc.communicate('%s\n' % event_path)
            del proc
            #proc.wait()
            misc.call(['%s/plot' % self.dirbin, madir, td],
                            stdout = open(pjoin(plot_dir, 'plot.log'),'a'),
                            stderr = subprocess.STDOUT,
                            cwd=plot_dir)

            misc.call(['%s/plot_page-pl' % self.dirbin,
                                os.path.basename(plot_dir),
                                mode],
                            stdout = open(pjoin(plot_dir, 'plot.log'),'a'),
                            stderr = subprocess.STDOUT,
                            cwd=pjoin(self.me_dir, 'HTML', self.run_name))

            shutil.move(pjoin(self.me_dir, 'HTML',self.run_name ,'plots.html'),
                                                                         output)

            logger.info("Plots for %s level generated, see %s" % \
                         (mode, output))
        except OSError, error:
            logger.error('fail to create plot: %s. Please check that MadAnalysis is correctly installed.' % error)

        self.update_status('End Plots for %s level' % mode, level = mode.lower(),
                                                                 makehtml=False)

        return True

    def run_hep2lhe(self, banner_path = None):
        """Run hep2lhe on the file Events/pythia_events.hep"""

        if not self.options['pythia-pgs_path']:
            raise self.InvalidCmd, 'No pythia-pgs path defined'

        pydir = pjoin(self.options['pythia-pgs_path'], 'src')
        eradir = self.options['exrootanalysis_path']

        # Creating LHE file
        if misc.is_executable(pjoin(pydir, 'hep2lhe')):
            self.update_status('Creating Pythia LHE File', level='pythia')
            # Write the banner to the LHE file
            out = open(pjoin(self.me_dir,'Events','pythia_events.lhe'), 'w')
            #out.writelines('<LesHouchesEvents version=\"1.0\">\n')
            out.writelines('<!--\n')
            out.writelines('# Warning! Never use this file for detector studies!\n')
            out.writelines('-->\n<!--\n')
            if banner_path:
                out.writelines(open(banner_path).read().replace('<LesHouchesEvents version="1.0">',''))
            out.writelines('\n-->\n')
            out.close()

            self.cluster.launch_and_wait(self.dirbin+'/run_hep2lhe',
                                         argument= [pydir],
                                        cwd=pjoin(self.me_dir,'Events'))

            logger.info('Warning! Never use this pythia lhe file for detector studies!')
            # Creating ROOT file
            if eradir and misc.is_executable(pjoin(eradir, 'ExRootLHEFConverter')):
                self.update_status('Creating Pythia LHE Root File', level='pythia')
                try:
                    misc.call([eradir+'/ExRootLHEFConverter',
                             'pythia_events.lhe',
                             pjoin(self.run_name, '%s_pythia_lhe_events.root' % self.run_tag)],
                            cwd=pjoin(self.me_dir,'Events'))
                except Exception, error:
                    misc.sprint('ExRootLHEFConverter fails', str(error),
                                                                     log=logger)
                    pass

    def store_result(self):
        """Dummy routine, to be overwritten by daughter classes"""

        pass

    ############################################################################
    def do_pgs(self, line):
        """launch pgs"""

        args = self.split_arg(line)
        # Check argument's validity
        if '--no_default' in args:
            no_default = True
            args.remove('--no_default')
        else:
            no_default = False

        # Check all arguments
        # This might launch a gunzip in another thread. After the question
        # This thread need to be wait for completion. (This allow to have the
        # question right away and have the computer working in the same time)
        # if lock is define this a locker for the completion of the thread
        lock = self.check_pgs(args)

        # Check that the pgs_card exists. If not copy the default
        if not os.path.exists(pjoin(self.me_dir, 'Cards', 'pgs_card.dat')):
            if no_default:
                logger.info('No pgs_card detected, so not run pgs')
                return

            files.cp(pjoin(self.me_dir, 'Cards', 'pgs_card_default.dat'),
                     pjoin(self.me_dir, 'Cards', 'pgs_card.dat'))
            logger.info('No pgs card found. Take the default one.')

        if not (no_default or self.force):
            self.ask_edit_cards(['pgs_card.dat'])

        self.update_status('prepare PGS run', level=None)

        pgsdir = pjoin(self.options['pythia-pgs_path'], 'src')
        eradir = self.options['exrootanalysis_path']
        madir = self.options['madanalysis_path']
        td = self.options['td_path']

        # Compile pgs if not there
        if not misc.is_executable(pjoin(pgsdir, 'pgs')):
            logger.info('No PGS executable -- running make')
            misc.compile(cwd=pgsdir)

        self.update_status('Running PGS', level='pgs')

        tag = self.run_tag
        # Update the banner with the pgs card
        banner_path = pjoin(self.me_dir, 'Events', self.run_name, '%s_%s_banner.txt' % (self.run_name, self.run_tag))
        if os.path.exists(pjoin(self.me_dir, 'Source', 'banner_header.txt')):
            self.banner.add(pjoin(self.me_dir, 'Cards','pgs_card.dat'))
            self.banner.write(banner_path)
        else:
            open(banner_path, 'w').close()

        ########################################################################
        # now pass the event to a detector simulator and reconstruct objects
        ########################################################################
        if lock:
            lock.acquire()
        # Prepare the output file with the banner
        ff = open(pjoin(self.me_dir, 'Events', 'pgs_events.lhco'), 'w')
        if os.path.exists(pjoin(self.me_dir, 'Source', 'banner_header.txt')):
            text = open(banner_path).read()
            text = '#%s' % text.replace('\n','\n#')
            dico = self.results[self.run_name].get_current_info()
            text +='\n##  Integrated weight (pb)  : %.4g' % dico['cross']
            text +='\n##  Number of Event         : %s\n' % dico['nb_event']
            ff.writelines(text)
        ff.close()

        try:
            os.remove(pjoin(self.me_dir, 'Events', 'pgs.done'))
        except Exception:
            pass

        pgs_log = pjoin(self.me_dir, 'Events', self.run_name, "%s_pgs.log" % tag)
        self.cluster.launch_and_wait('../bin/internal/run_pgs',
                            argument=[pgsdir], cwd=pjoin(self.me_dir,'Events'),
                            stdout=pgs_log, stderr=subprocess.STDOUT)

        if not os.path.exists(pjoin(self.me_dir, 'Events', 'pgs.done')):
            logger.error('Fail to create LHCO events')
            return
        else:
            os.remove(pjoin(self.me_dir, 'Events', 'pgs.done'))

        if os.path.getsize(banner_path) == os.path.getsize(pjoin(self.me_dir, 'Events','pgs_events.lhco')):
            misc.call(['cat pgs_uncleaned_events.lhco >>  pgs_events.lhco'],
                            cwd=pjoin(self.me_dir, 'Events'))
            os.remove(pjoin(self.me_dir, 'Events', 'pgs_uncleaned_events.lhco '))

        # Creating Root file
        if eradir and misc.is_executable(pjoin(eradir, 'ExRootLHCOlympicsConverter')):
            self.update_status('Creating PGS Root File', level='pgs')
            try:
                misc.call([eradir+'/ExRootLHCOlympicsConverter',
                             'pgs_events.lhco',pjoin('%s/%s_pgs_events.root' % (self.run_name, tag))],
                            cwd=pjoin(self.me_dir, 'Events'))
            except Exception:
                logger.warning('fail to produce Root output [problem with ExRootAnalysis')
        if os.path.exists(pjoin(self.me_dir, 'Events', 'pgs_events.lhco')):
            # Creating plots
            files.mv(pjoin(self.me_dir, 'Events', 'pgs_events.lhco'),
                    pjoin(self.me_dir, 'Events', self.run_name, '%s_pgs_events.lhco' % tag))
            self.create_plot('PGS')
            misc.call(['gzip','-f', pjoin(self.me_dir, 'Events',
                                                self.run_name, '%s_pgs_events.lhco' % tag)])

        self.update_status('finish', level='pgs', makehtml=False)

    ############################################################################
    def do_delphes(self, line):
        """ run delphes and make associate root file/plot """

        args = self.split_arg(line)
        # Check argument's validity
        if '--no_default' in args:
            no_default = True
            args.remove('--no_default')
        else:
            no_default = False
        # Check all arguments
        # This might launch a gunzip in another thread. After the question
        # This thread need to be wait for completion. (This allow to have the
        # question right away and have the computer working in the same time)
        # if lock is define this a locker for the completion of the thread
        lock = self.check_delphes(args)
        self.update_status('prepare delphes run', level=None)


        if os.path.exists(pjoin(self.options['delphes_path'], 'data')):
            delphes3 = False
            prog = '../bin/internal/run_delphes'
        else:
            delphes3 = True
            prog =  '../bin/internal/run_delphes3'

        # Check that the delphes_card exists. If not copy the default and
        # ask for edition of the card.
        if not os.path.exists(pjoin(self.me_dir, 'Cards', 'delphes_card.dat')):
            if no_default:
                logger.info('No delphes_card detected, so not run Delphes')
                return

            files.cp(pjoin(self.me_dir, 'Cards', 'delphes_card_default.dat'),
                     pjoin(self.me_dir, 'Cards', 'delphes_card.dat'))
            logger.info('No delphes card found. Take the default one.')
        if not delphes3 and not os.path.exists(pjoin(self.me_dir, 'Cards', 'delphes_trigger.dat')):
            files.cp(pjoin(self.me_dir, 'Cards', 'delphes_trigger_default.dat'),
                     pjoin(self.me_dir, 'Cards', 'delphes_trigger.dat'))
        if not (no_default or self.force):
            if delphes3:
                self.ask_edit_cards(['delphes_card.dat'], args)
            else:
                self.ask_edit_cards(['delphes_card.dat', 'delphes_trigger.dat'], args)

        self.update_status('Running Delphes', level=None)
        # Wait that the gunzip of the files is finished (if any)
        if lock:
            lock.acquire()



        delphes_dir = self.options['delphes_path']
        tag = self.run_tag
        if os.path.exists(pjoin(self.me_dir, 'Source', 'banner_header.txt')):
            self.banner.add(pjoin(self.me_dir, 'Cards','delphes_card.dat'))
            if not delphes3:
                self.banner.add(pjoin(self.me_dir, 'Cards','delphes_trigger.dat'))
            self.banner.write(pjoin(self.me_dir, 'Events', self.run_name, '%s_%s_banner.txt' % (self.run_name, tag)))

        cross = self.results[self.run_name].get_current_info()['cross']

        delphes_log = pjoin(self.me_dir, 'Events', self.run_name, "%s_delphes.log" % tag)
        self.cluster.launch_and_wait(prog,
                        argument= [delphes_dir, self.run_name, tag, str(cross)],
                        stdout=delphes_log, stderr=subprocess.STDOUT,
                        cwd=pjoin(self.me_dir,'Events'))

        if not os.path.exists(pjoin(self.me_dir, 'Events',
                                self.run_name, '%s_delphes_events.lhco' % tag)):
            logger.error('Fail to create LHCO events from DELPHES')
            return

        if os.path.exists(pjoin(self.me_dir,'Events','delphes.root')):
            source = pjoin(self.me_dir,'Events','delphes.root')
            target = pjoin(self.me_dir,'Events', self.run_name, "%s_delphes_events.root" % tag)
            files.mv(source, target)

        #eradir = self.options['exrootanalysis_path']
        madir = self.options['madanalysis_path']
        td = self.options['td_path']

        # Creating plots
        self.create_plot('Delphes')

        if os.path.exists(pjoin(self.me_dir, 'Events', self.run_name,  '%s_delphes_events.lhco' % tag)):
            misc.call(['gzip','-f', pjoin(self.me_dir, 'Events', self.run_name, '%s_delphes_events.lhco' % tag)])



        self.update_status('delphes done', level='delphes', makehtml=False)

    ############################################################################
    def get_pid_final_states(self):
        """Find the pid of all particles in the final states"""
        pids = set()
        subproc = [l.strip() for l in open(pjoin(self.me_dir,'SubProcesses',
                                                                 'subproc.mg'))]
        nb_init = self.ninitial
        pat = re.compile(r'''DATA \(IDUP\(I,\d+\),I=1,\d+\)/([\+\-\d,\s]*)/''', re.I)
        for Pdir in subproc:
            text = open(pjoin(self.me_dir, 'SubProcesses', Pdir, 'born_leshouche.inc')).read()
            group = pat.findall(text)
            for particles in group:
                particles = particles.split(',')
                pids.update(set(particles[nb_init:]))

        return pids

    ############################################################################
    def get_pdf_input_filename(self):
        """return the name of the file which is used by the pdfset"""

        if hasattr(self, 'pdffile') and self.pdffile:
            return self.pdffile
        else:
            for line in open(pjoin(self.me_dir,'Source','PDF','pdf_list.txt')):
                data = line.split()
                if len(data) < 4:
                    continue
                if data[1].lower() == self.run_card['pdlabel'].lower():
                    self.pdffile = pjoin(self.me_dir, 'lib', 'Pdfdata', data[2])
                    return self.pdffile
            else:
                # possible when using lhapdf
                self.pdffile = subprocess.Popen('%s --pdfsets-path' % self.options['lhapdf'],
                        shell = True, stdout = subprocess.PIPE).stdout.read().strip()
                #self.pdffile = pjoin(self.me_dir, 'lib', 'PDFsets')
                return self.pdffile
<<<<<<< HEAD
                
    def do_quit(self, line):
        """Not in help: exit """
  
  
        try:
            os.remove(pjoin(self.me_dir,'RunWeb'))
        except Exception, error:
            pass
        
        try:
            self.store_result()
        except Exception:
            # If nothing runs they they are no result to update
            pass
        
        try:
            self.update_status('', level=None)
        except Exception, error:        
            pass
        try:
            devnull = open(os.devnull, 'w') 
            misc.call(['./bin/internal/gen_cardhtml-pl'], cwd=self.me_dir,
                        stdout=devnull, stderr=devnull)
        except Exception:
            pass
        try:
            devnull.close()
        except Exception:
            pass
        
        return super(CommonRunCmd, self).do_quit(line)

    
    # Aliases
    do_EOF = do_quit
    do_exit = do_quit
    
  
    ############################################################################ 
=======




    ############################################################################
>>>>>>> 0a3c4ed4
    def do_open(self, line):
        """Open a text file/ eps file / html file"""

        args = self.split_arg(line)
        # Check Argument validity and modify argument to be the real path
        self.check_open(args)
        file_path = args[0]

        misc.open_file(file_path)

    ############################################################################
    def do_set(self, line, log=True):
        """Set an option, which will be default for coming generations/outputs
        """
        # cmd calls automaticaly post_set after this command.


        args = self.split_arg(line)
        # Check the validity of the arguments
        self.check_set(args)
        # Check if we need to save this in the option file
        if args[0] in self.options_configuration and '--no_save' not in args:
            self.do_save('options --auto')

        if args[0] == "stdout_level":
            if args[1].isdigit():
                logging.root.setLevel(int(args[1]))
                logging.getLogger('madgraph').setLevel(int(args[1]))
            else:
                logging.root.setLevel(eval('logging.' + args[1]))
                logging.getLogger('madgraph').setLevel(eval('logging.' + args[1]))
            if log: logger.info('set output information to level: %s' % args[1])
        elif args[0] == "fortran_compiler":
            if args[1] == 'None':
                args[1] = None
            self.options['fortran_compiler'] = args[1]
            current = misc.detect_current_compiler(pjoin(self.me_dir,'Source','make_opts'))
            if current != args[1] and args[1] != None:
                misc.mod_compilator(self.me_dir, args[1], current)
        elif args[0] == "run_mode":
            if not args[1] in [0,1,2,'0','1','2']:
                raise self.InvalidCmd, 'run_mode should be 0, 1 or 2.'
            self.cluster_mode = int(args[1])
            self.options['run_mode'] =  self.cluster_mode
        elif args[0] in  ['cluster_type', 'cluster_queue', 'cluster_temp_path']:
            if args[1] == 'None':
                args[1] = None
            self.options[args[0]] = args[1]
            # cluster (re)-initialization done later
            # self.cluster update at the end of the routine
        elif args[0] in ['cluster_nb_retry', 'cluster_retry_wait']:
            self.options[args[0]] = int(args[1])
            # self.cluster update at the end of the routine
        elif args[0] == 'nb_core':
            if args[1] == 'None':
                import multiprocessing
                self.nb_core = multiprocessing.cpu_count()
                self.options['nb_core'] = self.nb_core
                return
            if not args[1].isdigit():
                raise self.InvalidCmd('nb_core should be a positive number')
            self.nb_core = int(args[1])
            self.options['nb_core'] = self.nb_core
        elif args[0] == 'timeout':
            self.options[args[0]] = int(args[1])
        elif args[0] == 'cluster_status_update':
            if '(' in args[1]:
                data = ' '.join([a for a in args[1:] if not a.startswith('-')])
                data = data.replace('(','').replace(')','').replace(',',' ').split()
                first, second = data[:2]
            else:
                first, second = args[1:3]

            self.options[args[0]] = (int(first), int(second))
        elif args[0] in self.options:
            if args[1] in ['None','True','False']:
                self.options[args[0]] = eval(args[1])
            elif args[0].endswith('path'):
                if os.path.exists(args[1]):
                    self.options[args[0]] = args[1]
                elif os.path.exists(pjoin(self.me_dir, args[1])):
                    self.options[args[0]] = pjoin(self.me_dir, args[1])
                else:
                    raise self.InvalidCmd('Not a valid path: keep previous value: \'%s\'' % self.options[args[0]])
            else:
                self.options[args[0]] = args[1]

    def post_set(self, stop, line):
        """Check if we need to save this in the option file"""
        try:
            args = self.split_arg(line)
            if 'cluster' in args[0] or args[0] == 'run_mode':
                self.configure_run_mode(self.options['run_mode'])


            # Check the validity of the arguments
            self.check_set(args)

            if args[0] in self.options_configuration and '--no_save' not in args:
                self.exec_cmd('save options --auto')
            elif args[0] in self.options_madevent:
                logger.info('This option will be the default in any output that you are going to create in this session.')
                logger.info('In order to keep this changes permanent please run \'save options\'')
            return stop
        except self.InvalidCmd:
            return stop

    def configure_run_mode(self, run_mode):
        """change the way to submit job 0: single core, 1: cluster, 2: multicore"""

        self.cluster_mode = run_mode

        if run_mode == 2:
            if not self.nb_core:
                import multiprocessing
                self.nb_core = multiprocessing.cpu_count()
            nb_core =self.nb_core
        elif run_mode == 0:
            nb_core = 1



        if run_mode in [0, 2]:
            self.cluster = cluster.MultiCore(
                             **self.options)
                             #cluster_temp_path=self.options['cluster_temp_path'],

        if self.cluster_mode == 1:
            opt = self.options
            cluster_name = opt['cluster_type']
            self.cluster = cluster.from_name[cluster_name](**opt)

    def add_error_log_in_html(self, errortype=None):
        """If a ME run is currently running add a link in the html output"""

        # Be very carefull to not raise any error here (the traceback
        #will be modify in that case.)
        if hasattr(self, 'results') and hasattr(self.results, 'current') and\
                self.results.current and 'run_name' in self.results.current and \
                hasattr(self, 'me_dir'):
            name = self.results.current['run_name']
            tag = self.results.current['tag']
            self.debug_output = pjoin(self.me_dir, '%s_%s_debug.log' % (name,tag))
            if errortype:
                self.results.current.debug = errortype
            else:
                self.results.current.debug = self.debug_output

        else:
            #Force class default
            self.debug_output = CommonRunCmd.debug_output
        if os.path.exists('ME5_debug') and not 'ME5_debug' in self.debug_output:
            os.remove('ME5_debug')
        if not 'ME5_debug' in self.debug_output:
            os.system('ln -s %s ME5_debug &> /dev/null' % self.debug_output)


    def do_quit(self, line):
        """Not in help: exit """

        try:
            os.remove(pjoin(self.me_dir,'RunWeb'))
        except Exception:
            pass
        try:
            self.store_result()
        except Exception:
            # If nothing runs they they are no result to update
            pass

        try:
            self.update_status('', level=None)
        except Exception, error:
            pass
        devnull = open(os.devnull, 'w')
        try:
            misc.call(['./bin/internal/gen_cardhtml-pl'], cwd=self.me_dir,
                        stdout=devnull, stderr=devnull)
        except Exception:
            pass
        devnull.close()

        return super(CommonRunCmd, self).do_quit(line)

    # Aliases
    do_EOF = do_quit
    do_exit = do_quit


    def update_status(self, status, level, makehtml=True, force=True,
                      error=False, starttime = None, update_results=True,
                      print_log=True):
        """ update the index status """

        if makehtml and not force:
            if hasattr(self, 'next_update') and time.time() < self.next_update:
                return
            else:
                self.next_update = time.time() + 3

        if print_log:
            if isinstance(status, str):
                if '<br>' not  in status:
                    logger.info(status)
            elif starttime:
                running_time = misc.format_timer(time.time()-starttime)
                logger.info(' Idle: %s,  Running: %s,  Completed: %s [ %s ]' % \
                           (status[0], status[1], status[2], running_time))
            else:
                logger.info(' Idle: %s,  Running: %s,  Completed: %s' % status[:3])

        if update_results:
            self.results.update(status, level, makehtml=makehtml, error=error)


    ############################################################################
    def keep_cards(self, need_card=[], ignore=[]):
        """Ask the question when launching generate_events/multi_run"""

        check_card = ['pythia_card.dat', 'pgs_card.dat','delphes_card.dat',
                      'delphes_trigger.dat', 'madspin_card.dat', 'shower_card.dat',
                      'reweight_card.dat']

        cards_path = pjoin(self.me_dir,'Cards')
        for card in check_card:
            if card in ignore:
                continue
            if card not in need_card:
                if os.path.exists(pjoin(cards_path, card)):
                    os.remove(pjoin(cards_path, card))
            else:
                if not os.path.exists(pjoin(cards_path, card)):
                    default = card.replace('.dat', '_default.dat')
                    files.cp(pjoin(cards_path, default),pjoin(cards_path, card))

    ############################################################################
    def set_configuration(self, config_path=None, final=True, initdir=None, amcatnlo=False):
        """ assign all configuration variable from file
            ./Cards/mg5_configuration.txt. assign to default if not define """

        if not hasattr(self, 'options') or not self.options:
            self.options = dict(self.options_configuration)
            self.options.update(self.options_madgraph)
            self.options.update(self.options_madevent)

        if not config_path:
            if os.environ.has_key('MADGRAPH_BASE'):
                config_path = pjoin(os.environ['MADGRAPH_BASE'],'mg5_configuration.txt')
                self.set_configuration(config_path=config_path, final=final)
                return
            if 'HOME' in os.environ:
                config_path = pjoin(os.environ['HOME'],'.mg5',
                                                        'mg5_configuration.txt')
                if os.path.exists(config_path):
                    self.set_configuration(config_path=config_path,  final=False)
            if amcatnlo:
                me5_config = pjoin(self.me_dir, 'Cards', 'amcatnlo_configuration.txt')
            else:
                me5_config = pjoin(self.me_dir, 'Cards', 'me5_configuration.txt')
            self.set_configuration(config_path=me5_config, final=False, initdir=self.me_dir)

            if self.options.has_key('mg5_path') and self.options['mg5_path']:
                MG5DIR = self.options['mg5_path']
                config_file = pjoin(MG5DIR, 'input', 'mg5_configuration.txt')
                self.set_configuration(config_path=config_file, final=False,initdir=MG5DIR)
            else:
                self.options['mg5_path'] = None
            return self.set_configuration(config_path=me5_config, final=final,initdir=self.me_dir)

        config_file = open(config_path)

        # read the file and extract information
        logger.info('load configuration from %s ' % config_file.name)
        for line in config_file:
            if '#' in line:
                line = line.split('#',1)[0]
            line = line.replace('\n','').replace('\r\n','')
            try:
                name, value = line.split('=')
            except ValueError:
                pass
            else:
                name = name.strip()
                value = value.strip()
                if name.endswith('_path'):
                    path = value
                    if os.path.isdir(path):
                        self.options[name] = os.path.realpath(path)
                        continue
                    if not initdir:
                        continue
                    path = pjoin(initdir, value)
                    if os.path.isdir(path):
                        self.options[name] = os.path.realpath(path)
                        continue
                else:
                    self.options[name] = value
                    if value.lower() == "none":
                        self.options[name] = None

        if not final:
            return self.options # the return is usefull for unittest


        # Treat each expected input
        # delphes/pythia/... path
        for key in self.options:
            # Final cross check for the path
            if key.endswith('path'):
                path = self.options[key]
                if path is None:
                    continue
                if os.path.isdir(path):
                    self.options[key] = os.path.realpath(path)
                    continue
                path = pjoin(self.me_dir, self.options[key])
                if os.path.isdir(path):
                    self.options[key] = os.path.realpath(path)
                    continue
                elif self.options.has_key('mg5_path') and self.options['mg5_path']:
                    path = pjoin(self.options['mg5_path'], self.options[key])
                    if os.path.isdir(path):
                        self.options[key] = os.path.realpath(path)
                        continue
                self.options[key] = None
            elif key.startswith('cluster') and key != 'cluster_status_update':
                if key in ('cluster_nb_retry','cluster_wait_retry'):
                    self.options[key] = int(self.options[key])
                if hasattr(self,'cluster'):
                    del self.cluster
                pass
            elif key == 'automatic_html_opening':
                if self.options[key] in ['False', 'True']:
                    self.options[key] =eval(self.options[key])
            elif key not in ['text_editor','eps_viewer','web_browser','stdout_level',
                              'complex_mass_scheme', 'gauge', 'group_subprocesses']:
                # Default: try to set parameter
                try:
                    self.do_set("%s %s --no_save" % (key, self.options[key]), log=False)
                except self.InvalidCmd:
                    logger.warning("Option %s from config file not understood" \
                                   % key)

        # Configure the way to open a file:
        misc.open_file.configure(self.options)
        self.configure_run_mode(self.options['run_mode'])

        return self.options

    @staticmethod
    def find_available_run_name(me_dir):
        """ find a valid run_name for the current job """

        name = 'run_%02d'
        data = [int(s[4:6]) for s in os.listdir(pjoin(me_dir,'Events')) if
                        s.startswith('run_') and len(s)>5 and s[4:6].isdigit()]
        return name % (max(data+[0])+1)


    ############################################################################
    def do_decay_events(self,line):
        """Require MG5 directory: decay events with spin correlations
        """

        if '-from_cards' in line and not os.path.exists(pjoin(self.me_dir, 'Cards', 'madspin_card.dat')):
            return

        # First need to load MadSpin

        # Check that MG5 directory is present .
        if MADEVENT and not self.options['mg5_path']:
            raise self.InvalidCmd, '''The module decay_events requires that MG5 is installed on the system.
            You can install it and set its path in ./Cards/me5_configuration.txt'''
        elif MADEVENT:
            sys.path.append(self.options['mg5_path'])
        try:
            import MadSpin.decay as decay
            import MadSpin.interface_madspin as interface_madspin
        except ImportError:
            raise self.ConfigurationError, '''Can\'t load MadSpin
            The variable mg5_path might not be correctly configured.'''

        self.update_status('Running MadSpin', level='madspin')
        if not '-from_cards' in line:
            self.keep_cards(['madspin_card.dat'])
            self.ask_edit_cards(['madspin_card.dat'], 'fixed', plot=False)
        self.help_decay_events(skip_syntax=True)

        # load the name of the event file
        args = self.split_arg(line)
        self.check_decay_events(args)
        # args now alway content the path to the valid files
        madspin_cmd = interface_madspin.MadSpinInterface(args[0])
        madspin_cmd.update_status = lambda *x,**opt: self.update_status(*x, level='madspin',**opt)

        path = pjoin(self.me_dir, 'Cards', 'madspin_card.dat')

        madspin_cmd.import_command_file(path)

        # create a new run_name directory for this output
        i = 1
        while os.path.exists(pjoin(self.me_dir,'Events', '%s_decayed_%i' % (self.run_name,i))):
            i+=1
        new_run = '%s_decayed_%i' % (self.run_name,i)
        evt_dir = pjoin(self.me_dir, 'Events')

        os.mkdir(pjoin(evt_dir, new_run))
        current_file = args[0].replace('.lhe', '_decayed.lhe')
        new_file = pjoin(evt_dir, new_run, os.path.basename(args[0]))
        if not os.path.exists(current_file):
            if os.path.exists(current_file+'.gz'):
                current_file += '.gz'
                new_file += '.gz'
            else:
                logger.error('MadSpin fails to create any decayed file.')
                return

        files.mv(current_file, new_file)
        logger.info("The decayed event file has been moved to the following location: ")
        logger.info(new_file)

        if hasattr(self, 'results'):
            current = self.results.current
            nb_event = self.results.current['nb_event']
            if not nb_event:
                current = self.results[self.run_name][0]
                nb_event = current['nb_event']

            cross = current['cross']
            error = current['error']
            self.results.add_run( new_run, self.run_card)
            self.results.add_detail('nb_event', nb_event)
            self.results.add_detail('cross', cross * madspin_cmd.branching_ratio)
            self.results.add_detail('error', error * madspin_cmd.branching_ratio)
            self.results.add_detail('run_mode', current['run_mode'])

        self.run_name = new_run
        self.banner.add(path)
        self.banner.write(pjoin(self.me_dir,'Events',self.run_name, '%s_%s_banner.txt' %
                                (self.run_name, self.run_tag)))
        self.update_status('MadSpin Done', level='parton', makehtml=False)
        if 'unweighted' in os.path.basename(args[0]):
            self.create_plot('parton')

    def complete_decay_events(self, text, line, begidx, endidx):
        args = self.split_arg(line[0:begidx], error=False)
        if len(args) == 1:
            return self.complete_plot(text, line, begidx, endidx)
        else:
            return


class AskforEditCard(cmd.OneLinePathCompletion):
    """A class for asking a question where in addition you can have the
    set command define and modifying the param_card/run_card correctly"""

    def __init__(self, question, cards=[], mode='auto', *args, **opt):

        # Initiation
        if 'pwd' in opt:
            self.me_dir = opt['pwd']
            del opt['pwd']

        cmd.OneLinePathCompletion.__init__(self, question, *args, **opt)

        if not hasattr(self, 'me_dir') or not self.me_dir:
            self.me_dir = self.mother_interface.me_dir

        # read the card

        try:
            self.run_card = banner_mod.RunCard(pjoin(self.me_dir,'Cards','run_card.dat'))
        except IOError:
            self.run_card = {}
        try:
            self.param_card = check_param_card.ParamCard(pjoin(self.me_dir,'Cards','param_card.dat'))
        except (check_param_card.InvalidParamCard, ValueError) as e:
            logger.error('Current param_card is not valid. We are going to use the default one.')
            logger.error('problem detected: %s' % e)
            files.cp(pjoin(self.me_dir,'Cards','param_card_default.dat'),
                     pjoin(self.me_dir,'Cards','param_card.dat'))
            self.param_card = check_param_card.ParamCard(pjoin(self.me_dir,'Cards','param_card.dat'))
        default_param = check_param_card.ParamCard(pjoin(self.me_dir,'Cards','param_card_default.dat'))
        try:
            run_card_def = banner_mod.RunCard(pjoin(self.me_dir,'Cards','run_card_default.dat'))
        except IOError:
            run_card_def = {}

        self.pname2block = {}
        self.conflict = []
        self.restricted_value = {}
        self.mode = mode
        self.cards = cards

        # Read the comment of the param_card_default to find name variable for
        # the param_card also check which value seems to be constrained in the
        # model.
        for bname, block in default_param.items():
            for lha_id, param in block.param_dict.items():
                all_var = []
                comment = param.comment
                # treat merge parameter
                if comment.strip().startswith('set of param :'):
                    all_var = list(re.findall(r'''[^-]1\*(\w*)\b''', comment))
                # just the variable name as comment
                elif len(comment.split()) == 1:
                    all_var = [comment.strip().lower()]
                # either contraction or not formatted
                else:
                    split = comment.split()
                    if len(split) >2 and split[1] == ':':
                        # NO VAR associated
                        self.restricted_value[(bname, lha_id)] = ' '.join(split[1:])
                    elif len(split) == 2:
                        if re.search(r'''\[[A-Z]\]eV\^''', split[1]):
                            all_var = [comment.strip().lower()]
                    else:
                        # not recognized format
                        continue

                for var in all_var:
                    var = var.lower()
                    if var in self.pname2block:
                        self.pname2block[var].append((bname, lha_id))
                    else:
                        self.pname2block[var] = [(bname, lha_id)]

        if run_card_def:
            self.run_set = run_card_def.keys() + self.run_card.hidden_param
        elif self.run_card:
            self.run_set = self.run_card.keys()
        else:
            self.run_set = []
        # check for conflict with run_card
        for var in self.pname2block:
            if var in self.run_set:
<<<<<<< HEAD
                self.conflict.append(var)        
                
        
        #check if Madweight_card is present:
        self.has_mw = False
        if 'madweight_card.dat' in cards:
            
            self.do_change_tf = self.mother_interface.do_define_transfer_fct
            self.complete_change_tf = self.mother_interface.complete_define_transfer_fct
            self.help_change_tf = self.mother_interface.help_define_transfer_fct
            if not os.path.exists(pjoin(self.me_dir,'Cards','transfer_card.dat')):
                logger.warning('No transfer function currently define. Please use the change_tf command to define one.')
            
            
            self.has_mw = True
            try:
                import madgraph.madweight.Cards as mwcards
            except:
                import internal.madweight.Cards as mwcards
            self.mw_card = mwcards.Card(pjoin(self.me_dir,'Cards','MadWeight_card.dat'))
            self.mw_card = self.mw_card.info
            self.mw_vars = []
            for key in self.mw_card:
                if key == 'comment': 
                    continue
                for key2 in self.mw_card.info[key]:
                    if isinstance(key2, str) and not key2.isdigit():
                        self.mw_vars.append(key2)
            
            # check for conflict with run_card/param_card
            for var in self.pname2block:                
                if var in self.mw_vars:
                    self.conflict.append(var)           
            for var in self.mw_vars:
                if var in self.run_card:
                    self.conflict.append(var)
            
=======
                self.conflict.append(var)


>>>>>>> 0a3c4ed4
    def complete_set(self, text, line, begidx, endidx):
        """ Complete the set command"""

        prev_timer = signal.alarm(0) # avoid timer if any
        if prev_timer:
            nb_back = len(line)
            self.stdout.write('\b'*nb_back + '[timer stopped]\n')
            self.stdout.write(line)
            self.stdout.flush()
<<<<<<< HEAD
        

        
=======

>>>>>>> 0a3c4ed4
        possibilities = {}
        allowed = {}
        args = self.split_arg(line[0:begidx])
        if args[-1] in ['Auto', 'default']:
            return
        if len(args) == 1:
            allowed = {'category':'', 'run_card':'', 'block':'all', 'param_card':'',}
            if self.has_mw:
                allowed['madweight_card'] = ''
                allowed['mw_block'] = 'all'
        elif len(args) == 2:
            if args[1] == 'run_card':
                allowed = {'run_card':'default'}
            elif args[1] == 'param_card':
                allowed = {'block':'all', 'param_card':'default'}
            elif args[1] in self.param_card.keys():
                allowed = {'block':args[1]}
            elif args[1] == 'width':
                allowed = {'block': 'decay'}
            elif args[1] == 'MadWeight_card':
                allowed = {'madweight_card':'default', 'mw_block': 'all'}
            elif self.has_mw and args[1] in self.mw_card.keys():
                allowed = {'mw_block':args[1]}
            else:
                allowed = {'value':''}
        else:
            start = 1
            if args[1] in  ['run_card', 'param_card', 'MadWeight_card']:
                start = 2
            if args[-1] in self.pname2block.keys():
                allowed['value'] = 'default'   
            elif args[start] in self.param_card.keys() or args[start] == 'width':
                if args[start] == 'width':
                    args[start] = 'decay'
                    
                if args[start+1:]:
                    allowed = {'block':(args[start], args[start+1:])}
                else:
                    allowed = {'block':args[start]}
            elif self.has_mw and args[start] in self.mw_card.keys():
                if args[start+1:]:
                    allowed = {'mw_block':(args[start], args[start+1:])}
                else:
                    allowed = {'mw_block':args[start]}     
            #elif len(args) == start +1:
            #        allowed['value'] = ''
            else: 
                allowed['value'] = ''


<<<<<<< HEAD
=======

>>>>>>> 0a3c4ed4
        if 'category' in allowed.keys():
            categories = ['run_card', 'param_card']
            if self.has_mw:
                categories.append('MadWeight_card')
            
            possibilities['category of parameter (optional)'] = \
<<<<<<< HEAD
                          self.list_completion(text, categories)
        
=======
                          self.list_completion(text, ['run_card', 'param_card'])

>>>>>>> 0a3c4ed4
        if 'run_card' in allowed.keys():
            opts = self.run_set
            if allowed['run_card'] == 'default':
                opts.append('default')

            possibilities['Run Card'] = self.list_completion(text, opts)

        if 'param_card' in allowed.keys():
            opts = self.pname2block.keys()
            if allowed['param_card'] == 'default':
                opts.append('default')
            possibilities['Param Card'] = self.list_completion(text, opts)
<<<<<<< HEAD
            
        if 'madweight_card' in allowed.keys():
            opts = self.mw_vars + [k for k in self.mw_card.keys() if k !='comment']
            if allowed['madweight_card'] == 'default':
                opts.append('default')
            possibilities['MadWeight Card'] = self.list_completion(text, opts)            
                                
=======

>>>>>>> 0a3c4ed4
        if 'value' in allowed.keys():
            opts = ['default']
            if 'decay' in args:
                opts.append('Auto')
            if args[-1] in self.pname2block and self.pname2block[args[-1]][0][0] == 'decay':
                opts.append('Auto')
            possibilities['Special Value'] = self.list_completion(text, opts)


        if 'block' in allowed.keys():
            if allowed['block'] == 'all':
                allowed_block = [i for i in self.param_card.keys() if 'qnumbers' not in i]
                allowed_block.append('width')
                possibilities['Param Card Block' ] = \
                                       self.list_completion(text, allowed_block)
            elif isinstance(allowed['block'], basestring):
                block = self.param_card[allowed['block']].param_dict
                ids = [str(i[0]) for i in block
                          if (allowed['block'], i) not in self.restricted_value]
                possibilities['Param Card id' ] = self.list_completion(text, ids)
                varname = [name for name, all_var in self.pname2block.items()
                                               if any((bname == allowed['block']
                                                   for bname,lhaid in all_var))]
                possibilities['Param card variable'] = self.list_completion(text,
                                                                        varname)
            else:
                block = self.param_card[allowed['block'][0]].param_dict
                nb = len(allowed['block'][1])
                ids = [str(i[nb]) for i in block if len(i) > nb and \
                            [str(a) for a in i[:nb]] == allowed['block'][1]]

                if not ids:
                    if tuple([int(i) for i in allowed['block'][1]]) in block:
                        opts = ['default']
                        if allowed['block'][0] == 'decay':
                            opts.append('Auto')
                        possibilities['Special value'] = self.list_completion(text, opts)
                possibilities['Param Card id' ] = self.list_completion(text, ids)

        if 'mw_block' in allowed.keys():
            if allowed['mw_block'] == 'all':
                allowed_block = [i for i in self.mw_card.keys() if 'comment' not in i]
                possibilities['MadWeight Block' ] = \
                                       self.list_completion(text, allowed_block)
            elif isinstance(allowed['mw_block'], basestring):
                block = self.mw_card[allowed['mw_block']]
                ids = [str(i[0]) if isinstance(i, tuple) else str(i) for i in block]
                possibilities['MadWeight Card id' ] = self.list_completion(text, ids)
            else:
                block = self.mw_card[allowed['mw_block'][0]]
                nb = len(allowed['mw_block'][1])
                ids = [str(i[nb]) for i in block if isinstance(i, tuple) and\
                           len(i) > nb and \
                           [str(a) for a in i[:nb]] == allowed['mw_block'][1]]
                
                if not ids:
                    if tuple([i for i in allowed['mw_block'][1]]) in block or \
                                      allowed['mw_block'][1][0] in block.keys():
                        opts = ['default']
                        possibilities['Special value'] = self.list_completion(text, opts)
                possibilities['MadWeight Card id' ] = self.list_completion(text, ids) 

        return self.deal_multiple_categories(possibilities)

    def do_set(self, line):
        """ edit the value of one parameter in the card"""

        args = self.split_arg(line.lower())
        if '=' in args[-1]:
            arg1, arg2 = args.pop(-1).split('=')
            args += [arg1, arg2]

        start = 0
        if len(args) < 2:
            logger.warning('Invalid set command %s (need two arguments)' % line)
            return

        # Special case for the qcut value
        if args[0].lower() == 'qcut':
            pythia_path = pjoin(self.me_dir, 'Cards','pythia_card.dat')
            if os.path.exists(pythia_path):
                logger.info('add line QCUT = %s in pythia_card.dat' % args[1])
                p_card = open(pythia_path,'r').read()
                p_card, n = re.subn('''^\s*QCUT\s*=\s*[\de\+\-\.]*\s*$''',
                                    ''' QCUT = %s ''' % args[1], \
                                    p_card, flags=(re.M+re.I))
                if n==0:
                    p_card = '%s \n QCUT= %s' % (p_card, args[1])
                open(pythia_path, 'w').write(p_card)
                return

        card = '' #store which card need to be modify (for name conflict)
        if args[0] == 'madweight_card':
            if not self.mw_card:
                logger.warning('Invalid Command: No MadWeight card defined.')
                return
            args[0] = 'MadWeight_card'
        
        if args[0] in ['run_card', 'param_card', 'MadWeight_card']:                                    
            if args[1] == 'default':
                logging.info('replace %s by the default card' % args[0])
                files.cp(pjoin(self.me_dir,'Cards','%s_default.dat' % args[0]),
                        pjoin(self.me_dir,'Cards','%s.dat'% args[0]))
                if args[0] == 'param_card':
                    self.param_card = check_param_card.ParamCard(pjoin(self.me_dir,'Cards','param_card.dat'))
                elif args[0] == 'run_card':
                    self.run_card = banner_mod.RunCard(pjoin(self.me_dir,'Cards','run_card.dat'))
                return
            else:
                card = args[0]
            start=1
            if len(args) < 3:
                logger.warning('Invalid set command: %s (not enough arguments)' % line)
                return
            
        #### RUN CARD
        if args[start] in [l.lower() for l in self.run_card.keys()] and card in ['', 'run_card']:
            if args[start] not in self.run_set:
<<<<<<< HEAD
                args[start] = [l for l in self.run_set if l.lower() == args[start]][0]
            
=======
                args[start] = [l for l in self.run_set \
                                                 if l.lower() == args[start]][0]

>>>>>>> 0a3c4ed4
            if args[start+1] in self.conflict and card == '':
                text = 'ambiguous name (present in more than one card). Please specify which card to edit'
                logger.warning(text)
                return

            if args[start+1] == 'default':
                default = banner_mod.RunCard(pjoin(self.me_dir,'Cards','run_card_default.dat'))
                if args[start] in default.keys():
                    self.setR(args[start],default[args[start]])
                else:
                    logger.info('remove information %s from the run_card' % args[start])
                    del self.run_card[args[start]]
            elif  args[start+1].lower() in ['t','.true.','true']:
                self.setR(args[start], '.true.')
            elif  args[start+1].lower() in ['f','.false.','false']:
                self.setR(args[start], '.false.')
            else:
                if args[0].startswith('sys_'):
                    val = ' '.join(args[start+1:])
                    val = val.split('#')[0]
                else:
                    try:
                        val = eval(args[start+1])
                    except NameError:
                        val = args[start+1]
                self.setR(args[start], val)
            self.run_card.write(pjoin(self.me_dir,'Cards','run_card.dat'),
                                pjoin(self.me_dir,'Cards','run_card_default.dat'))
<<<<<<< HEAD
            
        ### PARAM_CARD WITH BLOCK NAME -----------------------------------------
        elif (args[start] in self.param_card or args[start] == 'width') \
                                                  and card in ['','param_card']:
=======

        ### PARAM_CARD WITH BLOCK NAME
        elif (args[start] in self.param_card or args[start] == 'width') \
                                                         and card != 'run_card':
            if args[start] == 'width':
                args[start] = 'decay'

>>>>>>> 0a3c4ed4
            if args[start+1] in self.conflict and card == '':
                text = 'ambiguous name (present in more than one card). Please specify which card to edit'
                logger.warning(text)
                return
<<<<<<< HEAD
            
            if args[start] == 'width':
                args[start] = 'decay'
                            
=======

>>>>>>> 0a3c4ed4
            if args[start+1] in self.pname2block:
                all_var = self.pname2block[args[start+1]]
                key = None
                for bname, lhaid in all_var:
                    if bname == args[start]:
                        key = lhaid
                        break
                else:
                    logger.warning('%s is not part of block "%s" but "%s". please correct.' %
                                    (args[start+1], args[start], bname))
                    return
            else:
                try:
                    key = tuple([int(i) for i in args[start+1:-1]])
                except ValueError:
                    if args[start] == 'decay' and args[start+1:-1] == ['all']:
                        for key in self.param_card[args[start]].param_dict:
                            if (args[start], key) in self.restricted_value:
                                continue
                            else:
                                self.setP(args[start], key, args[-1])
                        self.param_card.write(pjoin(self.me_dir,'Cards','param_card.dat'))
                        return
                    logger.warning('invalid set command %s (failed to identify LHA information)' % line)
                    return

            if key in self.param_card[args[start]].param_dict:
                if (args[start], key) in self.restricted_value:
                    text = "Note that this parameter seems to be ignore by MG.\n"
                    text += "MG will use instead the expression: %s\n" % \
                                      self.restricted_value[(args[start], key)]
                    text += "You need to match this expression for external program (such pythia)."
                    logger.warning(text)

                if args[-1].lower() in ['default', 'auto']:
                    self.setP(args[start], key, args[-1])
                else:
                    try:
                        value = float(args[-1])
                    except Exception:
                        logger.warning('Invalid input: Expected number and not \'%s\'' \
                                                                     % args[-1])
                        return
                    self.setP(args[start], key, value)
            else:
                logger.warning('invalid set command %s' % line)
                return
            self.param_card.write(pjoin(self.me_dir,'Cards','param_card.dat'))
<<<<<<< HEAD
        
        # PARAM_CARD NO BLOCK NAME ---------------------------------------------
=======

        # PARAM_CARD NO BLOCK NAME
>>>>>>> 0a3c4ed4
        elif args[start] in self.pname2block and card != 'run_card':
            if args[start] in self.conflict and card == '':
                text = 'ambiguous name (present in both param_card and run_card. Please specify'
                logger.warning(text)
                return
            
            all_var = self.pname2block[args[start]]
            for bname, lhaid in all_var:
                new_line = 'param_card %s %s %s' % (bname,
                   ' '.join([ str(i) for i in lhaid]), ' '.join(args[start+1:]))
                self.do_set(new_line)
            if len(all_var) > 1:
                logger.warning('This variable correspond to more than one parameter in the param_card.')
                for bname, lhaid in all_var:
                    logger.warning('   %s %s' % (bname, ' '.join([str(i) for i in lhaid])))
                logger.warning('all listed variables have been modified')
                
        # MadWeight_card with block name ---------------------------------------
        elif self.has_mw and (args[start] in self.mw_card and args[start] != 'comment') \
                                              and card in ['','MadWeight_card']:
            
            if args[start] in self.conflict and card == '':
                text = 'ambiguous name (present in more than one card). Please specify which card to edit'
                logger.warning(text)
                return
                       
            block = args[start]
            name = args[start+1]
            value = args[start+2:]
            self.setM(block, name, value)
            self.mw_card.write(pjoin(self.me_dir,'Cards','MadWeight_card.dat'))        
        
        # MadWeight_card NO Block name -----------------------------------------
        elif self.has_mw and args[start] in self.mw_vars \
                                             and card in ['', 'MadWeight_card']:
            
            if args[start] in self.conflict and card == '':
                text = 'ambiguous name (present in more than one card). Please specify which card to edit'
                logger.warning(text)
                return

            block = [b for b, data in self.mw_card.items() if args[start] in data]
            if len(block) > 1:
                logger.warning('%s is define in more than one block: %s.Please specify.'
                               % (args[start], ','.join(block)))
                return
           
            block = block[0]
            name = args[start]
            value = args[start+1:]
            self.setM(block, name, value)
            self.mw_card.write(pjoin(self.me_dir,'Cards','MadWeight_card.dat'))
             
        # MadWeight_card New Block
        elif self.has_mw and args[start].startswith('mw_') and len(args[start:]) == 3\
                                                    and card == 'MadWeight_card':
            block = args[start]
            name = args[start+1]
            value = args[start+2]
            self.setM(block, name, value)
            self.mw_card.write(pjoin(self.me_dir,'Cards','MadWeight_card.dat'))    
        #INVALID --------------------------------------------------------------
        else:
            logger.warning('invalid set command %s ' % line)
<<<<<<< HEAD
            return            

    def setM(self, block, name, value):
        
        if isinstance(value, list) and len(value) == 1:
            value = value[0]
            
        if block not in self.mw_card:
            logger.warning('block %s was not present in the current MadWeight card. We are adding it' % block)
            self.mw_card[block] = {}
        elif name not in self.mw_card[block]:
            logger.info('name %s was not present in the block %s for the current MadWeight card. We are adding it' % (name,block),'$MG:color:BLACK')
        if value == 'default':
            import madgraph.madweight.Cards as mwcards
            mw_default = mwcards.Card(pjoin(self.me_dir,'Cards','MadWeight_card_default.dat'))
            try:
                value = mw_default[block][name]
            except KeyError:
                logger.info('removing id "%s" from Block "%s" '% (name, block))
                if name in self.mw_card[block]:
                    del self.mw_card[block][name]
                return
        if value:
            logger.info('modify madweight_card information BLOCK "%s" with id "%s" set to %s' %\
                    (block, name, value))
        else:
            logger.value("Invalid command: No value. To set default value. Use \"default\" as value")
            return
        
        self.mw_card[block][name] = value
    
=======
            return

>>>>>>> 0a3c4ed4
    def setR(self, name, value):
        logger.info('modify parameter %s of the run_card.dat to %s' % (name, value))
        self.run_card[name] = value

    def setP(self, block, lhaid, value):
        if isinstance(value, str):
            value = value.lower()
            if value == 'default':
                default = check_param_card.ParamCard(pjoin(self.me_dir,'Cards','param_card_default.dat'))
                value = default[block].param_dict[lhaid].value

            elif value == 'auto':
                value = 'Auto'
                if block != 'decay':
                    logger.warning('Invalid input: \'Auto\' value only valid for DECAY')
                    return
            else:
                try:
                    value = float(value)
                except ValueError:
                    logger.warning('Invalid input: \'%s\' not valid intput.'% value)

        logger.info('modify param_card information BLOCK %s with id %s set to %s' %\
                    (block, lhaid, value))
        self.param_card[block].param_dict[lhaid].value = value
<<<<<<< HEAD
    
    def reask(self, *args, **opt):
        
        cmd.OneLinePathCompletion.reask(self,*args, **opt)
        if self.has_mw and not os.path.exists(pjoin(self.me_dir,'Cards','transfer_card.dat')):
            logger.warning('No transfer function currently define. Please use the change_tf command to define one.')
            
      
=======


>>>>>>> 0a3c4ed4
    def help_set(self):
        '''help message for set'''

        logger.info('********************* HELP SET ***************************')
        logger.info("syntax: set [run_card|param_card] NAME [VALUE|default]")
        logger.info("syntax: set [param_card] BLOCK ID(s) [VALUE|default]")
        logger.info('')
        logger.info('-- Edit the param_card/run_card and replace the value of the')
        logger.info('    parameter by the value VALUE.')
        logger.info('   ')
        logger.info('-- Example:')
        logger.info('     set run_card ebeam1 4000')
        logger.info('     set ebeam2 4000')
        logger.info('     set lpp1 0')
        logger.info('     set ptj default')
        logger.info('')
        logger.info('     set param_card mass 6 175')
        logger.info('     set mass 25 125.3')
        logger.info('     set mass mh 125')
        logger.info('     set mh 125')
        logger.info('     set decay 25 0.004')
        logger.info('     set decay wh 0.004')
        logger.info('     set vmix 2 1 2.326612e-01')
        logger.info('')
        logger.info('     set param_card default #return all parameter to default')
        logger.info('     set run_card default')
        logger.info('********************* HELP SET ***************************')


    def default(self, line):
        """Default action if line is not recognized"""

        line = line.strip()
        args = line.split()
        if line == '' and self.default_value is not None:
            self.value = self.default_value
        # check if input is a file
        elif hasattr(self, 'do_%s' % args[0]):
            self.do_set(' '.join(args[1:]))
        elif os.path.exists(line):
            self.copy_file(line)
            self.value = 'repeat'
        elif line.strip() != '0' and line.strip() != 'done' and \
            str(line) != 'EOF' and line.strip() in self.allow_arg:
            self.open_file(line)
            self.value = 'repeat'
        else:
            self.value = line

        return line

    def do_compute_widths(self, line):
        signal.alarm(0) # avoid timer if any
        path = pjoin(self.me_dir,'Cards','param_card.dat')
        pattern = re.compile(r'''decay\s+(\+?\-?\d+)\s+auto''',re.I)
        text = open(path).read()
        pdg = pattern.findall(text)
        line = '%s %s' % (line, ' '.join(pdg))
        if not '--path' in line:
            line += ' --path=%s' % path
        try:
            return self.mother_interface.do_compute_widths(line)
        except InvalidCmd, error:
            logger.error("Invalid command: %s " % error)

    def help_compute_widths(self):
        signal.alarm(0) # avoid timer if any
        return self.mother_interface.help_compute_widths()

    def complete_compute_widths(self, *args, **opts):
        signal.alarm(0) # avoid timer if any
        return self.mother_interface.complete_compute_widths(*args,**opts)


    def help_asperge(self):
        """Help associated to the asperge command"""
        signal.alarm(0)

        print '-- syntax: asperge [options]'
        print '   Call ASperGe to diagonalize all mass matrices in the model.'
        print '   This works only if the ASperGE module is part of the UFO model (a subdirectory).'
        print '   If you specify some names after the command (i.e. asperge m1 m2) then ASperGe will only'
        print '   diagonalize the associate mass matrices (here m1 and m2).'

    def complete_asperge(self, text, line, begidx, endidx):
        signal.alarm(0) # avoid timer if any

        blockname = self.pname2block.keys()
        # remove those that we know for sure are not mixing
        wrong = ['decay', 'mass', 'sminput']
        valid = [k for k in blockname if 'mix' in k]
        potential = [k for k in blockname if k not in valid+wrong]
        output = {'Mixing matrices': self.list_completion(text, valid, line),
                  'Other potential valid input': self.list_completion(text, potential, line)}

        return self.deal_multiple_categories(output)


    def do_asperge(self, line):
        """Running ASperGe"""
        signal.alarm(0) # avoid timer if any

        path = pjoin(self.me_dir,'bin','internal','ufomodel','ASperGE')
        if not os.path.exists(path):
            logger.error('ASperge has not been detected in the current model, therefore it will not be run.')
            return
        elif not os.path.exists(pjoin(path,'ASperGe')):
            logger.info('ASperGe has been detected but is not compiled. Running the compilation now.')
            try:
                misc.compile(cwd=path,shell=True)
            except MadGraph5Error, error:
                logger.error('''ASperGe failed to compile. Note that gsl is needed
     for this compilation to go trough. More information on how to install this package on
     http://www.gnu.org/software/gsl/
     Full compilation log is available at %s''' % pjoin(self.me_dir, 'ASperge_compilation.log'))
                open(pjoin(self.me_dir, 'ASperge_compilation.log'),'w').write(str(error))
                return

        opts = line.split()
        card = pjoin(self.me_dir,'Cards', 'param_card.dat')
        logger.info('running ASperGE')
        returncode = misc.call([pjoin(path,'ASperGe'), card, '%s.new' % card] + opts)
        if returncode:
            logger.error('ASperGE fails with status %s' % returncode)
        else:
            logger.info('AsPerGe creates the file succesfully')
        files.mv(card, '%s.beforeasperge' % card)
        files.mv('%s.new' % card, card)


    def copy_file(self, path):
<<<<<<< HEAD
        """detect the type of the file and overwritte the current file"""
        
        if path.endswith('.lhco'):
            #logger.info('copy %s as Events/input.lhco' % (path))
            #files.cp(path, pjoin(self.mother_interface.me_dir, 'Events', 'input.lhco' ))
            self.do_set('mw_run inputfile %s' % os.path.relpath(path, self.mother_interface.me_dir))
            return
        elif path.endswith('.lhco.gz'):
            #logger.info('copy %s as Events/input.lhco.gz' % (path))
            #files.cp(path, pjoin(self.mother_interface.me_dir, 'Events', 'input.lhco.gz' ))
            self.do_set('mw_run inputfile %s' % os.path.relpath(path, self.mother_interface.me_dir))     
            return             
        else:
            card_name = CommonRunCmd.detect_card_type(path)
        
=======
        """detect the type of the file and overwrite the current file"""

        card_name = CommonRunCmd.detect_card_type(path)

>>>>>>> 0a3c4ed4
        if card_name == 'unknown':
            logger.warning('Fail to determine the type of the file. Not copied')
        if card_name != 'banner':
            logger.info('copy %s as %s' % (path, card_name))
            files.cp(path, pjoin(self.mother_interface.me_dir, 'Cards', card_name))
        elif card_name == 'banner':
            banner_mod.split_banner(path, self.mother_interface.me_dir, proc_card=False)
            logger.info('Splitting the banner in it\'s component')
            if not self.mode == 'auto':
                self.mother_interface.keep_cards(self.cards)

    def open_file(self, answer):
        """open the file"""
        me_dir = self.mother_interface.me_dir
        if answer.isdigit():
            if answer == '9':
                answer = 'plot'
            else:
                answer = self.cards[int(answer)-1]
        if 'madweight' in answer:
            answer = answer.replace('madweight', 'MadWeight')
                
        if not '.dat' in answer and not '.lhco' in answer:
            if answer != 'trigger':
                path = pjoin(me_dir,'Cards','%s_card.dat' % answer)
            else:
                path = pjoin(me_dir,'Cards','delphes_trigger.dat')
        elif not '.lhco' in answer:
            path = pjoin(me_dir, 'Cards', answer)
<<<<<<< HEAD
        else:
            path = pjoin(me_dir, self.mw_card['mw_run']['inputfile'])
            if not os.path.exists(path):
                logger.info('Path in MW_card not existing')
                path = pjoin(me_dir, 'Events', answer)
        try:
            self.mother_interface.exec_cmd('open %s' % path)
        except InvalidCmd, error:
            if str(error) != 'No default path for this file':
                raise
            if answer == 'transfer_card.dat':
                logger.warning('You have to specify a transfer function first!')
            elif answer == 'input.lhco':
                path = pjoin(me_dir,'Events', 'input.lhco')
                ff = open(path,'w')
                ff.write('''No LHCO information imported at current time.
To import a lhco file: Close this file and type the path of your file.
You can also copy/paste, your event file here.''')
                ff.close()
                self.open_file(path)
            else:
                raise
                  
                
=======
        self.mother_interface.exec_cmd('open %s' % path)

>>>>>>> 0a3c4ed4
<|MERGE_RESOLUTION|>--- conflicted
+++ resolved
@@ -341,10 +341,6 @@
                          'cluster_memory':None,
                          'nb_core': None,
                          'cluster_temp_path':None}
-<<<<<<< HEAD
-=======
-
->>>>>>> 0a3c4ed4
 
 
     def __init__(self, me_dir, options, *args, **opts):
@@ -364,17 +360,10 @@
         self.dirbin = pjoin(self.me_dir, 'bin', 'internal')
 
         # Check that the directory is not currently running
-<<<<<<< HEAD
         if os.path.exists(pjoin(me_dir,'RunWeb')): 
             message = '''Another instance of the program is currently running.
             (for this exact same directory) Please wait that this is instance is 
             closed. If no instance is running, you can delete the file
-=======
-        if os.path.exists(pjoin(me_dir,'RunWeb')):
-            message = '''Another instance of madevent is currently running.
-            Please wait that all instance of madevent are closed. If no
-            instance is running, you can delete the file
->>>>>>> 0a3c4ed4
             %s and try again.''' % pjoin(me_dir,'RunWeb')
             raise AlreadyRunning, message
         else:
@@ -585,14 +574,9 @@
         else:
             question += ' you can also\n'
             question += '   - enter the path to a valid card.\n'
-<<<<<<< HEAD
-            
         if 'transfer_card.dat' in cards:
             question += '   - use the \'change_tf\' command to set a transfer functions.\n'
-        
-=======
-
->>>>>>> 0a3c4ed4
+
         out = 'to_run'
         while out not in ['0', 'done']:
             out = ask(question, '0', possible_answer, timeout=int(1.5*timeout),
@@ -642,15 +626,11 @@
         elif ('gridpack' in text and 'ebeam1' in text) or \
                 ('qes_over_ref' in text and 'ebeam1' in text):
             return 'run_card.dat'
-<<<<<<< HEAD
         elif any(t.endswith('mw_run') for t in text):
             return 'madweight_card.dat'
         elif 'transfer_card.dat' in text:
             return 'transfer_card.dat'
         elif 'block' in text and 'decay' in text: 
-=======
-        elif 'block' in text and 'decay' in text:
->>>>>>> 0a3c4ed4
             return 'param_card.dat'
         elif 'b_stable' in text:
             return 'shower_card.dat'
@@ -1091,7 +1071,6 @@
                         shell = True, stdout = subprocess.PIPE).stdout.read().strip()
                 #self.pdffile = pjoin(self.me_dir, 'lib', 'PDFsets')
                 return self.pdffile
-<<<<<<< HEAD
                 
     def do_quit(self, line):
         """Not in help: exit """
@@ -1129,16 +1108,8 @@
     # Aliases
     do_EOF = do_quit
     do_exit = do_quit
-    
-  
-    ############################################################################ 
-=======
-
-
-
-
+      
     ############################################################################
->>>>>>> 0a3c4ed4
     def do_open(self, line):
         """Open a text file/ eps file / html file"""
 
@@ -1675,7 +1646,6 @@
         # check for conflict with run_card
         for var in self.pname2block:
             if var in self.run_set:
-<<<<<<< HEAD
                 self.conflict.append(var)        
                 
         
@@ -1712,12 +1682,7 @@
             for var in self.mw_vars:
                 if var in self.run_card:
                     self.conflict.append(var)
-            
-=======
-                self.conflict.append(var)
-
-
->>>>>>> 0a3c4ed4
+
     def complete_set(self, text, line, begidx, endidx):
         """ Complete the set command"""
 
@@ -1727,13 +1692,7 @@
             self.stdout.write('\b'*nb_back + '[timer stopped]\n')
             self.stdout.write(line)
             self.stdout.flush()
-<<<<<<< HEAD
-        
-
-        
-=======
-
->>>>>>> 0a3c4ed4
+
         possibilities = {}
         allowed = {}
         args = self.split_arg(line[0:begidx])
@@ -1783,24 +1742,14 @@
             else: 
                 allowed['value'] = ''
 
-
-<<<<<<< HEAD
-=======
-
->>>>>>> 0a3c4ed4
         if 'category' in allowed.keys():
             categories = ['run_card', 'param_card']
             if self.has_mw:
                 categories.append('MadWeight_card')
             
             possibilities['category of parameter (optional)'] = \
-<<<<<<< HEAD
                           self.list_completion(text, categories)
-        
-=======
-                          self.list_completion(text, ['run_card', 'param_card'])
-
->>>>>>> 0a3c4ed4
+
         if 'run_card' in allowed.keys():
             opts = self.run_set
             if allowed['run_card'] == 'default':
@@ -1813,7 +1762,6 @@
             if allowed['param_card'] == 'default':
                 opts.append('default')
             possibilities['Param Card'] = self.list_completion(text, opts)
-<<<<<<< HEAD
             
         if 'madweight_card' in allowed.keys():
             opts = self.mw_vars + [k for k in self.mw_card.keys() if k !='comment']
@@ -1821,9 +1769,6 @@
                 opts.append('default')
             possibilities['MadWeight Card'] = self.list_completion(text, opts)            
                                 
-=======
-
->>>>>>> 0a3c4ed4
         if 'value' in allowed.keys():
             opts = ['default']
             if 'decay' in args:
@@ -1942,14 +1887,8 @@
         #### RUN CARD
         if args[start] in [l.lower() for l in self.run_card.keys()] and card in ['', 'run_card']:
             if args[start] not in self.run_set:
-<<<<<<< HEAD
                 args[start] = [l for l in self.run_set if l.lower() == args[start]][0]
-            
-=======
-                args[start] = [l for l in self.run_set \
-                                                 if l.lower() == args[start]][0]
-
->>>>>>> 0a3c4ed4
+
             if args[start+1] in self.conflict and card == '':
                 text = 'ambiguous name (present in more than one card). Please specify which card to edit'
                 logger.warning(text)
@@ -1978,32 +1917,18 @@
                 self.setR(args[start], val)
             self.run_card.write(pjoin(self.me_dir,'Cards','run_card.dat'),
                                 pjoin(self.me_dir,'Cards','run_card_default.dat'))
-<<<<<<< HEAD
             
         ### PARAM_CARD WITH BLOCK NAME -----------------------------------------
         elif (args[start] in self.param_card or args[start] == 'width') \
                                                   and card in ['','param_card']:
-=======
-
-        ### PARAM_CARD WITH BLOCK NAME
-        elif (args[start] in self.param_card or args[start] == 'width') \
-                                                         and card != 'run_card':
-            if args[start] == 'width':
-                args[start] = 'decay'
-
->>>>>>> 0a3c4ed4
             if args[start+1] in self.conflict and card == '':
                 text = 'ambiguous name (present in more than one card). Please specify which card to edit'
                 logger.warning(text)
                 return
-<<<<<<< HEAD
             
             if args[start] == 'width':
                 args[start] = 'decay'
-                            
-=======
-
->>>>>>> 0a3c4ed4
+
             if args[start+1] in self.pname2block:
                 all_var = self.pname2block[args[start+1]]
                 key = None
@@ -2052,13 +1977,8 @@
                 logger.warning('invalid set command %s' % line)
                 return
             self.param_card.write(pjoin(self.me_dir,'Cards','param_card.dat'))
-<<<<<<< HEAD
         
         # PARAM_CARD NO BLOCK NAME ---------------------------------------------
-=======
-
-        # PARAM_CARD NO BLOCK NAME
->>>>>>> 0a3c4ed4
         elif args[start] in self.pname2block and card != 'run_card':
             if args[start] in self.conflict and card == '':
                 text = 'ambiguous name (present in both param_card and run_card. Please specify'
@@ -2123,7 +2043,6 @@
         #INVALID --------------------------------------------------------------
         else:
             logger.warning('invalid set command %s ' % line)
-<<<<<<< HEAD
             return            
 
     def setM(self, block, name, value):
@@ -2155,10 +2074,6 @@
         
         self.mw_card[block][name] = value
     
-=======
-            return
-
->>>>>>> 0a3c4ed4
     def setR(self, name, value):
         logger.info('modify parameter %s of the run_card.dat to %s' % (name, value))
         self.run_card[name] = value
@@ -2184,7 +2099,6 @@
         logger.info('modify param_card information BLOCK %s with id %s set to %s' %\
                     (block, lhaid, value))
         self.param_card[block].param_dict[lhaid].value = value
-<<<<<<< HEAD
     
     def reask(self, *args, **opt):
         
@@ -2193,10 +2107,6 @@
             logger.warning('No transfer function currently define. Please use the change_tf command to define one.')
             
       
-=======
-
-
->>>>>>> 0a3c4ed4
     def help_set(self):
         '''help message for set'''
 
@@ -2328,7 +2238,6 @@
 
 
     def copy_file(self, path):
-<<<<<<< HEAD
         """detect the type of the file and overwritte the current file"""
         
         if path.endswith('.lhco'):
@@ -2343,13 +2252,7 @@
             return             
         else:
             card_name = CommonRunCmd.detect_card_type(path)
-        
-=======
-        """detect the type of the file and overwrite the current file"""
-
-        card_name = CommonRunCmd.detect_card_type(path)
-
->>>>>>> 0a3c4ed4
+
         if card_name == 'unknown':
             logger.warning('Fail to determine the type of the file. Not copied')
         if card_name != 'banner':
@@ -2379,7 +2282,6 @@
                 path = pjoin(me_dir,'Cards','delphes_trigger.dat')
         elif not '.lhco' in answer:
             path = pjoin(me_dir, 'Cards', answer)
-<<<<<<< HEAD
         else:
             path = pjoin(me_dir, self.mw_card['mw_run']['inputfile'])
             if not os.path.exists(path):
@@ -2401,10 +2303,4 @@
                 ff.close()
                 self.open_file(path)
             else:
-                raise
-                  
-                
-=======
-        self.mother_interface.exec_cmd('open %s' % path)
-
->>>>>>> 0a3c4ed4
+                raise
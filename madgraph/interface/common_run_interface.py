--- conflicted
+++ resolved
@@ -604,11 +604,7 @@
         if text == '':
             logger.warning('File %s is empty' % path)
             return 'unknown'
-<<<<<<< HEAD
-        text = re.findall('(<MGVersion>|ParticlePropagator|<mg5proccard>|CEN_max_tracker|#TRIGGER CARD|parameter set name|muon eta coverage|QES_over_ref|MSTP|Herwig\+\+|MSTU|Begin Minpts|gridpack|ebeam1|block\s+mw_run|BLOCK|DECAY|launch|madspin|transfer_card\.dat|set)', text, re.I)
-=======
-        text = re.findall('(<MGVersion>|ParticlePropagator|<mg5proccard>|CEN_max_tracker|#TRIGGER CARD|parameter set name|muon eta coverage|QES_over_ref|MSTP|b_stable|MSTU|Begin Minpts|gridpack|ebeam1|BLOCK|DECAY|launch|madspin|set)', text, re.I)
->>>>>>> 61aaf1e3
+        text = re.findall('(<MGVersion>|ParticlePropagator|<mg5proccard>|CEN_max_tracker|#TRIGGER CARD|parameter set name|muon eta coverage|QES_over_ref|MSTP|b_stable|MSTU|Begin Minpts|gridpack|ebeam1|block\s+mw_run|BLOCK|DECAY|launch|madspin|transfer_card\.dat|set)', text, re.I)
         text = [t.lower() for t in text]
         if '<mgversion>' in text or '<mg5proccard>' in text:
             return 'banner'

--- conflicted
+++ resolved
@@ -1767,11 +1767,7 @@
         if not config_path:
             if os.environ.has_key('MADGRAPH_BASE'):
                 config_path = pjoin(os.environ['MADGRAPH_BASE'],'mg5_configuration.txt')
-<<<<<<< HEAD
-                self.set_configuration(config_path=config_path, final=final)
-=======
                 self.set_configuration(config_path=config_path, final=False)
->>>>>>> 001136bf
             if 'HOME' in os.environ:
                 config_path = pjoin(os.environ['HOME'],'.mg5',
                                                         'mg5_configuration.txt')
@@ -2115,15 +2111,9 @@
         # just create the PDFsets dir, the needed PDF set will be copied at run time
         if not os.path.isdir(pjoin(libdir, 'PDFsets')):
             os.mkdir(pjoin(libdir, 'PDFsets'))
-<<<<<<< HEAD
-        os.environ['lhapdf'] = self.options['lhapdf']
-        os.environ['lhapdfversion'] = lhapdf_version[0]
-        os.environ['lhapdf_config'] = self.options['lhapdf']
-=======
         self.make_opts_var['lhapdf'] = self.options['lhapdf']
         self.make_opts_var['lhapdfversion'] = lhapdf_version[0]
         self.make_opts_var['lhapdf_config'] = self.options['lhapdf']
->>>>>>> 001136bf
 
 
     def get_characteristics(self, path=None):

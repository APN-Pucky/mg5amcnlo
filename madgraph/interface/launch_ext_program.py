--- conflicted
+++ resolved
@@ -342,142 +342,6 @@
         print "Output of the run is found at " + \
               os.path.realpath(os.path.join(self.running_dir, self.name))
 
-<<<<<<< HEAD
 # old compatibility shortcut
 open_file = misc.open_file
-=======
-#
-# Global function to open supported file types
-#
-class open_file(object):
-    """ a convinient class to open a file """
-    
-    web_browser = None
-    eps_viewer = None
-    text_editor = None 
-    configured = False
-    
-    def __init__(self, filename):
-        """open a file"""
-        
-        # Check that the class is correctly configure
-        if not self.configured:
-            self.configure()
-        
-        try:
-            extension = filename.rsplit('.',1)[1]
-        except IndexError:
-            extension = ''   
-    
-        # dispatch method
-        if extension in ['html','htm','php']:
-            self.open_program(self.web_browser, filename, background=True)
-        elif extension in ['ps','eps']:
-            self.open_program(self.eps_viewer, filename, background=True)
-        else:
-            self.open_program(self.text_editor,filename, mac_check=False)
-            # mac_check to False avoid to use open cmd in mac
-    
-    @classmethod
-    def configure(cls, configuration=None):
-        """ configure the way to open the file """
-        
-        cls.configured = True
-        
-        # start like this is a configuration for mac
-        cls.configure_mac(configuration)
-        if sys.platform == 'darwin':
-            return # done for MAC
-        
-        # on Mac some default (eps/web) might be kept on None. This is not
-        #suitable for LINUX which doesn't have open command.
-        
-        # first for eps_viewer
-        if not cls.eps_viewer:
-           cls.eps_viewer = cls.find_valid(['gv', 'ggv', 'evince'], 'eps viewer') 
-            
-        # Second for web browser
-        if not cls.web_browser:
-            cls.web_browser = cls.find_valid(
-                                    ['firefox', 'chrome', 'safari','opera'], 
-                                    'web browser')
-
-    @classmethod
-    def configure_mac(cls, configuration=None):
-        """ configure the way to open a file for mac """
-    
-        if configuration is None:
-            configuration = {'text_editor': None,
-                             'eps_viewer':None,
-                             'web_browser':None}
-        
-        for key in configuration:
-            if key == 'text_editor':
-                # Treat text editor ONLY text base editor !!
-                if configuration[key] and not misc.which(configuration[key]):
-                    logger.warning('Specified text editor %s not valid.' % \
-                                                             configuration[key])
-                elif configuration[key]:
-                    # All is good
-                    cls.text_editor = configuration[key]
-                    continue
-                #Need to find a valid default
-                if os.environ.has_key('EDITOR'):
-                    cls.text_editor = os.environ['EDITOR']
-                else:
-                    cls.text_editor = cls.find_valid(
-                                        ['vi', 'emacs', 'vim', 'gedit', 'nano'],
-                                         'text editor')
-              
-            elif key in ['eps_viewer', 'web_browser']:
-                if configuration[key]:
-                    cls.eps_viewer = configuration[key]
-                    continue
-                # else keep None. For Mac this will use the open command.
-
-
-    @staticmethod
-    def find_valid(possibility, program='program'):
-        """find a valid shell program in the list"""
-        
-        for p in possibility:
-            if misc.which(p):
-                logger.warning('Using default %s \"%s\". ' % (program, p) + \
-                             'Set another one in ./input/mg5_configuration.txt')
-                return p
-        
-        logger.warning('No valid %s found. ' % program + \
-                                   'Please set in ./input/mg5_configuration.txt')
-        return None
-        
-        
-    def open_program(self, program, file_path, mac_check=True, background=False):
-      """ open a file with a given program """
-            
-      if mac_check==True and sys.platform == 'darwin':
-          return self.open_mac_program(program, file_path)
-      
-      # Shell program only
-      if program:
-          if not background:
-              subprocess.call([program, file_path])
-          else:
-              thread.start_new_thread(subprocess.call,([program, file_path],))
-      else:
-          logger.warning('Not able to open file %s since no program configured.' % file_path + \
-                              'Please set one in ./input/mg5_configuration.txt') 
-    
-    def open_mac_program(self, program, file_path):
-      """ open a text with the text editor """
-      
-      if not program:
-          # Ask to mac manager
-          os.system('open %s' % file_path)
-      elif misc.which(program):
-          # shell program
-          subprocess.call([program, file_path])
-      else:
-         # not shell program
-         os.system('open -a %s %s' % (program, file_path))
-      
->>>>>>> a9d8a859
+

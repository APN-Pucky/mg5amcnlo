################################################################################
#
# Copyright (c) 2009 The MadGraph5_aMC@NLO Development team and Contributors
#
# This file is a part of the MadGraph5_aMC@NLO project, an application which 
# automatically generates Feynman diagrams and matrix elements for arbitrary
# high-energy processes in the Standard Model and beyond.
#
# It is subject to the MadGraph5_aMC@NLO license which should accompany this 
# distribution.
#
# For more information, visit madgraph.phys.ucl.ac.be and amcatnlo.web.cern.ch
#
################################################################################
"""Definitions of all basic objects used in the core code: particle, 
interaction, model, leg, vertex, process, ..."""

from __future__ import absolute_import
import copy
import itertools
import logging
import math
import numbers
import os
import re
import six
StringIO = six
import madgraph.core.color_algebra as color
import collections
from madgraph import MadGraph5Error, MG5DIR, InvalidCmd
import madgraph.various.misc as misc 
from six.moves import range
from six.moves import zip
from functools import reduce


logger = logging.getLogger('madgraph.base_objects')
pjoin = os.path.join

#===============================================================================
# PhysicsObject
#===============================================================================
class PhysicsObject(dict):
    """A parent class for all physics objects."""

    class PhysicsObjectError(Exception):
        """Exception raised if an error occurs in the definition
        or the execution of a physics object."""
        pass

    def __init__(self, init_dict={}):
        """Creates a new particle object. If a dictionary is given, tries to 
        use it to give values to properties."""

        dict.__init__(self)
        self.default_setup()

        assert isinstance(init_dict, dict), \
                            "Argument %s is not a dictionary" % repr(init_dict)


        for item in init_dict.keys():
            self.set(item, init_dict[item])
        

    def __getitem__(self, name):
        """ force the check that the property exist before returning the 
            value associated to value. This ensure that the correct error 
            is always raise
        """

        try:
            return dict.__getitem__(self, name)
        except KeyError:
            self.is_valid_prop(name) #raise the correct error


    def default_setup(self):
        """Function called to create and setup default values for all object
        properties"""
        pass

    def is_valid_prop(self, name):
        """Check if a given property name is valid"""

        assert isinstance(name, str), \
                                 "Property name %s is not a string" % repr(name)

        if name not in list(self.keys()):
            raise self.PhysicsObjectError("""%s is not a valid property for this object: %s\n
    Valid property are %s""" % (name,self.__class__.__name__, list(self.keys())))
        return True

    def get(self, name):
        """Get the value of the property name."""

        return self[name]

    def set(self, name, value, force=False):
        """Set the value of the property name. First check if value
        is a valid value for the considered property. Return True if the
        value has been correctly set, False otherwise."""
        if not __debug__ or force:
            self[name] = value
            return True

        if self.is_valid_prop(name):
            try:
                self.filter(name, value)
                self[name] = value
                return True
            except self.PhysicsObjectError as why:
                logger.warning("Property " + name + " cannot be changed:" + \
                                str(why))
                return False

    def filter(self, name, value):
        """Checks if the proposed value is valid for a given property
        name. Returns True if OK. Raises an error otherwise."""

        return True

    def get_sorted_keys(self):
        """Returns the object keys sorted in a certain way. By default,
        alphabetical."""

        return list(self.keys()).sort()

    def __str__(self):
        """String representation of the object. Outputs valid Python 
        with improved format."""

        mystr = '{\n'
        for prop in self.get_sorted_keys():
            if isinstance(self[prop], str):
                mystr = mystr + '    \'' + prop + '\': \'' + \
                        self[prop] + '\',\n'
            elif isinstance(self[prop], float):
                mystr = mystr + '    \'' + prop + '\': %.2f,\n' % self[prop]
            else:
                mystr = mystr + '    \'' + prop + '\': ' + \
                        repr(self[prop]) + ',\n'
        mystr = mystr.rstrip(',\n')
        mystr = mystr + '\n}'

        return mystr

    __repr__ = __str__


#===============================================================================
# PhysicsObjectList
#===============================================================================
class PhysicsObjectList(list):
    """A class to store lists of physics object."""

    class PhysicsObjectListError(Exception):
        """Exception raised if an error occurs in the definition
        or execution of a physics object list."""
        pass

    def __init__(self, init_list=None):
        """Creates a new particle list object. If a list of physics 
        object is given, add them."""

        list.__init__(self)

        if init_list is not None:
            for object in init_list:
                self.append(object)
                
    def append(self, object):
        """Appends an element, but test if valid before."""
        
        assert self.is_valid_element(object), \
            "Object %s is not a valid object for the current list" % repr(object)

        list.append(self, object)
        

    def is_valid_element(self, obj):
        """Test if object obj is a valid element for the list."""
        return True

    def __str__(self):
        """String representation of the physics object list object. 
        Outputs valid Python with improved format."""

        mystr = '['

        for obj in self:
            mystr = mystr + str(obj) + ',\n'

        mystr = mystr.rstrip(',\n')

        return mystr + ']'

#===============================================================================
# Particle
#===============================================================================
class Particle(PhysicsObject):
    """The particle object containing the whole set of information required to
    univocally characterize a given type of physical particle: name, spin, 
    color, mass, width, charge,... The is_part flag tells if the considered
    particle object is a particle or an antiparticle. The self_antipart flag
    tells if the particle is its own antiparticle."""

    sorted_keys = ['name', 'antiname', 'spin', 'color',
                   'charge', 'mass', 'width', 'pdg_code',
                  'line', 'propagator',
                   'is_part', 'self_antipart', 'type', 'counterterm']

    def default_setup(self):
        """Default values for all properties"""

        self['name'] = 'none'
        self['antiname'] = 'none'
        self['spin'] = 1
        self['color'] = 1
        self['charge'] = 1.
        self['mass'] = 'ZERO'
        self['width'] = 'ZERO'
        self['pdg_code'] = 0
        #self['texname'] = 'none'
        #self['antitexname'] = 'none'
        self['line'] = 'dashed'
        #self['propagating'] = True -> removed in favor or 'line' = None
        self['propagator'] = ''
        self['is_part'] = True
        self['self_antipart'] = False
        # True if ghost, False otherwise
        #self['ghost'] = False
        self['type'] = '' # empty means normal can also be ghost or goldstone 
        # Counterterm defined as a dictionary with format:
        # ('ORDER_OF_COUNTERTERM',((Particle_list_PDG))):{laurent_order:CTCouplingName}
        self['counterterm'] = {}

    def get(self, name):
        
        if name == 'ghost':
            return self['type'] == 'ghost'
        elif name == 'goldstone':
            return self['type'] == 'goldstone'
        elif name == 'propagating':
            return self['line'] not in ['None',None] 
        else:
            return super(Particle, self).get(name)

    def set(self, name, value, force=False):
        
        if name in ['texname', 'antitexname']:
            return True
        elif name == 'propagating':
            if not value:
                return self.set('line', None, force=force)
            elif not self.get('line'):
                return self.set('line', 'dashed',force=force)
            return True
        elif name  in ['ghost', 'goldstone']:
            if self.get('type') == name:
                if value:
                    return True
                else:
                    return self.set('type', '', force=force)
            else:
                if value:
                    return self.set('type', name, force=force)
                else:
                    return True
        return super(Particle, self).set(name, value,force=force)
        

    def filter(self, name, value):
        """Filter for valid particle property values."""

        if name in ['name', 'antiname']:
            # Forbid special character but +-~_
            p=re.compile('''^[\w\-\+~_]+$''')
            if not p.match(value):
                raise self.PhysicsObjectError("%s is not a valid particle name" % value)

        if name == 'ghost':
            if not isinstance(value,bool):
<<<<<<< HEAD
                raise self.PhysicsObjectError, \
                 "%s is not a valid bool for the 'ghost' attribute" % str(value)
                 
        if name is 'counterterm':
=======
                raise self.PhysicsObjectError("%s is not a valid bool for the 'ghost' attribute" % str(value))
    
        if name == 'counterterm':
>>>>>>> d8618cb8
            if not isinstance(value,dict):
                raise self.PhysicsObjectError("counterterm %s is not a valid dictionary" % repr(value))
            for key, val in value.items():
                if not isinstance(key,tuple):
                    raise self.PhysicsObjectError("key %s is not a valid tuple for counterterm key" % repr(key))
                if not isinstance(key[0],str):
                    raise self.PhysicsObjectError("%s is not a valid string" % repr(key[0]))
                if not isinstance(key[1],tuple):
                    raise self.PhysicsObjectError("%s is not a valid list" % repr(key[1]))
                for elem in key[1]:
                    if not isinstance(elem,tuple):
                        raise self.PhysicsObjectError("%s is not a valid list" % repr(elem))
                    for partPDG in elem:
                        if not isinstance(partPDG,int):
                            raise self.PhysicsObjectError("%s is not a valid integer for PDG" % repr(partPDG))
                        if partPDG<=0:
                            raise self.PhysicsObjectError("%s is not a valid positive PDG" % repr(partPDG))
                if not isinstance(val,dict):
                    raise self.PhysicsObjectError("value %s is not a valid dictionary for counterterm value" % repr(val))
                for vkey, vvalue in val.items():
                    if vkey not in [0,-1,-2]:
                        raise self.PhysicsObjectError("Key %s is not a valid laurent serie order" % repr(vkey))
                    if not isinstance(vvalue,str):
                        raise self.PhysicsObjectError("Coupling %s is not a valid string" % repr(vvalue))
        if name == 'spin':
            if not isinstance(value, int):
                raise self.PhysicsObjectError("Spin %s is not an integer" % repr(value))
            if (value < 1 or value > 5) and value != 99:
                raise self.PhysicsObjectError("Spin %i not valid" % value)

        if name == 'color':
            if not isinstance(value, int):
                raise self.PhysicsObjectError("Color %s is not an integer" % repr(value))
            if value not in [1, 3, 6, 8]:
                raise self.PhysicsObjectError("Color %i is not valid" % value)

        if name in ['mass', 'width']:
            # Must start with a letter, followed by letters, digits or _
            p = re.compile('\A[a-zA-Z]+[\w\_]*\Z')
            if not p.match(value):
                raise self.PhysicsObjectError("%s is not a valid name for mass/width variable" % \
                        value)

        if name == 'pdg_code':
            if not isinstance(value, int):
                raise self.PhysicsObjectError("PDG code %s is not an integer" % repr(value))

        if name == 'line':
            if not isinstance(value, str):
                raise self.PhysicsObjectError("Line type %s is not a string" % repr(value))
            if value not in ['None','dashed', 'straight', 'wavy', 'curly', 'double','swavy','scurly','dotted']:
                raise self.PhysicsObjectError("Line type %s is unknown" % value)

        if name == 'charge':
            if not isinstance(value, float):
                raise self.PhysicsObjectError("Charge %s is not a float" % repr(value))

        if name == 'propagating':
            if not isinstance(value, bool):
                raise self.PhysicsObjectError("Propagating tag %s is not a boolean" % repr(value))

        if name in ['is_part', 'self_antipart']:
            if not isinstance(value, bool):
                raise self.PhysicsObjectError("%s tag %s is not a boolean" % (name, repr(value)))

        return True

    def get_sorted_keys(self):
        """Return particle property names as a nicely sorted list."""

        return self.sorted_keys

    # Helper functions

    def is_perturbating(self,order,model):
        """Returns wether this particle contributes in perturbation of the order passed
           in argument given the model specified. It is very fast for usual models"""
           
        for int in model['interactions'].get_type('base'):
            # We discard the interactions with more than one type of orders
            # contributing because it then doesn't necessarly mean that this
            # particle (self) is charged under the group corresponding to the
            # coupling order 'order'. The typical example is in SUSY which 
            # features a ' photon-gluon-squark-antisquark ' interaction which
            # has coupling orders QED=1, QCD=1 and would induce the photon
            # to be considered as a valid particle to circulate in a loop of
            # type "QCD".
            if len(int.get('orders'))>1:
                continue
            if order in list(int.get('orders').keys()) and self.get('pdg_code') in \
              [part.get('pdg_code') for part in int.get('particles')]:
                return True
            
        return False
           
    def get_pdg_code(self):
        """Return the PDG code with a correct minus sign if the particle is its
        own antiparticle"""

        if not self['is_part'] and not self['self_antipart']:
            return - self['pdg_code']
        else:
            return self['pdg_code']

    def get_anti_pdg_code(self):
        """Return the PDG code of the antiparticle with a correct minus sign 
        if the particle is its own antiparticle"""

        if not self['self_antipart']:
            return - self.get_pdg_code()
        else:
            return self['pdg_code']

    def get_color(self):
        """Return the color code with a correct minus sign"""

        if not self['is_part'] and abs(self['color']) in [3, 6]:
            return - self['color']
        else:
            return self['color']

    def get_anti_color(self):
        """Return the color code of the antiparticle with a correct minus sign
        """

        if self['is_part'] and self['color'] not in [1, 8]:
            return - self['color']
        else:
            return self['color']
        
    def get_charge(self):
        """Return the charge code with a correct minus sign"""

        if not self['is_part']:
            return - self['charge']
        else:
            return self['charge']

    def get_anti_charge(self):
        """Return the charge code of the antiparticle with a correct minus sign
        """

        if self['is_part']:
            return - self['charge']
        else:
            return self['charge']
        
    def get_name(self):
        """Return the name if particle, antiname if antiparticle"""

        if not self['is_part'] and not self['self_antipart']:
            return self['antiname']
        else:
            return self['name']

    def get_helicity_states(self, allow_reverse=True):
        """Return a list of the helicity states for the onshell particle"""

        spin = self.get('spin')
        if spin ==1:
            # Scalar
            res = [ 0 ]
        elif spin == 2:
            # Spinor
            res = [ -1, 1 ]                
        elif spin == 3 and self.get('mass').lower() == 'zero':
            # Massless vector
            res = [ -1, 1 ]
        elif spin == 3:
            # Massive vector
            res = [ -1, 0, 1 ]
        elif spin == 4 and self.get('mass').lower() == 'zero':
            # Massless tensor
            res = [-3, 3]
        elif spin == 4:
            # Massive tensor
            res = [-3, -1, 1, 3]
        elif spin == 5 and self.get('mass').lower() == 'zero':
            # Massless tensor
            res = [-2, -1, 1, 2]
        elif spin in [5, 99]:
            # Massive tensor
            res = [-2, -1, 0, 1, 2]
        else:
            raise self.PhysicsObjectError("No helicity state assignment for spin %d particles" % spin)
                  
        if allow_reverse and not self.get('is_part'):
            res.reverse()


        return res

    def is_fermion(self):
        """Returns True if this is a fermion, False if boson"""

        return self['spin'] % 2 == 0

    def is_boson(self):
        """Returns True if this is a boson, False if fermion"""

        return self['spin'] % 2 == 1

#===============================================================================
# ParticleList
#===============================================================================
class ParticleList(PhysicsObjectList):
    """A class to store lists of particles."""

    def is_valid_element(self, obj):
        """Test if object obj is a valid Particle for the list."""
        return isinstance(obj, Particle)
                    
    def get_copy(self, name):
        """Try to find a particle with the given name. Check both name
        and antiname. If a match is found, return the a copy of the 
        corresponding particle (first one in the list), with the 
        is_part flag set accordingly. None otherwise."""
        
        assert isinstance(name, str)
        
        part = self.find_name(name)
        if not part:
            # Then try to look for a particle with that PDG
            try:
                pdg = int(name)
            except ValueError:
                return None

            for p in self:
                if p.get_pdg_code()==pdg:
                    part = copy.copy(p)
                    part.set('is_part', True)
                    return part
                elif p.get_anti_pdg_code()==pdg:
                    part = copy.copy(p)
                    part.set('is_part', False)
                    return part

            return None
        part = copy.copy(part)
          
        if part.get('name') == name:
            part.set('is_part', True)
            return part
        elif part.get('antiname') == name:
            part.set('is_part', False)
            return part
        return None

    def find_name(self, name):
        """Try to find a particle with the given name. Check both name
        and antiname. If a match is found, return the a copy of the 
        corresponding particle (first one in the list), with the 
        is_part flag set accordingly. None otherwise."""

        assert isinstance(name, str), "%s is not a valid string" % str(name) 

        for part in self:
            if part.get('name') == name:
                return part
            elif part.get('antiname') == name:
                return part

        return None

    def generate_ref_dict(self):
        """Generate a dictionary of part/antipart pairs (as keys) and
        0 (as value)"""

        ref_dict_to0 = {}

        for part in self:
            ref_dict_to0[(part.get_pdg_code(), part.get_anti_pdg_code())] = [0]
            ref_dict_to0[(part.get_anti_pdg_code(), part.get_pdg_code())] = [0]

        return ref_dict_to0

    def generate_dict(self):
        """Generate a dictionary from particle id to particle.
        Include antiparticles.
        """

        particle_dict = {}

        for particle in self:
            particle_dict[particle.get('pdg_code')] = particle
            if not particle.get('self_antipart'):
                antipart = copy.deepcopy(particle)
                antipart.set('is_part', False)
                particle_dict[antipart.get_pdg_code()] = antipart

        return particle_dict


#===============================================================================
# Interaction
#===============================================================================
class Interaction(PhysicsObject):
    """The interaction object containing the whole set of information 
    required to univocally characterize a given type of physical interaction: 
    
    particles: a list of particle ids
    color: a list of string describing all the color structures involved
    lorentz: a list of variable names describing all the Lorentz structure
             involved
    couplings: dictionary listing coupling variable names. The key is a
               2-tuple of integers referring to color and Lorentz structures
    orders: dictionary listing order names (as keys) with their value
    """

    sorted_keys = ['id', 'particles', 'color', 'lorentz', 'couplings',
                   'orders','loop_particles','type','perturbation_type']

    def default_setup(self):
        """Default values for all properties"""

        self['id'] = 0
        self['particles'] = []
        self['color'] = []
        self['lorentz'] = []
        self['couplings'] = { (0, 0):'none'}
        self['orders'] = {}
        # The type of interactions can be 'base', 'UV' or 'R2'.
        # For 'UV' or 'R2', one can always specify the loop it corresponds
        # to by a tag in the second element of the list. If the tag is an
        # empty list, then the R2/UV interaction will be recognized only
        # based on the nature of the identity of the particles branching
        # off the loop and the loop orders. 
        # Otherwise, the tag can be specified and it will be used when 
        # identifying the R2/UV interaction corresponding to a given loop
        # generated.
        # The format is [(lp1ID,int1ID),(lp1ID,int1ID),(lp1ID,int1ID),etc...]
        # Example of a tag for the following loop
        #
        #             ___34_____   The ';' line is a gluon with ID 21
        #          45/   ;         The '|' line is a d-quark with ID 1
        #     ------<    ;         The numbers are the interactions ID
        #            \___;______   The tag for this loop would be:
        #                12          ((21,34),(1,45),(1,12))
        #                         
        # This tag is equivalent to all its cyclic permutations. This is why
        # it must be specified in the canonical order which is defined with 
        # by putting in front of the tag the lowest 2-tuple it contains.
        # (the order relation is defined by comparing the particle ID first
        # and the interaction ID after in case the particle ID are the same).
        # In case there are two identical lowest 2-tuple in the tag, the
        # tag chosen is such that it has the lowest second 2-tuple. The procedure
        # is repeated again with the subsequent 2-tuple until there is only
        # one cyclic permutation remaining and the ambiguity is resolved.
        # This insures to have one unique unambiguous canonical tag chosen.
        # In the example above, it would be:
        #       ((1,12),(21,34),(1,45))
        # PS: Notice that in the UFO model, the tag-information is limited to 
        # the minimally relevant one which are the loop particles specified in
        # in the attribute below. In this case, 'loop_particles' is the list of 
        # all the loops giving this same counterterm contribution. 
        # Each loop being represented by a set of the PDG of the particles 
        # (not repeated) constituting it. In the example above, it would simply
        # be (1,21). In the UFO, if the loop particles are not specified then
        # MG5 will account for this counterterm only once per concerned vertex.
        # Taking the example of the three gluon vertex counterterm, one can
        # possibly have in the ufo:
        #                VertexB = blabla, loop_particles = (b)
        #                VertexT = blabla, loop_particles = (t)
        # or 
        #                VertexALL = blabla, loop_particles = ()
        # In the first case UFO specifies the specific counterterm to the three-
        # gluon loop with the bottom running in (VertexB) and with the top running
        # in (VertexT). So MG5 will associate these counterterm vertices once to
        # each of the two loop.
        # In the case where UFO defined VertexALL, then whenever MG5 encounters
        # a triangle three-gluon loop (say the bottom one), it will associate to
        # it the vertex VertexALL but will not do so again when encountering the 
        # same loop with the top quark running in. This, because it assumes that
        # the UFO vertexALL comprises all contributions already.
        
        self['loop_particles']=[[]]
        self['type'] = 'base'
        self['perturbation_type'] = None

    def filter(self, name, value):
        """Filter for valid interaction property values."""

        if name == 'id':
            #Should be an integer
            if not isinstance(value, int):
                raise self.PhysicsObjectError("%s is not a valid integer" % str(value))

        if name == 'particles':
            #Should be a list of valid particle names
            if not isinstance(value, ParticleList):
                raise self.PhysicsObjectError("%s is not a valid list of particles" % str(value))

        if name == 'perturbation_type':
            if value!=None and not isinstance(value, str):
                raise self.PhysicsObjectError("%s is not a valid string" % str(value))            

        if name == 'type':
            #Should be a string
            if not isinstance(value, str):
                raise self.PhysicsObjectError("%s is not a valid string" % str(value))
        if name == 'loop_particles':
            if isinstance(value,list):
                for l in value:
                    if isinstance(l,list):
                        for part in l:
                            if not isinstance(part,int):
                                raise self.PhysicsObjectError("%s is not a valid integer" % str(part))
                            if part<0:
                                raise self.PhysicsObjectError("%s is not a valid positive integer" % str(part))

        if name == 'orders':
            #Should be a dict with valid order names ask keys and int as values
            if not isinstance(value, dict):
                raise self.PhysicsObjectError("%s is not a valid dict for coupling orders" % \
                                                                    str(value))
            for order in value.keys():
                if not isinstance(order, str):
                    raise self.PhysicsObjectError("%s is not a valid string" % str(order))
                if not isinstance(value[order], int):
                    raise self.PhysicsObjectError("%s is not a valid integer" % str(value[order]))

        if name in ['color']:
            #Should be a list of list strings
            if not isinstance(value, list):
                raise self.PhysicsObjectError("%s is not a valid list of Color Strings" % str(value))
            for mycolstring in value:
                if not isinstance(mycolstring, color.ColorString):
                    raise self.PhysicsObjectError("%s is not a valid list of Color Strings" % str(value))

        if name in ['lorentz']:
            #Should be a list of list strings
            if not isinstance(value, list):
                raise self.PhysicsObjectError("%s is not a valid list of strings" % str(value))
            for mystr in value:
                if not isinstance(mystr, str):
                    raise self.PhysicsObjectError("%s is not a valid string" % str(mystr))

        if name == 'couplings':
            #Should be a dictionary of strings with (i,j) keys
            if not isinstance(value, dict):
                raise self.PhysicsObjectError("%s is not a valid dictionary for couplings" % \
                                                                str(value))

            for key in value.keys():
                if not isinstance(key, tuple):
                    raise self.PhysicsObjectError("%s is not a valid tuple" % str(key))
                if len(key) != 2:
                    raise self.PhysicsObjectError("%s is not a valid tuple with 2 elements" % str(key))
                if not isinstance(key[0], int) or not isinstance(key[1], int):
                    raise self.PhysicsObjectError("%s is not a valid tuple of integer" % str(key))
                if not isinstance(value[key], str):
                    raise self.PhysicsObjectError("%s is not a valid string" % value[key])

        return True

    def get_sorted_keys(self):
        """Return particle property names as a nicely sorted list."""

        return self.sorted_keys 
                
    def is_perturbating(self, orders_considered):
        """ Returns if this interaction comes from the perturbation of one of
        the order listed in the argument """
        
        if self['perturbation_type']==None:
            return True
        else:
            return (self['perturbation_type'] in orders_considered)
                
    def is_R2(self):
        """ Returns if the interaction is of R2 type."""

        # Precaution only useful because some tests have a predefined model
        # bypassing the default_setup and for which type was not defined.
        if 'type' in list(self.keys()):
            return (len(self['type'])>=2 and self['type'][:2]=='R2')
        else:
            return False

    def is_UV(self):
        """ Returns if the interaction is of UV type."""

        # Precaution only useful because some tests have a predefined model
        # bypassing the default_setup and for which type was not defined.
        if 'type' in list(self.keys()):
            return (len(self['type'])>=2 and self['type'][:2]=='UV')
        else:
            return False
        
    def is_UVmass(self):
        """ Returns if the interaction is of UVmass type."""

        # Precaution only useful because some tests have a predefined model
        # bypassing the default_setup and for which type was not defined.
        if 'type' in list(self.keys()):
            return (len(self['type'])>=6 and self['type'][:6]=='UVmass')
        else:
            return False
        
    def is_UVloop(self):
        """ Returns if the interaction is of UVmass type."""

        # Precaution only useful because some tests have a predefined model
        # bypassing the default_setup and for which type was not defined.
        if 'type' in list(self.keys()):
            return (len(self['type'])>=6 and self['type'][:6]=='UVloop')
        else:
            return False
        
    def is_UVtree(self):
        """ Returns if the interaction is of UVmass type."""

        # Precaution only useful because some tests have a predefined model
        # bypassing the default_setup and for which type was not defined.
        if 'type' in list(self.keys()):
            return (len(self['type'])>=6 and self['type'][:6]=='UVtree')
        else:
            return False
        
    def is_UVCT(self):
        """ Returns if the interaction is of the UVCT type which means that 
        it has been selected as a possible UV counterterm interaction for this
        process. Such interactions are marked by having the 'UVCT_SPECIAL' order
        key in their orders."""

        # Precaution only useful because some tests have a predefined model
        # bypassing the default_setup and for which type was not defined.
        if 'UVCT_SPECIAL' in list(self['orders'].keys()):
            return True
        else:
            return False
        
    def get_epsilon_order(self):
        """ Returns 0 if this interaction contributes to the finite part of the
        amplitude and 1 (2) is it contributes to its single (double) pole """
        
        if 'type' in list(self.keys()):
            if '1eps' in self['type']:
                return 1
            elif '2eps' in self['type']:
                return 2
            else:
                return 0
        else:
            return 0

    def generate_dict_entries(self, ref_dict_to0, ref_dict_to1):
        """Add entries corresponding to the current interactions to 
        the reference dictionaries (for n>0 and n-1>1)"""

        # Create n>0 entries. Format is (p1,p2,p3,...):interaction_id.
        # We are interested in the unordered list, so use sorted()

        pdg_tuple = tuple(sorted([p.get_pdg_code() for p in self['particles']]))
        if pdg_tuple not in list(ref_dict_to0.keys()):
            ref_dict_to0[pdg_tuple] = [self['id']]
        else:
            ref_dict_to0[pdg_tuple].append(self['id'])

        # Create n-1>1 entries. Note that, in the n-1 > 1 dictionary,
        # the n-1 entries should have opposite sign as compared to
        # interaction, since the interaction has outgoing particles,
        # while in the dictionary we treat the n-1 particles as
        # incoming

        for part in self['particles']:

            # We are interested in the unordered list, so use sorted()
            pdg_tuple = tuple(sorted([p.get_pdg_code() for (i, p) in \
                                      enumerate(self['particles']) if \
                                      i != self['particles'].index(part)]))
            pdg_part = part.get_anti_pdg_code()
            if pdg_tuple in list(ref_dict_to1.keys()):
                if (pdg_part, self['id']) not in  ref_dict_to1[pdg_tuple]:
                    ref_dict_to1[pdg_tuple].append((pdg_part, self['id']))
            else:
                ref_dict_to1[pdg_tuple] = [(pdg_part, self['id'])]

    def get_WEIGHTED_order(self, model):
        """Get the WEIGHTED order for this interaction, for equivalent
        3-particle vertex. Note that it can be fractional."""

        return float(sum([model.get('order_hierarchy')[key]*self.get('orders')[key]\
                          for key in self.get('orders')]))/ \
               max((len(self.get('particles'))-2), 1)

    def __str__(self):
        """String representation of an interaction. Outputs valid Python 
        with improved format. Overrides the PhysicsObject __str__ to only
        display PDG code of involved particles."""

        mystr = '{\n'

        for prop in self.get_sorted_keys():
            if isinstance(self[prop], str):
                mystr = mystr + '    \'' + prop + '\': \'' + \
                        self[prop] + '\',\n'
            elif isinstance(self[prop], float):
                mystr = mystr + '    \'' + prop + '\': %.2f,\n' % self[prop]
            elif isinstance(self[prop], ParticleList):
                mystr = mystr + '    \'' + prop + '\': [%s],\n' % \
                   ','.join([str(part.get_pdg_code()) for part in self[prop]])
            else:
                mystr = mystr + '    \'' + prop + '\': ' + \
                        repr(self[prop]) + ',\n'
        mystr = mystr.rstrip(',\n')
        mystr = mystr + '\n}'

        return mystr

    def canonical_repr(self):
        """ Returns a string representation that allows to order CT vertices in 
        a diagram so that identical HelasMatrix element (i.e. typically different
        flavors with identical masses and couplings) can be matched even though
        the order of the couplings specified in the UFO is different. """

        return '%s|%s'%(self['type'],
           '&'.join( sorted('%s_%s_%s'%(self['color'][k[0]],self['lorentz'][k[1]],v)
                                          for k,v in self['couplings'].items() ) ) )

    def get_canonical_couplings_keys_order(self):
        """ Returns a list of the keys to the 'couplings' dictionary, canonically 
        ordered so so that identical HelasMatrix element (i.e. typically different
        flavors with identical masses and couplings) can be matched even though
        the order of the couplings specified in the UFO is different. """

<<<<<<< HEAD
        return sorted(self['couplings'].keys(), key=lambda k:
=======
        return sorted(list(self['couplings'].keys()), key=lambda k:
>>>>>>> d8618cb8
        '%s_%s_%s'%(self['color'][k[0]],self['lorentz'][k[1]],self['couplings'][k]))


#===============================================================================
# InteractionList
#===============================================================================
class InteractionList(PhysicsObjectList):
    """A class to store lists of interactionss."""

    def is_valid_element(self, obj):
        """Test if object obj is a valid Interaction for the list."""

        return isinstance(obj, Interaction)

    def generate_ref_dict(self,useR2UV=False, useUVCT=False):
        """Generate the reference dictionaries from interaction list.
        Return a list where the first element is the n>0 dictionary and
        the second one is n-1>1."""

        ref_dict_to0 = {}
        ref_dict_to1 = {}
        buffer = {}

        for inter in self:
            if useR2UV or (not inter.is_UV() and not inter.is_R2() and \
                           not inter.is_UVCT()):
                inter.generate_dict_entries(ref_dict_to0, ref_dict_to1)
            if useUVCT and inter.is_UVCT():
                inter.generate_dict_entries(ref_dict_to0, ref_dict_to1)
                
        return [ref_dict_to0, ref_dict_to1]

    def generate_dict(self):
        """Generate a dictionary from interaction id to interaction.
        """

        interaction_dict = {}

        for inter in self:
            interaction_dict[inter.get('id')] = inter

        return interaction_dict

    def synchronize_interactions_with_particles(self, particle_dict):
        """Make sure that the particles in the interactions are those
        in the particle_dict, and that there are no interactions
        refering to particles that don't exist. To be called when the
        particle_dict is updated in a model.
        """

        iint = 0
        while iint < len(self):
            inter = self[iint]
            particles = inter.get('particles')
            try:
                for ipart, part in enumerate(particles):
                    particles[ipart] = particle_dict[part.get_pdg_code()]
                iint += 1
            except KeyError:
                # This interaction has particles that no longer exist
                self.pop(iint)

    def get_type(self, type):
        """ return all interactions in the list of type 'type' """
        return InteractionList([int for int in self if int.get('type')==type])

    def get_R2(self):
        """ return all interactions in the list of type R2 """
        return InteractionList([int for int in self if int.is_R2()])

    def get_UV(self):
        """ return all interactions in the list of type UV """
        return InteractionList([int for int in self if int.is_UV()])

    def get_UVmass(self):
        """ return all interactions in the list of type UVmass """
        return InteractionList([int for int in self if int.is_UVmass()])

    def get_UVtree(self):
        """ return all interactions in the list of type UVtree """
        return InteractionList([int for int in self if int.is_UVtree()])
    
    def get_UVloop(self):
        """ return all interactions in the list of type UVloop """
        return InteractionList([int for int in self if int.is_UVloop()])

#===============================================================================
# Model
#===============================================================================
class Model(PhysicsObject):
    """A class to store all the model information."""
    
    mg5_name = False #store if particle name follow mg5 convention
    
    def __init__(self, init_dict={}):
        """Creates a new particle object. If a dictionary is given, tries to 
        use it to give values to properties."""

        dict.__init__(self)
        self.default_setup()

        assert isinstance(init_dict, dict), \
                            "Argument %s is not a dictionary" % repr(init_dict)


        for item in init_dict.keys():
            self[item] = init_dict[item]
    
    def default_setup(self):

        self['name'] = ""
        self['particles'] = ParticleList()
        self['interactions'] = InteractionList()
        self['parameters'] = None
        self['functions'] = None
        self['couplings'] = None
        self['lorentz'] = None
        self['particle_dict'] = {}
        self['interaction_dict'] = {}
        self['ref_dict_to0'] = {}
        self['ref_dict_to1'] = {}
        self['got_majoranas'] = None
        self['order_hierarchy'] = {}
        self['conserved_charge'] = set()
        self['coupling_orders'] = None
        self['expansion_order'] = None
        self['version_tag'] = None # position of the directory (for security)
        self['gauge'] = [0, 1]
        self['case_sensitive'] = True
        self['allow_pickle'] = True
        self['limitations'] = [] # MLM means that the model can sometimes have issue with MLM/default scale. 
        # attribute which might be define if needed
        #self['name2pdg'] = {'name': pdg}
        
        

    def filter(self, name, value):
        """Filter for model property values"""

        if name in ['name']:
            if not isinstance(value, str):
                raise self.PhysicsObjectError("Object of type %s is not a string" %type(value))

        elif name == 'particles':
            if not isinstance(value, ParticleList):
                raise self.PhysicsObjectError("Object of type %s is not a ParticleList object" % \
                                                            type(value))
        elif name == 'interactions':
            if not isinstance(value, InteractionList):
                raise self.PhysicsObjectError("Object of type %s is not a InteractionList object" % \
                                                            type(value))
        elif name == 'particle_dict':
            if not isinstance(value, dict):
                raise self.PhysicsObjectError("Object of type %s is not a dictionary" % \
                                                        type(value))
        elif name == 'interaction_dict':
            if not isinstance(value, dict):
                raise self.PhysicsObjectError("Object of type %s is not a dictionary" % type(value))

        elif name == 'ref_dict_to0':
            if not isinstance(value, dict):
                raise self.PhysicsObjectError("Object of type %s is not a dictionary" % type(value))
                    
        elif name == 'ref_dict_to1':
            if not isinstance(value, dict):
                raise self.PhysicsObjectError("Object of type %s is not a dictionary" % type(value))

        elif name == 'got_majoranas':
            if not (isinstance(value, bool) or value == None):
                raise self.PhysicsObjectError("Object of type %s is not a boolean" % type(value))

        elif name == 'conserved_charge':
            if not (isinstance(value, set)):
                raise self.PhysicsObjectError("Object of type %s is not a set" % type(value))

        elif name == 'version_tag':
            if not (isinstance(value, str)):
                raise self.PhysicsObjectError("Object of type %s is not a string" % type(value))

        elif name == 'order_hierarchy':
            if not isinstance(value, dict):
                raise self.PhysicsObjectError("Object of type %s is not a dictionary" % \
                                                            type(value))
            for key in value.keys():
                if not isinstance(value[key],int):
                    raise self.PhysicsObjectError("Object of type %s is not an integer" % \
                                                            type(value[key]))
        elif name == 'gauge':
            if not (isinstance(value, list)):
                raise self.PhysicsObjectError("Object of type %s is not a list" % type(value))

        elif name == 'case_sensitive':
            if not value in [True ,False]:
                raise self.PhysicsObjectError("Object of type %s is not a boolean" % type(value))
            

        return True

    def get(self, name):
        """Get the value of the property name."""

        if (name == 'ref_dict_to0' or name == 'ref_dict_to1') and \
                                                                not self[name]:
            if self['interactions']:
                [self['ref_dict_to0'], self['ref_dict_to1']] = \
                            self['interactions'].generate_ref_dict()
                self['ref_dict_to0'].update(
                                self['particles'].generate_ref_dict())

        if (name == 'particle_dict') and not self[name]:
            if self['particles']:
                self['particle_dict'] = self['particles'].generate_dict()
            if self['interactions']:
                self['interactions'].synchronize_interactions_with_particles(\
                                                          self['particle_dict'])
        if name == 'modelpath':
            modeldir = self.get('version_tag').rsplit('##',1)[0]
            if os.path.exists(modeldir):
                modeldir = os.path.expanduser(modeldir)
                return modeldir
            else:
                raise Exception("path %s not valid anymore." % modeldir)
            #modeldir = os.path.join(os.path.dirname(modeldir),
            #                        os.path.basename(modeldir).rsplit("-",1)[0])
            #if os.path.exists(modeldir):
            #    return modeldir 
            #raise Exception, 'Invalid Path information: %s' % self.get('version_tag')          
        elif name == 'modelpath+restriction':
            modeldir = self.get('version_tag').rsplit('##',1)[0]
            modelname = self['name']            
            if not  os.path.exists(modeldir):
                raise Exception("path %s not valid anymore" % modeldir)
            modeldir = os.path.dirname(modeldir)
            modeldir = pjoin(modeldir, modelname)
            modeldir = os.path.expanduser(modeldir)
            return modeldir
        elif name == 'restrict_name':
            modeldir = self.get('version_tag').rsplit('##',1)[0]
            modelname = self['name']            
            basename = os.path.basename(modeldir)
            restriction = modelname[len(basename)+1:]
            return restriction

        if (name == 'interaction_dict') and not self[name]:
            if self['interactions']:
                self['interaction_dict'] = self['interactions'].generate_dict()

        if (name == 'got_majoranas') and self[name] == None:
            if self['particles']:
                self['got_majoranas'] = self.check_majoranas()

        if (name == 'coupling_orders') and self[name] == None:
            if self['interactions']:
                self['coupling_orders'] = self.get_coupling_orders()

        if (name == 'order_hierarchy') and not self[name]:
            if self['interactions']:
                self['order_hierarchy'] = self.get_order_hierarchy()    

        if (name == 'expansion_order') and self[name] == None:
            if self['interactions']:
                self['expansion_order'] = \
                   dict([(order, -1) for order in self.get('coupling_orders')])
                   
        if (name == 'name2pdg') and 'name2pdg' not in self:
            self['name2pdg'] = {}
            for p in self.get('particles'):
                self['name2pdg'][p.get('antiname')] = -1*p.get('pdg_code')
                self['name2pdg'][p.get('name')] =  p.get('pdg_code')
                
        return Model.__bases__[0].get(self, name) # call the mother routine

    def set(self, name, value, force = False):
        """Special set for particles and interactions - need to
        regenerate dictionaries."""

        if name == 'particles':
            # Ensure no doublets in particle list
            make_unique(value)
            # Reset dictionaries
            self['particle_dict'] = {}
            self['ref_dict_to0'] = {}
            self['got_majoranas'] = None

        if name == 'interactions':
            # Ensure no doublets in interaction list
            make_unique(value)
            # Reset dictionaries
            self['interaction_dict'] = {}
            self['ref_dict_to1'] = {}
            self['ref_dict_to0'] = {}
            self['got_majoranas'] = None
            self['coupling_orders'] = None
            self['order_hierarchy'] = {}
            self['expansion_order'] = None

        if name == 'name2pdg':
            self['name2pgg'] = value
            return

        result = Model.__bases__[0].set(self, name, value, force) # call the mother routine

        if name == 'particles':
            # Recreate particle_dict
            self.get('particle_dict')

        return result

    def actualize_dictionaries(self):
        """This function actualizes the dictionaries"""

        [self['ref_dict_to0'], self['ref_dict_to1']] = \
                self['interactions'].generate_ref_dict()
        self['ref_dict_to0'].update(
                                self['particles'].generate_ref_dict())

    def get_sorted_keys(self):
        """Return process property names as a nicely sorted list."""

        return ['name', 'particles', 'parameters', 'interactions',
                'couplings','lorentz', 'gauge']

    def get_particle(self, id):
        """Return the particle corresponding to the id / name"""
        
        try:
            return self["particle_dict"][id]
        except Exception:
            if isinstance(id, int):
                try:
                    return self.get("particle_dict")[id]
                except Exception as error:
                    return None
            else:
                if not hasattr(self, 'name2part'):
                    self.create_name2part()
                try: 
                    return self.name2part[id]
                except:
                    return None

    def create_name2part(self):
        """create a dictionary name 2 part"""
        
        self.name2part = {}
        for part in self.get("particle_dict").values():
            self.name2part[part.get('name')] = part
            self.name2part[part.get('antiname')] = part
            
    def get_lorentz(self, name):
        """return the lorentz object from the associate name"""
        if hasattr(self, 'lorentz_name2obj'):
            return self.lorentz_name2obj[name]  
        else:
            self.create_lorentz_dict()
            return self.lorentz_name2obj[name]

    def create_lorentz_dict(self):
        """create the dictionary linked to the lorentz structure"""
        self.lorentz_name2obj = {}
        self.lorentz_expr2name = {}
        if not self.get('lorentz'):
            return
        for lor in self.get('lorentz'):
            self.lorentz_name2obj[lor.name] = lor
            self.lorentz_expr2name[lor.structure] = lor.name

    def get_interaction(self, id):
        """Return the interaction corresponding to the id"""

        try:
            return self.get("interaction_dict")[id]
        except Exception:
            return None

    def get_parameter(self, name):
        """Return the parameter associated to the name NAME"""
        
        # If information is saved
        if hasattr(self, 'parameters_dict') and self.parameters_dict:
            try:
                return self.parameters_dict[name]
            except Exception:
                # try to reload it before crashing 
                pass
            
        # Else first build the dictionary
        self.parameters_dict = {}
        for data in self['parameters'].values():
            [self.parameters_dict.__setitem__(p.name,p) for p in data]
        
        return self.parameters_dict[name]

    def get_coupling_orders(self):
        """Determine the coupling orders of the model"""
        return set(sum([list(i.get('orders').keys()) for i in \
                        self.get('interactions')], []))

    def get_order_hierarchy(self):
        """Set a default order hierarchy for the model if not set by the UFO."""
        # Set coupling hierachy
        hierarchy = dict([(order, 1) for order in self.get('coupling_orders')])
        # Special case for only QCD and QED couplings, unless already set
        if self.get('coupling_orders') == set(['QCD', 'QED']):
            hierarchy['QED'] = 2
        return hierarchy


    def get_nflav(self):
        """returns the number of light quark flavours in the model."""
        return len([p for p in self.get('particles') \
                if p['spin'] == 2 and p['is_part'] and \
                p ['color'] != 1 and p['mass'].lower() == 'zero'])


    def get_quark_pdgs(self):
        """returns the PDG codes of the light quarks and antiquarks"""
        pdg_list = [p['pdg_code'] for p in self.get('particles') \
                       if p['spin'] == 2 and \
                       p['color'] == 3 and \
                       p['charge'] != 0. and p['mass'].lower() == 'zero']

        for p in pdg_list[:]:
            if not self.get('particle_dict')[p]['self_antipart']:
                pdg_list.append(self.get('particle_dict')[p].get_anti_pdg_code())
                
        return sorted(pdg_list)


    def get_nleps(self):
        """returns the number of light lepton flavours in the model."""
        return len([p for p in self.get('particles') \
                if p['spin'] == 2 and p['is_part'] and \
                p['color'] == 1 and \
                p['charge'] != 0. and p['mass'].lower() == 'zero'])


    def get_lepton_pdgs(self):
        """returns the PDG codes of the light leptons and antileptons"""
        pdg_list = [p['pdg_code'] for p in self.get('particles') \
                       if p['spin'] == 2 and \
                       p['color'] == 1 and \
                       p['charge'] != 0. and p['mass'].lower() == 'zero']

        for p in pdg_list[:]:
            if not self.get('particle_dict')[p]['self_antipart']:
                pdg_list.append(self.get('particle_dict')[p].get_anti_pdg_code())
                
        return sorted(pdg_list)

    
    def get_particles_hierarchy(self):
        """Returns the order hierarchies of the model and the
        particles which have interactions in at least this hierarchy
        (used in find_optimal_process_orders in MultiProcess diagram
        generation):

        Check the coupling hierarchy of the model. Assign all
        particles to the different coupling hierarchies so that a
        particle is considered to be in the highest hierarchy (i.e.,
        with lowest value) where it has an interaction.
        """
        
        # Find coupling orders in model
        coupling_orders = self.get('coupling_orders')
        # Loop through the different coupling hierarchy values, so we
        # start with the most dominant and proceed to the least dominant
        hierarchy = sorted(list(set([self.get('order_hierarchy')[k] for \
                                     k in coupling_orders])))

        # orders is a rising list of the lists of orders with a given hierarchy
        orders = []
        for value in hierarchy:
            orders.append([ k for (k, v) in \
                            self.get('order_hierarchy').items() if \
                            v == value ])

        # Extract the interaction that correspond to the different
        # coupling hierarchies, and the corresponding particles
        interactions = []
        particles = []
        for iorder, order in enumerate(orders):
            sum_orders = sum(orders[:iorder+1], [])
            sum_interactions = sum(interactions[:iorder], [])
            sum_particles = sum([list(p) for p in particles[:iorder]], [])
            # Append all interactions that have only orders with at least
            # this hierarchy
            interactions.append([i for i in self.get('interactions') if \
                                 not i in sum_interactions and \
                                 not any([k not in sum_orders for k in \
                                          i.get('orders').keys()])])
            # Append the corresponding particles, excluding the
            # particles that have already been added
            particles.append(set(sum([[p.get_pdg_code() for p in \
                                      inter.get('particles') if \
                                       p.get_pdg_code() not in sum_particles] \
                                      for inter in interactions[-1]], [])))

        return particles, hierarchy

    def get_max_WEIGHTED(self):
        """Return the maximum WEIGHTED order for any interaction in the model,
        for equivalent 3-particle vertices. Note that it can be fractional."""

        return max([inter.get_WEIGHTED_order(self) for inter in \
                        self.get('interactions')])
            

    def check_majoranas(self):
        """Return True if there is fermion flow violation, False otherwise"""

        if any([part.is_fermion() and part.get('self_antipart') \
                for part in self.get('particles')]):
            return True

        # No Majorana particles, but may still be fermion flow
        # violating interactions
        for inter in self.get('interactions'):
            # Do not look at UV Wfct renormalization counterterms
            if len(inter.get('particles'))==1:
                continue
            fermions = [p for p in inter.get('particles') if p.is_fermion()]
            for i in range(0, len(fermions), 2):
                if fermions[i].get('is_part') == \
                   fermions[i+1].get('is_part'):
                    # This is a fermion flow violating interaction
                    return True
        # No fermion flow violations
        return False

    def reset_dictionaries(self):
        """Reset all dictionaries and got_majoranas. This is necessary
        whenever the particle or interaction content has changed. If
        particles or interactions are set using the set routine, this
        is done automatically."""

        self['particle_dict'] = {}
        self['ref_dict_to0'] = {}
        self['got_majoranas'] = None
        self['interaction_dict'] = {}
        self['ref_dict_to1'] = {}
        self['ref_dict_to0'] = {}
        
    def pass_particles_name_in_mg_default(self):
        """Change the name of the particles such that all SM and MSSM particles
        follows the MG convention"""
        
        self.mg5_name = True
        
        # Check that default name/antiname is not already use 
        def check_name_free(self, name):
            """ check if name is not use for a particle in the model if it is 
            raise an MadGraph5error"""
            part = self['particles'].find_name(name)
            if part: 
                error_text = \
                '%s particles with pdg code %s is in conflict with MG ' + \
                'convention name for particle %s.\n Use -modelname in order ' + \
                'to use the particles name defined in the model and not the ' + \
                'MadGraph5_aMC@NLO convention'
                
                raise MadGraph5Error(error_text % \
                                     (part.get_name(), part.get_pdg_code(), pdg))                

        default = self.load_default_name()

        for pdg in default.keys():
            part = self.get_particle(pdg)
            if not part:
                continue
            antipart = self.get_particle(-pdg)
            name = part.get_name()
            if name != default[pdg]:
                check_name_free(self, default[pdg])
                if part.get('is_part'):
                    part.set('name', default[pdg])
                    if antipart:
                        antipart.set('name', default[pdg])
                    else:
                        part.set('antiname', default[pdg])                        
                else:
                    part.set('antiname', default[pdg])
                    if antipart:
                        antipart.set('antiname', default[pdg])
        
        #additional check for the Higgs in the mssm
        if self.get('name') == 'mssm' or self.get('name').startswith('mssm-'):
            part = self.get_particle(25)
            part.set('name', 'h1')
            part.set('antiname', 'h1')


            
    def change_parameter_name_with_prefix(self, prefix='mdl_'):
        """ Change all model parameter by a given prefix.
        Modify the parameter if some of them are identical up to the case"""
        
        lower_dict={}
        duplicate = set()
        keys = list(self.get('parameters').keys())
        for key in keys:
            for param in self['parameters'][key]:
                lower_name = param.name.lower()
                if not lower_name:
                    continue
                try:
                    lower_dict[lower_name].append(param)
                except KeyError:
                    lower_dict[lower_name] = [param]
                else:
                    duplicate.add(lower_name)
                    logger.debug('%s is defined both as lower case and upper case.' 
                                                                   % lower_name)
        
        if prefix == '' and  not duplicate:
            return
                
        re_expr = r'''\b(%s)\b'''
        to_change = []
        change={}
        # recast all parameter in prefix_XX
        for key in keys:
            for param in self['parameters'][key]:
                value = param.name.lower()
                if value in ['as','mu_r', 'zero','aewm1','g']:
                    continue
                elif value.startswith(prefix):
                    continue
                elif value in duplicate:
                    continue # handle later
                elif value:
                    change[param.name] = '%s%s' % (prefix,param.name)
                    to_change.append(param.name)
                    param.name = change[param.name]
            
        for value in duplicate:
            for i, var in enumerate(lower_dict[value]):
                to_change.append(var.name)
                new_name = '%s%s%s' % (prefix, var.name.lower(), 
                                                  ('__%d'%(i+1) if i>0 else ''))
                change[var.name] = new_name
                var.name = new_name
                to_change.append(var.name)
        assert 'zero' not in to_change
        replace = lambda match_pattern: change[match_pattern.groups()[0]]
        
        if not to_change:
            return
        
        if 'parameter_dict' in self:
            new_dict = dict( (change[name] if (name in change) else name, value) for
                             name, value in self['parameter_dict'].items())
            self['parameter_dict'] = new_dict
    
        if hasattr(self,'map_CTcoup_CTparam'):
            # If the map for the dependence of couplings to CTParameters has
            # been defined, we must apply the renaming there as well. 

            self.map_CTcoup_CTparam = dict( (coup_name, 
            [change[name] if (name in change) else name for name in params]) 
                  for coup_name, params in self.map_CTcoup_CTparam.items() )

        i=0
        while i*1000 <= len(to_change): 
            one_change = to_change[i*1000: min((i+1)*1000,len(to_change))]
            i+=1
            rep_pattern = re.compile('\\b%s\\b'% (re_expr % ('\\b|\\b'.join(one_change))))
            
            # change parameters
            for key in keys:
                if key == ('external',):
                    continue
                for param in self['parameters'][key]:
                    param.expr = rep_pattern.sub(replace, param.expr)
            # change couplings
            for key in self['couplings'].keys():
                for coup in self['couplings'][key]:
                    coup.expr = rep_pattern.sub(replace, coup.expr)

            # change form-factor
            ff = [l.formfactors for l in self['lorentz'] if hasattr(l, 'formfactors')]
            ff = set(sum(ff,[])) # here we have the list of ff used in the model
            for f in ff:
                f.value = rep_pattern.sub(replace, f.value)

            # change mass/width
            for part in self['particles']:
                if str(part.get('mass')) in one_change:
                    part.set('mass', rep_pattern.sub(replace, str(part.get('mass'))))
                if str(part.get('width')) in one_change:
                    part.set('width', rep_pattern.sub(replace, str(part.get('width'))))  
                if  hasattr(part, 'partial_widths'):
                    for key, value in part.partial_widths.items():    
                        part.partial_widths[key] = rep_pattern.sub(replace, value)
                
        #ensure that the particle_dict is up-to-date
        self['particle_dict'] =''
        self.get('particle_dict') 

        

    def get_first_non_pdg(self):
        """Return the first positive number that is not a valid PDG code"""
        return [c for c in range(1, len(self.get('particles')) + 1) if \
                c not in list(self.get('particle_dict').keys())][0]
                

    def write_param_card(self, filepath=None):
        """Write out the param_card, and return as string."""
        
        import models.write_param_card as writer
        if not filepath:
            out = StringIO.StringIO() # it's suppose to be written in a file
        else:
            out = filepath
        param = writer.ParamCardWriter(self, filepath=out)
        if not filepath:
            return out.getvalue()
        else:
            return param
        
    @ staticmethod
    def load_default_name():
        """ load the default for name convention """

        logger.info('Change particles name to pass to MG5 convention')    
        default = {}
        for line in open(os.path.join(MG5DIR, 'input', \
                                                 'particles_name_default.txt')):
            line = line.lstrip()
            if line.startswith('#'):
                continue
            
            args = line.split()
            if len(args) != 2:
                logger.warning('Invalid syntax in interface/default_name:\n %s' % line)
                continue
            default[int(args[0])] = args[1].lower()
        
        return default

    def change_electroweak_mode(self, mode):
        """Change the electroweak mode. The only valid mode now is external.
        Where in top of the default MW and sw2 are external parameters."""

        assert mode in ["external",set(['mz','mw','alpha'])]
        
        try:
            W = self.get('particle_dict')[24]
        except KeyError:
            raise InvalidCmd('No W particle in the model impossible to '+
                                                        'change the EW scheme!')
        
        if mode=='external':
            MW = self.get_parameter(W.get('mass'))
            if not isinstance(MW, ParamCardVariable):
                newMW = ParamCardVariable(MW.name, MW.value, 'MASS', [24])
                if not newMW.value:
                    newMW.value = 80.385
                #remove the old definition
                self.get('parameters')[MW.depend].remove(MW)
                # add the new one
                self.add_param(newMW, ['external'])
                
            # Now check for sw2. if not define bypass this
            try:
                sw2 = self.get_parameter('sw2')
            except KeyError:
                try:
                    sw2 = self.get_parameter('mdl_sw2')
                except KeyError:
                    sw2=None
    
            if sw2:
                newsw2 = ParamCardVariable(sw2.name,sw2.value, 'SMINPUTS', [4])
                if not newsw2.value:
                    newsw2.value = 0.222246485786
                #remove the old definition
                self.get('parameters')[sw2.depend].remove(sw2)
                # add the new one
                self.add_param(newsw2, ['external'])
            # Force a refresh of the parameter dictionary
            self.parameters_dict = None
            return True

        elif mode==set(['mz','mw','alpha']):
            # For now, all we support is to go from mz, Gf, alpha to mz, mw, alpha
            W = self.get('particle_dict')[24]
            mass = self.get_parameter(W.get('mass'))
            mass_expr = 'cmath.sqrt(%(prefix)sMZ__exp__2/2. + cmath.sqrt('+\
              '%(prefix)sMZ__exp__4/4. - (%(prefix)saEW*cmath.pi*%(prefix)s'+\
              'MZ__exp__2)/(%(prefix)sGf*%(prefix)ssqrt__2)))'
            if 'external' in mass.depend:
                # Nothing to be done
                return True
            match = False
            if mass.expr == mass_expr%{'prefix':''}:
                prefix = ''
                match = True
            elif mass.expr == mass_expr%{'prefix':'mdl_'}:
                prefix = 'mdl_'
                match = True
            if match:
                MW = ParamCardVariable(mass.name, mass.value, 'MASS', [24])
                if not MW.value:
                    MW.value = 80.385                
                self.get('parameters')[('external',)].append(MW)
                self.get('parameters')[mass.depend].remove(mass)
                # Make Gf an internal parameter
                new_param = ModelVariable('Gf',
                '-%(prefix)saEW*%(prefix)sMZ**2*cmath.pi/(cmath.sqrt(2)*%(MW)s**2*(%(MW)s**2 - %(prefix)sMZ**2))' %\
                {'MW': mass.name,'prefix':prefix}, 'complex', mass.depend)
                Gf = self.get_parameter('%sGf'%prefix)
                self.get('parameters')[('external',)].remove(Gf)
                self.add_param(new_param, ['%saEW'%prefix])
                # Force a refresh of the parameter dictionary
                self.parameters_dict = None
                return True
            else:
                return False

    def change_mass_to_complex_scheme(self, toCMS=True):
        """modify the expression changing the mass to complex mass scheme"""
        
        # 1) Change the 'CMSParam' of loop_qcd_qed model to 1.0 so as to remove
        #    the 'real' prefix fromall UVCT wf renormalization expressions.
        #    If toCMS is False, then it makes sure CMSParam is 0.0 and returns
        #    immediatly.
        # 2) Find All input parameter mass and width associated
        #   Add a internal parameter and replace mass with that param
        # 3) Find All mass fixed by the model and width associated
        #   -> Both need to be fixed with a real() /Imag()
        # 4) Find All width set by the model
        #   -> Need to be set with a real()
        # 5) Fix the Yukawa mass to the value of the complex mass/ real mass
        # 6) Loop through all expression and modify those accordingly
        #    Including all parameter expression as complex
        
        try:
            CMSParam = self.get_parameter('CMSParam')
        except KeyError:
            try:
                CMSParam = self.get_parameter('mdl_CMSParam')
            except KeyError:
                CMSParam = None
                
        # Handle the case where we want to make sure the CMS is turned off
        if not toCMS:
            if CMSParam:
                CMSParam.expr = '0.0'
            return            
        
        # Now handle the case where we want to turn to CMS.    
        if CMSParam:
            CMSParam.expr = '1.0'
        
        to_change = {}
        mass_widths = [] # parameter which should stay real
        for particle in self.get('particles'):
            m = particle.get('width')
            if m in mass_widths:
                continue
            mass_widths.append(particle.get('width'))
            mass_widths.append(particle.get('mass'))
            width = self.get_parameter(particle.get('width'))
            if (isinstance(width.value, (complex,float)) and abs(width.value)==0.0) or \
                                                    width.name.lower() =='zero':
                #everything is fine since the width is zero
                continue
            if not isinstance(width, ParamCardVariable):
                width.expr = 're(%s)' % width.expr
            mass = self.get_parameter(particle.get('mass'))
            if (isinstance(width.value, (complex,float)) and abs(width.value)!=0.0) or \
                                                    mass.name.lower() != 'zero':
                # special SM treatment to change the gauge scheme automatically.
                if particle.get('pdg_code') == 24 and isinstance(mass, 
                                                                 ModelVariable):
                    status = self.change_electroweak_mode(
                                                   set(['mz','mw','alpha']))
                    # Use the newly defined parameter for the W mass
                    mass = self.get_parameter(particle.get('mass'))
                    if not status:
                        logger.warning('The W mass is not an external '+
                        'parameter in this model and the automatic change of'+
                        ' electroweak scheme changed. This is not advised for '+
                                            'applying the complex mass scheme.')

                # Add A new parameter CMASS
                #first compute the dependencies (as,...)
                depend = list(set(mass.depend + width.depend))
                if len(depend)>1 and 'external' in depend:
                    depend.remove('external')
                depend = tuple(depend)
                if depend == ('external',):
                    depend = ()
                
                # Create the new parameter
                if isinstance(mass, ParamCardVariable):
                    New_param = ModelVariable('CMASS_'+mass.name,
                        'cmath.sqrt(%(mass)s**2 - complex(0,1) * %(mass)s * %(width)s)' \
                              % {'mass': mass.name, 'width': width.name}, 
                        'complex', depend)              
                else:
                    New_param = ModelVariable('CMASS_'+mass.name,
                        mass.expr, 'complex', depend)
                    # Modify the treatment of the width in this case
                    if not isinstance(width, ParamCardVariable):
                        width.expr = '- im(%s**2) / cmath.sqrt(re(%s**2))' % (mass.expr, mass.expr)
                    else:
                        # Remove external parameter from the param_card
                        New_width = ModelVariable(width.name,
                        '-1 * im(CMASS_%s**2) / %s' % (mass.name, mass.name), 'real', mass.depend)
                        self.get('parameters')[('external',)].remove(width)
                        self.add_param(New_param, (mass,))
                        self.add_param(New_width, (New_param,))
                        mass.expr = 'cmath.sqrt(re(%s**2))' % mass.expr                
                        to_change[mass.name] = New_param.name
                        continue                        
                        
                    mass.expr = 're(%s)' % mass.expr                
                self.add_param(New_param, (mass, width))
                to_change[mass.name] = New_param.name
        
        # Remove the Yukawa and fix those accordingly to the mass/complex mass
        yukawas = [p for p in self.get('parameters')[('external',)] 
                                              if p.lhablock.lower() == 'yukawa']
        for yukawa in yukawas:
            # clean the pevious parameter
            self.get('parameters')[('external',)].remove(yukawa)
            
            particle = self.get_particle(yukawa.lhacode[0])
            mass = self.get_parameter(particle.get('mass'))
            
            # add the new parameter in the correct category
            if mass.depend == ('external',):
                depend = ()
            else:
                depend = mass.depend
                
            New_param = ModelVariable(yukawa.name, mass.name, 'real', depend)
            
            # Add it in the model at the correct place (for the dependences)
            if mass.name in to_change:
                expr = 'CMASS_%s' % mass.name
            else:
                expr = mass.name
            param_depend = self.get_parameter(expr)
            self.add_param(New_param, [param_depend])
            
        if not to_change:
            return
            
            
        # So at this stage we still need to modify all parameters depending of
        # particle's mass. In addition all parameter (but mass/width/external 
        # parameter) should be pass in complex mode.
        pat = '|'.join(list(to_change.keys()))
        pat = r'(%s)\b' % pat
        pat = re.compile(pat)
        def replace(match):
            return to_change[match.group()]
        
        # Modify the parameters
        for dep, list_param in self['parameters'].items():
            for param in list_param:
                if param.name.startswith('CMASS_') or param.name in mass_widths or\
                              isinstance(param, ParamCardVariable):
                    continue
                param.type = 'complex'
#                print param.expr,  to_change
                
                param.expr = pat.sub(replace, param.expr)
        
        # Modify the couplings        
        for dep, list_coup in self['couplings'].items():
            for coup in list_coup:                
                coup.expr = pat.sub(replace, coup.expr)
                
    def add_param(self, new_param, depend_param):
        """add the parameter in the list of parameter in a correct position"""
            
        pos = 0
        for i,param in enumerate(self.get('parameters')[new_param.depend]):
            if param.name in depend_param:
                pos = i + 1
        self.get('parameters')[new_param.depend].insert(pos, new_param)


    #def __repr__(self):
    #    """ """
    #    raise Exception
    #    return "Model(%s)" % self.get_name()
    #__str__ = __repr__
################################################################################
# Class for Parameter / Coupling
################################################################################
class ModelVariable(object):
    """A Class for storing the information about coupling/ parameter"""
    
    def __init__(self, name, expression, type, depend=()):
        """Initialize a new parameter/coupling"""
        
        self.name = name
        self.expr = expression # python expression
        self.type = type # real/complex
        self.depend = depend # depend on some other parameter -tuple-
        self.value = None
    
    def __eq__(self, other):
        """Object with same name are identical, If the object is a string we check
        if the attribute name is equal to this string"""
        
        try:
            return other.name == self.name
        except Exception:
            return other == self.name

class ParamCardVariable(ModelVariable):
    """ A class for storing the information linked to all the parameter 
    which should be define in the param_card.dat"""
    
    depend = ('external',)
    type = 'real'
    
    def __init__(self, name, value, lhablock, lhacode):
        """Initialize a new ParamCardVariable
        name: name of the variable
        value: default numerical value
        lhablock: name of the block in the param_card.dat
        lhacode: code associate to the variable
        """
        self.name = name
        self.value = value 
        self.lhablock = lhablock
        self.lhacode = lhacode


#===============================================================================
# Classes used in diagram generation and process definition:
#    Leg, Vertex, Diagram, Process
#===============================================================================

#===============================================================================
# Leg
#===============================================================================
class Leg(PhysicsObject):
    """Leg object: id (Particle), number, I/F state, flag from_group
    """

    def default_setup(self):
        """Default values for all properties"""

        self['id'] = 0
        self['number'] = 0
        # state: True = final, False = initial (boolean to save memory)
        self['state'] = True
        #self['loop_line'] = False
        self['loop_line'] = False
        # from_group: Used in diagram generation
        self['from_group'] = True
        # onshell: decaying leg (True), forbidden s-channel (False), none (None)
        self['onshell'] = None
        # filter on the helicty
        self['polarization'] = []

    def filter(self, name, value):
        """Filter for valid leg property values."""

        if name in ['id', 'number']:
            if not isinstance(value, int):
                raise self.PhysicsObjectError("%s is not a valid integer for leg id" % str(value))

        elif name == 'state':
            if not isinstance(value, bool):
                raise self.PhysicsObjectError("%s is not a valid leg state (True|False)" % \
                                                                    str(value))

        elif name == 'from_group':
            if not isinstance(value, bool) and value != None:
                raise self.PhysicsObjectError("%s is not a valid boolean for leg flag from_group" % \
                                                                    str(value))

        elif name == 'loop_line':
            if not isinstance(value, bool) and value != None:
                raise self.PhysicsObjectError("%s is not a valid boolean for leg flag loop_line" % \
                                                                    str(value))

        elif name == 'onshell':
            if not isinstance(value, bool) and value != None:
                raise self.PhysicsObjectError("%s is not a valid boolean for leg flag onshell" % \
                                                                    str(value))
        
        elif name == 'polarization':
            if not isinstance(value, list):
                raise self.PhysicsObjectError( \
                        "%s is not a valid list" % str(value))
            for i in value:
                if i not in [-1, 1, 2,-2, 3,-3, 0, 99]:
                    raise self.PhysicsObjectError( \
                          "%s is not a valid polarization" % str(value))
                                                                    
        return True

    def get_sorted_keys(self):
        """Return particle property names as a nicely sorted list."""

        return ['id', 'number', 'state', 'from_group', 'loop_line', 'onshell', 'polarization']

    def is_fermion(self, model):
        """Returns True if the particle corresponding to the leg is a
        fermion"""

        assert isinstance(model, Model), "%s is not a model" % str(model)

        return model.get('particle_dict')[self['id']].is_fermion()

    def is_incoming_fermion(self, model):
        """Returns True if leg is an incoming fermion, i.e., initial
        particle or final antiparticle"""

        assert isinstance(model, Model), "%s is not a model" % str(model)

        part = model.get('particle_dict')[self['id']]
        return part.is_fermion() and \
               (self.get('state') == False and part.get('is_part') or \
                self.get('state') == True and not part.get('is_part'))

    def is_outgoing_fermion(self, model):
        """Returns True if leg is an outgoing fermion, i.e., initial
        antiparticle or final particle"""

        assert isinstance(model, Model), "%s is not a model" % str(model)        
        
        part = model.get('particle_dict')[self['id']]
        return part.is_fermion() and \
               (self.get('state') == True and part.get('is_part') or \
                self.get('state') == False and not part.get('is_part'))

    # Helper function. We don't overload the == operator because it might be useful
    # to define it differently than that later.

    def same(self, leg):
        """ Returns true if the leg in argument has the same ID and the same numer """

        # In case we want to check this leg with an integer in the tagging procedure, 
        # then it only has to match the leg number.
        if isinstance(leg,int):
            if self['number']==leg:
                return True
            else:
                return False

        # If using a Leg object instead, we also want to compare the other relevant
        # properties.
        elif isinstance(leg, Leg):
            if self['id']==leg.get('id') and \
               self['number']==leg.get('number') and \
               self['loop_line']==leg.get('loop_line') :
                return True
            else:
                return False

        else :
            return False

    # Make sure sort() sorts lists of legs according to 'number'
    def __lt__(self, other):
        return self['number'] < other['number']

#===============================================================================
# LegList
#===============================================================================
class LegList(PhysicsObjectList):
    """List of Leg objects
    """

    def is_valid_element(self, obj):
        """Test if object obj is a valid Leg for the list."""

        return isinstance(obj, Leg)

    # Helper methods for diagram generation

    def from_group_elements(self):
        """Return all elements which have 'from_group' True"""

        return [leg for leg in self if leg.get('from_group')]

    def minimum_one_from_group(self):
        """Return True if at least one element has 'from_group' True"""

        return len(self.from_group_elements()) > 0

    def minimum_two_from_group(self):
        """Return True if at least two elements have 'from_group' True"""

        return len(self.from_group_elements()) > 1

    def can_combine_to_1(self, ref_dict_to1):
        """If has at least one 'from_group' True and in ref_dict_to1,
           return the return list from ref_dict_to1, otherwise return False"""
        if self.minimum_one_from_group():
            return tuple(sorted([leg.get('id') for leg in self])) in ref_dict_to1
        else:
            return False

    def can_combine_to_0(self, ref_dict_to0, is_decay_chain=False):
        """If has at least two 'from_group' True and in ref_dict_to0,
        
        return the vertex (with id from ref_dict_to0), otherwise return None

        If is_decay_chain = True, we only allow clustering of the
        initial leg, since we want this to be the last wavefunction to
        be evaluated.
        """
        if is_decay_chain:
            # Special treatment - here we only allow combination to 0
            # if the initial leg (marked by from_group = None) is
            # unclustered, since we want this to stay until the very
            # end.
            return any(leg.get('from_group') == None for leg in self) and \
                   tuple(sorted([leg.get('id') \
                                                      for leg in self])) in ref_dict_to0

        if self.minimum_two_from_group():
            return tuple(sorted([leg.get('id') for leg in self])) in ref_dict_to0
        else:
            return False

    def get_outgoing_id_list(self, model):
        """Returns the list of ids corresponding to the leglist with
        all particles outgoing"""

        res = []

        assert isinstance(model, Model), "Error! model not model"


        for leg in self:
            if leg.get('state') == False:
                res.append(model.get('particle_dict')[leg.get('id')].get_anti_pdg_code())
            else:
                res.append(leg.get('id'))

        return res
    
    def sort(self,*args, **opts):
        """Match with FKSLegList"""
        Opts=copy.copy(opts)
        if 'pert' in list(Opts.keys()):
            del Opts['pert']
        return super(LegList,self).sort(*args, **Opts)


#===============================================================================
# MultiLeg
#===============================================================================
class MultiLeg(PhysicsObject):
    """MultiLeg object: ids (Particle or particles), I/F state
    """

    def default_setup(self):
        """Default values for all properties"""

        self['ids'] = []
        self['state'] = True
        self['polarization'] = []

    def filter(self, name, value):
        """Filter for valid multileg property values."""

        if name == 'ids':
            if not isinstance(value, list):
                raise self.PhysicsObjectError("%s is not a valid list" % str(value))
            for i in value:
                if not isinstance(i, int):
                    raise self.PhysicsObjectError("%s is not a valid list of integers" % str(value))

        if name == 'polarization':
            if not isinstance(value, list):
                raise self.PhysicsObjectError( \
                        "%s is not a valid list" % str(value))
            for i in value:
                if i not in [-1, 1,  2, -2, 3, -3, 0, 99]:
                    raise self.PhysicsObjectError( \
                          "%s is not a valid polarization" % str(value))

        if name == 'state':
            if not isinstance(value, bool):
                raise self.PhysicsObjectError("%s is not a valid leg state (initial|final)" % \
                                                                    str(value))

        return True

    def get_sorted_keys(self):
        """Return particle property names as a nicely sorted list."""

        return ['ids', 'state','polarization']

#===============================================================================
# LegList
#===============================================================================
class MultiLegList(PhysicsObjectList):
    """List of MultiLeg objects
    """

    def is_valid_element(self, obj):
        """Test if object obj is a valid MultiLeg for the list."""

        return isinstance(obj, MultiLeg)

#===============================================================================
# Vertex
#===============================================================================
class Vertex(PhysicsObject):
    """Vertex: list of legs (ordered), id (Interaction)
    """
    
    sorted_keys = ['id', 'legs']
    
    # This sets what are the ID's of the vertices that must be ignored for the
    # purpose of the multi-channeling. 0 and -1 are ID's of various technical
    # vertices which have no relevance from the perspective of the diagram 
    # topology, while -2 is the ID of a vertex that results from a shrunk loop
    # (for loop-induced integration with MadEvent) and one may or may not want
    # to consider these higher point loops for the purpose of the multi-channeling.
    # So, adding -2 to the list below makes sur that all loops are considered
    # for multichanneling.
    ID_to_veto_for_multichanneling = [0,-1,-2]
    
    # For loop-induced integration, considering channels from up to box loops 
    # typically leads to better efficiencies. Beyond that, it is detrimental 
    # because the phase-space generation is not suited to map contact interactions
    # This parameter controls up to how many legs should loop-induced diagrams
    # be considered for multichanneling.
    # Notice that, in the grouped subprocess case mode, if -2 is not added to 
    # the list ID_to_veto_for_multichanneling then all loop are considered by 
    # default and the constraint below is not applied.
    max_n_loop_for_multichanneling = 4
    max_tpropa = 99
    
    def default_setup(self):
        """Default values for all properties"""

        # The 'id' of the vertex corresponds to the interaction ID it is made of.
        # Notice that this 'id' can take the special values :
        #  -1 : A two-point vertex which either 'sews' the two L-cut particles
        #       together or simply merges two wavefunctions to create an amplitude
        #       (in the case of tree-level diagrams).
        #  -2 : The id given to the ContractedVertices (i.e. a shrunk loop) so 
        #       that it can be easily identified when constructing the DiagramChainLinks.
        self['id'] = 0
        self['legs'] = LegList()

    def filter(self, name, value):
        """Filter for valid vertex property values."""

        if name == 'id':
            if not isinstance(value, int):
                raise self.PhysicsObjectError("%s is not a valid integer for vertex id" % str(value))

        if name == 'legs':
            if not isinstance(value, LegList):
                raise self.PhysicsObjectError("%s is not a valid LegList object" % str(value))

        return True

    def get_sorted_keys(self):
        """Return particle property names as a nicely sorted list."""

        return self.sorted_keys  #['id', 'legs']

    def nice_string(self):
        """return a nice string"""
        
        mystr = []
        for leg in self['legs']:
            mystr.append( str(leg['number']) + '(%s)' % str(leg['id']))
        mystr = '(%s,id=%s ,obj_id:%s)' % (', '.join(mystr), self['id'], id(self))
        
        return(mystr)


    def get_s_channel_id(self, model, ninitial):
        """Returns the id for the last leg as an outgoing
        s-channel. Returns 0 if leg is t-channel, or if identity
        vertex. Used to check for required and forbidden s-channel
        particles."""

        leg = self.get('legs')[-1]

        if ninitial == 1:
            # For one initial particle, all legs are s-channel
            # Only need to flip particle id if state is False            
            if leg.get('state') == True:
                return leg.get('id')
            else:
                return model.get('particle_dict')[leg.get('id')].\
                       get_anti_pdg_code()

        # Number of initial particles is at least 2
        if self.get('id') == 0 or \
           leg.get('state') == False:
            # identity vertex or t-channel particle
            return 0

        if leg.get('loop_line'):
            # Loop lines never count as s-channel
            return 0

        # Check if the particle number is <= ninitial
        # In that case it comes from initial and we should switch direction
        if leg.get('number') > ninitial:
            return leg.get('id')
        else:
            return model.get('particle_dict')[leg.get('id')].\
                       get_anti_pdg_code()

        ## Check if the other legs are initial or final.
        ## If the latter, return leg id, if the former, return -leg id
        #if self.get('legs')[0].get('state') == True:
        #    return leg.get('id')
        #else:
        #    return model.get('particle_dict')[leg.get('id')].\
        #               get_anti_pdg_code()

#===============================================================================
# VertexList
#===============================================================================
class VertexList(PhysicsObjectList):
    """List of Vertex objects
    """

    orders = {}

    def is_valid_element(self, obj):
        """Test if object obj is a valid Vertex for the list."""

        return isinstance(obj, Vertex)

    def __init__(self, init_list=None, orders=None):
        """Creates a new list object, with an optional dictionary of
        coupling orders."""

        list.__init__(self)

        if init_list is not None:
            for object in init_list:
                self.append(object)

        if isinstance(orders, dict):
            self.orders = orders

#===============================================================================
# ContractedVertex
#===============================================================================
class ContractedVertex(Vertex):
    """ContractedVertex: When contracting a loop to a given vertex, the created
    vertex object is then a ContractedVertex object which has additional 
    information with respect to a regular vertex object. For example, it contains
    the PDG of the particles attached to it. (necessary because the contracted
    vertex doesn't have an interaction ID which would allow to retrieve such
    information).
    """

    def default_setup(self):
        """Default values for all properties"""

        self['PDGs'] = []
        self['loop_tag'] = tuple()
        self['loop_orders'] = {}
        super(ContractedVertex, self).default_setup()

    def filter(self, name, value):
        """Filter for valid vertex property values."""

        if name == 'PDGs':
            if isinstance(value, list):
                for elem in value:
                    if not isinstance(elem,int):
                        raise self.PhysicsObjectError("%s is not a valid integer for leg PDG" % str(elem))
            else:
                raise self.PhysicsObjectError("%s is not a valid list for contracted vertex PDGs"%str(value))                
        if name == 'loop_tag':
            if isinstance(value, tuple):
                for elem in value:
                    if not (isinstance(elem,int) or isinstance(elem,tuple)):
                        raise self.PhysicsObjectError("%s is not a valid int or tuple for loop tag element"%str(elem))
            else:
                raise self.PhysicsObjectError("%s is not a valid tuple for a contracted vertex loop_tag."%str(value))
        if name == 'loop_orders':
            Interaction.filter(Interaction(), 'orders', value)
        else:
            return super(ContractedVertex, self).filter(name, value)

        return True

    def get_sorted_keys(self):
        """Return particle property names as a nicely sorted list."""

        return super(ContractedVertex, self).get_sorted_keys()+['PDGs']

#===============================================================================
# Diagram
#===============================================================================
class Diagram(PhysicsObject):
    """Diagram: list of vertices (ordered)
    """

    def default_setup(self):
        """Default values for all properties"""

        self['vertices'] = VertexList()
        self['orders'] = {}

    def filter(self, name, value):
        """Filter for valid diagram property values."""

        if name == 'vertices':
            if not isinstance(value, VertexList):
                raise self.PhysicsObjectError("%s is not a valid VertexList object" % str(value))

        if name == 'orders':
            Interaction.filter(Interaction(), 'orders', value)

        return True

    def get_sorted_keys(self):
        """Return particle property names as a nicely sorted list."""

        return ['vertices', 'orders']
    
    def nice_string(self):
        """Returns a nicely formatted string of the diagram content."""

        pass_sanity = True
        if self['vertices']:
            mystr = '('
            for vert in self['vertices']:
                used_leg = [] 
                mystr = mystr + '('
                for leg in vert['legs'][:-1]:
                    if leg.get('polarization'):
                        mystr = mystr + str(leg['number']) + '(%s{%s})' % (str(leg['id']),leg['polarization']) + ','
                    else:
                        mystr = mystr + str(leg['number']) + '(%s)' % str(leg['id']) + ','
                        
                    used_leg.append(leg['number'])
                if __debug__ and len(used_leg) != len(set(used_leg)):
                    pass_sanity = False
                    responsible = id(vert)
                    
                if self['vertices'].index(vert) < len(self['vertices']) - 1:
                    # Do not want ">" in the last vertex
                    mystr = mystr[:-1] + '>'
                lastleg = vert['legs'][-1]
                if lastleg['polarization']:
                    mystr = mystr + str(lastleg['number']) + '(%s{%s})' % (str(lastleg['id']), lastleg['polarization']) + ','
                else:
                    mystr = mystr + str(lastleg['number']) + '(%s)' % str(lastleg['id']) + ','
                mystr = mystr + 'id:' + str(vert['id']) + '),'
                                
            mystr = mystr[:-1] + ')'
            mystr += " (%s)" % (",".join(["%s=%d" % (key, self['orders'][key]) \
                                     for key in sorted(self['orders'].keys())]))
            
            if not pass_sanity:
                raise Exception("invalid diagram: %s. vert_id: %s" % (mystr, responsible)) 
                
            return mystr
        else:
            return '()'
    
    def calculate_orders(self, model):
        """Calculate the actual coupling orders of this diagram. Note
        that the special order WEIGTHED corresponds to the sum of
        hierarchys for the couplings."""

        coupling_orders = dict([(c, 0) for c in model.get('coupling_orders')])
        weight = 0
        for vertex in self['vertices']:
            if vertex.get('id') in [0,-1]: continue
            if vertex.get('id') == -2:
                couplings = vertex.get('loop_orders')
            else:
                couplings = model.get('interaction_dict')[vertex.get('id')].\
                                                                   get('orders')
            for coupling in couplings:
                coupling_orders[coupling] += couplings[coupling]
            weight += sum([model.get('order_hierarchy')[c]*n for \
                              (c,n) in couplings.items()])
        coupling_orders['WEIGHTED'] = weight
        self.set('orders', coupling_orders)

    def pass_squared_order_constraints(self, diag_multiplier, squared_orders,
                                                               sq_orders_types):
        """ Returns wether the contributiong consisting in the current diagram 
        multiplied by diag_multiplier passes the *positive* squared_orders 
        specified ( a dictionary ) of types sq_order_types (a dictionary whose 
        values are the relational operator used to define the constraint of the
        order in key)."""
        
        for order, value in squared_orders.items():
            if value<0:
                continue
            combined_order = self.get_order(order) + \
                                                diag_multiplier.get_order(order)
            if ( sq_orders_types[order]=='==' and combined_order != value ) or \
               ( sq_orders_types[order] in ['=', '<='] and combined_order > value) or \
               ( sq_orders_types[order]=='>' and combined_order <= value) :
                return False
        return True

    def get_order(self, order):
        """Return the order of this diagram. It returns 0 if it is not present."""

        try:
            return self['orders'][order]
        except Exception:
            return 0

    def get_contracted_loop_diagram(self, struct_rep=None):
        """ Returns a Diagram which correspond to the loop diagram with the 
        loop shrunk to a point. Of course for a instance of base_objects.Diagram
        one must simply return self."""
        
        return self
        
    def get_external_legs(self):
        """ Return the list of external legs of this diagram """
        
        external_legs = LegList([])
        for leg in sum([vert.get('legs') for vert in self.get('vertices')],[]):
            if not leg.get('number') in [l.get('number') for l in external_legs]:
               external_legs.append(leg) 
               
        return external_legs
        
    def renumber_legs(self, perm_map, leg_list):
        """Renumber legs in all vertices according to perm_map"""

        vertices = VertexList()
        min_dict = copy.copy(perm_map)
        # Dictionary from leg number to state
        state_dict = dict([(l.get('number'), l.get('state')) for l in leg_list])
        # First renumber all legs in the n-1->1 vertices
        for vertex in self.get('vertices')[:-1]:
            vertex = copy.copy(vertex)
            leg_list = LegList([copy.copy(l) for l in vertex.get('legs')])
            for leg in leg_list[:-1]:
                leg.set('number', min_dict[leg.get('number')])
                leg.set('state', state_dict[leg.get('number')])
            min_number = min([leg.get('number') for leg in leg_list[:-1]])
            leg = leg_list[-1]
            min_dict[leg.get('number')] = min_number
            # resulting leg is initial state if there is exactly one
            # initial state leg among the incoming legs
            state_dict[min_number] = len([l for l in leg_list[:-1] if \
                                          not l.get('state')]) != 1
            leg.set('number', min_number)
            leg.set('state', state_dict[min_number])
            vertex.set('legs', leg_list)
            vertices.append(vertex)
        # Now renumber the legs in final vertex
        vertex = copy.copy(self.get('vertices')[-1])
        leg_list = LegList([copy.copy(l) for l in vertex.get('legs')])
        for leg in leg_list:
            leg.set('number', min_dict[leg.get('number')])
            leg.set('state', state_dict[leg.get('number')])
        vertex.set('legs', leg_list)
        vertices.append(vertex)
        # Finally create new diagram
        new_diag = copy.copy(self)
        new_diag.set('vertices', vertices)
        state_dict = {True:'T',False:'F'}
        return new_diag

    def get_nb_t_channel(self):
        """return number of t-channel propagator in this diagram 
           This is used to filter multi-channel.
        """
        nb_t = 0
        for v in self['vertices'][:-1]:
            l = v.get('legs')[-1]
            if not l.get('state'):
                nb_t +=1
        return nb_t

            
            

    def get_vertex_leg_numbers(self, 
                        veto_inter_id=Vertex.ID_to_veto_for_multichanneling,
                        max_n_loop=0):
        """Return a list of the number of legs in the vertices for
        this diagram. 
        This function is only used for establishing the multi-channeling, so that
        we exclude from it all the fake vertices and the vertices resulting from
        shrunk loops (id=-2)"""


        if max_n_loop == 0:
            max_n_loop = Vertex.max_n_loop_for_multichanneling
        
        res = [len(v.get('legs')) for v in self.get('vertices') if (v.get('id') \
                                  not in veto_inter_id) or (v.get('id')==-2 and 
                                                 len(v.get('legs'))>max_n_loop)]

        return res
    
    def get_num_configs(self, model, ninitial):
        """Return the maximum number of configs from this diagram,
        given by 2^(number of non-zero width s-channel propagators)"""

        s_channels = [v.get_s_channel_id(model,ninitial) for v in \
                              self.get('vertices')[:-1]]
        num_props = len([i for i in s_channels if i != 0 and \
                         model.get_particle(i).get('width').lower() != 'zero'])
        
        if num_props < 1:
            return 1
        else:
            return 2**num_props
        
    def get_flow_charge_diff(self, model):
        """return the difference of total diff of charge occuring on the 
        lofw of the initial parton. return [None,None] if the two initial parton
        are connected and the (partial) value if None if the initial parton is 
        not a fermiom"""
        
        import madgraph.core.drawing as drawing
        drawdiag = drawing.FeynmanDiagram(self, model)
        drawdiag.load_diagram()
        out = []
        
        for v in drawdiag.initial_vertex:
            init_part = v.lines[0]
            if not init_part.is_fermion():
                out.append(None)
                continue
            
            init_charge = model.get_particle(init_part.id).get('charge')
            
            l_last = init_part
            v_last = v
            vcurrent = l_last.end
            if vcurrent == v:
                vcurrent = l_last.begin
            security =0
            while not vcurrent.is_external():
                if security > 1000:
                    raise Exception('wrong diagram')
                next_l = [l for l in vcurrent.lines if l is not l_last and l.is_fermion()][0]
                next_v = next_l.end
                if next_v == vcurrent:
                    next_v = next_l.begin
                l_last, vcurrent = next_l, next_v
            if vcurrent in drawdiag.initial_vertex:
                return [None, None]
            
            out.append(model.get_particle(l_last.id).get('charge') - init_charge)    
        return out
                

#===============================================================================
# DiagramList
#===============================================================================
class DiagramList(PhysicsObjectList):
    """List of Diagram objects
    """

    def is_valid_element(self, obj):
        """Test if object obj is a valid Diagram for the list."""

        return isinstance(obj, Diagram)

    def nice_string(self, indent=0):
        """Returns a nicely formatted string"""
        mystr = " " * indent + str(len(self)) + ' diagrams:\n'
        for i, diag in enumerate(self):
            mystr = mystr + " " * indent + str(i+1) + "  " + \
                    diag.nice_string() + '\n'
        return mystr[:-1]

    # Helper function

    def get_max_order(self,order):
        """ Return the order of the diagram in the list with the maximum coupling
        order for the coupling specified """
        max_order=-1

        for diag in self:
            if order in list(diag['orders'].keys()):
                if max_order==-1 or diag['orders'][order] > max_order:
                    max_order = diag['orders'][order]

        return max_order

    def apply_negative_sq_order(self, ref_diag_list, order, value, order_type):
        """ This function returns a fitlered version of the diagram list self
        which satisfy the negative squared_order constraint 'order' with negative
        value 'value' and of type 'order_type', assuming that the diagram_list
        it must be squared against is 'reg_diag_list'. It also returns the
        new postive target squared order which correspond to this negative order
        constraint. Example: u u~ > d d~ QED^2<=-2 means that one wants to
        pick terms only up to the the next-to-leading order contributiong in QED,
        which is QED=2 in this case, so that target_order=4 is returned."""
        
        # First we must compute all contributions to that order
        target_order = min(ref_diag_list.get_order_values(order))+\
                                  min(self.get_order_values(order))+2*(-value-1)
        
        new_list = self.apply_positive_sq_orders(ref_diag_list, 
                                       {order:target_order}, {order:order_type})
        
        return new_list, target_order
        
    def apply_positive_sq_orders(self, ref_diag_list, sq_orders, sq_order_types):
        """ This function returns a filtered version of self which contain
        only the diagram which satisfy the positive squared order constraints
        sq_orders of type sq_order_types and assuming that the diagrams are
        multiplied with those of the reference diagram list ref_diag_list."""
                
        new_diag_list = DiagramList()
        for tested_diag in self:
            for ref_diag in ref_diag_list:
                if tested_diag.pass_squared_order_constraints(ref_diag,
                                                      sq_orders,sq_order_types):
                    new_diag_list.append(tested_diag)
                    break
        return new_diag_list

    def filter_constrained_orders(self, order, value, operator):
        """ This function modifies the current object and remove the diagram
        which do not obey the condition """ 
        
        new = []
        for tested_diag in self:
            if operator == '==':
                if tested_diag['orders'][order] == value:
                    new.append(tested_diag)
            elif operator == '>':
                if tested_diag['orders'][order] > value:
                    new.append(tested_diag)                
        self[:] = new
        return self


    def get_min_order(self,order):
        """ Return the order of the diagram in the list with the mimimum coupling
        order for the coupling specified """
        min_order=-1
        for diag in self:
            if order in list(diag['orders'].keys()):
                if min_order==-1 or diag['orders'][order] < min_order:
                    min_order = diag['orders'][order]
            else:
                return 0

        return min_order

    def get_order_values(self, order):
        """ Return the list of possible values appearing in the diagrams of this
        list for the order given in argument """

        values=set([])
        for diag in self:
            if order in list(diag['orders'].keys()):
                values.add(diag['orders'][order])
            else:
                values.add(0)  

        return list(values)

#===============================================================================
# Process
#===============================================================================
class Process(PhysicsObject):
    """Process: list of legs (ordered)
                dictionary of orders
                model
                process id
    """

    def default_setup(self):
        """Default values for all properties"""

        self['legs'] = LegList()
        # These define the orders restrict the born and loop amplitudes.
        self['orders'] = {}
        self['model'] = Model()
        # Optional number to identify the process
        self['id'] = 0
        self['uid'] = 0 # should be a uniq id number
        # Required s-channels are given as a list of id lists. Only
        # diagrams with all s-channels in any of the lists are
        # allowed. This enables generating e.g. Z/gamma as s-channel
        # propagators.
        self['required_s_channels'] = []
        self['forbidden_onsh_s_channels'] = []
        self['forbidden_s_channels'] = []
        self['forbidden_particles'] = []
        self['is_decay_chain'] = False
        self['overall_orders'] = {}
        # Decay chain processes associated with this process
        self['decay_chains'] = ProcessList()
        # Legs with decay chains substituted in
        self['legs_with_decays'] = LegList()
        # Loop particles if the process is to be computed at NLO
        self['perturbation_couplings']=[]        
        # These orders restrict the order of the squared amplitude.
        # This dictionary possibly contains a key "WEIGHTED" which
        # gives the upper bound for the total weighted order of the
        # squared amplitude.
        self['squared_orders'] = {}
        # The squared order (sqorders) constraints above can either be upper 
        # bound (<=) or exact match (==) depending on how they were specified
        # in the user input. This choice is stored in the dictionary below.
        # Notice that the upper bound is the default
        self['sqorders_types'] = {}
        # other type of constraint at amplitude level
        self['constrained_orders'] = {} # {QED: (4,'>')}
        self['has_born'] = True
        # The NLO_mode is always None for a tree-level process and can be
        # 'all', 'real', 'virt' for a loop process.
        self['NLO_mode'] = 'tree'
        # in the context of QED or QED+QCD perturbation, it is useful to
        # keep track of the orders that have been explicitly asked by the 
        # user, because other borns will appear used for the subtraction
        # of singularities
        self['born_orders'] = {}
        # The user might want to have the individual matrix element evaluations
        # for specific values of the coupling orders. The list below specifies
        # what are the coupling names which need be individually treated.
        # For example, for the process p p > j j [] QED=2 (QED=2 is 
        # then a squared order constraint), then QED will appear in the 
        # 'split_orders' list so that the subroutine in matrix.f return the
        # evaluation of the matrix element individually for the pure QCD 
        # contribution 'QCD=4 QED=0', the pure interference 'QCD=2 QED=2' and
        # the pure QED contribution of order 'QCD=0 QED=4'.
        self['split_orders'] = []

    def filter(self, name, value):
        """Filter for valid process property values."""

        if name in ['legs', 'legs_with_decays'] :
            if not isinstance(value, LegList):
                raise self.PhysicsObjectError("%s is not a valid LegList object" % str(value))

        if name in ['orders', 'overall_orders','squared_orders', 'born_orders']:
            Interaction.filter(Interaction(), 'orders', value)

        if name == 'constrained_orders':
            if not isinstance(value, dict):
                raise self.PhysicsObjectError("%s is not a valid dictionary" % str(value))            

        if name == 'sqorders_types':
            if not isinstance(value, dict):
                raise self.PhysicsObjectError("%s is not a valid dictionary" % str(value))
            for order in list(value.keys())+list(value.values()):
                if not isinstance(order, str):
                    raise self.PhysicsObjectError("%s is not a valid string" % str(value))

        if name == 'split_orders':
            if not isinstance(value, list):
                raise self.PhysicsObjectError("%s is not a valid list" % str(value))
            for order in value:
                if not isinstance(order, str):
                    raise self.PhysicsObjectError("%s is not a valid string" % str(value))

        if name == 'model':
            if not isinstance(value, Model):
                raise self.PhysicsObjectError("%s is not a valid Model object" % str(value))
        if name in ['id', 'uid']:
            if not isinstance(value, int):
                raise self.PhysicsObjectError("Process %s %s is not an integer" % (name, repr(value)))

        if name == 'required_s_channels':
            if not isinstance(value, list):
                raise self.PhysicsObjectError("%s is not a valid list" % str(value))
            for l in value:
                if not isinstance(l, list):
                    raise self.PhysicsObjectError("%s is not a valid list of lists" % str(value))
                for i in l:
                    if not isinstance(i, int):
                        raise self.PhysicsObjectError("%s is not a valid list of integers" % str(l))
                    if i == 0:
                        raise self.PhysicsObjectError("Not valid PDG code %d for s-channel particle" % i)

        if name in ['forbidden_onsh_s_channels', 'forbidden_s_channels']:
            if not isinstance(value, list):
                raise self.PhysicsObjectError("%s is not a valid list" % str(value))
            for i in value:
                if not isinstance(i, int):
                    raise self.PhysicsObjectError("%s is not a valid list of integers" % str(value))
                if i == 0:
                    raise self.PhysicsObjectError("Not valid PDG code %d for s-channel particle" % str(value))

        if name == 'forbidden_particles':
            if not isinstance(value, list):
                raise self.PhysicsObjectError("%s is not a valid list" % str(value))
            for i in value:
                if not isinstance(i, int):
                    raise self.PhysicsObjectError("%s is not a valid list of integers" % str(value))
                if i <= 0:
                    raise self.PhysicsObjectError("Forbidden particles should have a positive PDG code" % str(value))

        if name == 'perturbation_couplings':
            if not isinstance(value, list):
                raise self.PhysicsObjectError("%s is not a valid list" % str(value))
            for order in value:
                if not isinstance(order, str):
                    raise self.PhysicsObjectError("%s is not a valid string" % str(value))

        if name == 'is_decay_chain':
            if not isinstance(value, bool):
                raise self.PhysicsObjectError("%s is not a valid bool" % str(value))

        if name == 'has_born':
            if not isinstance(value, bool):
                raise self.PhysicsObjectError("%s is not a valid bool" % str(value))

        if name == 'decay_chains':
            if not isinstance(value, ProcessList):
                raise self.PhysicsObjectError("%s is not a valid ProcessList" % str(value))

        if name == 'NLO_mode':
            import madgraph.interface.madgraph_interface as mg
            if value not in mg.MadGraphCmd._valid_nlo_modes:
                raise self.PhysicsObjectError("%s is not a valid NLO_mode" % str(value))
        return True

    def has_multiparticle_label(self):
        """ A process, not being a ProcessDefinition never carries multiple
        particles labels"""
        
        return False

    def set(self, name, value):
        """Special set for forbidden particles - set to abs value."""

        if name == 'forbidden_particles':
            try:
                value = [abs(i) for i in value]
            except Exception:
                pass

        if name == 'required_s_channels':
            # Required s-channels need to be a list of lists of ids
            if value and isinstance(value, list) and \
               not isinstance(value[0], list):
                value = [value]

        return super(Process, self).set(name, value) # call the mother routine

    def get_squared_order_type(self, order):
        """ Return what kind of squared order constraint was specified for the
        order 'order'."""

        if order in list(self['sqorders_types'].keys()):
            return self['sqorders_types'][order]
        else:
            # Default behavior '=' is interpreted as upper bound '<='
            return '='

    def get(self, name):
        """Special get for legs_with_decays"""
        
        if name == 'legs_with_decays':
            self.get_legs_with_decays()

        if name == 'sqorders_types':
            # We must make sure that there is a type for each sqorder defined
            for order in self['squared_orders'].keys():
                if order not in self['sqorders_types']:
                    # Then assign its type to the default '='
                    self['sqorders_types'][order]='='
                    
        return super(Process, self).get(name) # call the mother routine

    

    def get_sorted_keys(self):
        """Return process property names as a nicely sorted list."""

        return ['legs', 'orders', 'overall_orders', 'squared_orders',
                'constrained_orders',
                'model', 'id', 'required_s_channels', 
                'forbidden_onsh_s_channels', 'forbidden_s_channels',
                'forbidden_particles', 'is_decay_chain', 'decay_chains',
                'legs_with_decays', 'perturbation_couplings', 'has_born', 
                'NLO_mode', 'split_orders', 'born_orders']

    def nice_string(self, indent=0, print_weighted = True, prefix=True):
        """Returns a nicely formated string about current process
        content. Since the WEIGHTED order is automatically set and added to 
        the user-defined list of orders, it can be ommitted for some info
        displays."""

        if isinstance(prefix, bool) and prefix:
            mystr = " " * indent + "Process: "
        elif isinstance(prefix, str):
            mystr = prefix
        else:
            mystr = ""
        prevleg = None
        for leg in self['legs']:
            mypart = self['model'].get('particle_dict')[leg['id']]
            if prevleg and prevleg['state'] == False \
                   and leg['state'] == True:
                # Separate initial and final legs by >
                mystr = mystr + '> '
                # Add required s-channels
                if self['required_s_channels'] and \
                       self['required_s_channels'][0]:
                    mystr += "|".join([" ".join([self['model'].\
                                       get('particle_dict')[req_id].get_name() \
                                                for req_id in id_list]) \
                                    for id_list in self['required_s_channels']])
                    mystr = mystr + ' > '

            mystr = mystr + mypart.get_name()
            if leg.get('polarization'):
                if leg.get('polarization') in [[-1,1],[1,-1]]:
                    mystr = mystr + '{T} '
                elif leg.get('polarization') == [-1]:
                    mystr = mystr + '{L} '
                elif leg.get('polarization') == [1]:
                    mystr = mystr + '{R} '
                else:
                    mystr = mystr + '{%s} ' %','.join([str(p) for p in leg.get('polarization')])   
            else:
                mystr = mystr + ' '
            #mystr = mystr + '(%i) ' % leg['number']
            prevleg = leg

        # Add orders
        if self['orders']:
            to_add = []
            for key in sorted(self['orders'].keys()):
                if not print_weighted and key == 'WEIGHTED':
                    continue
                value = int(self['orders'][key])
                if key in self['squared_orders']:
                    if self.get_squared_order_type(key) in ['<=', '==', '='] and \
                        self['squared_orders'][key] == value:
                        continue 
                    if self.get_squared_order_type(key) in ['>'] and value == 99:
                        continue
                if key in self['constrained_orders']:
                    if value == self['constrained_orders'][key][0] and\
                       self['constrained_orders'][key][1] in ['=', '<=', '==']:
                        continue
                if value == 0:
                    to_add.append('%s=0' % key)
                else:
                    to_add.append('%s<=%s' % (key,value))
                 
            if to_add:
                mystr = mystr + " ".join(to_add) + ' '

        if self['constrained_orders']:
            mystr = mystr + " ".join('%s%s%d' % (key, 
              self['constrained_orders'][key][1], self['constrained_orders'][key][0]) 
                    for key in sorted(self['constrained_orders'].keys()))  + ' '

        # Add perturbation_couplings
        if self['perturbation_couplings']:
            mystr = mystr + '[ '
            if self['NLO_mode']!='tree':
                if self['NLO_mode']=='virt' and not self['has_born']:
                    mystr = mystr + 'sqrvirt = '
                else:
                    mystr = mystr + self['NLO_mode'] + ' = '
            for order in self['perturbation_couplings']:
                mystr = mystr + order + ' '
            mystr = mystr + '] '

        # Add squared orders
        if self['squared_orders']:
            to_add = []
            for key in sorted(self['squared_orders'].keys()):
                if not print_weighted and key == 'WEIGHTED':
                    continue
                if key in self['constrained_orders']:
                    if self['constrained_orders'][key][0] == self['squared_orders'][key]/2 and \
                       self['constrained_orders'][key][1] == self.get_squared_order_type(key):
                        continue
                to_add.append(key + '^2%s%d'%\
                (self.get_squared_order_type(key),self['squared_orders'][key]))
            
            if to_add:
                mystr = mystr + " ".join(to_add) + ' '
            

        # Add forbidden s-channels
        if self['forbidden_onsh_s_channels']:
            mystr = mystr + '$ '
            for forb_id in self['forbidden_onsh_s_channels']:
                forbpart = self['model'].get('particle_dict')[forb_id]
                mystr = mystr + forbpart.get_name() + ' '

        # Add double forbidden s-channels
        if self['forbidden_s_channels']:
            mystr = mystr + '$$ '
            for forb_id in self['forbidden_s_channels']:
                forbpart = self['model'].get('particle_dict')[forb_id]
                mystr = mystr + forbpart.get_name() + ' '

        # Add forbidden particles
        if self['forbidden_particles']:
            mystr = mystr + '/ '
            for forb_id in self['forbidden_particles']:
                forbpart = self['model'].get('particle_dict')[forb_id]
                mystr = mystr + forbpart.get_name() + ' '

        # Remove last space
        mystr = mystr[:-1]

        if self.get('id') or self.get('overall_orders'):
            mystr += " @%d" % self.get('id')
            if self.get('overall_orders'):
                mystr += " " + " ".join([key + '=' + repr(self['orders'][key]) \
                       for key in sorted(self['orders'])]) + ' '
        
        if not self.get('decay_chains'):
            return mystr

        for decay in self['decay_chains']:
            mystr = mystr + '\n' + \
                    decay.nice_string(indent + 2).replace('Process', 'Decay')

        return mystr

    def input_string(self):
        """Returns a process string corresponding to the input string
        in the command line interface."""

        mystr = ""
        prevleg = None

        for leg in self['legs']:
            mypart = self['model'].get('particle_dict')[leg['id']]
            if prevleg and prevleg['state'] == False \
                   and leg['state'] == True:
                # Separate initial and final legs by ">"
                mystr = mystr + '> '
                # Add required s-channels
                if self['required_s_channels'] and \
                       self['required_s_channels'][0]:
                    mystr += "|".join([" ".join([self['model'].\
                                       get('particle_dict')[req_id].get_name() \
                                                for req_id in id_list]) \
                                    for id_list in self['required_s_channels']])
                    mystr = mystr + '> '

            mystr = mystr + mypart.get_name()
            if leg.get('polarization'):
                if leg.get('polarization') in [[-1,1],[1,-1]]:
                    mystr = mystr + '{T} '
                elif leg.get('polarization') == [-1]:
                    mystr = mystr + '{L} '
                elif leg.get('polarization') == [1]:
                    mystr = mystr + '{R} '
                else:
                    mystr = mystr + '{%s} ' %','.join([str(p) for p in leg.get('polarization')])   
            else:
                mystr = mystr + ' '
             
            #mystr = mystr + '(%i) ' % leg['number']
            prevleg = leg

        if self['orders']:
            keys = list(self['orders'].keys())
            keys.sort(reverse=True)
            mystr = mystr + " ".join([key + '=' + repr(self['orders'][key]) \
                       for key in keys]) + ' '

        # Add squared orders
        if self['squared_orders']:
            mystr = mystr + " ".join([key + '^2=' + repr(self['squared_orders'][key]) \
                       for key in self['squared_orders']]) + ' '

        # Add perturbation orders
        if self['perturbation_couplings']:
            mystr = mystr + '[ '
            if self['NLO_mode']:
                mystr = mystr + self['NLO_mode']
                if not self['has_born']:
                    mystr = mystr + '^2'
                mystr = mystr + '= '
                
            for order in self['perturbation_couplings']:
                mystr = mystr + order + ' '
            mystr = mystr + '] '


        # Add forbidden s-channels
        if self['forbidden_onsh_s_channels']:
            mystr = mystr + '$ '
            for forb_id in self['forbidden_onsh_s_channels']:
                forbpart = self['model'].get('particle_dict')[forb_id]
                mystr = mystr + forbpart.get_name() + ' '

        # Add double forbidden s-channels
        if self['forbidden_s_channels']:
            mystr = mystr + '$$ '
            for forb_id in self['forbidden_s_channels']:
                forbpart = self['model'].get('particle_dict')[forb_id]
                mystr = mystr + forbpart.get_name() + ' '

        # Add forbidden particles
        if self['forbidden_particles']:
            mystr = mystr + '/ '
            for forb_id in self['forbidden_particles']:
                forbpart = self['model'].get('particle_dict')[forb_id]
                mystr = mystr + forbpart.get_name() + ' '

        # Remove last space
        mystr = mystr[:-1]

        if self.get('overall_orders'):
            mystr += " @%d" % self.get('id')
            if self.get('overall_orders'):
                mystr += " " + " ".join([key + '=' + repr(self['orders'][key]) \
                       for key in sorted(self['orders'])]) + ' '
        
        if not self.get('decay_chains'):
            return mystr

        for decay in self['decay_chains']:
            paren1 = ''
            paren2 = ''
            if decay.get('decay_chains'):
                paren1 = '('
                paren2 = ')'
            mystr += ', ' + paren1 + decay.input_string() + paren2

        return mystr

    def base_string(self):
        """Returns a string containing only the basic process (w/o decays)."""

        mystr = ""
        prevleg = None
        for leg in self.get_legs_with_decays():
            mypart = self['model'].get('particle_dict')[leg['id']]
            if prevleg and prevleg['state'] == False \
                   and leg['state'] == True:
                # Separate initial and final legs by ">"
                mystr = mystr + '> '
            mystr = mystr + mypart.get_name() 
            if leg.get('polarization'):
                if leg.get('polarization') in [[-1,1],[1,-1]]:
                    mystr = mystr + '{T} '
                elif leg.get('polarization') == [-1]:
                    mystr = mystr + '{L} '
                elif leg.get('polarization') == [1]:
                    mystr = mystr + '{R} '
                else:
                    mystr = mystr + '{%s} ' %','.join([str(p) for p in leg.get('polarization')])   
            else:
                mystr = mystr + ' '
            prevleg = leg

        # Remove last space
        return mystr[:-1]

    def shell_string(self, schannel=True, forbid=True, main=True, pdg_order=False,
                                                                print_id = True):
        """Returns process as string with '~' -> 'x', '>' -> '_',
        '+' -> 'p' and '-' -> 'm', including process number,
        intermediate s-channels and forbidden particles,
        pdg_order allow to order to leg order by pid."""

        mystr = ""
        if not self.get('is_decay_chain') and print_id:
            mystr += "%d_" % self['id']
        
        prevleg = None
        if pdg_order:
            legs = [l for l in self['legs'][1:]]
            legs.sort(key=lambda x: x.get('id'))
            legs.insert(0, self['legs'][0])
        else:
            legs = self['legs']
        
        
        for leg in legs:
            mypart = self['model'].get('particle_dict')[leg['id']]
            if prevleg and prevleg['state'] == False \
                   and leg['state'] == True:
                # Separate initial and final legs by ">"
                mystr = mystr + '_'
                # Add required s-channels
                if self['required_s_channels'] and \
                       self['required_s_channels'][0] and schannel:
                    mystr += "_or_".join(["".join([self['model'].\
                                       get('particle_dict')[req_id].get_name() \
                                                for req_id in id_list]) \
                                    for id_list in self['required_s_channels']])
                    mystr = mystr + '_'
            if mypart['is_part']:
                mystr = mystr + mypart['name']
            else:
                mystr = mystr + mypart['antiname']
            if leg.get('polarization'):
                if leg.get('polarization') in [[-1,1],[1,-1]]:
                    mystr = mystr + 'T'
                elif leg.get('polarization') == [-1]:
                    mystr = mystr + 'L'
                elif leg.get('polarization') == [1]:
                    mystr = mystr + 'R'
                else:
                    mystr = mystr + '%s ' %''.join([str(p).replace('-','m') for p in leg.get('polarization')])   

            prevleg = leg

        # Check for forbidden particles
        if self['forbidden_particles'] and forbid:
            mystr = mystr + '_no_'
            for forb_id in self['forbidden_particles']:
                forbpart = self['model'].get('particle_dict')[forb_id]
                mystr = mystr + forbpart.get_name()

        # Replace '~' with 'x'
        mystr = mystr.replace('~', 'x')
        # Replace '+' with 'p'
        mystr = mystr.replace('+', 'p')
        # Replace '-' with 'm'
        mystr = mystr.replace('-', 'm')
        # Just to be safe, remove all spaces
        mystr = mystr.replace(' ', '')

        for decay in self.get('decay_chains'):
            mystr = mystr + "_" + decay.shell_string(schannel,forbid, main=False,
                                                     pdg_order=pdg_order)

        # Too long name are problematic so restrict them to a maximal of 70 char
        if len(mystr) > 64 and main:
            if schannel and forbid:
                out = self.shell_string(True, False, True, pdg_order)
            elif schannel:
                out = self.shell_string(False, False, True, pdg_order)
            else:
                out = mystr[:64]
            if not out.endswith('_%s' % self['uid']):    
                out += '_%s' % self['uid']
            return out

        return mystr

    def shell_string_v4(self):
        """Returns process as v4-compliant string with '~' -> 'x' and
        '>' -> '_'"""

        mystr = "%d_" % self['id']
        prevleg = None
        for leg in self.get_legs_with_decays():
            mypart = self['model'].get('particle_dict')[leg['id']]
            if prevleg and prevleg['state'] == False \
                   and leg['state'] == True:
                # Separate initial and final legs by ">"
                mystr = mystr + '_'
            if mypart['is_part']:
                mystr = mystr + mypart['name']
            else:
                mystr = mystr + mypart['antiname']
            if leg.get('polarization'):
                if leg.get('polarization') in [[-1,1],[1,-1]]:
                    mystr = mystr + 'T'
                elif leg.get('polarization') == [-1]:
                    mystr = mystr + 'L'
                elif leg.get('polarization') == [1]:
                    mystr = mystr + 'R'
                else:
                    mystr = mystr + '%s ' %''.join([str(p).replace('-','m') for p in leg.get('polarization')])   

            prevleg = leg

        # Replace '~' with 'x'
        mystr = mystr.replace('~', 'x')
        # Just to be safe, remove all spaces
        mystr = mystr.replace(' ', '')

        return mystr

    # Helper functions

    def are_negative_orders_present(self):
        """ Check iteratively that no coupling order constraint include negative
        values."""

        if any(val<0 for val in list(self.get('orders').values())+\
                                           list(self.get('squared_orders').values())):
            return True
        
        for procdef in self['decay_chains']:
            if procdef.are_negative_orders_present():
                return True

        return False

    def are_decays_perturbed(self):
        """ Check iteratively that the decayed processes are not perturbed """
        
        for procdef in self['decay_chains']:
            if procdef['perturbation_couplings'] or procdef.are_decays_perturbed():
                return True
        return False
    
    def decays_have_squared_orders(self):
        """ Check iteratively that the decayed processes are not perturbed """
        
        for procdef in self['decay_chains']:
            if procdef['squared_orders']!={} or procdef.decays_have_squared_orders():
                return True
        return False
    
    def get_ninitial(self):
        """Gives number of initial state particles"""

        return len([leg for leg in self.get('legs') if leg.get('state') == False])

    def get_initial_ids(self):
        """Gives the pdg codes for initial state particles"""

        return [leg.get('id') for leg in \
                [leg for leg in self.get('legs') if leg.get('state') == False]]

    def get_initial_pdg(self, number):
        """Return the pdg codes for initial state particles for beam number"""

        legs = [leg for leg in self.get('legs') if leg.get('state') == False and\
                       leg.get('number') == number]
        if not legs:
            return None
        else:
            return legs[0].get('id')
        
    def get_initial_final_ids(self):
        """return a tuple of two tuple containing the id of the initial/final
           state particles. Each list is ordered"""
           
        initial = []
        final = [l.get('id') for l in self.get('legs')\
              if l.get('state') or initial.append(l.get('id'))]
        initial.sort()
        final.sort()
        return (tuple(initial), tuple(final))
    
    def get_initial_final_ids_after_decay(self, max_depth=-1):
        """return a tuple of two tuple containing the id of the initial/final
           state particles. Each list is ordered"""
           
        initial = [l.get('id') for l in self.get('legs')\
              if not l.get('state')]
        final = self.get_final_ids_after_decay(max_depth=max_depth)
        initial.sort()
        final.sort()
        return (tuple(initial), tuple(final))
        
    
    def get_final_ids_after_decay(self, max_depth=-1):
        """Give the pdg code of the process including decay"""
        
        finals = self.get_final_ids()
        if max_depth !=0 :
            for proc in self.get('decay_chains'):
                init = proc.get_initial_ids()[0]
                #while 1:
                try:
                    pos = finals.index(init)
                except:
                    break
                finals[pos] = proc.get_final_ids_after_decay(max_depth-1)
        output = []
        for d in finals:
            if isinstance(d, list):
                output += d
            else:
                output.append(d)
        
        return output
    

    def get_final_legs(self):
        """Gives the final state legs"""

        return [leg for leg in self.get('legs') if leg.get('state') == True]
    
    def get_final_ids(self):
        """Gives the pdg codes for final state particles"""

        return [l.get('id') for l in self.get_final_legs()]
    
                
    def get_legs_with_decays(self):
        """Return process with all decay chains substituted in."""

        if self['legs_with_decays']:
            return self['legs_with_decays']

        legs = copy.deepcopy(self.get('legs'))
        org_decay_chains = copy.copy(self.get('decay_chains'))
        sorted_decay_chains = []
        # Sort decay chains according to leg order
        for leg in legs:
            if not leg.get('state'): continue
            org_ids = [l.get('legs')[0].get('id') for l in \
                           org_decay_chains]
            if leg.get('id') in org_ids:
                sorted_decay_chains.append(org_decay_chains.pop(\
                                        org_ids.index(leg.get('id'))))
        assert not org_decay_chains
        ileg = 0
        for decay in sorted_decay_chains:
            while legs[ileg].get('state') == False or \
                      legs[ileg].get('id') != decay.get('legs')[0].get('id'):
                ileg = ileg + 1
            decay_legs = decay.get_legs_with_decays()
            legs = legs[:ileg] + decay_legs[1:] + legs[ileg+1:]
            ileg = ileg + len(decay_legs) - 1

        # Replace legs with copies
        legs = [copy.copy(l) for l in legs]

        for ileg, leg in enumerate(legs):
            leg.set('number', ileg + 1)
            
        self['legs_with_decays'] = LegList(legs)

        return self['legs_with_decays']
    
    def get_tag(self):
        """return the tag for standalone call"""
        
        initial = []    #filled in the next line
        final = [l.get('id') for l in self.get('legs')\
              if l.get('state') or initial.append(l.get('id'))]
        decay_finals = self.get_final_ids_after_decay()
        decay_finals.sort()
        tag = (tuple(initial), tuple(decay_finals))
        return tag
        

    def list_for_sort(self):
        """Output a list that can be compared to other processes as:
        [id, sorted(initial leg ids), sorted(final leg ids),
        sorted(decay list_for_sorts)]"""

        sorted_list =  [self.get('id'),
                        sorted(self.get_initial_ids()),
                        sorted(self.get_final_ids())]
        
        if self.get('decay_chains'):
            sorted_list.extend(sorted([d.list_for_sort() for d in \
                                       self.get('decay_chains')]))

        return sorted_list

    def compare_for_sort(self, other):
        """Sorting routine which allows to sort processes for
        comparison. Compare only process id and legs."""

        if self.list_for_sort() > other.list_for_sort():
            return 1
        if self.list_for_sort() < other.list_for_sort():
            return -1
        assert self.list_for_sort() == other.list_for_sort()
        return 0
        
    def identical_particle_factor(self):
        """Calculate the denominator factor for identical final state particles
        """

        final_legs = [leg for leg in self.get_legs_with_decays() if leg.get('state') == True]

        identical_indices = collections.defaultdict(int)
        for leg in final_legs:
            key = (leg.get('id'), tuple(leg.get('polarization')))
            identical_indices[key] += 1


        return reduce(lambda x, y: x * y, [ math.factorial(val) for val in \
                        identical_indices.values() ], 1)

    def check_expansion_orders(self):
        """Ensure that maximum expansion orders from the model are
        properly taken into account in the process"""

        # Ensure that expansion orders are taken into account
        expansion_orders = self.get('model').get('expansion_order')
        orders = self.get('orders')
        sq_orders = self.get('squared_orders')
        
        tmp = [(k,v) for (k,v) in expansion_orders.items() if 0 < v < 99]
        for (k,v) in tmp:  
            if k in orders:
                if v < orders[k]:
                    if k in list(sq_orders.keys()) and \
                                             (sq_orders[k]>v or sq_orders[k]<0):
                        logger.warning(
'''The process with the squared coupling order (%s^2%s%s) specified can potentially 
recieve contributions with powers of the coupling %s larger than the maximal 
value allowed by the model builder (%s). Hence, MG5_aMC sets the amplitude order
for that coupling to be this maximal one. '''%(k,self.get('sqorders_types')[k],
                                             self.get('squared_orders')[k],k,v))
                    else:
                        logger.warning(
'''The coupling order (%s=%s) specified is larger than the one allowed 
             by the model builder. The maximal value allowed is %s. 
             We set the %s order to this value''' % (k,orders[k],v,k))
                    orders[k] = v
            else:
                orders[k] = v

    def __eq__(self, other):
        """Overloading the equality operator, so that only comparison
        of process id and legs is being done, using compare_for_sort."""

        if not isinstance(other, Process):
            return False

        #misc.sprint("can we speed up this computation? Yes we can!")
        return self.compare_for_sort(other) == 0
        return self.list_for_sort() == other.list_for_sort()

    def __ne__(self, other):
        return not self.__eq__(other)

#===============================================================================
# ProcessList
#===============================================================================
class ProcessList(PhysicsObjectList):
    """List of Process objects
    """

    def is_valid_element(self, obj):
        """Test if object obj is a valid Process for the list."""

        return isinstance(obj, Process)

    def nice_string(self, indent = 0):
        """Returns a nicely formatted string of the matrix element processes."""

        mystr = "\n".join([p.nice_string(indent) for p in self])

        return mystr

#===============================================================================
# ProcessDefinition
#===============================================================================
class ProcessDefinition(Process):
    """ProcessDefinition: list of multilegs (ordered)
                          dictionary of orders
                          model
                          process id
    """

    def default_setup(self):
        """Default values for all properties"""

        super(ProcessDefinition, self).default_setup()

        self['legs'] = MultiLegList()
        # Decay chain processes associated with this process
        self['decay_chains'] = ProcessDefinitionList()
        if 'legs_with_decays' in self: del self['legs_with_decays']

    def filter(self, name, value):
        """Filter for valid process property values."""

        if name == 'legs':
            if not isinstance(value, MultiLegList):
                raise self.PhysicsObjectError("%s is not a valid MultiLegList object" % str(value))
        elif name == 'decay_chains':
            if not isinstance(value, ProcessDefinitionList):
                raise self.PhysicsObjectError("%s is not a valid ProcessDefinitionList" % str(value))

        else:
            return super(ProcessDefinition, self).filter(name, value)

        return True

    def has_multiparticle_label(self):
        """ Check that this process definition will yield a single process, as
        each multileg only has one leg"""
        
        for process in self['decay_chains']:
            if process.has_multiparticle_label():
                return True
            
        for mleg in self['legs']:
            if len(mleg['ids'])>1:
                return True
        
        return False

    def  check_polarization(self):
        """ raise a critical information if someone tries something like
            p p > Z{T} Z 
            return True if no issue and False if some issue is found
            """

        pol = {}            
        for leg in self.get('legs'):
            if not leg.get('state'):
                continue
            if leg.get('polarization'):
                for pid in leg.get('ids'):
                    if pid not in pol:
                        pol[pid] = [leg.get('polarization')]
                    elif leg.get('polarization') in pol[pid]:
                        # already present polarization -> no issue
                        continue
                    else:
                        for p in leg.get('polarization'):
                            if any(p in o for o in pol[pid]):
                                return False
                        pol[pid].append(leg.get('polarization'))
            else:
                for pid in leg.get('ids'):
                    if pid not in pol:
                        pol[pid] = [list(range(-3,4))]
                    elif pol[pid] == [list(range(-3,4))]:
                        continue
                    else:
                        return False

        return True
    
    def get_sorted_keys(self):
        """Return process property names as a nicely sorted list."""

        keys = super(ProcessDefinition, self).get_sorted_keys()
        keys.remove('legs_with_decays')                                  

        return keys

    def get_minimum_WEIGHTED(self):
        """Retrieve the minimum starting guess for WEIGHTED order, to
        use in find_optimal_process_orders in MultiProcess diagram
        generation (as well as particles and hierarchy). The algorithm:

        1) Pick out the legs in the multiprocess according to the
        highest hierarchy represented (so don't mix particles from
        different hierarchy classes in the same multiparticles!)

        2) Find the starting maximum WEIGHTED order as the sum of the
        highest n-2 weighted orders

        3) Pick out required s-channel particle hierarchies, and use
        the highest of the maximum WEIGHTED order from the legs and
        the minimum WEIGHTED order extracted from 2*s-channel
        hierarchys plus the n-2-2*(number of s-channels) lowest
        leg weighted orders.
        """

        model = self.get('model')
        
        # Extract hierarchy and particles corresponding to the
        # different hierarchy levels from the model
        particles, hierarchy = model.get_particles_hierarchy()
        # Find legs corresponding to the different orders
        # making sure we look at lowest hierarchy first for each leg
        max_order_now = []
        new_legs =  copy.copy(self.get('legs'))
        import madgraph.core.base_objects as base_objects
        for parts, value in zip(particles, hierarchy):
            ileg = 0
            while ileg < len(new_legs):
                if any([id in parts for id in new_legs[ileg].get('ids')]):
                    max_order_now.append(value)
                    new_legs.pop(ileg)
                else:
                    ileg += 1

        # Now remove the two lowest orders to get maximum (since the
        # number of interactions is n-2)
        max_order_now = sorted(max_order_now)[2:]

        # Find s-channel propagators corresponding to the different orders
        max_order_prop = []
        for idlist in self.get('required_s_channels'):
            max_order_prop.append([0,0])
            for id in idlist:
                for parts, value in zip(particles, hierarchy):
                    if id in parts:
                        max_order_prop[-1][0] += 2*value
                        max_order_prop[-1][1] += 1
                        break

        if max_order_prop:
            if len(max_order_prop) >1:
                max_order_prop = min(*max_order_prop, key=lambda x:x[0])
            else:
                max_order_prop = max_order_prop[0]

            # Use either the max_order from the external legs or
            # the maximum order from the s-channel propagators, plus
            # the appropriate lowest orders from max_order_now
            max_order_now = max(sum(max_order_now),
                                max_order_prop[0] + \
                                sum(max_order_now[:-2 * max_order_prop[1]]))
        else:
            max_order_now = sum(max_order_now)            

        return max_order_now, particles, hierarchy

    def __iter__(self):
        """basic way to loop over all the process definition. 
           not used by MG which used some smarter version (use by ML)"""
        
        isids = [leg['ids'] for leg in self['legs'] \
                 if leg['state'] == False]
        fsids = [leg['ids'] for leg in self['legs'] \
                 if leg['state'] == True]

        red_isidlist = []
        # Generate all combinations for the initial state
        for prod in itertools.product(*isids):
            islegs = [Leg({'id':id, 'state': False}) for id in prod]  
            if tuple(sorted(prod)) in red_isidlist:
                    continue        
            red_isidlist.append(tuple(sorted(prod)))      
            red_fsidlist = []
            for prod in itertools.product(*fsids):
                # Remove double counting between final states
                if tuple(sorted(prod)) in red_fsidlist:
                    continue        
                red_fsidlist.append(tuple(sorted(prod)))
                leg_list = [copy.copy(leg) for leg in islegs]
                leg_list.extend([Leg({'id':id, 'state': True}) for id in prod])
                legs = LegList(leg_list)
                process = self.get_process_with_legs(legs)
                yield process

    def nice_string(self, indent=0, print_weighted=False, prefix=True):
        """Returns a nicely formated string about current process
        content"""

        if prefix:
            mystr = " " * indent + "Process: "
        else:
            mystr=""
        prevleg = None
        for leg in self['legs']:
            myparts = \
                   "/".join([self['model'].get('particle_dict')[id].get_name() \
                             for id in leg.get('ids')])
            if prevleg and prevleg['state'] == False \
                   and leg['state'] == True:
                # Separate initial and final legs by ">"
                mystr = mystr + '> '
                # Add required s-channels
                if self['required_s_channels'] and \
                       self['required_s_channels'][0]:
                    mystr += "|".join([" ".join([self['model'].\
                                       get('particle_dict')[req_id].get_name() \
                                                for req_id in id_list]) \
                                    for id_list in self['required_s_channels']])
                    mystr = mystr + '> '

            mystr = mystr + myparts
            if leg.get('polarization'):
                if leg.get('polarization') in [[-1,1],[1,-1]]:
                    mystr = mystr + '{T}'
                elif leg.get('polarization') == [-1]:
                    mystr = mystr + '{L}'
                elif leg.get('polarization') == [1]:
                    mystr = mystr + '{R}'
                else:
                    mystr = mystr + '{%s} ' %''.join([str(p) for p in leg.get('polarization')])   
            else:
             mystr = mystr + ' '
            #mystr = mystr + '(%i) ' % leg['number']
            prevleg = leg

        # Add forbidden s-channels
        if self['forbidden_onsh_s_channels']:
            mystr = mystr + '$ '
            for forb_id in self['forbidden_onsh_s_channels']:
                forbpart = self['model'].get('particle_dict')[forb_id]
                mystr = mystr + forbpart.get_name() + ' '

        # Add double forbidden s-channels
        if self['forbidden_s_channels']:
            mystr = mystr + '$$ '
            for forb_id in self['forbidden_s_channels']:
                forbpart = self['model'].get('particle_dict')[forb_id]
                mystr = mystr + forbpart.get_name() + ' '

        # Add forbidden particles
        if self['forbidden_particles']:
            mystr = mystr + '/ '
            for forb_id in self['forbidden_particles']:
                forbpart = self['model'].get('particle_dict')[forb_id]
                mystr = mystr + forbpart.get_name() + ' '

        if self['orders']:
            mystr = mystr + " ".join([key + '=' + repr(self['orders'][key]) \
                       for key in sorted(self['orders'])]) + ' '

        if self['constrained_orders']:
            mystr = mystr + " ".join('%s%s%d' % (key, operator, value) for 
                                     (key,(value, operator)) 
                                   in self['constrained_orders'].items()) + ' '

        # Add perturbation_couplings
        if self['perturbation_couplings']:
            mystr = mystr + '[ '
            if self['NLO_mode']!='tree':
                if self['NLO_mode']=='virt' and not self['has_born']:
                    mystr = mystr + 'sqrvirt = '
                else:
                    mystr = mystr + self['NLO_mode'] + ' = '
            for order in self['perturbation_couplings']:
                mystr = mystr + order + ' '
            mystr = mystr + '] '

        if self['squared_orders']:
            mystr = mystr + " ".join([key + '^2%s%d'%\
                (self.get_squared_order_type(key),self['squared_orders'][key]) \
              for key in self['squared_orders'].keys() \
                                    if print_weighted or key!='WEIGHTED']) + ' '

        # Remove last space
        mystr = mystr[:-1]

        if self.get('id') or self.get('overall_orders'):
            mystr += " @%d" % self.get('id')
            if self.get('overall_orders'):
                mystr += " " + " ".join([key + '=' + repr(self['orders'][key]) \
                       for key in sorted(self['orders'])]) + ' '
        
        if not self.get('decay_chains'):
            return mystr

        for decay in self['decay_chains']:
            mystr = mystr + '\n' + \
                    decay.nice_string(indent + 2).replace('Process', 'Decay')

        return mystr

    def get_process_with_legs(self, LegList):
        """ Return a Process object which has the same properties of this 
            ProcessDefinition but with the specified LegList as legs attribute. 
            """
            
        return Process({\
            'legs': LegList,
            'model':self.get('model'),
            'id': self.get('id'),
            'orders': self.get('orders'),
            'sqorders_types': self.get('sqorders_types'),
            'squared_orders': self.get('squared_orders'),
            'constrained_orders': self.get('constrained_orders'),
            'has_born': self.get('has_born'),
            'required_s_channels': self.get('required_s_channels'),
            'forbidden_onsh_s_channels': self.get('forbidden_onsh_s_channels'),            
            'forbidden_s_channels': self.get('forbidden_s_channels'),
            'forbidden_particles': self.get('forbidden_particles'),
            'perturbation_couplings': self.get('perturbation_couplings'),
            'is_decay_chain': self.get('is_decay_chain'),
            'overall_orders': self.get('overall_orders'),
            'split_orders': self.get('split_orders'),
            'born_orders': self.get('born_orders'),
            'NLO_mode': self.get('NLO_mode')
            })
            
    def get_process(self, initial_state_ids, final_state_ids):
        """ Return a Process object which has the same properties of this 
            ProcessDefinition but with the specified given leg ids. """
        
        # First make sure that the desired particle ids belong to those defined
        # in this process definition.
        if __debug__:
            my_isids = [leg.get('ids') for leg in self.get('legs') \
                  if not leg.get('state')]
            my_fsids = [leg.get('ids') for leg in self.get('legs') \
                 if leg.get('state')]            
            for i, is_id in enumerate(initial_state_ids):
                assert is_id in my_isids[i]
            for i, fs_id in enumerate(final_state_ids):
                assert fs_id in my_fsids[i]
        
        return self.get_process_with_legs(LegList(\
               [Leg({'id': id, 'state':False, 'polarization':[]}) for id in initial_state_ids] + \
               [Leg({'id': id, 'state':True, 'polarization':[]}) for id in final_state_ids]))

    def __eq__(self, other):
        """Overloading the equality operator, so that only comparison
        of process id and legs is being done, using compare_for_sort."""

        return super(Process, self).__eq__(other)

#===============================================================================
# ProcessDefinitionList
#===============================================================================
class ProcessDefinitionList(PhysicsObjectList):
    """List of ProcessDefinition objects
    """

    def is_valid_element(self, obj):
        """Test if object obj is a valid ProcessDefinition for the list."""

        return isinstance(obj, ProcessDefinition)

#===============================================================================
# Global helper functions
#===============================================================================

def make_unique(doubletlist):
    """Make sure there are no doublets in the list doubletlist.
    Note that this is a slow implementation, so don't use if speed 
    is needed"""

    assert isinstance(doubletlist, list), \
           "Argument to make_unique must be list"
    

    uniquelist = []
    for elem in doubletlist:
        if elem not in uniquelist:
            uniquelist.append(elem)

    doubletlist[:] = uniquelist[:]<|MERGE_RESOLUTION|>--- conflicted
+++ resolved
@@ -281,16 +281,9 @@
 
         if name == 'ghost':
             if not isinstance(value,bool):
-<<<<<<< HEAD
-                raise self.PhysicsObjectError, \
-                 "%s is not a valid bool for the 'ghost' attribute" % str(value)
-                 
-        if name is 'counterterm':
-=======
                 raise self.PhysicsObjectError("%s is not a valid bool for the 'ghost' attribute" % str(value))
     
         if name == 'counterterm':
->>>>>>> d8618cb8
             if not isinstance(value,dict):
                 raise self.PhysicsObjectError("counterterm %s is not a valid dictionary" % repr(value))
             for key, val in value.items():
@@ -918,11 +911,7 @@
         flavors with identical masses and couplings) can be matched even though
         the order of the couplings specified in the UFO is different. """
 
-<<<<<<< HEAD
-        return sorted(self['couplings'].keys(), key=lambda k:
-=======
         return sorted(list(self['couplings'].keys()), key=lambda k:
->>>>>>> d8618cb8
         '%s_%s_%s'%(self['color'][k[0]],self['lorentz'][k[1]],self['couplings'][k]))
 
 

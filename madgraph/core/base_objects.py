################################################################################
#
# Copyright (c) 2009 The MadGraph5_aMC@NLO Development team and Contributors
#
# This file is a part of the MadGraph5_aMC@NLO project, an application which 
# automatically generates Feynman diagrams and matrix elements for arbitrary
# high-energy processes in the Standard Model and beyond.
#
# It is subject to the MadGraph5_aMC@NLO license which should accompany this 
# distribution.
#
# For more information, visit madgraph.phys.ucl.ac.be and amcatnlo.web.cern.ch
#
################################################################################
"""Definitions of all basic objects used in the core code: particle, 
interaction, model, leg, vertex, process, ..."""

import copy
import itertools
import logging
import math
import numbers
import os
import re
import StringIO
import madgraph.core.color_algebra as color
from madgraph import MadGraph5Error, MG5DIR, InvalidCmd
import madgraph.various.misc as misc 


logger = logging.getLogger('madgraph.base_objects')
pjoin = os.path.join

#===============================================================================
# PhysicsObject
#===============================================================================
class PhysicsObject(dict):
    """A parent class for all physics objects."""

    class PhysicsObjectError(Exception):
        """Exception raised if an error occurs in the definition
        or the execution of a physics object."""
        pass

    def __init__(self, init_dict={}):
        """Creates a new particle object. If a dictionary is given, tries to 
        use it to give values to properties."""

        dict.__init__(self)
        self.default_setup()

        assert isinstance(init_dict, dict), \
                            "Argument %s is not a dictionary" % repr(init_dict)


        for item in init_dict.keys():
            self.set(item, init_dict[item])
        

    def __getitem__(self, name):
        """ force the check that the property exist before returning the 
            value associated to value. This ensure that the correct error 
            is always raise
        """

        try:
            return dict.__getitem__(self, name)
        except KeyError:
            self.is_valid_prop(name) #raise the correct error


    def default_setup(self):
        """Function called to create and setup default values for all object
        properties"""
        pass

    def is_valid_prop(self, name):
        """Check if a given property name is valid"""

        assert isinstance(name, str), \
                                 "Property name %s is not a string" % repr(name)

        if name not in self.keys():
            raise self.PhysicsObjectError, \
                        """%s is not a valid property for this object: %s\n
    Valid property are %s""" % (name,self.__class__.__name__, self.keys())
        return True

    def get(self, name):
        """Get the value of the property name."""

        return self[name]

    def set(self, name, value, force=False):
        """Set the value of the property name. First check if value
        is a valid value for the considered property. Return True if the
        value has been correctly set, False otherwise."""
        if not __debug__ or force:
            self[name] = value
            return True

        if self.is_valid_prop(name):
            try:
                self.filter(name, value)
                self[name] = value
                return True
            except self.PhysicsObjectError, why:
                logger.warning("Property " + name + " cannot be changed:" + \
                                str(why))
                return False

    def filter(self, name, value):
        """Checks if the proposed value is valid for a given property
        name. Returns True if OK. Raises an error otherwise."""

        return True

    def get_sorted_keys(self):
        """Returns the object keys sorted in a certain way. By default,
        alphabetical."""

        return self.keys().sort()

    def __str__(self):
        """String representation of the object. Outputs valid Python 
        with improved format."""

        mystr = '{\n'
        for prop in self.get_sorted_keys():
            if isinstance(self[prop], str):
                mystr = mystr + '    \'' + prop + '\': \'' + \
                        self[prop] + '\',\n'
            elif isinstance(self[prop], float):
                mystr = mystr + '    \'' + prop + '\': %.2f,\n' % self[prop]
            else:
                mystr = mystr + '    \'' + prop + '\': ' + \
                        repr(self[prop]) + ',\n'
        mystr = mystr.rstrip(',\n')
        mystr = mystr + '\n}'

        return mystr

    __repr__ = __str__


#===============================================================================
# PhysicsObjectList
#===============================================================================
class PhysicsObjectList(list):
    """A class to store lists of physics object."""

    class PhysicsObjectListError(Exception):
        """Exception raised if an error occurs in the definition
        or execution of a physics object list."""
        pass

    def __init__(self, init_list=None):
        """Creates a new particle list object. If a list of physics 
        object is given, add them."""

        list.__init__(self)

        if init_list is not None:
            for object in init_list:
                self.append(object)
                
    def append(self, object):
        """Appends an element, but test if valid before."""
        
        assert self.is_valid_element(object), \
            "Object %s is not a valid object for the current list" % repr(object)

        list.append(self, object)
        

    def is_valid_element(self, obj):
        """Test if object obj is a valid element for the list."""
        return True

    def __str__(self):
        """String representation of the physics object list object. 
        Outputs valid Python with improved format."""

        mystr = '['

        for obj in self:
            mystr = mystr + str(obj) + ',\n'

        mystr = mystr.rstrip(',\n')

        return mystr + ']'

#===============================================================================
# Particle
#===============================================================================
class Particle(PhysicsObject):
    """The particle object containing the whole set of information required to
    univocally characterize a given type of physical particle: name, spin, 
    color, mass, width, charge,... The is_part flag tells if the considered
    particle object is a particle or an antiparticle. The self_antipart flag
    tells if the particle is its own antiparticle."""

    sorted_keys = ['name', 'antiname', 'spin', 'color',
                   'charge', 'mass', 'width', 'pdg_code',
<<<<<<< HEAD
                   'texname', 'antitexname', 'line', 'propagating', 'propagator',
                   'is_part', 'self_antipart', 'ghost', 'counterterm', 'goldstone']
=======
                  'line', 'propagator',
                   'is_part', 'self_antipart', 'type', 'counterterm']
>>>>>>> bd5df1bb

    def default_setup(self):
        """Default values for all properties"""

        self['name'] = 'none'
        self['antiname'] = 'none'
        self['spin'] = 1
        self['color'] = 1
        self['charge'] = 1.
        self['mass'] = 'ZERO'
        self['width'] = 'ZERO'
        self['pdg_code'] = 0
        #self['texname'] = 'none'
        #self['antitexname'] = 'none'
        self['line'] = 'dashed'
        #self['propagating'] = True -> removed in favor or 'line' = None
        self['propagator'] = ''
        self['is_part'] = True
        self['self_antipart'] = False
        # True if ghost, False otherwise
        #self['ghost'] = False
        self['type'] = '' # empty means normal can also be ghost or goldstone 
        # Counterterm defined as a dictionary with format:
        # ('ORDER_OF_COUNTERTERM',((Particle_list_PDG))):{laurent_order:CTCouplingName}
        self['counterterm'] = {}
        self['goldstone'] = False

    def get(self, name):
        
        if name == 'ghost':
            return self['type'] == 'ghost'
        elif name == 'goldstone':
            return self['type'] == 'goldstone'
        elif name == 'propagating':
            return self['line'] is not None
        else:
            return super(Particle, self).get(name)

    def set(self, name, value, force=False):
        
        if name in ['texname', 'antitexname']:
            return True
        elif name == 'propagating':
            if not value:
                return self.set('line', None, force=force)
            elif not self.get('line'):
                return self.set('line', 'dashed',force=force)
            return True
        elif name  in ['ghost', 'goldstone']:
            if self.get('type') == name:
                if value:
                    return True
                else:
                    return self.set('type', '', force=force)
            else:
                if value:
                    return self.set('type', name, force=force)
                else:
                    return True
        return super(Particle, self).set(name, value,force=force)
        

    def filter(self, name, value):
        """Filter for valid particle property values."""

        if name in ['name', 'antiname']:
            # Forbid special character but +-~_
            p=re.compile('''^[\w\-\+~_]+$''')
            if not p.match(value):
                raise self.PhysicsObjectError, \
                        "%s is not a valid particle name" % value

        if name is 'ghost':
            if not isinstance(value,bool):
                raise self.PhysicsObjectError, \
                 "%s is not a valid bool for the 'ghost' attribute" % str(value)

        if name is 'goldstone':
            if not isinstance(value,bool):
                raise self.PhysicsObjectError, \
                 "%s is not a valid bool for the 'goldstone' attribute" % str(value)
                     
        if name is 'counterterm':
            if not isinstance(value,dict):
                raise self.PhysicsObjectError, \
                    "counterterm %s is not a valid dictionary" % repr(value)
            for key, val in value.items():
                if not isinstance(key,tuple):
                    raise self.PhysicsObjectError, \
                        "key %s is not a valid tuple for counterterm key" % repr(key)
                if not isinstance(key[0],str):
                    raise self.PhysicsObjectError, \
                        "%s is not a valid string" % repr(key[0])
                if not isinstance(key[1],tuple):
                    raise self.PhysicsObjectError, \
                        "%s is not a valid list" % repr(key[1])
                for elem in key[1]:
                    if not isinstance(elem,tuple):
                        raise self.PhysicsObjectError, \
                            "%s is not a valid list" % repr(elem)
                    for partPDG in elem:
                        if not isinstance(partPDG,int):
                            raise self.PhysicsObjectError, \
                                "%s is not a valid integer for PDG" % repr(partPDG)
                        if partPDG<=0:
                            raise self.PhysicsObjectError, \
                                "%s is not a valid positive PDG" % repr(partPDG)
                if not isinstance(val,dict):
                    raise self.PhysicsObjectError, \
                        "value %s is not a valid dictionary for counterterm value" % repr(val)
                for vkey, vvalue in val.items():
                    if vkey not in [0,-1,-2]:
                        raise self.PhysicsObjectError, \
                            "Key %s is not a valid laurent serie order" % repr(vkey)
                    if not isinstance(vvalue,str):
                        raise self.PhysicsObjectError, \
                            "Coupling %s is not a valid string" % repr(vvalue)
        if name is 'spin':
            if not isinstance(value, int):
                raise self.PhysicsObjectError, \
                    "Spin %s is not an integer" % repr(value)
            if (value < 1 or value > 5) and value != 99:
                raise self.PhysicsObjectError, \
                   "Spin %i not valid" % value

        if name is 'color':
            if not isinstance(value, int):
                raise self.PhysicsObjectError, \
                    "Color %s is not an integer" % repr(value)
            if value not in [1, 3, 6, 8]:
                raise self.PhysicsObjectError, \
                   "Color %i is not valid" % value

        if name in ['mass', 'width']:
            # Must start with a letter, followed by letters, digits or _
            p = re.compile('\A[a-zA-Z]+[\w\_]*\Z')
            if not p.match(value):
                raise self.PhysicsObjectError, \
                        "%s is not a valid name for mass/width variable" % \
                        value

        if name is 'pdg_code':
            if not isinstance(value, int):
                raise self.PhysicsObjectError, \
                    "PDG code %s is not an integer" % repr(value)

        if name is 'line':
            if not isinstance(value, str):
                raise self.PhysicsObjectError, \
                    "Line type %s is not a string" % repr(value)
            if value not in ['dashed', 'straight', 'wavy', 'curly', 'double','swavy','scurly','dotted']:
                raise self.PhysicsObjectError, \
                   "Line type %s is unknown" % value

        if name is 'charge':
            if not isinstance(value, float):
                raise self.PhysicsObjectError, \
                    "Charge %s is not a float" % repr(value)

        if name is 'propagating':
            if not isinstance(value, bool):
                raise self.PhysicsObjectError, \
                    "Propagating tag %s is not a boolean" % repr(value)

        if name in ['is_part', 'self_antipart']:
            if not isinstance(value, bool):
                raise self.PhysicsObjectError, \
                    "%s tag %s is not a boolean" % (name, repr(value))

        return True

    def get_sorted_keys(self):
        """Return particle property names as a nicely sorted list."""

        return self.sorted_keys

    # Helper functions

    def is_perturbating(self,order,model):
        """Returns wether this particle contributes in perturbation of the order passed
           in argument given the model specified. It is very fast for usual models"""
           
        for int in model['interactions'].get_type('base'):
            # We discard the interactions with more than one type of orders
            # contributing because it then doesn't necessarly mean that this
            # particle (self) is charged under the group corresponding to the
            # coupling order 'order'. The typical example is in SUSY which 
            # features a ' photon-gluon-squark-antisquark ' interaction which
            # has coupling orders QED=1, QCD=1 and would induce the photon
            # to be considered as a valid particle to circulate in a loop of
            # type "QCD".
            if len(int.get('orders'))>1:
                continue
            if order in int.get('orders').keys() and self.get('pdg_code') in \
              [part.get('pdg_code') for part in int.get('particles')]:
                return True
            
        return False
           
    def get_pdg_code(self):
        """Return the PDG code with a correct minus sign if the particle is its
        own antiparticle"""

        if not self['is_part'] and not self['self_antipart']:
            return - self['pdg_code']
        else:
            return self['pdg_code']

    def get_anti_pdg_code(self):
        """Return the PDG code of the antiparticle with a correct minus sign 
        if the particle is its own antiparticle"""

        if not self['self_antipart']:
            return - self.get_pdg_code()
        else:
            return self['pdg_code']

    def get_color(self):
        """Return the color code with a correct minus sign"""

        if not self['is_part'] and abs(self['color']) in [3, 6]:
            return - self['color']
        else:
            return self['color']

    def get_anti_color(self):
        """Return the color code of the antiparticle with a correct minus sign
        """

        if self['is_part'] and self['color'] not in [1, 8]:
            return - self['color']
        else:
            return self['color']
        
    def get_charge(self):
        """Return the charge code with a correct minus sign"""

        if not self['is_part']:
            return - self['charge']
        else:
            return self['charge']

    def get_anti_charge(self):
        """Return the charge code of the antiparticle with a correct minus sign
        """

        if self['is_part']:
            return - self['charge']
        else:
            return self['charge']
        
    def get_name(self):
        """Return the name if particle, antiname if antiparticle"""

        if not self['is_part'] and not self['self_antipart']:
            return self['antiname']
        else:
            return self['name']

    def get_helicity_states(self, allow_reverse=True):
        """Return a list of the helicity states for the onshell particle"""

        spin = self.get('spin')
        if spin ==1:
            # Scalar
            res = [ 0 ]
        elif spin == 2:
            # Spinor
            res = [ -1, 1 ]                
        elif spin == 3 and self.get('mass').lower() == 'zero':
            # Massless vector
            res = [ -1, 1 ]
        elif spin == 3:
            # Massive vector
            res = [ -1, 0, 1 ]
        elif spin == 4 and self.get('mass').lower() == 'zero':
            # Massless tensor
            res = [-3, 3]
        elif spin == 4:
            # Massive tensor
            res = [-3, -1, 1, 3]
        elif spin == 5 and self.get('mass').lower() == 'zero':
            # Massless tensor
            res = [-2, -1, 1, 2]
        elif spin in [5, 99]:
            # Massive tensor
            res = [-2, -1, 0, 1, 2]
        else:
            raise self.PhysicsObjectError, \
              "No helicity state assignment for spin %d particles" % spin
                  
        if allow_reverse and not self.get('is_part'):
            res.reverse()


        return res

    def is_fermion(self):
        """Returns True if this is a fermion, False if boson"""

        return self['spin'] % 2 == 0

    def is_boson(self):
        """Returns True if this is a boson, False if fermion"""

        return self['spin'] % 2 == 1

#===============================================================================
# ParticleList
#===============================================================================
class ParticleList(PhysicsObjectList):
    """A class to store lists of particles."""

    def is_valid_element(self, obj):
        """Test if object obj is a valid Particle for the list."""
        return isinstance(obj, Particle)
                    
    def get_copy(self, name):
        """Try to find a particle with the given name. Check both name
        and antiname. If a match is found, return the a copy of the 
        corresponding particle (first one in the list), with the 
        is_part flag set accordingly. None otherwise."""
        
        assert isinstance(name, str)
        
        part = self.find_name(name)
        if not part:
            # Then try to look for a particle with that PDG
            try:
                pdg = int(name)
            except ValueError:
                return None

            for p in self:
                if p.get_pdg_code()==pdg:
                    part = copy.copy(p)
                    part.set('is_part', True)
                    return part
                elif p.get_anti_pdg_code()==pdg:
                    part = copy.copy(p)
                    part.set('is_part', False)
                    return part

            return None
        part = copy.copy(part)
          
        if part.get('name') == name:
            part.set('is_part', True)
            return part
        elif part.get('antiname') == name:
            part.set('is_part', False)
            return part
        return None

    def find_name(self, name):
        """Try to find a particle with the given name. Check both name
        and antiname. If a match is found, return the a copy of the 
        corresponding particle (first one in the list), with the 
        is_part flag set accordingly. None otherwise."""

        assert isinstance(name, str), "%s is not a valid string" % str(name) 

        for part in self:
            if part.get('name') == name:
                return part
            elif part.get('antiname') == name:
                return part

        return None

    def generate_ref_dict(self):
        """Generate a dictionary of part/antipart pairs (as keys) and
        0 (as value)"""

        ref_dict_to0 = {}

        for part in self:
            ref_dict_to0[(part.get_pdg_code(), part.get_anti_pdg_code())] = [0]
            ref_dict_to0[(part.get_anti_pdg_code(), part.get_pdg_code())] = [0]

        return ref_dict_to0

    def generate_dict(self):
        """Generate a dictionary from particle id to particle.
        Include antiparticles.
        """

        particle_dict = {}

        for particle in self:
            particle_dict[particle.get('pdg_code')] = particle
            if not particle.get('self_antipart'):
                antipart = copy.deepcopy(particle)
                antipart.set('is_part', False)
                particle_dict[antipart.get_pdg_code()] = antipart

        return particle_dict


#===============================================================================
# Interaction
#===============================================================================
class Interaction(PhysicsObject):
    """The interaction object containing the whole set of information 
    required to univocally characterize a given type of physical interaction: 
    
    particles: a list of particle ids
    color: a list of string describing all the color structures involved
    lorentz: a list of variable names describing all the Lorentz structure
             involved
    couplings: dictionary listing coupling variable names. The key is a
               2-tuple of integers referring to color and Lorentz structures
    orders: dictionary listing order names (as keys) with their value
    """

    sorted_keys = ['id', 'particles', 'color', 'lorentz', 'couplings',
                   'orders','loop_particles','type','perturbation_type']

    def default_setup(self):
        """Default values for all properties"""

        self['id'] = 0
        self['particles'] = []
        self['color'] = []
        self['lorentz'] = []
        self['couplings'] = { (0, 0):'none'}
        self['orders'] = {}
        # The type of interactions can be 'base', 'UV' or 'R2'.
        # For 'UV' or 'R2', one can always specify the loop it corresponds
        # to by a tag in the second element of the list. If the tag is an
        # empty list, then the R2/UV interaction will be recognized only
        # based on the nature of the identity of the particles branching
        # off the loop and the loop orders. 
        # Otherwise, the tag can be specified and it will be used when 
        # identifying the R2/UV interaction corresponding to a given loop
        # generated.
        # The format is [(lp1ID,int1ID),(lp1ID,int1ID),(lp1ID,int1ID),etc...]
        # Example of a tag for the following loop
        #
        #             ___34_____   The ';' line is a gluon with ID 21
        #          45/   ;         The '|' line is a d-quark with ID 1
        #     ------<    ;         The numbers are the interactions ID
        #            \___;______   The tag for this loop would be:
        #                12          ((21,34),(1,45),(1,12))
        #                         
        # This tag is equivalent to all its cyclic permutations. This is why
        # it must be specified in the canonical order which is defined with 
        # by putting in front of the tag the lowest 2-tuple it contains.
        # (the order relation is defined by comparing the particle ID first
        # and the interaction ID after in case the particle ID are the same).
        # In case there are two identical lowest 2-tuple in the tag, the
        # tag chosen is such that it has the lowest second 2-tuple. The procedure
        # is repeated again with the subsequent 2-tuple until there is only
        # one cyclic permutation remaining and the ambiguity is resolved.
        # This insures to have one unique unambiguous canonical tag chosen.
        # In the example above, it would be:
        #       ((1,12),(21,34),(1,45))
        # PS: Notice that in the UFO model, the tag-information is limited to 
        # the minimally relevant one which are the loop particles specified in
        # in the attribute below. In this case, 'loop_particles' is the list of 
        # all the loops giving this same counterterm contribution. 
        # Each loop being represented by a set of the PDG of the particles 
        # (not repeated) constituting it. In the example above, it would simply
        # be (1,21). In the UFO, if the loop particles are not specified then
        # MG5 will account for this counterterm only once per concerned vertex.
        # Taking the example of the three gluon vertex counterterm, one can
        # possibly have in the ufo:
        #                VertexB = blabla, loop_particles = (b)
        #                VertexT = blabla, loop_particles = (t)
        # or 
        #                VertexALL = blabla, loop_particles = ()
        # In the first case UFO specifies the specific counterterm to the three-
        # gluon loop with the bottom running in (VertexB) and with the top running
        # in (VertexT). So MG5 will associate these counterterm vertices once to
        # each of the two loop.
        # In the case where UFO defined VertexALL, then whenever MG5 encounters
        # a triangle three-gluon loop (say the bottom one), it will associate to
        # it the vertex VertexALL but will not do so again when encountering the 
        # same loop with the top quark running in. This, because it assumes that
        # the UFO vertexALL comprises all contributions already.
        
        self['loop_particles']=[[]]
        self['type'] = 'base'
        self['perturbation_type'] = None

    def filter(self, name, value):
        """Filter for valid interaction property values."""

        if name == 'id':
            #Should be an integer
            if not isinstance(value, int):
                raise self.PhysicsObjectError, \
                        "%s is not a valid integer" % str(value)

        if name == 'particles':
            #Should be a list of valid particle names
            if not isinstance(value, ParticleList):
                raise self.PhysicsObjectError, \
                        "%s is not a valid list of particles" % str(value)

        if name == 'perturbation_type':
            if value!=None and not isinstance(value, str):
                raise self.PhysicsObjectError, \
                        "%s is not a valid string" % str(value)            

        if name == 'type':
            #Should be a string
            if not isinstance(value, str):
                raise self.PhysicsObjectError, \
                        "%s is not a valid string" % str(value)
        if name == 'loop_particles':
            if isinstance(value,list):
                for l in value:
                    if isinstance(l,list):
                        for part in l:
                            if not isinstance(part,int):
                                raise self.PhysicsObjectError, \
                                    "%s is not a valid integer" % str(part)
                            if part<0:
                                raise self.PhysicsObjectError, \
                                    "%s is not a valid positive integer" % str(part)

        if name == 'orders':
            #Should be a dict with valid order names ask keys and int as values
            if not isinstance(value, dict):
                raise self.PhysicsObjectError, \
                        "%s is not a valid dict for coupling orders" % \
                                                                    str(value)
            for order in value.keys():
                if not isinstance(order, str):
                    raise self.PhysicsObjectError, \
                        "%s is not a valid string" % str(order)
                if not isinstance(value[order], int):
                    raise self.PhysicsObjectError, \
                        "%s is not a valid integer" % str(value[order])

        if name in ['color']:
            #Should be a list of list strings
            if not isinstance(value, list):
                raise self.PhysicsObjectError, \
                        "%s is not a valid list of Color Strings" % str(value)
            for mycolstring in value:
                if not isinstance(mycolstring, color.ColorString):
                    raise self.PhysicsObjectError, \
                            "%s is not a valid list of Color Strings" % str(value)

        if name in ['lorentz']:
            #Should be a list of list strings
            if not isinstance(value, list):
                raise self.PhysicsObjectError, \
                        "%s is not a valid list of strings" % str(value)
            for mystr in value:
                if not isinstance(mystr, str):
                    raise self.PhysicsObjectError, \
                        "%s is not a valid string" % str(mystr)

        if name == 'couplings':
            #Should be a dictionary of strings with (i,j) keys
            if not isinstance(value, dict):
                raise self.PhysicsObjectError, \
                        "%s is not a valid dictionary for couplings" % \
                                                                str(value)

            for key in value.keys():
                if not isinstance(key, tuple):
                    raise self.PhysicsObjectError, \
                        "%s is not a valid tuple" % str(key)
                if len(key) != 2:
                    raise self.PhysicsObjectError, \
                        "%s is not a valid tuple with 2 elements" % str(key)
                if not isinstance(key[0], int) or not isinstance(key[1], int):
                    raise self.PhysicsObjectError, \
                        "%s is not a valid tuple of integer" % str(key)
                if not isinstance(value[key], str):
                    raise self.PhysicsObjectError, \
                        "%s is not a valid string" % value[key]

        return True

    def get_sorted_keys(self):
        """Return particle property names as a nicely sorted list."""

        return self.sorted_keys 
                
    def is_perturbating(self, orders_considered):
        """ Returns if this interaction comes from the perturbation of one of
        the order listed in the argument """
        
        if self['perturbation_type']==None:
            return True
        else:
            return (self['perturbation_type'] in orders_considered)
                
    def is_R2(self):
        """ Returns if the interaction is of R2 type."""

        # Precaution only useful because some tests have a predefined model
        # bypassing the default_setup and for which type was not defined.
        if 'type' in self.keys():
            return (len(self['type'])>=2 and self['type'][:2]=='R2')
        else:
            return False

    def is_UV(self):
        """ Returns if the interaction is of UV type."""

        # Precaution only useful because some tests have a predefined model
        # bypassing the default_setup and for which type was not defined.
        if 'type' in self.keys():
            return (len(self['type'])>=2 and self['type'][:2]=='UV')
        else:
            return False
        
    def is_UVmass(self):
        """ Returns if the interaction is of UVmass type."""

        # Precaution only useful because some tests have a predefined model
        # bypassing the default_setup and for which type was not defined.
        if 'type' in self.keys():
            return (len(self['type'])>=6 and self['type'][:6]=='UVmass')
        else:
            return False
        
    def is_UVloop(self):
        """ Returns if the interaction is of UVmass type."""

        # Precaution only useful because some tests have a predefined model
        # bypassing the default_setup and for which type was not defined.
        if 'type' in self.keys():
            return (len(self['type'])>=6 and self['type'][:6]=='UVloop')
        else:
            return False
        
    def is_UVtree(self):
        """ Returns if the interaction is of UVmass type."""

        # Precaution only useful because some tests have a predefined model
        # bypassing the default_setup and for which type was not defined.
        if 'type' in self.keys():
            return (len(self['type'])>=6 and self['type'][:6]=='UVtree')
        else:
            return False
        
    def is_UVCT(self):
        """ Returns if the interaction is of the UVCT type which means that 
        it has been selected as a possible UV counterterm interaction for this
        process. Such interactions are marked by having the 'UVCT_SPECIAL' order
        key in their orders."""

        # Precaution only useful because some tests have a predefined model
        # bypassing the default_setup and for which type was not defined.
        if 'UVCT_SPECIAL' in self['orders'].keys():
            return True
        else:
            return False
        
    def get_epsilon_order(self):
        """ Returns 0 if this interaction contributes to the finite part of the
        amplitude and 1 (2) is it contributes to its single (double) pole """
        
        if 'type' in self.keys():
            if '1eps' in self['type']:
                return 1
            elif '2eps' in self['type']:
                return 2
            else:
                return 0
        else:
            return 0

    def generate_dict_entries(self, ref_dict_to0, ref_dict_to1):
        """Add entries corresponding to the current interactions to 
        the reference dictionaries (for n>0 and n-1>1)"""

        # Create n>0 entries. Format is (p1,p2,p3,...):interaction_id.
        # We are interested in the unordered list, so use sorted()

        pdg_tuple = tuple(sorted([p.get_pdg_code() for p in self['particles']]))
        if pdg_tuple not in ref_dict_to0.keys():
            ref_dict_to0[pdg_tuple] = [self['id']]
        else:
            ref_dict_to0[pdg_tuple].append(self['id'])

        # Create n-1>1 entries. Note that, in the n-1 > 1 dictionary,
        # the n-1 entries should have opposite sign as compared to
        # interaction, since the interaction has outgoing particles,
        # while in the dictionary we treat the n-1 particles as
        # incoming

        for part in self['particles']:

            # We are interested in the unordered list, so use sorted()
            pdg_tuple = tuple(sorted([p.get_pdg_code() for (i, p) in \
                                      enumerate(self['particles']) if \
                                      i != self['particles'].index(part)]))
            pdg_part = part.get_anti_pdg_code()
            if pdg_tuple in ref_dict_to1.keys():
                if (pdg_part, self['id']) not in  ref_dict_to1[pdg_tuple]:
                    ref_dict_to1[pdg_tuple].append((pdg_part, self['id']))
            else:
                ref_dict_to1[pdg_tuple] = [(pdg_part, self['id'])]

    def get_WEIGHTED_order(self, model):
        """Get the WEIGHTED order for this interaction, for equivalent
        3-particle vertex. Note that it can be fractional."""

        return float(sum([model.get('order_hierarchy')[key]*self.get('orders')[key]\
                          for key in self.get('orders')]))/ \
               max((len(self.get('particles'))-2), 1)

    def __str__(self):
        """String representation of an interaction. Outputs valid Python 
        with improved format. Overrides the PhysicsObject __str__ to only
        display PDG code of involved particles."""

        mystr = '{\n'

        for prop in self.get_sorted_keys():
            if isinstance(self[prop], str):
                mystr = mystr + '    \'' + prop + '\': \'' + \
                        self[prop] + '\',\n'
            elif isinstance(self[prop], float):
                mystr = mystr + '    \'' + prop + '\': %.2f,\n' % self[prop]
            elif isinstance(self[prop], ParticleList):
                mystr = mystr + '    \'' + prop + '\': [%s],\n' % \
                   ','.join([str(part.get_pdg_code()) for part in self[prop]])
            else:
                mystr = mystr + '    \'' + prop + '\': ' + \
                        repr(self[prop]) + ',\n'
        mystr = mystr.rstrip(',\n')
        mystr = mystr + '\n}'

        return mystr

#===============================================================================
# InteractionList
#===============================================================================
class InteractionList(PhysicsObjectList):
    """A class to store lists of interactionss."""

    def is_valid_element(self, obj):
        """Test if object obj is a valid Interaction for the list."""

        return isinstance(obj, Interaction)

    def generate_ref_dict(self,useR2UV=False, useUVCT=False):
        """Generate the reference dictionaries from interaction list.
        Return a list where the first element is the n>0 dictionary and
        the second one is n-1>1."""

        ref_dict_to0 = {}
        ref_dict_to1 = {}
        buffer = {}

        for inter in self:
            if useR2UV or (not inter.is_UV() and not inter.is_R2() and \
                           not inter.is_UVCT()):
                inter.generate_dict_entries(ref_dict_to0, ref_dict_to1)
            if useUVCT and inter.is_UVCT():
                inter.generate_dict_entries(ref_dict_to0, ref_dict_to1)
                
        return [ref_dict_to0, ref_dict_to1]

    def generate_dict(self):
        """Generate a dictionary from interaction id to interaction.
        """

        interaction_dict = {}

        for inter in self:
            interaction_dict[inter.get('id')] = inter

        return interaction_dict

    def synchronize_interactions_with_particles(self, particle_dict):
        """Make sure that the particles in the interactions are those
        in the particle_dict, and that there are no interactions
        refering to particles that don't exist. To be called when the
        particle_dict is updated in a model.
        """

        iint = 0
        while iint < len(self):
            inter = self[iint]
            particles = inter.get('particles')
            try:
                for ipart, part in enumerate(particles):
                    particles[ipart] = particle_dict[part.get_pdg_code()]
                iint += 1
            except KeyError:
                # This interaction has particles that no longer exist
                self.pop(iint)

    def get_type(self, type):
        """ return all interactions in the list of type 'type' """
        return InteractionList([int for int in self if int.get('type')==type])

    def get_R2(self):
        """ return all interactions in the list of type R2 """
        return InteractionList([int for int in self if int.is_R2()])

    def get_UV(self):
        """ return all interactions in the list of type UV """
        return InteractionList([int for int in self if int.is_UV()])

    def get_UVmass(self):
        """ return all interactions in the list of type UVmass """
        return InteractionList([int for int in self if int.is_UVmass()])

    def get_UVtree(self):
        """ return all interactions in the list of type UVtree """
        return InteractionList([int for int in self if int.is_UVtree()])
    
    def get_UVloop(self):
        """ return all interactions in the list of type UVloop """
        return InteractionList([int for int in self if int.is_UVloop()])

#===============================================================================
# Model
#===============================================================================
class Model(PhysicsObject):
    """A class to store all the model information."""
    
    def default_setup(self):

        self['name'] = ""
        self['particles'] = ParticleList()
        self['interactions'] = InteractionList()
        self['parameters'] = None
        self['functions'] = None
        self['couplings'] = None
        self['lorentz'] = None
        self['particle_dict'] = {}
        self['interaction_dict'] = {}
        self['ref_dict_to0'] = {}
        self['ref_dict_to1'] = {}
        self['got_majoranas'] = None
        self['order_hierarchy'] = {}
        self['conserved_charge'] = set()
        self['coupling_orders'] = None
        self['expansion_order'] = None
        self['version_tag'] = None # position of the directory (for security)
        self['gauge'] = [0, 1]
        self['case_sensitive'] = True
        # attribute which might be define if needed
        #self['name2pdg'] = {'name': pdg}
        

    def filter(self, name, value):
        """Filter for model property values"""

        if name in ['name']:
            if not isinstance(value, str):
                raise self.PhysicsObjectError, \
                    "Object of type %s is not a string" %type(value)

        elif name == 'particles':
            if not isinstance(value, ParticleList):
                raise self.PhysicsObjectError, \
                    "Object of type %s is not a ParticleList object" % \
                                                            type(value)
        elif name == 'interactions':
            if not isinstance(value, InteractionList):
                raise self.PhysicsObjectError, \
                    "Object of type %s is not a InteractionList object" % \
                                                            type(value)
        elif name == 'particle_dict':
            if not isinstance(value, dict):
                raise self.PhysicsObjectError, \
                    "Object of type %s is not a dictionary" % \
                                                        type(value)
        elif name == 'interaction_dict':
            if not isinstance(value, dict):
                raise self.PhysicsObjectError, \
                    "Object of type %s is not a dictionary" % type(value)

        elif name == 'ref_dict_to0':
            if not isinstance(value, dict):
                raise self.PhysicsObjectError, \
                    "Object of type %s is not a dictionary" % type(value)
                    
        elif name == 'ref_dict_to1':
            if not isinstance(value, dict):
                raise self.PhysicsObjectError, \
                    "Object of type %s is not a dictionary" % type(value)

        elif name == 'got_majoranas':
            if not (isinstance(value, bool) or value == None):
                raise self.PhysicsObjectError, \
                    "Object of type %s is not a boolean" % type(value)

        elif name == 'conserved_charge':
            if not (isinstance(value, set)):
                raise self.PhysicsObjectError, \
                    "Object of type %s is not a set" % type(value)

        elif name == 'version_tag':
            if not (isinstance(value, str)):
                raise self.PhysicsObjectError, \
                    "Object of type %s is not a string" % type(value)

        elif name == 'order_hierarchy':
            if not isinstance(value, dict):
                raise self.PhysicsObjectError, \
                    "Object of type %s is not a dictionary" % \
                                                            type(value)
            for key in value.keys():
                if not isinstance(value[key],int):
                    raise self.PhysicsObjectError, \
                        "Object of type %s is not an integer" % \
                                                            type(value[key])
        elif name == 'gauge':
            if not (isinstance(value, list)):
                raise self.PhysicsObjectError, \
                    "Object of type %s is not a list" % type(value)

        elif name == 'case_sensitive':
            if not value in [True ,False]:
                raise self.PhysicsObjectError, \
                    "Object of type %s is not a boolean" % type(value)
            

        return True

    def get(self, name):
        """Get the value of the property name."""

        if (name == 'ref_dict_to0' or name == 'ref_dict_to1') and \
                                                                not self[name]:
            if self['interactions']:
                [self['ref_dict_to0'], self['ref_dict_to1']] = \
                            self['interactions'].generate_ref_dict()
                self['ref_dict_to0'].update(
                                self['particles'].generate_ref_dict())

        if (name == 'particle_dict') and not self[name]:
            if self['particles']:
                self['particle_dict'] = self['particles'].generate_dict()
            if self['interactions']:
                self['interactions'].synchronize_interactions_with_particles(\
                                                          self['particle_dict'])
        if name == 'modelpath':
            modeldir = self.get('version_tag').rsplit('##',1)[0]
            if os.path.exists(modeldir):
                return modeldir
            else:
                raise Exception, "path %s not valid anymore." % modeldir
            #modeldir = os.path.join(os.path.dirname(modeldir),
            #                        os.path.basename(modeldir).rsplit("-",1)[0])
            #if os.path.exists(modeldir):
            #    return modeldir 
            #raise Exception, 'Invalid Path information: %s' % self.get('version_tag')          
        elif name == 'modelpath+restriction':
            modeldir = self.get('version_tag').rsplit('##',1)[0]
            modelname = self['name']            
            if not  os.path.exists(modeldir):
                raise Exception, "path %s not valid anymore" % modeldir
            modeldir = os.path.dirname(modeldir)
            modeldir = pjoin(modeldir, modelname)
            return modeldir
        elif name == 'restrict_name':
            modeldir = self.get('version_tag').rsplit('##',1)[0]
            modelname = self['name']            
            basename = os.path.basename(modeldir)
            restriction = modelname[len(basename)+1:]
            return restriction

        if (name == 'interaction_dict') and not self[name]:
            if self['interactions']:
                self['interaction_dict'] = self['interactions'].generate_dict()

        if (name == 'got_majoranas') and self[name] == None:
            if self['particles']:
                self['got_majoranas'] = self.check_majoranas()

        if (name == 'coupling_orders') and self[name] == None:
            if self['interactions']:
                self['coupling_orders'] = self.get_coupling_orders()

        if (name == 'order_hierarchy') and not self[name]:
            if self['interactions']:
                self['order_hierarchy'] = self.get_order_hierarchy()    

        if (name == 'expansion_order') and self[name] == None:
            if self['interactions']:
                self['expansion_order'] = \
                   dict([(order, -1) for order in self.get('coupling_orders')])
                   
        if (name == 'name2pdg') and 'name2pdg' not in self:
            self['name2pdg'] = {}
            for p in self.get('particles'):
                self['name2pdg'][p.get('antiname')] = -1*p.get('pdg_code')
                self['name2pdg'][p.get('name')] =  p.get('pdg_code')
                
        return Model.__bases__[0].get(self, name) # call the mother routine

    def set(self, name, value, force = False):
        """Special set for particles and interactions - need to
        regenerate dictionaries."""

        if name == 'particles':
            # Ensure no doublets in particle list
            make_unique(value)
            # Reset dictionaries
            self['particle_dict'] = {}
            self['ref_dict_to0'] = {}
            self['got_majoranas'] = None

        if name == 'interactions':
            # Ensure no doublets in interaction list
            make_unique(value)
            # Reset dictionaries
            self['interaction_dict'] = {}
            self['ref_dict_to1'] = {}
            self['ref_dict_to0'] = {}
            self['got_majoranas'] = None
            self['coupling_orders'] = None
            self['order_hierarchy'] = {}
            self['expansion_order'] = None

        result = Model.__bases__[0].set(self, name, value, force) # call the mother routine

        if name == 'particles':
            # Recreate particle_dict
            self.get('particle_dict')

        return result

    def actualize_dictionaries(self):
        """This function actualizes the dictionaries"""

        [self['ref_dict_to0'], self['ref_dict_to1']] = \
                self['interactions'].generate_ref_dict()
        self['ref_dict_to0'].update(
                                self['particles'].generate_ref_dict())

    def get_sorted_keys(self):
        """Return process property names as a nicely sorted list."""

        return ['name', 'particles', 'parameters', 'interactions',
                'couplings','lorentz', 'gauge']

    def get_particle(self, id):
        """Return the particle corresponding to the id / name"""
        
        try:
            return self["particle_dict"][id]
        except Exception:
            if isinstance(id, int):
                try:
                    return self.get("particle_dict")[id]
                except Exception,error:
                    return None
            else:
                if not hasattr(self, 'name2part'):
                    self.create_name2part()
                try: 
                    return self.name2part[id]
                except:
                    return None

    def create_name2part(self):
        """create a dictionary name 2 part"""
        
        self.name2part = {}
        for part in self.get("particle_dict").values():
            self.name2part[part.get('name')] = part
        
            

    def get_lorentz(self, name):
        """return the lorentz object from the associate name"""
        if hasattr(self, 'lorentz_name2obj'):
            return self.lorentz_name2obj[name]  
        else:
            self.create_lorentz_dict()
            return self.lorentz_name2obj[name]

    def create_lorentz_dict(self):
        """create the dictionary linked to the lorentz structure"""
        self.lorentz_name2obj = {}
        self.lorentz_expr2name = {}
        if not self.get('lorentz'):
            return
        for lor in self.get('lorentz'):
            self.lorentz_name2obj[lor.name] = lor
            self.lorentz_expr2name[lor.structure] = lor.name

    def get_interaction(self, id):
        """Return the interaction corresponding to the id"""

        try:
            return self.get("interaction_dict")[id]
        except Exception:
            return None

    def get_parameter(self, name):
        """Return the parameter associated to the name NAME"""
        
        # If information is saved
        if hasattr(self, 'parameters_dict') and self.parameters_dict:
            try:
                return self.parameters_dict[name]
            except Exception:
                # try to reload it before crashing 
                pass
            
        # Else first build the dictionary
        self.parameters_dict = {}
        for data in self['parameters'].values():
            [self.parameters_dict.__setitem__(p.name,p) for p in data]
        
        return self.parameters_dict[name]

    def get_coupling_orders(self):
        """Determine the coupling orders of the model"""
        return set(sum([i.get('orders').keys() for i in \
                        self.get('interactions')], []))

    def get_order_hierarchy(self):
        """Set a default order hierarchy for the model if not set by the UFO."""
        # Set coupling hierachy
        hierarchy = dict([(order, 1) for order in self.get('coupling_orders')])
        # Special case for only QCD and QED couplings, unless already set
        if self.get('coupling_orders') == set(['QCD', 'QED']):
            hierarchy['QED'] = 2
        return hierarchy


    def get_nflav(self):
        """returns the number of light quark flavours in the model."""
        return len([p for p in self.get('particles') \
                if p['spin'] == 2 and p['is_part'] and \
                p ['color'] != 1 and p['mass'].lower() == 'zero'])


    def get_nleps(self):
        """returns the number of light quark flavours in the model."""
        return len([p for p in self.get('particles') \
                if p['spin'] == 2 and p['is_part'] and \
                p['color'] == 1 and \
                p['charge'] != 0. and p['mass'].lower() == 'zero'])

    
    def get_particles_hierarchy(self):
        """Returns the order hierarchies of the model and the
        particles which have interactions in at least this hierarchy
        (used in find_optimal_process_orders in MultiProcess diagram
        generation):

        Check the coupling hierarchy of the model. Assign all
        particles to the different coupling hierarchies so that a
        particle is considered to be in the highest hierarchy (i.e.,
        with lowest value) where it has an interaction.
        """
        
        # Find coupling orders in model
        coupling_orders = self.get('coupling_orders')
        # Loop through the different coupling hierarchy values, so we
        # start with the most dominant and proceed to the least dominant
        hierarchy = sorted(list(set([self.get('order_hierarchy')[k] for \
                                     k in coupling_orders])))

        # orders is a rising list of the lists of orders with a given hierarchy
        orders = []
        for value in hierarchy:
            orders.append([ k for (k, v) in \
                            self.get('order_hierarchy').items() if \
                            v == value ])

        # Extract the interaction that correspond to the different
        # coupling hierarchies, and the corresponding particles
        interactions = []
        particles = []
        for iorder, order in enumerate(orders):
            sum_orders = sum(orders[:iorder+1], [])
            sum_interactions = sum(interactions[:iorder], [])
            sum_particles = sum([list(p) for p in particles[:iorder]], [])
            # Append all interactions that have only orders with at least
            # this hierarchy
            interactions.append([i for i in self.get('interactions') if \
                                 not i in sum_interactions and \
                                 not any([k not in sum_orders for k in \
                                          i.get('orders').keys()])])
            # Append the corresponding particles, excluding the
            # particles that have already been added
            particles.append(set(sum([[p.get_pdg_code() for p in \
                                      inter.get('particles') if \
                                       p.get_pdg_code() not in sum_particles] \
                                      for inter in interactions[-1]], [])))

        return particles, hierarchy

    def get_max_WEIGHTED(self):
        """Return the maximum WEIGHTED order for any interaction in the model,
        for equivalent 3-particle vertices. Note that it can be fractional."""

        return max([inter.get_WEIGHTED_order(self) for inter in \
                        self.get('interactions')])
            

    def check_majoranas(self):
        """Return True if there is fermion flow violation, False otherwise"""

        if any([part.is_fermion() and part.get('self_antipart') \
                for part in self.get('particles')]):
            return True

        # No Majorana particles, but may still be fermion flow
        # violating interactions
        for inter in self.get('interactions'):
            # Do not look at UV Wfct renormalization counterterms
            if len(inter.get('particles'))==1:
                continue
            fermions = [p for p in inter.get('particles') if p.is_fermion()]
            for i in range(0, len(fermions), 2):
                if fermions[i].get('is_part') == \
                   fermions[i+1].get('is_part'):
                    # This is a fermion flow violating interaction
                    return True
        # No fermion flow violations
        return False

    def reset_dictionaries(self):
        """Reset all dictionaries and got_majoranas. This is necessary
        whenever the particle or interaction content has changed. If
        particles or interactions are set using the set routine, this
        is done automatically."""

        self['particle_dict'] = {}
        self['ref_dict_to0'] = {}
        self['got_majoranas'] = None
        self['interaction_dict'] = {}
        self['ref_dict_to1'] = {}
        self['ref_dict_to0'] = {}
        
    def pass_particles_name_in_mg_default(self):
        """Change the name of the particles such that all SM and MSSM particles
        follows the MG convention"""

        # Check that default name/antiname is not already use 
        def check_name_free(self, name):
            """ check if name is not use for a particle in the model if it is 
            raise an MadGraph5error"""
            part = self['particles'].find_name(name)
            if part: 
                error_text = \
                '%s particles with pdg code %s is in conflict with MG ' + \
                'convention name for particle %s.\n Use -modelname in order ' + \
                'to use the particles name defined in the model and not the ' + \
                'MadGraph5_aMC@NLO convention'
                
                raise MadGraph5Error, error_text % \
                                     (part.get_name(), part.get_pdg_code(), pdg)                

        default = self.load_default_name()

        for pdg in default.keys():
            part = self.get_particle(pdg)
            if not part:
                continue
            antipart = self.get_particle(-pdg)
            name = part.get_name()
            if name != default[pdg]:
                check_name_free(self, default[pdg])
                if part.get('is_part'):
                    part.set('name', default[pdg])
                    if antipart:
                        antipart.set('name', default[pdg])
                    else:
                        part.set('antiname', default[pdg])                        
                else:
                    part.set('antiname', default[pdg])
                    if antipart:
                        antipart.set('antiname', default[pdg])
        
        #additional check for the Higgs in the mssm
        if self.get('name') == 'mssm' or self.get('name').startswith('mssm-'):
            part = self.get_particle(25)
            part.set('name', 'h1')
            part.set('antiname', 'h1')


            
    def change_parameter_name_with_prefix(self, prefix='mdl_'):
        """ Change all model parameter by a given prefix.
        Modify the parameter if some of them are identical up to the case"""

        lower_dict={}
        duplicate = set()
        keys = self.get('parameters').keys()
        for key in keys:
            for param in self['parameters'][key]:
                lower_name = param.name.lower()
                if not lower_name:
                    continue
                try:
                    lower_dict[lower_name].append(param)
                except KeyError:
                    lower_dict[lower_name] = [param]
                else:
                    duplicate.add(lower_name)
                    logger.debug('%s is defined both as lower case and upper case.' 
                                                                   % lower_name)
        
        if prefix == '' and  not duplicate:
            return
                
        re_expr = r'''\b(%s)\b'''
        to_change = []
        change={}
        # recast all parameter in prefix_XX
        for key in keys:
            for param in self['parameters'][key]:
                value = param.name.lower()
                if value in ['as','mu_r', 'zero','aewm1','g']:
                    continue
                elif value.startswith(prefix):
                    continue
                elif value in duplicate:
                    continue # handle later
                elif value:
                    change[param.name] = '%s%s' % (prefix,param.name)
                    to_change.append(param.name)
                    param.name = change[param.name]
            
        for value in duplicate:
            for i, var in enumerate(lower_dict[value]):
                to_change.append(var.name)
                new_name = '%s%s%s' % (prefix, var.name.lower(), 
                                                  ('__%d'%(i+1) if i>0 else ''))
                change[var.name] = new_name
                var.name = new_name
                to_change.append(var.name)
        assert 'zero' not in to_change
        replace = lambda match_pattern: change[match_pattern.groups()[0]]
        
        if not to_change:
            return
        
        if 'parameter_dict' in self:
            new_dict = dict( (change[name] if (name in change) else name, value) for
                             name, value in self['parameter_dict'].items())
            self['parameter_dict'] = new_dict
    
        if hasattr(self,'map_CTcoup_CTparam'):
            # If the map for the dependence of couplings to CTParameters has
            # been defined, we must apply the renaming there as well. 
            self.map_CTcoup_CTparam = dict( (coup_name, 
            [change[name] if (name in change) else name for name in params]) 
                  for coup_name, params in self.map_CTcoup_CTparam.items() )

        i=0
        while i*1000 <= len(to_change): 
            one_change = to_change[i*1000: min((i+1)*1000,len(to_change))]
            i+=1
            rep_pattern = re.compile('\\b%s\\b'% (re_expr % ('\\b|\\b'.join(one_change))))
            
            # change parameters
            for key in keys:
                if key == ('external',):
                    continue
                for param in self['parameters'][key]:
                    param.expr = rep_pattern.sub(replace, param.expr)
            # change couplings
            for key in self['couplings'].keys():
                for coup in self['couplings'][key]:
                    coup.expr = rep_pattern.sub(replace, coup.expr)
                    
            # change mass/width
            for part in self['particles']:
                if str(part.get('mass')) in one_change:
                    part.set('mass', rep_pattern.sub(replace, str(part.get('mass'))))
                if str(part.get('width')) in one_change:
                    part.set('width', rep_pattern.sub(replace, str(part.get('width'))))  
                if  hasattr(part, 'partial_widths'):
                    for key, value in part.partial_widths.items():    
                        part.partial_widths[key] = rep_pattern.sub(replace, value)
                
        #ensure that the particle_dict is up-to-date
        self['particle_dict'] =''
        self.get('particle_dict') 

        

    def get_first_non_pdg(self):
        """Return the first positive number that is not a valid PDG code"""
        return [c for c in range(1, len(self.get('particles')) + 1) if \
                c not in self.get('particle_dict').keys()][0]
                
    def write_param_card(self):
        """Write out the param_card, and return as string."""
        
        import models.write_param_card as writer
        out = StringIO.StringIO() # it's suppose to be written in a file
        param = writer.ParamCardWriter(self)
        param.define_output_file(out)
        param.write_card()
        return out.getvalue()
        
    @ staticmethod
    def load_default_name():
        """ load the default for name convention """

        logger.info('Change particles name to pass to MG5 convention')    
        default = {}
        for line in open(os.path.join(MG5DIR, 'input', \
                                                 'particles_name_default.txt')):
            line = line.lstrip()
            if line.startswith('#'):
                continue
            
            args = line.split()
            if len(args) != 2:
                logger.warning('Invalid syntax in interface/default_name:\n %s' % line)
                continue
            default[int(args[0])] = args[1].lower()
        
        return default

    def change_electroweak_mode(self, mode):
        """Change the electroweak mode. The only valid mode now is external.
        Where in top of the default MW and sw2 are external parameters."""

        assert mode in ["external",set(['mz','mw','alpha'])]
        
        try:
            W = self.get('particle_dict')[24]
        except KeyError:
            raise InvalidCmd('No W particle in the model impossible to '+
                                                        'change the EW scheme!')
        
        if mode=='external':
            MW = self.get_parameter(W.get('mass'))
            if not isinstance(MW, ParamCardVariable):
                newMW = ParamCardVariable(MW.name, MW.value, 'MASS', [24])
                if not newMW.value:
                    newMW.value = 80.385
                #remove the old definition
                self.get('parameters')[MW.depend].remove(MW)
                # add the new one
                self.add_param(newMW, ['external'])
                
            # Now check for sw2. if not define bypass this
            try:
                sw2 = self.get_parameter('sw2')
            except KeyError:
                try:
                    sw2 = self.get_parameter('mdl_sw2')
                except KeyError:
                    sw2=None
    
            if sw2:
                newsw2 = ParamCardVariable(sw2.name,sw2.value, 'SMINPUTS', [4])
                if not newsw2.value:
                    newsw2.value = 0.222246485786
                #remove the old definition
                self.get('parameters')[sw2.depend].remove(sw2)
                # add the new one
                self.add_param(newsw2, ['external'])
            # Force a refresh of the parameter dictionary
            self.parameters_dict = None
            return true

        elif mode==set(['mz','mw','alpha']):
            # For now, all we support is to go from mz, Gf, alpha to mz, mw, alpha
            W = self.get('particle_dict')[24]
            mass = self.get_parameter(W.get('mass'))
            mass_expr = 'cmath.sqrt(%(prefix)sMZ__exp__2/2. + cmath.sqrt('+\
              '%(prefix)sMZ__exp__4/4. - (%(prefix)saEW*cmath.pi*%(prefix)s'+\
              'MZ__exp__2)/(%(prefix)sGf*%(prefix)ssqrt__2)))'
            if 'external' in mass.depend:
                # Nothing to be done
                return True
            match = False
            if mass.expr == mass_expr%{'prefix':''}:
                prefix = ''
                match = True
            elif mass.expr == mass_expr%{'prefix':'mdl_'}:
                prefix = 'mdl_'
                match = True
            if match:
                MW = ParamCardVariable(mass.name, mass.value, 'MASS', [24])
                if not MW.value:
                    MW.value = 80.385                
                self.get('parameters')[('external',)].append(MW)
                self.get('parameters')[mass.depend].remove(mass)
                # Make Gf an internal parameter
                new_param = ModelVariable('Gf',
                '-%(prefix)saEW*%(prefix)sMZ**2*cmath.pi/(cmath.sqrt(2)*%(MW)s**2*(%(MW)s**2 - %(prefix)sMZ**2))' %\
                {'MW': mass.name,'prefix':prefix}, 'complex', mass.depend)
                Gf = self.get_parameter('%sGf'%prefix)
                self.get('parameters')[('external',)].remove(Gf)
                self.add_param(new_param, ['%saEW'%prefix])
                # Force a refresh of the parameter dictionary
                self.parameters_dict = None
                return True
            else:
                return False

    def change_mass_to_complex_scheme(self, toCMS=True):
        """modify the expression changing the mass to complex mass scheme"""
        
        # 1) Change the 'CMSParam' of loop_qcd_qed model to 1.0 so as to remove
        #    the 'real' prefix fromall UVCT wf renormalization expressions.
        #    If toCMS is False, then it makes sure CMSParam is 0.0 and returns
        #    immediatly.
        # 2) Find All input parameter mass and width associated
        #   Add a internal parameter and replace mass with that param
        # 3) Find All mass fixed by the model and width associated
        #   -> Both need to be fixed with a real() /Imag()
        # 4) Find All width set by the model
        #   -> Need to be set with a real()
        # 5) Fix the Yukawa mass to the value of the complex mass/ real mass
        # 6) Loop through all expression and modify those accordingly
        #    Including all parameter expression as complex
        
        try:
            CMSParam = self.get_parameter('CMSParam')
        except KeyError:
            try:
                CMSParam = self.get_parameter('mdl_CMSParam')
            except KeyError:
                CMSParam = None
                
        # Handle the case where we want to make sure the CMS is turned off
        if not toCMS:
            if CMSParam:
                CMSParam.expr = '0.0'
            return            
        
        # Now handle the case where we want to turn to CMS.    
        if CMSParam:
            CMSParam.expr = '1.0'
        
        to_change = {}
        mass_widths = [] # parameter which should stay real
        for particle in self.get('particles'):
            m = particle.get('width')
            if m in mass_widths:
                continue
            mass_widths.append(particle.get('width'))
            mass_widths.append(particle.get('mass'))
            width = self.get_parameter(particle.get('width'))
            if (isinstance(width.value, (complex,float)) and abs(width.value)==0.0) or \
                                                    width.name.lower() =='zero':
                #everything is fine since the width is zero
                continue
            if not isinstance(width, ParamCardVariable):
                width.expr = 're(%s)' % width.expr
            mass = self.get_parameter(particle.get('mass'))
            if (isinstance(width.value, (complex,float)) and abs(width.value)!=0.0) or \
                                                    mass.name.lower() != 'zero':
                # special SM treatment to change the gauge scheme automatically.
                if particle.get('pdg_code') == 24 and isinstance(mass, 
                                                                 ModelVariable):
                    status = self.change_electroweak_mode(
                                                   set(['mz','mw','alpha']))
                    # Use the newly defined parameter for the W mass
                    mass = self.get_parameter(particle.get('mass'))
                    if not status:
                        logger.warning('The W mass is not an external '+
                        'parameter in this model and the automatic change of'+
                        ' electroweak scheme changed. This is not advised for '+
                                            'applying the complex mass scheme.')

                # Add A new parameter CMASS
                #first compute the dependencies (as,...)
                depend = list(set(mass.depend + width.depend))
                if len(depend)>1 and 'external' in depend:
                    depend.remove('external')
                depend = tuple(depend)
                if depend == ('external',):
                    depend = ()
                
                # Create the new parameter
                if isinstance(mass, ParamCardVariable):
                    New_param = ModelVariable('CMASS_'+mass.name,
                        'cmath.sqrt(%(mass)s**2 - complex(0,1) * %(mass)s * %(width)s)' \
                              % {'mass': mass.name, 'width': width.name}, 
                        'complex', depend)              
                else:
                    New_param = ModelVariable('CMASS_'+mass.name,
                        mass.expr, 'complex', depend)
                    # Modify the treatment of the width in this case
                    if not isinstance(width, ParamCardVariable):
                        width.expr = '- im(%s**2) / cmath.sqrt(re(%s**2))' % (mass.expr, mass.expr)
                    else:
                        # Remove external parameter from the param_card
                        New_width = ModelVariable(width.name,
                        '-1 * im(CMASS_%s**2) / %s' % (mass.name, mass.name), 'real', mass.depend)
                        self.get('parameters')[('external',)].remove(width)
                        self.add_param(New_param, (mass,))
                        self.add_param(New_width, (New_param,))
                        mass.expr = 'cmath.sqrt(re(%s**2))' % mass.expr                
                        to_change[mass.name] = New_param.name
                        continue                        
                        
                    mass.expr = 're(%s)' % mass.expr                
                self.add_param(New_param, (mass, width))
                to_change[mass.name] = New_param.name
        
        # Remove the Yukawa and fix those accordingly to the mass/complex mass
        yukawas = [p for p in self.get('parameters')[('external',)] 
                                              if p.lhablock.lower() == 'yukawa']
        for yukawa in yukawas:
            # clean the pevious parameter
            self.get('parameters')[('external',)].remove(yukawa)
            
            particle = self.get_particle(yukawa.lhacode[0])
            mass = self.get_parameter(particle.get('mass'))
            
            # add the new parameter in the correct category
            if mass.depend == ('external',):
                depend = ()
            else:
                depend = mass.depend
                
            New_param = ModelVariable(yukawa.name, mass.name, 'real', depend)
            
            # Add it in the model at the correct place (for the dependences)
            if mass.name in to_change:
                expr = 'CMASS_%s' % mass.name
            else:
                expr = mass.name
            param_depend = self.get_parameter(expr)
            self.add_param(New_param, [param_depend])
            
        if not to_change:
            return
            
            
        # So at this stage we still need to modify all parameters depending of
        # particle's mass. In addition all parameter (but mass/width/external 
        # parameter) should be pass in complex mode.
        pat = '|'.join(to_change.keys())
        pat = r'(%s)\b' % pat
        pat = re.compile(pat)
        def replace(match):
            return to_change[match.group()]
        
        # Modify the parameters
        for dep, list_param in self['parameters'].items():
            for param in list_param:
                if param.name.startswith('CMASS_') or param.name in mass_widths or\
                              isinstance(param, ParamCardVariable):
                    continue
                param.type = 'complex'
#                print param.expr,  to_change
                
                param.expr = pat.sub(replace, param.expr)
        
        # Modify the couplings        
        for dep, list_coup in self['couplings'].items():
            for coup in list_coup:                
                coup.expr = pat.sub(replace, coup.expr)
                
    def add_param(self, new_param, depend_param):
        """add the parameter in the list of parameter in a correct position"""
            
        pos = 0
        for i,param in enumerate(self.get('parameters')[new_param.depend]):
            if param.name in depend_param:
                pos = i + 1
        self.get('parameters')[new_param.depend].insert(pos, new_param)


    #def __repr__(self):
    #    """ """
    #    raise Exception
    #    return "Model(%s)" % self.get_name()
    #__str__ = __repr__
################################################################################
# Class for Parameter / Coupling
################################################################################
class ModelVariable(object):
    """A Class for storing the information about coupling/ parameter"""
    
    def __init__(self, name, expression, type, depend=()):
        """Initialize a new parameter/coupling"""
        
        self.name = name
        self.expr = expression # python expression
        self.type = type # real/complex
        self.depend = depend # depend on some other parameter -tuple-
        self.value = None
    
    def __eq__(self, other):
        """Object with same name are identical, If the object is a string we check
        if the attribute name is equal to this string"""
        
        try:
            return other.name == self.name
        except Exception:
            return other == self.name

class ParamCardVariable(ModelVariable):
    """ A class for storing the information linked to all the parameter 
    which should be define in the param_card.dat"""
    
    depend = ('external',)
    type = 'real'
    
    def __init__(self, name, value, lhablock, lhacode):
        """Initialize a new ParamCardVariable
        name: name of the variable
        value: default numerical value
        lhablock: name of the block in the param_card.dat
        lhacode: code associate to the variable
        """
        self.name = name
        self.value = value 
        self.lhablock = lhablock
        self.lhacode = lhacode


#===============================================================================
# Classes used in diagram generation and process definition:
#    Leg, Vertex, Diagram, Process
#===============================================================================

#===============================================================================
# Leg
#===============================================================================
class Leg(PhysicsObject):
    """Leg object: id (Particle), number, I/F state, flag from_group
    """

    def default_setup(self):
        """Default values for all properties"""

        self['id'] = 0
        self['number'] = 0
        # state: True = final, False = initial (boolean to save memory)
        self['state'] = True
        #self['loop_line'] = False
        self['loop_line'] = False
        # from_group: Used in diagram generation
        self['from_group'] = True
        # onshell: decaying leg (True), forbidden s-channel (False), none (None)
        self['onshell'] = None

    def filter(self, name, value):
        """Filter for valid leg property values."""

        if name in ['id', 'number']:
            if not isinstance(value, int):
                raise self.PhysicsObjectError, \
                        "%s is not a valid integer for leg id" % str(value)

        if name == 'state':
            if not isinstance(value, bool):
                raise self.PhysicsObjectError, \
                        "%s is not a valid leg state (True|False)" % \
                                                                    str(value)

        if name == 'from_group':
            if not isinstance(value, bool) and value != None:
                raise self.PhysicsObjectError, \
                        "%s is not a valid boolean for leg flag from_group" % \
                                                                    str(value)

        if name == 'loop_line':
            if not isinstance(value, bool) and value != None:
                raise self.PhysicsObjectError, \
                    "%s is not a valid boolean for leg flag loop_line" % \
                                                                    str(value)

        if name == 'onshell':
            if not isinstance(value, bool) and value != None:
                raise self.PhysicsObjectError, \
                        "%s is not a valid boolean for leg flag onshell" % \
                                                                    str(value)
        return True

    def get_sorted_keys(self):
        """Return particle property names as a nicely sorted list."""

        return ['id', 'number', 'state', 'from_group', 'loop_line', 'onshell']

    def is_fermion(self, model):
        """Returns True if the particle corresponding to the leg is a
        fermion"""

        assert isinstance(model, Model), "%s is not a model" % str(model)

        return model.get('particle_dict')[self['id']].is_fermion()

    def is_incoming_fermion(self, model):
        """Returns True if leg is an incoming fermion, i.e., initial
        particle or final antiparticle"""

        assert isinstance(model, Model), "%s is not a model" % str(model)

        part = model.get('particle_dict')[self['id']]
        return part.is_fermion() and \
               (self.get('state') == False and part.get('is_part') or \
                self.get('state') == True and not part.get('is_part'))

    def is_outgoing_fermion(self, model):
        """Returns True if leg is an outgoing fermion, i.e., initial
        antiparticle or final particle"""

        assert isinstance(model, Model), "%s is not a model" % str(model)        
        
        part = model.get('particle_dict')[self['id']]
        return part.is_fermion() and \
               (self.get('state') == True and part.get('is_part') or \
                self.get('state') == False and not part.get('is_part'))

    # Helper function. We don't overload the == operator because it might be useful
    # to define it differently than that later.

    def same(self, leg):
        """ Returns true if the leg in argument has the same ID and the same numer """

        # In case we want to check this leg with an integer in the tagging procedure, 
        # then it only has to match the leg number.
        if isinstance(leg,int):
            if self['number']==leg:
                return True
            else:
                return False

        # If using a Leg object instead, we also want to compare the other relevant
        # properties.
        elif isinstance(leg, Leg):
            if self['id']==leg.get('id') and \
               self['number']==leg.get('number') and \
               self['loop_line']==leg.get('loop_line') :
                return True
            else:
                return False

        else :
            return False

    # Make sure sort() sorts lists of legs according to 'number'
    def __lt__(self, other):
        return self['number'] < other['number']

#===============================================================================
# LegList
#===============================================================================
class LegList(PhysicsObjectList):
    """List of Leg objects
    """

    def is_valid_element(self, obj):
        """Test if object obj is a valid Leg for the list."""

        return isinstance(obj, Leg)

    # Helper methods for diagram generation

    def from_group_elements(self):
        """Return all elements which have 'from_group' True"""

        return filter(lambda leg: leg.get('from_group'), self)

    def minimum_one_from_group(self):
        """Return True if at least one element has 'from_group' True"""

        return len(self.from_group_elements()) > 0

    def minimum_two_from_group(self):
        """Return True if at least two elements have 'from_group' True"""

        return len(self.from_group_elements()) > 1

    def can_combine_to_1(self, ref_dict_to1):
        """If has at least one 'from_group' True and in ref_dict_to1,
           return the return list from ref_dict_to1, otherwise return False"""
        if self.minimum_one_from_group():
            return ref_dict_to1.has_key(tuple(sorted([leg.get('id') for leg in self])))
        else:
            return False

    def can_combine_to_0(self, ref_dict_to0, is_decay_chain=False):
        """If has at least two 'from_group' True and in ref_dict_to0,
        
        return the vertex (with id from ref_dict_to0), otherwise return None

        If is_decay_chain = True, we only allow clustering of the
        initial leg, since we want this to be the last wavefunction to
        be evaluated.
        """
        if is_decay_chain:
            # Special treatment - here we only allow combination to 0
            # if the initial leg (marked by from_group = None) is
            # unclustered, since we want this to stay until the very
            # end.
            return any(leg.get('from_group') == None for leg in self) and \
                   ref_dict_to0.has_key(tuple(sorted([leg.get('id') \
                                                      for leg in self])))

        if self.minimum_two_from_group():
            return ref_dict_to0.has_key(tuple(sorted([leg.get('id') for leg in self])))
        else:
            return False

    def get_outgoing_id_list(self, model):
        """Returns the list of ids corresponding to the leglist with
        all particles outgoing"""

        res = []

        assert isinstance(model, Model), "Error! model not model"


        for leg in self:
            if leg.get('state') == False:
                res.append(model.get('particle_dict')[leg.get('id')].get_anti_pdg_code())
            else:
                res.append(leg.get('id'))

        return res
    
    def sort(self,*args, **opts):
        """Match with FKSLegList"""
        Opts=copy.copy(opts)
        if 'pert' in Opts.keys():
            del Opts['pert']
        return super(LegList,self).sort(*args, **Opts)


#===============================================================================
# MultiLeg
#===============================================================================
class MultiLeg(PhysicsObject):
    """MultiLeg object: ids (Particle or particles), I/F state
    """

    def default_setup(self):
        """Default values for all properties"""

        self['ids'] = []
        self['state'] = True

    def filter(self, name, value):
        """Filter for valid multileg property values."""

        if name == 'ids':
            if not isinstance(value, list):
                raise self.PhysicsObjectError, \
                        "%s is not a valid list" % str(value)
            for i in value:
                if not isinstance(i, int):
                    raise self.PhysicsObjectError, \
                          "%s is not a valid list of integers" % str(value)

        if name == 'state':
            if not isinstance(value, bool):
                raise self.PhysicsObjectError, \
                        "%s is not a valid leg state (initial|final)" % \
                                                                    str(value)

        return True

    def get_sorted_keys(self):
        """Return particle property names as a nicely sorted list."""

        return ['ids', 'state']

#===============================================================================
# LegList
#===============================================================================
class MultiLegList(PhysicsObjectList):
    """List of MultiLeg objects
    """

    def is_valid_element(self, obj):
        """Test if object obj is a valid MultiLeg for the list."""

        return isinstance(obj, MultiLeg)

#===============================================================================
# Vertex
#===============================================================================
class Vertex(PhysicsObject):
    """Vertex: list of legs (ordered), id (Interaction)
    """
    
    sorted_keys = ['id', 'legs']
    
    # This sets what are the ID's of the vertices that must be ignored for the
    # purpose of the multi-channeling. 0 and -1 are ID's of various technical
    # vertices which have no relevance from the perspective of the diagram 
    # topology, while -2 is the ID of a vertex that results from a shrunk loop
    # (for loop-induced integration with MadEvent) and one may or may not want
    # to consider these higher point loops for the purpose of the multi-channeling.
    # So, adding -2 to the list below makes sur that all loops are considered
    # for multichanneling.
    ID_to_veto_for_multichanneling = [0,-1,-2]
    
    # For loop-induced integration, considering channels from up to box loops 
    # typically leads to better efficiencies. Beyond that, it is detrimental 
    # because the phase-space generation is not suited to map contact interactions
    # This parameter controls up to how many legs should loop-induced diagrams
    # be considered for multichanneling.
    # Notice that, in the grouped subprocess case mode, if -2 is not added to 
    # the list ID_to_veto_for_multichanneling then all loop are considered by 
    # default and the constraint below is not applied.
    max_n_loop_for_multichanneling = 4
    
    def default_setup(self):
        """Default values for all properties"""

        # The 'id' of the vertex corresponds to the interaction ID it is made of.
        # Notice that this 'id' can take the special values :
        #  -1 : A two-point vertex which either 'sews' the two L-cut particles
        #       together or simply merges two wavefunctions to create an amplitude
        #       (in the case of tree-level diagrams).
        #  -2 : The id given to the ContractedVertices (i.e. a shrunk loop) so 
        #       that it can be easily identified when constructing the DiagramChainLinks.
        self['id'] = 0
        self['legs'] = LegList()

    def filter(self, name, value):
        """Filter for valid vertex property values."""

        if name == 'id':
            if not isinstance(value, int):
                raise self.PhysicsObjectError, \
                        "%s is not a valid integer for vertex id" % str(value)

        if name == 'legs':
            if not isinstance(value, LegList):
                raise self.PhysicsObjectError, \
                        "%s is not a valid LegList object" % str(value)

        return True

    def get_sorted_keys(self):
        """Return particle property names as a nicely sorted list."""

        return self.sorted_keys  #['id', 'legs']

    def nice_string(self):
        """return a nice string"""
        
        mystr = []
        for leg in self['legs']:
            mystr.append( str(leg['number']) + '(%s)' % str(leg['id']))
        mystr = '(%s,id=%s ,obj_id:%s)' % (', '.join(mystr), self['id'], id(self))
        
        return(mystr)


    def get_s_channel_id(self, model, ninitial):
        """Returns the id for the last leg as an outgoing
        s-channel. Returns 0 if leg is t-channel, or if identity
        vertex. Used to check for required and forbidden s-channel
        particles."""

        leg = self.get('legs')[-1]

        if ninitial == 1:
            # For one initial particle, all legs are s-channel
            # Only need to flip particle id if state is False            
            if leg.get('state') == True:
                return leg.get('id')
            else:
                return model.get('particle_dict')[leg.get('id')].\
                       get_anti_pdg_code()

        # Number of initial particles is at least 2
        if self.get('id') == 0 or \
           leg.get('state') == False:
            # identity vertex or t-channel particle
            return 0

        if leg.get('loop_line'):
            # Loop lines never count as s-channel
            return 0

        # Check if the particle number is <= ninitial
        # In that case it comes from initial and we should switch direction
        if leg.get('number') > ninitial:
            return leg.get('id')
        else:
            return model.get('particle_dict')[leg.get('id')].\
                       get_anti_pdg_code()

        ## Check if the other legs are initial or final.
        ## If the latter, return leg id, if the former, return -leg id
        #if self.get('legs')[0].get('state') == True:
        #    return leg.get('id')
        #else:
        #    return model.get('particle_dict')[leg.get('id')].\
        #               get_anti_pdg_code()

#===============================================================================
# VertexList
#===============================================================================
class VertexList(PhysicsObjectList):
    """List of Vertex objects
    """

    orders = {}

    def is_valid_element(self, obj):
        """Test if object obj is a valid Vertex for the list."""

        return isinstance(obj, Vertex)

    def __init__(self, init_list=None, orders=None):
        """Creates a new list object, with an optional dictionary of
        coupling orders."""

        list.__init__(self)

        if init_list is not None:
            for object in init_list:
                self.append(object)

        if isinstance(orders, dict):
            self.orders = orders

#===============================================================================
# ContractedVertex
#===============================================================================
class ContractedVertex(Vertex):
    """ContractedVertex: When contracting a loop to a given vertex, the created
    vertex object is then a ContractedVertex object which has additional 
    information with respect to a regular vertex object. For example, it contains
    the PDG of the particles attached to it. (necessary because the contracted
    vertex doesn't have an interaction ID which would allow to retrieve such
    information).
    """

    def default_setup(self):
        """Default values for all properties"""

        self['PDGs'] = []
        self['loop_tag'] = tuple()
        self['loop_orders'] = {}
        super(ContractedVertex, self).default_setup()

    def filter(self, name, value):
        """Filter for valid vertex property values."""

        if name == 'PDGs':
            if isinstance(value, list):
                for elem in value:
                    if not isinstance(elem,int):
                        raise self.PhysicsObjectError, \
                            "%s is not a valid integer for leg PDG" % str(elem)
            else:
                raise self.PhysicsObjectError, \
                  "%s is not a valid list for contracted vertex PDGs"%str(value)                
        if name == 'loop_tag':
            if isinstance(value, tuple):
                for elem in value:
                    if not (isinstance(elem,int) or isinstance(elem,tuple)):
                        raise self.PhysicsObjectError, \
                          "%s is not a valid int or tuple for loop tag element"%str(elem)
            else:
                raise self.PhysicsObjectError, \
                  "%s is not a valid tuple for a contracted vertex loop_tag."%str(value)
        if name == 'loop_orders':
            Interaction.filter(Interaction(), 'orders', value)
        else:
            return super(ContractedVertex, self).filter(name, value)

        return True

    def get_sorted_keys(self):
        """Return particle property names as a nicely sorted list."""

        return super(ContractedVertex, self).get_sorted_keys()+['PDGs']

#===============================================================================
# Diagram
#===============================================================================
class Diagram(PhysicsObject):
    """Diagram: list of vertices (ordered)
    """

    def default_setup(self):
        """Default values for all properties"""

        self['vertices'] = VertexList()
        self['orders'] = {}

    def filter(self, name, value):
        """Filter for valid diagram property values."""

        if name == 'vertices':
            if not isinstance(value, VertexList):
                raise self.PhysicsObjectError, \
                        "%s is not a valid VertexList object" % str(value)

        if name == 'orders':
            Interaction.filter(Interaction(), 'orders', value)

        return True

    def get_sorted_keys(self):
        """Return particle property names as a nicely sorted list."""

        return ['vertices', 'orders']
    
    def nice_string(self):
        """Returns a nicely formatted string of the diagram content."""

        pass_sanity = True
        if self['vertices']:
            mystr = '('
            for vert in self['vertices']:
                used_leg = [] 
                mystr = mystr + '('
                for leg in vert['legs'][:-1]:
                    mystr = mystr + str(leg['number']) + '(%s)' % str(leg['id']) + ','
                    used_leg.append(leg['number'])
                if __debug__ and len(used_leg) != len(set(used_leg)):
                    pass_sanity = False
                    responsible = id(vert)
                    
                if self['vertices'].index(vert) < len(self['vertices']) - 1:
                    # Do not want ">" in the last vertex
                    mystr = mystr[:-1] + '>'
                mystr = mystr + str(vert['legs'][-1]['number']) + '(%s)' % str(vert['legs'][-1]['id']) + ','
                mystr = mystr + 'id:' + str(vert['id']) + '),'
                                
            mystr = mystr[:-1] + ')'
            mystr += " (%s)" % (",".join(["%s=%d" % (key, self['orders'][key]) \
                                     for key in sorted(self['orders'].keys())]))
            
            if not pass_sanity:
                raise Exception, "invalid diagram: %s. vert_id: %s" % (mystr, responsible) 
                
            return mystr
        else:
            return '()'
    
    def calculate_orders(self, model):
        """Calculate the actual coupling orders of this diagram. Note
        that the special order WEIGTHED corresponds to the sum of
        hierarchys for the couplings."""

        coupling_orders = dict([(c, 0) for c in model.get('coupling_orders')])
        weight = 0
        for vertex in self['vertices']:
            if vertex.get('id') in [0,-1]: continue
            if vertex.get('id') == -2:
                couplings = vertex.get('loop_orders')
            else:
                couplings = model.get('interaction_dict')[vertex.get('id')].\
                                                                   get('orders')
            for coupling in couplings:
                coupling_orders[coupling] += couplings[coupling]
            weight += sum([model.get('order_hierarchy')[c]*n for \
                              (c,n) in couplings.items()])
        coupling_orders['WEIGHTED'] = weight
        self.set('orders', coupling_orders)

    def pass_squared_order_constraints(self, diag_multiplier, squared_orders,
                                                               sq_orders_types):
        """ Returns wether the contributiong consisting in the current diagram 
        multiplied by diag_multiplier passes the *positive* squared_orders 
        specified ( a dictionary ) of types sq_order_types (a dictionary whose 
        values are the relational operator used to define the constraint of the
        order in key)."""
        
        for order, value in squared_orders.items():
            if value<0:
                continue
            combined_order = self.get_order(order) + \
                                                diag_multiplier.get_order(order)
            if ( sq_orders_types[order]=='==' and combined_order != value ) or \
               ( sq_orders_types[order] in ['=', '<='] and combined_order > value) or \
               ( sq_orders_types[order]=='>' and combined_order <= value) :
                return False
        return True

    def get_order(self, order):
        """Return the order of this diagram. It returns 0 if it is not present."""

        try:
            return self['orders'][order]
        except Exception:
            return 0

    def get_contracted_loop_diagram(self, struct_rep=None):
        """ Returns a Diagram which correspond to the loop diagram with the 
        loop shrunk to a point. Of course for a instance of base_objects.Diagram
        one must simply return self."""
        
        return self
        
    def get_external_legs(self):
        """ Return the list of external legs of this diagram """
        
        external_legs = LegList([])
        for leg in sum([vert.get('legs') for vert in self.get('vertices')],[]):
            if not leg.get('number') in [l.get('number') for l in external_legs]:
               external_legs.append(leg) 
               
        return external_legs
        
    def renumber_legs(self, perm_map, leg_list):
        """Renumber legs in all vertices according to perm_map"""

        vertices = VertexList()
        min_dict = copy.copy(perm_map)
        # Dictionary from leg number to state
        state_dict = dict([(l.get('number'), l.get('state')) for l in leg_list])
        # First renumber all legs in the n-1->1 vertices
        for vertex in self.get('vertices')[:-1]:
            vertex = copy.copy(vertex)
            leg_list = LegList([copy.copy(l) for l in vertex.get('legs')])
            for leg in leg_list[:-1]:
                leg.set('number', min_dict[leg.get('number')])
                leg.set('state', state_dict[leg.get('number')])
            min_number = min([leg.get('number') for leg in leg_list[:-1]])
            leg = leg_list[-1]
            min_dict[leg.get('number')] = min_number
            # resulting leg is initial state if there is exactly one
            # initial state leg among the incoming legs
            state_dict[min_number] = len([l for l in leg_list[:-1] if \
                                          not l.get('state')]) != 1
            leg.set('number', min_number)
            leg.set('state', state_dict[min_number])
            vertex.set('legs', leg_list)
            vertices.append(vertex)
        # Now renumber the legs in final vertex
        vertex = copy.copy(self.get('vertices')[-1])
        leg_list = LegList([copy.copy(l) for l in vertex.get('legs')])
        for leg in leg_list:
            leg.set('number', min_dict[leg.get('number')])
            leg.set('state', state_dict[leg.get('number')])
        vertex.set('legs', leg_list)
        vertices.append(vertex)
        # Finally create new diagram
        new_diag = copy.copy(self)
        new_diag.set('vertices', vertices)
        state_dict = {True:'T',False:'F'}
        return new_diag

    def get_vertex_leg_numbers(self, 
                        veto_inter_id=Vertex.ID_to_veto_for_multichanneling,
                        max_n_loop=0):
        """Return a list of the number of legs in the vertices for
        this diagram. 
        This function is only used for establishing the multi-channeling, so that
        we exclude from it all the fake vertices and the vertices resulting from
        shrunk loops (id=-2)"""


        if max_n_loop == 0:
            max_n_loop = Vertex.max_n_loop_for_multichanneling
        
        res = [len(v.get('legs')) for v in self.get('vertices') if (v.get('id') \
                                  not in veto_inter_id) or (v.get('id')==-2 and 
                                                 len(v.get('legs'))>max_n_loop)]

        return res
    
    def get_num_configs(self, model, ninitial):
        """Return the maximum number of configs from this diagram,
        given by 2^(number of non-zero width s-channel propagators)"""

        s_channels = [v.get_s_channel_id(model,ninitial) for v in \
                              self.get('vertices')[:-1]]
        num_props = len([i for i in s_channels if i != 0 and \
                         model.get_particle(i).get('width').lower() != 'zero'])
        
        if num_props < 1:
            return 1
        else:
            return 2**num_props
        
    def get_flow_charge_diff(self, model):
        """return the difference of total diff of charge occuring on the 
        lofw of the initial parton. return [None,None] if the two initial parton
        are connected and the (partial) value if None if the initial parton is 
        not a fermiom"""
        
        import madgraph.core.drawing as drawing
        drawdiag = drawing.FeynmanDiagram(self, model)
        drawdiag.load_diagram()
        out = []
        
        for v in drawdiag.initial_vertex:
            init_part = v.lines[0]
            if not init_part.is_fermion():
                out.append(None)
                continue
            
            init_charge = model.get_particle(init_part.id).get('charge')
            
            l_last = init_part
            v_last = v
            vcurrent = l_last.end
            if vcurrent == v:
                vcurrent = l_last.begin
            security =0
            while not vcurrent.is_external():
                if security > 1000:
                    raise Exception, 'wrong diagram'
                next_l = [l for l in vcurrent.lines if l is not l_last and l.is_fermion()][0]
                next_v = next_l.end
                if next_v == vcurrent:
                    next_v = next_l.begin
                l_last, vcurrent = next_l, next_v
            if vcurrent in drawdiag.initial_vertex:
                return [None, None]
            
            out.append(model.get_particle(l_last.id).get('charge') - init_charge)    
        return out
                

#===============================================================================
# DiagramList
#===============================================================================
class DiagramList(PhysicsObjectList):
    """List of Diagram objects
    """

    def is_valid_element(self, obj):
        """Test if object obj is a valid Diagram for the list."""

        return isinstance(obj, Diagram)

    def nice_string(self, indent=0):
        """Returns a nicely formatted string"""
        mystr = " " * indent + str(len(self)) + ' diagrams:\n'
        for i, diag in enumerate(self):
            mystr = mystr + " " * indent + str(i+1) + "  " + \
                    diag.nice_string() + '\n'
        return mystr[:-1]

    # Helper function

    def get_max_order(self,order):
        """ Return the order of the diagram in the list with the maximum coupling
        order for the coupling specified """
        max_order=-1

        for diag in self:
            if order in diag['orders'].keys():
                if max_order==-1 or diag['orders'][order] > max_order:
                    max_order = diag['orders'][order]

        return max_order

    def apply_negative_sq_order(self, ref_diag_list, order, value, order_type):
        """ This function returns a fitlered version of the diagram list self
        which satisfy the negative squared_order constraint 'order' with negative
        value 'value' and of type 'order_type', assuming that the diagram_list
        it must be squared against is 'reg_diag_list'. It also returns the
        new postive target squared order which correspond to this negative order
        constraint. Example: u u~ > d d~ QED^2<=-2 means that one wants to
        pick terms only up to the the next-to-leading order contributiong in QED,
        which is QED=2 in this case, so that target_order=4 is returned."""
        
        # First we must compute all contributions to that order
        target_order = min(ref_diag_list.get_order_values(order))+\
                                  min(self.get_order_values(order))+2*(-value-1)
        
        new_list = self.apply_positive_sq_orders(ref_diag_list, 
                                       {order:target_order}, {order:order_type})
        
        return new_list, target_order
        
    def apply_positive_sq_orders(self, ref_diag_list, sq_orders, sq_order_types):
        """ This function returns a filtered version of self which contain
        only the diagram which satisfy the positive squared order constraints
        sq_orders of type sq_order_types and assuming that the diagrams are
        multiplied with those of the reference diagram list ref_diag_list."""
                
        new_diag_list = DiagramList()
        for tested_diag in self:
            for ref_diag in ref_diag_list:
                if tested_diag.pass_squared_order_constraints(ref_diag,
                                                      sq_orders,sq_order_types):
                    new_diag_list.append(tested_diag)
                    break
        return new_diag_list

    def get_min_order(self,order):
        """ Return the order of the diagram in the list with the mimimum coupling
        order for the coupling specified """
        min_order=-1
        for diag in self:
            if order in diag['orders'].keys():
                if min_order==-1 or diag['orders'][order] < min_order:
                    min_order = diag['orders'][order]
            else:
                return 0

        return min_order

    def get_order_values(self, order):
        """ Return the list of possible values appearing in the diagrams of this
        list for the order given in argument """

        values=set([])
        for diag in self:
            if order in diag['orders'].keys():
                values.add(diag['orders'][order])
            else:
                values.add(0)  

        return list(values)

#===============================================================================
# Process
#===============================================================================
class Process(PhysicsObject):
    """Process: list of legs (ordered)
                dictionary of orders
                model
                process id
    """

    def default_setup(self):
        """Default values for all properties"""

        self['legs'] = LegList()
        # These define the orders restrict the born and loop amplitudes.
        self['orders'] = {}
        self['model'] = Model()
        # Optional number to identify the process
        self['id'] = 0
        self['uid'] = 0 # should be a uniq id number
        # Required s-channels are given as a list of id lists. Only
        # diagrams with all s-channels in any of the lists are
        # allowed. This enables generating e.g. Z/gamma as s-channel
        # propagators.
        self['required_s_channels'] = []
        self['forbidden_onsh_s_channels'] = []
        self['forbidden_s_channels'] = []
        self['forbidden_particles'] = []
        self['is_decay_chain'] = False
        self['overall_orders'] = {}
        # Decay chain processes associated with this process
        self['decay_chains'] = ProcessList()
        # Legs with decay chains substituted in
        self['legs_with_decays'] = LegList()
        # Loop particles if the process is to be computed at NLO
        self['perturbation_couplings']=[]        
        # These orders restrict the order of the squared amplitude.
        # This dictionary possibly contains a key "WEIGHTED" which
        # gives the upper bound for the total weighted order of the
        # squared amplitude.
        self['squared_orders'] = {}
        # The squared order (sqorders) constraints above can either be upper 
        # bound (<=) or exact match (==) depending on how they were specified
        # in the user input. This choice is stored in the dictionary below.
        # Notice that the upper bound is the default
        self['sqorders_types'] = {}
        self['has_born'] = True
        # The NLO_mode is always None for a tree-level process and can be
        # 'all', 'real', 'virt' for a loop process.
        self['NLO_mode'] = 'tree'
        # in the context of QED or QED+QCD perturbation, it is useful to
        # keep track of the orders that have been explicitly asked by the 
        # user, because other borns will appear used for the subtraction
        # of singularities
        self['born_orders'] = {}
        # The user might want to have the individual matrix element evaluations
        # for specific values of the coupling orders. The list below specifies
        # what are the coupling names which need be individually treated.
        # For example, for the process p p > j j [] QED=2 (QED=2 is 
        # then a squared order constraint), then QED will appear in the 
        # 'split_orders' list so that the subroutine in matrix.f return the
        # evaluation of the matrix element individually for the pure QCD 
        # contribution 'QCD=4 QED=0', the pure interference 'QCD=2 QED=2' and
        # the pure QED contribution of order 'QCD=0 QED=4'.
        self['split_orders'] = []

    def filter(self, name, value):
        """Filter for valid process property values."""

        if name in ['legs', 'legs_with_decays'] :
            if not isinstance(value, LegList):
                raise self.PhysicsObjectError, \
                        "%s is not a valid LegList object" % str(value)

        if name in ['orders', 'overall_orders','squared_orders', 'born_orders']:
            Interaction.filter(Interaction(), 'orders', value)

        if name == 'sqorders_types':
            if not isinstance(value, dict):
                raise self.PhysicsObjectError, \
                        "%s is not a valid dictionary" % str(value)
            for order in value.keys()+value.values():
                if not isinstance(order, str):
                    raise self.PhysicsObjectError, \
                          "%s is not a valid string" % str(value)

        if name == 'split_orders':
            if not isinstance(value, list):
                raise self.PhysicsObjectError, \
                        "%s is not a valid list" % str(value)
            for order in value:
                if not isinstance(order, str):
                    raise self.PhysicsObjectError, \
                          "%s is not a valid string" % str(value)

        if name == 'model':
            if not isinstance(value, Model):
                raise self.PhysicsObjectError, \
                        "%s is not a valid Model object" % str(value)
        if name in ['id', 'uid']:
            if not isinstance(value, int):
                raise self.PhysicsObjectError, \
                    "Process %s %s is not an integer" % (name, repr(value))

        if name == 'required_s_channels':
            if not isinstance(value, list):
                raise self.PhysicsObjectError, \
                        "%s is not a valid list" % str(value)
            for l in value:
                if not isinstance(l, list):
                    raise self.PhysicsObjectError, \
                          "%s is not a valid list of lists" % str(value)
                for i in l:
                    if not isinstance(i, int):
                        raise self.PhysicsObjectError, \
                              "%s is not a valid list of integers" % str(l)
                    if i == 0:
                        raise self.PhysicsObjectError, \
                          "Not valid PDG code %d for s-channel particle" % i

        if name in ['forbidden_onsh_s_channels', 'forbidden_s_channels']:
            if not isinstance(value, list):
                raise self.PhysicsObjectError, \
                        "%s is not a valid list" % str(value)
            for i in value:
                if not isinstance(i, int):
                    raise self.PhysicsObjectError, \
                          "%s is not a valid list of integers" % str(value)
                if i == 0:
                    raise self.PhysicsObjectError, \
                      "Not valid PDG code %d for s-channel particle" % str(value)

        if name == 'forbidden_particles':
            if not isinstance(value, list):
                raise self.PhysicsObjectError, \
                        "%s is not a valid list" % str(value)
            for i in value:
                if not isinstance(i, int):
                    raise self.PhysicsObjectError, \
                          "%s is not a valid list of integers" % str(value)
                if i <= 0:
                    raise self.PhysicsObjectError, \
                      "Forbidden particles should have a positive PDG code" % str(value)

        if name == 'perturbation_couplings':
            if not isinstance(value, list):
                raise self.PhysicsObjectError, \
                        "%s is not a valid list" % str(value)
            for order in value:
                if not isinstance(order, str):
                    raise self.PhysicsObjectError, \
                          "%s is not a valid string" % str(value)

        if name == 'is_decay_chain':
            if not isinstance(value, bool):
                raise self.PhysicsObjectError, \
                        "%s is not a valid bool" % str(value)

        if name == 'has_born':
            if not isinstance(value, bool):
                raise self.PhysicsObjectError, \
                        "%s is not a valid bool" % str(value)

        if name == 'decay_chains':
            if not isinstance(value, ProcessList):
                raise self.PhysicsObjectError, \
                        "%s is not a valid ProcessList" % str(value)

        if name == 'NLO_mode':
            import madgraph.interface.madgraph_interface as mg
            if value not in mg.MadGraphCmd._valid_nlo_modes:
                raise self.PhysicsObjectError, \
                        "%s is not a valid NLO_mode" % str(value)
        return True

    def has_multiparticle_label(self):
        """ A process, not being a ProcessDefinition never carries multiple
        particles labels"""
        
        return False

    def set(self, name, value):
        """Special set for forbidden particles - set to abs value."""

        if name == 'forbidden_particles':
            try:
                value = [abs(i) for i in value]
            except Exception:
                pass

        if name == 'required_s_channels':
            # Required s-channels need to be a list of lists of ids
            if value and isinstance(value, list) and \
               not isinstance(value[0], list):
                value = [value]

        return super(Process, self).set(name, value) # call the mother routine

    def get_squared_order_type(self, order):
        """ Return what kind of squared order constraint was specified for the
        order 'order'."""

        if order in self['sqorders_types'].keys():
            return self['sqorders_types'][order]
        else:
            # Default behavior '=' is interpreted as upper bound '<='
            return '='

    def get(self, name):
        """Special get for legs_with_decays"""
        
        if name == 'legs_with_decays':
            self.get_legs_with_decays()

        if name == 'sqorders_types':
            # We must make sure that there is a type for each sqorder defined
            for order in self['squared_orders'].keys():
                if order not in self['sqorders_types']:
                    # Then assign its type to the default '='
                    self['sqorders_types'][order]='='

        return super(Process, self).get(name) # call the mother routine

    def get_sorted_keys(self):
        """Return process property names as a nicely sorted list."""

        return ['legs', 'orders', 'overall_orders', 'squared_orders',
                'model', 'id', 'required_s_channels', 
                'forbidden_onsh_s_channels', 'forbidden_s_channels',
                'forbidden_particles', 'is_decay_chain', 'decay_chains',
                'legs_with_decays', 'perturbation_couplings', 'has_born', 
                'NLO_mode', 'split_orders', 'born_orders']

    def nice_string(self, indent=0, print_weighted = True):
        """Returns a nicely formated string about current process
        content. Since the WEIGHTED order is automatically set and added to 
        the user-defined list of orders, it can be ommitted for some info
        displays."""

        mystr = " " * indent + "Process: "
        prevleg = None
        for leg in self['legs']:
            mypart = self['model'].get('particle_dict')[leg['id']]
            if prevleg and prevleg['state'] == False \
                   and leg['state'] == True:
                # Separate initial and final legs by >
                mystr = mystr + '> '
                # Add required s-channels
                if self['required_s_channels'] and \
                       self['required_s_channels'][0]:
                    mystr += "|".join([" ".join([self['model'].\
                                       get('particle_dict')[req_id].get_name() \
                                                for req_id in id_list]) \
                                    for id_list in self['required_s_channels']])
                    mystr = mystr + ' > '

            mystr = mystr + mypart.get_name() + ' '
            #mystr = mystr + '(%i) ' % leg['number']
            prevleg = leg

        # Add orders
        if self['orders']:
            mystr = mystr + " ".join([key + '=' + repr(self['orders'][key]) \
              for key in self['orders'] if (print_weighted or key!='WEIGHTED') \
              and not key in self['squared_orders'].keys()]) + ' '

        # Add perturbation_couplings
        if self['perturbation_couplings']:
            mystr = mystr + '[ '
            if self['NLO_mode']!='tree':
                if self['NLO_mode']=='virt' and not self['has_born']:
                    mystr = mystr + 'sqrvirt = '
                else:
                    mystr = mystr + self['NLO_mode'] + ' = '
            for order in self['perturbation_couplings']:
                mystr = mystr + order + ' '
            mystr = mystr + '] '

        # Add squared orders
        if self['squared_orders']:
            mystr = mystr + " ".join([key + '^2%s%d'%\
                (self.get_squared_order_type(key),self['squared_orders'][key]) \
              for key in self['squared_orders'].keys() \
                                    if print_weighted or key!='WEIGHTED']) + ' '

        # Add forbidden s-channels
        if self['forbidden_onsh_s_channels']:
            mystr = mystr + '$ '
            for forb_id in self['forbidden_onsh_s_channels']:
                forbpart = self['model'].get('particle_dict')[forb_id]
                mystr = mystr + forbpart.get_name() + ' '

        # Add double forbidden s-channels
        if self['forbidden_s_channels']:
            mystr = mystr + '$$ '
            for forb_id in self['forbidden_s_channels']:
                forbpart = self['model'].get('particle_dict')[forb_id]
                mystr = mystr + forbpart.get_name() + ' '

        # Add forbidden particles
        if self['forbidden_particles']:
            mystr = mystr + '/ '
            for forb_id in self['forbidden_particles']:
                forbpart = self['model'].get('particle_dict')[forb_id]
                mystr = mystr + forbpart.get_name() + ' '

        # Remove last space
        mystr = mystr[:-1]

        if self.get('id') or self.get('overall_orders'):
            mystr += " @%d" % self.get('id')
            if self.get('overall_orders'):
                mystr += " " + " ".join([key + '=' + repr(self['orders'][key]) \
                       for key in sorted(self['orders'])]) + ' '
        
        if not self.get('decay_chains'):
            return mystr

        for decay in self['decay_chains']:
            mystr = mystr + '\n' + \
                    decay.nice_string(indent + 2).replace('Process', 'Decay')

        return mystr

    def input_string(self):
        """Returns a process string corresponding to the input string
        in the command line interface."""

        mystr = ""
        prevleg = None

        for leg in self['legs']:
            mypart = self['model'].get('particle_dict')[leg['id']]
            if prevleg and prevleg['state'] == False \
                   and leg['state'] == True:
                # Separate initial and final legs by ">"
                mystr = mystr + '> '
                # Add required s-channels
                if self['required_s_channels'] and \
                       self['required_s_channels'][0]:
                    mystr += "|".join([" ".join([self['model'].\
                                       get('particle_dict')[req_id].get_name() \
                                                for req_id in id_list]) \
                                    for id_list in self['required_s_channels']])
                    mystr = mystr + '> '

            mystr = mystr + mypart.get_name() + ' '
            #mystr = mystr + '(%i) ' % leg['number']
            prevleg = leg

        if self['orders']:
            mystr = mystr + " ".join([key + '=' + repr(self['orders'][key]) \
                       for key in self['orders']]) + ' '

        # Add perturbation orders
        if self['perturbation_couplings']:
            mystr = mystr + '[ '
            if self['NLO_mode']:
                mystr = mystr + self['NLO_mode']
                if not self['has_born']:
                    mystr = mystr + '^2'
                mystr = mystr + '= '
                
            for order in self['perturbation_couplings']:
                mystr = mystr + order + ' '
            mystr = mystr + '] '

        # Add squared orders
        if self['perturbation_couplings'] and self['squared_orders']:
            mystr = mystr + " ".join([key + '=' + repr(self['squared_orders'][key]) \
                       for key in self['squared_orders']]) + ' '

        # Add forbidden s-channels
        if self['forbidden_onsh_s_channels']:
            mystr = mystr + '$ '
            for forb_id in self['forbidden_onsh_s_channels']:
                forbpart = self['model'].get('particle_dict')[forb_id]
                mystr = mystr + forbpart.get_name() + ' '

        # Add double forbidden s-channels
        if self['forbidden_s_channels']:
            mystr = mystr + '$$ '
            for forb_id in self['forbidden_s_channels']:
                forbpart = self['model'].get('particle_dict')[forb_id]
                mystr = mystr + forbpart.get_name() + ' '

        # Add forbidden particles
        if self['forbidden_particles']:
            mystr = mystr + '/ '
            for forb_id in self['forbidden_particles']:
                forbpart = self['model'].get('particle_dict')[forb_id]
                mystr = mystr + forbpart.get_name() + ' '

        # Remove last space
        mystr = mystr[:-1]

        if self.get('overall_orders'):
            mystr += " @%d" % self.get('id')
            if self.get('overall_orders'):
                mystr += " " + " ".join([key + '=' + repr(self['orders'][key]) \
                       for key in sorted(self['orders'])]) + ' '
        
        if not self.get('decay_chains'):
            return mystr

        for decay in self['decay_chains']:
            paren1 = ''
            paren2 = ''
            if decay.get('decay_chains'):
                paren1 = '('
                paren2 = ')'
            mystr += ', ' + paren1 + decay.input_string() + paren2

        return mystr

    def base_string(self):
        """Returns a string containing only the basic process (w/o decays)."""

        mystr = ""
        prevleg = None
        for leg in self.get_legs_with_decays():
            mypart = self['model'].get('particle_dict')[leg['id']]
            if prevleg and prevleg['state'] == False \
                   and leg['state'] == True:
                # Separate initial and final legs by ">"
                mystr = mystr + '> '
            mystr = mystr + mypart.get_name() + ' '
            prevleg = leg

        # Remove last space
        return mystr[:-1]

    def shell_string(self, schannel=True, forbid=True, main=True, pdg_order=False,
                                                                print_id = True):
        """Returns process as string with '~' -> 'x', '>' -> '_',
        '+' -> 'p' and '-' -> 'm', including process number,
        intermediate s-channels and forbidden particles,
        pdg_order allow to order to leg order by pid."""

        mystr = ""
        if not self.get('is_decay_chain') and print_id:
            mystr += "%d_" % self['id']
        
        prevleg = None
        if pdg_order:
            legs = [l for l in self['legs'][1:]]
            def order_leg(l1,l2):
                id1 = l1.get('id')
                id2 = l2.get('id')
                return id2-id1
            legs.sort(cmp=order_leg)
            legs.insert(0, self['legs'][0])
        else:
            legs = self['legs']
        
        
        for leg in legs:
            mypart = self['model'].get('particle_dict')[leg['id']]
            if prevleg and prevleg['state'] == False \
                   and leg['state'] == True:
                # Separate initial and final legs by ">"
                mystr = mystr + '_'
                # Add required s-channels
                if self['required_s_channels'] and \
                       self['required_s_channels'][0] and schannel:
                    mystr += "_or_".join(["".join([self['model'].\
                                       get('particle_dict')[req_id].get_name() \
                                                for req_id in id_list]) \
                                    for id_list in self['required_s_channels']])
                    mystr = mystr + '_'
            if mypart['is_part']:
                mystr = mystr + mypart['name']
            else:
                mystr = mystr + mypart['antiname']
            prevleg = leg

        # Check for forbidden particles
        if self['forbidden_particles'] and forbid:
            mystr = mystr + '_no_'
            for forb_id in self['forbidden_particles']:
                forbpart = self['model'].get('particle_dict')[forb_id]
                mystr = mystr + forbpart.get_name()

        # Replace '~' with 'x'
        mystr = mystr.replace('~', 'x')
        # Replace '+' with 'p'
        mystr = mystr.replace('+', 'p')
        # Replace '-' with 'm'
        mystr = mystr.replace('-', 'm')
        # Just to be safe, remove all spaces
        mystr = mystr.replace(' ', '')

        for decay in self.get('decay_chains'):
            mystr = mystr + "_" + decay.shell_string(schannel,forbid, main=False,
                                                     pdg_order=pdg_order)

        # Too long name are problematic so restrict them to a maximal of 70 char
        if len(mystr) > 64 and main:
            if schannel and forbid:
                out = self.shell_string(True, False, True, pdg_order)
            elif schannel:
                out = self.shell_string(False, False, True, pdg_order)
            else:
                out = mystr[:64]
            if not out.endswith('_%s' % self['uid']):    
                out += '_%s' % self['uid']
            return out

        return mystr

    def shell_string_v4(self):
        """Returns process as v4-compliant string with '~' -> 'x' and
        '>' -> '_'"""

        mystr = "%d_" % self['id']
        prevleg = None
        for leg in self.get_legs_with_decays():
            mypart = self['model'].get('particle_dict')[leg['id']]
            if prevleg and prevleg['state'] == False \
                   and leg['state'] == True:
                # Separate initial and final legs by ">"
                mystr = mystr + '_'
            if mypart['is_part']:
                mystr = mystr + mypart['name']
            else:
                mystr = mystr + mypart['antiname']
            prevleg = leg

        # Replace '~' with 'x'
        mystr = mystr.replace('~', 'x')
        # Just to be safe, remove all spaces
        mystr = mystr.replace(' ', '')

        return mystr

    # Helper functions

    def are_negative_orders_present(self):
        """ Check iteratively that no coupling order constraint include negative
        values."""

        if any(val<0 for val in self.get('orders').values()+\
                                           self.get('squared_orders').values()):
            return True
        
        for procdef in self['decay_chains']:
            if procdef.are_negative_orders_present():
                return True

        return False

    def are_decays_perturbed(self):
        """ Check iteratively that the decayed processes are not perturbed """
        
        for procdef in self['decay_chains']:
            if procdef['perturbation_couplings'] or procdef.are_decays_perturbed():
                return True
        return False
    
    def decays_have_squared_orders(self):
        """ Check iteratively that the decayed processes are not perturbed """
        
        for procdef in self['decay_chains']:
            if procdef['squared_orders']!={} or procdef.decays_have_squared_orders():
                return True
        return False
    
    def get_ninitial(self):
        """Gives number of initial state particles"""

        return len(filter(lambda leg: leg.get('state') == False,
                           self.get('legs')))

    def get_initial_ids(self):
        """Gives the pdg codes for initial state particles"""

        return [leg.get('id') for leg in \
                filter(lambda leg: leg.get('state') == False,
                       self.get('legs'))]

    def get_initial_pdg(self, number):
        """Return the pdg codes for initial state particles for beam number"""

        return filter(lambda leg: leg.get('state') == False and\
                       leg.get('number') == number,
                       self.get('legs'))[0].get('id')

    def get_initial_final_ids(self):
        """return a tuple of two tuple containing the id of the initial/final
           state particles. Each list is ordered"""
           
        initial = []
        final = [l.get('id') for l in self.get('legs')\
              if l.get('state') or initial.append(l.get('id'))]
        initial.sort()
        final.sort()
        return (tuple(initial), tuple(final))
    
    def get_final_ids_after_decay(self):
        """Give the pdg code of the process including decay"""
        
        finals = self.get_final_ids()
        for proc in self.get('decay_chains'):
            init = proc.get_initial_ids()[0]
            #while 1:
            try:
                pos = finals.index(init)
            except:
                break
            finals[pos] = proc.get_final_ids_after_decay()
        output = []
        for d in finals:
            if isinstance(d, list):
                output += d
            else:
                output.append(d)
        
        return output
    

    def get_final_legs(self):
        """Gives the final state legs"""

        return filter(lambda leg: leg.get('state') == True,
                       self.get('legs'))
    
    def get_final_ids(self):
        """Gives the pdg codes for final state particles"""

        return [l.get('id') for l in self.get_final_legs()]
    
                
    def get_legs_with_decays(self):
        """Return process with all decay chains substituted in."""

        if self['legs_with_decays']:
            return self['legs_with_decays']

        legs = copy.deepcopy(self.get('legs'))
        org_decay_chains = copy.copy(self.get('decay_chains'))
        sorted_decay_chains = []
        # Sort decay chains according to leg order
        for leg in legs:
            if not leg.get('state'): continue
            org_ids = [l.get('legs')[0].get('id') for l in \
                           org_decay_chains]
            if leg.get('id') in org_ids:
                sorted_decay_chains.append(org_decay_chains.pop(\
                                        org_ids.index(leg.get('id'))))
        assert not org_decay_chains
        ileg = 0
        for decay in sorted_decay_chains:
            while legs[ileg].get('state') == False or \
                      legs[ileg].get('id') != decay.get('legs')[0].get('id'):
                ileg = ileg + 1
            decay_legs = decay.get_legs_with_decays()
            legs = legs[:ileg] + decay_legs[1:] + legs[ileg+1:]
            ileg = ileg + len(decay_legs) - 1

        # Replace legs with copies
        legs = [copy.copy(l) for l in legs]

        for ileg, leg in enumerate(legs):
            leg.set('number', ileg + 1)
            
        self['legs_with_decays'] = LegList(legs)

        return self['legs_with_decays']

    def list_for_sort(self):
        """Output a list that can be compared to other processes as:
        [id, sorted(initial leg ids), sorted(final leg ids),
        sorted(decay list_for_sorts)]"""

        sorted_list =  [self.get('id'),
                        sorted(self.get_initial_ids()),
                        sorted(self.get_final_ids())]
        
        if self.get('decay_chains'):
            sorted_list.extend(sorted([d.list_for_sort() for d in \
                                       self.get('decay_chains')]))

        return sorted_list

    def compare_for_sort(self, other):
        """Sorting routine which allows to sort processes for
        comparison. Compare only process id and legs."""

        if self.list_for_sort() > other.list_for_sort():
            return 1
        if self.list_for_sort() < other.list_for_sort():
            return -1
        return 0
        
    def identical_particle_factor(self):
        """Calculate the denominator factor for identical final state particles
        """

        final_legs = filter(lambda leg: leg.get('state') == True, \
                              self.get_legs_with_decays())

        identical_indices = {}
        for leg in final_legs:
            if leg.get('id') in identical_indices:
                identical_indices[leg.get('id')] = \
                                    identical_indices[leg.get('id')] + 1
            else:
                identical_indices[leg.get('id')] = 1
        return reduce(lambda x, y: x * y, [ math.factorial(val) for val in \
                        identical_indices.values() ], 1)

    def check_expansion_orders(self):
        """Ensure that maximum expansion orders from the model are
        properly taken into account in the process"""

        # Ensure that expansion orders are taken into account
        expansion_orders = self.get('model').get('expansion_order')
        orders = self.get('orders')
        sq_orders = self.get('squared_orders')
        
        tmp = [(k,v) for (k,v) in expansion_orders.items() if 0 < v < 99]
        for (k,v) in tmp:  
            if k in orders:
                if v < orders[k]:
                    if k in sq_orders.keys() and \
                                             (sq_orders[k]>v or sq_orders[k]<0):
                        logger.warning(
'''The process with the squared coupling order (%s^2%s%s) specified can potentially 
recieve contributions with powers of the coupling %s larger than the maximal 
value allowed by the model builder (%s). Hence, MG5_aMC sets the amplitude order
for that coupling to be this maximal one. '''%(k,self.get('sqorders_types')[k],
                                             self.get('squared_orders')[k],k,v))
                    else:
                        logger.warning(
'''The coupling order (%s=%s) specified is larger than the one allowed 
             by the model builder. The maximal value allowed is %s. 
             We set the %s order to this value''' % (k,orders[k],v,k))
                    orders[k] = v
            else:
                orders[k] = v

    def __eq__(self, other):
        """Overloading the equality operator, so that only comparison
        of process id and legs is being done, using compare_for_sort."""

        if not isinstance(other, Process):
            return False

        return self.compare_for_sort(other) == 0

    def __ne__(self, other):
        return not self.__eq__(other)

#===============================================================================
# ProcessList
#===============================================================================
class ProcessList(PhysicsObjectList):
    """List of Process objects
    """

    def is_valid_element(self, obj):
        """Test if object obj is a valid Process for the list."""

        return isinstance(obj, Process)

    def nice_string(self, indent = 0):
        """Returns a nicely formatted string of the matrix element processes."""

        mystr = "\n".join([p.nice_string(indent) for p in self])

        return mystr

#===============================================================================
# ProcessDefinition
#===============================================================================
class ProcessDefinition(Process):
    """ProcessDefinition: list of multilegs (ordered)
                          dictionary of orders
                          model
                          process id
    """

    def default_setup(self):
        """Default values for all properties"""

        super(ProcessDefinition, self).default_setup()

        self['legs'] = MultiLegList()
        # Decay chain processes associated with this process
        self['decay_chains'] = ProcessDefinitionList()
        if 'legs_with_decays' in self: del self['legs_with_decays']

    def filter(self, name, value):
        """Filter for valid process property values."""

        if name == 'legs':
            if not isinstance(value, MultiLegList):
                raise self.PhysicsObjectError, \
                        "%s is not a valid MultiLegList object" % str(value)
        elif name == 'decay_chains':
            if not isinstance(value, ProcessDefinitionList):
                raise self.PhysicsObjectError, \
                        "%s is not a valid ProcessDefinitionList" % str(value)

        else:
            return super(ProcessDefinition, self).filter(name, value)

        return True

    def has_multiparticle_label(self):
        """ Check that this process definition will yield a single process, as
        each multileg only has one leg"""
        
        for process in self['decay_chains']:
            if process.has_multiparticle_label():
                return True
            
        for mleg in self['legs']:
            if len(mleg['ids'])>1:
                return True
        
        return False

    def get_sorted_keys(self):
        """Return process property names as a nicely sorted list."""

        keys = super(ProcessDefinition, self).get_sorted_keys()
        keys.remove('legs_with_decays')                                  

        return keys

    def get_minimum_WEIGHTED(self):
        """Retrieve the minimum starting guess for WEIGHTED order, to
        use in find_optimal_process_orders in MultiProcess diagram
        generation (as well as particles and hierarchy). The algorithm:

        1) Pick out the legs in the multiprocess according to the
        highest hierarchy represented (so don't mix particles from
        different hierarchy classes in the same multiparticles!)

        2) Find the starting maximum WEIGHTED order as the sum of the
        highest n-2 weighted orders

        3) Pick out required s-channel particle hierarchies, and use
        the highest of the maximum WEIGHTED order from the legs and
        the minimum WEIGHTED order extracted from 2*s-channel
        hierarchys plus the n-2-2*(number of s-channels) lowest
        leg weighted orders.
        """

        model = self.get('model')
        
        # Extract hierarchy and particles corresponding to the
        # different hierarchy levels from the model
        particles, hierarchy = model.get_particles_hierarchy()

        # Find legs corresponding to the different orders
        # making sure we look at lowest hierarchy first for each leg
        max_order_now = []
        new_legs =  copy.copy(self.get('legs'))
        for parts, value in zip(particles, hierarchy):
            ileg = 0
            while ileg < len(new_legs):
                if any([id in parts for id in new_legs[ileg].get('ids')]):
                    max_order_now.append(value)
                    new_legs.pop(ileg)
                else:
                    ileg += 1

        # Now remove the two lowest orders to get maximum (since the
        # number of interactions is n-2)
        max_order_now = sorted(max_order_now)[2:]

        # Find s-channel propagators corresponding to the different orders
        max_order_prop = []
        for idlist in self.get('required_s_channels'):
            max_order_prop.append([0,0])
            for id in idlist:
                for parts, value in zip(particles, hierarchy):
                    if id in parts:
                        max_order_prop[-1][0] += 2*value
                        max_order_prop[-1][1] += 1
                        break

        if max_order_prop:
            if len(max_order_prop) >1:
                max_order_prop = min(*max_order_prop, key=lambda x:x[0])
            else:
                max_order_prop = max_order_prop[0]

            # Use either the max_order from the external legs or
            # the maximum order from the s-channel propagators, plus
            # the appropriate lowest orders from max_order_now
            max_order_now = max(sum(max_order_now),
                                max_order_prop[0] + \
                                sum(max_order_now[:-2 * max_order_prop[1]]))
        else:
            max_order_now = sum(max_order_now)            

        return max_order_now, particles, hierarchy

    def nice_string(self, indent=0, print_weighted=False):
        """Returns a nicely formated string about current process
        content"""

        mystr = " " * indent + "Process: "
        prevleg = None
        for leg in self['legs']:
            myparts = \
                   "/".join([self['model'].get('particle_dict')[id].get_name() \
                             for id in leg.get('ids')])
            if prevleg and prevleg['state'] == False \
                   and leg['state'] == True:
                # Separate initial and final legs by ">"
                mystr = mystr + '> '
                # Add required s-channels
                if self['required_s_channels'] and \
                       self['required_s_channels'][0]:
                    mystr += "|".join([" ".join([self['model'].\
                                       get('particle_dict')[req_id].get_name() \
                                                for req_id in id_list]) \
                                    for id_list in self['required_s_channels']])
                    mystr = mystr + '> '

            mystr = mystr + myparts + ' '
            #mystr = mystr + '(%i) ' % leg['number']
            prevleg = leg

        # Add forbidden s-channels
        if self['forbidden_onsh_s_channels']:
            mystr = mystr + '$ '
            for forb_id in self['forbidden_onsh_s_channels']:
                forbpart = self['model'].get('particle_dict')[forb_id]
                mystr = mystr + forbpart.get_name() + ' '

        # Add double forbidden s-channels
        if self['forbidden_s_channels']:
            mystr = mystr + '$$ '
            for forb_id in self['forbidden_s_channels']:
                forbpart = self['model'].get('particle_dict')[forb_id]
                mystr = mystr + forbpart.get_name() + ' '

        # Add forbidden particles
        if self['forbidden_particles']:
            mystr = mystr + '/ '
            for forb_id in self['forbidden_particles']:
                forbpart = self['model'].get('particle_dict')[forb_id]
                mystr = mystr + forbpart.get_name() + ' '

        if self['orders']:
            mystr = mystr + " ".join([key + '=' + repr(self['orders'][key]) \
                       for key in sorted(self['orders'])]) + ' '

        # Add perturbation_couplings
        if self['perturbation_couplings']:
            mystr = mystr + '[ '
            if self['NLO_mode']!='tree':
                if self['NLO_mode']=='virt' and not self['has_born']:
                    mystr = mystr + 'sqrvirt = '
                else:
                    mystr = mystr + self['NLO_mode'] + ' = '
            for order in self['perturbation_couplings']:
                mystr = mystr + order + ' '
            mystr = mystr + '] '

        if self['squared_orders']:
            mystr = mystr + " ".join([key + '^2%s%d'%\
                (self.get_squared_order_type(key),self['squared_orders'][key]) \
              for key in self['squared_orders'].keys() \
                                    if print_weighted or key!='WEIGHTED']) + ' '

        # Remove last space
        mystr = mystr[:-1]

        if self.get('id') or self.get('overall_orders'):
            mystr += " @%d" % self.get('id')
            if self.get('overall_orders'):
                mystr += " " + " ".join([key + '=' + repr(self['orders'][key]) \
                       for key in sorted(self['orders'])]) + ' '
        
        if not self.get('decay_chains'):
            return mystr

        for decay in self['decay_chains']:
            mystr = mystr + '\n' + \
                    decay.nice_string(indent + 2).replace('Process', 'Decay')

        return mystr

    def get_process_with_legs(self, LegList):
        """ Return a Process object which has the same properties of this 
            ProcessDefinition but with the specified LegList as legs attribute. 
            """
            
        return Process({\
            'legs': LegList,
            'model':self.get('model'),
            'id': self.get('id'),
            'orders': self.get('orders'),
            'sqorders_types': self.get('sqorders_types'),
            'squared_orders': self.get('squared_orders'),
            'has_born': self.get('has_born'),
            'required_s_channels': self.get('required_s_channels'),
            'forbidden_onsh_s_channels': self.get('forbidden_onsh_s_channels'),            
            'forbidden_s_channels': self.get('forbidden_s_channels'),
            'forbidden_particles': self.get('forbidden_particles'),
            'perturbation_couplings': self.get('perturbation_couplings'),
            'is_decay_chain': self.get('is_decay_chain'),
            'overall_orders': self.get('overall_orders'),
            'split_orders': self.get('split_orders'),
            'born_orders': self.get('born_orders'),
            'NLO_mode': self.get('NLO_mode')
            })
            
    def get_process(self, initial_state_ids, final_state_ids):
        """ Return a Process object which has the same properties of this 
            ProcessDefinition but with the specified given leg ids. """
        
        # First make sure that the desired particle ids belong to those defined
        # in this process definition.
        my_isids = [leg.get('ids') for leg in self.get('legs') \
              if not leg.get('state')]
        my_fsids = [leg.get('ids') for leg in self.get('legs') \
             if leg.get('state')]            
        for i, is_id in enumerate(initial_state_ids):
            assert is_id in my_isids[i]
        for i, fs_id in enumerate(final_state_ids):
            assert fs_id in my_fsids[i]
        
        return self.get_process_with_legs(LegList(\
               [Leg({'id': id, 'state':False}) for id in initial_state_ids] + \
               [Leg({'id': id, 'state':True}) for id in final_state_ids]))

    def __eq__(self, other):
        """Overloading the equality operator, so that only comparison
        of process id and legs is being done, using compare_for_sort."""

        return super(Process, self).__eq__(other)

#===============================================================================
# ProcessDefinitionList
#===============================================================================
class ProcessDefinitionList(PhysicsObjectList):
    """List of ProcessDefinition objects
    """

    def is_valid_element(self, obj):
        """Test if object obj is a valid ProcessDefinition for the list."""

        return isinstance(obj, ProcessDefinition)

#===============================================================================
# Global helper functions
#===============================================================================

def make_unique(doubletlist):
    """Make sure there are no doublets in the list doubletlist.
    Note that this is a slow implementation, so don't use if speed 
    is needed"""

    assert isinstance(doubletlist, list), \
           "Argument to make_unique must be list"
    

    uniquelist = []
    for elem in doubletlist:
        if elem not in uniquelist:
            uniquelist.append(elem)

    doubletlist[:] = uniquelist[:]<|MERGE_RESOLUTION|>--- conflicted
+++ resolved
@@ -202,13 +202,8 @@
 
     sorted_keys = ['name', 'antiname', 'spin', 'color',
                    'charge', 'mass', 'width', 'pdg_code',
-<<<<<<< HEAD
-                   'texname', 'antitexname', 'line', 'propagating', 'propagator',
-                   'is_part', 'self_antipart', 'ghost', 'counterterm', 'goldstone']
-=======
                   'line', 'propagator',
                    'is_part', 'self_antipart', 'type', 'counterterm']
->>>>>>> bd5df1bb
 
     def default_setup(self):
         """Default values for all properties"""

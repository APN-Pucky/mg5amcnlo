################################################################################
#
# Copyright (c) 2009 The MadGraph5_aMC@NLO Development team and Contributors
#
# This file is a part of the MadGraph5_aMC@NLO project, an application which 
# automatically generates Feynman diagrams and matrix elements for arbitrary
# high-energy processes in the Standard Model and beyond.
#
# It is subject to the MadGraph5_aMC@NLO license which should accompany this 
# distribution.
#
# For more information, visit madgraph.phys.ucl.ac.be and amcatnlo.web.cern.ch
#
################################################################################
"""Definitions of all basic objects used in the core code: particle, 
interaction, model, leg, vertex, process, ..."""

from __future__ import absolute_import
import copy
import itertools
import logging
import math
import numbers
import os
import re
import six
StringIO = six
import madgraph.core.color_algebra as color
import collections
from madgraph import MadGraph5Error, MG5DIR, InvalidCmd
import madgraph.various.misc as misc 
from six.moves import range
from six.moves import zip
from functools import reduce


logger = logging.getLogger('madgraph.base_objects')
pjoin = os.path.join

#===============================================================================
# PhysicsObject
#===============================================================================
class PhysicsObject(dict):
    """A parent class for all physics objects."""

    class PhysicsObjectError(Exception):
        """Exception raised if an error occurs in the definition
        or the execution of a physics object."""
        pass

    def __init__(self, init_dict={}):
        """Creates a new particle object. If a dictionary is given, tries to 
        use it to give values to properties."""

        dict.__init__(self)
        self.default_setup()

        assert isinstance(init_dict, dict), \
                            "Argument %s is not a dictionary" % repr(init_dict)


        for item in init_dict.keys():
            self.set(item, init_dict[item])
        

    def __getitem__(self, name):
        """ force the check that the property exist before returning the 
            value associated to value. This ensure that the correct error 
            is always raise
        """

        try:
            return dict.__getitem__(self, name)
        except KeyError:
            self.is_valid_prop(name) #raise the correct error


    def default_setup(self):
        """Function called to create and setup default values for all object
        properties"""
        pass

    def is_valid_prop(self, name):
        """Check if a given property name is valid"""

        assert isinstance(name, str), \
                                 "Property name %s is not a string" % repr(name)

        if name not in list(self.keys()):
            raise self.PhysicsObjectError("""%s is not a valid property for this object: %s\n
    Valid property are %s""" % (name,self.__class__.__name__, list(self.keys())))
        return True

    def get(self, name):
        """Get the value of the property name."""

        return self[name]

    def set(self, name, value, force=False):
        """Set the value of the property name. First check if value
        is a valid value for the considered property. Return True if the
        value has been correctly set, False otherwise."""
        if not __debug__ or force:
            self[name] = value
            return True

        if self.is_valid_prop(name):
            try:
                self.filter(name, value)
                self[name] = value
                return True
            except self.PhysicsObjectError as why:
                logger.warning("Property " + name + " cannot be changed:" + \
                                str(why))
                return False

    def filter(self, name, value):
        """Checks if the proposed value is valid for a given property
        name. Returns True if OK. Raises an error otherwise."""

        return True

    def get_sorted_keys(self):
        """Returns the object keys sorted in a certain way. By default,
        alphabetical."""

        return list(self.keys()).sort()

    def __str__(self):
        """String representation of the object. Outputs valid Python 
        with improved format."""

        mystr = '{\n'
        for prop in self.get_sorted_keys():
            if isinstance(self[prop], str):
                mystr = mystr + '    \'' + prop + '\': \'' + \
                        self[prop] + '\',\n'
            elif isinstance(self[prop], float):
                mystr = mystr + '    \'' + prop + '\': %.2f,\n' % self[prop]
            else:
                mystr = mystr + '    \'' + prop + '\': ' + \
                        repr(self[prop]) + ',\n'
        mystr = mystr.rstrip(',\n')
        mystr = mystr + '\n}'

        return mystr

    __repr__ = __str__


#===============================================================================
# PhysicsObjectList
#===============================================================================
class PhysicsObjectList(list):
    """A class to store lists of physics object."""

    class PhysicsObjectListError(Exception):
        """Exception raised if an error occurs in the definition
        or execution of a physics object list."""
        pass

    def __init__(self, init_list=None):
        """Creates a new particle list object. If a list of physics 
        object is given, add them."""

        list.__init__(self)

        if init_list is not None:
            for object in init_list:
                self.append(object)
                
    def append(self, object):
        """Appends an element, but test if valid before."""
        
        assert self.is_valid_element(object), \
            "Object %s is not a valid object for the current list" % repr(object)

        list.append(self, object)
        

    def is_valid_element(self, obj):
        """Test if object obj is a valid element for the list."""
        return True

    def __str__(self):
        """String representation of the physics object list object. 
        Outputs valid Python with improved format."""

        mystr = '['

        for obj in self:
            mystr = mystr + str(obj) + ',\n'

        mystr = mystr.rstrip(',\n')

        return mystr + ']'

#===============================================================================
# Particle
#===============================================================================
class Particle(PhysicsObject):
    """The particle object containing the whole set of information required to
    univocally characterize a given type of physical particle: name, spin, 
    color, mass, width, charge,... The is_part flag tells if the considered
    particle object is a particle or an antiparticle. The self_antipart flag
    tells if the particle is its own antiparticle."""

    sorted_keys = ['name', 'antiname', 'spin', 'color',
                   'charge', 'mass', 'width', 'pdg_code',
                  'line', 'propagator',
                   'is_part', 'self_antipart', 'type', 'counterterm']

    def default_setup(self):
        """Default values for all properties"""

        self['name'] = 'none'
        self['antiname'] = 'none'
        self['spin'] = 1
        self['color'] = 1
        self['charge'] = 1.
        self['mass'] = 'ZERO'
        self['width'] = 'ZERO'
        self['pdg_code'] = 0
        #self['texname'] = 'none'
        #self['antitexname'] = 'none'
        self['line'] = 'dashed'
        #self['propagating'] = True -> removed in favor or 'line' = None
        self['propagator'] = ''
        self['is_part'] = True
        self['self_antipart'] = False
        # True if ghost, False otherwise
        #self['ghost'] = False
        self['type'] = '' # empty means normal can also be ghost or goldstone 
        # Counterterm defined as a dictionary with format:
        # ('ORDER_OF_COUNTERTERM',((Particle_list_PDG))):{laurent_order:CTCouplingName}
        self['counterterm'] = {}

    def get(self, name):
        
        if name == 'ghost':
            return self['type'] == 'ghost'
        elif name == 'goldstone':
            return self['type'] == 'goldstone'
        elif name == 'propagating':
            return self['line'] not in ['None',None] 
        else:
            return super(Particle, self).get(name)

    def set(self, name, value, force=False):
        
        if name in ['texname', 'antitexname']:
            return True
        elif name == 'propagating':
            if not value:
                return self.set('line', None, force=force)
            elif not self.get('line'):
                return self.set('line', 'dashed',force=force)
            return True
        elif name  in ['ghost', 'goldstone']:
            if self.get('type') == name:
                if value:
                    return True
                else:
                    return self.set('type', '', force=force)
            else:
                if value:
                    return self.set('type', name, force=force)
                else:
                    return True
        return super(Particle, self).set(name, value,force=force)
        

    def filter(self, name, value):
        """Filter for valid particle property values."""

        if name in ['name', 'antiname']:
            # Forbid special character but +-~_
            p=re.compile('''^[\w\-\+~_]+$''')
            if not p.match(value):
                raise self.PhysicsObjectError("%s is not a valid particle name" % value)

        if name == 'ghost':
            if not isinstance(value,bool):
                raise self.PhysicsObjectError("%s is not a valid bool for the 'ghost' attribute" % str(value))
    
        if name == 'counterterm':
            if not isinstance(value,dict):
                raise self.PhysicsObjectError("counterterm %s is not a valid dictionary" % repr(value))
            for key, val in value.items():
                if not isinstance(key,tuple):
                    raise self.PhysicsObjectError("key %s is not a valid tuple for counterterm key" % repr(key))
                if not isinstance(key[0],str):
                    raise self.PhysicsObjectError("%s is not a valid string" % repr(key[0]))
                if not isinstance(key[1],tuple):
                    raise self.PhysicsObjectError("%s is not a valid list" % repr(key[1]))
                for elem in key[1]:
                    if not isinstance(elem,tuple):
                        raise self.PhysicsObjectError("%s is not a valid list" % repr(elem))
                    for partPDG in elem:
                        if not isinstance(partPDG,int):
                            raise self.PhysicsObjectError("%s is not a valid integer for PDG" % repr(partPDG))
                        if partPDG<=0:
                            raise self.PhysicsObjectError("%s is not a valid positive PDG" % repr(partPDG))
                if not isinstance(val,dict):
                    raise self.PhysicsObjectError("value %s is not a valid dictionary for counterterm value" % repr(val))
                for vkey, vvalue in val.items():
                    if vkey not in [0,-1,-2]:
                        raise self.PhysicsObjectError("Key %s is not a valid laurent serie order" % repr(vkey))
                    if not isinstance(vvalue,str):
                        raise self.PhysicsObjectError("Coupling %s is not a valid string" % repr(vvalue))
        if name == 'spin':
            if not isinstance(value, int):
                raise self.PhysicsObjectError("Spin %s is not an integer" % repr(value))
            if (value < 1 or value > 5) and value != 99:
                raise self.PhysicsObjectError("Spin %i not valid" % value)

        if name == 'color':
            if not isinstance(value, int):
                raise self.PhysicsObjectError("Color %s is not an integer" % repr(value))
            if value not in [1, 3, 6, 8]:
                raise self.PhysicsObjectError("Color %i is not valid" % value)

        if name in ['mass', 'width']:
            # Must start with a letter, followed by letters, digits or _
            p = re.compile('\A[a-zA-Z]+[\w\_]*\Z')
            if not p.match(value):
                raise self.PhysicsObjectError("%s is not a valid name for mass/width variable" % \
                        value)

        if name == 'pdg_code':
            if not isinstance(value, int):
                raise self.PhysicsObjectError("PDG code %s is not an integer" % repr(value))

        if name == 'line':
            if not isinstance(value, str):
                raise self.PhysicsObjectError("Line type %s is not a string" % repr(value))
            if value not in ['None','dashed', 'straight', 'wavy', 'curly', 'double','swavy','scurly','dotted']:
                raise self.PhysicsObjectError("Line type %s is unknown" % value)

        if name == 'charge':
            if not isinstance(value, float):
                raise self.PhysicsObjectError("Charge %s is not a float" % repr(value))

        if name == 'propagating':
            if not isinstance(value, bool):
                raise self.PhysicsObjectError("Propagating tag %s is not a boolean" % repr(value))

        if name in ['is_part', 'self_antipart']:
            if not isinstance(value, bool):
                raise self.PhysicsObjectError("%s tag %s is not a boolean" % (name, repr(value)))

        return True

    def get_sorted_keys(self):
        """Return particle property names as a nicely sorted list."""

        return self.sorted_keys

    # Helper functions

    def is_perturbating(self,order,model):
        """Returns wether this particle contributes in perturbation of the order passed
           in argument given the model specified. It is very fast for usual models"""
           
        for int in model['interactions'].get_type('base'):
            # We discard the interactions with more than one type of orders
            # contributing because it then doesn't necessarly mean that this
            # particle (self) is charged under the group corresponding to the
            # coupling order 'order'. The typical example is in SUSY which 
            # features a ' photon-gluon-squark-antisquark ' interaction which
            # has coupling orders QED=1, QCD=1 and would induce the photon
            # to be considered as a valid particle to circulate in a loop of
            # type "QCD".
            if len(int.get('orders'))>1:
                continue
            if order in list(int.get('orders').keys()) and self.get('pdg_code') in \
              [part.get('pdg_code') for part in int.get('particles')]:
                return True
            
        return False
           
    def get_pdg_code(self):
        """Return the PDG code with a correct minus sign if the particle is its
        own antiparticle"""

        if not self['is_part'] and not self['self_antipart']:
            return - self['pdg_code']
        else:
            return self['pdg_code']

    def get_anti_pdg_code(self):
        """Return the PDG code of the antiparticle with a correct minus sign 
        if the particle is its own antiparticle"""

        if not self['self_antipart']:
            return - self.get_pdg_code()
        else:
            return self['pdg_code']

    def get_color(self):
        """Return the color code with a correct minus sign"""

        if not self['is_part'] and abs(self['color']) in [3, 6]:
            return - self['color']
        else:
            return self['color']

    def get_anti_color(self):
        """Return the color code of the antiparticle with a correct minus sign
        """

        if self['is_part'] and self['color'] not in [1, 8]:
            return - self['color']
        else:
            return self['color']
        
    def get_charge(self):
        """Return the charge code with a correct minus sign"""

        if not self['is_part']:
            return - self['charge']
        else:
            return self['charge']

    def get_anti_charge(self):
        """Return the charge code of the antiparticle with a correct minus sign
        """

        if self['is_part']:
            return - self['charge']
        else:
            return self['charge']
        
    def get_name(self):
        """Return the name if particle, antiname if antiparticle"""

        if not self['is_part'] and not self['self_antipart']:
            return self['antiname']
        else:
            return self['name']

    def get_helicity_states(self, allow_reverse=True):
        """Return a list of the helicity states for the onshell particle"""

        spin = self.get('spin')
        if spin ==1:
            # Scalar
            res = [ 0 ]
        elif spin == 2:
            # Spinor
            res = [ -1, 1 ]                
        elif spin == 3 and self.get('mass').lower() == 'zero':
            # Massless vector
            res = [ -1, 1 ]
        elif spin == 3:
            # Massive vector
            res = [ -1, 0, 1 ]
        elif spin == 4 and self.get('mass').lower() == 'zero':
            # Massless tensor
            res = [-3, 3]
        elif spin == 4:
            # Massive tensor
            res = [-3, -1, 1, 3]
        elif spin == 5 and self.get('mass').lower() == 'zero':
            # Massless tensor
            res = [-2, -1, 1, 2]
        elif spin in [5, 99]:
            # Massive tensor
            res = [-2, -1, 0, 1, 2]
        else:
            raise self.PhysicsObjectError("No helicity state assignment for spin %d particles" % spin)
                  
        if allow_reverse and not self.get('is_part'):
            res.reverse()


        return res

    def is_fermion(self):
        """Returns True if this is a fermion, False if boson"""

        return self['spin'] % 2 == 0

    def is_boson(self):
        """Returns True if this is a boson, False if fermion"""

        return self['spin'] % 2 == 1

#===============================================================================
# ParticleList
#===============================================================================
class ParticleList(PhysicsObjectList):
    """A class to store lists of particles."""

    def is_valid_element(self, obj):
        """Test if object obj is a valid Particle for the list."""
        return isinstance(obj, Particle)
                    
    def get_copy(self, name):
        """Try to find a particle with the given name. Check both name
        and antiname. If a match is found, return the a copy of the 
        corresponding particle (first one in the list), with the 
        is_part flag set accordingly. None otherwise."""
        
        assert isinstance(name, str)
        
        part = self.find_name(name)
        if not part:
            # Then try to look for a particle with that PDG
            try:
                pdg = int(name)
            except ValueError:
                return None

            for p in self:
                if p.get_pdg_code()==pdg:
                    part = copy.copy(p)
                    part.set('is_part', True)
                    return part
                elif p.get_anti_pdg_code()==pdg:
                    part = copy.copy(p)
                    part.set('is_part', False)
                    return part

            return None
        part = copy.copy(part)
          
        if part.get('name') == name:
            part.set('is_part', True)
            return part
        elif part.get('antiname') == name:
            part.set('is_part', False)
            return part
        return None

    def find_name(self, name):
        """Try to find a particle with the given name. Check both name
        and antiname. If a match is found, return the a copy of the 
        corresponding particle (first one in the list), with the 
        is_part flag set accordingly. None otherwise."""

        assert isinstance(name, str), "%s is not a valid string" % str(name) 

        for part in self:
            if part.get('name') == name:
                return part
            elif part.get('antiname') == name:
                return part

        return None

    def generate_ref_dict(self):
        """Generate a dictionary of part/antipart pairs (as keys) and
        0 (as value)"""

        ref_dict_to0 = {}

        for part in self:
            ref_dict_to0[(part.get_pdg_code(), part.get_anti_pdg_code())] = [0]
            ref_dict_to0[(part.get_anti_pdg_code(), part.get_pdg_code())] = [0]

        return ref_dict_to0

    def generate_dict(self):
        """Generate a dictionary from particle id to particle.
        Include antiparticles.
        """

        particle_dict = {}

        for particle in self:
            particle_dict[particle.get('pdg_code')] = particle
            if not particle.get('self_antipart'):
                antipart = copy.deepcopy(particle)
                antipart.set('is_part', False)
                particle_dict[antipart.get_pdg_code()] = antipart

        return particle_dict


#===============================================================================
# Interaction
#===============================================================================
class Interaction(PhysicsObject):
    """The interaction object containing the whole set of information 
    required to univocally characterize a given type of physical interaction: 
    
    particles: a list of particle ids
    color: a list of string describing all the color structures involved
    lorentz: a list of variable names describing all the Lorentz structure
             involved
    couplings: dictionary listing coupling variable names. The key is a
               2-tuple of integers referring to color and Lorentz structures
    orders: dictionary listing order names (as keys) with their value
    """

    sorted_keys = ['id', 'particles', 'color', 'lorentz', 'couplings',
                   'orders','loop_particles','type','perturbation_type']

    def default_setup(self):
        """Default values for all properties"""

        self['id'] = 0
        self['particles'] = []
        self['color'] = []
        self['lorentz'] = []
        self['couplings'] = { (0, 0):'none'}
        self['orders'] = {}
        # The type of interactions can be 'base', 'UV' or 'R2'.
        # For 'UV' or 'R2', one can always specify the loop it corresponds
        # to by a tag in the second element of the list. If the tag is an
        # empty list, then the R2/UV interaction will be recognized only
        # based on the nature of the identity of the particles branching
        # off the loop and the loop orders. 
        # Otherwise, the tag can be specified and it will be used when 
        # identifying the R2/UV interaction corresponding to a given loop
        # generated.
        # The format is [(lp1ID,int1ID),(lp1ID,int1ID),(lp1ID,int1ID),etc...]
        # Example of a tag for the following loop
        #
        #             ___34_____   The ';' line is a gluon with ID 21
        #          45/   ;         The '|' line is a d-quark with ID 1
        #     ------<    ;         The numbers are the interactions ID
        #            \___;______   The tag for this loop would be:
        #                12          ((21,34),(1,45),(1,12))
        #                         
        # This tag is equivalent to all its cyclic permutations. This is why
        # it must be specified in the canonical order which is defined with 
        # by putting in front of the tag the lowest 2-tuple it contains.
        # (the order relation is defined by comparing the particle ID first
        # and the interaction ID after in case the particle ID are the same).
        # In case there are two identical lowest 2-tuple in the tag, the
        # tag chosen is such that it has the lowest second 2-tuple. The procedure
        # is repeated again with the subsequent 2-tuple until there is only
        # one cyclic permutation remaining and the ambiguity is resolved.
        # This insures to have one unique unambiguous canonical tag chosen.
        # In the example above, it would be:
        #       ((1,12),(21,34),(1,45))
        # PS: Notice that in the UFO model, the tag-information is limited to 
        # the minimally relevant one which are the loop particles specified in
        # in the attribute below. In this case, 'loop_particles' is the list of 
        # all the loops giving this same counterterm contribution. 
        # Each loop being represented by a set of the PDG of the particles 
        # (not repeated) constituting it. In the example above, it would simply
        # be (1,21). In the UFO, if the loop particles are not specified then
        # MG5 will account for this counterterm only once per concerned vertex.
        # Taking the example of the three gluon vertex counterterm, one can
        # possibly have in the ufo:
        #                VertexB = blabla, loop_particles = (b)
        #                VertexT = blabla, loop_particles = (t)
        # or 
        #                VertexALL = blabla, loop_particles = ()
        # In the first case UFO specifies the specific counterterm to the three-
        # gluon loop with the bottom running in (VertexB) and with the top running
        # in (VertexT). So MG5 will associate these counterterm vertices once to
        # each of the two loop.
        # In the case where UFO defined VertexALL, then whenever MG5 encounters
        # a triangle three-gluon loop (say the bottom one), it will associate to
        # it the vertex VertexALL but will not do so again when encountering the 
        # same loop with the top quark running in. This, because it assumes that
        # the UFO vertexALL comprises all contributions already.
        
        self['loop_particles']=[[]]
        self['type'] = 'base'
        self['perturbation_type'] = None

    def filter(self, name, value):
        """Filter for valid interaction property values."""

        if name == 'id':
            #Should be an integer
            if not isinstance(value, int):
                raise self.PhysicsObjectError("%s is not a valid integer" % str(value))

        if name == 'particles':
            #Should be a list of valid particle names
            if not isinstance(value, ParticleList):
                raise self.PhysicsObjectError("%s is not a valid list of particles" % str(value))

        if name == 'perturbation_type':
            if value!=None and not isinstance(value, str):
                raise self.PhysicsObjectError("%s is not a valid string" % str(value))            

        if name == 'type':
            #Should be a string
            if not isinstance(value, str):
                raise self.PhysicsObjectError("%s is not a valid string" % str(value))
        if name == 'loop_particles':
            if isinstance(value,list):
                for l in value:
                    if isinstance(l,list):
                        for part in l:
                            if not isinstance(part,int):
                                raise self.PhysicsObjectError("%s is not a valid integer" % str(part))
                            if part<0:
                                raise self.PhysicsObjectError("%s is not a valid positive integer" % str(part))

        if name == 'orders':
            #Should be a dict with valid order names ask keys and int as values
            if not isinstance(value, dict):
                raise self.PhysicsObjectError("%s is not a valid dict for coupling orders" % \
                                                                    str(value))
            for order in value.keys():
                if not isinstance(order, str):
                    raise self.PhysicsObjectError("%s is not a valid string" % str(order))
                if not isinstance(value[order], int):
                    raise self.PhysicsObjectError("%s is not a valid integer" % str(value[order]))

        if name in ['color']:
            #Should be a list of list strings
            if not isinstance(value, list):
                raise self.PhysicsObjectError("%s is not a valid list of Color Strings" % str(value))
            for mycolstring in value:
                if not isinstance(mycolstring, color.ColorString):
                    raise self.PhysicsObjectError("%s is not a valid list of Color Strings" % str(value))

        if name in ['lorentz']:
            #Should be a list of list strings
            if not isinstance(value, list):
                raise self.PhysicsObjectError("%s is not a valid list of strings" % str(value))
            for mystr in value:
                if not isinstance(mystr, str):
                    raise self.PhysicsObjectError("%s is not a valid string" % str(mystr))

        if name == 'couplings':
            #Should be a dictionary of strings with (i,j) keys
            if not isinstance(value, dict):
                raise self.PhysicsObjectError("%s is not a valid dictionary for couplings" % \
                                                                str(value))

            for key in value.keys():
                if not isinstance(key, tuple):
                    raise self.PhysicsObjectError("%s is not a valid tuple" % str(key))
                if len(key) != 2:
                    raise self.PhysicsObjectError("%s is not a valid tuple with 2 elements" % str(key))
                if not isinstance(key[0], int) or not isinstance(key[1], int):
                    raise self.PhysicsObjectError("%s is not a valid tuple of integer" % str(key))
                if not isinstance(value[key], str):
                    raise self.PhysicsObjectError("%s is not a valid string" % value[key])

        return True

    def get_sorted_keys(self):
        """Return particle property names as a nicely sorted list."""

        return self.sorted_keys 
                
    def is_perturbating(self, orders_considered):
        """ Returns if this interaction comes from the perturbation of one of
        the order listed in the argument """
        
        if self['perturbation_type']==None:
            return True
        else:
            return (self['perturbation_type'] in orders_considered)
                
    def is_R2(self):
        """ Returns if the interaction is of R2 type."""

        # Precaution only useful because some tests have a predefined model
        # bypassing the default_setup and for which type was not defined.
        if 'type' in list(self.keys()):
            return (len(self['type'])>=2 and self['type'][:2]=='R2')
        else:
            return False

    def is_UV(self):
        """ Returns if the interaction is of UV type."""

        # Precaution only useful because some tests have a predefined model
        # bypassing the default_setup and for which type was not defined.
        if 'type' in list(self.keys()):
            return (len(self['type'])>=2 and self['type'][:2]=='UV')
        else:
            return False
        
    def is_UVmass(self):
        """ Returns if the interaction is of UVmass type."""

        # Precaution only useful because some tests have a predefined model
        # bypassing the default_setup and for which type was not defined.
        if 'type' in list(self.keys()):
            return (len(self['type'])>=6 and self['type'][:6]=='UVmass')
        else:
            return False
        
    def is_UVloop(self):
        """ Returns if the interaction is of UVmass type."""

        # Precaution only useful because some tests have a predefined model
        # bypassing the default_setup and for which type was not defined.
        if 'type' in list(self.keys()):
            return (len(self['type'])>=6 and self['type'][:6]=='UVloop')
        else:
            return False
        
    def is_UVtree(self):
        """ Returns if the interaction is of UVmass type."""

        # Precaution only useful because some tests have a predefined model
        # bypassing the default_setup and for which type was not defined.
        if 'type' in list(self.keys()):
            return (len(self['type'])>=6 and self['type'][:6]=='UVtree')
        else:
            return False
        
    def is_UVCT(self):
        """ Returns if the interaction is of the UVCT type which means that 
        it has been selected as a possible UV counterterm interaction for this
        process. Such interactions are marked by having the 'UVCT_SPECIAL' order
        key in their orders."""

        # Precaution only useful because some tests have a predefined model
        # bypassing the default_setup and for which type was not defined.
        if 'UVCT_SPECIAL' in list(self['orders'].keys()):
            return True
        else:
            return False
        
    def get_epsilon_order(self):
        """ Returns 0 if this interaction contributes to the finite part of the
        amplitude and 1 (2) is it contributes to its single (double) pole """
        
        if 'type' in list(self.keys()):
            if '1eps' in self['type']:
                return 1
            elif '2eps' in self['type']:
                return 2
            else:
                return 0
        else:
            return 0

    def generate_dict_entries(self, ref_dict_to0, ref_dict_to1):
        """Add entries corresponding to the current interactions to 
        the reference dictionaries (for n>0 and n-1>1)"""

        # Create n>0 entries. Format is (p1,p2,p3,...):interaction_id.
        # We are interested in the unordered list, so use sorted()

        pdg_tuple = tuple(sorted([p.get_pdg_code() for p in self['particles']]))
        if pdg_tuple not in list(ref_dict_to0.keys()):
            ref_dict_to0[pdg_tuple] = [self['id']]
        else:
            ref_dict_to0[pdg_tuple].append(self['id'])

        # Create n-1>1 entries. Note that, in the n-1 > 1 dictionary,
        # the n-1 entries should have opposite sign as compared to
        # interaction, since the interaction has outgoing particles,
        # while in the dictionary we treat the n-1 particles as
        # incoming

        for part in self['particles']:

            # We are interested in the unordered list, so use sorted()
            pdg_tuple = tuple(sorted([p.get_pdg_code() for (i, p) in \
                                      enumerate(self['particles']) if \
                                      i != self['particles'].index(part)]))
            pdg_part = part.get_anti_pdg_code()
            if pdg_tuple in list(ref_dict_to1.keys()):
                if (pdg_part, self['id']) not in  ref_dict_to1[pdg_tuple]:
                    ref_dict_to1[pdg_tuple].append((pdg_part, self['id']))
            else:
                ref_dict_to1[pdg_tuple] = [(pdg_part, self['id'])]

    def get_WEIGHTED_order(self, model):
        """Get the WEIGHTED order for this interaction, for equivalent
        3-particle vertex. Note that it can be fractional."""

        return float(sum([model.get('order_hierarchy')[key]*self.get('orders')[key]\
                          for key in self.get('orders')]))/ \
               max((len(self.get('particles'))-2), 1)

    def __str__(self):
        """String representation of an interaction. Outputs valid Python 
        with improved format. Overrides the PhysicsObject __str__ to only
        display PDG code of involved particles."""

        mystr = '{\n'

        for prop in self.get_sorted_keys():
            if isinstance(self[prop], str):
                mystr = mystr + '    \'' + prop + '\': \'' + \
                        self[prop] + '\',\n'
            elif isinstance(self[prop], float):
                mystr = mystr + '    \'' + prop + '\': %.2f,\n' % self[prop]
            elif isinstance(self[prop], ParticleList):
                mystr = mystr + '    \'' + prop + '\': [%s],\n' % \
                   ','.join([str(part.get_pdg_code()) for part in self[prop]])
            else:
                mystr = mystr + '    \'' + prop + '\': ' + \
                        repr(self[prop]) + ',\n'
        mystr = mystr.rstrip(',\n')
        mystr = mystr + '\n}'

        return mystr

    def canonical_repr(self):
        """ Returns a string representation that allows to order CT vertices in 
        a diagram so that identical HelasMatrix element (i.e. typically different
        flavors with identical masses and couplings) can be matched even though
        the order of the couplings specified in the UFO is different. """

        return '%s|%s'%(self['type'],
           '&'.join( sorted('%s_%s_%s'%(self['color'][k[0]],self['lorentz'][k[1]],v)
                                          for k,v in self['couplings'].items() ) ) )

    def get_canonical_couplings_keys_order(self):
        """ Returns a list of the keys to the 'couplings' dictionary, canonically 
        ordered so so that identical HelasMatrix element (i.e. typically different
        flavors with identical masses and couplings) can be matched even though
        the order of the couplings specified in the UFO is different. """

        return sorted(list(self['couplings'].keys()), key=lambda k:
        '%s_%s_%s'%(self['color'][k[0]],self['lorentz'][k[1]],self['couplings'][k]))


#===============================================================================
# InteractionList
#===============================================================================
class InteractionList(PhysicsObjectList):
    """A class to store lists of interactionss."""

    def is_valid_element(self, obj):
        """Test if object obj is a valid Interaction for the list."""

        return isinstance(obj, Interaction)

    def generate_ref_dict(self,useR2UV=False, useUVCT=False):
        """Generate the reference dictionaries from interaction list.
        Return a list where the first element is the n>0 dictionary and
        the second one is n-1>1."""

        ref_dict_to0 = {}
        ref_dict_to1 = {}
        buffer = {}

        for inter in self:
            if useR2UV or (not inter.is_UV() and not inter.is_R2() and \
                           not inter.is_UVCT()):
                inter.generate_dict_entries(ref_dict_to0, ref_dict_to1)
            if useUVCT and inter.is_UVCT():
                inter.generate_dict_entries(ref_dict_to0, ref_dict_to1)
                
        return [ref_dict_to0, ref_dict_to1]

    def generate_dict(self):
        """Generate a dictionary from interaction id to interaction.
        """

        interaction_dict = {}

        for inter in self:
            interaction_dict[inter.get('id')] = inter

        return interaction_dict

    def synchronize_interactions_with_particles(self, particle_dict):
        """Make sure that the particles in the interactions are those
        in the particle_dict, and that there are no interactions
        refering to particles that don't exist. To be called when the
        particle_dict is updated in a model.
        """

        iint = 0
        while iint < len(self):
            inter = self[iint]
            particles = inter.get('particles')
            try:
                for ipart, part in enumerate(particles):
                    particles[ipart] = particle_dict[part.get_pdg_code()]
                iint += 1
            except KeyError:
                # This interaction has particles that no longer exist
                self.pop(iint)

    def get_type(self, type):
        """ return all interactions in the list of type 'type' """
        return InteractionList([int for int in self if int.get('type')==type])

    def get_R2(self):
        """ return all interactions in the list of type R2 """
        return InteractionList([int for int in self if int.is_R2()])

    def get_UV(self):
        """ return all interactions in the list of type UV """
        return InteractionList([int for int in self if int.is_UV()])

    def get_UVmass(self):
        """ return all interactions in the list of type UVmass """
        return InteractionList([int for int in self if int.is_UVmass()])

    def get_UVtree(self):
        """ return all interactions in the list of type UVtree """
        return InteractionList([int for int in self if int.is_UVtree()])
    
    def get_UVloop(self):
        """ return all interactions in the list of type UVloop """
        return InteractionList([int for int in self if int.is_UVloop()])

#===============================================================================
# Model
#===============================================================================
class Model(PhysicsObject):
    """A class to store all the model information."""
    
    mg5_name = False #store if particle name follow mg5 convention
    
    def __init__(self, init_dict={}):
        """Creates a new particle object. If a dictionary is given, tries to 
        use it to give values to properties."""

        dict.__init__(self)
        self.default_setup()

        assert isinstance(init_dict, dict), \
                            "Argument %s is not a dictionary" % repr(init_dict)


        for item in init_dict.keys():
            self[item] = init_dict[item]
    
    def default_setup(self):

        self['name'] = ""
        self['particles'] = ParticleList()
        self['interactions'] = InteractionList()
        self['parameters'] = None
        self['functions'] = None
        self['couplings'] = None
        self['lorentz'] = None
        self['particle_dict'] = {}
        self['interaction_dict'] = {}
        self['ref_dict_to0'] = {}
        self['ref_dict_to1'] = {}
        self['got_majoranas'] = None
        self['order_hierarchy'] = {}
        self['conserved_charge'] = set()
        self['coupling_orders'] = None
        self['expansion_order'] = None
        self['version_tag'] = None # position of the directory (for security)
        self['gauge'] = [0, 1]
        self['case_sensitive'] = True
        self['running_elements'] = []
        self['allow_pickle'] = True
        self['limitations'] = [] # MLM means that the model can sometimes have issue with MLM/default scale. 
                                 # fix_scale means that the model should use fix_scale computation.
        # attribute which might be define if needed
        #self['name2pdg'] = {'name': pdg}
        
        

    def filter(self, name, value):
        """Filter for model property values"""

        if name in ['name']:
            if not isinstance(value, str):
                raise self.PhysicsObjectError("Object of type %s is not a string" %type(value))

        elif name == 'particles':
            if not isinstance(value, ParticleList):
                raise self.PhysicsObjectError("Object of type %s is not a ParticleList object" % \
                                                            type(value))
        elif name == 'interactions':
            if not isinstance(value, InteractionList):
                raise self.PhysicsObjectError("Object of type %s is not a InteractionList object" % \
                                                            type(value))
        elif name == 'particle_dict':
            if not isinstance(value, dict):
                raise self.PhysicsObjectError("Object of type %s is not a dictionary" % \
                                                        type(value))
        elif name == 'interaction_dict':
            if not isinstance(value, dict):
                raise self.PhysicsObjectError("Object of type %s is not a dictionary" % type(value))

        elif name == 'ref_dict_to0':
            if not isinstance(value, dict):
                raise self.PhysicsObjectError("Object of type %s is not a dictionary" % type(value))
                    
        elif name == 'ref_dict_to1':
            if not isinstance(value, dict):
                raise self.PhysicsObjectError("Object of type %s is not a dictionary" % type(value))

        elif name == 'got_majoranas':
            if not (isinstance(value, bool) or value == None):
                raise self.PhysicsObjectError("Object of type %s is not a boolean" % type(value))

        elif name == 'conserved_charge':
            if not (isinstance(value, set)):
                raise self.PhysicsObjectError("Object of type %s is not a set" % type(value))

        elif name == 'version_tag':
            if not (isinstance(value, str)):
                raise self.PhysicsObjectError("Object of type %s is not a string" % type(value))

        elif name == 'order_hierarchy':
            if not isinstance(value, dict):
                raise self.PhysicsObjectError("Object of type %s is not a dictionary" % \
                                                            type(value))
            for key in value.keys():
                if not isinstance(value[key],int):
                    raise self.PhysicsObjectError("Object of type %s is not an integer" % \
                                                            type(value[key]))
        elif name == 'gauge':
            if not (isinstance(value, list)):
                raise self.PhysicsObjectError("Object of type %s is not a list" % type(value))

        elif name == 'case_sensitive':
            if not value in [True ,False]:
                raise self.PhysicsObjectError("Object of type %s is not a boolean" % type(value))
            

        return True

    def get(self, name):
        """Get the value of the property name."""

        if (name == 'ref_dict_to0' or name == 'ref_dict_to1') and \
                                                                not self[name]:
            if self['interactions']:
                [self['ref_dict_to0'], self['ref_dict_to1']] = \
                            self['interactions'].generate_ref_dict()
                self['ref_dict_to0'].update(
                                self['particles'].generate_ref_dict())

        if (name == 'particle_dict') and not self[name]:
            if self['particles']:
                self['particle_dict'] = self['particles'].generate_dict()
            if self['interactions']:
                self['interactions'].synchronize_interactions_with_particles(\
                                                          self['particle_dict'])
        if name == 'modelpath':
            modeldir = self.get('version_tag').rsplit('##',1)[0]
            if os.path.exists(modeldir):
                modeldir = os.path.expanduser(modeldir)
                return modeldir
            else:
                raise Exception("path %s not valid anymore." % modeldir)
            #modeldir = os.path.join(os.path.dirname(modeldir),
            #                        os.path.basename(modeldir).rsplit("-",1)[0])
            #if os.path.exists(modeldir):
            #    return modeldir 
            #raise Exception, 'Invalid Path information: %s' % self.get('version_tag')          
        elif name == 'modelpath+restriction':
            modeldir = self.get('version_tag').rsplit('##',1)[0]
            modelname = self['name']            
            if not  os.path.exists(modeldir):
                raise Exception("path %s not valid anymore" % modeldir)
            modeldir = os.path.dirname(modeldir)
            modeldir = pjoin(modeldir, modelname)
            modeldir = os.path.expanduser(modeldir)
            return modeldir
        elif name == 'restrict_name':
            modeldir = self.get('version_tag').rsplit('##',1)[0]
            modelname = self['name']            
            basename = os.path.basename(modeldir)
            restriction = modelname[len(basename)+1:]
            return restriction

        if (name == 'interaction_dict') and not self[name]:
            if self['interactions']:
                self['interaction_dict'] = self['interactions'].generate_dict()

        if (name == 'got_majoranas') and self[name] == None:
            if self['particles']:
                self['got_majoranas'] = self.check_majoranas()

        if (name == 'coupling_orders') and self[name] == None:
            if self['interactions']:
                self['coupling_orders'] = self.get_coupling_orders()

        if (name == 'order_hierarchy') and not self[name]:
            if self['interactions']:
                self['order_hierarchy'] = self.get_order_hierarchy()    

        if (name == 'expansion_order') and self[name] == None:
            if self['interactions']:
                self['expansion_order'] = \
                   dict([(order, -1) for order in self.get('coupling_orders')])
                   
        if (name == 'name2pdg') and 'name2pdg' not in self:
            self['name2pdg'] = {}
            for p in self.get('particles'):
                self['name2pdg'][p.get('antiname')] = -1*p.get('pdg_code')
                self['name2pdg'][p.get('name')] =  p.get('pdg_code')
                
        return Model.__bases__[0].get(self, name) # call the mother routine

    def set(self, name, value, force = False):
        """Special set for particles and interactions - need to
        regenerate dictionaries."""

        if name == 'particles':
            # Ensure no doublets in particle list
            make_unique(value)
            # Reset dictionaries
            self['particle_dict'] = {}
            self['ref_dict_to0'] = {}
            self['got_majoranas'] = None

        if name == 'interactions':
            # Ensure no doublets in interaction list
            make_unique(value)
            # Reset dictionaries
            self['interaction_dict'] = {}
            self['ref_dict_to1'] = {}
            self['ref_dict_to0'] = {}
            self['got_majoranas'] = None
            self['coupling_orders'] = None
            self['order_hierarchy'] = {}
            self['expansion_order'] = None

        if name == 'name2pdg':
            self['name2pgg'] = value
            return

        result = Model.__bases__[0].set(self, name, value, force) # call the mother routine

        if name == 'particles':
            # Recreate particle_dict
            self.get('particle_dict')

        return result

    def actualize_dictionaries(self):
        """This function actualizes the dictionaries"""

        [self['ref_dict_to0'], self['ref_dict_to1']] = \
                self['interactions'].generate_ref_dict()
        self['ref_dict_to0'].update(
                                self['particles'].generate_ref_dict())

    def get_sorted_keys(self):
        """Return process property names as a nicely sorted list."""

        return ['name', 'particles', 'parameters', 'interactions',
                'couplings','lorentz', 'gauge']

    def get_particle(self, id):
        """Return the particle corresponding to the id / name"""
        
        try:
            return self["particle_dict"][id]
        except Exception:
            if isinstance(id, int):
                try:
                    return self.get("particle_dict")[id]
                except Exception as error:
                    return None
            else:
                if not hasattr(self, 'name2part'):
                    self.create_name2part()
                try: 
                    return self.name2part[id]
                except:
                    return None

    def create_name2part(self):
        """create a dictionary name 2 part"""
        
        self.name2part = {}
        for part in self.get("particle_dict").values():
            self.name2part[part.get('name')] = part
            self.name2part[part.get('antiname')] = part
            
    def get_lorentz(self, name):
        """return the lorentz object from the associate name"""
        if hasattr(self, 'lorentz_name2obj'):
            return self.lorentz_name2obj[name]  
        else:
            self.create_lorentz_dict()
            return self.lorentz_name2obj[name]

    def create_lorentz_dict(self):
        """create the dictionary linked to the lorentz structure"""
        self.lorentz_name2obj = {}
        self.lorentz_expr2name = {}
        if not self.get('lorentz'):
            return
        for lor in self.get('lorentz'):
            self.lorentz_name2obj[lor.name] = lor
            self.lorentz_expr2name[lor.structure] = lor.name

    def get_interaction(self, id):
        """Return the interaction corresponding to the id"""

        try:
            return self.get("interaction_dict")[id]
        except Exception:
            return None

    def get_parameter(self, name):
        """Return the parameter associated to the name NAME"""
        
        # If information is saved
        if hasattr(self, 'parameters_dict') and self.parameters_dict:
            try:
                return self.parameters_dict[name]
            except Exception:
                # try to reload it before crashing 
                pass
            
        # Else first build the dictionary
        self.parameters_dict = {}
        for data in self['parameters'].values():
            [self.parameters_dict.__setitem__(p.name,p) for p in data]
        
        return self.parameters_dict[name]

    def get_coupling_orders(self):
        """Determine the coupling orders of the model"""
        return set(sum([list(i.get('orders').keys()) for i in \
                        self.get('interactions')], []))

    def get_order_hierarchy(self):
        """Set a default order hierarchy for the model if not set by the UFO."""
        # Set coupling hierachy
        hierarchy = dict([(order, 1) for order in self.get('coupling_orders')])
        # Special case for only QCD and QED couplings, unless already set
        if self.get('coupling_orders') == set(['QCD', 'QED']):
            hierarchy['QED'] = 2
        return hierarchy


    def get_nflav(self):
        """returns the number of light quark flavours in the model."""
        return len([p for p in self.get('particles') \
                if p['spin'] == 2 and p['is_part'] and \
                p ['color'] != 1 and p['mass'].lower() == 'zero'])


    def get_quark_pdgs(self):
        """returns the PDG codes of the light quarks and antiquarks"""
        pdg_list = [p['pdg_code'] for p in self.get('particles') \
                       if p['spin'] == 2 and \
                       p['color'] == 3 and \
                       p['charge'] != 0. and p['mass'].lower() == 'zero']

        for p in pdg_list[:]:
            if not self.get('particle_dict')[p]['self_antipart']:
                pdg_list.append(self.get('particle_dict')[p].get_anti_pdg_code())
                
        return sorted(pdg_list)


    def get_nleps(self):
        """returns the number of light lepton flavours in the model."""
        return len([p for p in self.get('particles') \
                if p['spin'] == 2 and p['is_part'] and \
                p['color'] == 1 and \
                p['charge'] != 0. and p['mass'].lower() == 'zero'])


    def get_lepton_pdgs(self):
        """returns the PDG codes of the light leptons and antileptons"""
        pdg_list = [p['pdg_code'] for p in self.get('particles') \
                       if p['spin'] == 2 and \
                       p['color'] == 1 and \
                       p['charge'] != 0. and p['mass'].lower() == 'zero']

        for p in pdg_list[:]:
            if not self.get('particle_dict')[p]['self_antipart']:
                pdg_list.append(self.get('particle_dict')[p].get_anti_pdg_code())
                
        return sorted(pdg_list)

    
    def get_particles_hierarchy(self):
        """Returns the order hierarchies of the model and the
        particles which have interactions in at least this hierarchy
        (used in find_optimal_process_orders in MultiProcess diagram
        generation):

        Check the coupling hierarchy of the model. Assign all
        particles to the different coupling hierarchies so that a
        particle is considered to be in the highest hierarchy (i.e.,
        with lowest value) where it has an interaction.
        """
        
        # Find coupling orders in model
        coupling_orders = self.get('coupling_orders')
        # Loop through the different coupling hierarchy values, so we
        # start with the most dominant and proceed to the least dominant
        hierarchy = sorted(list(set([self.get('order_hierarchy')[k] for \
                                     k in coupling_orders])))

        # orders is a rising list of the lists of orders with a given hierarchy
        orders = []
        for value in hierarchy:
            orders.append([ k for (k, v) in \
                            self.get('order_hierarchy').items() if \
                            v == value ])

        # Extract the interaction that correspond to the different
        # coupling hierarchies, and the corresponding particles
        interactions = []
        particles = []
        for iorder, order in enumerate(orders):
            sum_orders = sum(orders[:iorder+1], [])
            sum_interactions = sum(interactions[:iorder], [])
            sum_particles = sum([list(p) for p in particles[:iorder]], [])
            # Append all interactions that have only orders with at least
            # this hierarchy
            interactions.append([i for i in self.get('interactions') if \
                                 not i in sum_interactions and \
                                 not any([k not in sum_orders for k in \
                                          i.get('orders').keys()])])
            # Append the corresponding particles, excluding the
            # particles that have already been added
            particles.append(set(sum([[p.get_pdg_code() for p in \
                                      inter.get('particles') if \
                                       p.get_pdg_code() not in sum_particles] \
                                      for inter in interactions[-1]], [])))

        return particles, hierarchy

    def get_max_WEIGHTED(self):
        """Return the maximum WEIGHTED order for any interaction in the model,
        for equivalent 3-particle vertices. Note that it can be fractional."""

        return max([inter.get_WEIGHTED_order(self) for inter in \
                        self.get('interactions')])
            
    def get_running(self, used_parameters):
        """return a list of parameter which needs to be run together.
           check also that at least one requested coupling is dependent of 
           such running 
        """
        
        correlated = []
        
        for key in self["running_elements"]:
            for param_list in key.run_objects:
                names = [k.name for k in param_list]
                try:
                    names.remove('aS')
                except Exception:
                    pass
                # find all set of parameter where at least one paremeter are present
                this_ones = set(names)
                for subset in list(correlated):
                    if any(n in subset for n in names):
                        this_ones.update(subset)
                        correlated.remove(subset)
                correlated.append(this_ones)
        
        #filtering
        for subset in list(correlated): 
            if not any(n in subset for n in used_parameters):
                correlated.remove(subset)
        
        misc.sprint(correlated)
        return correlated   

        

    def check_majoranas(self):
        """Return True if there is fermion flow violation, False otherwise"""

        if any([part.is_fermion() and part.get('self_antipart') \
                for part in self.get('particles')]):
            return True

        # No Majorana particles, but may still be fermion flow
        # violating interactions
        for inter in self.get('interactions'):
            # Do not look at UV Wfct renormalization counterterms
            if len(inter.get('particles'))==1:
                continue
            fermions = [p for p in inter.get('particles') if p.is_fermion()]
            for i in range(0, len(fermions), 2):
                if fermions[i].get('is_part') == \
                   fermions[i+1].get('is_part'):
                    # This is a fermion flow violating interaction
                    return True
        # No fermion flow violations
        return False

    def reset_dictionaries(self):
        """Reset all dictionaries and got_majoranas. This is necessary
        whenever the particle or interaction content has changed. If
        particles or interactions are set using the set routine, this
        is done automatically."""

        self['particle_dict'] = {}
        self['ref_dict_to0'] = {}
        self['got_majoranas'] = None
        self['interaction_dict'] = {}
        self['ref_dict_to1'] = {}
        self['ref_dict_to0'] = {}
        
    def pass_particles_name_in_mg_default(self):
        """Change the name of the particles such that all SM and MSSM particles
        follows the MG convention"""
        
        self.mg5_name = True
        
        # Check that default name/antiname is not already use 
        def check_name_free(self, name):
            """ check if name is not use for a particle in the model if it is 
            raise an MadGraph5error"""
            part = self['particles'].find_name(name)
            if part: 
                error_text = \
                '%s particles with pdg code %s is in conflict with MG ' + \
                'convention name for particle %s.\n Use -modelname in order ' + \
                'to use the particles name defined in the model and not the ' + \
                'MadGraph5_aMC@NLO convention'
                
                raise MadGraph5Error(error_text % \
                                     (part.get_name(), part.get_pdg_code(), pdg))                

        default = self.load_default_name()

        for pdg in default.keys():
            part = self.get_particle(pdg)
            if not part:
                continue
            antipart = self.get_particle(-pdg)
            name = part.get_name()
            if name != default[pdg]:
                check_name_free(self, default[pdg])
                if part.get('is_part'):
                    part.set('name', default[pdg])
                    if antipart:
                        antipart.set('name', default[pdg])
                    else:
                        part.set('antiname', default[pdg])                        
                else:
                    part.set('antiname', default[pdg])
                    if antipart:
                        antipart.set('antiname', default[pdg])
        
        #additional check for the Higgs in the mssm
        if self.get('name') == 'mssm' or self.get('name').startswith('mssm-'):
            part = self.get_particle(25)
            part.set('name', 'h1')
            part.set('antiname', 'h1')


            
    def change_parameter_name_with_prefix(self, prefix='mdl_'):
        """ Change all model parameter by a given prefix.
        Modify the parameter if some of them are identical up to the case"""
        
        lower_dict={}
        duplicate = set()
        keys = list(self.get('parameters').keys())
        for key in keys:
            for param in self['parameters'][key]:
                lower_name = param.name.lower()
                if not lower_name:
                    continue
                try:
                    lower_dict[lower_name].append(param)
                except KeyError:
                    lower_dict[lower_name] = [param]
                else:
                    duplicate.add(lower_name)
                    logger.debug('%s is defined both as lower case and upper case.' 
                                                                   % lower_name)
        
        if prefix == '' and  not duplicate:
            return
                
        re_expr = r'''\b(%s)\b'''
        to_change = []
        change={}
        # recast all parameter in prefix_XX
        for key in keys:
            for param in self['parameters'][key]:
                value = param.name.lower()
                if value in ['as','mu_r', 'zero','aewm1','g']:
                    continue
                elif value.startswith(prefix):
                    continue
                elif value in duplicate:
                    continue # handle later
                elif value:
                    change[param.name] = '%s%s' % (prefix,param.name)
                    to_change.append(param.name)
                    param.name = change[param.name]
            
        for value in duplicate:
            for i, var in enumerate(lower_dict[value]):
                to_change.append(var.name)
                new_name = '%s%s%s' % (prefix, var.name.lower(), 
                                                  ('__%d'%(i+1) if i>0 else ''))
                change[var.name] = new_name
                var.name = new_name
                to_change.append(var.name)
        assert 'zero' not in to_change
        replace = lambda match_pattern: change[match_pattern.groups()[0]]
        
        if not to_change:
            return
        
        if 'parameter_dict' in self:
            new_dict = dict( (change[name] if (name in change) else name, value) for
                             name, value in self['parameter_dict'].items())
            self['parameter_dict'] = new_dict
    
        if hasattr(self,'map_CTcoup_CTparam'):
            # If the map for the dependence of couplings to CTParameters has
            # been defined, we must apply the renaming there as well. 

            self.map_CTcoup_CTparam = dict( (coup_name, 
            [change[name] if (name in change) else name for name in params]) 
                  for coup_name, params in self.map_CTcoup_CTparam.items() )

        i=0
        while i*1000 <= len(to_change): 
            one_change = to_change[i*1000: min((i+1)*1000,len(to_change))]
            i+=1
            rep_pattern = re.compile('\\b%s\\b'% (re_expr % ('\\b|\\b'.join(one_change))))
            
            # change parameters
            for key in keys:
                if key == ('external',):
                    continue
                for param in self['parameters'][key]:
                    param.expr = rep_pattern.sub(replace, param.expr)
            # change couplings
            for key in self['couplings'].keys():
                for coup in self['couplings'][key]:
                    coup.expr = rep_pattern.sub(replace, coup.expr)

            # change form-factor
            ff = [l.formfactors for l in self['lorentz'] if hasattr(l, 'formfactors')]
            ff = set(sum(ff,[])) # here we have the list of ff used in the model
            for f in ff:
                f.value = rep_pattern.sub(replace, f.value)

            # change mass/width
            for part in self['particles']:
                if str(part.get('mass')) in one_change:
                    part.set('mass', rep_pattern.sub(replace, str(part.get('mass'))))
                if str(part.get('width')) in one_change:
                    part.set('width', rep_pattern.sub(replace, str(part.get('width'))))  
                if  hasattr(part, 'partial_widths'):
                    for key, value in part.partial_widths.items():    
                        part.partial_widths[key] = rep_pattern.sub(replace, value)
                
        #ensure that the particle_dict is up-to-date
        self['particle_dict'] =''
        self.get('particle_dict') 

        

    def get_first_non_pdg(self):
        """Return the first positive number that is not a valid PDG code"""
        return [c for c in range(1, len(self.get('particles')) + 1) if \
                c not in list(self.get('particle_dict').keys())][0]
                

    def write_param_card(self, filepath=None):
        """Write out the param_card, and return as string."""
        
        import models.write_param_card as writer
        if not filepath:
            out = StringIO.StringIO() # it's suppose to be written in a file
        else:
            out = filepath
        param = writer.ParamCardWriter(self, filepath=out)
        if not filepath:
            return out.getvalue()
        else:
            return param
        
    @ staticmethod
    def load_default_name():
        """ load the default for name convention """

        logger.info('Change particles name to pass to MG5 convention')    
        default = {}
        for line in open(os.path.join(MG5DIR, 'input', \
                                                 'particles_name_default.txt')):
            line = line.lstrip()
            if line.startswith('#'):
                continue
            
            args = line.split()
            if len(args) != 2:
                logger.warning('Invalid syntax in interface/default_name:\n %s' % line)
                continue
            default[int(args[0])] = args[1].lower()
        
        return default

    def change_electroweak_mode(self, mode):
        """Change the electroweak mode. The only valid mode now is external.
        Where in top of the default MW and sw2 are external parameters."""

        if isinstance(mode, str) and "_" in mode:
            mode = set([s.lower() for s in mode.split('_')])

        assert mode in ["external",set(['mz','mw','alpha'])]
        
        try:
            W = self.get('particle_dict')[24]
        except KeyError:
            raise InvalidCmd('No W particle in the model impossible to '+
                                                        'change the EW scheme!')
        
        if mode=='external':
            MW = self.get_parameter(W.get('mass'))
            if not isinstance(MW, ParamCardVariable):
                newMW = ParamCardVariable(MW.name, MW.value, 'MASS', [24])
                if not newMW.value:
                    newMW.value = 80.385
                #remove the old definition
                self.get('parameters')[MW.depend].remove(MW)
                # add the new one
                self.add_param(newMW, ['external'])
                
            # Now check for sw2. if not define bypass this
            try:
                sw2 = self.get_parameter('sw2')
            except KeyError:
                try:
                    sw2 = self.get_parameter('mdl_sw2')
                except KeyError:
                    sw2=None
    
            if sw2:
                newsw2 = ParamCardVariable(sw2.name,sw2.value, 'SMINPUTS', [4])
                if not newsw2.value:
                    newsw2.value = 0.222246485786
                #remove the old definition
                self.get('parameters')[sw2.depend].remove(sw2)
                # add the new one
                self.add_param(newsw2, ['external'])
            # Force a refresh of the parameter dictionary
            self.parameters_dict = None
            return True

        elif mode==set(['mz','mw','alpha']):
            # For now, all we support is to go from mz, Gf, alpha to mz, mw, alpha
            W = self.get('particle_dict')[24]
            mass = self.get_parameter(W.get('mass'))
            mass_expr = 'cmath.sqrt(%(prefix)sMZ__exp__2/2. + cmath.sqrt('+\
              '%(prefix)sMZ__exp__4/4. - (%(prefix)saEW*cmath.pi*%(prefix)s'+\
              'MZ__exp__2)/(%(prefix)sGf*%(prefix)ssqrt__2)))'
            if 'external' in mass.depend:
                # Nothing to be done
                return True
            match = False
            if mass.expr == mass_expr%{'prefix':''}:
                prefix = ''
                match = True
            elif mass.expr == mass_expr%{'prefix':'mdl_'}:
                prefix = 'mdl_'
                match = True
            if match:
                MW = ParamCardVariable(mass.name, mass.value, 'MASS', [24])
                if not MW.value:
                    MW.value = 80.385                
                self.get('parameters')[('external',)].append(MW)
                self.get('parameters')[mass.depend].remove(mass)
                # Make Gf an internal parameter
                new_param = ModelVariable('Gf',
                '-%(prefix)saEW*%(prefix)sMZ**2*cmath.pi/(cmath.sqrt(2)*%(MW)s**2*(%(MW)s**2 - %(prefix)sMZ**2))' %\
                {'MW': mass.name,'prefix':prefix}, 'complex', mass.depend)
                Gf = self.get_parameter('%sGf'%prefix)
                self.get('parameters')[('external',)].remove(Gf)
                self.add_param(new_param, ['%saEW'%prefix])
                # Force a refresh of the parameter dictionary
                self.parameters_dict = None
                return True
            else:
                return False

    def change_mass_to_complex_scheme(self, toCMS=True):
        """modify the expression changing the mass to complex mass scheme"""
        
        # 1) Change the 'CMSParam' of loop_qcd_qed model to 1.0 so as to remove
        #    the 'real' prefix fromall UVCT wf renormalization expressions.
        #    If toCMS is False, then it makes sure CMSParam is 0.0 and returns
        #    immediatly.
        # 2) Find All input parameter mass and width associated
        #   Add a internal parameter and replace mass with that param
        # 3) Find All mass fixed by the model and width associated
        #   -> Both need to be fixed with a real() /Imag()
        # 4) Find All width set by the model
        #   -> Need to be set with a real()
        # 5) Fix the Yukawa mass to the value of the complex mass/ real mass
        # 6) Loop through all expression and modify those accordingly
        #    Including all parameter expression as complex
        
        try:
            CMSParam = self.get_parameter('CMSParam')
        except KeyError:
            try:
                CMSParam = self.get_parameter('mdl_CMSParam')
            except KeyError:
                CMSParam = None
                
        # Handle the case where we want to make sure the CMS is turned off
        if not toCMS:
            if CMSParam:
                CMSParam.expr = '0.0'
            return            
        
        # Now handle the case where we want to turn to CMS.    
        if CMSParam:
            CMSParam.expr = '1.0'
        
        to_change = {}
        mass_widths = [] # parameter which should stay real
        for particle in self.get('particles'):
            m = particle.get('width')
            if m in mass_widths:
                continue
            mass_widths.append(particle.get('width'))
            mass_widths.append(particle.get('mass'))
            width = self.get_parameter(particle.get('width'))
            if (isinstance(width.value, (complex,float)) and abs(width.value)==0.0) or \
                                                    width.name.lower() =='zero':
                #everything is fine since the width is zero
                continue
            if not isinstance(width, ParamCardVariable):
                width.expr = 're(%s)' % width.expr
            mass = self.get_parameter(particle.get('mass'))
            if (isinstance(width.value, (complex,float)) and abs(width.value)!=0.0) or \
                                                    mass.name.lower() != 'zero':
                # special SM treatment to change the gauge scheme automatically.
                if particle.get('pdg_code') == 24 and isinstance(mass, 
                                                                 ModelVariable):
                    status = self.change_electroweak_mode(
                                                   set(['mz','mw','alpha']))
                    # Use the newly defined parameter for the W mass
                    mass = self.get_parameter(particle.get('mass'))
                    if not status:
                        logger.warning('The W mass is not an external '+
                        'parameter in this model and the automatic change of'+
                        ' electroweak scheme changed. This is not advised for '+
                                            'applying the complex mass scheme.')

                # Add A new parameter CMASS
                #first compute the dependencies (as,...)
                depend = list(set(mass.depend + width.depend))
                if len(depend)>1 and 'external' in depend:
                    depend.remove('external')
                depend = tuple(depend)
                if depend == ('external',):
                    depend = ()
                
                # Create the new parameter
                if isinstance(mass, ParamCardVariable):
                    New_param = ModelVariable('CMASS_'+mass.name,
                        'cmath.sqrt(%(mass)s**2 - complex(0,1) * %(mass)s * %(width)s)' \
                              % {'mass': mass.name, 'width': width.name}, 
                        'complex', depend)              
                else:
                    New_param = ModelVariable('CMASS_'+mass.name,
                        mass.expr, 'complex', depend)
                    # Modify the treatment of the width in this case
                    if not isinstance(width, ParamCardVariable):
                        width.expr = '- im(%s**2) / cmath.sqrt(re(%s**2))' % (mass.expr, mass.expr)
                    else:
                        # Remove external parameter from the param_card
                        New_width = ModelVariable(width.name,
                        '-1 * im(CMASS_%s**2) / %s' % (mass.name, mass.name), 'real', mass.depend)
                        self.get('parameters')[('external',)].remove(width)
                        self.add_param(New_param, (mass,))
                        self.add_param(New_width, (New_param,))
                        mass.expr = 'cmath.sqrt(re(%s**2))' % mass.expr                
                        to_change[mass.name] = New_param.name
                        continue                        
                        
                    mass.expr = 're(%s)' % mass.expr                
                self.add_param(New_param, (mass, width))
                to_change[mass.name] = New_param.name
        
        # Remove the Yukawa and fix those accordingly to the mass/complex mass
        yukawas = [p for p in self.get('parameters')[('external',)] 
                                              if p.lhablock.lower() == 'yukawa']
        for yukawa in yukawas:
            # clean the pevious parameter
            self.get('parameters')[('external',)].remove(yukawa)
            
            particle = self.get_particle(yukawa.lhacode[0])
            mass = self.get_parameter(particle.get('mass'))
            
            # add the new parameter in the correct category
            if mass.depend == ('external',):
                depend = ()
            else:
                depend = mass.depend
                
            New_param = ModelVariable(yukawa.name, mass.name, 'real', depend)
            
            # Add it in the model at the correct place (for the dependences)
            if mass.name in to_change:
                expr = 'CMASS_%s' % mass.name
            else:
                expr = mass.name
            param_depend = self.get_parameter(expr)
            self.add_param(New_param, [param_depend])
            
        if not to_change:
            return
            
            
        # So at this stage we still need to modify all parameters depending of
        # particle's mass. In addition all parameter (but mass/width/external 
        # parameter) should be pass in complex mode.
        pat = '|'.join(list(to_change.keys()))
        pat = r'(%s)\b' % pat
        pat = re.compile(pat)
        def replace(match):
            return to_change[match.group()]
        
        # Modify the parameters
        for dep, list_param in self['parameters'].items():
            for param in list_param:
                if param.name.startswith('CMASS_') or param.name in mass_widths or\
                              isinstance(param, ParamCardVariable):
                    continue
                param.type = 'complex'
#                print param.expr,  to_change
                
                param.expr = pat.sub(replace, param.expr)
        
        # Modify the couplings        
        for dep, list_coup in self['couplings'].items():
            for coup in list_coup:                
                coup.expr = pat.sub(replace, coup.expr)
                
    def add_param(self, new_param, depend_param):
        """add the parameter in the list of parameter in a correct position"""
            
        pos = 0
        for i,param in enumerate(self.get('parameters')[new_param.depend]):
            if param.name in depend_param:
                pos = i + 1
        self.get('parameters')[new_param.depend].insert(pos, new_param)


    #def __repr__(self):
    #    """ """
    #    raise Exception
    #    return "Model(%s)" % self.get_name()
    #__str__ = __repr__
################################################################################
# Class for Parameter / Coupling
################################################################################
class ModelVariable(object):
    """A Class for storing the information about coupling/ parameter"""
    
    def __init__(self, name, expression, type, depend=()):
        """Initialize a new parameter/coupling"""
        
        self.name = name
        self.expr = expression # python expression
        self.type = type # real/complex
        self.depend = depend # depend on some other parameter -tuple-
        self.value = None
    
    def __eq__(self, other):
        """Object with same name are identical, If the object is a string we check
        if the attribute name is equal to this string"""
        
        try:
            return other.name == self.name
        except Exception:
            return other == self.name

class ParamCardVariable(ModelVariable):
    """ A class for storing the information linked to all the parameter 
    which should be define in the param_card.dat"""
    
    depend = ('external',)
    type = 'real'
    
    def __init__(self, name, value, lhablock, lhacode, scale=None):
        """Initialize a new ParamCardVariable
        name: name of the variable
        value: default numerical value
        lhablock: name of the block in the param_card.dat
        lhacode: code associate to the variable
        """
        self.name = name
        self.value = value 
        self.lhablock = lhablock
        self.lhacode = lhacode
        self.scale = scale


#===============================================================================
# Classes used in diagram generation and process definition:
#    Leg, Vertex, Diagram, Process
#===============================================================================

#===============================================================================
# Leg
#===============================================================================
class Leg(PhysicsObject):
    """Leg object: id (Particle), number, I/F state, flag from_group
    """

    def default_setup(self):
        """Default values for all properties"""

        self['id'] = 0
        self['number'] = 0
        # state: True = final, False = initial (boolean to save memory)
        self['state'] = True
        #self['loop_line'] = False
        self['loop_line'] = False
        # from_group: Used in diagram generation
        self['from_group'] = True
        # onshell: decaying leg (True), forbidden s-channel (False), none (None)
        self['onshell'] = None
        # filter on the helicty
        self['polarization'] = []

    def filter(self, name, value):
        """Filter for valid leg property values."""

        if name in ['id', 'number']:
            if not isinstance(value, int):
                raise self.PhysicsObjectError("%s is not a valid integer for leg id" % str(value))

        elif name == 'state':
            if not isinstance(value, bool):
                raise self.PhysicsObjectError("%s is not a valid leg state (True|False)" % \
                                                                    str(value))

        elif name == 'from_group':
            if not isinstance(value, bool) and value != None:
                raise self.PhysicsObjectError("%s is not a valid boolean for leg flag from_group" % \
                                                                    str(value))

        elif name == 'loop_line':
            if not isinstance(value, bool) and value != None:
                raise self.PhysicsObjectError("%s is not a valid boolean for leg flag loop_line" % \
                                                                    str(value))

        elif name == 'onshell':
            if not isinstance(value, bool) and value != None:
                raise self.PhysicsObjectError("%s is not a valid boolean for leg flag onshell" % \
                                                                    str(value))
        
        elif name == 'polarization':
            if not isinstance(value, list):
                raise self.PhysicsObjectError( \
                        "%s is not a valid list" % str(value))
            for i in value:
                if i not in [-1, 1, 2,-2, 3,-3, 0, 99]:
                    raise self.PhysicsObjectError( \
                          "%s is not a valid polarization" % str(value))
                                                                    
        return True

    def get_sorted_keys(self):
        """Return particle property names as a nicely sorted list."""

        return ['id', 'number', 'state', 'from_group', 'loop_line', 'onshell', 'polarization']

    def is_fermion(self, model):
        """Returns True if the particle corresponding to the leg is a
        fermion"""

        assert isinstance(model, Model), "%s is not a model" % str(model)

        return model.get('particle_dict')[self['id']].is_fermion()

    def is_incoming_fermion(self, model):
        """Returns True if leg is an incoming fermion, i.e., initial
        particle or final antiparticle"""

        assert isinstance(model, Model), "%s is not a model" % str(model)

        part = model.get('particle_dict')[self['id']]
        return part.is_fermion() and \
               (self.get('state') == False and part.get('is_part') or \
                self.get('state') == True and not part.get('is_part'))

    def is_outgoing_fermion(self, model):
        """Returns True if leg is an outgoing fermion, i.e., initial
        antiparticle or final particle"""

        assert isinstance(model, Model), "%s is not a model" % str(model)        
        
        part = model.get('particle_dict')[self['id']]
        return part.is_fermion() and \
               (self.get('state') == True and part.get('is_part') or \
                self.get('state') == False and not part.get('is_part'))

    # Helper function. We don't overload the == operator because it might be useful
    # to define it differently than that later.

    def same(self, leg):
        """ Returns true if the leg in argument has the same ID and the same numer """

        # In case we want to check this leg with an integer in the tagging procedure, 
        # then it only has to match the leg number.
        if isinstance(leg,int):
            if self['number']==leg:
                return True
            else:
                return False

        # If using a Leg object instead, we also want to compare the other relevant
        # properties.
        elif isinstance(leg, Leg):
            if self['id']==leg.get('id') and \
               self['number']==leg.get('number') and \
               self['loop_line']==leg.get('loop_line') :
                return True
            else:
                return False

        else :
            return False

    # Make sure sort() sorts lists of legs according to 'number'
    def __lt__(self, other):
        return self['number'] < other['number']

#===============================================================================
# LegList
#===============================================================================
class LegList(PhysicsObjectList):
    """List of Leg objects
    """

    def is_valid_element(self, obj):
        """Test if object obj is a valid Leg for the list."""

        return isinstance(obj, Leg)

    # Helper methods for diagram generation

    def from_group_elements(self):
        """Return all elements which have 'from_group' True"""

        return [leg for leg in self if leg.get('from_group')]

    def minimum_one_from_group(self):
        """Return True if at least one element has 'from_group' True"""

        return len(self.from_group_elements()) > 0

    def minimum_two_from_group(self):
        """Return True if at least two elements have 'from_group' True"""

        return len(self.from_group_elements()) > 1

    def can_combine_to_1(self, ref_dict_to1):
        """If has at least one 'from_group' True and in ref_dict_to1,
           return the return list from ref_dict_to1, otherwise return False"""
        if self.minimum_one_from_group():
            return tuple(sorted([leg.get('id') for leg in self])) in ref_dict_to1
        else:
            return False

    def can_combine_to_0(self, ref_dict_to0, is_decay_chain=False):
        """If has at least two 'from_group' True and in ref_dict_to0,
        
        return the vertex (with id from ref_dict_to0), otherwise return None

        If is_decay_chain = True, we only allow clustering of the
        initial leg, since we want this to be the last wavefunction to
        be evaluated.
        """
        if is_decay_chain:
            # Special treatment - here we only allow combination to 0
            # if the initial leg (marked by from_group = None) is
            # unclustered, since we want this to stay until the very
            # end.
            return any(leg.get('from_group') == None for leg in self) and \
                   tuple(sorted([leg.get('id') \
                                                      for leg in self])) in ref_dict_to0

        if self.minimum_two_from_group():
            return tuple(sorted([leg.get('id') for leg in self])) in ref_dict_to0
        else:
            return False

    def get_outgoing_id_list(self, model):
        """Returns the list of ids corresponding to the leglist with
        all particles outgoing"""

        res = []

        assert isinstance(model, Model), "Error! model not model"


        for leg in self:
            if leg.get('state') == False:
                res.append(model.get('particle_dict')[leg.get('id')].get_anti_pdg_code())
            else:
                res.append(leg.get('id'))

        return res
    
    def sort(self,*args, **opts):
        """Match with FKSLegList"""
        Opts=copy.copy(opts)
        if 'pert' in list(Opts.keys()):
            del Opts['pert']
        return super(LegList,self).sort(*args, **Opts)


#===============================================================================
# MultiLeg
#===============================================================================
class MultiLeg(PhysicsObject):
    """MultiLeg object: ids (Particle or particles), I/F state
    """

    def default_setup(self):
        """Default values for all properties"""

        self['ids'] = []
        self['state'] = True
        self['polarization'] = []

    def filter(self, name, value):
        """Filter for valid multileg property values."""

        if name == 'ids':
            if not isinstance(value, list):
                raise self.PhysicsObjectError("%s is not a valid list" % str(value))
            for i in value:
                if not isinstance(i, int):
                    raise self.PhysicsObjectError("%s is not a valid list of integers" % str(value))

        if name == 'polarization':
            if not isinstance(value, list):
                raise self.PhysicsObjectError( \
                        "%s is not a valid list" % str(value))
            for i in value:
                if i not in [-1, 1,  2, -2, 3, -3, 0, 99]:
                    raise self.PhysicsObjectError( \
                          "%s is not a valid polarization" % str(value))

        if name == 'state':
            if not isinstance(value, bool):
                raise self.PhysicsObjectError("%s is not a valid leg state (initial|final)" % \
                                                                    str(value))

        return True

    def get_sorted_keys(self):
        """Return particle property names as a nicely sorted list."""

        return ['ids', 'state','polarization']

#===============================================================================
# LegList
#===============================================================================
class MultiLegList(PhysicsObjectList):
    """List of MultiLeg objects
    """

    def is_valid_element(self, obj):
        """Test if object obj is a valid MultiLeg for the list."""

        return isinstance(obj, MultiLeg)

#===============================================================================
# Vertex
#===============================================================================
class Vertex(PhysicsObject):
    """Vertex: list of legs (ordered), id (Interaction)
    """
    
    sorted_keys = ['id', 'legs']
    
    # This sets what are the ID's of the vertices that must be ignored for the
    # purpose of the multi-channeling. 0 and -1 are ID's of various technical
    # vertices which have no relevance from the perspective of the diagram 
    # topology, while -2 is the ID of a vertex that results from a shrunk loop
    # (for loop-induced integration with MadEvent) and one may or may not want
    # to consider these higher point loops for the purpose of the multi-channeling.
    # So, adding -2 to the list below makes sur that all loops are considered
    # for multichanneling.
    ID_to_veto_for_multichanneling = [0,-1,-2]
    
    # For loop-induced integration, considering channels from up to box loops 
    # typically leads to better efficiencies. Beyond that, it is detrimental 
    # because the phase-space generation is not suited to map contact interactions
    # This parameter controls up to how many legs should loop-induced diagrams
    # be considered for multichanneling.
    # Notice that, in the grouped subprocess case mode, if -2 is not added to 
    # the list ID_to_veto_for_multichanneling then all loop are considered by 
    # default and the constraint below is not applied.
    max_n_loop_for_multichanneling = 4
    max_tpropa = 99
    
    def default_setup(self):
        """Default values for all properties"""

        # The 'id' of the vertex corresponds to the interaction ID it is made of.
        # Notice that this 'id' can take the special values :
        #  -1 : A two-point vertex which either 'sews' the two L-cut particles
        #       together or simply merges two wavefunctions to create an amplitude
        #       (in the case of tree-level diagrams).
        #  -2 : The id given to the ContractedVertices (i.e. a shrunk loop) so 
        #       that it can be easily identified when constructing the DiagramChainLinks.
        self['id'] = 0
        self['legs'] = LegList()

    def filter(self, name, value):
        """Filter for valid vertex property values."""

        if name == 'id':
            if not isinstance(value, int):
                raise self.PhysicsObjectError("%s is not a valid integer for vertex id" % str(value))

        if name == 'legs':
            if not isinstance(value, LegList):
                raise self.PhysicsObjectError("%s is not a valid LegList object" % str(value))

        return True

    def get_sorted_keys(self):
        """Return particle property names as a nicely sorted list."""

        return self.sorted_keys  #['id', 'legs']

    def nice_string(self):
        """return a nice string"""
        
        mystr = []
        for leg in self['legs']:
            mystr.append( str(leg['number']) + '(%s)' % str(leg['id']))
        mystr = '(%s,id=%s ,obj_id:%s)' % (', '.join(mystr), self['id'], id(self))
        
        return(mystr)


    def get_s_channel_id(self, model, ninitial):
        """Returns the id for the last leg as an outgoing
        s-channel. Returns 0 if leg is t-channel, or if identity
        vertex. Used to check for required and forbidden s-channel
        particles."""

        leg = self.get('legs')[-1]

        if ninitial == 1:
            # For one initial particle, all legs are s-channel
            # Only need to flip particle id if state is False            
            if leg.get('state') == True:
                return leg.get('id')
            else:
                return model.get('particle_dict')[leg.get('id')].\
                       get_anti_pdg_code()

        # Number of initial particles is at least 2
        if self.get('id') == 0 or \
           leg.get('state') == False:
            # identity vertex or t-channel particle
            return 0

        if leg.get('loop_line'):
            # Loop lines never count as s-channel
            return 0

        # Check if the particle number is <= ninitial
        # In that case it comes from initial and we should switch direction
        if leg.get('number') > ninitial:
            return leg.get('id')
        else:
            return model.get('particle_dict')[leg.get('id')].\
                       get_anti_pdg_code()

        ## Check if the other legs are initial or final.
        ## If the latter, return leg id, if the former, return -leg id
        #if self.get('legs')[0].get('state') == True:
        #    return leg.get('id')
        #else:
        #    return model.get('particle_dict')[leg.get('id')].\
        #               get_anti_pdg_code()

#===============================================================================
# VertexList
#===============================================================================
class VertexList(PhysicsObjectList):
    """List of Vertex objects
    """

    orders = {}

    def is_valid_element(self, obj):
        """Test if object obj is a valid Vertex for the list."""

        return isinstance(obj, Vertex)

    def __init__(self, init_list=None, orders=None):
        """Creates a new list object, with an optional dictionary of
        coupling orders."""

        list.__init__(self)

        if init_list is not None:
            for object in init_list:
                self.append(object)

        if isinstance(orders, dict):
            self.orders = orders

#===============================================================================
# ContractedVertex
#===============================================================================
class ContractedVertex(Vertex):
    """ContractedVertex: When contracting a loop to a given vertex, the created
    vertex object is then a ContractedVertex object which has additional 
    information with respect to a regular vertex object. For example, it contains
    the PDG of the particles attached to it. (necessary because the contracted
    vertex doesn't have an interaction ID which would allow to retrieve such
    information).
    """

    def default_setup(self):
        """Default values for all properties"""

        self['PDGs'] = []
        self['loop_tag'] = tuple()
        self['loop_orders'] = {}
        super(ContractedVertex, self).default_setup()

    def filter(self, name, value):
        """Filter for valid vertex property values."""

        if name == 'PDGs':
            if isinstance(value, list):
                for elem in value:
                    if not isinstance(elem,int):
                        raise self.PhysicsObjectError("%s is not a valid integer for leg PDG" % str(elem))
            else:
                raise self.PhysicsObjectError("%s is not a valid list for contracted vertex PDGs"%str(value))                
        if name == 'loop_tag':
            if isinstance(value, tuple):
                for elem in value:
                    if not (isinstance(elem,int) or isinstance(elem,tuple)):
                        raise self.PhysicsObjectError("%s is not a valid int or tuple for loop tag element"%str(elem))
            else:
                raise self.PhysicsObjectError("%s is not a valid tuple for a contracted vertex loop_tag."%str(value))
        if name == 'loop_orders':
            Interaction.filter(Interaction(), 'orders', value)
        else:
            return super(ContractedVertex, self).filter(name, value)

        return True

    def get_sorted_keys(self):
        """Return particle property names as a nicely sorted list."""

        return super(ContractedVertex, self).get_sorted_keys()+['PDGs']

#===============================================================================
# Diagram
#===============================================================================
class Diagram(PhysicsObject):
    """Diagram: list of vertices (ordered)
    """

    def default_setup(self):
        """Default values for all properties"""

        self['vertices'] = VertexList()
        self['orders'] = {}

    def filter(self, name, value):
        """Filter for valid diagram property values."""

        if name == 'vertices':
            if not isinstance(value, VertexList):
                raise self.PhysicsObjectError("%s is not a valid VertexList object" % str(value))

        if name == 'orders':
            Interaction.filter(Interaction(), 'orders', value)

        return True

    def get_sorted_keys(self):
        """Return particle property names as a nicely sorted list."""

        return ['vertices', 'orders']
    
    def nice_string(self):
        """Returns a nicely formatted string of the diagram content."""

        pass_sanity = True
        removed_index = set()

        if self['vertices']:
            mystr = '('
            for vert in self['vertices']:
                used_leg = [] 
                mystr = mystr + '('
                for leg in vert['legs'][:-1]:
                    if leg.get('polarization'):
                        mystr = mystr + str(leg['number']) + '(%s{%s})' % (str(leg['id']),leg['polarization']) + ','
                    else:
                        mystr = mystr + str(leg['number']) + '(%s)' % str(leg['id']) + ','
                        
                    used_leg.append(leg['number'])
                if __debug__ and len(used_leg) != len(set(used_leg)):
                    pass_sanity = False
                    responsible = id(vert)
                if __debug__ and any(l['number'] in removed_index for l in vert['legs']):
                    pass_sanity = False
                    responsible = id(vert)
                    
                if self['vertices'].index(vert) < len(self['vertices']) - 1:
                    # Do not want ">" in the last vertex
                    mystr = mystr[:-1] + '>'
                    if __debug__:
                        if vert['legs'][-1]['number'] != min([l['number'] for l in vert['legs'][:-1]]):
                            pass_sanity = False
                            responsible = id(vert)
                        for l in vert['legs']:
                            removed_index.add(l['number'])
                        removed_index.remove(vert['legs'][-1]['number'])

                lastleg = vert['legs'][-1]
                if lastleg['polarization']:
                    mystr = mystr + str(lastleg['number']) + '(%s{%s})' % (str(lastleg['id']), lastleg['polarization']) + ','
                else:
                    mystr = mystr + str(lastleg['number']) + '(%s)' % str(lastleg['id']) + ','
                mystr = mystr + 'id:' + str(vert['id']) + '),'
                                
            mystr = mystr[:-1] + ')'
            mystr += " (%s)" % (",".join(["%s=%d" % (key, self['orders'][key]) \
                                     for key in sorted(self['orders'].keys())]))
            
            if not pass_sanity:
                raise Exception("invalid diagram: %s. vert_id: %s" % (mystr, responsible)) 
                
            return mystr
        else:
            return '()'
    
    def calculate_orders(self, model):
        """Calculate the actual coupling orders of this diagram. Note
        that the special order WEIGTHED corresponds to the sum of
        hierarchys for the couplings."""

        coupling_orders = dict([(c, 0) for c in model.get('coupling_orders')])
        weight = 0
        for vertex in self['vertices']:
            if vertex.get('id') in [0,-1]: continue
            if vertex.get('id') == -2:
                couplings = vertex.get('loop_orders')
            else:
                couplings = model.get('interaction_dict')[vertex.get('id')].\
                                                                   get('orders')
            for coupling in couplings:
                coupling_orders[coupling] += couplings[coupling]
            weight += sum([model.get('order_hierarchy')[c]*n for \
                              (c,n) in couplings.items()])
        coupling_orders['WEIGHTED'] = weight
        self.set('orders', coupling_orders)

    def pass_squared_order_constraints(self, diag_multiplier, squared_orders,
                                                               sq_orders_types):
        """ Returns wether the contributiong consisting in the current diagram 
        multiplied by diag_multiplier passes the *positive* squared_orders 
        specified ( a dictionary ) of types sq_order_types (a dictionary whose 
        values are the relational operator used to define the constraint of the
        order in key)."""
        
        for order, value in squared_orders.items():
            if value<0:
                continue
            combined_order = self.get_order(order) + \
                                                diag_multiplier.get_order(order)
            if ( sq_orders_types[order]=='==' and combined_order != value ) or \
               ( sq_orders_types[order] in ['=', '<='] and combined_order > value) or \
               ( sq_orders_types[order]=='>' and combined_order <= value) :
                return False
        return True

    def get_order(self, order):
        """Return the order of this diagram. It returns 0 if it is not present."""

        try:
            return self['orders'][order]
        except Exception:
            return 0

    def get_contracted_loop_diagram(self, struct_rep=None):
        """ Returns a Diagram which correspond to the loop diagram with the 
        loop shrunk to a point. Of course for a instance of base_objects.Diagram
        one must simply return self."""
        
        return self
        
    def get_external_legs(self):
        """ Return the list of external legs of this diagram """
        
        external_legs = LegList([])
        for leg in sum([vert.get('legs') for vert in self.get('vertices')],[]):
            if not leg.get('number') in [l.get('number') for l in external_legs]:
               external_legs.append(leg) 
               
        return external_legs
        
    def renumber_legs(self, perm_map, leg_list):
        """Renumber legs in all vertices according to perm_map"""

        vertices = VertexList()
        min_dict = copy.copy(perm_map)
        # Dictionary from leg number to state
        state_dict = dict([(l.get('number'), l.get('state')) for l in leg_list])
        # First renumber all legs in the n-1->1 vertices
        for vertex in self.get('vertices')[:-1]:
            vertex = copy.copy(vertex)
            leg_list = LegList([copy.copy(l) for l in vertex.get('legs')])
            for leg in leg_list[:-1]:
                leg.set('number', min_dict[leg.get('number')])
                leg.set('state', state_dict[leg.get('number')])
            min_number = min([leg.get('number') for leg in leg_list[:-1]])
            leg = leg_list[-1]
            min_dict[leg.get('number')] = min_number
            # resulting leg is initial state if there is exactly one
            # initial state leg among the incoming legs
            state_dict[min_number] = len([l for l in leg_list[:-1] if \
                                          not l.get('state')]) != 1
            leg.set('number', min_number)
            leg.set('state', state_dict[min_number])
            vertex.set('legs', leg_list)
            vertices.append(vertex)
        # Now renumber the legs in final vertex
        vertex = copy.copy(self.get('vertices')[-1])
        leg_list = LegList([copy.copy(l) for l in vertex.get('legs')])
        for leg in leg_list:
            leg.set('number', min_dict[leg.get('number')])
            leg.set('state', state_dict[leg.get('number')])
        vertex.set('legs', leg_list)
        vertices.append(vertex)
        # Finally create new diagram
        new_diag = copy.copy(self)
        new_diag.set('vertices', vertices)
        state_dict = {True:'T',False:'F'}
        return new_diag

    def get_nb_t_channel(self):
        """return number of t-channel propagator in this diagram 
           This is used to filter multi-channel.
        """
        nb_t = 0
        for v in self['vertices'][:-1]:
            l = v.get('legs')[-1]
            if not l.get('state'):
                nb_t +=1
        return nb_t

            
            

    def get_vertex_leg_numbers(self, 
                        veto_inter_id=Vertex.ID_to_veto_for_multichanneling,
                        max_n_loop=0):
        """Return a list of the number of legs in the vertices for
        this diagram. 
        This function is only used for establishing the multi-channeling, so that
        we exclude from it all the fake vertices and the vertices resulting from
        shrunk loops (id=-2)"""


        if max_n_loop == 0:
            max_n_loop = int(Vertex.max_n_loop_for_multichanneling)
        
        res = [len(v.get('legs')) for v in self.get('vertices') if (v.get('id') \
                                  not in veto_inter_id) or (v.get('id')==-2 and 
                                                 len(v.get('legs'))>max_n_loop)]

        return res
    
    def get_num_configs(self, model, ninitial):
        """Return the maximum number of configs from this diagram,
        given by 2^(number of non-zero width s-channel propagators)"""

        s_channels = [v.get_s_channel_id(model,ninitial) for v in \
                              self.get('vertices')[:-1]]
        num_props = len([i for i in s_channels if i != 0 and \
                         model.get_particle(i).get('width').lower() != 'zero'])
        
        if num_props < 1:
            return 1
        else:
            return 2**num_props
        
    def get_flow_charge_diff(self, model):
        """return the difference of total diff of charge occuring on the 
        lofw of the initial parton. return [None,None] if the two initial parton
        are connected and the (partial) value if None if the initial parton is 
        not a fermiom"""
        
        import madgraph.core.drawing as drawing
        drawdiag = drawing.FeynmanDiagram(self, model)
        drawdiag.load_diagram()
        out = []
        
        for v in drawdiag.initial_vertex:
            init_part = v.lines[0]
            if not init_part.is_fermion():
                out.append(None)
                continue
            
            init_charge = model.get_particle(init_part.id).get('charge')
            
            l_last = init_part
            v_last = v
            vcurrent = l_last.end
            if vcurrent == v:
                vcurrent = l_last.begin
            security =0
            while not vcurrent.is_external():
                if security > 1000:
                    raise Exception('wrong diagram')
                next_l = [l for l in vcurrent.lines if l is not l_last and l.is_fermion()][0]
                next_v = next_l.end
                if next_v == vcurrent:
                    next_v = next_l.begin
                l_last, vcurrent = next_l, next_v
            if vcurrent in drawdiag.initial_vertex:
                return [None, None]
            
            out.append(model.get_particle(l_last.id).get('charge') - init_charge)    
        return out
                

#===============================================================================
# DiagramList
#===============================================================================
class DiagramList(PhysicsObjectList):
    """List of Diagram objects
    """

    def is_valid_element(self, obj):
        """Test if object obj is a valid Diagram for the list."""

        return isinstance(obj, Diagram)

    def nice_string(self, indent=0):
        """Returns a nicely formatted string"""
        mystr = " " * indent + str(len(self)) + ' diagrams:\n'
        for i, diag in enumerate(self):
            mystr = mystr + " " * indent + str(i+1) + "  " + \
                    diag.nice_string() + '\n'
        return mystr[:-1]

    # Helper function

    def get_max_order(self,order):
        """ Return the order of the diagram in the list with the maximum coupling
        order for the coupling specified """
        max_order=-1

        for diag in self:
            if order in list(diag['orders'].keys()):
                if max_order==-1 or diag['orders'][order] > max_order:
                    max_order = diag['orders'][order]

        return max_order

    def apply_negative_sq_order(self, ref_diag_list, order, value, order_type):
        """ This function returns a fitlered version of the diagram list self
        which satisfy the negative squared_order constraint 'order' with negative
        value 'value' and of type 'order_type', assuming that the diagram_list
        it must be squared against is 'reg_diag_list'. It also returns the
        new postive target squared order which correspond to this negative order
        constraint. Example: u u~ > d d~ QED^2<=-2 means that one wants to
        pick terms only up to the the next-to-leading order contributiong in QED,
        which is QED=2 in this case, so that target_order=4 is returned."""
        
        # First we must compute all contributions to that order
        target_order = min(ref_diag_list.get_order_values(order))+\
                                  min(self.get_order_values(order))+2*(-value-1)
        
        new_list = self.apply_positive_sq_orders(ref_diag_list, 
                                       {order:target_order}, {order:order_type})
        
        return new_list, target_order
        
    def apply_positive_sq_orders(self, ref_diag_list, sq_orders, sq_order_types):
        """ This function returns a filtered version of self which contain
        only the diagram which satisfy the positive squared order constraints
        sq_orders of type sq_order_types and assuming that the diagrams are
        multiplied with those of the reference diagram list ref_diag_list."""
                
        new_diag_list = DiagramList()
        for tested_diag in self:
            for ref_diag in ref_diag_list:
                if tested_diag.pass_squared_order_constraints(ref_diag,
                                                      sq_orders,sq_order_types):
                    new_diag_list.append(tested_diag)
                    break
        return new_diag_list

    def filter_constrained_orders(self, order, value, operator):
        """ This function modifies the current object and remove the diagram
        which do not obey the condition """ 
        
        new = []
        for tested_diag in self:
            if operator == '==':
                if tested_diag['orders'][order] == value:
                    new.append(tested_diag)
            elif operator == '>':
                if tested_diag['orders'][order] > value:
                    new.append(tested_diag)                
        self[:] = new
        return self


    def get_min_order(self,order):
        """ Return the order of the diagram in the list with the mimimum coupling
        order for the coupling specified """
        min_order=-1
        for diag in self:
            if order in list(diag['orders'].keys()):
                if min_order==-1 or diag['orders'][order] < min_order:
                    min_order = diag['orders'][order]
            else:
                return 0

        return min_order

    def get_order_values(self, order):
        """ Return the list of possible values appearing in the diagrams of this
        list for the order given in argument """

        values=set([])
        for diag in self:
            if order in list(diag['orders'].keys()):
                values.add(diag['orders'][order])
            else:
                values.add(0)  

        return list(values)

#===============================================================================
# Process
#===============================================================================
class Process(PhysicsObject):
    """Process: list of legs (ordered)
                dictionary of orders
                model
                process id
    """

    def default_setup(self):
        """Default values for all properties"""

        self['legs'] = LegList()
        # These define the orders restrict the born and loop amplitudes.
        self['orders'] = {}
        self['model'] = Model()
        # Optional number to identify the process
        self['id'] = 0
        self['uid'] = 0 # should be a uniq id number
        # Required s-channels are given as a list of id lists. Only
        # diagrams with all s-channels in any of the lists are
        # allowed. This enables generating e.g. Z/gamma as s-channel
        # propagators.
        self['required_s_channels'] = []
        self['forbidden_onsh_s_channels'] = []
        self['forbidden_s_channels'] = []
        self['forbidden_particles'] = []
        self['is_decay_chain'] = False
        self['overall_orders'] = {}
        # Decay chain processes associated with this process
        self['decay_chains'] = ProcessList()
        # Legs with decay chains substituted in
        self['legs_with_decays'] = LegList()
        # Loop particles if the process is to be computed at NLO
        self['perturbation_couplings']=[]        
        # These orders restrict the order of the squared amplitude.
        # This dictionary possibly contains a key "WEIGHTED" which
        # gives the upper bound for the total weighted order of the
        # squared amplitude.
        self['squared_orders'] = {}
        # The squared order (sqorders) constraints above can either be upper 
        # bound (<=) or exact match (==) depending on how they were specified
        # in the user input. This choice is stored in the dictionary below.
        # Notice that the upper bound is the default
        self['sqorders_types'] = {}
        # other type of constraint at amplitude level
        self['constrained_orders'] = {} # {QED: (4,'>')}
        self['has_born'] = True
        # The NLO_mode is always None for a tree-level process and can be
        # 'all', 'real', 'virt' for a loop process.
        self['NLO_mode'] = 'tree'
        # in the context of QED or QED+QCD perturbation, it is useful to
        # keep track of the orders that have been explicitly asked by the 
        # user, because other borns will appear used for the subtraction
        # of singularities
<<<<<<< HEAD
        self['born_orders'] = {}
=======
        self['born_sq_orders'] = {}
>>>>>>> 05aaf9e1
        # The user might want to have the individual matrix element evaluations
        # for specific values of the coupling orders. The list below specifies
        # what are the coupling names which need be individually treated.
        # For example, for the process p p > j j [] QED=2 (QED=2 is 
        # then a squared order constraint), then QED will appear in the 
        # 'split_orders' list so that the subroutine in matrix.f return the
        # evaluation of the matrix element individually for the pure QCD 
        # contribution 'QCD=4 QED=0', the pure interference 'QCD=2 QED=2' and
        # the pure QED contribution of order 'QCD=0 QED=4'.
        self['split_orders'] = []

    def filter(self, name, value):
        """Filter for valid process property values."""

        if name in ['legs', 'legs_with_decays'] :
            if not isinstance(value, LegList):
                raise self.PhysicsObjectError("%s is not a valid LegList object" % str(value))

<<<<<<< HEAD
        if name in ['orders', 'overall_orders','squared_orders', 'born_orders']:
=======
        if name in ['orders', 'overall_orders','squared_orders', 'born_sq_orders']:
>>>>>>> 05aaf9e1
            Interaction.filter(Interaction(), 'orders', value)

        if name == 'constrained_orders':
            if not isinstance(value, dict):
                raise self.PhysicsObjectError("%s is not a valid dictionary" % str(value))            

        if name == 'sqorders_types':
            if not isinstance(value, dict):
                raise self.PhysicsObjectError("%s is not a valid dictionary" % str(value))
            for order in list(value.keys())+list(value.values()):
                if not isinstance(order, str):
                    raise self.PhysicsObjectError("%s is not a valid string" % str(value))

        if name == 'split_orders':
            if not isinstance(value, list):
                raise self.PhysicsObjectError("%s is not a valid list" % str(value))
            for order in value:
                if not isinstance(order, str):
                    raise self.PhysicsObjectError("%s is not a valid string" % str(value))

        if name == 'model':
            if not isinstance(value, Model):
                raise self.PhysicsObjectError("%s is not a valid Model object" % str(value))
        if name in ['id', 'uid']:
            if not isinstance(value, int):
                raise self.PhysicsObjectError("Process %s %s is not an integer" % (name, repr(value)))

        if name == 'required_s_channels':
            if not isinstance(value, list):
                raise self.PhysicsObjectError("%s is not a valid list" % str(value))
            for l in value:
                if not isinstance(l, list):
                    raise self.PhysicsObjectError("%s is not a valid list of lists" % str(value))
                for i in l:
                    if not isinstance(i, int):
                        raise self.PhysicsObjectError("%s is not a valid list of integers" % str(l))
                    if i == 0:
                        raise self.PhysicsObjectError("Not valid PDG code %d for s-channel particle" % i)

        if name in ['forbidden_onsh_s_channels', 'forbidden_s_channels']:
            if not isinstance(value, list):
                raise self.PhysicsObjectError("%s is not a valid list" % str(value))
            for i in value:
                if not isinstance(i, int):
                    raise self.PhysicsObjectError("%s is not a valid list of integers" % str(value))
                if i == 0:
                    raise self.PhysicsObjectError("Not valid PDG code %d for s-channel particle" % str(value))

        if name == 'forbidden_particles':
            if not isinstance(value, list):
                raise self.PhysicsObjectError("%s is not a valid list" % str(value))
            for i in value:
                if not isinstance(i, int):
                    raise self.PhysicsObjectError("%s is not a valid list of integers" % str(value))
                if i <= 0:
                    raise self.PhysicsObjectError("Forbidden particles should have a positive PDG code" % str(value))

        if name == 'perturbation_couplings':
            if not isinstance(value, list):
                raise self.PhysicsObjectError("%s is not a valid list" % str(value))
            for order in value:
                if not isinstance(order, str):
                    raise self.PhysicsObjectError("%s is not a valid string" % str(value))

        if name == 'is_decay_chain':
            if not isinstance(value, bool):
                raise self.PhysicsObjectError("%s is not a valid bool" % str(value))

        if name == 'has_born':
            if not isinstance(value, bool):
                raise self.PhysicsObjectError("%s is not a valid bool" % str(value))

        if name == 'decay_chains':
            if not isinstance(value, ProcessList):
                raise self.PhysicsObjectError("%s is not a valid ProcessList" % str(value))

        if name == 'NLO_mode':
            import madgraph.interface.madgraph_interface as mg
            if value not in mg.MadGraphCmd._valid_nlo_modes:
                raise self.PhysicsObjectError("%s is not a valid NLO_mode" % str(value))
        return True

    def has_multiparticle_label(self):
        """ A process, not being a ProcessDefinition never carries multiple
        particles labels"""
        
        return False

    def set(self, name, value):
        """Special set for forbidden particles - set to abs value."""

        if name == 'forbidden_particles':
            try:
                value = [abs(i) for i in value]
            except Exception:
                pass

        if name == 'required_s_channels':
            # Required s-channels need to be a list of lists of ids
            if value and isinstance(value, list) and \
               not isinstance(value[0], list):
                value = [value]

        return super(Process, self).set(name, value) # call the mother routine

    def get_squared_order_type(self, order):
        """ Return what kind of squared order constraint was specified for the
        order 'order'."""

        if order in list(self['sqorders_types'].keys()):
            return self['sqorders_types'][order]
        else:
            # Default behavior '=' is interpreted as upper bound '<='
            return '='

    def get(self, name):
        """Special get for legs_with_decays"""
        
        if name == 'legs_with_decays':
            self.get_legs_with_decays()

        if name == 'sqorders_types':
            # We must make sure that there is a type for each sqorder defined
            for order in self['squared_orders'].keys():
                if order not in self['sqorders_types']:
                    # Then assign its type to the default '='
                    self['sqorders_types'][order]='='
                    
        return super(Process, self).get(name) # call the mother routine

    

    def get_sorted_keys(self):
        """Return process property names as a nicely sorted list."""

        return ['legs', 'orders', 'overall_orders', 'squared_orders',
                'constrained_orders',
                'model', 'id', 'required_s_channels', 
                'forbidden_onsh_s_channels', 'forbidden_s_channels',
                'forbidden_particles', 'is_decay_chain', 'decay_chains',
                'legs_with_decays', 'perturbation_couplings', 'has_born', 
<<<<<<< HEAD
                'NLO_mode', 'split_orders', 'born_orders']
=======
                'NLO_mode', 'split_orders', 'born_sq_orders']
>>>>>>> 05aaf9e1

    def nice_string(self, indent=0, print_weighted=True, prefix=True, print_perturbated=True):
        """Returns a nicely formated string about current process
        content. Since the WEIGHTED order is automatically set and added to 
        the user-defined list of orders, it can be ommitted for some info
        displays."""

        if isinstance(prefix, bool) and prefix:
            mystr = " " * indent + "Process: "
        elif isinstance(prefix, str):
            mystr = prefix
        else:
            mystr = ""
        prevleg = None
        for leg in self['legs']:
            mypart = self['model'].get('particle_dict')[leg['id']]
            if prevleg and prevleg['state'] == False \
                   and leg['state'] == True:
                # Separate initial and final legs by >
                mystr = mystr + '> '
                # Add required s-channels
                if self['required_s_channels'] and \
                       self['required_s_channels'][0]:
                    mystr += "|".join([" ".join([self['model'].\
                                       get('particle_dict')[req_id].get_name() \
                                                for req_id in id_list]) \
                                    for id_list in self['required_s_channels']])
                    mystr = mystr + ' > '

            mystr = mystr + mypart.get_name()
            if leg.get('polarization'):
                if leg.get('polarization') in [[-1,1],[1,-1]]:
                    mystr = mystr + '{T} '
                elif leg.get('polarization') == [-1]:
                    mystr = mystr + '{L} '
                elif leg.get('polarization') == [1]:
                    mystr = mystr + '{R} '
                else:
                    mystr = mystr + '{%s} ' %','.join([str(p) for p in leg.get('polarization')])   
            else:
                mystr = mystr + ' '
            #mystr = mystr + '(%i) ' % leg['number']
            prevleg = leg

        # Add orders
        if self['orders']:
            to_add = []
            for key in sorted(self['orders'].keys()):
                if not print_weighted and key == 'WEIGHTED':
                    continue
                value = int(self['orders'][key])
                if key in self['squared_orders']:
                    if self.get_squared_order_type(key) in ['<=', '==', '='] and \
                        self['squared_orders'][key] == value:
                        continue 
                    if self.get_squared_order_type(key) in ['>'] and value == 99:
                        continue
                if key in self['constrained_orders']:
                    if value == self['constrained_orders'][key][0] and\
                       self['constrained_orders'][key][1] in ['=', '<=', '==']:
                        continue
                if value == 0:
                    to_add.append('%s=0' % key)
                else:
                    to_add.append('%s<=%s' % (key,value))
                 
            if to_add:
                mystr = mystr + " ".join(to_add) + ' '

        if self['constrained_orders']:
            mystr = mystr + " ".join('%s%s%d' % (key, 
              self['constrained_orders'][key][1], self['constrained_orders'][key][0]) 
                    for key in sorted(self['constrained_orders'].keys()))  + ' '

        # Add perturbation_couplings
        if print_perturbated and self['perturbation_couplings']:
            mystr = mystr + '[ '
            if self['NLO_mode']!='tree':
                if self['NLO_mode']=='virt' and not self['has_born']:
                    mystr = mystr + 'sqrvirt = '
                else:
                    mystr = mystr + self['NLO_mode'] + ' = '
            for order in sorted(self['perturbation_couplings']):
                mystr = mystr + order + ' '
            mystr = mystr + '] '

        # Add squared orders
        if self['squared_orders']:
            to_add = []
            for key in sorted(self['squared_orders'].keys()):
                if not print_weighted and key == 'WEIGHTED':
                    continue
                if key in self['constrained_orders']:
                    if self['constrained_orders'][key][0] == self['squared_orders'][key]/2 and \
                       self['constrained_orders'][key][1] == self.get_squared_order_type(key):
                        continue
                to_add.append(key + '^2%s%d'%\
                (self.get_squared_order_type(key),self['squared_orders'][key]))
            
            if to_add:
                mystr = mystr + " ".join(to_add) + ' '
            

        # Add forbidden s-channels
        if self['forbidden_onsh_s_channels']:
            mystr = mystr + '$ '
            for forb_id in self['forbidden_onsh_s_channels']:
                forbpart = self['model'].get('particle_dict')[forb_id]
                mystr = mystr + forbpart.get_name() + ' '

        # Add double forbidden s-channels
        if self['forbidden_s_channels']:
            mystr = mystr + '$$ '
            for forb_id in self['forbidden_s_channels']:
                forbpart = self['model'].get('particle_dict')[forb_id]
                mystr = mystr + forbpart.get_name() + ' '

        # Add forbidden particles
        if self['forbidden_particles']:
            mystr = mystr + '/ '
            for forb_id in self['forbidden_particles']:
                forbpart = self['model'].get('particle_dict')[forb_id]
                mystr = mystr + forbpart.get_name() + ' '

        # Remove last space
        mystr = mystr[:-1]

        if self.get('id') or self.get('overall_orders'):
            mystr += " @%d" % self.get('id')
            if self.get('overall_orders'):
                mystr += " " + " ".join([key + '=' + repr(self['orders'][key]) \
                       for key in sorted(self['orders'])]) + ' '
        
        if not self.get('decay_chains'):
            return mystr

        for decay in self['decay_chains']:
            mystr = mystr + '\n' + \
                    decay.nice_string(indent + 2).replace('Process', 'Decay')

        return mystr

    def input_string(self):
        """Returns a process string corresponding to the input string
        in the command line interface."""

        mystr = ""
        prevleg = None

        for leg in self['legs']:
            mypart = self['model'].get('particle_dict')[leg['id']]
            if prevleg and prevleg['state'] == False \
                   and leg['state'] == True:
                # Separate initial and final legs by ">"
                mystr = mystr + '> '
                # Add required s-channels
                if self['required_s_channels'] and \
                       self['required_s_channels'][0]:
                    mystr += "|".join([" ".join([self['model'].\
                                       get('particle_dict')[req_id].get_name() \
                                                for req_id in id_list]) \
                                    for id_list in self['required_s_channels']])
                    mystr = mystr + '> '

            mystr = mystr + mypart.get_name()
            if leg.get('polarization'):
                if leg.get('polarization') in [[-1,1],[1,-1]]:
                    mystr = mystr + '{T} '
                elif leg.get('polarization') == [-1]:
                    mystr = mystr + '{L} '
                elif leg.get('polarization') == [1]:
                    mystr = mystr + '{R} '
                else:
                    mystr = mystr + '{%s} ' %','.join([str(p) for p in leg.get('polarization')])   
            else:
                mystr = mystr + ' '
             
            #mystr = mystr + '(%i) ' % leg['number']
            prevleg = leg

        if self['orders']:
            keys = list(self['orders'].keys())
            keys.sort(reverse=True)
            mystr = mystr + " ".join([key + '=' + repr(self['orders'][key]) \
                       for key in keys]) + ' '

        # Add squared orders
        if self['squared_orders']:
            mystr = mystr + " ".join([key + '^2=' + repr(self['squared_orders'][key]) \
                       for key in self['squared_orders']]) + ' '

        # Add perturbation orders
        if self['perturbation_couplings']:
            mystr = mystr + '[ '
            if self['NLO_mode']:
                mystr = mystr + self['NLO_mode']
                if not self['has_born'] and self['NLO_mode'] != 'noborn':
                    mystr = mystr + '^2'
                mystr = mystr + '= '
                
            for order in sorted(self['perturbation_couplings']):
                mystr = mystr + order + ' '
            mystr = mystr + '] '


        # Add forbidden s-channels
        if self['forbidden_onsh_s_channels']:
            mystr = mystr + '$ '
            for forb_id in self['forbidden_onsh_s_channels']:
                forbpart = self['model'].get('particle_dict')[forb_id]
                mystr = mystr + forbpart.get_name() + ' '

        # Add double forbidden s-channels
        if self['forbidden_s_channels']:
            mystr = mystr + '$$ '
            for forb_id in self['forbidden_s_channels']:
                forbpart = self['model'].get('particle_dict')[forb_id]
                mystr = mystr + forbpart.get_name() + ' '

        # Add forbidden particles
        if self['forbidden_particles']:
            mystr = mystr + '/ '
            for forb_id in self['forbidden_particles']:
                forbpart = self['model'].get('particle_dict')[forb_id]
                mystr = mystr + forbpart.get_name() + ' '

        # Remove last space
        mystr = mystr[:-1]

        if self.get('overall_orders'):
            mystr += " @%d" % self.get('id')
            if self.get('overall_orders'):
                mystr += " " + " ".join([key + '=' + repr(self['orders'][key]) \
                       for key in sorted(self['orders'])]) + ' '
        
        if not self.get('decay_chains'):
            return mystr

        for decay in self['decay_chains']:
            paren1 = ''
            paren2 = ''
            if decay.get('decay_chains'):
                paren1 = '('
                paren2 = ')'
            mystr += ', ' + paren1 + decay.input_string() + paren2

        return mystr

    def base_string(self):
        """Returns a string containing only the basic process (w/o decays)."""

        mystr = ""
        prevleg = None
        for leg in self.get_legs_with_decays():
            mypart = self['model'].get('particle_dict')[leg['id']]
            if prevleg and prevleg['state'] == False \
                   and leg['state'] == True:
                # Separate initial and final legs by ">"
                mystr = mystr + '> '
            mystr = mystr + mypart.get_name() 
            if leg.get('polarization'):
                if leg.get('polarization') in [[-1,1],[1,-1]]:
                    mystr = mystr + '{T} '
                elif leg.get('polarization') == [-1]:
                    mystr = mystr + '{L} '
                elif leg.get('polarization') == [1]:
                    mystr = mystr + '{R} '
                else:
                    mystr = mystr + '{%s} ' %','.join([str(p) for p in leg.get('polarization')])   
            else:
                mystr = mystr + ' '
            prevleg = leg

        # Remove last space
        return mystr[:-1]

    def shell_string(self, schannel=True, forbid=True, main=True, pdg_order=False,
                                                                print_id = True):
        """Returns process as string with '~' -> 'x', '>' -> '_',
        '+' -> 'p' and '-' -> 'm', including process number,
        intermediate s-channels and forbidden particles,
        pdg_order allow to order to leg order by pid."""

        mystr = ""
        if not self.get('is_decay_chain') and print_id:
            mystr += "%d_" % self['id']
        
        prevleg = None
        if pdg_order:
            legs = [l for l in self['legs'][1:]]
            legs.sort(key=lambda x: x.get('id'))
            legs.insert(0, self['legs'][0])
        else:
            legs = self['legs']
        
        
        for leg in legs:
            mypart = self['model'].get('particle_dict')[leg['id']]
            if prevleg and prevleg['state'] == False \
                   and leg['state'] == True:
                # Separate initial and final legs by ">"
                mystr = mystr + '_'
                # Add required s-channels
                if self['required_s_channels'] and \
                       self['required_s_channels'][0] and schannel:
                    mystr += "_or_".join(["".join([self['model'].\
                                       get('particle_dict')[req_id].get_name() \
                                                for req_id in id_list]) \
                                    for id_list in self['required_s_channels']])
                    mystr = mystr + '_'
            if mypart['is_part']:
                mystr = mystr + mypart['name']
            else:
                mystr = mystr + mypart['antiname']
            if leg.get('polarization'):
                if leg.get('polarization') in [[-1,1],[1,-1]]:
                    mystr = mystr + 'T'
                elif leg.get('polarization') == [-1]:
                    mystr = mystr + 'L'
                elif leg.get('polarization') == [1]:
                    mystr = mystr + 'R'
                else:
                    mystr = mystr + '%s ' %''.join([str(p).replace('-','m') for p in leg.get('polarization')])   

            prevleg = leg

        # Check for forbidden particles
        if self['forbidden_particles'] and forbid:
            mystr = mystr + '_no_'
            for forb_id in self['forbidden_particles']:
                forbpart = self['model'].get('particle_dict')[forb_id]
                mystr = mystr + forbpart.get_name()

        # Replace '~' with 'x'
        mystr = mystr.replace('~', 'x')
        # Replace '+' with 'p'
        mystr = mystr.replace('+', 'p')
        # Replace '-' with 'm'
        mystr = mystr.replace('-', 'm')
        # Just to be safe, remove all spaces
        mystr = mystr.replace(' ', '')

        for decay in self.get('decay_chains'):
            mystr = mystr + "_" + decay.shell_string(schannel,forbid, main=False,
                                                     pdg_order=pdg_order)

        # Too long name are problematic so restrict them to a maximal of 70 char
        if len(mystr) > 64 and main:
            if schannel and forbid:
                out = self.shell_string(True, False, True, pdg_order)
            elif schannel:
                out = self.shell_string(False, False, True, pdg_order)
            else:
                out = mystr[:64]
            if not out.endswith('_%s' % self['uid']):    
                out += '_%s' % self['uid']
            return out

        return mystr

    def shell_string_v4(self):
        """Returns process as v4-compliant string with '~' -> 'x' and
        '>' -> '_'"""

        mystr = "%d_" % self['id']
        prevleg = None
        for leg in self.get_legs_with_decays():
            mypart = self['model'].get('particle_dict')[leg['id']]
            if prevleg and prevleg['state'] == False \
                   and leg['state'] == True:
                # Separate initial and final legs by ">"
                mystr = mystr + '_'
            if mypart['is_part']:
                mystr = mystr + mypart['name']
            else:
                mystr = mystr + mypart['antiname']
            if leg.get('polarization'):
                if leg.get('polarization') in [[-1,1],[1,-1]]:
                    mystr = mystr + 'T'
                elif leg.get('polarization') == [-1]:
                    mystr = mystr + 'L'
                elif leg.get('polarization') == [1]:
                    mystr = mystr + 'R'
                else:
                    mystr = mystr + '%s ' %''.join([str(p).replace('-','m') for p in leg.get('polarization')])   

            prevleg = leg

        # Replace '~' with 'x'
        mystr = mystr.replace('~', 'x')
        # Just to be safe, remove all spaces
        mystr = mystr.replace(' ', '')

        return mystr

    # Helper functions

    def are_negative_orders_present(self):
        """ Check iteratively that no coupling order constraint include negative
        values."""

        if any(val<0 for val in list(self.get('orders').values())+\
                                           list(self.get('squared_orders').values())):
            return True
        
        for procdef in self['decay_chains']:
            if procdef.are_negative_orders_present():
                return True

        return False

    def are_decays_perturbed(self):
        """ Check iteratively that the decayed processes are not perturbed """
        
        for procdef in self['decay_chains']:
            if procdef['perturbation_couplings'] or procdef.are_decays_perturbed():
                return True
        return False
    
    def decays_have_squared_orders(self):
        """ Check iteratively that the decayed processes are not perturbed """
        
        for procdef in self['decay_chains']:
            if procdef['squared_orders']!={} or procdef.decays_have_squared_orders():
                return True
        return False
    
    def get_ninitial(self):
        """Gives number of initial state particles"""

        return len([leg for leg in self.get('legs') if leg.get('state') == False])

    def get_initial_ids(self):
        """Gives the pdg codes for initial state particles"""

        return [leg.get('id') for leg in \
                [leg for leg in self.get('legs') if leg.get('state') == False]]

    def get_initial_pdg(self, number):
        """Return the pdg codes for initial state particles for beam number"""

        legs = [leg for leg in self.get('legs') if leg.get('state') == False and\
                       leg.get('number') == number]
        if not legs:
            return None
        else:
            return legs[0].get('id')
        
    def get_initial_final_ids(self):
        """return a tuple of two tuple containing the id of the initial/final
           state particles. Each list is ordered"""
           
        initial = []
        final = [l.get('id') for l in self.get('legs')\
              if l.get('state') or initial.append(l.get('id'))]
        initial.sort()
        final.sort()
        return (tuple(initial), tuple(final))
    
    def get_initial_final_ids_after_decay(self, max_depth=-1):
        """return a tuple of two tuple containing the id of the initial/final
           state particles. Each list is ordered"""
           
        initial = [l.get('id') for l in self.get('legs')\
              if not l.get('state')]
        final = self.get_final_ids_after_decay(max_depth=max_depth)
        initial.sort()
        final.sort()
        return (tuple(initial), tuple(final))
        
    
    def get_final_ids_after_decay(self, max_depth=-1):
        """Give the pdg code of the process including decay"""
        
        finals = self.get_final_ids()
        if max_depth !=0 :
            for proc in self.get('decay_chains'):
                init = proc.get_initial_ids()[0]
                #while 1:
                try:
                    pos = finals.index(init)
                except:
                    break
                finals[pos] = proc.get_final_ids_after_decay(max_depth-1)
        output = []
        for d in finals:
            if isinstance(d, list):
                output += d
            else:
                output.append(d)
        
        return output
    

    def get_final_legs(self):
        """Gives the final state legs"""

        return [leg for leg in self.get('legs') if leg.get('state') == True]
    
    def get_final_ids(self):
        """Gives the pdg codes for final state particles"""

        return [l.get('id') for l in self.get_final_legs()]
    
                
    def get_legs_with_decays(self):
        """Return process with all decay chains substituted in."""

        if self['legs_with_decays']:
            return self['legs_with_decays']

        legs = copy.deepcopy(self.get('legs'))
        org_decay_chains = copy.copy(self.get('decay_chains'))
        sorted_decay_chains = []
        # Sort decay chains according to leg order
        for leg in legs:
            if not leg.get('state'): continue
            org_ids = [l.get('legs')[0].get('id') for l in \
                           org_decay_chains]
            if leg.get('id') in org_ids:
                sorted_decay_chains.append(org_decay_chains.pop(\
                                        org_ids.index(leg.get('id'))))
        assert not org_decay_chains
        ileg = 0
        for decay in sorted_decay_chains:
            while legs[ileg].get('state') == False or \
                      legs[ileg].get('id') != decay.get('legs')[0].get('id'):
                ileg = ileg + 1
            decay_legs = decay.get_legs_with_decays()
            legs = legs[:ileg] + decay_legs[1:] + legs[ileg+1:]
            ileg = ileg + len(decay_legs) - 1

        # Replace legs with copies
        legs = [copy.copy(l) for l in legs]

        for ileg, leg in enumerate(legs):
            leg.set('number', ileg + 1)
            
        self['legs_with_decays'] = LegList(legs)

        return self['legs_with_decays']
    
    def get_tag(self):
        """return the tag for standalone call"""
        
        initial = []    #filled in the next line
        final = [l.get('id') for l in self.get('legs')\
              if l.get('state') or initial.append(l.get('id'))]
        decay_finals = self.get_final_ids_after_decay()
        decay_finals.sort()
        tag = (tuple(initial), tuple(decay_finals))
        return tag
        

    def list_for_sort(self):
        """Output a list that can be compared to other processes as:
        [id, sorted(initial leg ids), sorted(final leg ids),
        sorted(decay list_for_sorts)]"""

        sorted_list =  [self.get('id'),
                        sorted(self.get_initial_ids()),
                        sorted(self.get_final_ids())]
        
        if self.get('decay_chains'):
            sorted_list.extend(sorted([d.list_for_sort() for d in \
                                       self.get('decay_chains')]))

        return sorted_list

    def compare_for_sort(self, other):
        """Sorting routine which allows to sort processes for
        comparison. Compare only process id and legs."""

        if self.list_for_sort() > other.list_for_sort():
            return 1
        if self.list_for_sort() < other.list_for_sort():
            return -1
        assert self.list_for_sort() == other.list_for_sort()
        return 0
        
    def identical_particle_factor(self):
        """Calculate the denominator factor for identical final state particles
        """

        final_legs = [leg for leg in self.get_legs_with_decays() if leg.get('state') == True]

        identical_indices = collections.defaultdict(int)
        for leg in final_legs:
            key = (leg.get('id'), tuple(leg.get('polarization')))
            identical_indices[key] += 1


        return reduce(lambda x, y: x * y, [ math.factorial(val) for val in \
                        identical_indices.values() ], 1)

    def check_expansion_orders(self):
        """Ensure that maximum expansion orders from the model are
        properly taken into account in the process"""

        # Ensure that expansion orders are taken into account
        expansion_orders = self.get('model').get('expansion_order')
        orders = self.get('orders')
        sq_orders = self.get('squared_orders')
        
        tmp = [(k,v) for (k,v) in expansion_orders.items() if 0 < v < 99]
        for (k,v) in tmp:  
            if k in orders:
                if v < orders[k]:
                    if k in list(sq_orders.keys()) and \
                                             (sq_orders[k]>v or sq_orders[k]<0):
                        logger.warning(
'''The process with the squared coupling order (%s^2%s%s) specified can potentially 
recieve contributions with powers of the coupling %s larger than the maximal 
value allowed by the model builder (%s). Hence, MG5_aMC sets the amplitude order
for that coupling to be this maximal one. '''%(k,self.get('sqorders_types')[k],
                                             self.get('squared_orders')[k],k,v))
                    else:
                        logger.warning(
'''The coupling order (%s=%s) specified is larger than the one allowed 
             by the model builder. The maximal value allowed is %s. 
             We set the %s order to this value''' % (k,orders[k],v,k))
                    orders[k] = v
            else:
                orders[k] = v

    def __eq__(self, other):
        """Overloading the equality operator, so that only comparison
        of process id and legs is being done, using compare_for_sort."""

        if not isinstance(other, Process):
            return False

        #misc.sprint("can we speed up this computation? Yes we can!")
        return self.compare_for_sort(other) == 0
        return self.list_for_sort() == other.list_for_sort()

    def __ne__(self, other):
        return not self.__eq__(other)

#===============================================================================
# ProcessList
#===============================================================================
class ProcessList(PhysicsObjectList):
    """List of Process objects
    """

    def is_valid_element(self, obj):
        """Test if object obj is a valid Process for the list."""

        return isinstance(obj, Process)

    def nice_string(self, indent = 0):
        """Returns a nicely formatted string of the matrix element processes."""

        mystr = "\n".join([p.nice_string(indent) for p in self])

        return mystr

#===============================================================================
# ProcessDefinition
#===============================================================================
class ProcessDefinition(Process):
    """ProcessDefinition: list of multilegs (ordered)
                          dictionary of orders
                          model
                          process id
    """

    def default_setup(self):
        """Default values for all properties"""

        super(ProcessDefinition, self).default_setup()

        self['legs'] = MultiLegList()
        # Decay chain processes associated with this process
        self['decay_chains'] = ProcessDefinitionList()
        if 'legs_with_decays' in self: del self['legs_with_decays']

    def filter(self, name, value):
        """Filter for valid process property values."""

        if name == 'legs':
            if not isinstance(value, MultiLegList):
                raise self.PhysicsObjectError("%s is not a valid MultiLegList object" % str(value))
        elif name == 'decay_chains':
            if not isinstance(value, ProcessDefinitionList):
                raise self.PhysicsObjectError("%s is not a valid ProcessDefinitionList" % str(value))

        else:
            return super(ProcessDefinition, self).filter(name, value)

        return True

    def has_multiparticle_label(self):
        """ Check that this process definition will yield a single process, as
        each multileg only has one leg"""
        
        for process in self['decay_chains']:
            if process.has_multiparticle_label():
                return True
            
        for mleg in self['legs']:
            if len(mleg['ids'])>1:
                return True
        
        return False

    def  check_polarization(self):
        """ raise a critical information if someone tries something like
            p p > Z{T} Z 
            return True if no issue and False if some issue is found
            """

        pol = {}            
        for leg in self.get('legs'):
            if not leg.get('state'):
                continue
            if leg.get('polarization'):
                for pid in leg.get('ids'):
                    if pid not in pol:
                        pol[pid] = [leg.get('polarization')]
                    elif leg.get('polarization') in pol[pid]:
                        # already present polarization -> no issue
                        continue
                    else:
                        for p in leg.get('polarization'):
                            if any(p in o for o in pol[pid]):
                                return False
                        pol[pid].append(leg.get('polarization'))
            else:
                for pid in leg.get('ids'):
                    if pid not in pol:
                        pol[pid] = [list(range(-3,4))]
                    elif pol[pid] == [list(range(-3,4))]:
                        continue
                    else:
                        return False

        return True
    
    def get_sorted_keys(self):
        """Return process property names as a nicely sorted list."""

        keys = super(ProcessDefinition, self).get_sorted_keys()
        keys.remove('legs_with_decays')                                  

        return keys

    def get_minimum_WEIGHTED(self):
        """Retrieve the minimum starting guess for WEIGHTED order, to
        use in find_optimal_process_orders in MultiProcess diagram
        generation (as well as particles and hierarchy). The algorithm:

        1) Pick out the legs in the multiprocess according to the
        highest hierarchy represented (so don't mix particles from
        different hierarchy classes in the same multiparticles!)

        2) Find the starting maximum WEIGHTED order as the sum of the
        highest n-2 weighted orders

        3) Pick out required s-channel particle hierarchies, and use
        the highest of the maximum WEIGHTED order from the legs and
        the minimum WEIGHTED order extracted from 2*s-channel
        hierarchys plus the n-2-2*(number of s-channels) lowest
        leg weighted orders.
        """

        model = self.get('model')
        
        # Extract hierarchy and particles corresponding to the
        # different hierarchy levels from the model
        particles, hierarchy = model.get_particles_hierarchy()
        # Find legs corresponding to the different orders
        # making sure we look at lowest hierarchy first for each leg
        max_order_now = []
        new_legs =  copy.copy(self.get('legs'))
        import madgraph.core.base_objects as base_objects
        for parts, value in zip(particles, hierarchy):
            ileg = 0
            while ileg < len(new_legs):
                if any([id in parts for id in new_legs[ileg].get('ids')]):
                    max_order_now.append(value)
                    new_legs.pop(ileg)
                else:
                    ileg += 1

        # Now remove the two lowest orders to get maximum (since the
        # number of interactions is n-2)
        max_order_now = sorted(max_order_now)[2:]

        # Find s-channel propagators corresponding to the different orders
        max_order_prop = []
        for idlist in self.get('required_s_channels'):
            max_order_prop.append([0,0])
            for id in idlist:
                for parts, value in zip(particles, hierarchy):
                    if id in parts:
                        max_order_prop[-1][0] += 2*value
                        max_order_prop[-1][1] += 1
                        break

        if max_order_prop:
            if len(max_order_prop) >1:
                max_order_prop = min(*max_order_prop, key=lambda x:x[0])
            else:
                max_order_prop = max_order_prop[0]

            # Use either the max_order from the external legs or
            # the maximum order from the s-channel propagators, plus
            # the appropriate lowest orders from max_order_now
            max_order_now = max(sum(max_order_now),
                                max_order_prop[0] + \
                                sum(max_order_now[:-2 * max_order_prop[1]]))
        else:
            max_order_now = sum(max_order_now)            

        return max_order_now, particles, hierarchy

    def __iter__(self):
        """basic way to loop over all the process definition. 
           not used by MG which used some smarter version (use by ML)"""
        
        isids = [leg['ids'] for leg in self['legs'] \
                 if leg['state'] == False]
        fsids = [leg['ids'] for leg in self['legs'] \
                 if leg['state'] == True]

        red_isidlist = []
        # Generate all combinations for the initial state
        for prod in itertools.product(*isids):
            islegs = [Leg({'id':id, 'state': False}) for id in prod]  
            if tuple(sorted(prod)) in red_isidlist:
                    continue        
            red_isidlist.append(tuple(sorted(prod)))      
            red_fsidlist = []
            for prod in itertools.product(*fsids):
                # Remove double counting between final states
                if tuple(sorted(prod)) in red_fsidlist:
                    continue        
                red_fsidlist.append(tuple(sorted(prod)))
                leg_list = [copy.copy(leg) for leg in islegs]
                leg_list.extend([Leg({'id':id, 'state': True}) for id in prod])
                legs = LegList(leg_list)
                process = self.get_process_with_legs(legs)
                yield process

    def nice_string(self, indent=0, print_weighted=False, prefix=True):
        """Returns a nicely formated string about current process
        content"""

        if prefix:
            mystr = " " * indent + "Process: "
        else:
            mystr=""
        prevleg = None
        for leg in self['legs']:
            myparts = \
                   "/".join([self['model'].get('particle_dict')[id].get_name() \
                             for id in leg.get('ids')])
            if prevleg and prevleg['state'] == False \
                   and leg['state'] == True:
                # Separate initial and final legs by ">"
                mystr = mystr + '> '
                # Add required s-channels
                if self['required_s_channels'] and \
                       self['required_s_channels'][0]:
                    mystr += "|".join([" ".join([self['model'].\
                                       get('particle_dict')[req_id].get_name() \
                                                for req_id in id_list]) \
                                    for id_list in self['required_s_channels']])
                    mystr = mystr + '> '

            mystr = mystr + myparts
            if leg.get('polarization'):
                if leg.get('polarization') in [[-1,1],[1,-1]]:
                    mystr = mystr + '{T}'
                elif leg.get('polarization') == [-1]:
                    mystr = mystr + '{L}'
                elif leg.get('polarization') == [1]:
                    mystr = mystr + '{R}'
                else:
                    mystr = mystr + '{%s} ' %''.join([str(p) for p in leg.get('polarization')])   
            else:
             mystr = mystr + ' '
            #mystr = mystr + '(%i) ' % leg['number']
            prevleg = leg

        # Add forbidden s-channels
        if self['forbidden_onsh_s_channels']:
            mystr = mystr + '$ '
            for forb_id in self['forbidden_onsh_s_channels']:
                forbpart = self['model'].get('particle_dict')[forb_id]
                mystr = mystr + forbpart.get_name() + ' '

        # Add double forbidden s-channels
        if self['forbidden_s_channels']:
            mystr = mystr + '$$ '
            for forb_id in self['forbidden_s_channels']:
                forbpart = self['model'].get('particle_dict')[forb_id]
                mystr = mystr + forbpart.get_name() + ' '

        # Add forbidden particles
        if self['forbidden_particles']:
            mystr = mystr + '/ '
            for forb_id in self['forbidden_particles']:
                forbpart = self['model'].get('particle_dict')[forb_id]
                mystr = mystr + forbpart.get_name() + ' '

        if self['orders']:
            mystr = mystr + " ".join([key + '=' + repr(self['orders'][key]) \
                       for key in sorted(self['orders'])]) + ' '

        if self['constrained_orders']:
            mystr = mystr + " ".join('%s%s%d' % (key, operator, value) for 
                                     (key,(value, operator)) 
                                   in self['constrained_orders'].items()) + ' '

        # Add perturbation_couplings
        if self['perturbation_couplings']:
            mystr = mystr + '[ '
            if self['NLO_mode']!='tree':
                if self['NLO_mode']=='virt' and not self['has_born']:
                    mystr = mystr + 'sqrvirt = '
                else:
                    mystr = mystr + self['NLO_mode'] + ' = '
            for order in self['perturbation_couplings']:
                mystr = mystr + order + ' '
            mystr = mystr + '] '

        if self['squared_orders']:
            mystr = mystr + " ".join([key + '^2%s%d'%\
                (self.get_squared_order_type(key),self['squared_orders'][key]) \
              for key in self['squared_orders'].keys() \
                                    if print_weighted or key!='WEIGHTED']) + ' '

        # Remove last space
        mystr = mystr[:-1]

        if self.get('id') or self.get('overall_orders'):
            mystr += " @%d" % self.get('id')
            if self.get('overall_orders'):
                mystr += " " + " ".join([key + '=' + repr(self['orders'][key]) \
                       for key in sorted(self['orders'])]) + ' '
        
        if not self.get('decay_chains'):
            return mystr

        for decay in self['decay_chains']:
            mystr = mystr + '\n' + \
                    decay.nice_string(indent + 2).replace('Process', 'Decay')

        return mystr

    def get_process_with_legs(self, LegList):
        """ Return a Process object which has the same properties of this 
            ProcessDefinition but with the specified LegList as legs attribute. 
            """
            
        return Process({\
            'legs': LegList,
            'model':self.get('model'),
            'id': self.get('id'),
            'orders': self.get('orders'),
            'sqorders_types': self.get('sqorders_types'),
            'squared_orders': self.get('squared_orders'),
            'constrained_orders': self.get('constrained_orders'),
            'has_born': self.get('has_born'),
            'required_s_channels': self.get('required_s_channels'),
            'forbidden_onsh_s_channels': self.get('forbidden_onsh_s_channels'),            
            'forbidden_s_channels': self.get('forbidden_s_channels'),
            'forbidden_particles': self.get('forbidden_particles'),
            'perturbation_couplings': self.get('perturbation_couplings'),
            'is_decay_chain': self.get('is_decay_chain'),
            'overall_orders': self.get('overall_orders'),
            'split_orders': self.get('split_orders'),
<<<<<<< HEAD
            'born_orders': self.get('born_orders'),
=======
            'born_sq_orders': self.get('born_sq_orders'),
>>>>>>> 05aaf9e1
            'NLO_mode': self.get('NLO_mode')
            })
            
    def get_process(self, initial_state_ids, final_state_ids):
        """ Return a Process object which has the same properties of this 
            ProcessDefinition but with the specified given leg ids. """
        
        # First make sure that the desired particle ids belong to those defined
        # in this process definition.
        if __debug__:
            my_isids = [leg.get('ids') for leg in self.get('legs') \
                  if not leg.get('state')]
            my_fsids = [leg.get('ids') for leg in self.get('legs') \
                 if leg.get('state')]            
            for i, is_id in enumerate(initial_state_ids):
                assert is_id in my_isids[i]
            for i, fs_id in enumerate(final_state_ids):
                assert fs_id in my_fsids[i]
        
        return self.get_process_with_legs(LegList(\
               [Leg({'id': id, 'state':False, 'polarization':[]}) for id in initial_state_ids] + \
               [Leg({'id': id, 'state':True, 'polarization':[]}) for id in final_state_ids]))

    def __eq__(self, other):
        """Overloading the equality operator, so that only comparison
        of process id and legs is being done, using compare_for_sort."""

        return super(Process, self).__eq__(other)

#===============================================================================
# ProcessDefinitionList
#===============================================================================
class ProcessDefinitionList(PhysicsObjectList):
    """List of ProcessDefinition objects
    """

    def is_valid_element(self, obj):
        """Test if object obj is a valid ProcessDefinition for the list."""

        return isinstance(obj, ProcessDefinition)

#===============================================================================
# Global helper functions
#===============================================================================

def make_unique(doubletlist):
    """Make sure there are no doublets in the list doubletlist.
    Note that this is a slow implementation, so don't use if speed 
    is needed"""

    assert isinstance(doubletlist, list), \
           "Argument to make_unique must be list"
    

    uniquelist = []
    for elem in doubletlist:
        if elem not in uniquelist:
            uniquelist.append(elem)

    doubletlist[:] = uniquelist[:]<|MERGE_RESOLUTION|>--- conflicted
+++ resolved
@@ -2893,11 +2893,7 @@
         # keep track of the orders that have been explicitly asked by the 
         # user, because other borns will appear used for the subtraction
         # of singularities
-<<<<<<< HEAD
-        self['born_orders'] = {}
-=======
         self['born_sq_orders'] = {}
->>>>>>> 05aaf9e1
         # The user might want to have the individual matrix element evaluations
         # for specific values of the coupling orders. The list below specifies
         # what are the coupling names which need be individually treated.
@@ -2916,11 +2912,7 @@
             if not isinstance(value, LegList):
                 raise self.PhysicsObjectError("%s is not a valid LegList object" % str(value))
 
-<<<<<<< HEAD
-        if name in ['orders', 'overall_orders','squared_orders', 'born_orders']:
-=======
         if name in ['orders', 'overall_orders','squared_orders', 'born_sq_orders']:
->>>>>>> 05aaf9e1
             Interaction.filter(Interaction(), 'orders', value)
 
         if name == 'constrained_orders':
@@ -3062,11 +3054,7 @@
                 'forbidden_onsh_s_channels', 'forbidden_s_channels',
                 'forbidden_particles', 'is_decay_chain', 'decay_chains',
                 'legs_with_decays', 'perturbation_couplings', 'has_born', 
-<<<<<<< HEAD
-                'NLO_mode', 'split_orders', 'born_orders']
-=======
                 'NLO_mode', 'split_orders', 'born_sq_orders']
->>>>>>> 05aaf9e1
 
     def nice_string(self, indent=0, print_weighted=True, prefix=True, print_perturbated=True):
         """Returns a nicely formated string about current process
@@ -4042,11 +4030,7 @@
             'is_decay_chain': self.get('is_decay_chain'),
             'overall_orders': self.get('overall_orders'),
             'split_orders': self.get('split_orders'),
-<<<<<<< HEAD
-            'born_orders': self.get('born_orders'),
-=======
             'born_sq_orders': self.get('born_sq_orders'),
->>>>>>> 05aaf9e1
             'NLO_mode': self.get('NLO_mode')
             })
             

################################################################################
#
# Copyright (c) 2009 The MadGraph5_aMC@NLO Development team and Contributors
#
# This file is a part of the MadGraph5_aMC@NLO project, an application which 
# automatically generates Feynman diagrams and matrix elements for arbitrary
# high-energy processes in the Standard Model and beyond.
#
# It is subject to the MadGraph5_aMC@NLO license which should accompany this 
# distribution.
#
# For more information, visit madgraph.phys.ucl.ac.be and amcatnlo.web.cern.ch
#
################################################################################
"""Definitions of all basic objects used in the core code: particle, 
interaction, model, leg, vertex, process, ..."""

import copy
import itertools
import logging
import math
import numbers
import os
import re
import StringIO
import madgraph.core.color_algebra as color
from madgraph import MadGraph5Error, MG5DIR, InvalidCmd
import madgraph.various.misc as misc 


logger = logging.getLogger('madgraph.base_objects')
pjoin = os.path.join

#===============================================================================
# PhysicsObject
#===============================================================================
class PhysicsObject(dict):
    """A parent class for all physics objects."""

    class PhysicsObjectError(Exception):
        """Exception raised if an error occurs in the definition
        or the execution of a physics object."""
        pass

    def __init__(self, init_dict={}):
        """Creates a new particle object. If a dictionary is given, tries to 
        use it to give values to properties."""

        dict.__init__(self)
        self.default_setup()

        assert isinstance(init_dict, dict), \
                            "Argument %s is not a dictionary" % repr(init_dict)


        for item in init_dict.keys():
            self.set(item, init_dict[item])
        

    def __getitem__(self, name):
        """ force the check that the property exist before returning the 
            value associated to value. This ensure that the correct error 
            is always raise
        """

        try:
            return dict.__getitem__(self, name)
        except KeyError:
            self.is_valid_prop(name) #raise the correct error


    def default_setup(self):
        """Function called to create and setup default values for all object
        properties"""
        pass

    def is_valid_prop(self, name):
        """Check if a given property name is valid"""

        assert isinstance(name, str), \
                                 "Property name %s is not a string" % repr(name)

        if name not in self.keys():
            raise self.PhysicsObjectError, \
                        """%s is not a valid property for this object: %s\n
    Valid property are %s""" % (name,self.__class__.__name__, self.keys())
        return True

    def get(self, name):
        """Get the value of the property name."""

        return self[name]

    def set(self, name, value, force=False):
        """Set the value of the property name. First check if value
        is a valid value for the considered property. Return True if the
        value has been correctly set, False otherwise."""
        if not __debug__ or force:
            self[name] = value
            return True

        if self.is_valid_prop(name):
            try:
                self.filter(name, value)
                self[name] = value
                return True
            except self.PhysicsObjectError, why:
                logger.warning("Property " + name + " cannot be changed:" + \
                                str(why))
                return False

    def filter(self, name, value):
        """Checks if the proposed value is valid for a given property
        name. Returns True if OK. Raises an error otherwise."""

        return True

    def get_sorted_keys(self):
        """Returns the object keys sorted in a certain way. By default,
        alphabetical."""

        return self.keys().sort()

    def __str__(self):
        """String representation of the object. Outputs valid Python 
        with improved format."""

        mystr = '{\n'
        for prop in self.get_sorted_keys():
            if isinstance(self[prop], str):
                mystr = mystr + '    \'' + prop + '\': \'' + \
                        self[prop] + '\',\n'
            elif isinstance(self[prop], float):
                mystr = mystr + '    \'' + prop + '\': %.2f,\n' % self[prop]
            else:
                mystr = mystr + '    \'' + prop + '\': ' + \
                        repr(self[prop]) + ',\n'
        mystr = mystr.rstrip(',\n')
        mystr = mystr + '\n}'

        return mystr

    __repr__ = __str__


#===============================================================================
# PhysicsObjectList
#===============================================================================
class PhysicsObjectList(list):
    """A class to store lists of physics object."""

    class PhysicsObjectListError(Exception):
        """Exception raised if an error occurs in the definition
        or execution of a physics object list."""
        pass

    def __init__(self, init_list=None):
        """Creates a new particle list object. If a list of physics 
        object is given, add them."""

        list.__init__(self)

        if init_list is not None:
            for object in init_list:
                self.append(object)
                
    def append(self, object):
        """Appends an element, but test if valid before."""
        
        assert self.is_valid_element(object), \
            "Object %s is not a valid object for the current list" % repr(object)

        list.append(self, object)
        

    def is_valid_element(self, obj):
        """Test if object obj is a valid element for the list."""
        return True

    def __str__(self):
        """String representation of the physics object list object. 
        Outputs valid Python with improved format."""

        mystr = '['

        for obj in self:
            mystr = mystr + str(obj) + ',\n'

        mystr = mystr.rstrip(',\n')

        return mystr + ']'

#===============================================================================
# Particle
#===============================================================================
class Particle(PhysicsObject):
    """The particle object containing the whole set of information required to
    univocally characterize a given type of physical particle: name, spin, 
    color, mass, width, charge,... The is_part flag tells if the considered
    particle object is a particle or an antiparticle. The self_antipart flag
    tells if the particle is its own antiparticle."""

    sorted_keys = ['name', 'antiname', 'spin', 'color',
                   'charge', 'mass', 'width', 'pdg_code',
                  'line', 'propagator',
                   'is_part', 'self_antipart', 'type', 'counterterm']

    def default_setup(self):
        """Default values for all properties"""

        self['name'] = 'none'
        self['antiname'] = 'none'
        self['spin'] = 1
        self['color'] = 1
        self['charge'] = 1.
        self['mass'] = 'ZERO'
        self['width'] = 'ZERO'
        self['pdg_code'] = 0
        #self['texname'] = 'none'
        #self['antitexname'] = 'none'
        self['line'] = 'dashed'
        #self['propagating'] = True -> removed in favor or 'line' = None
        self['propagator'] = ''
        self['is_part'] = True
        self['self_antipart'] = False
        # True if ghost, False otherwise
        #self['ghost'] = False
        self['type'] = '' # empty means normal can also be ghost or goldstone 
        # Counterterm defined as a dictionary with format:
        # ('ORDER_OF_COUNTERTERM',((Particle_list_PDG))):{laurent_order:CTCouplingName}
        self['counterterm'] = {}

    def get(self, name):
        
        if name == 'ghost':
            return self['type'] == 'ghost'
        elif name == 'goldstone':
            return self['type'] == 'goldstone'
        elif name == 'propagating':
            return self['line'] is not None
        else:
            return super(Particle, self).get(name)

    def set(self, name, value, force=False):
        
        if name in ['texname', 'antitexname']:
            return True
        elif name == 'propagating':
            if not value:
                return self.set('line', None, force=force)
            elif not self.get('line'):
                return self.set('line', 'dashed',force=force)
            return True
        elif name  in ['ghost', 'goldstone']:
            if self.get('type') == name:
                if value:
                    return True
                else:
                    return self.set('type', '', force=force)
            else:
                if value:
                    return self.set('type', name, force=force)
                else:
                    return True
        return super(Particle, self).set(name, value,force=force)
        

    def filter(self, name, value):
        """Filter for valid particle property values."""

        if name in ['name', 'antiname']:
            # Forbid special character but +-~_
            p=re.compile('''^[\w\-\+~_]+$''')
            if not p.match(value):
                raise self.PhysicsObjectError, \
                        "%s is not a valid particle name" % value

        if name is 'ghost':
            if not isinstance(value,bool):
                raise self.PhysicsObjectError, \
                 "%s is not a valid bool for the 'ghost' attribute" % str(value)
                 
        if name is 'counterterm':
            if not isinstance(value,dict):
                raise self.PhysicsObjectError, \
                    "counterterm %s is not a valid dictionary" % repr(value)
            for key, val in value.items():
                if not isinstance(key,tuple):
                    raise self.PhysicsObjectError, \
                        "key %s is not a valid tuple for counterterm key" % repr(key)
                if not isinstance(key[0],str):
                    raise self.PhysicsObjectError, \
                        "%s is not a valid string" % repr(key[0])
                if not isinstance(key[1],tuple):
                    raise self.PhysicsObjectError, \
                        "%s is not a valid list" % repr(key[1])
                for elem in key[1]:
                    if not isinstance(elem,tuple):
                        raise self.PhysicsObjectError, \
                            "%s is not a valid list" % repr(elem)
                    for partPDG in elem:
                        if not isinstance(partPDG,int):
                            raise self.PhysicsObjectError, \
                                "%s is not a valid integer for PDG" % repr(partPDG)
                        if partPDG<=0:
                            raise self.PhysicsObjectError, \
                                "%s is not a valid positive PDG" % repr(partPDG)
                if not isinstance(val,dict):
                    raise self.PhysicsObjectError, \
                        "value %s is not a valid dictionary for counterterm value" % repr(val)
                for vkey, vvalue in val.items():
                    if vkey not in [0,-1,-2]:
                        raise self.PhysicsObjectError, \
                            "Key %s is not a valid laurent serie order" % repr(vkey)
                    if not isinstance(vvalue,str):
                        raise self.PhysicsObjectError, \
                            "Coupling %s is not a valid string" % repr(vvalue)
        if name is 'spin':
            if not isinstance(value, int):
                raise self.PhysicsObjectError, \
                    "Spin %s is not an integer" % repr(value)
            if (value < 1 or value > 5) and value != 99:
                raise self.PhysicsObjectError, \
                   "Spin %i not valid" % value

        if name is 'color':
            if not isinstance(value, int):
                raise self.PhysicsObjectError, \
                    "Color %s is not an integer" % repr(value)
            if value not in [1, 3, 6, 8]:
                raise self.PhysicsObjectError, \
                   "Color %i is not valid" % value

        if name in ['mass', 'width']:
            # Must start with a letter, followed by letters, digits or _
            p = re.compile('\A[a-zA-Z]+[\w\_]*\Z')
            if not p.match(value):
                raise self.PhysicsObjectError, \
                        "%s is not a valid name for mass/width variable" % \
                        value

        if name is 'pdg_code':
            if not isinstance(value, int):
                raise self.PhysicsObjectError, \
                    "PDG code %s is not an integer" % repr(value)

        if name is 'line':
            if not isinstance(value, str):
                raise self.PhysicsObjectError, \
                    "Line type %s is not a string" % repr(value)
            if value not in ['dashed', 'straight', 'wavy', 'curly', 'double','swavy','scurly','dotted']:
                raise self.PhysicsObjectError, \
                   "Line type %s is unknown" % value

        if name is 'charge':
            if not isinstance(value, float):
                raise self.PhysicsObjectError, \
                    "Charge %s is not a float" % repr(value)

        if name is 'propagating':
            if not isinstance(value, bool):
                raise self.PhysicsObjectError, \
                    "Propagating tag %s is not a boolean" % repr(value)

        if name in ['is_part', 'self_antipart']:
            if not isinstance(value, bool):
                raise self.PhysicsObjectError, \
                    "%s tag %s is not a boolean" % (name, repr(value))

        return True

    def get_sorted_keys(self):
        """Return particle property names as a nicely sorted list."""

        return self.sorted_keys

    # Helper functions

    def is_perturbating(self,order,model):
        """Returns wether this particle contributes in perturbation of the order passed
           in argument given the model specified. It is very fast for usual models"""
           
        for int in model['interactions'].get_type('base'):
            # We discard the interactions with more than one type of orders
            # contributing because it then doesn't necessarly mean that this
            # particle (self) is charged under the group corresponding to the
            # coupling order 'order'. The typical example is in SUSY which 
            # features a ' photon-gluon-squark-antisquark ' interaction which
            # has coupling orders QED=1, QCD=1 and would induce the photon
            # to be considered as a valid particle to circulate in a loop of
            # type "QCD".
            if len(int.get('orders'))>1:
                continue
            if order in int.get('orders').keys() and self.get('pdg_code') in \
              [part.get('pdg_code') for part in int.get('particles')]:
                return True
            
        return False
           
    def get_pdg_code(self):
        """Return the PDG code with a correct minus sign if the particle is its
        own antiparticle"""

        if not self['is_part'] and not self['self_antipart']:
            return - self['pdg_code']
        else:
            return self['pdg_code']

    def get_anti_pdg_code(self):
        """Return the PDG code of the antiparticle with a correct minus sign 
        if the particle is its own antiparticle"""

        if not self['self_antipart']:
            return - self.get_pdg_code()
        else:
            return self['pdg_code']

    def get_color(self):
        """Return the color code with a correct minus sign"""

        if not self['is_part'] and abs(self['color']) in [3, 6]:
            return - self['color']
        else:
            return self['color']

    def get_anti_color(self):
        """Return the color code of the antiparticle with a correct minus sign
        """

        if self['is_part'] and self['color'] not in [1, 8]:
            return - self['color']
        else:
            return self['color']
        
    def get_charge(self):
        """Return the charge code with a correct minus sign"""

        if not self['is_part']:
            return - self['charge']
        else:
            return self['charge']

    def get_anti_charge(self):
        """Return the charge code of the antiparticle with a correct minus sign
        """

        if self['is_part']:
            return - self['charge']
        else:
            return self['charge']
        
    def get_name(self):
        """Return the name if particle, antiname if antiparticle"""

        if not self['is_part'] and not self['self_antipart']:
            return self['antiname']
        else:
            return self['name']

    def get_helicity_states(self, allow_reverse=True):
        """Return a list of the helicity states for the onshell particle"""

        spin = self.get('spin')
        if spin ==1:
            # Scalar
            res = [ 0 ]
        elif spin == 2:
            # Spinor
            res = [ -1, 1 ]                
        elif spin == 3 and self.get('mass').lower() == 'zero':
            # Massless vector
            res = [ -1, 1 ]
        elif spin == 3:
            # Massive vector
            res = [ -1, 0, 1 ]
        elif spin == 4 and self.get('mass').lower() == 'zero':
            # Massless tensor
            res = [-3, 3]
        elif spin == 4:
            # Massive tensor
            res = [-3, -1, 1, 3]
        elif spin == 5 and self.get('mass').lower() == 'zero':
            # Massless tensor
            res = [-2, -1, 1, 2]
        elif spin in [5, 99]:
            # Massive tensor
            res = [-2, -1, 0, 1, 2]
        else:
            raise self.PhysicsObjectError, \
              "No helicity state assignment for spin %d particles" % spin
                  
        if allow_reverse and not self.get('is_part'):
            res.reverse()


        return res

    def is_fermion(self):
        """Returns True if this is a fermion, False if boson"""

        return self['spin'] % 2 == 0

    def is_boson(self):
        """Returns True if this is a boson, False if fermion"""

        return self['spin'] % 2 == 1

#===============================================================================
# ParticleList
#===============================================================================
class ParticleList(PhysicsObjectList):
    """A class to store lists of particles."""

    def is_valid_element(self, obj):
        """Test if object obj is a valid Particle for the list."""
        return isinstance(obj, Particle)
                    
    def get_copy(self, name):
        """Try to find a particle with the given name. Check both name
        and antiname. If a match is found, return the a copy of the 
        corresponding particle (first one in the list), with the 
        is_part flag set accordingly. None otherwise."""
        
        assert isinstance(name, str)
        
        part = self.find_name(name)
        if not part:
            # Then try to look for a particle with that PDG
            try:
                pdg = int(name)
            except ValueError:
                return None

            for p in self:
                if p.get_pdg_code()==pdg:
                    part = copy.copy(p)
                    part.set('is_part', True)
                    return part
                elif p.get_anti_pdg_code()==pdg:
                    part = copy.copy(p)
                    part.set('is_part', False)
                    return part

            return None
        part = copy.copy(part)
          
        if part.get('name') == name:
            part.set('is_part', True)
            return part
        elif part.get('antiname') == name:
            part.set('is_part', False)
            return part
        return None

    def find_name(self, name):
        """Try to find a particle with the given name. Check both name
        and antiname. If a match is found, return the a copy of the 
        corresponding particle (first one in the list), with the 
        is_part flag set accordingly. None otherwise."""

        assert isinstance(name, str), "%s is not a valid string" % str(name) 

        for part in self:
            if part.get('name') == name:
                return part
            elif part.get('antiname') == name:
                return part

        return None

    def generate_ref_dict(self):
        """Generate a dictionary of part/antipart pairs (as keys) and
        0 (as value)"""

        ref_dict_to0 = {}

        for part in self:
            ref_dict_to0[(part.get_pdg_code(), part.get_anti_pdg_code())] = [0]
            ref_dict_to0[(part.get_anti_pdg_code(), part.get_pdg_code())] = [0]

        return ref_dict_to0

    def generate_dict(self):
        """Generate a dictionary from particle id to particle.
        Include antiparticles.
        """

        particle_dict = {}

        for particle in self:
            particle_dict[particle.get('pdg_code')] = particle
            if not particle.get('self_antipart'):
                antipart = copy.deepcopy(particle)
                antipart.set('is_part', False)
                particle_dict[antipart.get_pdg_code()] = antipart

        return particle_dict


#===============================================================================
# Interaction
#===============================================================================
class Interaction(PhysicsObject):
    """The interaction object containing the whole set of information 
    required to univocally characterize a given type of physical interaction: 
    
    particles: a list of particle ids
    color: a list of string describing all the color structures involved
    lorentz: a list of variable names describing all the Lorentz structure
             involved
    couplings: dictionary listing coupling variable names. The key is a
               2-tuple of integers referring to color and Lorentz structures
    orders: dictionary listing order names (as keys) with their value
    """

    sorted_keys = ['id', 'particles', 'color', 'lorentz', 'couplings',
                   'orders','loop_particles','type','perturbation_type']

    def default_setup(self):
        """Default values for all properties"""

        self['id'] = 0
        self['particles'] = []
        self['color'] = []
        self['lorentz'] = []
        self['couplings'] = { (0, 0):'none'}
        self['orders'] = {}
        # The type of interactions can be 'base', 'UV' or 'R2'.
        # For 'UV' or 'R2', one can always specify the loop it corresponds
        # to by a tag in the second element of the list. If the tag is an
        # empty list, then the R2/UV interaction will be recognized only
        # based on the nature of the identity of the particles branching
        # off the loop and the loop orders. 
        # Otherwise, the tag can be specified and it will be used when 
        # identifying the R2/UV interaction corresponding to a given loop
        # generated.
        # The format is [(lp1ID,int1ID),(lp1ID,int1ID),(lp1ID,int1ID),etc...]
        # Example of a tag for the following loop
        #
        #             ___34_____   The ';' line is a gluon with ID 21
        #          45/   ;         The '|' line is a d-quark with ID 1
        #     ------<    ;         The numbers are the interactions ID
        #            \___;______   The tag for this loop would be:
        #                12          ((21,34),(1,45),(1,12))
        #                         
        # This tag is equivalent to all its cyclic permutations. This is why
        # it must be specified in the canonical order which is defined with 
        # by putting in front of the tag the lowest 2-tuple it contains.
        # (the order relation is defined by comparing the particle ID first
        # and the interaction ID after in case the particle ID are the same).
        # In case there are two identical lowest 2-tuple in the tag, the
        # tag chosen is such that it has the lowest second 2-tuple. The procedure
        # is repeated again with the subsequent 2-tuple until there is only
        # one cyclic permutation remaining and the ambiguity is resolved.
        # This insures to have one unique unambiguous canonical tag chosen.
        # In the example above, it would be:
        #       ((1,12),(21,34),(1,45))
        # PS: Notice that in the UFO model, the tag-information is limited to 
        # the minimally relevant one which are the loop particles specified in
        # in the attribute below. In this case, 'loop_particles' is the list of 
        # all the loops giving this same counterterm contribution. 
        # Each loop being represented by a set of the PDG of the particles 
        # (not repeated) constituting it. In the example above, it would simply
        # be (1,21). In the UFO, if the loop particles are not specified then
        # MG5 will account for this counterterm only once per concerned vertex.
        # Taking the example of the three gluon vertex counterterm, one can
        # possibly have in the ufo:
        #                VertexB = blabla, loop_particles = (b)
        #                VertexT = blabla, loop_particles = (t)
        # or 
        #                VertexALL = blabla, loop_particles = ()
        # In the first case UFO specifies the specific counterterm to the three-
        # gluon loop with the bottom running in (VertexB) and with the top running
        # in (VertexT). So MG5 will associate these counterterm vertices once to
        # each of the two loop.
        # In the case where UFO defined VertexALL, then whenever MG5 encounters
        # a triangle three-gluon loop (say the bottom one), it will associate to
        # it the vertex VertexALL but will not do so again when encountering the 
        # same loop with the top quark running in. This, because it assumes that
        # the UFO vertexALL comprises all contributions already.
        
        self['loop_particles']=[[]]
        self['type'] = 'base'
        self['perturbation_type'] = None

    def filter(self, name, value):
        """Filter for valid interaction property values."""

        if name == 'id':
            #Should be an integer
            if not isinstance(value, int):
                raise self.PhysicsObjectError, \
                        "%s is not a valid integer" % str(value)

        if name == 'particles':
            #Should be a list of valid particle names
            if not isinstance(value, ParticleList):
                raise self.PhysicsObjectError, \
                        "%s is not a valid list of particles" % str(value)

        if name == 'perturbation_type':
            if value!=None and not isinstance(value, str):
                raise self.PhysicsObjectError, \
                        "%s is not a valid string" % str(value)            

        if name == 'type':
            #Should be a string
            if not isinstance(value, str):
                raise self.PhysicsObjectError, \
                        "%s is not a valid string" % str(value)
        if name == 'loop_particles':
            if isinstance(value,list):
                for l in value:
                    if isinstance(l,list):
                        for part in l:
                            if not isinstance(part,int):
                                raise self.PhysicsObjectError, \
                                    "%s is not a valid integer" % str(part)
                            if part<0:
                                raise self.PhysicsObjectError, \
                                    "%s is not a valid positive integer" % str(part)

        if name == 'orders':
            #Should be a dict with valid order names ask keys and int as values
            if not isinstance(value, dict):
                raise self.PhysicsObjectError, \
                        "%s is not a valid dict for coupling orders" % \
                                                                    str(value)
            for order in value.keys():
                if not isinstance(order, str):
                    raise self.PhysicsObjectError, \
                        "%s is not a valid string" % str(order)
                if not isinstance(value[order], int):
                    raise self.PhysicsObjectError, \
                        "%s is not a valid integer" % str(value[order])

        if name in ['color']:
            #Should be a list of list strings
            if not isinstance(value, list):
                raise self.PhysicsObjectError, \
                        "%s is not a valid list of Color Strings" % str(value)
            for mycolstring in value:
                if not isinstance(mycolstring, color.ColorString):
                    raise self.PhysicsObjectError, \
                            "%s is not a valid list of Color Strings" % str(value)

        if name in ['lorentz']:
            #Should be a list of list strings
            if not isinstance(value, list):
                raise self.PhysicsObjectError, \
                        "%s is not a valid list of strings" % str(value)
            for mystr in value:
                if not isinstance(mystr, str):
                    raise self.PhysicsObjectError, \
                        "%s is not a valid string" % str(mystr)

        if name == 'couplings':
            #Should be a dictionary of strings with (i,j) keys
            if not isinstance(value, dict):
                raise self.PhysicsObjectError, \
                        "%s is not a valid dictionary for couplings" % \
                                                                str(value)

            for key in value.keys():
                if not isinstance(key, tuple):
                    raise self.PhysicsObjectError, \
                        "%s is not a valid tuple" % str(key)
                if len(key) != 2:
                    raise self.PhysicsObjectError, \
                        "%s is not a valid tuple with 2 elements" % str(key)
                if not isinstance(key[0], int) or not isinstance(key[1], int):
                    raise self.PhysicsObjectError, \
                        "%s is not a valid tuple of integer" % str(key)
                if not isinstance(value[key], str):
                    raise self.PhysicsObjectError, \
                        "%s is not a valid string" % value[key]

        return True

    def get_sorted_keys(self):
        """Return particle property names as a nicely sorted list."""

        return self.sorted_keys 
                
    def is_perturbating(self, orders_considered):
        """ Returns if this interaction comes from the perturbation of one of
        the order listed in the argument """
        
        if self['perturbation_type']==None:
            return True
        else:
            return (self['perturbation_type'] in orders_considered)
                
    def is_R2(self):
        """ Returns if the interaction is of R2 type."""

        # Precaution only useful because some tests have a predefined model
        # bypassing the default_setup and for which type was not defined.
        if 'type' in self.keys():
            return (len(self['type'])>=2 and self['type'][:2]=='R2')
        else:
            return False

    def is_UV(self):
        """ Returns if the interaction is of UV type."""

        # Precaution only useful because some tests have a predefined model
        # bypassing the default_setup and for which type was not defined.
        if 'type' in self.keys():
            return (len(self['type'])>=2 and self['type'][:2]=='UV')
        else:
            return False
        
    def is_UVmass(self):
        """ Returns if the interaction is of UVmass type."""

        # Precaution only useful because some tests have a predefined model
        # bypassing the default_setup and for which type was not defined.
        if 'type' in self.keys():
            return (len(self['type'])>=6 and self['type'][:6]=='UVmass')
        else:
            return False
        
    def is_UVloop(self):
        """ Returns if the interaction is of UVmass type."""

        # Precaution only useful because some tests have a predefined model
        # bypassing the default_setup and for which type was not defined.
        if 'type' in self.keys():
            return (len(self['type'])>=6 and self['type'][:6]=='UVloop')
        else:
            return False
        
    def is_UVtree(self):
        """ Returns if the interaction is of UVmass type."""

        # Precaution only useful because some tests have a predefined model
        # bypassing the default_setup and for which type was not defined.
        if 'type' in self.keys():
            return (len(self['type'])>=6 and self['type'][:6]=='UVtree')
        else:
            return False
        
    def is_UVCT(self):
        """ Returns if the interaction is of the UVCT type which means that 
        it has been selected as a possible UV counterterm interaction for this
        process. Such interactions are marked by having the 'UVCT_SPECIAL' order
        key in their orders."""

        # Precaution only useful because some tests have a predefined model
        # bypassing the default_setup and for which type was not defined.
        if 'UVCT_SPECIAL' in self['orders'].keys():
            return True
        else:
            return False
        
    def get_epsilon_order(self):
        """ Returns 0 if this interaction contributes to the finite part of the
        amplitude and 1 (2) is it contributes to its single (double) pole """
        
        if 'type' in self.keys():
            if '1eps' in self['type']:
                return 1
            elif '2eps' in self['type']:
                return 2
            else:
                return 0
        else:
            return 0

    def generate_dict_entries(self, ref_dict_to0, ref_dict_to1):
        """Add entries corresponding to the current interactions to 
        the reference dictionaries (for n>0 and n-1>1)"""

        # Create n>0 entries. Format is (p1,p2,p3,...):interaction_id.
        # We are interested in the unordered list, so use sorted()

        pdg_tuple = tuple(sorted([p.get_pdg_code() for p in self['particles']]))
        if pdg_tuple not in ref_dict_to0.keys():
            ref_dict_to0[pdg_tuple] = [self['id']]
        else:
            ref_dict_to0[pdg_tuple].append(self['id'])

        # Create n-1>1 entries. Note that, in the n-1 > 1 dictionary,
        # the n-1 entries should have opposite sign as compared to
        # interaction, since the interaction has outgoing particles,
        # while in the dictionary we treat the n-1 particles as
        # incoming

        for part in self['particles']:

            # We are interested in the unordered list, so use sorted()
            pdg_tuple = tuple(sorted([p.get_pdg_code() for (i, p) in \
                                      enumerate(self['particles']) if \
                                      i != self['particles'].index(part)]))
            pdg_part = part.get_anti_pdg_code()
            if pdg_tuple in ref_dict_to1.keys():
                if (pdg_part, self['id']) not in  ref_dict_to1[pdg_tuple]:
                    ref_dict_to1[pdg_tuple].append((pdg_part, self['id']))
            else:
                ref_dict_to1[pdg_tuple] = [(pdg_part, self['id'])]

    def get_WEIGHTED_order(self, model):
        """Get the WEIGHTED order for this interaction, for equivalent
        3-particle vertex. Note that it can be fractional."""

        return float(sum([model.get('order_hierarchy')[key]*self.get('orders')[key]\
                          for key in self.get('orders')]))/ \
               max((len(self.get('particles'))-2), 1)

    def __str__(self):
        """String representation of an interaction. Outputs valid Python 
        with improved format. Overrides the PhysicsObject __str__ to only
        display PDG code of involved particles."""

        mystr = '{\n'

        for prop in self.get_sorted_keys():
            if isinstance(self[prop], str):
                mystr = mystr + '    \'' + prop + '\': \'' + \
                        self[prop] + '\',\n'
            elif isinstance(self[prop], float):
                mystr = mystr + '    \'' + prop + '\': %.2f,\n' % self[prop]
            elif isinstance(self[prop], ParticleList):
                mystr = mystr + '    \'' + prop + '\': [%s],\n' % \
                   ','.join([str(part.get_pdg_code()) for part in self[prop]])
            else:
                mystr = mystr + '    \'' + prop + '\': ' + \
                        repr(self[prop]) + ',\n'
        mystr = mystr.rstrip(',\n')
        mystr = mystr + '\n}'

        return mystr

    def canonical_repr(self):
        """ Returns a string representation that allows to order CT vertices in 
        a diagram so that identical HelasMatrix element (i.e. typically different
        flavors with identical masses and couplings) can be matched even though
        the order of the couplings specified in the UFO is different. """

        return '%s|%s'%(self['type'],
           '&'.join( sorted('%s_%s_%s'%(self['color'][k[0]],self['lorentz'][k[1]],v)
                                          for k,v in self['couplings'].items() ) ) )

    def get_canonical_couplings_keys_order(self):
        """ Returns a list of the keys to the 'couplings' dictionary, canonically 
        ordered so so that identical HelasMatrix element (i.e. typically different
        flavors with identical masses and couplings) can be matched even though
        the order of the couplings specified in the UFO is different. """

        return sorted(self['couplings'].keys(), key=lambda k:
        '%s_%s_%s'%(self['color'][k[0]],self['lorentz'][k[1]],self['couplings'][k]))


#===============================================================================
# InteractionList
#===============================================================================
class InteractionList(PhysicsObjectList):
    """A class to store lists of interactionss."""

    def is_valid_element(self, obj):
        """Test if object obj is a valid Interaction for the list."""

        return isinstance(obj, Interaction)

    def generate_ref_dict(self,useR2UV=False, useUVCT=False):
        """Generate the reference dictionaries from interaction list.
        Return a list where the first element is the n>0 dictionary and
        the second one is n-1>1."""

        ref_dict_to0 = {}
        ref_dict_to1 = {}
        buffer = {}

        for inter in self:
            if useR2UV or (not inter.is_UV() and not inter.is_R2() and \
                           not inter.is_UVCT()):
                inter.generate_dict_entries(ref_dict_to0, ref_dict_to1)
            if useUVCT and inter.is_UVCT():
                inter.generate_dict_entries(ref_dict_to0, ref_dict_to1)
                
        return [ref_dict_to0, ref_dict_to1]

    def generate_dict(self):
        """Generate a dictionary from interaction id to interaction.
        """

        interaction_dict = {}

        for inter in self:
            interaction_dict[inter.get('id')] = inter

        return interaction_dict

    def synchronize_interactions_with_particles(self, particle_dict):
        """Make sure that the particles in the interactions are those
        in the particle_dict, and that there are no interactions
        refering to particles that don't exist. To be called when the
        particle_dict is updated in a model.
        """

        iint = 0
        while iint < len(self):
            inter = self[iint]
            particles = inter.get('particles')
            try:
                for ipart, part in enumerate(particles):
                    particles[ipart] = particle_dict[part.get_pdg_code()]
                iint += 1
            except KeyError:
                # This interaction has particles that no longer exist
                self.pop(iint)

    def get_type(self, type):
        """ return all interactions in the list of type 'type' """
        return InteractionList([int for int in self if int.get('type')==type])

    def get_R2(self):
        """ return all interactions in the list of type R2 """
        return InteractionList([int for int in self if int.is_R2()])

    def get_UV(self):
        """ return all interactions in the list of type UV """
        return InteractionList([int for int in self if int.is_UV()])

    def get_UVmass(self):
        """ return all interactions in the list of type UVmass """
        return InteractionList([int for int in self if int.is_UVmass()])

    def get_UVtree(self):
        """ return all interactions in the list of type UVtree """
        return InteractionList([int for int in self if int.is_UVtree()])
    
    def get_UVloop(self):
        """ return all interactions in the list of type UVloop """
        return InteractionList([int for int in self if int.is_UVloop()])

#===============================================================================
# Model
#===============================================================================
class Model(PhysicsObject):
    """A class to store all the model information."""
    
    mg5_name = False #store if particle name follow mg5 convention
    
    def default_setup(self):

        self['name'] = ""
        self['particles'] = ParticleList()
        self['interactions'] = InteractionList()
        self['parameters'] = None
        self['functions'] = None
        self['couplings'] = None
        self['lorentz'] = None
        self['particle_dict'] = {}
        self['interaction_dict'] = {}
        self['ref_dict_to0'] = {}
        self['ref_dict_to1'] = {}
        self['got_majoranas'] = None
        self['order_hierarchy'] = {}
        self['conserved_charge'] = set()
        self['coupling_orders'] = None
        self['expansion_order'] = None
        self['version_tag'] = None # position of the directory (for security)
        self['gauge'] = [0, 1]
        self['case_sensitive'] = True
        # attribute which might be define if needed
        #self['name2pdg'] = {'name': pdg}
        
        

    def filter(self, name, value):
        """Filter for model property values"""

        if name in ['name']:
            if not isinstance(value, str):
                raise self.PhysicsObjectError, \
                    "Object of type %s is not a string" %type(value)

        elif name == 'particles':
            if not isinstance(value, ParticleList):
                raise self.PhysicsObjectError, \
                    "Object of type %s is not a ParticleList object" % \
                                                            type(value)
        elif name == 'interactions':
            if not isinstance(value, InteractionList):
                raise self.PhysicsObjectError, \
                    "Object of type %s is not a InteractionList object" % \
                                                            type(value)
        elif name == 'particle_dict':
            if not isinstance(value, dict):
                raise self.PhysicsObjectError, \
                    "Object of type %s is not a dictionary" % \
                                                        type(value)
        elif name == 'interaction_dict':
            if not isinstance(value, dict):
                raise self.PhysicsObjectError, \
                    "Object of type %s is not a dictionary" % type(value)

        elif name == 'ref_dict_to0':
            if not isinstance(value, dict):
                raise self.PhysicsObjectError, \
                    "Object of type %s is not a dictionary" % type(value)
                    
        elif name == 'ref_dict_to1':
            if not isinstance(value, dict):
                raise self.PhysicsObjectError, \
                    "Object of type %s is not a dictionary" % type(value)

        elif name == 'got_majoranas':
            if not (isinstance(value, bool) or value == None):
                raise self.PhysicsObjectError, \
                    "Object of type %s is not a boolean" % type(value)

        elif name == 'conserved_charge':
            if not (isinstance(value, set)):
                raise self.PhysicsObjectError, \
                    "Object of type %s is not a set" % type(value)

        elif name == 'version_tag':
            if not (isinstance(value, str)):
                raise self.PhysicsObjectError, \
                    "Object of type %s is not a string" % type(value)

        elif name == 'order_hierarchy':
            if not isinstance(value, dict):
                raise self.PhysicsObjectError, \
                    "Object of type %s is not a dictionary" % \
                                                            type(value)
            for key in value.keys():
                if not isinstance(value[key],int):
                    raise self.PhysicsObjectError, \
                        "Object of type %s is not an integer" % \
                                                            type(value[key])
        elif name == 'gauge':
            if not (isinstance(value, list)):
                raise self.PhysicsObjectError, \
                    "Object of type %s is not a list" % type(value)

        elif name == 'case_sensitive':
            if not value in [True ,False]:
                raise self.PhysicsObjectError, \
                    "Object of type %s is not a boolean" % type(value)
            

        return True

    def get(self, name):
        """Get the value of the property name."""

        if (name == 'ref_dict_to0' or name == 'ref_dict_to1') and \
                                                                not self[name]:
            if self['interactions']:
                [self['ref_dict_to0'], self['ref_dict_to1']] = \
                            self['interactions'].generate_ref_dict()
                self['ref_dict_to0'].update(
                                self['particles'].generate_ref_dict())

        if (name == 'particle_dict') and not self[name]:
            if self['particles']:
                self['particle_dict'] = self['particles'].generate_dict()
            if self['interactions']:
                self['interactions'].synchronize_interactions_with_particles(\
                                                          self['particle_dict'])
        if name == 'modelpath':
            modeldir = self.get('version_tag').rsplit('##',1)[0]
            if os.path.exists(modeldir):
                modeldir = os.path.expanduser(modeldir)
                return modeldir
            else:
                raise Exception, "path %s not valid anymore." % modeldir
            #modeldir = os.path.join(os.path.dirname(modeldir),
            #                        os.path.basename(modeldir).rsplit("-",1)[0])
            #if os.path.exists(modeldir):
            #    return modeldir 
            #raise Exception, 'Invalid Path information: %s' % self.get('version_tag')          
        elif name == 'modelpath+restriction':
            modeldir = self.get('version_tag').rsplit('##',1)[0]
            modelname = self['name']            
            if not  os.path.exists(modeldir):
                raise Exception, "path %s not valid anymore" % modeldir
            modeldir = os.path.dirname(modeldir)
            modeldir = pjoin(modeldir, modelname)
            modeldir = os.path.expanduser(modeldir)
            return modeldir
        elif name == 'restrict_name':
            modeldir = self.get('version_tag').rsplit('##',1)[0]
            modelname = self['name']            
            basename = os.path.basename(modeldir)
            restriction = modelname[len(basename)+1:]
            return restriction

        if (name == 'interaction_dict') and not self[name]:
            if self['interactions']:
                self['interaction_dict'] = self['interactions'].generate_dict()

        if (name == 'got_majoranas') and self[name] == None:
            if self['particles']:
                self['got_majoranas'] = self.check_majoranas()

        if (name == 'coupling_orders') and self[name] == None:
            if self['interactions']:
                self['coupling_orders'] = self.get_coupling_orders()

        if (name == 'order_hierarchy') and not self[name]:
            if self['interactions']:
                self['order_hierarchy'] = self.get_order_hierarchy()    

        if (name == 'expansion_order') and self[name] == None:
            if self['interactions']:
                self['expansion_order'] = \
                   dict([(order, -1) for order in self.get('coupling_orders')])
                   
        if (name == 'name2pdg') and 'name2pdg' not in self:
            self['name2pdg'] = {}
            for p in self.get('particles'):
                self['name2pdg'][p.get('antiname')] = -1*p.get('pdg_code')
                self['name2pdg'][p.get('name')] =  p.get('pdg_code')
                
        return Model.__bases__[0].get(self, name) # call the mother routine

    def set(self, name, value, force = False):
        """Special set for particles and interactions - need to
        regenerate dictionaries."""

        if name == 'particles':
            # Ensure no doublets in particle list
            make_unique(value)
            # Reset dictionaries
            self['particle_dict'] = {}
            self['ref_dict_to0'] = {}
            self['got_majoranas'] = None

        if name == 'interactions':
            # Ensure no doublets in interaction list
            make_unique(value)
            # Reset dictionaries
            self['interaction_dict'] = {}
            self['ref_dict_to1'] = {}
            self['ref_dict_to0'] = {}
            self['got_majoranas'] = None
            self['coupling_orders'] = None
            self['order_hierarchy'] = {}
            self['expansion_order'] = None

        result = Model.__bases__[0].set(self, name, value, force) # call the mother routine

        if name == 'particles':
            # Recreate particle_dict
            self.get('particle_dict')

        return result

    def actualize_dictionaries(self):
        """This function actualizes the dictionaries"""

        [self['ref_dict_to0'], self['ref_dict_to1']] = \
                self['interactions'].generate_ref_dict()
        self['ref_dict_to0'].update(
                                self['particles'].generate_ref_dict())

    def get_sorted_keys(self):
        """Return process property names as a nicely sorted list."""

        return ['name', 'particles', 'parameters', 'interactions',
                'couplings','lorentz', 'gauge']

    def get_particle(self, id):
        """Return the particle corresponding to the id / name"""
        
        try:
            return self["particle_dict"][id]
        except Exception:
            if isinstance(id, int):
                try:
                    return self.get("particle_dict")[id]
                except Exception, error:
                    return None
            else:
                if not hasattr(self, 'name2part'):
                    self.create_name2part()
                try: 
                    return self.name2part[id]
                except:
                    return None

    def create_name2part(self):
        """create a dictionary name 2 part"""
        
        self.name2part = {}
        for part in self.get("particle_dict").values():
            self.name2part[part.get('name')] = part
            self.name2part[part.get('antiname')] = part
            
    def get_lorentz(self, name):
        """return the lorentz object from the associate name"""
        if hasattr(self, 'lorentz_name2obj'):
            return self.lorentz_name2obj[name]  
        else:
            self.create_lorentz_dict()
            return self.lorentz_name2obj[name]

    def create_lorentz_dict(self):
        """create the dictionary linked to the lorentz structure"""
        self.lorentz_name2obj = {}
        self.lorentz_expr2name = {}
        if not self.get('lorentz'):
            return
        for lor in self.get('lorentz'):
            self.lorentz_name2obj[lor.name] = lor
            self.lorentz_expr2name[lor.structure] = lor.name

    def get_interaction(self, id):
        """Return the interaction corresponding to the id"""

        try:
            return self.get("interaction_dict")[id]
        except Exception:
            return None

    def get_parameter(self, name):
        """Return the parameter associated to the name NAME"""
        
        # If information is saved
        if hasattr(self, 'parameters_dict') and self.parameters_dict:
            try:
                return self.parameters_dict[name]
            except Exception:
                # try to reload it before crashing 
                pass
            
        # Else first build the dictionary
        self.parameters_dict = {}
        for data in self['parameters'].values():
            [self.parameters_dict.__setitem__(p.name,p) for p in data]
        
        return self.parameters_dict[name]

    def get_coupling_orders(self):
        """Determine the coupling orders of the model"""
        return set(sum([i.get('orders').keys() for i in \
                        self.get('interactions')], []))

    def get_order_hierarchy(self):
        """Set a default order hierarchy for the model if not set by the UFO."""
        # Set coupling hierachy
        hierarchy = dict([(order, 1) for order in self.get('coupling_orders')])
        # Special case for only QCD and QED couplings, unless already set
        if self.get('coupling_orders') == set(['QCD', 'QED']):
            hierarchy['QED'] = 2
        return hierarchy


    def get_nflav(self):
        """returns the number of light quark flavours in the model."""
        return len([p for p in self.get('particles') \
                if p['spin'] == 2 and p['is_part'] and \
                p ['color'] != 1 and p['mass'].lower() == 'zero'])


    def get_nleps(self):
        """returns the number of light quark flavours in the model."""
        return len([p for p in self.get('particles') \
                if p['spin'] == 2 and p['is_part'] and \
                p['color'] == 1 and \
                p['charge'] != 0. and p['mass'].lower() == 'zero'])

    
    def get_particles_hierarchy(self):
        """Returns the order hierarchies of the model and the
        particles which have interactions in at least this hierarchy
        (used in find_optimal_process_orders in MultiProcess diagram
        generation):

        Check the coupling hierarchy of the model. Assign all
        particles to the different coupling hierarchies so that a
        particle is considered to be in the highest hierarchy (i.e.,
        with lowest value) where it has an interaction.
        """
        
        # Find coupling orders in model
        coupling_orders = self.get('coupling_orders')
        # Loop through the different coupling hierarchy values, so we
        # start with the most dominant and proceed to the least dominant
        hierarchy = sorted(list(set([self.get('order_hierarchy')[k] for \
                                     k in coupling_orders])))

        # orders is a rising list of the lists of orders with a given hierarchy
        orders = []
        for value in hierarchy:
            orders.append([ k for (k, v) in \
                            self.get('order_hierarchy').items() if \
                            v == value ])

        # Extract the interaction that correspond to the different
        # coupling hierarchies, and the corresponding particles
        interactions = []
        particles = []
        for iorder, order in enumerate(orders):
            sum_orders = sum(orders[:iorder+1], [])
            sum_interactions = sum(interactions[:iorder], [])
            sum_particles = sum([list(p) for p in particles[:iorder]], [])
            # Append all interactions that have only orders with at least
            # this hierarchy
            interactions.append([i for i in self.get('interactions') if \
                                 not i in sum_interactions and \
                                 not any([k not in sum_orders for k in \
                                          i.get('orders').keys()])])
            # Append the corresponding particles, excluding the
            # particles that have already been added
            particles.append(set(sum([[p.get_pdg_code() for p in \
                                      inter.get('particles') if \
                                       p.get_pdg_code() not in sum_particles] \
                                      for inter in interactions[-1]], [])))

        return particles, hierarchy

    def get_max_WEIGHTED(self):
        """Return the maximum WEIGHTED order for any interaction in the model,
        for equivalent 3-particle vertices. Note that it can be fractional."""

        return max([inter.get_WEIGHTED_order(self) for inter in \
                        self.get('interactions')])
            

    def check_majoranas(self):
        """Return True if there is fermion flow violation, False otherwise"""

        if any([part.is_fermion() and part.get('self_antipart') \
                for part in self.get('particles')]):
            return True

        # No Majorana particles, but may still be fermion flow
        # violating interactions
        for inter in self.get('interactions'):
            # Do not look at UV Wfct renormalization counterterms
            if len(inter.get('particles'))==1:
                continue
            fermions = [p for p in inter.get('particles') if p.is_fermion()]
            for i in range(0, len(fermions), 2):
                if fermions[i].get('is_part') == \
                   fermions[i+1].get('is_part'):
                    # This is a fermion flow violating interaction
                    return True
        # No fermion flow violations
        return False

    def reset_dictionaries(self):
        """Reset all dictionaries and got_majoranas. This is necessary
        whenever the particle or interaction content has changed. If
        particles or interactions are set using the set routine, this
        is done automatically."""

        self['particle_dict'] = {}
        self['ref_dict_to0'] = {}
        self['got_majoranas'] = None
        self['interaction_dict'] = {}
        self['ref_dict_to1'] = {}
        self['ref_dict_to0'] = {}
        
    def pass_particles_name_in_mg_default(self):
        """Change the name of the particles such that all SM and MSSM particles
        follows the MG convention"""
        
        self.mg5_name = True
        
        # Check that default name/antiname is not already use 
        def check_name_free(self, name):
            """ check if name is not use for a particle in the model if it is 
            raise an MadGraph5error"""
            part = self['particles'].find_name(name)
            if part: 
                error_text = \
                '%s particles with pdg code %s is in conflict with MG ' + \
                'convention name for particle %s.\n Use -modelname in order ' + \
                'to use the particles name defined in the model and not the ' + \
                'MadGraph5_aMC@NLO convention'
                
                raise MadGraph5Error, error_text % \
                                     (part.get_name(), part.get_pdg_code(), pdg)                

        default = self.load_default_name()

        for pdg in default.keys():
            part = self.get_particle(pdg)
            if not part:
                continue
            antipart = self.get_particle(-pdg)
            name = part.get_name()
            if name != default[pdg]:
                check_name_free(self, default[pdg])
                if part.get('is_part'):
                    part.set('name', default[pdg])
                    if antipart:
                        antipart.set('name', default[pdg])
                    else:
                        part.set('antiname', default[pdg])                        
                else:
                    part.set('antiname', default[pdg])
                    if antipart:
                        antipart.set('antiname', default[pdg])
        
        #additional check for the Higgs in the mssm
        if self.get('name') == 'mssm' or self.get('name').startswith('mssm-'):
            part = self.get_particle(25)
            part.set('name', 'h1')
            part.set('antiname', 'h1')


            
    def change_parameter_name_with_prefix(self, prefix='mdl_'):
        """ Change all model parameter by a given prefix.
        Modify the parameter if some of them are identical up to the case"""

        lower_dict={}
        duplicate = set()
        keys = self.get('parameters').keys()
        for key in keys:
            for param in self['parameters'][key]:
                lower_name = param.name.lower()
                if not lower_name:
                    continue
                try:
                    lower_dict[lower_name].append(param)
                except KeyError:
                    lower_dict[lower_name] = [param]
                else:
                    duplicate.add(lower_name)
                    logger.debug('%s is defined both as lower case and upper case.' 
                                                                   % lower_name)
        
        if prefix == '' and  not duplicate:
            return
                
        re_expr = r'''\b(%s)\b'''
        to_change = []
        change={}
        # recast all parameter in prefix_XX
        for key in keys:
            for param in self['parameters'][key]:
                value = param.name.lower()
                if value in ['as','mu_r', 'zero','aewm1','g']:
                    continue
                elif value.startswith(prefix):
                    continue
                elif value in duplicate:
                    continue # handle later
                elif value:
                    change[param.name] = '%s%s' % (prefix,param.name)
                    to_change.append(param.name)
                    param.name = change[param.name]
            
        for value in duplicate:
            for i, var in enumerate(lower_dict[value]):
                to_change.append(var.name)
                new_name = '%s%s%s' % (prefix, var.name.lower(), 
                                                  ('__%d'%(i+1) if i>0 else ''))
                change[var.name] = new_name
                var.name = new_name
                to_change.append(var.name)
        assert 'zero' not in to_change
        replace = lambda match_pattern: change[match_pattern.groups()[0]]
        
        if not to_change:
            return
        
        if 'parameter_dict' in self:
            new_dict = dict( (change[name] if (name in change) else name, value) for
                             name, value in self['parameter_dict'].items())
            self['parameter_dict'] = new_dict
    
        if hasattr(self,'map_CTcoup_CTparam'):
            # If the map for the dependence of couplings to CTParameters has
            # been defined, we must apply the renaming there as well. 
            self.map_CTcoup_CTparam = dict( (coup_name, 
            [change[name] if (name in change) else name for name in params]) 
                  for coup_name, params in self.map_CTcoup_CTparam.items() )

        i=0
        while i*1000 <= len(to_change): 
            one_change = to_change[i*1000: min((i+1)*1000,len(to_change))]
            i+=1
            rep_pattern = re.compile('\\b%s\\b'% (re_expr % ('\\b|\\b'.join(one_change))))
            
            # change parameters
            for key in keys:
                if key == ('external',):
                    continue
                for param in self['parameters'][key]:
                    param.expr = rep_pattern.sub(replace, param.expr)
            # change couplings
            for key in self['couplings'].keys():
                for coup in self['couplings'][key]:
                    coup.expr = rep_pattern.sub(replace, coup.expr)
                    
            # change mass/width
            for part in self['particles']:
                if str(part.get('mass')) in one_change:
                    part.set('mass', rep_pattern.sub(replace, str(part.get('mass'))))
                if str(part.get('width')) in one_change:
                    part.set('width', rep_pattern.sub(replace, str(part.get('width'))))  
                if  hasattr(part, 'partial_widths'):
                    for key, value in part.partial_widths.items():    
                        part.partial_widths[key] = rep_pattern.sub(replace, value)
                
        #ensure that the particle_dict is up-to-date
        self['particle_dict'] =''
        self.get('particle_dict') 

        

    def get_first_non_pdg(self):
        """Return the first positive number that is not a valid PDG code"""
        return [c for c in range(1, len(self.get('particles')) + 1) if \
                c not in self.get('particle_dict').keys()][0]
                

    def write_param_card(self, filepath=None):
        """Write out the param_card, and return as string."""
        
        import models.write_param_card as writer
        if not filepath:
            out = StringIO.StringIO() # it's suppose to be written in a file
        else:
            out = filepath
        param = writer.ParamCardWriter(self, filepath=out)
        if not filepath:
            return out.getvalue()
        else:
            return param
        
    @ staticmethod
    def load_default_name():
        """ load the default for name convention """

        logger.info('Change particles name to pass to MG5 convention')    
        default = {}
        for line in open(os.path.join(MG5DIR, 'input', \
                                                 'particles_name_default.txt')):
            line = line.lstrip()
            if line.startswith('#'):
                continue
            
            args = line.split()
            if len(args) != 2:
                logger.warning('Invalid syntax in interface/default_name:\n %s' % line)
                continue
            default[int(args[0])] = args[1].lower()
        
        return default

    def change_electroweak_mode(self, mode):
        """Change the electroweak mode. The only valid mode now is external.
        Where in top of the default MW and sw2 are external parameters."""

        assert mode in ["external",set(['mz','mw','alpha'])]
        
        try:
            W = self.get('particle_dict')[24]
        except KeyError:
            raise InvalidCmd('No W particle in the model impossible to '+
                                                        'change the EW scheme!')
        
        if mode=='external':
            MW = self.get_parameter(W.get('mass'))
            if not isinstance(MW, ParamCardVariable):
                newMW = ParamCardVariable(MW.name, MW.value, 'MASS', [24])
                if not newMW.value:
                    newMW.value = 80.385
                #remove the old definition
                self.get('parameters')[MW.depend].remove(MW)
                # add the new one
                self.add_param(newMW, ['external'])
                
            # Now check for sw2. if not define bypass this
            try:
                sw2 = self.get_parameter('sw2')
            except KeyError:
                try:
                    sw2 = self.get_parameter('mdl_sw2')
                except KeyError:
                    sw2=None
    
            if sw2:
                newsw2 = ParamCardVariable(sw2.name,sw2.value, 'SMINPUTS', [4])
                if not newsw2.value:
                    newsw2.value = 0.222246485786
                #remove the old definition
                self.get('parameters')[sw2.depend].remove(sw2)
                # add the new one
                self.add_param(newsw2, ['external'])
            # Force a refresh of the parameter dictionary
            self.parameters_dict = None
            return true

        elif mode==set(['mz','mw','alpha']):
            # For now, all we support is to go from mz, Gf, alpha to mz, mw, alpha
            W = self.get('particle_dict')[24]
            mass = self.get_parameter(W.get('mass'))
            mass_expr = 'cmath.sqrt(%(prefix)sMZ__exp__2/2. + cmath.sqrt('+\
              '%(prefix)sMZ__exp__4/4. - (%(prefix)saEW*cmath.pi*%(prefix)s'+\
              'MZ__exp__2)/(%(prefix)sGf*%(prefix)ssqrt__2)))'
            if 'external' in mass.depend:
                # Nothing to be done
                return True
            match = False
            if mass.expr == mass_expr%{'prefix':''}:
                prefix = ''
                match = True
            elif mass.expr == mass_expr%{'prefix':'mdl_'}:
                prefix = 'mdl_'
                match = True
            if match:
                MW = ParamCardVariable(mass.name, mass.value, 'MASS', [24])
                if not MW.value:
                    MW.value = 80.385                
                self.get('parameters')[('external',)].append(MW)
                self.get('parameters')[mass.depend].remove(mass)
                # Make Gf an internal parameter
                new_param = ModelVariable('Gf',
                '-%(prefix)saEW*%(prefix)sMZ**2*cmath.pi/(cmath.sqrt(2)*%(MW)s**2*(%(MW)s**2 - %(prefix)sMZ**2))' %\
                {'MW': mass.name,'prefix':prefix}, 'complex', mass.depend)
                Gf = self.get_parameter('%sGf'%prefix)
                self.get('parameters')[('external',)].remove(Gf)
                self.add_param(new_param, ['%saEW'%prefix])
                # Force a refresh of the parameter dictionary
                self.parameters_dict = None
                return True
            else:
                return False

    def change_mass_to_complex_scheme(self, toCMS=True):
        """modify the expression changing the mass to complex mass scheme"""
        
        # 1) Change the 'CMSParam' of loop_qcd_qed model to 1.0 so as to remove
        #    the 'real' prefix fromall UVCT wf renormalization expressions.
        #    If toCMS is False, then it makes sure CMSParam is 0.0 and returns
        #    immediatly.
        # 2) Find All input parameter mass and width associated
        #   Add a internal parameter and replace mass with that param
        # 3) Find All mass fixed by the model and width associated
        #   -> Both need to be fixed with a real() /Imag()
        # 4) Find All width set by the model
        #   -> Need to be set with a real()
        # 5) Fix the Yukawa mass to the value of the complex mass/ real mass
        # 6) Loop through all expression and modify those accordingly
        #    Including all parameter expression as complex
        
        try:
            CMSParam = self.get_parameter('CMSParam')
        except KeyError:
            try:
                CMSParam = self.get_parameter('mdl_CMSParam')
            except KeyError:
                CMSParam = None
                
        # Handle the case where we want to make sure the CMS is turned off
        if not toCMS:
            if CMSParam:
                CMSParam.expr = '0.0'
            return            
        
        # Now handle the case where we want to turn to CMS.    
        if CMSParam:
            CMSParam.expr = '1.0'
        
        to_change = {}
        mass_widths = [] # parameter which should stay real
        for particle in self.get('particles'):
            m = particle.get('width')
            if m in mass_widths:
                continue
            mass_widths.append(particle.get('width'))
            mass_widths.append(particle.get('mass'))
            width = self.get_parameter(particle.get('width'))
            if (isinstance(width.value, (complex,float)) and abs(width.value)==0.0) or \
                                                    width.name.lower() =='zero':
                #everything is fine since the width is zero
                continue
            if not isinstance(width, ParamCardVariable):
                width.expr = 're(%s)' % width.expr
            mass = self.get_parameter(particle.get('mass'))
            if (isinstance(width.value, (complex,float)) and abs(width.value)!=0.0) or \
                                                    mass.name.lower() != 'zero':
                # special SM treatment to change the gauge scheme automatically.
                if particle.get('pdg_code') == 24 and isinstance(mass, 
                                                                 ModelVariable):
                    status = self.change_electroweak_mode(
                                                   set(['mz','mw','alpha']))
                    # Use the newly defined parameter for the W mass
                    mass = self.get_parameter(particle.get('mass'))
                    if not status:
                        logger.warning('The W mass is not an external '+
                        'parameter in this model and the automatic change of'+
                        ' electroweak scheme changed. This is not advised for '+
                                            'applying the complex mass scheme.')

                # Add A new parameter CMASS
                #first compute the dependencies (as,...)
                depend = list(set(mass.depend + width.depend))
                if len(depend)>1 and 'external' in depend:
                    depend.remove('external')
                depend = tuple(depend)
                if depend == ('external',):
                    depend = ()
                
                # Create the new parameter
                if isinstance(mass, ParamCardVariable):
                    New_param = ModelVariable('CMASS_'+mass.name,
                        'cmath.sqrt(%(mass)s**2 - complex(0,1) * %(mass)s * %(width)s)' \
                              % {'mass': mass.name, 'width': width.name}, 
                        'complex', depend)              
                else:
                    New_param = ModelVariable('CMASS_'+mass.name,
                        mass.expr, 'complex', depend)
                    # Modify the treatment of the width in this case
                    if not isinstance(width, ParamCardVariable):
                        width.expr = '- im(%s**2) / cmath.sqrt(re(%s**2))' % (mass.expr, mass.expr)
                    else:
                        # Remove external parameter from the param_card
                        New_width = ModelVariable(width.name,
                        '-1 * im(CMASS_%s**2) / %s' % (mass.name, mass.name), 'real', mass.depend)
                        self.get('parameters')[('external',)].remove(width)
                        self.add_param(New_param, (mass,))
                        self.add_param(New_width, (New_param,))
                        mass.expr = 'cmath.sqrt(re(%s**2))' % mass.expr                
                        to_change[mass.name] = New_param.name
                        continue                        
                        
                    mass.expr = 're(%s)' % mass.expr                
                self.add_param(New_param, (mass, width))
                to_change[mass.name] = New_param.name
        
        # Remove the Yukawa and fix those accordingly to the mass/complex mass
        yukawas = [p for p in self.get('parameters')[('external',)] 
                                              if p.lhablock.lower() == 'yukawa']
        for yukawa in yukawas:
            # clean the pevious parameter
            self.get('parameters')[('external',)].remove(yukawa)
            
            particle = self.get_particle(yukawa.lhacode[0])
            mass = self.get_parameter(particle.get('mass'))
            
            # add the new parameter in the correct category
            if mass.depend == ('external',):
                depend = ()
            else:
                depend = mass.depend
                
            New_param = ModelVariable(yukawa.name, mass.name, 'real', depend)
            
            # Add it in the model at the correct place (for the dependences)
            if mass.name in to_change:
                expr = 'CMASS_%s' % mass.name
            else:
                expr = mass.name
            param_depend = self.get_parameter(expr)
            self.add_param(New_param, [param_depend])
            
        if not to_change:
            return
            
            
        # So at this stage we still need to modify all parameters depending of
        # particle's mass. In addition all parameter (but mass/width/external 
        # parameter) should be pass in complex mode.
        pat = '|'.join(to_change.keys())
        pat = r'(%s)\b' % pat
        pat = re.compile(pat)
        def replace(match):
            return to_change[match.group()]
        
        # Modify the parameters
        for dep, list_param in self['parameters'].items():
            for param in list_param:
                if param.name.startswith('CMASS_') or param.name in mass_widths or\
                              isinstance(param, ParamCardVariable):
                    continue
                param.type = 'complex'
#                print param.expr,  to_change
                
                param.expr = pat.sub(replace, param.expr)
        
        # Modify the couplings        
        for dep, list_coup in self['couplings'].items():
            for coup in list_coup:                
                coup.expr = pat.sub(replace, coup.expr)
                
    def add_param(self, new_param, depend_param):
        """add the parameter in the list of parameter in a correct position"""
            
        pos = 0
        for i,param in enumerate(self.get('parameters')[new_param.depend]):
            if param.name in depend_param:
                pos = i + 1
        self.get('parameters')[new_param.depend].insert(pos, new_param)


    #def __repr__(self):
    #    """ """
    #    raise Exception
    #    return "Model(%s)" % self.get_name()
    #__str__ = __repr__
################################################################################
# Class for Parameter / Coupling
################################################################################
class ModelVariable(object):
    """A Class for storing the information about coupling/ parameter"""
    
    def __init__(self, name, expression, type, depend=()):
        """Initialize a new parameter/coupling"""
        
        self.name = name
        self.expr = expression # python expression
        self.type = type # real/complex
        self.depend = depend # depend on some other parameter -tuple-
        self.value = None
    
    def __eq__(self, other):
        """Object with same name are identical, If the object is a string we check
        if the attribute name is equal to this string"""
        
        try:
            return other.name == self.name
        except Exception:
            return other == self.name

class ParamCardVariable(ModelVariable):
    """ A class for storing the information linked to all the parameter 
    which should be define in the param_card.dat"""
    
    depend = ('external',)
    type = 'real'
    
    def __init__(self, name, value, lhablock, lhacode):
        """Initialize a new ParamCardVariable
        name: name of the variable
        value: default numerical value
        lhablock: name of the block in the param_card.dat
        lhacode: code associate to the variable
        """
        self.name = name
        self.value = value 
        self.lhablock = lhablock
        self.lhacode = lhacode


#===============================================================================
# Classes used in diagram generation and process definition:
#    Leg, Vertex, Diagram, Process
#===============================================================================

#===============================================================================
# Leg
#===============================================================================
class Leg(PhysicsObject):
    """Leg object: id (Particle), number, I/F state, flag from_group
    """

    def default_setup(self):
        """Default values for all properties"""

        self['id'] = 0
        self['number'] = 0
        # state: True = final, False = initial (boolean to save memory)
        self['state'] = True
        #self['loop_line'] = False
        self['loop_line'] = False
        # from_group: Used in diagram generation
        self['from_group'] = True
        # onshell: decaying leg (True), forbidden s-channel (False), none (None)
        self['onshell'] = None

    def filter(self, name, value):
        """Filter for valid leg property values."""

        if name in ['id', 'number']:
            if not isinstance(value, int):
                raise self.PhysicsObjectError, \
                        "%s is not a valid integer for leg id" % str(value)

        if name == 'state':
            if not isinstance(value, bool):
                raise self.PhysicsObjectError, \
                        "%s is not a valid leg state (True|False)" % \
                                                                    str(value)

        if name == 'from_group':
            if not isinstance(value, bool) and value != None:
                raise self.PhysicsObjectError, \
                        "%s is not a valid boolean for leg flag from_group" % \
                                                                    str(value)

        if name == 'loop_line':
            if not isinstance(value, bool) and value != None:
                raise self.PhysicsObjectError, \
                    "%s is not a valid boolean for leg flag loop_line" % \
                                                                    str(value)

        if name == 'onshell':
            if not isinstance(value, bool) and value != None:
                raise self.PhysicsObjectError, \
                        "%s is not a valid boolean for leg flag onshell" % \
                                                                    str(value)
        return True

    def get_sorted_keys(self):
        """Return particle property names as a nicely sorted list."""

        return ['id', 'number', 'state', 'from_group', 'loop_line', 'onshell']

    def is_fermion(self, model):
        """Returns True if the particle corresponding to the leg is a
        fermion"""

        assert isinstance(model, Model), "%s is not a model" % str(model)

        return model.get('particle_dict')[self['id']].is_fermion()

    def is_incoming_fermion(self, model):
        """Returns True if leg is an incoming fermion, i.e., initial
        particle or final antiparticle"""

        assert isinstance(model, Model), "%s is not a model" % str(model)

        part = model.get('particle_dict')[self['id']]
        return part.is_fermion() and \
               (self.get('state') == False and part.get('is_part') or \
                self.get('state') == True and not part.get('is_part'))

    def is_outgoing_fermion(self, model):
        """Returns True if leg is an outgoing fermion, i.e., initial
        antiparticle or final particle"""

        assert isinstance(model, Model), "%s is not a model" % str(model)        
        
        part = model.get('particle_dict')[self['id']]
        return part.is_fermion() and \
               (self.get('state') == True and part.get('is_part') or \
                self.get('state') == False and not part.get('is_part'))

    # Helper function. We don't overload the == operator because it might be useful
    # to define it differently than that later.

    def same(self, leg):
        """ Returns true if the leg in argument has the same ID and the same numer """

        # In case we want to check this leg with an integer in the tagging procedure, 
        # then it only has to match the leg number.
        if isinstance(leg,int):
            if self['number']==leg:
                return True
            else:
                return False

        # If using a Leg object instead, we also want to compare the other relevant
        # properties.
        elif isinstance(leg, Leg):
            if self['id']==leg.get('id') and \
               self['number']==leg.get('number') and \
               self['loop_line']==leg.get('loop_line') :
                return True
            else:
                return False

        else :
            return False

    # Make sure sort() sorts lists of legs according to 'number'
    def __lt__(self, other):
        return self['number'] < other['number']

#===============================================================================
# LegList
#===============================================================================
class LegList(PhysicsObjectList):
    """List of Leg objects
    """

    def is_valid_element(self, obj):
        """Test if object obj is a valid Leg for the list."""

        return isinstance(obj, Leg)

    # Helper methods for diagram generation

    def from_group_elements(self):
        """Return all elements which have 'from_group' True"""

        return filter(lambda leg: leg.get('from_group'), self)

    def minimum_one_from_group(self):
        """Return True if at least one element has 'from_group' True"""

        return len(self.from_group_elements()) > 0

    def minimum_two_from_group(self):
        """Return True if at least two elements have 'from_group' True"""

        return len(self.from_group_elements()) > 1

    def can_combine_to_1(self, ref_dict_to1):
        """If has at least one 'from_group' True and in ref_dict_to1,
           return the return list from ref_dict_to1, otherwise return False"""
        if self.minimum_one_from_group():
            return ref_dict_to1.has_key(tuple(sorted([leg.get('id') for leg in self])))
        else:
            return False

    def can_combine_to_0(self, ref_dict_to0, is_decay_chain=False):
        """If has at least two 'from_group' True and in ref_dict_to0,
        
        return the vertex (with id from ref_dict_to0), otherwise return None

        If is_decay_chain = True, we only allow clustering of the
        initial leg, since we want this to be the last wavefunction to
        be evaluated.
        """
        if is_decay_chain:
            # Special treatment - here we only allow combination to 0
            # if the initial leg (marked by from_group = None) is
            # unclustered, since we want this to stay until the very
            # end.
            return any(leg.get('from_group') == None for leg in self) and \
                   ref_dict_to0.has_key(tuple(sorted([leg.get('id') \
                                                      for leg in self])))

        if self.minimum_two_from_group():
            return ref_dict_to0.has_key(tuple(sorted([leg.get('id') for leg in self])))
        else:
            return False

    def get_outgoing_id_list(self, model):
        """Returns the list of ids corresponding to the leglist with
        all particles outgoing"""

        res = []

        assert isinstance(model, Model), "Error! model not model"


        for leg in self:
            if leg.get('state') == False:
                res.append(model.get('particle_dict')[leg.get('id')].get_anti_pdg_code())
            else:
                res.append(leg.get('id'))

        return res
    
    def sort(self,*args, **opts):
        """Match with FKSLegList"""
        Opts=copy.copy(opts)
        if 'pert' in Opts.keys():
            del Opts['pert']
        return super(LegList,self).sort(*args, **Opts)


#===============================================================================
# MultiLeg
#===============================================================================
class MultiLeg(PhysicsObject):
    """MultiLeg object: ids (Particle or particles), I/F state
    """

    def default_setup(self):
        """Default values for all properties"""

        self['ids'] = []
        self['state'] = True

    def filter(self, name, value):
        """Filter for valid multileg property values."""

        if name == 'ids':
            if not isinstance(value, list):
                raise self.PhysicsObjectError, \
                        "%s is not a valid list" % str(value)
            for i in value:
                if not isinstance(i, int):
                    raise self.PhysicsObjectError, \
                          "%s is not a valid list of integers" % str(value)

        if name == 'state':
            if not isinstance(value, bool):
                raise self.PhysicsObjectError, \
                        "%s is not a valid leg state (initial|final)" % \
                                                                    str(value)

        return True

    def get_sorted_keys(self):
        """Return particle property names as a nicely sorted list."""

        return ['ids', 'state']

#===============================================================================
# LegList
#===============================================================================
class MultiLegList(PhysicsObjectList):
    """List of MultiLeg objects
    """

    def is_valid_element(self, obj):
        """Test if object obj is a valid MultiLeg for the list."""

        return isinstance(obj, MultiLeg)

#===============================================================================
# Vertex
#===============================================================================
class Vertex(PhysicsObject):
    """Vertex: list of legs (ordered), id (Interaction)
    """
    
    sorted_keys = ['id', 'legs']
    
    # This sets what are the ID's of the vertices that must be ignored for the
    # purpose of the multi-channeling. 0 and -1 are ID's of various technical
    # vertices which have no relevance from the perspective of the diagram 
    # topology, while -2 is the ID of a vertex that results from a shrunk loop
    # (for loop-induced integration with MadEvent) and one may or may not want
    # to consider these higher point loops for the purpose of the multi-channeling.
    # So, adding -2 to the list below makes sur that all loops are considered
    # for multichanneling.
    ID_to_veto_for_multichanneling = [0,-1,-2]
    
    # For loop-induced integration, considering channels from up to box loops 
    # typically leads to better efficiencies. Beyond that, it is detrimental 
    # because the phase-space generation is not suited to map contact interactions
    # This parameter controls up to how many legs should loop-induced diagrams
    # be considered for multichanneling.
    # Notice that, in the grouped subprocess case mode, if -2 is not added to 
    # the list ID_to_veto_for_multichanneling then all loop are considered by 
    # default and the constraint below is not applied.
    max_n_loop_for_multichanneling = 4
    
    def default_setup(self):
        """Default values for all properties"""

        # The 'id' of the vertex corresponds to the interaction ID it is made of.
        # Notice that this 'id' can take the special values :
        #  -1 : A two-point vertex which either 'sews' the two L-cut particles
        #       together or simply merges two wavefunctions to create an amplitude
        #       (in the case of tree-level diagrams).
        #  -2 : The id given to the ContractedVertices (i.e. a shrunk loop) so 
        #       that it can be easily identified when constructing the DiagramChainLinks.
        self['id'] = 0
        self['legs'] = LegList()

    def filter(self, name, value):
        """Filter for valid vertex property values."""

        if name == 'id':
            if not isinstance(value, int):
                raise self.PhysicsObjectError, \
                        "%s is not a valid integer for vertex id" % str(value)

        if name == 'legs':
            if not isinstance(value, LegList):
                raise self.PhysicsObjectError, \
                        "%s is not a valid LegList object" % str(value)

        return True

    def get_sorted_keys(self):
        """Return particle property names as a nicely sorted list."""

        return self.sorted_keys  #['id', 'legs']

    def nice_string(self):
        """return a nice string"""
        
        mystr = []
        for leg in self['legs']:
            mystr.append( str(leg['number']) + '(%s)' % str(leg['id']))
        mystr = '(%s,id=%s ,obj_id:%s)' % (', '.join(mystr), self['id'], id(self))
        
        return(mystr)


    def get_s_channel_id(self, model, ninitial):
        """Returns the id for the last leg as an outgoing
        s-channel. Returns 0 if leg is t-channel, or if identity
        vertex. Used to check for required and forbidden s-channel
        particles."""

        leg = self.get('legs')[-1]

        if ninitial == 1:
            # For one initial particle, all legs are s-channel
            # Only need to flip particle id if state is False            
            if leg.get('state') == True:
                return leg.get('id')
            else:
                return model.get('particle_dict')[leg.get('id')].\
                       get_anti_pdg_code()

        # Number of initial particles is at least 2
        if self.get('id') == 0 or \
           leg.get('state') == False:
            # identity vertex or t-channel particle
            return 0

        if leg.get('loop_line'):
            # Loop lines never count as s-channel
            return 0

        # Check if the particle number is <= ninitial
        # In that case it comes from initial and we should switch direction
        if leg.get('number') > ninitial:
            return leg.get('id')
        else:
            return model.get('particle_dict')[leg.get('id')].\
                       get_anti_pdg_code()

        ## Check if the other legs are initial or final.
        ## If the latter, return leg id, if the former, return -leg id
        #if self.get('legs')[0].get('state') == True:
        #    return leg.get('id')
        #else:
        #    return model.get('particle_dict')[leg.get('id')].\
        #               get_anti_pdg_code()

#===============================================================================
# VertexList
#===============================================================================
class VertexList(PhysicsObjectList):
    """List of Vertex objects
    """

    orders = {}

    def is_valid_element(self, obj):
        """Test if object obj is a valid Vertex for the list."""

        return isinstance(obj, Vertex)

    def __init__(self, init_list=None, orders=None):
        """Creates a new list object, with an optional dictionary of
        coupling orders."""

        list.__init__(self)

        if init_list is not None:
            for object in init_list:
                self.append(object)

        if isinstance(orders, dict):
            self.orders = orders

#===============================================================================
# ContractedVertex
#===============================================================================
class ContractedVertex(Vertex):
    """ContractedVertex: When contracting a loop to a given vertex, the created
    vertex object is then a ContractedVertex object which has additional 
    information with respect to a regular vertex object. For example, it contains
    the PDG of the particles attached to it. (necessary because the contracted
    vertex doesn't have an interaction ID which would allow to retrieve such
    information).
    """

    def default_setup(self):
        """Default values for all properties"""

        self['PDGs'] = []
        self['loop_tag'] = tuple()
        self['loop_orders'] = {}
        super(ContractedVertex, self).default_setup()

    def filter(self, name, value):
        """Filter for valid vertex property values."""

        if name == 'PDGs':
            if isinstance(value, list):
                for elem in value:
                    if not isinstance(elem,int):
                        raise self.PhysicsObjectError, \
                            "%s is not a valid integer for leg PDG" % str(elem)
            else:
                raise self.PhysicsObjectError, \
                  "%s is not a valid list for contracted vertex PDGs"%str(value)                
        if name == 'loop_tag':
            if isinstance(value, tuple):
                for elem in value:
                    if not (isinstance(elem,int) or isinstance(elem,tuple)):
                        raise self.PhysicsObjectError, \
                          "%s is not a valid int or tuple for loop tag element"%str(elem)
            else:
                raise self.PhysicsObjectError, \
                  "%s is not a valid tuple for a contracted vertex loop_tag."%str(value)
        if name == 'loop_orders':
            Interaction.filter(Interaction(), 'orders', value)
        else:
            return super(ContractedVertex, self).filter(name, value)

        return True

    def get_sorted_keys(self):
        """Return particle property names as a nicely sorted list."""

        return super(ContractedVertex, self).get_sorted_keys()+['PDGs']

#===============================================================================
# Diagram
#===============================================================================
class Diagram(PhysicsObject):
    """Diagram: list of vertices (ordered)
    """

    def default_setup(self):
        """Default values for all properties"""

        self['vertices'] = VertexList()
        self['orders'] = {}

    def filter(self, name, value):
        """Filter for valid diagram property values."""

        if name == 'vertices':
            if not isinstance(value, VertexList):
                raise self.PhysicsObjectError, \
                        "%s is not a valid VertexList object" % str(value)

        if name == 'orders':
            Interaction.filter(Interaction(), 'orders', value)

        return True

    def get_sorted_keys(self):
        """Return particle property names as a nicely sorted list."""

        return ['vertices', 'orders']
    
    def nice_string(self):
        """Returns a nicely formatted string of the diagram content."""

        pass_sanity = True
        if self['vertices']:
            mystr = '('
            for vert in self['vertices']:
                used_leg = [] 
                mystr = mystr + '('
                for leg in vert['legs'][:-1]:
                    mystr = mystr + str(leg['number']) + '(%s)' % str(leg['id']) + ','
                    used_leg.append(leg['number'])
                if __debug__ and len(used_leg) != len(set(used_leg)):
                    pass_sanity = False
                    responsible = id(vert)
                    
                if self['vertices'].index(vert) < len(self['vertices']) - 1:
                    # Do not want ">" in the last vertex
                    mystr = mystr[:-1] + '>'
                mystr = mystr + str(vert['legs'][-1]['number']) + '(%s)' % str(vert['legs'][-1]['id']) + ','
                mystr = mystr + 'id:' + str(vert['id']) + '),'
                                
            mystr = mystr[:-1] + ')'
            mystr += " (%s)" % (",".join(["%s=%d" % (key, self['orders'][key]) \
                                     for key in sorted(self['orders'].keys())]))
            
            if not pass_sanity:
                raise Exception, "invalid diagram: %s. vert_id: %s" % (mystr, responsible) 
                
            return mystr
        else:
            return '()'
    
    def calculate_orders(self, model):
        """Calculate the actual coupling orders of this diagram. Note
        that the special order WEIGTHED corresponds to the sum of
        hierarchys for the couplings."""

        coupling_orders = dict([(c, 0) for c in model.get('coupling_orders')])
        weight = 0
        for vertex in self['vertices']:
            if vertex.get('id') in [0,-1]: continue
            if vertex.get('id') == -2:
                couplings = vertex.get('loop_orders')
            else:
                couplings = model.get('interaction_dict')[vertex.get('id')].\
                                                                   get('orders')
            for coupling in couplings:
                coupling_orders[coupling] += couplings[coupling]
            weight += sum([model.get('order_hierarchy')[c]*n for \
                              (c,n) in couplings.items()])
        coupling_orders['WEIGHTED'] = weight
        self.set('orders', coupling_orders)

    def pass_squared_order_constraints(self, diag_multiplier, squared_orders,
                                                               sq_orders_types):
        """ Returns wether the contributiong consisting in the current diagram 
        multiplied by diag_multiplier passes the *positive* squared_orders 
        specified ( a dictionary ) of types sq_order_types (a dictionary whose 
        values are the relational operator used to define the constraint of the
        order in key)."""
        
        for order, value in squared_orders.items():
            if value<0:
                continue
            combined_order = self.get_order(order) + \
                                                diag_multiplier.get_order(order)
            if ( sq_orders_types[order]=='==' and combined_order != value ) or \
               ( sq_orders_types[order] in ['=', '<='] and combined_order > value) or \
               ( sq_orders_types[order]=='>' and combined_order <= value) :
                return False
        return True

    def get_order(self, order):
        """Return the order of this diagram. It returns 0 if it is not present."""

        try:
            return self['orders'][order]
        except Exception:
            return 0

    def get_contracted_loop_diagram(self, struct_rep=None):
        """ Returns a Diagram which correspond to the loop diagram with the 
        loop shrunk to a point. Of course for a instance of base_objects.Diagram
        one must simply return self."""
        
        return self
        
    def get_external_legs(self):
        """ Return the list of external legs of this diagram """
        
        external_legs = LegList([])
        for leg in sum([vert.get('legs') for vert in self.get('vertices')],[]):
            if not leg.get('number') in [l.get('number') for l in external_legs]:
               external_legs.append(leg) 
               
        return external_legs
        
    def renumber_legs(self, perm_map, leg_list):
        """Renumber legs in all vertices according to perm_map"""

        vertices = VertexList()
        min_dict = copy.copy(perm_map)
        # Dictionary from leg number to state
        state_dict = dict([(l.get('number'), l.get('state')) for l in leg_list])
        # First renumber all legs in the n-1->1 vertices
        for vertex in self.get('vertices')[:-1]:
            vertex = copy.copy(vertex)
            leg_list = LegList([copy.copy(l) for l in vertex.get('legs')])
            for leg in leg_list[:-1]:
                leg.set('number', min_dict[leg.get('number')])
                leg.set('state', state_dict[leg.get('number')])
            min_number = min([leg.get('number') for leg in leg_list[:-1]])
            leg = leg_list[-1]
            min_dict[leg.get('number')] = min_number
            # resulting leg is initial state if there is exactly one
            # initial state leg among the incoming legs
            state_dict[min_number] = len([l for l in leg_list[:-1] if \
                                          not l.get('state')]) != 1
            leg.set('number', min_number)
            leg.set('state', state_dict[min_number])
            vertex.set('legs', leg_list)
            vertices.append(vertex)
        # Now renumber the legs in final vertex
        vertex = copy.copy(self.get('vertices')[-1])
        leg_list = LegList([copy.copy(l) for l in vertex.get('legs')])
        for leg in leg_list:
            leg.set('number', min_dict[leg.get('number')])
            leg.set('state', state_dict[leg.get('number')])
        vertex.set('legs', leg_list)
        vertices.append(vertex)
        # Finally create new diagram
        new_diag = copy.copy(self)
        new_diag.set('vertices', vertices)
        state_dict = {True:'T',False:'F'}
        return new_diag

    def get_vertex_leg_numbers(self, 
                        veto_inter_id=Vertex.ID_to_veto_for_multichanneling,
                        max_n_loop=0):
        """Return a list of the number of legs in the vertices for
        this diagram. 
        This function is only used for establishing the multi-channeling, so that
        we exclude from it all the fake vertices and the vertices resulting from
        shrunk loops (id=-2)"""


        if max_n_loop == 0:
            max_n_loop = Vertex.max_n_loop_for_multichanneling
        
        res = [len(v.get('legs')) for v in self.get('vertices') if (v.get('id') \
                                  not in veto_inter_id) or (v.get('id')==-2 and 
                                                 len(v.get('legs'))>max_n_loop)]

        return res
    
    def get_num_configs(self, model, ninitial):
        """Return the maximum number of configs from this diagram,
        given by 2^(number of non-zero width s-channel propagators)"""

        s_channels = [v.get_s_channel_id(model,ninitial) for v in \
                              self.get('vertices')[:-1]]
        num_props = len([i for i in s_channels if i != 0 and \
                         model.get_particle(i).get('width').lower() != 'zero'])
        
        if num_props < 1:
            return 1
        else:
            return 2**num_props
        
    def get_flow_charge_diff(self, model):
        """return the difference of total diff of charge occuring on the 
        lofw of the initial parton. return [None,None] if the two initial parton
        are connected and the (partial) value if None if the initial parton is 
        not a fermiom"""
        
        import madgraph.core.drawing as drawing
        drawdiag = drawing.FeynmanDiagram(self, model)
        drawdiag.load_diagram()
        out = []
        
        for v in drawdiag.initial_vertex:
            init_part = v.lines[0]
            if not init_part.is_fermion():
                out.append(None)
                continue
            
            init_charge = model.get_particle(init_part.id).get('charge')
            
            l_last = init_part
            v_last = v
            vcurrent = l_last.end
            if vcurrent == v:
                vcurrent = l_last.begin
            security =0
            while not vcurrent.is_external():
                if security > 1000:
                    raise Exception, 'wrong diagram'
                next_l = [l for l in vcurrent.lines if l is not l_last and l.is_fermion()][0]
                next_v = next_l.end
                if next_v == vcurrent:
                    next_v = next_l.begin
                l_last, vcurrent = next_l, next_v
            if vcurrent in drawdiag.initial_vertex:
                return [None, None]
            
            out.append(model.get_particle(l_last.id).get('charge') - init_charge)    
        return out
                

#===============================================================================
# DiagramList
#===============================================================================
class DiagramList(PhysicsObjectList):
    """List of Diagram objects
    """

    def is_valid_element(self, obj):
        """Test if object obj is a valid Diagram for the list."""

        return isinstance(obj, Diagram)

    def nice_string(self, indent=0):
        """Returns a nicely formatted string"""
        mystr = " " * indent + str(len(self)) + ' diagrams:\n'
        for i, diag in enumerate(self):
            mystr = mystr + " " * indent + str(i+1) + "  " + \
                    diag.nice_string() + '\n'
        return mystr[:-1]

    # Helper function

    def get_max_order(self,order):
        """ Return the order of the diagram in the list with the maximum coupling
        order for the coupling specified """
        max_order=-1

        for diag in self:
            if order in diag['orders'].keys():
                if max_order==-1 or diag['orders'][order] > max_order:
                    max_order = diag['orders'][order]

        return max_order

    def apply_negative_sq_order(self, ref_diag_list, order, value, order_type):
        """ This function returns a fitlered version of the diagram list self
        which satisfy the negative squared_order constraint 'order' with negative
        value 'value' and of type 'order_type', assuming that the diagram_list
        it must be squared against is 'reg_diag_list'. It also returns the
        new postive target squared order which correspond to this negative order
        constraint. Example: u u~ > d d~ QED^2<=-2 means that one wants to
        pick terms only up to the the next-to-leading order contributiong in QED,
        which is QED=2 in this case, so that target_order=4 is returned."""
        
        # First we must compute all contributions to that order
        target_order = min(ref_diag_list.get_order_values(order))+\
                                  min(self.get_order_values(order))+2*(-value-1)
        
        new_list = self.apply_positive_sq_orders(ref_diag_list, 
                                       {order:target_order}, {order:order_type})
        
        return new_list, target_order
        
    def apply_positive_sq_orders(self, ref_diag_list, sq_orders, sq_order_types):
        """ This function returns a filtered version of self which contain
        only the diagram which satisfy the positive squared order constraints
        sq_orders of type sq_order_types and assuming that the diagrams are
        multiplied with those of the reference diagram list ref_diag_list."""
                
        new_diag_list = DiagramList()
        for tested_diag in self:
            for ref_diag in ref_diag_list:
                if tested_diag.pass_squared_order_constraints(ref_diag,
                                                      sq_orders,sq_order_types):
                    new_diag_list.append(tested_diag)
                    break
        return new_diag_list

    def filter_constrained_orders(self, order, value, operator):
        """ This function modifies the current object and remove the diagram
        which do not obey the condition """ 
        
        new = []
        for tested_diag in self:
            if operator == '==':
                if tested_diag['orders'][order] == value:
                    new.append(tested_diag)
            elif operator == '>':
                if tested_diag['orders'][order] > value:
                    new.append(tested_diag)                
        self[:] = new
        return self


    def get_min_order(self,order):
        """ Return the order of the diagram in the list with the mimimum coupling
        order for the coupling specified """
        min_order=-1
        for diag in self:
            if order in diag['orders'].keys():
                if min_order==-1 or diag['orders'][order] < min_order:
                    min_order = diag['orders'][order]
            else:
                return 0

        return min_order

    def get_order_values(self, order):
        """ Return the list of possible values appearing in the diagrams of this
        list for the order given in argument """

        values=set([])
        for diag in self:
            if order in diag['orders'].keys():
                values.add(diag['orders'][order])
            else:
                values.add(0)  

        return list(values)

#===============================================================================
# Process
#===============================================================================
class Process(PhysicsObject):
    """Process: list of legs (ordered)
                dictionary of orders
                model
                process id
    """

    def default_setup(self):
        """Default values for all properties"""

        self['legs'] = LegList()
        # These define the orders restrict the born and loop amplitudes.
        self['orders'] = {}
        self['model'] = Model()
        # Optional number to identify the process
        self['id'] = 0
        self['uid'] = 0 # should be a uniq id number
        # Required s-channels are given as a list of id lists. Only
        # diagrams with all s-channels in any of the lists are
        # allowed. This enables generating e.g. Z/gamma as s-channel
        # propagators.
        self['required_s_channels'] = []
        self['forbidden_onsh_s_channels'] = []
        self['forbidden_s_channels'] = []
        self['forbidden_particles'] = []
        self['is_decay_chain'] = False
        self['overall_orders'] = {}
        # Decay chain processes associated with this process
        self['decay_chains'] = ProcessList()
        # Legs with decay chains substituted in
        self['legs_with_decays'] = LegList()
        # Loop particles if the process is to be computed at NLO
        self['perturbation_couplings']=[]        
        # These orders restrict the order of the squared amplitude.
        # This dictionary possibly contains a key "WEIGHTED" which
        # gives the upper bound for the total weighted order of the
        # squared amplitude.
        self['squared_orders'] = {}
        # The squared order (sqorders) constraints above can either be upper 
        # bound (<=) or exact match (==) depending on how they were specified
        # in the user input. This choice is stored in the dictionary below.
        # Notice that the upper bound is the default
        self['sqorders_types'] = {}
        # other type of constraint at amplitude level
        self['constrained_orders'] = {} # {QED: (4,'>')}
        self['has_born'] = True
        # The NLO_mode is always None for a tree-level process and can be
        # 'all', 'real', 'virt' for a loop process.
        self['NLO_mode'] = 'tree'
        # in the context of QED or QED+QCD perturbation, it is useful to
        # keep track of the orders that have been explicitly asked by the 
        # user, because other borns will appear used for the subtraction
        # of singularities
        self['born_orders'] = {}
        # The user might want to have the individual matrix element evaluations
        # for specific values of the coupling orders. The list below specifies
        # what are the coupling names which need be individually treated.
        # For example, for the process p p > j j [] QED=2 (QED=2 is 
        # then a squared order constraint), then QED will appear in the 
        # 'split_orders' list so that the subroutine in matrix.f return the
        # evaluation of the matrix element individually for the pure QCD 
        # contribution 'QCD=4 QED=0', the pure interference 'QCD=2 QED=2' and
        # the pure QED contribution of order 'QCD=0 QED=4'.
        self['split_orders'] = []

    def filter(self, name, value):
        """Filter for valid process property values."""

        if name in ['legs', 'legs_with_decays'] :
            if not isinstance(value, LegList):
                raise self.PhysicsObjectError, \
                        "%s is not a valid LegList object" % str(value)

        if name in ['orders', 'overall_orders','squared_orders', 'born_orders']:
            Interaction.filter(Interaction(), 'orders', value)

        if name == 'constrained_orders':
            if not isinstance(value, dict):
                raise self.PhysicsObjectError, \
                        "%s is not a valid dictionary" % str(value)            

        if name == 'sqorders_types':
            if not isinstance(value, dict):
                raise self.PhysicsObjectError, \
                        "%s is not a valid dictionary" % str(value)
            for order in value.keys()+value.values():
                if not isinstance(order, str):
                    raise self.PhysicsObjectError, \
                          "%s is not a valid string" % str(value)

        if name == 'split_orders':
            if not isinstance(value, list):
                raise self.PhysicsObjectError, \
                        "%s is not a valid list" % str(value)
            for order in value:
                if not isinstance(order, str):
                    raise self.PhysicsObjectError, \
                          "%s is not a valid string" % str(value)

        if name == 'model':
            if not isinstance(value, Model):
                raise self.PhysicsObjectError, \
                        "%s is not a valid Model object" % str(value)
        if name in ['id', 'uid']:
            if not isinstance(value, int):
                raise self.PhysicsObjectError, \
                    "Process %s %s is not an integer" % (name, repr(value))

        if name == 'required_s_channels':
            if not isinstance(value, list):
                raise self.PhysicsObjectError, \
                        "%s is not a valid list" % str(value)
            for l in value:
                if not isinstance(l, list):
                    raise self.PhysicsObjectError, \
                          "%s is not a valid list of lists" % str(value)
                for i in l:
                    if not isinstance(i, int):
                        raise self.PhysicsObjectError, \
                              "%s is not a valid list of integers" % str(l)
                    if i == 0:
                        raise self.PhysicsObjectError, \
                          "Not valid PDG code %d for s-channel particle" % i

        if name in ['forbidden_onsh_s_channels', 'forbidden_s_channels']:
            if not isinstance(value, list):
                raise self.PhysicsObjectError, \
                        "%s is not a valid list" % str(value)
            for i in value:
                if not isinstance(i, int):
                    raise self.PhysicsObjectError, \
                          "%s is not a valid list of integers" % str(value)
                if i == 0:
                    raise self.PhysicsObjectError, \
                      "Not valid PDG code %d for s-channel particle" % str(value)

        if name == 'forbidden_particles':
            if not isinstance(value, list):
                raise self.PhysicsObjectError, \
                        "%s is not a valid list" % str(value)
            for i in value:
                if not isinstance(i, int):
                    raise self.PhysicsObjectError, \
                          "%s is not a valid list of integers" % str(value)
                if i <= 0:
                    raise self.PhysicsObjectError, \
                      "Forbidden particles should have a positive PDG code" % str(value)

        if name == 'perturbation_couplings':
            if not isinstance(value, list):
                raise self.PhysicsObjectError, \
                        "%s is not a valid list" % str(value)
            for order in value:
                if not isinstance(order, str):
                    raise self.PhysicsObjectError, \
                          "%s is not a valid string" % str(value)

        if name == 'is_decay_chain':
            if not isinstance(value, bool):
                raise self.PhysicsObjectError, \
                        "%s is not a valid bool" % str(value)

        if name == 'has_born':
            if not isinstance(value, bool):
                raise self.PhysicsObjectError, \
                        "%s is not a valid bool" % str(value)

        if name == 'decay_chains':
            if not isinstance(value, ProcessList):
                raise self.PhysicsObjectError, \
                        "%s is not a valid ProcessList" % str(value)

        if name == 'NLO_mode':
            import madgraph.interface.madgraph_interface as mg
            if value not in mg.MadGraphCmd._valid_nlo_modes:
                raise self.PhysicsObjectError, \
                        "%s is not a valid NLO_mode" % str(value)
        return True

    def has_multiparticle_label(self):
        """ A process, not being a ProcessDefinition never carries multiple
        particles labels"""
        
        return False

    def set(self, name, value):
        """Special set for forbidden particles - set to abs value."""

        if name == 'forbidden_particles':
            try:
                value = [abs(i) for i in value]
            except Exception:
                pass

        if name == 'required_s_channels':
            # Required s-channels need to be a list of lists of ids
            if value and isinstance(value, list) and \
               not isinstance(value[0], list):
                value = [value]

        return super(Process, self).set(name, value) # call the mother routine

    def get_squared_order_type(self, order):
        """ Return what kind of squared order constraint was specified for the
        order 'order'."""

        if order in self['sqorders_types'].keys():
            return self['sqorders_types'][order]
        else:
            # Default behavior '=' is interpreted as upper bound '<='
            return '='

    def get(self, name):
        """Special get for legs_with_decays"""
        
        if name == 'legs_with_decays':
            self.get_legs_with_decays()

        if name == 'sqorders_types':
            # We must make sure that there is a type for each sqorder defined
            for order in self['squared_orders'].keys():
                if order not in self['sqorders_types']:
                    # Then assign its type to the default '='
                    self['sqorders_types'][order]='='

        return super(Process, self).get(name) # call the mother routine

    def get_sorted_keys(self):
        """Return process property names as a nicely sorted list."""

        return ['legs', 'orders', 'overall_orders', 'squared_orders',
                'constrained_orders',
                'model', 'id', 'required_s_channels', 
                'forbidden_onsh_s_channels', 'forbidden_s_channels',
                'forbidden_particles', 'is_decay_chain', 'decay_chains',
                'legs_with_decays', 'perturbation_couplings', 'has_born', 
                'NLO_mode', 'split_orders', 'born_orders']

    def nice_string(self, indent=0, print_weighted = True, prefix=True):
        """Returns a nicely formated string about current process
        content. Since the WEIGHTED order is automatically set and added to 
        the user-defined list of orders, it can be ommitted for some info
        displays."""

        if prefix:
            mystr = " " * indent + "Process: "
        else:
            mystr = ""
        prevleg = None
        for leg in self['legs']:
            mypart = self['model'].get('particle_dict')[leg['id']]
            if prevleg and prevleg['state'] == False \
                   and leg['state'] == True:
                # Separate initial and final legs by >
                mystr = mystr + '> '
                # Add required s-channels
                if self['required_s_channels'] and \
                       self['required_s_channels'][0]:
                    mystr += "|".join([" ".join([self['model'].\
                                       get('particle_dict')[req_id].get_name() \
                                                for req_id in id_list]) \
                                    for id_list in self['required_s_channels']])
                    mystr = mystr + ' > '

            mystr = mystr + mypart.get_name() + ' '
            #mystr = mystr + '(%i) ' % leg['number']
            prevleg = leg

        # Add orders
        if self['orders']:
            to_add = []
<<<<<<< HEAD
            for key in self['orders']:
=======
            for key in sorted(self['orders'].keys()):
>>>>>>> c9d91378
                if not print_weighted and key == 'WEIGHTED':
                    continue
                value = int(self['orders'][key])
                if key in self['squared_orders']:
                    if self.get_squared_order_type(key) in ['<=', '==', '='] and \
                        self['squared_orders'][key] == value:
                        continue 
                    if self.get_squared_order_type(key) in ['>'] and value == 99:
                        continue
                if key in self['constrained_orders']:
                    if value == self['constrained_orders'][key][0] and\
                       self['constrained_orders'][key][1] in ['=', '<=', '==']:
                        continue
                if value == 0:
                    to_add.append('%s=0' % key)
                else:
                    to_add.append('%s<=%s' % (key,value))
                 
            if to_add:
                mystr = mystr + " ".join(to_add) + ' '

        if self['constrained_orders']:
<<<<<<< HEAD
            mystr = mystr + " ".join('%s%s%d' % (key, type, value) for 
                                     (key,(value,type)) 
                                         in self['constrained_orders'].items())  + ' '
=======
            mystr = mystr + " ".join('%s%s%d' % (key, 
              self['constrained_orders'][key][1], self['constrained_orders'][key][0]) 
                    for key in sorted(self['constrained_orders'].keys()))  + ' '
>>>>>>> c9d91378

        # Add perturbation_couplings
        if self['perturbation_couplings']:
            mystr = mystr + '[ '
            if self['NLO_mode']!='tree':
                if self['NLO_mode']=='virt' and not self['has_born']:
                    mystr = mystr + 'sqrvirt = '
                else:
                    mystr = mystr + self['NLO_mode'] + ' = '
            for order in self['perturbation_couplings']:
                mystr = mystr + order + ' '
            mystr = mystr + '] '

        # Add squared orders
        if self['squared_orders']:
            to_add = []
<<<<<<< HEAD
            for key in self['squared_orders'].keys():
=======
            for key in sorted(self['squared_orders'].keys()):
>>>>>>> c9d91378
                if not print_weighted and key == 'WEIGHTED':
                    continue
                if key in self['constrained_orders']:
                    if self['constrained_orders'][key][0] == self['squared_orders'][key]/2 and \
                       self['constrained_orders'][key][1] == self.get_squared_order_type(key):
                        continue
                to_add.append(key + '^2%s%d'%\
                (self.get_squared_order_type(key),self['squared_orders'][key]))
            
            if to_add:
                mystr = mystr + " ".join(to_add) + ' '
            

        # Add forbidden s-channels
        if self['forbidden_onsh_s_channels']:
            mystr = mystr + '$ '
            for forb_id in self['forbidden_onsh_s_channels']:
                forbpart = self['model'].get('particle_dict')[forb_id]
                mystr = mystr + forbpart.get_name() + ' '

        # Add double forbidden s-channels
        if self['forbidden_s_channels']:
            mystr = mystr + '$$ '
            for forb_id in self['forbidden_s_channels']:
                forbpart = self['model'].get('particle_dict')[forb_id]
                mystr = mystr + forbpart.get_name() + ' '

        # Add forbidden particles
        if self['forbidden_particles']:
            mystr = mystr + '/ '
            for forb_id in self['forbidden_particles']:
                forbpart = self['model'].get('particle_dict')[forb_id]
                mystr = mystr + forbpart.get_name() + ' '

        # Remove last space
        mystr = mystr[:-1]

        if self.get('id') or self.get('overall_orders'):
            mystr += " @%d" % self.get('id')
            if self.get('overall_orders'):
                mystr += " " + " ".join([key + '=' + repr(self['orders'][key]) \
                       for key in sorted(self['orders'])]) + ' '
        
        if not self.get('decay_chains'):
            return mystr

        for decay in self['decay_chains']:
            mystr = mystr + '\n' + \
                    decay.nice_string(indent + 2).replace('Process', 'Decay')

        return mystr

    def input_string(self):
        """Returns a process string corresponding to the input string
        in the command line interface."""

        mystr = ""
        prevleg = None

        for leg in self['legs']:
            mypart = self['model'].get('particle_dict')[leg['id']]
            if prevleg and prevleg['state'] == False \
                   and leg['state'] == True:
                # Separate initial and final legs by ">"
                mystr = mystr + '> '
                # Add required s-channels
                if self['required_s_channels'] and \
                       self['required_s_channels'][0]:
                    mystr += "|".join([" ".join([self['model'].\
                                       get('particle_dict')[req_id].get_name() \
                                                for req_id in id_list]) \
                                    for id_list in self['required_s_channels']])
                    mystr = mystr + '> '

            mystr = mystr + mypart.get_name() + ' '
            #mystr = mystr + '(%i) ' % leg['number']
            prevleg = leg

        if self['orders']:
            mystr = mystr + " ".join([key + '=' + repr(self['orders'][key]) \
                       for key in self['orders']]) + ' '

        # Add perturbation orders
        if self['perturbation_couplings']:
            mystr = mystr + '[ '
            if self['NLO_mode']:
                mystr = mystr + self['NLO_mode']
                if not self['has_born']:
                    mystr = mystr + '^2'
                mystr = mystr + '= '
                
            for order in self['perturbation_couplings']:
                mystr = mystr + order + ' '
            mystr = mystr + '] '

        # Add squared orders
        if self['perturbation_couplings'] and self['squared_orders']:
            mystr = mystr + " ".join([key + '=' + repr(self['squared_orders'][key]) \
                       for key in self['squared_orders']]) + ' '

        # Add forbidden s-channels
        if self['forbidden_onsh_s_channels']:
            mystr = mystr + '$ '
            for forb_id in self['forbidden_onsh_s_channels']:
                forbpart = self['model'].get('particle_dict')[forb_id]
                mystr = mystr + forbpart.get_name() + ' '

        # Add double forbidden s-channels
        if self['forbidden_s_channels']:
            mystr = mystr + '$$ '
            for forb_id in self['forbidden_s_channels']:
                forbpart = self['model'].get('particle_dict')[forb_id]
                mystr = mystr + forbpart.get_name() + ' '

        # Add forbidden particles
        if self['forbidden_particles']:
            mystr = mystr + '/ '
            for forb_id in self['forbidden_particles']:
                forbpart = self['model'].get('particle_dict')[forb_id]
                mystr = mystr + forbpart.get_name() + ' '

        # Remove last space
        mystr = mystr[:-1]

        if self.get('overall_orders'):
            mystr += " @%d" % self.get('id')
            if self.get('overall_orders'):
                mystr += " " + " ".join([key + '=' + repr(self['orders'][key]) \
                       for key in sorted(self['orders'])]) + ' '
        
        if not self.get('decay_chains'):
            return mystr

        for decay in self['decay_chains']:
            paren1 = ''
            paren2 = ''
            if decay.get('decay_chains'):
                paren1 = '('
                paren2 = ')'
            mystr += ', ' + paren1 + decay.input_string() + paren2

        return mystr

    def base_string(self):
        """Returns a string containing only the basic process (w/o decays)."""

        mystr = ""
        prevleg = None
        for leg in self.get_legs_with_decays():
            mypart = self['model'].get('particle_dict')[leg['id']]
            if prevleg and prevleg['state'] == False \
                   and leg['state'] == True:
                # Separate initial and final legs by ">"
                mystr = mystr + '> '
            mystr = mystr + mypart.get_name() + ' '
            prevleg = leg

        # Remove last space
        return mystr[:-1]

    def shell_string(self, schannel=True, forbid=True, main=True, pdg_order=False,
                                                                print_id = True):
        """Returns process as string with '~' -> 'x', '>' -> '_',
        '+' -> 'p' and '-' -> 'm', including process number,
        intermediate s-channels and forbidden particles,
        pdg_order allow to order to leg order by pid."""

        mystr = ""
        if not self.get('is_decay_chain') and print_id:
            mystr += "%d_" % self['id']
        
        prevleg = None
        if pdg_order:
            legs = [l for l in self['legs'][1:]]
            def order_leg(l1,l2):
                id1 = l1.get('id')
                id2 = l2.get('id')
                return id2-id1
            legs.sort(cmp=order_leg)
            legs.insert(0, self['legs'][0])
        else:
            legs = self['legs']
        
        
        for leg in legs:
            mypart = self['model'].get('particle_dict')[leg['id']]
            if prevleg and prevleg['state'] == False \
                   and leg['state'] == True:
                # Separate initial and final legs by ">"
                mystr = mystr + '_'
                # Add required s-channels
                if self['required_s_channels'] and \
                       self['required_s_channels'][0] and schannel:
                    mystr += "_or_".join(["".join([self['model'].\
                                       get('particle_dict')[req_id].get_name() \
                                                for req_id in id_list]) \
                                    for id_list in self['required_s_channels']])
                    mystr = mystr + '_'
            if mypart['is_part']:
                mystr = mystr + mypart['name']
            else:
                mystr = mystr + mypart['antiname']
            prevleg = leg

        # Check for forbidden particles
        if self['forbidden_particles'] and forbid:
            mystr = mystr + '_no_'
            for forb_id in self['forbidden_particles']:
                forbpart = self['model'].get('particle_dict')[forb_id]
                mystr = mystr + forbpart.get_name()

        # Replace '~' with 'x'
        mystr = mystr.replace('~', 'x')
        # Replace '+' with 'p'
        mystr = mystr.replace('+', 'p')
        # Replace '-' with 'm'
        mystr = mystr.replace('-', 'm')
        # Just to be safe, remove all spaces
        mystr = mystr.replace(' ', '')

        for decay in self.get('decay_chains'):
            mystr = mystr + "_" + decay.shell_string(schannel,forbid, main=False,
                                                     pdg_order=pdg_order)

        # Too long name are problematic so restrict them to a maximal of 70 char
        if len(mystr) > 64 and main:
            if schannel and forbid:
                out = self.shell_string(True, False, True, pdg_order)
            elif schannel:
                out = self.shell_string(False, False, True, pdg_order)
            else:
                out = mystr[:64]
            if not out.endswith('_%s' % self['uid']):    
                out += '_%s' % self['uid']
            return out

        return mystr

    def shell_string_v4(self):
        """Returns process as v4-compliant string with '~' -> 'x' and
        '>' -> '_'"""

        mystr = "%d_" % self['id']
        prevleg = None
        for leg in self.get_legs_with_decays():
            mypart = self['model'].get('particle_dict')[leg['id']]
            if prevleg and prevleg['state'] == False \
                   and leg['state'] == True:
                # Separate initial and final legs by ">"
                mystr = mystr + '_'
            if mypart['is_part']:
                mystr = mystr + mypart['name']
            else:
                mystr = mystr + mypart['antiname']
            prevleg = leg

        # Replace '~' with 'x'
        mystr = mystr.replace('~', 'x')
        # Just to be safe, remove all spaces
        mystr = mystr.replace(' ', '')

        return mystr

    # Helper functions

    def are_negative_orders_present(self):
        """ Check iteratively that no coupling order constraint include negative
        values."""

        if any(val<0 for val in self.get('orders').values()+\
                                           self.get('squared_orders').values()):
            return True
        
        for procdef in self['decay_chains']:
            if procdef.are_negative_orders_present():
                return True

        return False

    def are_decays_perturbed(self):
        """ Check iteratively that the decayed processes are not perturbed """
        
        for procdef in self['decay_chains']:
            if procdef['perturbation_couplings'] or procdef.are_decays_perturbed():
                return True
        return False
    
    def decays_have_squared_orders(self):
        """ Check iteratively that the decayed processes are not perturbed """
        
        for procdef in self['decay_chains']:
            if procdef['squared_orders']!={} or procdef.decays_have_squared_orders():
                return True
        return False
    
    def get_ninitial(self):
        """Gives number of initial state particles"""

        return len(filter(lambda leg: leg.get('state') == False,
                           self.get('legs')))

    def get_initial_ids(self):
        """Gives the pdg codes for initial state particles"""

        return [leg.get('id') for leg in \
                filter(lambda leg: leg.get('state') == False,
                       self.get('legs'))]

    def get_initial_pdg(self, number):
        """Return the pdg codes for initial state particles for beam number"""

        return filter(lambda leg: leg.get('state') == False and\
                       leg.get('number') == number,
                       self.get('legs'))[0].get('id')

    def get_initial_final_ids(self):
        """return a tuple of two tuple containing the id of the initial/final
           state particles. Each list is ordered"""
           
        initial = []
        final = [l.get('id') for l in self.get('legs')\
              if l.get('state') or initial.append(l.get('id'))]
        initial.sort()
        final.sort()
        return (tuple(initial), tuple(final))
    
    def get_final_ids_after_decay(self):
        """Give the pdg code of the process including decay"""
        
        finals = self.get_final_ids()
        for proc in self.get('decay_chains'):
            init = proc.get_initial_ids()[0]
            #while 1:
            try:
                pos = finals.index(init)
            except:
                break
            finals[pos] = proc.get_final_ids_after_decay()
        output = []
        for d in finals:
            if isinstance(d, list):
                output += d
            else:
                output.append(d)
        
        return output
    

    def get_final_legs(self):
        """Gives the final state legs"""

        return filter(lambda leg: leg.get('state') == True,
                       self.get('legs'))
    
    def get_final_ids(self):
        """Gives the pdg codes for final state particles"""

        return [l.get('id') for l in self.get_final_legs()]
    
                
    def get_legs_with_decays(self):
        """Return process with all decay chains substituted in."""

        if self['legs_with_decays']:
            return self['legs_with_decays']

        legs = copy.deepcopy(self.get('legs'))
        org_decay_chains = copy.copy(self.get('decay_chains'))
        sorted_decay_chains = []
        # Sort decay chains according to leg order
        for leg in legs:
            if not leg.get('state'): continue
            org_ids = [l.get('legs')[0].get('id') for l in \
                           org_decay_chains]
            if leg.get('id') in org_ids:
                sorted_decay_chains.append(org_decay_chains.pop(\
                                        org_ids.index(leg.get('id'))))
        assert not org_decay_chains
        ileg = 0
        for decay in sorted_decay_chains:
            while legs[ileg].get('state') == False or \
                      legs[ileg].get('id') != decay.get('legs')[0].get('id'):
                ileg = ileg + 1
            decay_legs = decay.get_legs_with_decays()
            legs = legs[:ileg] + decay_legs[1:] + legs[ileg+1:]
            ileg = ileg + len(decay_legs) - 1

        # Replace legs with copies
        legs = [copy.copy(l) for l in legs]

        for ileg, leg in enumerate(legs):
            leg.set('number', ileg + 1)
            
        self['legs_with_decays'] = LegList(legs)

        return self['legs_with_decays']

    def list_for_sort(self):
        """Output a list that can be compared to other processes as:
        [id, sorted(initial leg ids), sorted(final leg ids),
        sorted(decay list_for_sorts)]"""

        sorted_list =  [self.get('id'),
                        sorted(self.get_initial_ids()),
                        sorted(self.get_final_ids())]
        
        if self.get('decay_chains'):
            sorted_list.extend(sorted([d.list_for_sort() for d in \
                                       self.get('decay_chains')]))

        return sorted_list

    def compare_for_sort(self, other):
        """Sorting routine which allows to sort processes for
        comparison. Compare only process id and legs."""

        if self.list_for_sort() > other.list_for_sort():
            return 1
        if self.list_for_sort() < other.list_for_sort():
            return -1
        return 0
        
    def identical_particle_factor(self):
        """Calculate the denominator factor for identical final state particles
        """

        final_legs = filter(lambda leg: leg.get('state') == True, \
                              self.get_legs_with_decays())

        identical_indices = {}
        for leg in final_legs:
            if leg.get('id') in identical_indices:
                identical_indices[leg.get('id')] = \
                                    identical_indices[leg.get('id')] + 1
            else:
                identical_indices[leg.get('id')] = 1
        return reduce(lambda x, y: x * y, [ math.factorial(val) for val in \
                        identical_indices.values() ], 1)

    def check_expansion_orders(self):
        """Ensure that maximum expansion orders from the model are
        properly taken into account in the process"""

        # Ensure that expansion orders are taken into account
        expansion_orders = self.get('model').get('expansion_order')
        orders = self.get('orders')
        sq_orders = self.get('squared_orders')
        
        tmp = [(k,v) for (k,v) in expansion_orders.items() if 0 < v < 99]
        for (k,v) in tmp:  
            if k in orders:
                if v < orders[k]:
                    if k in sq_orders.keys() and \
                                             (sq_orders[k]>v or sq_orders[k]<0):
                        logger.warning(
'''The process with the squared coupling order (%s^2%s%s) specified can potentially 
recieve contributions with powers of the coupling %s larger than the maximal 
value allowed by the model builder (%s). Hence, MG5_aMC sets the amplitude order
for that coupling to be this maximal one. '''%(k,self.get('sqorders_types')[k],
                                             self.get('squared_orders')[k],k,v))
                    else:
                        logger.warning(
'''The coupling order (%s=%s) specified is larger than the one allowed 
             by the model builder. The maximal value allowed is %s. 
             We set the %s order to this value''' % (k,orders[k],v,k))
                    orders[k] = v
            else:
                orders[k] = v

    def __eq__(self, other):
        """Overloading the equality operator, so that only comparison
        of process id and legs is being done, using compare_for_sort."""

        if not isinstance(other, Process):
            return False

        return self.compare_for_sort(other) == 0

    def __ne__(self, other):
        return not self.__eq__(other)

#===============================================================================
# ProcessList
#===============================================================================
class ProcessList(PhysicsObjectList):
    """List of Process objects
    """

    def is_valid_element(self, obj):
        """Test if object obj is a valid Process for the list."""

        return isinstance(obj, Process)

    def nice_string(self, indent = 0):
        """Returns a nicely formatted string of the matrix element processes."""

        mystr = "\n".join([p.nice_string(indent) for p in self])

        return mystr

#===============================================================================
# ProcessDefinition
#===============================================================================
class ProcessDefinition(Process):
    """ProcessDefinition: list of multilegs (ordered)
                          dictionary of orders
                          model
                          process id
    """

    def default_setup(self):
        """Default values for all properties"""

        super(ProcessDefinition, self).default_setup()

        self['legs'] = MultiLegList()
        # Decay chain processes associated with this process
        self['decay_chains'] = ProcessDefinitionList()
        if 'legs_with_decays' in self: del self['legs_with_decays']

    def filter(self, name, value):
        """Filter for valid process property values."""

        if name == 'legs':
            if not isinstance(value, MultiLegList):
                raise self.PhysicsObjectError, \
                        "%s is not a valid MultiLegList object" % str(value)
        elif name == 'decay_chains':
            if not isinstance(value, ProcessDefinitionList):
                raise self.PhysicsObjectError, \
                        "%s is not a valid ProcessDefinitionList" % str(value)

        else:
            return super(ProcessDefinition, self).filter(name, value)

        return True

    def has_multiparticle_label(self):
        """ Check that this process definition will yield a single process, as
        each multileg only has one leg"""
        
        for process in self['decay_chains']:
            if process.has_multiparticle_label():
                return True
            
        for mleg in self['legs']:
            if len(mleg['ids'])>1:
                return True
        
        return False

    def get_sorted_keys(self):
        """Return process property names as a nicely sorted list."""

        keys = super(ProcessDefinition, self).get_sorted_keys()
        keys.remove('legs_with_decays')                                  

        return keys

    def get_minimum_WEIGHTED(self):
        """Retrieve the minimum starting guess for WEIGHTED order, to
        use in find_optimal_process_orders in MultiProcess diagram
        generation (as well as particles and hierarchy). The algorithm:

        1) Pick out the legs in the multiprocess according to the
        highest hierarchy represented (so don't mix particles from
        different hierarchy classes in the same multiparticles!)

        2) Find the starting maximum WEIGHTED order as the sum of the
        highest n-2 weighted orders

        3) Pick out required s-channel particle hierarchies, and use
        the highest of the maximum WEIGHTED order from the legs and
        the minimum WEIGHTED order extracted from 2*s-channel
        hierarchys plus the n-2-2*(number of s-channels) lowest
        leg weighted orders.
        """

        model = self.get('model')
        
        # Extract hierarchy and particles corresponding to the
        # different hierarchy levels from the model
        particles, hierarchy = model.get_particles_hierarchy()

        # Find legs corresponding to the different orders
        # making sure we look at lowest hierarchy first for each leg
        max_order_now = []
        new_legs =  copy.copy(self.get('legs'))
        for parts, value in zip(particles, hierarchy):
            ileg = 0
            while ileg < len(new_legs):
                if any([id in parts for id in new_legs[ileg].get('ids')]):
                    max_order_now.append(value)
                    new_legs.pop(ileg)
                else:
                    ileg += 1

        # Now remove the two lowest orders to get maximum (since the
        # number of interactions is n-2)
        max_order_now = sorted(max_order_now)[2:]

        # Find s-channel propagators corresponding to the different orders
        max_order_prop = []
        for idlist in self.get('required_s_channels'):
            max_order_prop.append([0,0])
            for id in idlist:
                for parts, value in zip(particles, hierarchy):
                    if id in parts:
                        max_order_prop[-1][0] += 2*value
                        max_order_prop[-1][1] += 1
                        break

        if max_order_prop:
            if len(max_order_prop) >1:
                max_order_prop = min(*max_order_prop, key=lambda x:x[0])
            else:
                max_order_prop = max_order_prop[0]

            # Use either the max_order from the external legs or
            # the maximum order from the s-channel propagators, plus
            # the appropriate lowest orders from max_order_now
            max_order_now = max(sum(max_order_now),
                                max_order_prop[0] + \
                                sum(max_order_now[:-2 * max_order_prop[1]]))
        else:
            max_order_now = sum(max_order_now)            

        return max_order_now, particles, hierarchy

    def __iter__(self):
        """basic way to loop over all the process definition. 
           not used by MG which used some smarter version (use by ML)"""
        
        isids = [leg['ids'] for leg in self['legs'] \
                 if leg['state'] == False]
        fsids = [leg['ids'] for leg in self['legs'] \
                 if leg['state'] == True]

        red_isidlist = []
        # Generate all combinations for the initial state
        for prod in itertools.product(*isids):
            islegs = [Leg({'id':id, 'state': False}) for id in prod]  
            if tuple(sorted(prod)) in red_isidlist:
                    continue        
            red_isidlist.append(tuple(sorted(prod)))      
            red_fsidlist = []
            for prod in itertools.product(*fsids):
                # Remove double counting between final states
                if tuple(sorted(prod)) in red_fsidlist:
                    continue        
                red_fsidlist.append(tuple(sorted(prod)))
                leg_list = [copy.copy(leg) for leg in islegs]
                leg_list.extend([Leg({'id':id, 'state': True}) for id in prod])
                legs = LegList(leg_list)
                process = self.get_process_with_legs(legs)
                yield process

    def nice_string(self, indent=0, print_weighted=False, prefix=True):
        """Returns a nicely formated string about current process
        content"""

        if prefix:
            mystr = " " * indent + "Process: "
        else:
            mystr=""
        prevleg = None
        for leg in self['legs']:
            myparts = \
                   "/".join([self['model'].get('particle_dict')[id].get_name() \
                             for id in leg.get('ids')])
            if prevleg and prevleg['state'] == False \
                   and leg['state'] == True:
                # Separate initial and final legs by ">"
                mystr = mystr + '> '
                # Add required s-channels
                if self['required_s_channels'] and \
                       self['required_s_channels'][0]:
                    mystr += "|".join([" ".join([self['model'].\
                                       get('particle_dict')[req_id].get_name() \
                                                for req_id in id_list]) \
                                    for id_list in self['required_s_channels']])
                    mystr = mystr + '> '

            mystr = mystr + myparts + ' '
            #mystr = mystr + '(%i) ' % leg['number']
            prevleg = leg

        # Add forbidden s-channels
        if self['forbidden_onsh_s_channels']:
            mystr = mystr + '$ '
            for forb_id in self['forbidden_onsh_s_channels']:
                forbpart = self['model'].get('particle_dict')[forb_id]
                mystr = mystr + forbpart.get_name() + ' '

        # Add double forbidden s-channels
        if self['forbidden_s_channels']:
            mystr = mystr + '$$ '
            for forb_id in self['forbidden_s_channels']:
                forbpart = self['model'].get('particle_dict')[forb_id]
                mystr = mystr + forbpart.get_name() + ' '

        # Add forbidden particles
        if self['forbidden_particles']:
            mystr = mystr + '/ '
            for forb_id in self['forbidden_particles']:
                forbpart = self['model'].get('particle_dict')[forb_id]
                mystr = mystr + forbpart.get_name() + ' '

        if self['orders']:
            mystr = mystr + " ".join([key + '=' + repr(self['orders'][key]) \
                       for key in sorted(self['orders'])]) + ' '

        if self['constrained_orders']:
            mystr = mystr + " ".join('%s%s%d' % (key, operator, value) for 
                                     (key,(value, operator)) 
                                   in self['constrained_orders'].items()) + ' '

        # Add perturbation_couplings
        if self['perturbation_couplings']:
            mystr = mystr + '[ '
            if self['NLO_mode']!='tree':
                if self['NLO_mode']=='virt' and not self['has_born']:
                    mystr = mystr + 'sqrvirt = '
                else:
                    mystr = mystr + self['NLO_mode'] + ' = '
            for order in self['perturbation_couplings']:
                mystr = mystr + order + ' '
            mystr = mystr + '] '

        if self['squared_orders']:
            mystr = mystr + " ".join([key + '^2%s%d'%\
                (self.get_squared_order_type(key),self['squared_orders'][key]) \
              for key in self['squared_orders'].keys() \
                                    if print_weighted or key!='WEIGHTED']) + ' '

        # Remove last space
        mystr = mystr[:-1]

        if self.get('id') or self.get('overall_orders'):
            mystr += " @%d" % self.get('id')
            if self.get('overall_orders'):
                mystr += " " + " ".join([key + '=' + repr(self['orders'][key]) \
                       for key in sorted(self['orders'])]) + ' '
        
        if not self.get('decay_chains'):
            return mystr

        for decay in self['decay_chains']:
            mystr = mystr + '\n' + \
                    decay.nice_string(indent + 2).replace('Process', 'Decay')

        return mystr

    def get_process_with_legs(self, LegList):
        """ Return a Process object which has the same properties of this 
            ProcessDefinition but with the specified LegList as legs attribute. 
            """
            
        return Process({\
            'legs': LegList,
            'model':self.get('model'),
            'id': self.get('id'),
            'orders': self.get('orders'),
            'sqorders_types': self.get('sqorders_types'),
            'squared_orders': self.get('squared_orders'),
            'constrained_orders': self.get('constrained_orders'),
            'has_born': self.get('has_born'),
            'required_s_channels': self.get('required_s_channels'),
            'forbidden_onsh_s_channels': self.get('forbidden_onsh_s_channels'),            
            'forbidden_s_channels': self.get('forbidden_s_channels'),
            'forbidden_particles': self.get('forbidden_particles'),
            'perturbation_couplings': self.get('perturbation_couplings'),
            'is_decay_chain': self.get('is_decay_chain'),
            'overall_orders': self.get('overall_orders'),
            'split_orders': self.get('split_orders'),
            'born_orders': self.get('born_orders'),
            'NLO_mode': self.get('NLO_mode')
            })
            
    def get_process(self, initial_state_ids, final_state_ids):
        """ Return a Process object which has the same properties of this 
            ProcessDefinition but with the specified given leg ids. """
        
        # First make sure that the desired particle ids belong to those defined
        # in this process definition.
        my_isids = [leg.get('ids') for leg in self.get('legs') \
              if not leg.get('state')]
        my_fsids = [leg.get('ids') for leg in self.get('legs') \
             if leg.get('state')]            
        for i, is_id in enumerate(initial_state_ids):
            assert is_id in my_isids[i]
        for i, fs_id in enumerate(final_state_ids):
            assert fs_id in my_fsids[i]
        
        return self.get_process_with_legs(LegList(\
               [Leg({'id': id, 'state':False}) for id in initial_state_ids] + \
               [Leg({'id': id, 'state':True}) for id in final_state_ids]))

    def __eq__(self, other):
        """Overloading the equality operator, so that only comparison
        of process id and legs is being done, using compare_for_sort."""

        return super(Process, self).__eq__(other)

#===============================================================================
# ProcessDefinitionList
#===============================================================================
class ProcessDefinitionList(PhysicsObjectList):
    """List of ProcessDefinition objects
    """

    def is_valid_element(self, obj):
        """Test if object obj is a valid ProcessDefinition for the list."""

        return isinstance(obj, ProcessDefinition)

#===============================================================================
# Global helper functions
#===============================================================================

def make_unique(doubletlist):
    """Make sure there are no doublets in the list doubletlist.
    Note that this is a slow implementation, so don't use if speed 
    is needed"""

    assert isinstance(doubletlist, list), \
           "Argument to make_unique must be list"
    

    uniquelist = []
    for elem in doubletlist:
        if elem not in uniquelist:
            uniquelist.append(elem)

    doubletlist[:] = uniquelist[:]<|MERGE_RESOLUTION|>--- conflicted
+++ resolved
@@ -3026,11 +3026,7 @@
         # Add orders
         if self['orders']:
             to_add = []
-<<<<<<< HEAD
-            for key in self['orders']:
-=======
             for key in sorted(self['orders'].keys()):
->>>>>>> c9d91378
                 if not print_weighted and key == 'WEIGHTED':
                     continue
                 value = int(self['orders'][key])
@@ -3053,15 +3049,9 @@
                 mystr = mystr + " ".join(to_add) + ' '
 
         if self['constrained_orders']:
-<<<<<<< HEAD
-            mystr = mystr + " ".join('%s%s%d' % (key, type, value) for 
-                                     (key,(value,type)) 
-                                         in self['constrained_orders'].items())  + ' '
-=======
             mystr = mystr + " ".join('%s%s%d' % (key, 
               self['constrained_orders'][key][1], self['constrained_orders'][key][0]) 
                     for key in sorted(self['constrained_orders'].keys()))  + ' '
->>>>>>> c9d91378
 
         # Add perturbation_couplings
         if self['perturbation_couplings']:
@@ -3078,11 +3068,7 @@
         # Add squared orders
         if self['squared_orders']:
             to_add = []
-<<<<<<< HEAD
-            for key in self['squared_orders'].keys():
-=======
             for key in sorted(self['squared_orders'].keys()):
->>>>>>> c9d91378
                 if not print_weighted and key == 'WEIGHTED':
                     continue
                 if key in self['constrained_orders']:

################################################################################
#
# Copyright (c) 2009 The MadGraph5_aMC@NLO Development team and Contributors
#
# This file is a part of the MadGraph5_aMC@NLO project, an application which 
# automatically generates Feynman diagrams and matrix elements for arbitrary
# high-energy processes in the Standard Model and beyond.
#
# It is subject to the MadGraph5_aMC@NLO license which should accompany this 
# distribution.
#
# For more information, visit madgraph.phys.ucl.ac.be and amcatnlo.web.cern.ch
#
################################################################################
"""Definitions of all basic objects used in the core code: particle, 
interaction, model, leg, vertex, process, ..."""

import copy
import itertools
import logging
import math
import numbers
import os
import re
import StringIO
import madgraph.core.color_algebra as color
from madgraph import MadGraph5Error, MG5DIR, InvalidCmd
import madgraph.various.misc as misc 


logger = logging.getLogger('madgraph.base_objects')
pjoin = os.path.join

#===============================================================================
# PhysicsObject
#===============================================================================
class PhysicsObject(dict):
    """A parent class for all physics objects."""

    class PhysicsObjectError(Exception):
        """Exception raised if an error occurs in the definition
        or the execution of a physics object."""
        pass

    def __init__(self, init_dict={}):
        """Creates a new particle object. If a dictionary is given, tries to 
        use it to give values to properties."""

        dict.__init__(self)
        self.default_setup()

        assert isinstance(init_dict, dict), \
                            "Argument %s is not a dictionary" % repr(init_dict)


        for item in init_dict.keys():
            self.set(item, init_dict[item])
        

    def __getitem__(self, name):
        """ force the check that the property exist before returning the 
            value associated to value. This ensure that the correct error 
            is always raise
        """

        try:
            return dict.__getitem__(self, name)
        except KeyError:
            self.is_valid_prop(name) #raise the correct error


    def default_setup(self):
        """Function called to create and setup default values for all object
        properties"""
        pass

    def is_valid_prop(self, name):
        """Check if a given property name is valid"""

        assert isinstance(name, str), \
                                 "Property name %s is not a string" % repr(name)

        if name not in self.keys():
            raise self.PhysicsObjectError, \
                        """%s is not a valid property for this object: %s\n
    Valid property are %s""" % (name,self.__class__.__name__, self.keys())
        return True

    def get(self, name):
        """Get the value of the property name."""

        return self[name]

    def set(self, name, value, force=False):
        """Set the value of the property name. First check if value
        is a valid value for the considered property. Return True if the
        value has been correctly set, False otherwise."""
        if not __debug__ or force:
            self[name] = value
            return True

        if self.is_valid_prop(name):
            try:
                self.filter(name, value)
                self[name] = value
                return True
            except self.PhysicsObjectError, why:
                logger.warning("Property " + name + " cannot be changed:" + \
                                str(why))
                return False

    def filter(self, name, value):
        """Checks if the proposed value is valid for a given property
        name. Returns True if OK. Raises an error otherwise."""

        return True

    def get_sorted_keys(self):
        """Returns the object keys sorted in a certain way. By default,
        alphabetical."""

        return self.keys().sort()

    def __str__(self):
        """String representation of the object. Outputs valid Python 
        with improved format."""

        mystr = '{\n'
        for prop in self.get_sorted_keys():
            if isinstance(self[prop], str):
                mystr = mystr + '    \'' + prop + '\': \'' + \
                        self[prop] + '\',\n'
            elif isinstance(self[prop], float):
                mystr = mystr + '    \'' + prop + '\': %.2f,\n' % self[prop]
            else:
                mystr = mystr + '    \'' + prop + '\': ' + \
                        repr(self[prop]) + ',\n'
        mystr = mystr.rstrip(',\n')
        mystr = mystr + '\n}'

        return mystr

    __repr__ = __str__


#===============================================================================
# PhysicsObjectList
#===============================================================================
class PhysicsObjectList(list):
    """A class to store lists of physics object."""

    class PhysicsObjectListError(Exception):
        """Exception raised if an error occurs in the definition
        or execution of a physics object list."""
        pass

    def __init__(self, init_list=None):
        """Creates a new particle list object. If a list of physics 
        object is given, add them."""

        list.__init__(self)

        if init_list is not None:
            for object in init_list:
                self.append(object)
                
    def append(self, object):
        """Appends an element, but test if valid before."""
        
        assert self.is_valid_element(object), \
            "Object %s is not a valid object for the current list" % repr(object)

        list.append(self, object)
        

    def is_valid_element(self, obj):
        """Test if object obj is a valid element for the list."""
        return True

    def __str__(self):
        """String representation of the physics object list object. 
        Outputs valid Python with improved format."""

        mystr = '['

        for obj in self:
            mystr = mystr + str(obj) + ',\n'

        mystr = mystr.rstrip(',\n')

        return mystr + ']'

#===============================================================================
# Particle
#===============================================================================
class Particle(PhysicsObject):
    """The particle object containing the whole set of information required to
    univocally characterize a given type of physical particle: name, spin, 
    color, mass, width, charge,... The is_part flag tells if the considered
    particle object is a particle or an antiparticle. The self_antipart flag
    tells if the particle is its own antiparticle."""

    sorted_keys = ['name', 'antiname', 'spin', 'color',
                   'charge', 'mass', 'width', 'pdg_code',
                  'line', 'propagator',
                   'is_part', 'self_antipart', 'type', 'counterterm']

    def default_setup(self):
        """Default values for all properties"""

        self['name'] = 'none'
        self['antiname'] = 'none'
        self['spin'] = 1
        self['color'] = 1
        self['charge'] = 1.
        self['mass'] = 'ZERO'
        self['width'] = 'ZERO'
        self['pdg_code'] = 0
        #self['texname'] = 'none'
        #self['antitexname'] = 'none'
        self['line'] = 'dashed'
        #self['propagating'] = True -> removed in favor or 'line' = None
        self['propagator'] = ''
        self['is_part'] = True
        self['self_antipart'] = False
        # True if ghost, False otherwise
        #self['ghost'] = False
        self['type'] = '' # empty means normal can also be ghost or goldstone 
        # Counterterm defined as a dictionary with format:
        # ('ORDER_OF_COUNTERTERM',((Particle_list_PDG))):{laurent_order:CTCouplingName}
        self['counterterm'] = {}

    def get(self, name):
        
        if name == 'ghost':
            return self['type'] == 'ghost'
        elif name == 'goldstone':
            return self['type'] == 'goldstone'
        elif name == 'propagating':
            return self['line'] is not None
        else:
            return super(Particle, self).get(name)

    def set(self, name, value, force=False):
        
        if name in ['texname', 'antitexname']:
            return True
        elif name == 'propagating':
            if not value:
                return self.set('line', None, force=force)
            elif not self.get('line'):
                return self.set('line', 'dashed',force=force)
            return True
        elif name  in ['ghost', 'goldstone']:
            if self.get('type') == name:
                if value:
                    return True
                else:
                    return self.set('type', '', force=force)
            else:
                if value:
                    return self.set('type', name, force=force)
                else:
                    return True
        return super(Particle, self).set(name, value,force=force)
        

    def filter(self, name, value):
        """Filter for valid particle property values."""

        if name in ['name', 'antiname']:
            # Forbid special character but +-~_
            p=re.compile('''^[\w\-\+~_]+$''')
            if not p.match(value):
                raise self.PhysicsObjectError, \
                        "%s is not a valid particle name" % value

        if name is 'ghost':
            if not isinstance(value,bool):
                raise self.PhysicsObjectError, \
                 "%s is not a valid bool for the 'ghost' attribute" % str(value)
    
        if name is 'counterterm':
            if not isinstance(value,dict):
                raise self.PhysicsObjectError, \
                    "counterterm %s is not a valid dictionary" % repr(value)
            for key, val in value.items():
                if not isinstance(key,tuple):
                    raise self.PhysicsObjectError, \
                        "key %s is not a valid tuple for counterterm key" % repr(key)
                if not isinstance(key[0],str):
                    raise self.PhysicsObjectError, \
                        "%s is not a valid string" % repr(key[0])
                if not isinstance(key[1],tuple):
                    raise self.PhysicsObjectError, \
                        "%s is not a valid list" % repr(key[1])
                for elem in key[1]:
                    if not isinstance(elem,tuple):
                        raise self.PhysicsObjectError, \
                            "%s is not a valid list" % repr(elem)
                    for partPDG in elem:
                        if not isinstance(partPDG,int):
                            raise self.PhysicsObjectError, \
                                "%s is not a valid integer for PDG" % repr(partPDG)
                        if partPDG<=0:
                            raise self.PhysicsObjectError, \
                                "%s is not a valid positive PDG" % repr(partPDG)
                if not isinstance(val,dict):
                    raise self.PhysicsObjectError, \
                        "value %s is not a valid dictionary for counterterm value" % repr(val)
                for vkey, vvalue in val.items():
                    if vkey not in [0,-1,-2]:
                        raise self.PhysicsObjectError, \
                            "Key %s is not a valid laurent serie order" % repr(vkey)
                    if not isinstance(vvalue,str):
                        raise self.PhysicsObjectError, \
                            "Coupling %s is not a valid string" % repr(vvalue)
        if name is 'spin':
            if not isinstance(value, int):
                raise self.PhysicsObjectError, \
                    "Spin %s is not an integer" % repr(value)
            if (value < 1 or value > 5) and value != 99:
                raise self.PhysicsObjectError, \
                   "Spin %i not valid" % value

        if name is 'color':
            if not isinstance(value, int):
                raise self.PhysicsObjectError, \
                    "Color %s is not an integer" % repr(value)
            if value not in [1, 3, 6, 8]:
                raise self.PhysicsObjectError, \
                   "Color %i is not valid" % value

        if name in ['mass', 'width']:
            # Must start with a letter, followed by letters, digits or _
            p = re.compile('\A[a-zA-Z]+[\w\_]*\Z')
            if not p.match(value):
                raise self.PhysicsObjectError, \
                        "%s is not a valid name for mass/width variable" % \
                        value

        if name is 'pdg_code':
            if not isinstance(value, int):
                raise self.PhysicsObjectError, \
                    "PDG code %s is not an integer" % repr(value)

        if name is 'line':
            if not isinstance(value, str):
                raise self.PhysicsObjectError, \
                    "Line type %s is not a string" % repr(value)
            if value not in ['dashed', 'straight', 'wavy', 'curly', 'double','swavy','scurly','dotted']:
                raise self.PhysicsObjectError, \
                   "Line type %s is unknown" % value

        if name is 'charge':
            if not isinstance(value, float):
                raise self.PhysicsObjectError, \
                    "Charge %s is not a float" % repr(value)

        if name is 'propagating':
            if not isinstance(value, bool):
                raise self.PhysicsObjectError, \
                    "Propagating tag %s is not a boolean" % repr(value)

        if name in ['is_part', 'self_antipart']:
            if not isinstance(value, bool):
                raise self.PhysicsObjectError, \
                    "%s tag %s is not a boolean" % (name, repr(value))

        return True

    def get_sorted_keys(self):
        """Return particle property names as a nicely sorted list."""

        return self.sorted_keys

    # Helper functions

    def is_perturbating(self,order,model):
        """Returns wether this particle contributes in perturbation of the order passed
           in argument given the model specified. It is very fast for usual models"""
           
        for int in model['interactions'].get_type('base'):
            # We discard the interactions with more than one type of orders
            # contributing because it then doesn't necessarly mean that this
            # particle (self) is charged under the group corresponding to the
            # coupling order 'order'. The typical example is in SUSY which 
            # features a ' photon-gluon-squark-antisquark ' interaction which
            # has coupling orders QED=1, QCD=1 and would induce the photon
            # to be considered as a valid particle to circulate in a loop of
            # type "QCD".
            if len(int.get('orders'))>1:
                continue
            if order in int.get('orders').keys() and self.get('pdg_code') in \
              [part.get('pdg_code') for part in int.get('particles')]:
                return True
            
        return False
           
    def get_pdg_code(self):
        """Return the PDG code with a correct minus sign if the particle is its
        own antiparticle"""

        if not self['is_part'] and not self['self_antipart']:
            return - self['pdg_code']
        else:
            return self['pdg_code']

    def get_anti_pdg_code(self):
        """Return the PDG code of the antiparticle with a correct minus sign 
        if the particle is its own antiparticle"""

        if not self['self_antipart']:
            return - self.get_pdg_code()
        else:
            return self['pdg_code']

    def get_color(self):
        """Return the color code with a correct minus sign"""

        if not self['is_part'] and abs(self['color']) in [3, 6]:
            return - self['color']
        else:
            return self['color']

    def get_anti_color(self):
        """Return the color code of the antiparticle with a correct minus sign
        """

        if self['is_part'] and self['color'] not in [1, 8]:
            return - self['color']
        else:
            return self['color']
        
    def get_charge(self):
        """Return the charge code with a correct minus sign"""

        if not self['is_part']:
            return - self['charge']
        else:
            return self['charge']

    def get_anti_charge(self):
        """Return the charge code of the antiparticle with a correct minus sign
        """

        if self['is_part']:
            return - self['charge']
        else:
            return self['charge']
        
    def get_name(self):
        """Return the name if particle, antiname if antiparticle"""

        if not self['is_part'] and not self['self_antipart']:
            return self['antiname']
        else:
            return self['name']

    def get_helicity_states(self, allow_reverse=True):
        """Return a list of the helicity states for the onshell particle"""

        spin = self.get('spin')
        if spin ==1:
            # Scalar
            res = [ 0 ]
        elif spin == 2:
            # Spinor
            res = [ -1, 1 ]                
        elif spin == 3 and self.get('mass').lower() == 'zero':
            # Massless vector
            res = [ -1, 1 ]
        elif spin == 3:
            # Massive vector
            res = [ -1, 0, 1 ]
        elif spin == 4 and self.get('mass').lower() == 'zero':
            # Massless tensor
            res = [-3, 3]
        elif spin == 4:
            # Massive tensor
            res = [-3, -1, 1, 3]
        elif spin == 5 and self.get('mass').lower() == 'zero':
            # Massless tensor
            res = [-2, -1, 1, 2]
        elif spin in [5, 99]:
            # Massive tensor
            res = [-2, -1, 0, 1, 2]
        else:
            raise self.PhysicsObjectError, \
              "No helicity state assignment for spin %d particles" % spin
                  
        if allow_reverse and not self.get('is_part'):
            res.reverse()


        return res

    def is_fermion(self):
        """Returns True if this is a fermion, False if boson"""

        return self['spin'] % 2 == 0

    def is_boson(self):
        """Returns True if this is a boson, False if fermion"""

        return self['spin'] % 2 == 1

#===============================================================================
# ParticleList
#===============================================================================
class ParticleList(PhysicsObjectList):
    """A class to store lists of particles."""

    def is_valid_element(self, obj):
        """Test if object obj is a valid Particle for the list."""
        return isinstance(obj, Particle)
                    
    def get_copy(self, name):
        """Try to find a particle with the given name. Check both name
        and antiname. If a match is found, return the a copy of the 
        corresponding particle (first one in the list), with the 
        is_part flag set accordingly. None otherwise."""
        
        assert isinstance(name, str)
        
        part = self.find_name(name)
        if not part:
            # Then try to look for a particle with that PDG
            try:
                pdg = int(name)
            except ValueError:
                return None

            for p in self:
                if p.get_pdg_code()==pdg:
                    part = copy.copy(p)
                    part.set('is_part', True)
                    return part
                elif p.get_anti_pdg_code()==pdg:
                    part = copy.copy(p)
                    part.set('is_part', False)
                    return part

            return None
        part = copy.copy(part)
          
        if part.get('name') == name:
            part.set('is_part', True)
            return part
        elif part.get('antiname') == name:
            part.set('is_part', False)
            return part
        return None

    def find_name(self, name):
        """Try to find a particle with the given name. Check both name
        and antiname. If a match is found, return the a copy of the 
        corresponding particle (first one in the list), with the 
        is_part flag set accordingly. None otherwise."""

        assert isinstance(name, str), "%s is not a valid string" % str(name) 

        for part in self:
            if part.get('name') == name:
                return part
            elif part.get('antiname') == name:
                return part

        return None

    def generate_ref_dict(self):
        """Generate a dictionary of part/antipart pairs (as keys) and
        0 (as value)"""

        ref_dict_to0 = {}

        for part in self:
            ref_dict_to0[(part.get_pdg_code(), part.get_anti_pdg_code())] = [0]
            ref_dict_to0[(part.get_anti_pdg_code(), part.get_pdg_code())] = [0]

        return ref_dict_to0

    def generate_dict(self):
        """Generate a dictionary from particle id to particle.
        Include antiparticles.
        """

        particle_dict = {}

        for particle in self:
            particle_dict[particle.get('pdg_code')] = particle
            if not particle.get('self_antipart'):
                antipart = copy.deepcopy(particle)
                antipart.set('is_part', False)
                particle_dict[antipart.get_pdg_code()] = antipart

        return particle_dict


#===============================================================================
# Interaction
#===============================================================================
class Interaction(PhysicsObject):
    """The interaction object containing the whole set of information 
    required to univocally characterize a given type of physical interaction: 
    
    particles: a list of particle ids
    color: a list of string describing all the color structures involved
    lorentz: a list of variable names describing all the Lorentz structure
             involved
    couplings: dictionary listing coupling variable names. The key is a
               2-tuple of integers referring to color and Lorentz structures
    orders: dictionary listing order names (as keys) with their value
    """

    sorted_keys = ['id', 'particles', 'color', 'lorentz', 'couplings',
                   'orders','loop_particles','type','perturbation_type']

    def default_setup(self):
        """Default values for all properties"""

        self['id'] = 0
        self['particles'] = []
        self['color'] = []
        self['lorentz'] = []
        self['couplings'] = { (0, 0):'none'}
        self['orders'] = {}
        # The type of interactions can be 'base', 'UV' or 'R2'.
        # For 'UV' or 'R2', one can always specify the loop it corresponds
        # to by a tag in the second element of the list. If the tag is an
        # empty list, then the R2/UV interaction will be recognized only
        # based on the nature of the identity of the particles branching
        # off the loop and the loop orders. 
        # Otherwise, the tag can be specified and it will be used when 
        # identifying the R2/UV interaction corresponding to a given loop
        # generated.
        # The format is [(lp1ID,int1ID),(lp1ID,int1ID),(lp1ID,int1ID),etc...]
        # Example of a tag for the following loop
        #
        #             ___34_____   The ';' line is a gluon with ID 21
        #          45/   ;         The '|' line is a d-quark with ID 1
        #     ------<    ;         The numbers are the interactions ID
        #            \___;______   The tag for this loop would be:
        #                12          ((21,34),(1,45),(1,12))
        #                         
        # This tag is equivalent to all its cyclic permutations. This is why
        # it must be specified in the canonical order which is defined with 
        # by putting in front of the tag the lowest 2-tuple it contains.
        # (the order relation is defined by comparing the particle ID first
        # and the interaction ID after in case the particle ID are the same).
        # In case there are two identical lowest 2-tuple in the tag, the
        # tag chosen is such that it has the lowest second 2-tuple. The procedure
        # is repeated again with the subsequent 2-tuple until there is only
        # one cyclic permutation remaining and the ambiguity is resolved.
        # This insures to have one unique unambiguous canonical tag chosen.
        # In the example above, it would be:
        #       ((1,12),(21,34),(1,45))
        # PS: Notice that in the UFO model, the tag-information is limited to 
        # the minimally relevant one which are the loop particles specified in
        # in the attribute below. In this case, 'loop_particles' is the list of 
        # all the loops giving this same counterterm contribution. 
        # Each loop being represented by a set of the PDG of the particles 
        # (not repeated) constituting it. In the example above, it would simply
        # be (1,21). In the UFO, if the loop particles are not specified then
        # MG5 will account for this counterterm only once per concerned vertex.
        # Taking the example of the three gluon vertex counterterm, one can
        # possibly have in the ufo:
        #                VertexB = blabla, loop_particles = (b)
        #                VertexT = blabla, loop_particles = (t)
        # or 
        #                VertexALL = blabla, loop_particles = ()
        # In the first case UFO specifies the specific counterterm to the three-
        # gluon loop with the bottom running in (VertexB) and with the top running
        # in (VertexT). So MG5 will associate these counterterm vertices once to
        # each of the two loop.
        # In the case where UFO defined VertexALL, then whenever MG5 encounters
        # a triangle three-gluon loop (say the bottom one), it will associate to
        # it the vertex VertexALL but will not do so again when encountering the 
        # same loop with the top quark running in. This, because it assumes that
        # the UFO vertexALL comprises all contributions already.
        
        self['loop_particles']=[[]]
        self['type'] = 'base'
        self['perturbation_type'] = None

    def filter(self, name, value):
        """Filter for valid interaction property values."""

        if name == 'id':
            #Should be an integer
            if not isinstance(value, int):
                raise self.PhysicsObjectError, \
                        "%s is not a valid integer" % str(value)

        if name == 'particles':
            #Should be a list of valid particle names
            if not isinstance(value, ParticleList):
                raise self.PhysicsObjectError, \
                        "%s is not a valid list of particles" % str(value)

        if name == 'perturbation_type':
            if value!=None and not isinstance(value, str):
                raise self.PhysicsObjectError, \
                        "%s is not a valid string" % str(value)            

        if name == 'type':
            #Should be a string
            if not isinstance(value, str):
                raise self.PhysicsObjectError, \
                        "%s is not a valid string" % str(value)
        if name == 'loop_particles':
            if isinstance(value,list):
                for l in value:
                    if isinstance(l,list):
                        for part in l:
                            if not isinstance(part,int):
                                raise self.PhysicsObjectError, \
                                    "%s is not a valid integer" % str(part)
                            if part<0:
                                raise self.PhysicsObjectError, \
                                    "%s is not a valid positive integer" % str(part)

        if name == 'orders':
            #Should be a dict with valid order names ask keys and int as values
            if not isinstance(value, dict):
                raise self.PhysicsObjectError, \
                        "%s is not a valid dict for coupling orders" % \
                                                                    str(value)
            for order in value.keys():
                if not isinstance(order, str):
                    raise self.PhysicsObjectError, \
                        "%s is not a valid string" % str(order)
                if not isinstance(value[order], int):
                    raise self.PhysicsObjectError, \
                        "%s is not a valid integer" % str(value[order])

        if name in ['color']:
            #Should be a list of list strings
            if not isinstance(value, list):
                raise self.PhysicsObjectError, \
                        "%s is not a valid list of Color Strings" % str(value)
            for mycolstring in value:
                if not isinstance(mycolstring, color.ColorString):
                    raise self.PhysicsObjectError, \
                            "%s is not a valid list of Color Strings" % str(value)

        if name in ['lorentz']:
            #Should be a list of list strings
            if not isinstance(value, list):
                raise self.PhysicsObjectError, \
                        "%s is not a valid list of strings" % str(value)
            for mystr in value:
                if not isinstance(mystr, str):
                    raise self.PhysicsObjectError, \
                        "%s is not a valid string" % str(mystr)

        if name == 'couplings':
            #Should be a dictionary of strings with (i,j) keys
            if not isinstance(value, dict):
                raise self.PhysicsObjectError, \
                        "%s is not a valid dictionary for couplings" % \
                                                                str(value)

            for key in value.keys():
                if not isinstance(key, tuple):
                    raise self.PhysicsObjectError, \
                        "%s is not a valid tuple" % str(key)
                if len(key) != 2:
                    raise self.PhysicsObjectError, \
                        "%s is not a valid tuple with 2 elements" % str(key)
                if not isinstance(key[0], int) or not isinstance(key[1], int):
                    raise self.PhysicsObjectError, \
                        "%s is not a valid tuple of integer" % str(key)
                if not isinstance(value[key], str):
                    raise self.PhysicsObjectError, \
                        "%s is not a valid string" % value[key]

        return True

    def get_sorted_keys(self):
        """Return particle property names as a nicely sorted list."""

        return self.sorted_keys 
                
    def is_perturbating(self, orders_considered):
        """ Returns if this interaction comes from the perturbation of one of
        the order listed in the argument """
        
        if self['perturbation_type']==None:
            return True
        else:
            return (self['perturbation_type'] in orders_considered)
                
    def is_R2(self):
        """ Returns if the interaction is of R2 type."""

        # Precaution only useful because some tests have a predefined model
        # bypassing the default_setup and for which type was not defined.
        if 'type' in self.keys():
            return (len(self['type'])>=2 and self['type'][:2]=='R2')
        else:
            return False

    def is_UV(self):
        """ Returns if the interaction is of UV type."""

        # Precaution only useful because some tests have a predefined model
        # bypassing the default_setup and for which type was not defined.
        if 'type' in self.keys():
            return (len(self['type'])>=2 and self['type'][:2]=='UV')
        else:
            return False
        
    def is_UVmass(self):
        """ Returns if the interaction is of UVmass type."""

        # Precaution only useful because some tests have a predefined model
        # bypassing the default_setup and for which type was not defined.
        if 'type' in self.keys():
            return (len(self['type'])>=6 and self['type'][:6]=='UVmass')
        else:
            return False
        
    def is_UVloop(self):
        """ Returns if the interaction is of UVmass type."""

        # Precaution only useful because some tests have a predefined model
        # bypassing the default_setup and for which type was not defined.
        if 'type' in self.keys():
            return (len(self['type'])>=6 and self['type'][:6]=='UVloop')
        else:
            return False
        
    def is_UVtree(self):
        """ Returns if the interaction is of UVmass type."""

        # Precaution only useful because some tests have a predefined model
        # bypassing the default_setup and for which type was not defined.
        if 'type' in self.keys():
            return (len(self['type'])>=6 and self['type'][:6]=='UVtree')
        else:
            return False
        
    def is_UVCT(self):
        """ Returns if the interaction is of the UVCT type which means that 
        it has been selected as a possible UV counterterm interaction for this
        process. Such interactions are marked by having the 'UVCT_SPECIAL' order
        key in their orders."""

        # Precaution only useful because some tests have a predefined model
        # bypassing the default_setup and for which type was not defined.
        if 'UVCT_SPECIAL' in self['orders'].keys():
            return True
        else:
            return False
        
    def get_epsilon_order(self):
        """ Returns 0 if this interaction contributes to the finite part of the
        amplitude and 1 (2) is it contributes to its single (double) pole """
        
        if 'type' in self.keys():
            if '1eps' in self['type']:
                return 1
            elif '2eps' in self['type']:
                return 2
            else:
                return 0
        else:
            return 0

    def generate_dict_entries(self, ref_dict_to0, ref_dict_to1):
        """Add entries corresponding to the current interactions to 
        the reference dictionaries (for n>0 and n-1>1)"""

        # Create n>0 entries. Format is (p1,p2,p3,...):interaction_id.
        # We are interested in the unordered list, so use sorted()

        pdg_tuple = tuple(sorted([p.get_pdg_code() for p in self['particles']]))
        if pdg_tuple not in ref_dict_to0.keys():
            ref_dict_to0[pdg_tuple] = [self['id']]
        else:
            ref_dict_to0[pdg_tuple].append(self['id'])

        # Create n-1>1 entries. Note that, in the n-1 > 1 dictionary,
        # the n-1 entries should have opposite sign as compared to
        # interaction, since the interaction has outgoing particles,
        # while in the dictionary we treat the n-1 particles as
        # incoming

        for part in self['particles']:

            # We are interested in the unordered list, so use sorted()
            pdg_tuple = tuple(sorted([p.get_pdg_code() for (i, p) in \
                                      enumerate(self['particles']) if \
                                      i != self['particles'].index(part)]))
            pdg_part = part.get_anti_pdg_code()
            if pdg_tuple in ref_dict_to1.keys():
                if (pdg_part, self['id']) not in  ref_dict_to1[pdg_tuple]:
                    ref_dict_to1[pdg_tuple].append((pdg_part, self['id']))
            else:
                ref_dict_to1[pdg_tuple] = [(pdg_part, self['id'])]

    def get_WEIGHTED_order(self, model):
        """Get the WEIGHTED order for this interaction, for equivalent
        3-particle vertex. Note that it can be fractional."""

        return float(sum([model.get('order_hierarchy')[key]*self.get('orders')[key]\
                          for key in self.get('orders')]))/ \
               max((len(self.get('particles'))-2), 1)

    def __str__(self):
        """String representation of an interaction. Outputs valid Python 
        with improved format. Overrides the PhysicsObject __str__ to only
        display PDG code of involved particles."""

        mystr = '{\n'

        for prop in self.get_sorted_keys():
            if isinstance(self[prop], str):
                mystr = mystr + '    \'' + prop + '\': \'' + \
                        self[prop] + '\',\n'
            elif isinstance(self[prop], float):
                mystr = mystr + '    \'' + prop + '\': %.2f,\n' % self[prop]
            elif isinstance(self[prop], ParticleList):
                mystr = mystr + '    \'' + prop + '\': [%s],\n' % \
                   ','.join([str(part.get_pdg_code()) for part in self[prop]])
            else:
                mystr = mystr + '    \'' + prop + '\': ' + \
                        repr(self[prop]) + ',\n'
        mystr = mystr.rstrip(',\n')
        mystr = mystr + '\n}'

        return mystr

#===============================================================================
# InteractionList
#===============================================================================
class InteractionList(PhysicsObjectList):
    """A class to store lists of interactionss."""

    def is_valid_element(self, obj):
        """Test if object obj is a valid Interaction for the list."""

        return isinstance(obj, Interaction)

    def generate_ref_dict(self,useR2UV=False, useUVCT=False):
        """Generate the reference dictionaries from interaction list.
        Return a list where the first element is the n>0 dictionary and
        the second one is n-1>1."""

        ref_dict_to0 = {}
        ref_dict_to1 = {}
        buffer = {}

        for inter in self:
            if useR2UV or (not inter.is_UV() and not inter.is_R2() and \
                           not inter.is_UVCT()):
                inter.generate_dict_entries(ref_dict_to0, ref_dict_to1)
            if useUVCT and inter.is_UVCT():
                inter.generate_dict_entries(ref_dict_to0, ref_dict_to1)
                
        return [ref_dict_to0, ref_dict_to1]

    def generate_dict(self):
        """Generate a dictionary from interaction id to interaction.
        """

        interaction_dict = {}

        for inter in self:
            interaction_dict[inter.get('id')] = inter

        return interaction_dict

    def synchronize_interactions_with_particles(self, particle_dict):
        """Make sure that the particles in the interactions are those
        in the particle_dict, and that there are no interactions
        refering to particles that don't exist. To be called when the
        particle_dict is updated in a model.
        """

        iint = 0
        while iint < len(self):
            inter = self[iint]
            particles = inter.get('particles')
            try:
                for ipart, part in enumerate(particles):
                    particles[ipart] = particle_dict[part.get_pdg_code()]
                iint += 1
            except KeyError:
                # This interaction has particles that no longer exist
                self.pop(iint)

    def get_type(self, type):
        """ return all interactions in the list of type 'type' """
        return InteractionList([int for int in self if int.get('type')==type])

    def get_R2(self):
        """ return all interactions in the list of type R2 """
        return InteractionList([int for int in self if int.is_R2()])

    def get_UV(self):
        """ return all interactions in the list of type UV """
        return InteractionList([int for int in self if int.is_UV()])

    def get_UVmass(self):
        """ return all interactions in the list of type UVmass """
        return InteractionList([int for int in self if int.is_UVmass()])

    def get_UVtree(self):
        """ return all interactions in the list of type UVtree """
        return InteractionList([int for int in self if int.is_UVtree()])
    
    def get_UVloop(self):
        """ return all interactions in the list of type UVloop """
        return InteractionList([int for int in self if int.is_UVloop()])

#===============================================================================
# Model
#===============================================================================
class Model(PhysicsObject):
    """A class to store all the model information."""
    
    mg5_name = False #store if particle name follow mg5 convention
    
    def default_setup(self):

        self['name'] = ""
        self['particles'] = ParticleList()
        self['interactions'] = InteractionList()
        self['parameters'] = None
        self['functions'] = None
        self['couplings'] = None
        self['lorentz'] = None
        self['particle_dict'] = {}
        self['interaction_dict'] = {}
        self['ref_dict_to0'] = {}
        self['ref_dict_to1'] = {}
        self['got_majoranas'] = None
        self['order_hierarchy'] = {}
        self['conserved_charge'] = set()
        self['coupling_orders'] = None
        self['expansion_order'] = None
        self['version_tag'] = None # position of the directory (for security)
        self['gauge'] = [0, 1]
        self['case_sensitive'] = True
        # attribute which might be define if needed
        #self['name2pdg'] = {'name': pdg}
        
        

    def filter(self, name, value):
        """Filter for model property values"""

        if name in ['name']:
            if not isinstance(value, str):
                raise self.PhysicsObjectError, \
                    "Object of type %s is not a string" %type(value)

        elif name == 'particles':
            if not isinstance(value, ParticleList):
                raise self.PhysicsObjectError, \
                    "Object of type %s is not a ParticleList object" % \
                                                            type(value)
        elif name == 'interactions':
            if not isinstance(value, InteractionList):
                raise self.PhysicsObjectError, \
                    "Object of type %s is not a InteractionList object" % \
                                                            type(value)
        elif name == 'particle_dict':
            if not isinstance(value, dict):
                raise self.PhysicsObjectError, \
                    "Object of type %s is not a dictionary" % \
                                                        type(value)
        elif name == 'interaction_dict':
            if not isinstance(value, dict):
                raise self.PhysicsObjectError, \
                    "Object of type %s is not a dictionary" % type(value)

        elif name == 'ref_dict_to0':
            if not isinstance(value, dict):
                raise self.PhysicsObjectError, \
                    "Object of type %s is not a dictionary" % type(value)
                    
        elif name == 'ref_dict_to1':
            if not isinstance(value, dict):
                raise self.PhysicsObjectError, \
                    "Object of type %s is not a dictionary" % type(value)

        elif name == 'got_majoranas':
            if not (isinstance(value, bool) or value == None):
                raise self.PhysicsObjectError, \
                    "Object of type %s is not a boolean" % type(value)

        elif name == 'conserved_charge':
            if not (isinstance(value, set)):
                raise self.PhysicsObjectError, \
                    "Object of type %s is not a set" % type(value)

        elif name == 'version_tag':
            if not (isinstance(value, str)):
                raise self.PhysicsObjectError, \
                    "Object of type %s is not a string" % type(value)

        elif name == 'order_hierarchy':
            if not isinstance(value, dict):
                raise self.PhysicsObjectError, \
                    "Object of type %s is not a dictionary" % \
                                                            type(value)
            for key in value.keys():
                if not isinstance(value[key],int):
                    raise self.PhysicsObjectError, \
                        "Object of type %s is not an integer" % \
                                                            type(value[key])
        elif name == 'gauge':
            if not (isinstance(value, list)):
                raise self.PhysicsObjectError, \
                    "Object of type %s is not a list" % type(value)

        elif name == 'case_sensitive':
            if not value in [True ,False]:
                raise self.PhysicsObjectError, \
                    "Object of type %s is not a boolean" % type(value)
            

        return True

    def get(self, name):
        """Get the value of the property name."""

        if (name == 'ref_dict_to0' or name == 'ref_dict_to1') and \
                                                                not self[name]:
            if self['interactions']:
                [self['ref_dict_to0'], self['ref_dict_to1']] = \
                            self['interactions'].generate_ref_dict()
                self['ref_dict_to0'].update(
                                self['particles'].generate_ref_dict())

        if (name == 'particle_dict') and not self[name]:
            if self['particles']:
                self['particle_dict'] = self['particles'].generate_dict()
            if self['interactions']:
                self['interactions'].synchronize_interactions_with_particles(\
                                                          self['particle_dict'])
        if name == 'modelpath':
            modeldir = self.get('version_tag').rsplit('##',1)[0]
            if os.path.exists(modeldir):
                modeldir = os.path.expanduser(modeldir)
                return modeldir
            else:
                raise Exception, "path %s not valid anymore." % modeldir
            #modeldir = os.path.join(os.path.dirname(modeldir),
            #                        os.path.basename(modeldir).rsplit("-",1)[0])
            #if os.path.exists(modeldir):
            #    return modeldir 
            #raise Exception, 'Invalid Path information: %s' % self.get('version_tag')          
        elif name == 'modelpath+restriction':
            modeldir = self.get('version_tag').rsplit('##',1)[0]
            modelname = self['name']            
            if not  os.path.exists(modeldir):
                raise Exception, "path %s not valid anymore" % modeldir
            modeldir = os.path.dirname(modeldir)
            modeldir = pjoin(modeldir, modelname)
            modeldir = os.path.expanduser(modeldir)
            return modeldir
        elif name == 'restrict_name':
            modeldir = self.get('version_tag').rsplit('##',1)[0]
            modelname = self['name']            
            basename = os.path.basename(modeldir)
            restriction = modelname[len(basename)+1:]
            return restriction

        if (name == 'interaction_dict') and not self[name]:
            if self['interactions']:
                self['interaction_dict'] = self['interactions'].generate_dict()

        if (name == 'got_majoranas') and self[name] == None:
            if self['particles']:
                self['got_majoranas'] = self.check_majoranas()

        if (name == 'coupling_orders') and self[name] == None:
            if self['interactions']:
                self['coupling_orders'] = self.get_coupling_orders()

        if (name == 'order_hierarchy') and not self[name]:
            if self['interactions']:
                self['order_hierarchy'] = self.get_order_hierarchy()    

        if (name == 'expansion_order') and self[name] == None:
            if self['interactions']:
                self['expansion_order'] = \
                   dict([(order, -1) for order in self.get('coupling_orders')])
                   
        if (name == 'name2pdg') and 'name2pdg' not in self:
            self['name2pdg'] = {}
            for p in self.get('particles'):
                self['name2pdg'][p.get('antiname')] = -1*p.get('pdg_code')
                self['name2pdg'][p.get('name')] =  p.get('pdg_code')
                
        return Model.__bases__[0].get(self, name) # call the mother routine

    def set(self, name, value, force = False):
        """Special set for particles and interactions - need to
        regenerate dictionaries."""

        if name == 'particles':
            # Ensure no doublets in particle list
            make_unique(value)
            # Reset dictionaries
            self['particle_dict'] = {}
            self['ref_dict_to0'] = {}
            self['got_majoranas'] = None

        if name == 'interactions':
            # Ensure no doublets in interaction list
            make_unique(value)
            # Reset dictionaries
            self['interaction_dict'] = {}
            self['ref_dict_to1'] = {}
            self['ref_dict_to0'] = {}
            self['got_majoranas'] = None
            self['coupling_orders'] = None
            self['order_hierarchy'] = {}
            self['expansion_order'] = None

        result = Model.__bases__[0].set(self, name, value, force) # call the mother routine

        if name == 'particles':
            # Recreate particle_dict
            self.get('particle_dict')

        return result

    def actualize_dictionaries(self):
        """This function actualizes the dictionaries"""

        [self['ref_dict_to0'], self['ref_dict_to1']] = \
                self['interactions'].generate_ref_dict()
        self['ref_dict_to0'].update(
                                self['particles'].generate_ref_dict())

    def get_sorted_keys(self):
        """Return process property names as a nicely sorted list."""

        return ['name', 'particles', 'parameters', 'interactions',
                'couplings','lorentz', 'gauge']

    def get_particle(self, id):
        """Return the particle corresponding to the id / name"""
        
        try:
            return self["particle_dict"][id]
        except Exception:
            if isinstance(id, int):
                try:
                    return self.get("particle_dict")[id]
                except Exception,error:
                    return None
            else:
                if not hasattr(self, 'name2part'):
                    self.create_name2part()
                try: 
                    return self.name2part[id]
                except:
                    return None

    def create_name2part(self):
        """create a dictionary name 2 part"""
        
        self.name2part = {}
        for part in self.get("particle_dict").values():
            self.name2part[part.get('name')] = part
        
            

    def get_lorentz(self, name):
        """return the lorentz object from the associate name"""
        if hasattr(self, 'lorentz_name2obj'):
            return self.lorentz_name2obj[name]  
        else:
            self.create_lorentz_dict()
            return self.lorentz_name2obj[name]

    def create_lorentz_dict(self):
        """create the dictionary linked to the lorentz structure"""
        self.lorentz_name2obj = {}
        self.lorentz_expr2name = {}
        if not self.get('lorentz'):
            return
        for lor in self.get('lorentz'):
            self.lorentz_name2obj[lor.name] = lor
            self.lorentz_expr2name[lor.structure] = lor.name

    def get_interaction(self, id):
        """Return the interaction corresponding to the id"""

        try:
            return self.get("interaction_dict")[id]
        except Exception:
            return None

    def get_parameter(self, name):
        """Return the parameter associated to the name NAME"""
        
        # If information is saved
        if hasattr(self, 'parameters_dict') and self.parameters_dict:
            try:
                return self.parameters_dict[name]
            except Exception:
                # try to reload it before crashing 
                pass
            
        # Else first build the dictionary
        self.parameters_dict = {}
        for data in self['parameters'].values():
            [self.parameters_dict.__setitem__(p.name,p) for p in data]
        
        return self.parameters_dict[name]

    def get_coupling_orders(self):
        """Determine the coupling orders of the model"""
        return set(sum([i.get('orders').keys() for i in \
                        self.get('interactions')], []))

    def get_order_hierarchy(self):
        """Set a default order hierarchy for the model if not set by the UFO."""
        # Set coupling hierachy
        hierarchy = dict([(order, 1) for order in self.get('coupling_orders')])
        # Special case for only QCD and QED couplings, unless already set
        if self.get('coupling_orders') == set(['QCD', 'QED']):
            hierarchy['QED'] = 2
        return hierarchy


    def get_nflav(self):
        """returns the number of light quark flavours in the model."""
        return len([p for p in self.get('particles') \
                if p['spin'] == 2 and p['is_part'] and \
                p ['color'] != 1 and p['mass'].lower() == 'zero'])

    
    def get_particles_hierarchy(self):
        """Returns the order hierarchies of the model and the
        particles which have interactions in at least this hierarchy
        (used in find_optimal_process_orders in MultiProcess diagram
        generation):

        Check the coupling hierarchy of the model. Assign all
        particles to the different coupling hierarchies so that a
        particle is considered to be in the highest hierarchy (i.e.,
        with lowest value) where it has an interaction.
        """
        
        # Find coupling orders in model
        coupling_orders = self.get('coupling_orders')
        # Loop through the different coupling hierarchy values, so we
        # start with the most dominant and proceed to the least dominant
        hierarchy = sorted(list(set([self.get('order_hierarchy')[k] for \
                                     k in coupling_orders])))

        # orders is a rising list of the lists of orders with a given hierarchy
        orders = []
        for value in hierarchy:
            orders.append([ k for (k, v) in \
                            self.get('order_hierarchy').items() if \
                            v == value ])

        # Extract the interaction that correspond to the different
        # coupling hierarchies, and the corresponding particles
        interactions = []
        particles = []
        for iorder, order in enumerate(orders):
            sum_orders = sum(orders[:iorder+1], [])
            sum_interactions = sum(interactions[:iorder], [])
            sum_particles = sum([list(p) for p in particles[:iorder]], [])
            # Append all interactions that have only orders with at least
            # this hierarchy
            interactions.append([i for i in self.get('interactions') if \
                                 not i in sum_interactions and \
                                 not any([k not in sum_orders for k in \
                                          i.get('orders').keys()])])
            # Append the corresponding particles, excluding the
            # particles that have already been added
            particles.append(set(sum([[p.get_pdg_code() for p in \
                                      inter.get('particles') if \
                                       p.get_pdg_code() not in sum_particles] \
                                      for inter in interactions[-1]], [])))

        return particles, hierarchy

    def get_max_WEIGHTED(self):
        """Return the maximum WEIGHTED order for any interaction in the model,
        for equivalent 3-particle vertices. Note that it can be fractional."""

        return max([inter.get_WEIGHTED_order(self) for inter in \
                        self.get('interactions')])
            

    def check_majoranas(self):
        """Return True if there is fermion flow violation, False otherwise"""

        if any([part.is_fermion() and part.get('self_antipart') \
                for part in self.get('particles')]):
            return True

        # No Majorana particles, but may still be fermion flow
        # violating interactions
        for inter in self.get('interactions'):
            # Do not look at UV Wfct renormalization counterterms
            if len(inter.get('particles'))==1:
                continue
            fermions = [p for p in inter.get('particles') if p.is_fermion()]
            for i in range(0, len(fermions), 2):
                if fermions[i].get('is_part') == \
                   fermions[i+1].get('is_part'):
                    # This is a fermion flow violating interaction
                    return True
        # No fermion flow violations
        return False

    def reset_dictionaries(self):
        """Reset all dictionaries and got_majoranas. This is necessary
        whenever the particle or interaction content has changed. If
        particles or interactions are set using the set routine, this
        is done automatically."""

        self['particle_dict'] = {}
        self['ref_dict_to0'] = {}
        self['got_majoranas'] = None
        self['interaction_dict'] = {}
        self['ref_dict_to1'] = {}
        self['ref_dict_to0'] = {}
        
    def pass_particles_name_in_mg_default(self):
        """Change the name of the particles such that all SM and MSSM particles
        follows the MG convention"""
        
        self.mg5_name = True
        
        # Check that default name/antiname is not already use 
        def check_name_free(self, name):
            """ check if name is not use for a particle in the model if it is 
            raise an MadGraph5error"""
            part = self['particles'].find_name(name)
            if part: 
                error_text = \
                '%s particles with pdg code %s is in conflict with MG ' + \
                'convention name for particle %s.\n Use -modelname in order ' + \
                'to use the particles name defined in the model and not the ' + \
                'MadGraph5_aMC@NLO convention'
                
                raise MadGraph5Error, error_text % \
                                     (part.get_name(), part.get_pdg_code(), pdg)                

        default = self.load_default_name()

        for pdg in default.keys():
            part = self.get_particle(pdg)
            if not part:
                continue
            antipart = self.get_particle(-pdg)
            name = part.get_name()
            if name != default[pdg]:
                check_name_free(self, default[pdg])
                if part.get('is_part'):
                    part.set('name', default[pdg])
                    if antipart:
                        antipart.set('name', default[pdg])
                    else:
                        part.set('antiname', default[pdg])                        
                else:
                    part.set('antiname', default[pdg])
                    if antipart:
                        antipart.set('antiname', default[pdg])
        
        #additional check for the Higgs in the mssm
        if self.get('name') == 'mssm' or self.get('name').startswith('mssm-'):
            part = self.get_particle(25)
            part.set('name', 'h1')
            part.set('antiname', 'h1')


            
    def change_parameter_name_with_prefix(self, prefix='mdl_'):
        """ Change all model parameter by a given prefix.
        Modify the parameter if some of them are identical up to the case"""

        lower_dict={}
        duplicate = set()
        keys = self.get('parameters').keys()
        for key in keys:
            for param in self['parameters'][key]:
                lower_name = param.name.lower()
                if not lower_name:
                    continue
                try:
                    lower_dict[lower_name].append(param)
                except KeyError:
                    lower_dict[lower_name] = [param]
                else:
                    duplicate.add(lower_name)
                    logger.debug('%s is defined both as lower case and upper case.' 
                                                                   % lower_name)
        
        if prefix == '' and  not duplicate:
            return
                
        re_expr = r'''\b(%s)\b'''
        to_change = []
        change={}
        # recast all parameter in prefix_XX
        for key in keys:
            for param in self['parameters'][key]:
                value = param.name.lower()
                if value in ['as','mu_r', 'zero','aewm1','g']:
                    continue
                elif value.startswith(prefix):
                    continue
                elif value in duplicate:
                    continue # handle later
                elif value:
                    change[param.name] = '%s%s' % (prefix,param.name)
                    to_change.append(param.name)
                    param.name = change[param.name]
            
        for value in duplicate:
            for i, var in enumerate(lower_dict[value]):
                to_change.append(var.name)
                new_name = '%s%s%s' % (prefix, var.name.lower(), 
                                                  ('__%d'%(i+1) if i>0 else ''))
                change[var.name] = new_name
                var.name = new_name
                to_change.append(var.name)
        assert 'zero' not in to_change
        replace = lambda match_pattern: change[match_pattern.groups()[0]]
        
        if not to_change:
            return
        
        if 'parameter_dict' in self:
            new_dict = dict( (change[name] if (name in change) else name, value) for
                             name, value in self['parameter_dict'].items())
            self['parameter_dict'] = new_dict
    
        if hasattr(self,'map_CTcoup_CTparam'):
            # If the map for the dependence of couplings to CTParameters has
            # been defined, we must apply the renaming there as well. 
            self.map_CTcoup_CTparam = dict( (coup_name, 
            [change[name] if (name in change) else name for name in params]) 
                  for coup_name, params in self.map_CTcoup_CTparam.items() )

        i=0
        while i*1000 <= len(to_change): 
            one_change = to_change[i*1000: min((i+1)*1000,len(to_change))]
            i+=1
            rep_pattern = re.compile('\\b%s\\b'% (re_expr % ('\\b|\\b'.join(one_change))))
            
            # change parameters
            for key in keys:
                if key == ('external',):
                    continue
                for param in self['parameters'][key]:
                    param.expr = rep_pattern.sub(replace, param.expr)
            # change couplings
            for key in self['couplings'].keys():
                for coup in self['couplings'][key]:
                    coup.expr = rep_pattern.sub(replace, coup.expr)
                    
            # change mass/width
            for part in self['particles']:
                if str(part.get('mass')) in one_change:
                    part.set('mass', rep_pattern.sub(replace, str(part.get('mass'))))
                if str(part.get('width')) in one_change:
                    part.set('width', rep_pattern.sub(replace, str(part.get('width'))))  
                if  hasattr(part, 'partial_widths'):
                    for key, value in part.partial_widths.items():    
                        part.partial_widths[key] = rep_pattern.sub(replace, value)
                
        #ensure that the particle_dict is up-to-date
        self['particle_dict'] =''
        self.get('particle_dict') 

        

    def get_first_non_pdg(self):
        """Return the first positive number that is not a valid PDG code"""
        return [c for c in range(1, len(self.get('particles')) + 1) if \
                c not in self.get('particle_dict').keys()][0]
                
    def write_param_card(self, filepath=None):
        """Write out the param_card, and return as string."""
        
        import models.write_param_card as writer
        if not filepath:
            out = StringIO.StringIO() # it's suppose to be written in a file
        else:
            out = filepath
        param = writer.ParamCardWriter(self, filepath=out)
        if not filepath:
            return out.getvalue()
        else:
            return param
        
    @ staticmethod
    def load_default_name():
        """ load the default for name convention """

        logger.info('Change particles name to pass to MG5 convention')    
        default = {}
        for line in open(os.path.join(MG5DIR, 'input', \
                                                 'particles_name_default.txt')):
            line = line.lstrip()
            if line.startswith('#'):
                continue
            
            args = line.split()
            if len(args) != 2:
                logger.warning('Invalid syntax in interface/default_name:\n %s' % line)
                continue
            default[int(args[0])] = args[1].lower()
        
        return default

    def change_electroweak_mode(self, mode):
        """Change the electroweak mode. The only valid mode now is external.
        Where in top of the default MW and sw2 are external parameters."""

        assert mode in ["external",set(['mz','mw','alpha'])]
        
        try:
            W = self.get('particle_dict')[24]
        except KeyError:
            raise InvalidCmd('No W particle in the model impossible to '+
                                                        'change the EW scheme!')
        
        if mode=='external':
            MW = self.get_parameter(W.get('mass'))
            if not isinstance(MW, ParamCardVariable):
                newMW = ParamCardVariable(MW.name, MW.value, 'MASS', [24])
                if not newMW.value:
                    newMW.value = 80.385
                #remove the old definition
                self.get('parameters')[MW.depend].remove(MW)
                # add the new one
                self.add_param(newMW, ['external'])
                
            # Now check for sw2. if not define bypass this
            try:
                sw2 = self.get_parameter('sw2')
            except KeyError:
                try:
                    sw2 = self.get_parameter('mdl_sw2')
                except KeyError:
                    sw2=None
    
            if sw2:
                newsw2 = ParamCardVariable(sw2.name,sw2.value, 'SMINPUTS', [4])
                if not newsw2.value:
                    newsw2.value = 0.222246485786
                #remove the old definition
                self.get('parameters')[sw2.depend].remove(sw2)
                # add the new one
                self.add_param(newsw2, ['external'])
            # Force a refresh of the parameter dictionary
            self.parameters_dict = None
            return true

        elif mode==set(['mz','mw','alpha']):
            # For now, all we support is to go from mz, Gf, alpha to mz, mw, alpha
            W = self.get('particle_dict')[24]
            mass = self.get_parameter(W.get('mass'))
            mass_expr = 'cmath.sqrt(%(prefix)sMZ__exp__2/2. + cmath.sqrt('+\
              '%(prefix)sMZ__exp__4/4. - (%(prefix)saEW*cmath.pi*%(prefix)s'+\
              'MZ__exp__2)/(%(prefix)sGf*%(prefix)ssqrt__2)))'
            if 'external' in mass.depend:
                # Nothing to be done
                return True
            match = False
            if mass.expr == mass_expr%{'prefix':''}:
                prefix = ''
                match = True
            elif mass.expr == mass_expr%{'prefix':'mdl_'}:
                prefix = 'mdl_'
                match = True
            if match:
                MW = ParamCardVariable(mass.name, mass.value, 'MASS', [24])
                if not MW.value:
                    MW.value = 80.385                
                self.get('parameters')[('external',)].append(MW)
                self.get('parameters')[mass.depend].remove(mass)
                # Make Gf an internal parameter
                new_param = ModelVariable('Gf',
                '-%(prefix)saEW*%(prefix)sMZ**2*cmath.pi/(cmath.sqrt(2)*%(MW)s**2*(%(MW)s**2 - %(prefix)sMZ**2))' %\
                {'MW': mass.name,'prefix':prefix}, 'complex', mass.depend)
                Gf = self.get_parameter('%sGf'%prefix)
                self.get('parameters')[('external',)].remove(Gf)
                self.add_param(new_param, ['%saEW'%prefix])
                # Force a refresh of the parameter dictionary
                self.parameters_dict = None
                return True
            else:
                return False

    def change_mass_to_complex_scheme(self, toCMS=True):
        """modify the expression changing the mass to complex mass scheme"""
        
        # 1) Change the 'CMSParam' of loop_qcd_qed model to 1.0 so as to remove
        #    the 'real' prefix fromall UVCT wf renormalization expressions.
        #    If toCMS is False, then it makes sure CMSParam is 0.0 and returns
        #    immediatly.
        # 2) Find All input parameter mass and width associated
        #   Add a internal parameter and replace mass with that param
        # 3) Find All mass fixed by the model and width associated
        #   -> Both need to be fixed with a real() /Imag()
        # 4) Find All width set by the model
        #   -> Need to be set with a real()
        # 5) Fix the Yukawa mass to the value of the complex mass/ real mass
        # 6) Loop through all expression and modify those accordingly
        #    Including all parameter expression as complex
        
        try:
            CMSParam = self.get_parameter('CMSParam')
        except KeyError:
            try:
                CMSParam = self.get_parameter('mdl_CMSParam')
            except KeyError:
                CMSParam = None
                
        # Handle the case where we want to make sure the CMS is turned off
        if not toCMS:
            if CMSParam:
                CMSParam.expr = '0.0'
            return            
        
        # Now handle the case where we want to turn to CMS.    
        if CMSParam:
            CMSParam.expr = '1.0'
        
        to_change = {}
        mass_widths = [] # parameter which should stay real
        for particle in self.get('particles'):
            m = particle.get('width')
            if m in mass_widths:
                continue
            mass_widths.append(particle.get('width'))
            mass_widths.append(particle.get('mass'))
            width = self.get_parameter(particle.get('width'))
            if (isinstance(width.value, (complex,float)) and abs(width.value)==0.0) or \
                                                    width.name.lower() =='zero':
                #everything is fine since the width is zero
                continue
            if not isinstance(width, ParamCardVariable):
                width.expr = 're(%s)' % width.expr
            mass = self.get_parameter(particle.get('mass'))
            if (isinstance(width.value, (complex,float)) and abs(width.value)!=0.0) or \
                                                    mass.name.lower() != 'zero':
                # special SM treatment to change the gauge scheme automatically.
                if particle.get('pdg_code') == 24 and isinstance(mass, 
                                                                 ModelVariable):
                    status = self.change_electroweak_mode(
                                                   set(['mz','mw','alpha']))
                    # Use the newly defined parameter for the W mass
                    mass = self.get_parameter(particle.get('mass'))
                    if not status:
                        logger.warning('The W mass is not an external '+
                        'parameter in this model and the automatic change of'+
                        ' electroweak scheme changed. This is not advised for '+
                                            'applying the complex mass scheme.')

                # Add A new parameter CMASS
                #first compute the dependencies (as,...)
                depend = list(set(mass.depend + width.depend))
                if len(depend)>1 and 'external' in depend:
                    depend.remove('external')
                depend = tuple(depend)
                if depend == ('external',):
                    depend = ()
                
                # Create the new parameter
                if isinstance(mass, ParamCardVariable):
                    New_param = ModelVariable('CMASS_'+mass.name,
                        'cmath.sqrt(%(mass)s**2 - complex(0,1) * %(mass)s * %(width)s)' \
                              % {'mass': mass.name, 'width': width.name}, 
                        'complex', depend)              
                else:
                    New_param = ModelVariable('CMASS_'+mass.name,
                        mass.expr, 'complex', depend)
                    # Modify the treatment of the width in this case
                    if not isinstance(width, ParamCardVariable):
                        width.expr = '- im(%s**2) / cmath.sqrt(re(%s**2))' % (mass.expr, mass.expr)
                    else:
                        # Remove external parameter from the param_card
                        New_width = ModelVariable(width.name,
                        '-1 * im(CMASS_%s**2) / %s' % (mass.name, mass.name), 'real', mass.depend)
                        self.get('parameters')[('external',)].remove(width)
                        self.add_param(New_param, (mass,))
                        self.add_param(New_width, (New_param,))
                        mass.expr = 'cmath.sqrt(re(%s**2))' % mass.expr                
                        to_change[mass.name] = New_param.name
                        continue                        
                        
                    mass.expr = 're(%s)' % mass.expr                
                self.add_param(New_param, (mass, width))
                to_change[mass.name] = New_param.name
        
        # Remove the Yukawa and fix those accordingly to the mass/complex mass
        yukawas = [p for p in self.get('parameters')[('external',)] 
                                              if p.lhablock.lower() == 'yukawa']
        for yukawa in yukawas:
            # clean the pevious parameter
            self.get('parameters')[('external',)].remove(yukawa)
            
            particle = self.get_particle(yukawa.lhacode[0])
            mass = self.get_parameter(particle.get('mass'))
            
            # add the new parameter in the correct category
            if mass.depend == ('external',):
                depend = ()
            else:
                depend = mass.depend
                
            New_param = ModelVariable(yukawa.name, mass.name, 'real', depend)
            
            # Add it in the model at the correct place (for the dependences)
            if mass.name in to_change:
                expr = 'CMASS_%s' % mass.name
            else:
                expr = mass.name
            param_depend = self.get_parameter(expr)
            self.add_param(New_param, [param_depend])
            
        if not to_change:
            return
            
            
        # So at this stage we still need to modify all parameters depending of
        # particle's mass. In addition all parameter (but mass/width/external 
        # parameter) should be pass in complex mode.
        pat = '|'.join(to_change.keys())
        pat = r'(%s)\b' % pat
        pat = re.compile(pat)
        def replace(match):
            return to_change[match.group()]
        
        # Modify the parameters
        for dep, list_param in self['parameters'].items():
            for param in list_param:
                if param.name.startswith('CMASS_') or param.name in mass_widths or\
                              isinstance(param, ParamCardVariable):
                    continue
                param.type = 'complex'
#                print param.expr,  to_change
                
                param.expr = pat.sub(replace, param.expr)
        
        # Modify the couplings        
        for dep, list_coup in self['couplings'].items():
            for coup in list_coup:                
                coup.expr = pat.sub(replace, coup.expr)
                
    def add_param(self, new_param, depend_param):
        """add the parameter in the list of parameter in a correct position"""
            
        pos = 0
        for i,param in enumerate(self.get('parameters')[new_param.depend]):
            if param.name in depend_param:
                pos = i + 1
        self.get('parameters')[new_param.depend].insert(pos, new_param)


    #def __repr__(self):
    #    """ """
    #    raise Exception
    #    return "Model(%s)" % self.get_name()
    #__str__ = __repr__
################################################################################
# Class for Parameter / Coupling
################################################################################
class ModelVariable(object):
    """A Class for storing the information about coupling/ parameter"""
    
    def __init__(self, name, expression, type, depend=()):
        """Initialize a new parameter/coupling"""
        
        self.name = name
        self.expr = expression # python expression
        self.type = type # real/complex
        self.depend = depend # depend on some other parameter -tuple-
        self.value = None
    
    def __eq__(self, other):
        """Object with same name are identical, If the object is a string we check
        if the attribute name is equal to this string"""
        
        try:
            return other.name == self.name
        except Exception:
            return other == self.name

class ParamCardVariable(ModelVariable):
    """ A class for storing the information linked to all the parameter 
    which should be define in the param_card.dat"""
    
    depend = ('external',)
    type = 'real'
    
    def __init__(self, name, value, lhablock, lhacode):
        """Initialize a new ParamCardVariable
        name: name of the variable
        value: default numerical value
        lhablock: name of the block in the param_card.dat
        lhacode: code associate to the variable
        """
        self.name = name
        self.value = value 
        self.lhablock = lhablock
        self.lhacode = lhacode


#===============================================================================
# Classes used in diagram generation and process definition:
#    Leg, Vertex, Diagram, Process
#===============================================================================

#===============================================================================
# Leg
#===============================================================================
class Leg(PhysicsObject):
    """Leg object: id (Particle), number, I/F state, flag from_group
    """

    def default_setup(self):
        """Default values for all properties"""

        self['id'] = 0
        self['number'] = 0
        # state: True = final, False = initial (boolean to save memory)
        self['state'] = True
        #self['loop_line'] = False
        self['loop_line'] = False
        # from_group: Used in diagram generation
        self['from_group'] = True
        # onshell: decaying leg (True), forbidden s-channel (False), none (None)
        self['onshell'] = None

    def filter(self, name, value):
        """Filter for valid leg property values."""

        if name in ['id', 'number']:
            if not isinstance(value, int):
                raise self.PhysicsObjectError, \
                        "%s is not a valid integer for leg id" % str(value)

        if name == 'state':
            if not isinstance(value, bool):
                raise self.PhysicsObjectError, \
                        "%s is not a valid leg state (True|False)" % \
                                                                    str(value)

        if name == 'from_group':
            if not isinstance(value, bool) and value != None:
                raise self.PhysicsObjectError, \
                        "%s is not a valid boolean for leg flag from_group" % \
                                                                    str(value)

        if name == 'loop_line':
            if not isinstance(value, bool) and value != None:
                raise self.PhysicsObjectError, \
                    "%s is not a valid boolean for leg flag loop_line" % \
                                                                    str(value)

        if name == 'onshell':
            if not isinstance(value, bool) and value != None:
                raise self.PhysicsObjectError, \
                        "%s is not a valid boolean for leg flag onshell" % \
                                                                    str(value)
        return True

    def get_sorted_keys(self):
        """Return particle property names as a nicely sorted list."""

        return ['id', 'number', 'state', 'from_group', 'loop_line', 'onshell']

    def is_fermion(self, model):
        """Returns True if the particle corresponding to the leg is a
        fermion"""

        assert isinstance(model, Model), "%s is not a model" % str(model)

        return model.get('particle_dict')[self['id']].is_fermion()

    def is_incoming_fermion(self, model):
        """Returns True if leg is an incoming fermion, i.e., initial
        particle or final antiparticle"""

        assert isinstance(model, Model), "%s is not a model" % str(model)

        part = model.get('particle_dict')[self['id']]
        return part.is_fermion() and \
               (self.get('state') == False and part.get('is_part') or \
                self.get('state') == True and not part.get('is_part'))

    def is_outgoing_fermion(self, model):
        """Returns True if leg is an outgoing fermion, i.e., initial
        antiparticle or final particle"""

        assert isinstance(model, Model), "%s is not a model" % str(model)        
        
        part = model.get('particle_dict')[self['id']]
        return part.is_fermion() and \
               (self.get('state') == True and part.get('is_part') or \
                self.get('state') == False and not part.get('is_part'))

    # Helper function. We don't overload the == operator because it might be useful
    # to define it differently than that later.

    def same(self, leg):
        """ Returns true if the leg in argument has the same ID and the same numer """

        # In case we want to check this leg with an integer in the tagging procedure, 
        # then it only has to match the leg number.
        if isinstance(leg,int):
            if self['number']==leg:
                return True
            else:
                return False

        # If using a Leg object instead, we also want to compare the other relevant
        # properties.
        elif isinstance(leg, Leg):
            if self['id']==leg.get('id') and \
               self['number']==leg.get('number') and \
               self['loop_line']==leg.get('loop_line') :
                return True
            else:
                return False

        else :
            return False

    # Make sure sort() sorts lists of legs according to 'number'
    def __lt__(self, other):
        return self['number'] < other['number']

#===============================================================================
# LegList
#===============================================================================
class LegList(PhysicsObjectList):
    """List of Leg objects
    """

    def is_valid_element(self, obj):
        """Test if object obj is a valid Leg for the list."""

        return isinstance(obj, Leg)

    # Helper methods for diagram generation

    def from_group_elements(self):
        """Return all elements which have 'from_group' True"""

        return filter(lambda leg: leg.get('from_group'), self)

    def minimum_one_from_group(self):
        """Return True if at least one element has 'from_group' True"""

        return len(self.from_group_elements()) > 0

    def minimum_two_from_group(self):
        """Return True if at least two elements have 'from_group' True"""

        return len(self.from_group_elements()) > 1

    def can_combine_to_1(self, ref_dict_to1):
        """If has at least one 'from_group' True and in ref_dict_to1,
           return the return list from ref_dict_to1, otherwise return False"""
        if self.minimum_one_from_group():
            return ref_dict_to1.has_key(tuple(sorted([leg.get('id') for leg in self])))
        else:
            return False

    def can_combine_to_0(self, ref_dict_to0, is_decay_chain=False):
        """If has at least two 'from_group' True and in ref_dict_to0,
        
        return the vertex (with id from ref_dict_to0), otherwise return None

        If is_decay_chain = True, we only allow clustering of the
        initial leg, since we want this to be the last wavefunction to
        be evaluated.
        """
        if is_decay_chain:
            # Special treatment - here we only allow combination to 0
            # if the initial leg (marked by from_group = None) is
            # unclustered, since we want this to stay until the very
            # end.
            return any(leg.get('from_group') == None for leg in self) and \
                   ref_dict_to0.has_key(tuple(sorted([leg.get('id') \
                                                      for leg in self])))

        if self.minimum_two_from_group():
            return ref_dict_to0.has_key(tuple(sorted([leg.get('id') for leg in self])))
        else:
            return False

    def get_outgoing_id_list(self, model):
        """Returns the list of ids corresponding to the leglist with
        all particles outgoing"""

        res = []

        assert isinstance(model, Model), "Error! model not model"


        for leg in self:
            if leg.get('state') == False:
                res.append(model.get('particle_dict')[leg.get('id')].get_anti_pdg_code())
            else:
                res.append(leg.get('id'))

        return res
    
    def sort(self,*args, **opts):
        """Match with FKSLegList"""
        Opts=copy.copy(opts)
        if 'pert' in Opts.keys():
            del Opts['pert']
        return super(LegList,self).sort(*args, **Opts)


#===============================================================================
# MultiLeg
#===============================================================================
class MultiLeg(PhysicsObject):
    """MultiLeg object: ids (Particle or particles), I/F state
    """

    def default_setup(self):
        """Default values for all properties"""

        self['ids'] = []
        self['state'] = True

    def filter(self, name, value):
        """Filter for valid multileg property values."""

        if name == 'ids':
            if not isinstance(value, list):
                raise self.PhysicsObjectError, \
                        "%s is not a valid list" % str(value)
            for i in value:
                if not isinstance(i, int):
                    raise self.PhysicsObjectError, \
                          "%s is not a valid list of integers" % str(value)

        if name == 'state':
            if not isinstance(value, bool):
                raise self.PhysicsObjectError, \
                        "%s is not a valid leg state (initial|final)" % \
                                                                    str(value)

        return True

    def get_sorted_keys(self):
        """Return particle property names as a nicely sorted list."""

        return ['ids', 'state']

#===============================================================================
# LegList
#===============================================================================
class MultiLegList(PhysicsObjectList):
    """List of MultiLeg objects
    """

    def is_valid_element(self, obj):
        """Test if object obj is a valid MultiLeg for the list."""

        return isinstance(obj, MultiLeg)

#===============================================================================
# Vertex
#===============================================================================
class Vertex(PhysicsObject):
    """Vertex: list of legs (ordered), id (Interaction)
    """
    
    sorted_keys = ['id', 'legs']
    
    # This sets what are the ID's of the vertices that must be ignored for the
    # purpose of the multi-channeling. 0 and -1 are ID's of various technical
    # vertices which have no relevance from the perspective of the diagram 
    # topology, while -2 is the ID of a vertex that results from a shrunk loop
    # (for loop-induced integration with MadEvent) and one may or may not want
    # to consider these higher point loops for the purpose of the multi-channeling.
    # So, adding -2 to the list below makes sur that all loops are considered
    # for multichanneling.
    ID_to_veto_for_multichanneling = [0,-1,-2]
    
    # For loop-induced integration, considering channels from up to box loops 
    # typically leads to better efficiencies. Beyond that, it is detrimental 
    # because the phase-space generation is not suited to map contact interactions
    # This parameter controls up to how many legs should loop-induced diagrams
    # be considered for multichanneling.
    # Notice that, in the grouped subprocess case mode, if -2 is not added to 
    # the list ID_to_veto_for_multichanneling then all loop are considered by 
    # default and the constraint below is not applied.
    max_n_loop_for_multichanneling = 4
    
    def default_setup(self):
        """Default values for all properties"""

        # The 'id' of the vertex corresponds to the interaction ID it is made of.
        # Notice that this 'id' can take the special values :
        #  -1 : A two-point vertex which either 'sews' the two L-cut particles
        #       together or simply merges two wavefunctions to create an amplitude
        #       (in the case of tree-level diagrams).
        #  -2 : The id given to the ContractedVertices (i.e. a shrunk loop) so 
        #       that it can be easily identified when constructing the DiagramChainLinks.
        self['id'] = 0
        self['legs'] = LegList()

    def filter(self, name, value):
        """Filter for valid vertex property values."""

        if name == 'id':
            if not isinstance(value, int):
                raise self.PhysicsObjectError, \
                        "%s is not a valid integer for vertex id" % str(value)

        if name == 'legs':
            if not isinstance(value, LegList):
                raise self.PhysicsObjectError, \
                        "%s is not a valid LegList object" % str(value)

        return True

    def get_sorted_keys(self):
        """Return particle property names as a nicely sorted list."""

        return self.sorted_keys  #['id', 'legs']

    def nice_string(self):
        """return a nice string"""
        
        mystr = []
        for leg in self['legs']:
            mystr.append( str(leg['number']) + '(%s)' % str(leg['id']))
        mystr = '(%s,id=%s ,obj_id:%s)' % (', '.join(mystr), self['id'], id(self))
        
        return(mystr)


    def get_s_channel_id(self, model, ninitial):
        """Returns the id for the last leg as an outgoing
        s-channel. Returns 0 if leg is t-channel, or if identity
        vertex. Used to check for required and forbidden s-channel
        particles."""

        leg = self.get('legs')[-1]

        if ninitial == 1:
            # For one initial particle, all legs are s-channel
            # Only need to flip particle id if state is False            
            if leg.get('state') == True:
                return leg.get('id')
            else:
                return model.get('particle_dict')[leg.get('id')].\
                       get_anti_pdg_code()

        # Number of initial particles is at least 2
        if self.get('id') == 0 or \
           leg.get('state') == False:
            # identity vertex or t-channel particle
            return 0

        if leg.get('loop_line'):
            # Loop lines never count as s-channel
            return 0

        # Check if the particle number is <= ninitial
        # In that case it comes from initial and we should switch direction
        if leg.get('number') > ninitial:
            return leg.get('id')
        else:
            return model.get('particle_dict')[leg.get('id')].\
                       get_anti_pdg_code()

        ## Check if the other legs are initial or final.
        ## If the latter, return leg id, if the former, return -leg id
        #if self.get('legs')[0].get('state') == True:
        #    return leg.get('id')
        #else:
        #    return model.get('particle_dict')[leg.get('id')].\
        #               get_anti_pdg_code()

#===============================================================================
# VertexList
#===============================================================================
class VertexList(PhysicsObjectList):
    """List of Vertex objects
    """

    orders = {}

    def is_valid_element(self, obj):
        """Test if object obj is a valid Vertex for the list."""

        return isinstance(obj, Vertex)

    def __init__(self, init_list=None, orders=None):
        """Creates a new list object, with an optional dictionary of
        coupling orders."""

        list.__init__(self)

        if init_list is not None:
            for object in init_list:
                self.append(object)

        if isinstance(orders, dict):
            self.orders = orders

#===============================================================================
# ContractedVertex
#===============================================================================
class ContractedVertex(Vertex):
    """ContractedVertex: When contracting a loop to a given vertex, the created
    vertex object is then a ContractedVertex object which has additional 
    information with respect to a regular vertex object. For example, it contains
    the PDG of the particles attached to it. (necessary because the contracted
    vertex doesn't have an interaction ID which would allow to retrieve such
    information).
    """

    def default_setup(self):
        """Default values for all properties"""

        self['PDGs'] = []
        self['loop_tag'] = tuple()
        self['loop_orders'] = {}
        super(ContractedVertex, self).default_setup()

    def filter(self, name, value):
        """Filter for valid vertex property values."""

        if name == 'PDGs':
            if isinstance(value, list):
                for elem in value:
                    if not isinstance(elem,int):
                        raise self.PhysicsObjectError, \
                            "%s is not a valid integer for leg PDG" % str(elem)
            else:
                raise self.PhysicsObjectError, \
                  "%s is not a valid list for contracted vertex PDGs"%str(value)                
        if name == 'loop_tag':
            if isinstance(value, tuple):
                for elem in value:
                    if not (isinstance(elem,int) or isinstance(elem,tuple)):
                        raise self.PhysicsObjectError, \
                          "%s is not a valid int or tuple for loop tag element"%str(elem)
            else:
                raise self.PhysicsObjectError, \
                  "%s is not a valid tuple for a contracted vertex loop_tag."%str(value)
        if name == 'loop_orders':
            Interaction.filter(Interaction(), 'orders', value)
        else:
            return super(ContractedVertex, self).filter(name, value)

        return True

    def get_sorted_keys(self):
        """Return particle property names as a nicely sorted list."""

        return super(ContractedVertex, self).get_sorted_keys()+['PDGs']

#===============================================================================
# Diagram
#===============================================================================
class Diagram(PhysicsObject):
    """Diagram: list of vertices (ordered)
    """

    def default_setup(self):
        """Default values for all properties"""

        self['vertices'] = VertexList()
        self['orders'] = {}

    def filter(self, name, value):
        """Filter for valid diagram property values."""

        if name == 'vertices':
            if not isinstance(value, VertexList):
                raise self.PhysicsObjectError, \
                        "%s is not a valid VertexList object" % str(value)

        if name == 'orders':
            Interaction.filter(Interaction(), 'orders', value)

        return True

    def get_sorted_keys(self):
        """Return particle property names as a nicely sorted list."""

        return ['vertices', 'orders']
    
    def nice_string(self):
        """Returns a nicely formatted string of the diagram content."""

        pass_sanity = True
        if self['vertices']:
            mystr = '('
            for vert in self['vertices']:
                used_leg = [] 
                mystr = mystr + '('
                for leg in vert['legs'][:-1]:
                    mystr = mystr + str(leg['number']) + '(%s)' % str(leg['id']) + ','
                    used_leg.append(leg['number'])
                if __debug__ and len(used_leg) != len(set(used_leg)):
                    pass_sanity = False
                    responsible = id(vert)
                    
                if self['vertices'].index(vert) < len(self['vertices']) - 1:
                    # Do not want ">" in the last vertex
                    mystr = mystr[:-1] + '>'
                mystr = mystr + str(vert['legs'][-1]['number']) + '(%s)' % str(vert['legs'][-1]['id']) + ','
                mystr = mystr + 'id:' + str(vert['id']) + '),'
                                
            mystr = mystr[:-1] + ')'
            mystr += " (%s)" % (",".join(["%s=%d" % (key, self['orders'][key]) \
                                     for key in sorted(self['orders'].keys())]))
            
            if not pass_sanity:
                raise Exception, "invalid diagram: %s. vert_id: %s" % (mystr, responsible) 
                
            return mystr
        else:
            return '()'
    
    def calculate_orders(self, model):
        """Calculate the actual coupling orders of this diagram. Note
        that the special order WEIGTHED corresponds to the sum of
        hierarchys for the couplings."""

        coupling_orders = dict([(c, 0) for c in model.get('coupling_orders')])
        weight = 0
        for vertex in self['vertices']:
            if vertex.get('id') in [0,-1]: continue
            if vertex.get('id') == -2:
                couplings = vertex.get('loop_orders')
            else:
                couplings = model.get('interaction_dict')[vertex.get('id')].\
                                                                   get('orders')
            for coupling in couplings:
                coupling_orders[coupling] += couplings[coupling]
            weight += sum([model.get('order_hierarchy')[c]*n for \
                              (c,n) in couplings.items()])
        coupling_orders['WEIGHTED'] = weight
        self.set('orders', coupling_orders)

    def pass_squared_order_constraints(self, diag_multiplier, squared_orders,
                                                               sq_orders_types):
        """ Returns wether the contributiong consisting in the current diagram 
        multiplied by diag_multiplier passes the *positive* squared_orders 
        specified ( a dictionary ) of types sq_order_types (a dictionary whose 
        values are the relational operator used to define the constraint of the
        order in key)."""
        
        for order, value in squared_orders.items():
            if value<0:
                continue
            combined_order = self.get_order(order) + \
                                                diag_multiplier.get_order(order)
            if ( sq_orders_types[order]=='==' and combined_order != value ) or \
               ( sq_orders_types[order] in ['=', '<='] and combined_order > value) or \
               ( sq_orders_types[order]=='>' and combined_order <= value) :
                return False
        return True

    def get_order(self, order):
        """Return the order of this diagram. It returns 0 if it is not present."""

        try:
            return self['orders'][order]
        except Exception:
            return 0

    def get_contracted_loop_diagram(self, struct_rep=None):
        """ Returns a Diagram which correspond to the loop diagram with the 
        loop shrunk to a point. Of course for a instance of base_objects.Diagram
        one must simply return self."""
        
        return self
        
    def get_external_legs(self):
        """ Return the list of external legs of this diagram """
        
        external_legs = LegList([])
        for leg in sum([vert.get('legs') for vert in self.get('vertices')],[]):
            if not leg.get('number') in [l.get('number') for l in external_legs]:
               external_legs.append(leg) 
               
        return external_legs
        
    def renumber_legs(self, perm_map, leg_list):
        """Renumber legs in all vertices according to perm_map"""

        vertices = VertexList()
        min_dict = copy.copy(perm_map)
        # Dictionary from leg number to state
        state_dict = dict([(l.get('number'), l.get('state')) for l in leg_list])
        # First renumber all legs in the n-1->1 vertices
        for vertex in self.get('vertices')[:-1]:
            vertex = copy.copy(vertex)
            leg_list = LegList([copy.copy(l) for l in vertex.get('legs')])
            for leg in leg_list[:-1]:
                leg.set('number', min_dict[leg.get('number')])
                leg.set('state', state_dict[leg.get('number')])
            min_number = min([leg.get('number') for leg in leg_list[:-1]])
            leg = leg_list[-1]
            min_dict[leg.get('number')] = min_number
            # resulting leg is initial state if there is exactly one
            # initial state leg among the incoming legs
            state_dict[min_number] = len([l for l in leg_list[:-1] if \
                                          not l.get('state')]) != 1
            leg.set('number', min_number)
            leg.set('state', state_dict[min_number])
            vertex.set('legs', leg_list)
            vertices.append(vertex)
        # Now renumber the legs in final vertex
        vertex = copy.copy(self.get('vertices')[-1])
        leg_list = LegList([copy.copy(l) for l in vertex.get('legs')])
        for leg in leg_list:
            leg.set('number', min_dict[leg.get('number')])
            leg.set('state', state_dict[leg.get('number')])
        vertex.set('legs', leg_list)
        vertices.append(vertex)
        # Finally create new diagram
        new_diag = copy.copy(self)
        new_diag.set('vertices', vertices)
        state_dict = {True:'T',False:'F'}
        return new_diag

    def get_vertex_leg_numbers(self, 
                        veto_inter_id=Vertex.ID_to_veto_for_multichanneling,
                        max_n_loop=0):
        """Return a list of the number of legs in the vertices for
        this diagram. 
        This function is only used for establishing the multi-channeling, so that
        we exclude from it all the fake vertices and the vertices resulting from
        shrunk loops (id=-2)"""


        if max_n_loop == 0:
            max_n_loop = Vertex.max_n_loop_for_multichanneling
        
        res = [len(v.get('legs')) for v in self.get('vertices') if (v.get('id') \
                                  not in veto_inter_id) or (v.get('id')==-2 and 
                                                 len(v.get('legs'))>max_n_loop)]

        return res
    
    def get_num_configs(self, model, ninitial):
        """Return the maximum number of configs from this diagram,
        given by 2^(number of non-zero width s-channel propagators)"""

        s_channels = [v.get_s_channel_id(model,ninitial) for v in \
                              self.get('vertices')[:-1]]
        num_props = len([i for i in s_channels if i != 0 and \
                         model.get_particle(i).get('width').lower() != 'zero'])
        
        if num_props < 1:
            return 1
        else:
            return 2**num_props
        
    def get_flow_charge_diff(self, model):
        """return the difference of total diff of charge occuring on the 
        lofw of the initial parton. return [None,None] if the two initial parton
        are connected and the (partial) value if None if the initial parton is 
        not a fermiom"""
        
        import madgraph.core.drawing as drawing
        drawdiag = drawing.FeynmanDiagram(self, model)
        drawdiag.load_diagram()
        out = []
        
        for v in drawdiag.initial_vertex:
            init_part = v.lines[0]
            if not init_part.is_fermion():
                out.append(None)
                continue
            
            init_charge = model.get_particle(init_part.id).get('charge')
            
            l_last = init_part
            v_last = v
            vcurrent = l_last.end
            if vcurrent == v:
                vcurrent = l_last.begin
            security =0
            while not vcurrent.is_external():
                if security > 1000:
                    raise Exception, 'wrong diagram'
                next_l = [l for l in vcurrent.lines if l is not l_last and l.is_fermion()][0]
                next_v = next_l.end
                if next_v == vcurrent:
                    next_v = next_l.begin
                l_last, vcurrent = next_l, next_v
            if vcurrent in drawdiag.initial_vertex:
                return [None, None]
            
            out.append(model.get_particle(l_last.id).get('charge') - init_charge)    
        return out
                

#===============================================================================
# DiagramList
#===============================================================================
class DiagramList(PhysicsObjectList):
    """List of Diagram objects
    """

    def is_valid_element(self, obj):
        """Test if object obj is a valid Diagram for the list."""

        return isinstance(obj, Diagram)

    def nice_string(self, indent=0):
        """Returns a nicely formatted string"""
        mystr = " " * indent + str(len(self)) + ' diagrams:\n'
        for i, diag in enumerate(self):
            mystr = mystr + " " * indent + str(i+1) + "  " + \
                    diag.nice_string() + '\n'
        return mystr[:-1]

    # Helper function

    def get_max_order(self,order):
        """ Return the order of the diagram in the list with the maximum coupling
        order for the coupling specified """
        max_order=-1

        for diag in self:
            if order in diag['orders'].keys():
                if max_order==-1 or diag['orders'][order] > max_order:
                    max_order = diag['orders'][order]

        return max_order

    def apply_negative_sq_order(self, ref_diag_list, order, value, order_type):
        """ This function returns a fitlered version of the diagram list self
        which satisfy the negative squared_order constraint 'order' with negative
        value 'value' and of type 'order_type', assuming that the diagram_list
        it must be squared against is 'reg_diag_list'. It also returns the
        new postive target squared order which correspond to this negative order
        constraint. Example: u u~ > d d~ QED^2<=-2 means that one wants to
        pick terms only up to the the next-to-leading order contributiong in QED,
        which is QED=2 in this case, so that target_order=4 is returned."""
        
        # First we must compute all contributions to that order
        target_order = min(ref_diag_list.get_order_values(order))+\
                                  min(self.get_order_values(order))+2*(-value-1)
        
        new_list = self.apply_positive_sq_orders(ref_diag_list, 
                                       {order:target_order}, {order:order_type})
        
        return new_list, target_order
        
    def apply_positive_sq_orders(self, ref_diag_list, sq_orders, sq_order_types):
        """ This function returns a filtered version of self which contain
        only the diagram which satisfy the positive squared order constraints
        sq_orders of type sq_order_types and assuming that the diagrams are
        multiplied with those of the reference diagram list ref_diag_list."""
                
        new_diag_list = DiagramList()
        for tested_diag in self:
            for ref_diag in ref_diag_list:
                if tested_diag.pass_squared_order_constraints(ref_diag,
                                                      sq_orders,sq_order_types):
                    new_diag_list.append(tested_diag)
                    break
        return new_diag_list

    def filter_constrained_orders(self, order, value, operator):
        """ This function modifies the current object and remove the diagram
        which do not obey the condition """ 
        
        new = []
        for tested_diag in self:
            if operator == '==':
                if tested_diag['orders'][order] == value:
                    new.append(tested_diag)
            elif operator == '>':
                if tested_diag['orders'][order] > value:
                    new.append(tested_diag)                
        self[:] = new
        return self


    def get_min_order(self,order):
        """ Return the order of the diagram in the list with the mimimum coupling
        order for the coupling specified """
        min_order=-1
        for diag in self:
            if order in diag['orders'].keys():
                if min_order==-1 or diag['orders'][order] < min_order:
                    min_order = diag['orders'][order]
            else:
                return 0

        return min_order

    def get_order_values(self, order):
        """ Return the list of possible values appearing in the diagrams of this
        list for the order given in argument """

        values=set([])
        for diag in self:
            if order in diag['orders'].keys():
                values.add(diag['orders'][order])
            else:
                values.add(0)  

        return list(values)

#===============================================================================
# Process
#===============================================================================
class Process(PhysicsObject):
    """Process: list of legs (ordered)
                dictionary of orders
                model
                process id
    """

    def default_setup(self):
        """Default values for all properties"""

        self['legs'] = LegList()
        # These define the orders restrict the born and loop amplitudes.
        self['orders'] = {}
        self['model'] = Model()
        # Optional number to identify the process
        self['id'] = 0
        self['uid'] = 0 # should be a uniq id number
        # Required s-channels are given as a list of id lists. Only
        # diagrams with all s-channels in any of the lists are
        # allowed. This enables generating e.g. Z/gamma as s-channel
        # propagators.
        self['required_s_channels'] = []
        self['forbidden_onsh_s_channels'] = []
        self['forbidden_s_channels'] = []
        self['forbidden_particles'] = []
        self['is_decay_chain'] = False
        self['overall_orders'] = {}
        # Decay chain processes associated with this process
        self['decay_chains'] = ProcessList()
        # Legs with decay chains substituted in
        self['legs_with_decays'] = LegList()
        # Loop particles if the process is to be computed at NLO
        self['perturbation_couplings']=[]        
        # These orders restrict the order of the squared amplitude.
        # This dictionary possibly contains a key "WEIGHTED" which
        # gives the upper bound for the total weighted order of the
        # squared amplitude.
        self['squared_orders'] = {}
        # The squared order (sqorders) constraints above can either be upper 
        # bound (<=) or exact match (==) depending on how they were specified
        # in the user input. This choice is stored in the dictionary below.
        # Notice that the upper bound is the default
        self['sqorders_types'] = {}
        # other type of constraint at amplitude level
        self['constrained_orders'] = {} # {QED: (4,'>')}
        self['has_born'] = True
        # The NLO_mode is always None for a tree-level process and can be
        # 'all', 'real', 'virt' for a loop process.
        self['NLO_mode'] = 'tree'
        # The user might want to have the individual matrix element evaluations
        # for specific values of the coupling orders. The list below specifies
        # what are the coupling names which need be individually treated.
        # For example, for the process p p > j j [] QED=2 (QED=2 is 
        # then a squared order constraint), then QED will appear in the 
        # 'split_orders' list so that the subroutine in matrix.f return the
        # evaluation of the matrix element individually for the pure QCD 
        # contribution 'QCD=4 QED=0', the pure interference 'QCD=2 QED=2' and
        # the pure QED contribution of order 'QCD=0 QED=4'.
        self['split_orders'] = []

    def filter(self, name, value):
        """Filter for valid process property values."""

        if name in ['legs', 'legs_with_decays'] :
            if not isinstance(value, LegList):
                raise self.PhysicsObjectError, \
                        "%s is not a valid LegList object" % str(value)

        if name in ['orders', 'overall_orders','squared_orders']:
            Interaction.filter(Interaction(), 'orders', value)

        if name == 'constrained_orders':
            if not isinstance(value, dict):
                raise self.PhysicsObjectError, \
                        "%s is not a valid dictionary" % str(value)            

        if name == 'sqorders_types':
            if not isinstance(value, dict):
                raise self.PhysicsObjectError, \
                        "%s is not a valid dictionary" % str(value)
            for order in value.keys()+value.values():
                if not isinstance(order, str):
                    raise self.PhysicsObjectError, \
                          "%s is not a valid string" % str(value)

        if name == 'split_orders':
            if not isinstance(value, list):
                raise self.PhysicsObjectError, \
                        "%s is not a valid list" % str(value)
            for order in value:
                if not isinstance(order, str):
                    raise self.PhysicsObjectError, \
                          "%s is not a valid string" % str(value)

        if name == 'model':
            if not isinstance(value, Model):
                raise self.PhysicsObjectError, \
                        "%s is not a valid Model object" % str(value)
        if name in ['id', 'uid']:
            if not isinstance(value, int):
                raise self.PhysicsObjectError, \
                    "Process %s %s is not an integer" % (name, repr(value))

        if name == 'required_s_channels':
            if not isinstance(value, list):
                raise self.PhysicsObjectError, \
                        "%s is not a valid list" % str(value)
            for l in value:
                if not isinstance(l, list):
                    raise self.PhysicsObjectError, \
                          "%s is not a valid list of lists" % str(value)
                for i in l:
                    if not isinstance(i, int):
                        raise self.PhysicsObjectError, \
                              "%s is not a valid list of integers" % str(l)
                    if i == 0:
                        raise self.PhysicsObjectError, \
                          "Not valid PDG code %d for s-channel particle" % i

        if name in ['forbidden_onsh_s_channels', 'forbidden_s_channels']:
            if not isinstance(value, list):
                raise self.PhysicsObjectError, \
                        "%s is not a valid list" % str(value)
            for i in value:
                if not isinstance(i, int):
                    raise self.PhysicsObjectError, \
                          "%s is not a valid list of integers" % str(value)
                if i == 0:
                    raise self.PhysicsObjectError, \
                      "Not valid PDG code %d for s-channel particle" % str(value)

        if name == 'forbidden_particles':
            if not isinstance(value, list):
                raise self.PhysicsObjectError, \
                        "%s is not a valid list" % str(value)
            for i in value:
                if not isinstance(i, int):
                    raise self.PhysicsObjectError, \
                          "%s is not a valid list of integers" % str(value)
                if i <= 0:
                    raise self.PhysicsObjectError, \
                      "Forbidden particles should have a positive PDG code" % str(value)

        if name == 'perturbation_couplings':
            if not isinstance(value, list):
                raise self.PhysicsObjectError, \
                        "%s is not a valid list" % str(value)
            for order in value:
                if not isinstance(order, str):
                    raise self.PhysicsObjectError, \
                          "%s is not a valid string" % str(value)

        if name == 'is_decay_chain':
            if not isinstance(value, bool):
                raise self.PhysicsObjectError, \
                        "%s is not a valid bool" % str(value)

        if name == 'has_born':
            if not isinstance(value, bool):
                raise self.PhysicsObjectError, \
                        "%s is not a valid bool" % str(value)

        if name == 'decay_chains':
            if not isinstance(value, ProcessList):
                raise self.PhysicsObjectError, \
                        "%s is not a valid ProcessList" % str(value)

        if name == 'NLO_mode':
            import madgraph.interface.madgraph_interface as mg
            if value not in mg.MadGraphCmd._valid_nlo_modes:
                raise self.PhysicsObjectError, \
                        "%s is not a valid NLO_mode" % str(value)
        return True

    def has_multiparticle_label(self):
        """ A process, not being a ProcessDefinition never carries multiple
        particles labels"""
        
        return False

    def set(self, name, value):
        """Special set for forbidden particles - set to abs value."""

        if name == 'forbidden_particles':
            try:
                value = [abs(i) for i in value]
            except Exception:
                pass

        if name == 'required_s_channels':
            # Required s-channels need to be a list of lists of ids
            if value and isinstance(value, list) and \
               not isinstance(value[0], list):
                value = [value]

        return super(Process, self).set(name, value) # call the mother routine

    def get_squared_order_type(self, order):
        """ Return what kind of squared order constraint was specified for the
        order 'order'."""

        if order in self['sqorders_types'].keys():
            return self['sqorders_types'][order]
        else:
            # Default behavior '=' is interpreted as upper bound '<='
            return '='

    def get(self, name):
        """Special get for legs_with_decays"""
        
        if name == 'legs_with_decays':
            self.get_legs_with_decays()

        if name == 'sqorders_types':
            # We must make sure that there is a type for each sqorder defined
            for order in self['squared_orders'].keys():
                if order not in self['sqorders_types']:
                    # Then assign its type to the default '='
                    self['sqorders_types'][order]='='

        return super(Process, self).get(name) # call the mother routine

    def get_sorted_keys(self):
        """Return process property names as a nicely sorted list."""

        return ['legs', 'orders', 'overall_orders', 'squared_orders',
                'constrained_orders',
                'model', 'id', 'required_s_channels', 
                'forbidden_onsh_s_channels', 'forbidden_s_channels',
                'forbidden_particles', 'is_decay_chain', 'decay_chains',
                'legs_with_decays', 'perturbation_couplings', 'has_born', 
                'NLO_mode','split_orders']

    def nice_string(self, indent=0, print_weighted = True, prefix=True):
        """Returns a nicely formated string about current process
        content. Since the WEIGHTED order is automatically set and added to 
        the user-defined list of orders, it can be ommitted for some info
        displays."""

        if prefix:
            mystr = " " * indent + "Process: "
        else:
            mystr = ""
        prevleg = None
        for leg in self['legs']:
            mypart = self['model'].get('particle_dict')[leg['id']]
            if prevleg and prevleg['state'] == False \
                   and leg['state'] == True:
                # Separate initial and final legs by >
                mystr = mystr + '> '
                # Add required s-channels
                if self['required_s_channels'] and \
                       self['required_s_channels'][0]:
                    mystr += "|".join([" ".join([self['model'].\
                                       get('particle_dict')[req_id].get_name() \
                                                for req_id in id_list]) \
                                    for id_list in self['required_s_channels']])
                    mystr = mystr + ' > '

            mystr = mystr + mypart.get_name() + ' '
            #mystr = mystr + '(%i) ' % leg['number']
            prevleg = leg

        # Add orders
        if self['orders']:
            to_add = []
            for key in sorted(self['orders'].keys()):
                if not print_weighted and key == 'WEIGHTED':
                    continue
                value = int(self['orders'][key])
                if key in self['squared_orders']:
                    if self.get_squared_order_type(key) in ['<=', '==', '='] and \
                        self['squared_orders'][key] == value:
                        continue 
                    if self.get_squared_order_type(key) in ['>'] and value == 99:
                        continue
                if key in self['constrained_orders']:
                    if value == self['constrained_orders'][key][0] and\
                       self['constrained_orders'][key][1] in ['=', '<=', '==']:
                        continue
                if value == 0:
                    to_add.append('%s=0' % key)
                else:
                    to_add.append('%s<=%s' % (key,value))
                 
            if to_add:
                mystr = mystr + " ".join(to_add) + ' '

        if self['constrained_orders']:
            mystr = mystr + " ".join('%s%s%d' % (key, 
              self['constrained_orders'][key][1], self['constrained_orders'][key][0]) 
<<<<<<< HEAD
                    for (key,(value,type)) in sorted(self['constrained_orders'].keys()))  + ' '
=======
                    for key in sorted(self['constrained_orders'].keys()))  + ' '
>>>>>>> 31076a65

        # Add perturbation_couplings
        if self['perturbation_couplings']:
            mystr = mystr + '[ '
            if self['NLO_mode']!='tree':
                if self['NLO_mode']=='virt' and not self['has_born']:
                    mystr = mystr + 'sqrvirt = '
                else:
                    mystr = mystr + self['NLO_mode'] + ' = '
            for order in self['perturbation_couplings']:
                mystr = mystr + order + ' '
            mystr = mystr + '] '

        # Add squared orders
        if self['squared_orders']:
            to_add = []
            for key in sorted(self['squared_orders'].keys()):
                if not print_weighted and key == 'WEIGHTED':
                    continue
                if key in self['constrained_orders']:
                    if self['constrained_orders'][key][0] == self['squared_orders'][key]/2 and \
                       self['constrained_orders'][key][1] == self.get_squared_order_type(key):
                        continue
                to_add.append(key + '^2%s%d'%\
                (self.get_squared_order_type(key),self['squared_orders'][key]))
            
            if to_add:
                mystr = mystr + " ".join(to_add) + ' '
            

        # Add forbidden s-channels
        if self['forbidden_onsh_s_channels']:
            mystr = mystr + '$ '
            for forb_id in self['forbidden_onsh_s_channels']:
                forbpart = self['model'].get('particle_dict')[forb_id]
                mystr = mystr + forbpart.get_name() + ' '

        # Add double forbidden s-channels
        if self['forbidden_s_channels']:
            mystr = mystr + '$$ '
            for forb_id in self['forbidden_s_channels']:
                forbpart = self['model'].get('particle_dict')[forb_id]
                mystr = mystr + forbpart.get_name() + ' '

        # Add forbidden particles
        if self['forbidden_particles']:
            mystr = mystr + '/ '
            for forb_id in self['forbidden_particles']:
                forbpart = self['model'].get('particle_dict')[forb_id]
                mystr = mystr + forbpart.get_name() + ' '

        # Remove last space
        mystr = mystr[:-1]

        if self.get('id') or self.get('overall_orders'):
            mystr += " @%d" % self.get('id')
            if self.get('overall_orders'):
                mystr += " " + " ".join([key + '=' + repr(self['orders'][key]) \
                       for key in sorted(self['orders'])]) + ' '
        
        if not self.get('decay_chains'):
            return mystr

        for decay in self['decay_chains']:
            mystr = mystr + '\n' + \
                    decay.nice_string(indent + 2).replace('Process', 'Decay')

        return mystr

    def input_string(self):
        """Returns a process string corresponding to the input string
        in the command line interface."""

        mystr = ""
        prevleg = None

        for leg in self['legs']:
            mypart = self['model'].get('particle_dict')[leg['id']]
            if prevleg and prevleg['state'] == False \
                   and leg['state'] == True:
                # Separate initial and final legs by ">"
                mystr = mystr + '> '
                # Add required s-channels
                if self['required_s_channels'] and \
                       self['required_s_channels'][0]:
                    mystr += "|".join([" ".join([self['model'].\
                                       get('particle_dict')[req_id].get_name() \
                                                for req_id in id_list]) \
                                    for id_list in self['required_s_channels']])
                    mystr = mystr + '> '

            mystr = mystr + mypart.get_name() + ' '
            #mystr = mystr + '(%i) ' % leg['number']
            prevleg = leg

        if self['orders']:
            mystr = mystr + " ".join([key + '=' + repr(self['orders'][key]) \
                       for key in self['orders']]) + ' '

        # Add perturbation orders
        if self['perturbation_couplings']:
            mystr = mystr + '[ '
            if self['NLO_mode']:
                mystr = mystr + self['NLO_mode']
                if not self['has_born']:
                    mystr = mystr + '^2'
                mystr = mystr + '= '
                
            for order in self['perturbation_couplings']:
                mystr = mystr + order + ' '
            mystr = mystr + '] '

        # Add squared orders
        if self['perturbation_couplings'] and self['squared_orders']:
            mystr = mystr + " ".join([key + '=' + repr(self['squared_orders'][key]) \
                       for key in self['squared_orders']]) + ' '

        # Add forbidden s-channels
        if self['forbidden_onsh_s_channels']:
            mystr = mystr + '$ '
            for forb_id in self['forbidden_onsh_s_channels']:
                forbpart = self['model'].get('particle_dict')[forb_id]
                mystr = mystr + forbpart.get_name() + ' '

        # Add double forbidden s-channels
        if self['forbidden_s_channels']:
            mystr = mystr + '$$ '
            for forb_id in self['forbidden_s_channels']:
                forbpart = self['model'].get('particle_dict')[forb_id]
                mystr = mystr + forbpart.get_name() + ' '

        # Add forbidden particles
        if self['forbidden_particles']:
            mystr = mystr + '/ '
            for forb_id in self['forbidden_particles']:
                forbpart = self['model'].get('particle_dict')[forb_id]
                mystr = mystr + forbpart.get_name() + ' '

        # Remove last space
        mystr = mystr[:-1]

        if self.get('overall_orders'):
            mystr += " @%d" % self.get('id')
            if self.get('overall_orders'):
                mystr += " " + " ".join([key + '=' + repr(self['orders'][key]) \
                       for key in sorted(self['orders'])]) + ' '
        
        if not self.get('decay_chains'):
            return mystr

        for decay in self['decay_chains']:
            paren1 = ''
            paren2 = ''
            if decay.get('decay_chains'):
                paren1 = '('
                paren2 = ')'
            mystr += ', ' + paren1 + decay.input_string() + paren2

        return mystr

    def base_string(self):
        """Returns a string containing only the basic process (w/o decays)."""

        mystr = ""
        prevleg = None
        for leg in self.get_legs_with_decays():
            mypart = self['model'].get('particle_dict')[leg['id']]
            if prevleg and prevleg['state'] == False \
                   and leg['state'] == True:
                # Separate initial and final legs by ">"
                mystr = mystr + '> '
            mystr = mystr + mypart.get_name() + ' '
            prevleg = leg

        # Remove last space
        return mystr[:-1]

    def shell_string(self, schannel=True, forbid=True, main=True, pdg_order=False,
                                                                print_id = True):
        """Returns process as string with '~' -> 'x', '>' -> '_',
        '+' -> 'p' and '-' -> 'm', including process number,
        intermediate s-channels and forbidden particles,
        pdg_order allow to order to leg order by pid."""

        mystr = ""
        if not self.get('is_decay_chain') and print_id:
            mystr += "%d_" % self['id']
        
        prevleg = None
        if pdg_order:
            legs = [l for l in self['legs'][1:]]
            def order_leg(l1,l2):
                id1 = l1.get('id')
                id2 = l2.get('id')
                return id2-id1
            legs.sort(cmp=order_leg)
            legs.insert(0, self['legs'][0])
        else:
            legs = self['legs']
        
        
        for leg in legs:
            mypart = self['model'].get('particle_dict')[leg['id']]
            if prevleg and prevleg['state'] == False \
                   and leg['state'] == True:
                # Separate initial and final legs by ">"
                mystr = mystr + '_'
                # Add required s-channels
                if self['required_s_channels'] and \
                       self['required_s_channels'][0] and schannel:
                    mystr += "_or_".join(["".join([self['model'].\
                                       get('particle_dict')[req_id].get_name() \
                                                for req_id in id_list]) \
                                    for id_list in self['required_s_channels']])
                    mystr = mystr + '_'
            if mypart['is_part']:
                mystr = mystr + mypart['name']
            else:
                mystr = mystr + mypart['antiname']
            prevleg = leg

        # Check for forbidden particles
        if self['forbidden_particles'] and forbid:
            mystr = mystr + '_no_'
            for forb_id in self['forbidden_particles']:
                forbpart = self['model'].get('particle_dict')[forb_id]
                mystr = mystr + forbpart.get_name()

        # Replace '~' with 'x'
        mystr = mystr.replace('~', 'x')
        # Replace '+' with 'p'
        mystr = mystr.replace('+', 'p')
        # Replace '-' with 'm'
        mystr = mystr.replace('-', 'm')
        # Just to be safe, remove all spaces
        mystr = mystr.replace(' ', '')

        for decay in self.get('decay_chains'):
            mystr = mystr + "_" + decay.shell_string(schannel,forbid, main=False,
                                                     pdg_order=pdg_order)

        # Too long name are problematic so restrict them to a maximal of 70 char
        if len(mystr) > 64 and main:
            if schannel and forbid:
                out = self.shell_string(True, False, True, pdg_order)
            elif schannel:
                out = self.shell_string(False, False, True, pdg_order)
            else:
                out = mystr[:64]
            if not out.endswith('_%s' % self['uid']):    
                out += '_%s' % self['uid']
            return out

        return mystr

    def shell_string_v4(self):
        """Returns process as v4-compliant string with '~' -> 'x' and
        '>' -> '_'"""

        mystr = "%d_" % self['id']
        prevleg = None
        for leg in self.get_legs_with_decays():
            mypart = self['model'].get('particle_dict')[leg['id']]
            if prevleg and prevleg['state'] == False \
                   and leg['state'] == True:
                # Separate initial and final legs by ">"
                mystr = mystr + '_'
            if mypart['is_part']:
                mystr = mystr + mypart['name']
            else:
                mystr = mystr + mypart['antiname']
            prevleg = leg

        # Replace '~' with 'x'
        mystr = mystr.replace('~', 'x')
        # Just to be safe, remove all spaces
        mystr = mystr.replace(' ', '')

        return mystr

    # Helper functions

    def are_negative_orders_present(self):
        """ Check iteratively that no coupling order constraint include negative
        values."""

        if any(val<0 for val in self.get('orders').values()+\
                                           self.get('squared_orders').values()):
            return True
        
        for procdef in self['decay_chains']:
            if procdef.are_negative_orders_present():
                return True

        return False

    def are_decays_perturbed(self):
        """ Check iteratively that the decayed processes are not perturbed """
        
        for procdef in self['decay_chains']:
            if procdef['perturbation_couplings'] or procdef.are_decays_perturbed():
                return True
        return False
    
    def decays_have_squared_orders(self):
        """ Check iteratively that the decayed processes are not perturbed """
        
        for procdef in self['decay_chains']:
            if procdef['squared_orders']!={} or procdef.decays_have_squared_orders():
                return True
        return False
    
    def get_ninitial(self):
        """Gives number of initial state particles"""

        return len(filter(lambda leg: leg.get('state') == False,
                           self.get('legs')))

    def get_initial_ids(self):
        """Gives the pdg codes for initial state particles"""

        return [leg.get('id') for leg in \
                filter(lambda leg: leg.get('state') == False,
                       self.get('legs'))]

    def get_initial_pdg(self, number):
        """Return the pdg codes for initial state particles for beam number"""

        return filter(lambda leg: leg.get('state') == False and\
                       leg.get('number') == number,
                       self.get('legs'))[0].get('id')

    def get_initial_final_ids(self):
        """return a tuple of two tuple containing the id of the initial/final
           state particles. Each list is ordered"""
           
        initial = []
        final = [l.get('id') for l in self.get('legs')\
              if l.get('state') or initial.append(l.get('id'))]
        initial.sort()
        final.sort()
        return (tuple(initial), tuple(final))
    
    def get_final_ids_after_decay(self):
        """Give the pdg code of the process including decay"""
        
        finals = self.get_final_ids()
        for proc in self.get('decay_chains'):
            init = proc.get_initial_ids()[0]
            #while 1:
            try:
                pos = finals.index(init)
            except:
                break
            finals[pos] = proc.get_final_ids_after_decay()
        output = []
        for d in finals:
            if isinstance(d, list):
                output += d
            else:
                output.append(d)
        
        return output
    

    def get_final_legs(self):
        """Gives the final state legs"""

        return filter(lambda leg: leg.get('state') == True,
                       self.get('legs'))
    
    def get_final_ids(self):
        """Gives the pdg codes for final state particles"""

        return [l.get('id') for l in self.get_final_legs()]
    
                
    def get_legs_with_decays(self):
        """Return process with all decay chains substituted in."""

        if self['legs_with_decays']:
            return self['legs_with_decays']

        legs = copy.deepcopy(self.get('legs'))
        org_decay_chains = copy.copy(self.get('decay_chains'))
        sorted_decay_chains = []
        # Sort decay chains according to leg order
        for leg in legs:
            if not leg.get('state'): continue
            org_ids = [l.get('legs')[0].get('id') for l in \
                           org_decay_chains]
            if leg.get('id') in org_ids:
                sorted_decay_chains.append(org_decay_chains.pop(\
                                        org_ids.index(leg.get('id'))))
        assert not org_decay_chains
        ileg = 0
        for decay in sorted_decay_chains:
            while legs[ileg].get('state') == False or \
                      legs[ileg].get('id') != decay.get('legs')[0].get('id'):
                ileg = ileg + 1
            decay_legs = decay.get_legs_with_decays()
            legs = legs[:ileg] + decay_legs[1:] + legs[ileg+1:]
            ileg = ileg + len(decay_legs) - 1

        # Replace legs with copies
        legs = [copy.copy(l) for l in legs]

        for ileg, leg in enumerate(legs):
            leg.set('number', ileg + 1)
            
        self['legs_with_decays'] = LegList(legs)

        return self['legs_with_decays']

    def list_for_sort(self):
        """Output a list that can be compared to other processes as:
        [id, sorted(initial leg ids), sorted(final leg ids),
        sorted(decay list_for_sorts)]"""

        sorted_list =  [self.get('id'),
                        sorted(self.get_initial_ids()),
                        sorted(self.get_final_ids())]
        
        if self.get('decay_chains'):
            sorted_list.extend(sorted([d.list_for_sort() for d in \
                                       self.get('decay_chains')]))

        return sorted_list

    def compare_for_sort(self, other):
        """Sorting routine which allows to sort processes for
        comparison. Compare only process id and legs."""

        if self.list_for_sort() > other.list_for_sort():
            return 1
        if self.list_for_sort() < other.list_for_sort():
            return -1
        return 0
        
    def identical_particle_factor(self):
        """Calculate the denominator factor for identical final state particles
        """

        final_legs = filter(lambda leg: leg.get('state') == True, \
                              self.get_legs_with_decays())

        identical_indices = {}
        for leg in final_legs:
            if leg.get('id') in identical_indices:
                identical_indices[leg.get('id')] = \
                                    identical_indices[leg.get('id')] + 1
            else:
                identical_indices[leg.get('id')] = 1
        return reduce(lambda x, y: x * y, [ math.factorial(val) for val in \
                        identical_indices.values() ], 1)

    def check_expansion_orders(self):
        """Ensure that maximum expansion orders from the model are
        properly taken into account in the process"""

        # Ensure that expansion orders are taken into account
        expansion_orders = self.get('model').get('expansion_order')
        orders = self.get('orders')
        sq_orders = self.get('squared_orders')
        
        tmp = [(k,v) for (k,v) in expansion_orders.items() if 0 < v < 99]
        for (k,v) in tmp:  
            if k in orders:
                if v < orders[k]:
                    if k in sq_orders.keys() and \
                                             (sq_orders[k]>v or sq_orders[k]<0):
                        logger.warning(
'''The process with the squared coupling order (%s^2%s%s) specified can potentially 
recieve contributions with powers of the coupling %s larger than the maximal 
value allowed by the model builder (%s). Hence, MG5_aMC sets the amplitude order
for that coupling to be this maximal one. '''%(k,self.get('sqorders_types')[k],
                                             self.get('squared_orders')[k],k,v))
                    else:
                        logger.warning(
'''The coupling order (%s=%s) specified is larger than the one allowed 
             by the model builder. The maximal value allowed is %s. 
             We set the %s order to this value''' % (k,orders[k],v,k))
                    orders[k] = v
            else:
                orders[k] = v

    def __eq__(self, other):
        """Overloading the equality operator, so that only comparison
        of process id and legs is being done, using compare_for_sort."""

        if not isinstance(other, Process):
            return False

        return self.compare_for_sort(other) == 0

    def __ne__(self, other):
        return not self.__eq__(other)

#===============================================================================
# ProcessList
#===============================================================================
class ProcessList(PhysicsObjectList):
    """List of Process objects
    """

    def is_valid_element(self, obj):
        """Test if object obj is a valid Process for the list."""

        return isinstance(obj, Process)

    def nice_string(self, indent = 0):
        """Returns a nicely formatted string of the matrix element processes."""

        mystr = "\n".join([p.nice_string(indent) for p in self])

        return mystr

#===============================================================================
# ProcessDefinition
#===============================================================================
class ProcessDefinition(Process):
    """ProcessDefinition: list of multilegs (ordered)
                          dictionary of orders
                          model
                          process id
    """

    def default_setup(self):
        """Default values for all properties"""

        super(ProcessDefinition, self).default_setup()

        self['legs'] = MultiLegList()
        # Decay chain processes associated with this process
        self['decay_chains'] = ProcessDefinitionList()
        if 'legs_with_decays' in self: del self['legs_with_decays']

    def filter(self, name, value):
        """Filter for valid process property values."""

        if name == 'legs':
            if not isinstance(value, MultiLegList):
                raise self.PhysicsObjectError, \
                        "%s is not a valid MultiLegList object" % str(value)
        elif name == 'decay_chains':
            if not isinstance(value, ProcessDefinitionList):
                raise self.PhysicsObjectError, \
                        "%s is not a valid ProcessDefinitionList" % str(value)

        else:
            return super(ProcessDefinition, self).filter(name, value)

        return True

    def has_multiparticle_label(self):
        """ Check that this process definition will yield a single process, as
        each multileg only has one leg"""
        
        for process in self['decay_chains']:
            if process.has_multiparticle_label():
                return True
            
        for mleg in self['legs']:
            if len(mleg['ids'])>1:
                return True
        
        return False

    def get_sorted_keys(self):
        """Return process property names as a nicely sorted list."""

        keys = super(ProcessDefinition, self).get_sorted_keys()
        keys.remove('legs_with_decays')                                  

        return keys

    def get_minimum_WEIGHTED(self):
        """Retrieve the minimum starting guess for WEIGHTED order, to
        use in find_optimal_process_orders in MultiProcess diagram
        generation (as well as particles and hierarchy). The algorithm:

        1) Pick out the legs in the multiprocess according to the
        highest hierarchy represented (so don't mix particles from
        different hierarchy classes in the same multiparticles!)

        2) Find the starting maximum WEIGHTED order as the sum of the
        highest n-2 weighted orders

        3) Pick out required s-channel particle hierarchies, and use
        the highest of the maximum WEIGHTED order from the legs and
        the minimum WEIGHTED order extracted from 2*s-channel
        hierarchys plus the n-2-2*(number of s-channels) lowest
        leg weighted orders.
        """

        model = self.get('model')
        
        # Extract hierarchy and particles corresponding to the
        # different hierarchy levels from the model
        particles, hierarchy = model.get_particles_hierarchy()

        # Find legs corresponding to the different orders
        # making sure we look at lowest hierarchy first for each leg
        max_order_now = []
        new_legs =  copy.copy(self.get('legs'))
        for parts, value in zip(particles, hierarchy):
            ileg = 0
            while ileg < len(new_legs):
                if any([id in parts for id in new_legs[ileg].get('ids')]):
                    max_order_now.append(value)
                    new_legs.pop(ileg)
                else:
                    ileg += 1

        # Now remove the two lowest orders to get maximum (since the
        # number of interactions is n-2)
        max_order_now = sorted(max_order_now)[2:]

        # Find s-channel propagators corresponding to the different orders
        max_order_prop = []
        for idlist in self.get('required_s_channels'):
            max_order_prop.append([0,0])
            for id in idlist:
                for parts, value in zip(particles, hierarchy):
                    if id in parts:
                        max_order_prop[-1][0] += 2*value
                        max_order_prop[-1][1] += 1
                        break

        if max_order_prop:
            if len(max_order_prop) >1:
                max_order_prop = min(*max_order_prop, key=lambda x:x[0])
            else:
                max_order_prop = max_order_prop[0]

            # Use either the max_order from the external legs or
            # the maximum order from the s-channel propagators, plus
            # the appropriate lowest orders from max_order_now
            max_order_now = max(sum(max_order_now),
                                max_order_prop[0] + \
                                sum(max_order_now[:-2 * max_order_prop[1]]))
        else:
            max_order_now = sum(max_order_now)            

        return max_order_now, particles, hierarchy

    def __iter__(self):
        """basic way to loop over all the process definition. 
           not used by MG which used some smarter version (use by ML)"""
        
        isids = [leg['ids'] for leg in self['legs'] \
                 if leg['state'] == False]
        fsids = [leg['ids'] for leg in self['legs'] \
                 if leg['state'] == True]

        red_isidlist = []
        # Generate all combinations for the initial state
        for prod in itertools.product(*isids):
            islegs = [Leg({'id':id, 'state': False}) for id in prod]  
            if tuple(sorted(prod)) in red_isidlist:
                    continue        
            red_isidlist.append(tuple(sorted(prod)))      
            red_fsidlist = []
            for prod in itertools.product(*fsids):
                # Remove double counting between final states
                if tuple(sorted(prod)) in red_fsidlist:
                    continue        
                red_fsidlist.append(tuple(sorted(prod)))
                leg_list = [copy.copy(leg) for leg in islegs]
                leg_list.extend([Leg({'id':id, 'state': True}) for id in prod])
                legs = LegList(leg_list)
                process = self.get_process_with_legs(legs)
                yield process

    def nice_string(self, indent=0, print_weighted=False, prefix=True):
        """Returns a nicely formated string about current process
        content"""

        if prefix:
            mystr = " " * indent + "Process: "
        else:
            mystr=""
        prevleg = None
        for leg in self['legs']:
            myparts = \
                   "/".join([self['model'].get('particle_dict')[id].get_name() \
                             for id in leg.get('ids')])
            if prevleg and prevleg['state'] == False \
                   and leg['state'] == True:
                # Separate initial and final legs by ">"
                mystr = mystr + '> '
                # Add required s-channels
                if self['required_s_channels'] and \
                       self['required_s_channels'][0]:
                    mystr += "|".join([" ".join([self['model'].\
                                       get('particle_dict')[req_id].get_name() \
                                                for req_id in id_list]) \
                                    for id_list in self['required_s_channels']])
                    mystr = mystr + '> '

            mystr = mystr + myparts + ' '
            #mystr = mystr + '(%i) ' % leg['number']
            prevleg = leg

        # Add forbidden s-channels
        if self['forbidden_onsh_s_channels']:
            mystr = mystr + '$ '
            for forb_id in self['forbidden_onsh_s_channels']:
                forbpart = self['model'].get('particle_dict')[forb_id]
                mystr = mystr + forbpart.get_name() + ' '

        # Add double forbidden s-channels
        if self['forbidden_s_channels']:
            mystr = mystr + '$$ '
            for forb_id in self['forbidden_s_channels']:
                forbpart = self['model'].get('particle_dict')[forb_id]
                mystr = mystr + forbpart.get_name() + ' '

        # Add forbidden particles
        if self['forbidden_particles']:
            mystr = mystr + '/ '
            for forb_id in self['forbidden_particles']:
                forbpart = self['model'].get('particle_dict')[forb_id]
                mystr = mystr + forbpart.get_name() + ' '

        if self['orders']:
            mystr = mystr + " ".join([key + '=' + repr(self['orders'][key]) \
                       for key in sorted(self['orders'])]) + ' '

        if self['constrained_orders']:
            mystr = mystr + " ".join('%s%s%d' % (key, operator, value) for 
                                     (key,(value, operator)) 
                                   in self['constrained_orders'].items()) + ' '

        # Add perturbation_couplings
        if self['perturbation_couplings']:
            mystr = mystr + '[ '
            if self['NLO_mode']!='tree':
                if self['NLO_mode']=='virt' and not self['has_born']:
                    mystr = mystr + 'sqrvirt = '
                else:
                    mystr = mystr + self['NLO_mode'] + ' = '
            for order in self['perturbation_couplings']:
                mystr = mystr + order + ' '
            mystr = mystr + '] '

        if self['squared_orders']:
            mystr = mystr + " ".join([key + '^2%s%d'%\
                (self.get_squared_order_type(key),self['squared_orders'][key]) \
              for key in self['squared_orders'].keys() \
                                    if print_weighted or key!='WEIGHTED']) + ' '

        # Remove last space
        mystr = mystr[:-1]

        if self.get('id') or self.get('overall_orders'):
            mystr += " @%d" % self.get('id')
            if self.get('overall_orders'):
                mystr += " " + " ".join([key + '=' + repr(self['orders'][key]) \
                       for key in sorted(self['orders'])]) + ' '
        
        if not self.get('decay_chains'):
            return mystr

        for decay in self['decay_chains']:
            mystr = mystr + '\n' + \
                    decay.nice_string(indent + 2).replace('Process', 'Decay')

        return mystr

    def get_process_with_legs(self, LegList):
        """ Return a Process object which has the same properties of this 
            ProcessDefinition but with the specified LegList as legs attribute. 
            """
            
        return Process({\
            'legs': LegList,
            'model':self.get('model'),
            'id': self.get('id'),
            'orders': self.get('orders'),
            'sqorders_types': self.get('sqorders_types'),
            'squared_orders': self.get('squared_orders'),
            'constrained_orders': self.get('constrained_orders'),
            'has_born': self.get('has_born'),
            'required_s_channels': self.get('required_s_channels'),
            'forbidden_onsh_s_channels': self.get('forbidden_onsh_s_channels'),            
            'forbidden_s_channels': self.get('forbidden_s_channels'),
            'forbidden_particles': self.get('forbidden_particles'),
            'perturbation_couplings': self.get('perturbation_couplings'),
            'is_decay_chain': self.get('is_decay_chain'),
            'overall_orders': self.get('overall_orders'),
            'split_orders': self.get('split_orders'),
            'NLO_mode': self.get('NLO_mode')
            })
            
    def get_process(self, initial_state_ids, final_state_ids):
        """ Return a Process object which has the same properties of this 
            ProcessDefinition but with the specified given leg ids. """
        
        # First make sure that the desired particle ids belong to those defined
        # in this process definition.
        my_isids = [leg.get('ids') for leg in self.get('legs') \
              if not leg.get('state')]
        my_fsids = [leg.get('ids') for leg in self.get('legs') \
             if leg.get('state')]            
        for i, is_id in enumerate(initial_state_ids):
            assert is_id in my_isids[i]
        for i, fs_id in enumerate(final_state_ids):
            assert fs_id in my_fsids[i]
        
        return self.get_process_with_legs(LegList(\
               [Leg({'id': id, 'state':False}) for id in initial_state_ids] + \
               [Leg({'id': id, 'state':True}) for id in final_state_ids]))

    def __eq__(self, other):
        """Overloading the equality operator, so that only comparison
        of process id and legs is being done, using compare_for_sort."""

        return super(Process, self).__eq__(other)

#===============================================================================
# ProcessDefinitionList
#===============================================================================
class ProcessDefinitionList(PhysicsObjectList):
    """List of ProcessDefinition objects
    """

    def is_valid_element(self, obj):
        """Test if object obj is a valid ProcessDefinition for the list."""

        return isinstance(obj, ProcessDefinition)

#===============================================================================
# Global helper functions
#===============================================================================

def make_unique(doubletlist):
    """Make sure there are no doublets in the list doubletlist.
    Note that this is a slow implementation, so don't use if speed 
    is needed"""

    assert isinstance(doubletlist, list), \
           "Argument to make_unique must be list"
    

    uniquelist = []
    for elem in doubletlist:
        if elem not in uniquelist:
            uniquelist.append(elem)

    doubletlist[:] = uniquelist[:]<|MERGE_RESOLUTION|>--- conflicted
+++ resolved
@@ -3018,11 +3018,7 @@
         if self['constrained_orders']:
             mystr = mystr + " ".join('%s%s%d' % (key, 
               self['constrained_orders'][key][1], self['constrained_orders'][key][0]) 
-<<<<<<< HEAD
-                    for (key,(value,type)) in sorted(self['constrained_orders'].keys()))  + ' '
-=======
                     for key in sorted(self['constrained_orders'].keys()))  + ' '
->>>>>>> 31076a65
 
         # Add perturbation_couplings
         if self['perturbation_couplings']:

################################################################################
#
# Copyright (c) 2009 The MadGraph Development team and Contributors
#
# This file is a part of the MadGraph 5 project, an application which 
# automatically generates Feynman diagrams and matrix elements for arbitrary
# high-energy processes in the Standard Model and beyond.
#
# It is subject to the MadGraph license which should accompany this 
# distribution.
#
# For more information, please visit: http://madgraph.phys.ucl.ac.be
#
################################################################################
"""Definitions of all basic objects used in the core code: particle, 
interaction, model, leg, vertex, process, ..."""

import copy
import itertools
import logging
import math
import numbers
import os
import re
import StringIO
import madgraph.core.color_algebra as color
from madgraph import MadGraph5Error, MG5DIR
import madgraph.various.misc as misc 

logger = logging.getLogger('madgraph.base_objects')

#===============================================================================
# PhysicsObject
#===============================================================================
class PhysicsObject(dict):
    """A parent class for all physics objects."""

    class PhysicsObjectError(Exception):
        """Exception raised if an error occurs in the definition
        or the execution of a physics object."""
        pass

    def __init__(self, init_dict={}):
        """Creates a new particle object. If a dictionary is given, tries to 
        use it to give values to properties."""

        dict.__init__(self)
        self.default_setup()

        assert isinstance(init_dict, dict), \
                            "Argument %s is not a dictionary" % repr(init_dict)


        for item in init_dict.keys():
            self.set(item, init_dict[item])
        

    def __getitem__(self, name):
        """ force the check that the property exist before returning the 
            value associated to value. This ensure that the correct error 
            is always raise
        """

        try:
            return dict.__getitem__(self, name)
        except KeyError:
            self.is_valid_prop(name) #raise the correct error


    def default_setup(self):
        """Function called to create and setup default values for all object
        properties"""
        pass

    def is_valid_prop(self, name):
        """Check if a given property name is valid"""

        assert isinstance(name, str), \
                                 "Property name %s is not a string" % repr(name)

        if name not in self.keys():
            raise self.PhysicsObjectError, \
                        """%s is not a valid property for this object: %s\n
    Valid property are %s""" % (name,self.__class__.__name__, self.keys())
        return True

    def get(self, name):
        """Get the value of the property name."""

        return self[name]

    def set(self, name, value, force=False):
        """Set the value of the property name. First check if value
        is a valid value for the considered property. Return True if the
        value has been correctly set, False otherwise."""
        if not __debug__ or force:
            self[name] = value
            return True

        if self.is_valid_prop(name):
            try:
                self.filter(name, value)
                self[name] = value
                return True
            except self.PhysicsObjectError, why:
                logger.warning("Property " + name + " cannot be changed:" + \
                                str(why))
                return False

    def filter(self, name, value):
        """Checks if the proposed value is valid for a given property
        name. Returns True if OK. Raises an error otherwise."""

        return True

    def get_sorted_keys(self):
        """Returns the object keys sorted in a certain way. By default,
        alphabetical."""

        return self.keys().sort()

    def __str__(self):
        """String representation of the object. Outputs valid Python 
        with improved format."""

        mystr = '{\n'
        for prop in self.get_sorted_keys():
            if isinstance(self[prop], str):
                mystr = mystr + '    \'' + prop + '\': \'' + \
                        self[prop] + '\',\n'
            elif isinstance(self[prop], float):
                mystr = mystr + '    \'' + prop + '\': %.2f,\n' % self[prop]
            else:
                mystr = mystr + '    \'' + prop + '\': ' + \
                        repr(self[prop]) + ',\n'
        mystr = mystr.rstrip(',\n')
        mystr = mystr + '\n}'

        return mystr

    __repr__ = __str__


#===============================================================================
# PhysicsObjectList
#===============================================================================
class PhysicsObjectList(list):
    """A class to store lists of physics object."""

    class PhysicsObjectListError(Exception):
        """Exception raised if an error occurs in the definition
        or execution of a physics object list."""
        pass

    def __init__(self, init_list=None):
        """Creates a new particle list object. If a list of physics 
        object is given, add them."""

        list.__init__(self)

        if init_list is not None:
            for object in init_list:
                self.append(object)
                
    def append(self, object):
        """Appends an element, but test if valid before."""
        
        assert self.is_valid_element(object), \
            "Object %s is not a valid object for the current list" % repr(object)

        list.append(self, object)
        

    def is_valid_element(self, obj):
        """Test if object obj is a valid element for the list."""
        return True

    def __str__(self):
        """String representation of the physics object list object. 
        Outputs valid Python with improved format."""

        mystr = '['

        for obj in self:
            mystr = mystr + str(obj) + ',\n'

        mystr = mystr.rstrip(',\n')

        return mystr + ']'

#===============================================================================
# Particle
#===============================================================================
class Particle(PhysicsObject):
    """The particle object containing the whole set of information required to
    univocally characterize a given type of physical particle: name, spin, 
    color, mass, width, charge,... The is_part flag tells if the considered
    particle object is a particle or an antiparticle. The self_antipart flag
    tells if the particle is its own antiparticle."""

    sorted_keys = ['name', 'antiname', 'spin', 'color',
                   'charge', 'mass', 'width', 'pdg_code',
                   'texname', 'antitexname', 'line', 'propagating', 'propagator',
                   'is_part', 'self_antipart', 'ghost', 'counterterm']

    def default_setup(self):
        """Default values for all properties"""

        self['name'] = 'none'
        self['antiname'] = 'none'
        self['spin'] = 1
        self['color'] = 1
        self['charge'] = 1.
        self['mass'] = 'zero'
        self['width'] = 'zero'
        self['pdg_code'] = 0
        self['texname'] = 'none'
        self['antitexname'] = 'none'
        self['line'] = 'dashed'
        self['propagating'] = True
        self['propagator'] = ''
        self['is_part'] = True
        self['self_antipart'] = False
        # True if ghost, False otherwise
        self['ghost'] = False
        # Counterterm defined as a dictionary with format:
        # ('ORDER_OF_COUNTERTERM',((Particle_list_PDG))):{laurent_order:CTCouplingName}
        self['counterterm'] = {}

    def filter(self, name, value):
        """Filter for valid particle property values."""

        if name in ['name', 'antiname']:
            # Forbid special character but +-~_
            p=re.compile('''^[\w\-\+~_]+$''')
            if not p.match(value):
                raise self.PhysicsObjectError, \
                        "%s is not a valid particle name" % value

        if name is 'ghost':
            if not isinstance(value,bool):
                raise self.PhysicsObjectError, \
                 "%s is not a valid bool for the 'ghost' attribute" % str(value)
    
        if name is 'counterterm':
            if not isinstance(value,dict):
                raise self.PhysicsObjectError, \
                    "counterterm %s is not a valid dictionary" % repr(value)
            for key, val in value.items():
                if not isinstance(key,tuple):
                    raise self.PhysicsObjectError, \
                        "key %s is not a valid tuple for counterterm key" % repr(key)
                if not isinstance(key[0],str):
                    raise self.PhysicsObjectError, \
                        "%s is not a valid string" % repr(key[0])
                if not isinstance(key[1],tuple):
                    raise self.PhysicsObjectError, \
                        "%s is not a valid list" % repr(key[1])
                for elem in key[1]:
                    if not isinstance(elem,tuple):
                        raise self.PhysicsObjectError, \
                            "%s is not a valid list" % repr(elem)
                    for partPDG in elem:
                        if not isinstance(partPDG,int):
                            raise self.PhysicsObjectError, \
                                "%s is not a valid integer for PDG" % repr(partPDG)
                        if partPDG<=0:
                            raise self.PhysicsObjectError, \
                                "%s is not a valid positive PDG" % repr(partPDG)
                if not isinstance(val,dict):
                    raise self.PhysicsObjectError, \
                        "value %s is not a valid dictionary for counterterm value" % repr(val)
                for vkey, vvalue in val.items():
                    if vkey not in [0,-1,-2]:
                        raise self.PhysicsObjectError, \
                            "Key %s is not a valid laurent serie order" % repr(vkey)
                    if not isinstance(vvalue,str):
                        raise self.PhysicsObjectError, \
                            "Coupling %s is not a valid string" % repr(vvalue)
        if name is 'spin':
            if not isinstance(value, int):
                raise self.PhysicsObjectError, \
                    "Spin %s is not an integer" % repr(value)
            if (value < 1 or value > 5) and value != 99:
                raise self.PhysicsObjectError, \
                   "Spin %i not valid" % value

        if name is 'color':
            if not isinstance(value, int):
                raise self.PhysicsObjectError, \
                    "Color %s is not an integer" % repr(value)
            if value not in [1, 3, 6, 8]:
                raise self.PhysicsObjectError, \
                   "Color %i is not valid" % value

        if name in ['mass', 'width']:
            # Must start with a letter, followed by letters, digits or _
            p = re.compile('\A[a-zA-Z]+[\w\_]*\Z')
            if not p.match(value):
                raise self.PhysicsObjectError, \
                        "%s is not a valid name for mass/width variable" % \
                        value

        if name is 'pdg_code':
            if not isinstance(value, int):
                raise self.PhysicsObjectError, \
                    "PDG code %s is not an integer" % repr(value)

        if name is 'line':
            if not isinstance(value, str):
                raise self.PhysicsObjectError, \
                    "Line type %s is not a string" % repr(value)
            if value not in ['dashed', 'straight', 'wavy', 'curly', 'double','swavy','scurly','dotted']:
                raise self.PhysicsObjectError, \
                   "Line type %s is unknown" % value

        if name is 'charge':
            if not isinstance(value, float):
                raise self.PhysicsObjectError, \
                    "Charge %s is not a float" % repr(value)

        if name is 'propagating':
            if not isinstance(value, bool):
                raise self.PhysicsObjectError, \
                    "Propagating tag %s is not a boolean" % repr(value)

        if name in ['is_part', 'self_antipart']:
            if not isinstance(value, bool):
                raise self.PhysicsObjectError, \
                    "%s tag %s is not a boolean" % (name, repr(value))

        return True

    def get_sorted_keys(self):
        """Return particle property names as a nicely sorted list."""

        return self.sorted_keys

    # Helper functions

    def is_perturbating(self,order,model):
        """Returns wether this particle contributes in perturbation of the order passed
           in argument given the model specified. It is very fast for usual models"""
           
        for int in model['interactions'].get_type('base'):
            if order in int.get('orders').keys() and self.get('pdg_code') in \
              [part.get('pdg_code') for part in int.get('particles')]:
                return True
            
        return False
           
    def get_pdg_code(self):
        """Return the PDG code with a correct minus sign if the particle is its
        own antiparticle"""

        if not self['is_part'] and not self['self_antipart']:
            return - self['pdg_code']
        else:
            return self['pdg_code']

    def get_anti_pdg_code(self):
        """Return the PDG code of the antiparticle with a correct minus sign 
        if the particle is its own antiparticle"""

        if not self['self_antipart']:
            return - self.get_pdg_code()
        else:
            return self['pdg_code']

    def get_color(self):
        """Return the color code with a correct minus sign"""

        if not self['is_part'] and abs(self['color']) in [3, 6]:
            return - self['color']
        else:
            return self['color']

    def get_anti_color(self):
        """Return the color code of the antiparticle with a correct minus sign
        """

        if self['is_part'] and self['color'] not in [1, 8]:
            return - self['color']
        else:
            return self['color']
        
    def get_charge(self):
        """Return the charge code with a correct minus sign"""

        if not self['is_part']:
            return - self['charge']
        else:
            return self['charge']

    def get_anti_charge(self):
        """Return the charge code of the antiparticle with a correct minus sign
        """

        if self['is_part']:
            return - self['charge']
        else:
            return self['charge']
        
    def get_name(self):
        """Return the name if particle, antiname if antiparticle"""

        if not self['is_part'] and not self['self_antipart']:
            return self['antiname']
        else:
            return self['name']

    def get_helicity_states(self):
        """Return a list of the helicity states for the onshell particle"""

        spin = self.get('spin')
        if spin ==1:
            # Scalar
            return [ 0 ]
        elif spin == 2:
            # Spinor
            return [ -1, 1 ]
        elif spin == 3 and self.get('mass').lower() == 'zero':
            # Massless vector
            return [ -1, 1 ]
        elif spin == 3:
            # Massive vector
            return [ -1, 0, 1 ]
        elif spin == 4 and self.get('mass').lower() == 'zero':
            # Massless tensor
            return [-3, 3]
        elif spin == 4:
            # Massive tensor
            return [-3, -1, 1, 3]
        
        elif spin == 5 and self.get('mass').lower() == 'zero':
            # Massless tensor
            return [-2, -1, 1, 2]
        elif spin in [5, 99]:
            # Massive tensor
            return [-2, -1, 0, 1, 2]
        
        raise self.PhysicsObjectError, \
              "No helicity state assignment for spin %d particles" % spin

    def is_fermion(self):
        """Returns True if this is a fermion, False if boson"""

        return self['spin'] % 2 == 0

    def is_boson(self):
        """Returns True if this is a boson, False if fermion"""

        return self['spin'] % 2 == 1

#===============================================================================
# ParticleList
#===============================================================================
class ParticleList(PhysicsObjectList):
    """A class to store lists of particles."""

    def is_valid_element(self, obj):
        """Test if object obj is a valid Particle for the list."""
        return isinstance(obj, Particle)
                    
    def get_copy(self, name):
        """Try to find a particle with the given name. Check both name
        and antiname. If a match is found, return the a copy of the 
        corresponding particle (first one in the list), with the 
        is_part flag set accordingly. None otherwise."""
        
        part = self.find_name(name)
        if not part:
            return None
        part = copy.copy(part)     
          
        if part.get('name') == name:
            part.set('is_part', True)
            return part
        elif part.get('antiname') == name:
            part.set('is_part', False)
            return part
        return None

    def find_name(self, name):
        """Try to find a particle with the given name. Check both name
        and antiname. If a match is found, return the a copy of the 
        corresponding particle (first one in the list), with the 
        is_part flag set accordingly. None otherwise."""

        assert isinstance(name, str), "%s is not a valid string" % str(name) 

        for part in self:
            if part.get('name') == name:
                return part
            elif part.get('antiname') == name:
                return part

        return None

    def generate_ref_dict(self):
        """Generate a dictionary of part/antipart pairs (as keys) and
        0 (as value)"""

        ref_dict_to0 = {}

        for part in self:
            ref_dict_to0[(part.get_pdg_code(), part.get_anti_pdg_code())] = [0]
            ref_dict_to0[(part.get_anti_pdg_code(), part.get_pdg_code())] = [0]

        return ref_dict_to0

    def generate_dict(self):
        """Generate a dictionary from particle id to particle.
        Include antiparticles.
        """

        particle_dict = {}

        for particle in self:
            particle_dict[particle.get('pdg_code')] = particle
            if not particle.get('self_antipart'):
                antipart = copy.copy(particle)
                antipart.set('is_part', False)
                particle_dict[antipart.get_pdg_code()] = antipart

        return particle_dict


#===============================================================================
# Interaction
#===============================================================================
class Interaction(PhysicsObject):
    """The interaction object containing the whole set of information 
    required to univocally characterize a given type of physical interaction: 
    
    particles: a list of particle ids
    color: a list of string describing all the color structures involved
    lorentz: a list of variable names describing all the Lorentz structure
             involved
    couplings: dictionary listing coupling variable names. The key is a
               2-tuple of integers referring to color and Lorentz structures
    orders: dictionary listing order names (as keys) with their value
    """

    sorted_keys = ['id', 'particles', 'color', 'lorentz', 'couplings',
                   'orders','loop_particles','type','perturbation_type']

    def default_setup(self):
        """Default values for all properties"""

        self['id'] = 0
        self['particles'] = []
        self['color'] = []
        self['lorentz'] = []
        self['couplings'] = { (0, 0):'none'}
        self['orders'] = {}
        # The type of interactions can be 'base', 'UV' or 'R2'.
        # For 'UV' or 'R2', one can always specify the loop it corresponds
        # to by a tag in the second element of the list. If the tag is an
        # empty list, then the R2/UV interaction will be recognized only
        # based on the nature of the identity of the particles branching
        # off the loop and the loop orders. 
        # Otherwise, the tag can be specified and it will be used when 
        # identifying the R2/UV interaction corresponding to a given loop
        # generated.
        # The format is [(lp1ID,int1ID),(lp1ID,int1ID),(lp1ID,int1ID),etc...]
        # Example of a tag for the following loop
        #
        #             ___34_____   The ';' line is a gluon with ID 21
        #          45/   ;         The '|' line is a d-quark with ID 1
        #     ------<    ;         The numbers are the interactions ID
        #            \___;______   The tag for this loop would be:
        #                12          ((21,34),(1,45),(1,12))
        #                         
        # This tag is equivalent to all its cyclic permutations. This is why
        # it must be specified in the canonical order which is defined with 
        # by putting in front of the tag the lowest 2-tuple it contains.
        # (the order relation is defined by comparing the particle ID first
        # and the interaction ID after in case the particle ID are the same).
        # In case there are two identical lowest 2-tuple in the tag, the
        # tag chosen is such that it has the lowest second 2-tuple. The procedure
        # is repeated again with the subsequent 2-tuple until there is only
        # one cyclic permutation remaining and the ambiguity is resolved.
        # This insures to have one unique unambiguous canonical tag chosen.
        # In the example above, it would be:
        #       ((1,12),(21,34),(1,45))
        # PS: Notice that in the UFO model, the tag-information is limited to 
        # the minimally relevant one which are the loop particles specified in
        # in the attribute below. In this case, 'loop_particles' is the list of 
        # all the loops giving this same counterterm contribution. 
        # Each loop being represented by a set of the PDG of the particles 
        # (not repeated) constituting it. In the example above, it would simply
        # be (1,21). In the UFO, if the loop particles are not specified then
        # MG5 will account for this counterterm only once per concerned vertex.
        # Taking the example of the three gluon vertex counterterm, one can
        # possibly have in the ufo:
        #                VertexB = blabla, loop_particles = (b)
        #                VertexT = blabla, loop_particles = (t)
        # or 
        #                VertexALL = blabla, loop_particles = ()
        # In the first case UFO specifies the specific counterterm to the three-
        # gluon loop with the bottom running in (VertexB) and with the top running
        # in (VertexT). So MG5 will associate these counterterm vertices once to
        # each of the two loop.
        # In the case where UFO defined VertexALL, then whenever MG5 encounters
        # a triangle three-gluon loop (say the bottom one), it will associate to
        # it the vertex VertexALL but will not do so again when encountering the 
        # same loop with the top quark running in. This, because it assumes that
        # the UFO vertexALL comprises all contributions already.
        
        self['loop_particles']=[[]]
        self['type'] = 'base'
        self['perturbation_type'] = None

    def filter(self, name, value):
        """Filter for valid interaction property values."""

        if name == 'id':
            #Should be an integer
            if not isinstance(value, int):
                raise self.PhysicsObjectError, \
                        "%s is not a valid integer" % str(value)

        if name == 'particles':
            #Should be a list of valid particle names
            if not isinstance(value, ParticleList):
                raise self.PhysicsObjectError, \
                        "%s is not a valid list of particles" % str(value)

        if name == 'perturbation_type':
            if value!=None and not isinstance(value, str):
                raise self.PhysicsObjectError, \
                        "%s is not a valid string" % str(value)            

        if name == 'type':
            #Should be a string
            if not isinstance(value, str):
                raise self.PhysicsObjectError, \
                        "%s is not a valid string" % str(value)
        if name == 'loop_particles':
            if isinstance(value,list):
                for l in value:
                    if isinstance(l,list):
                        for part in l:
                            if not isinstance(part,int):
                                raise self.PhysicsObjectError, \
                                    "%s is not a valid integer" % str(part)
                            if part<0:
                                raise self.PhysicsObjectError, \
                                    "%s is not a valid positive integer" % str(part)

        if name == 'orders':
            #Should be a dict with valid order names ask keys and int as values
            if not isinstance(value, dict):
                raise self.PhysicsObjectError, \
                        "%s is not a valid dict for coupling orders" % \
                                                                    str(value)
            for order in value.keys():
                if not isinstance(order, str):
                    raise self.PhysicsObjectError, \
                        "%s is not a valid string" % str(order)
                if not isinstance(value[order], int):
                    raise self.PhysicsObjectError, \
                        "%s is not a valid integer" % str(value[order])

        if name in ['color']:
            #Should be a list of list strings
            if not isinstance(value, list):
                raise self.PhysicsObjectError, \
                        "%s is not a valid list of Color Strings" % str(value)
            for mycolstring in value:
                if not isinstance(mycolstring, color.ColorString):
                    raise self.PhysicsObjectError, \
                            "%s is not a valid list of Color Strings" % str(value)

        if name in ['lorentz']:
            #Should be a list of list strings
            if not isinstance(value, list):
                raise self.PhysicsObjectError, \
                        "%s is not a valid list of strings" % str(value)
            for mystr in value:
                if not isinstance(mystr, str):
                    raise self.PhysicsObjectError, \
                        "%s is not a valid string" % str(mystr)

        if name == 'couplings':
            #Should be a dictionary of strings with (i,j) keys
            if not isinstance(value, dict):
                raise self.PhysicsObjectError, \
                        "%s is not a valid dictionary for couplings" % \
                                                                str(value)

            for key in value.keys():
                if not isinstance(key, tuple):
                    raise self.PhysicsObjectError, \
                        "%s is not a valid tuple" % str(key)
                if len(key) != 2:
                    raise self.PhysicsObjectError, \
                        "%s is not a valid tuple with 2 elements" % str(key)
                if not isinstance(key[0], int) or not isinstance(key[1], int):
                    raise self.PhysicsObjectError, \
                        "%s is not a valid tuple of integer" % str(key)
                if not isinstance(value[key], str):
                    raise self.PhysicsObjectError, \
                        "%s is not a valid string" % value[key]

        return True

    def get_sorted_keys(self):
        """Return particle property names as a nicely sorted list."""

        return self.sorted_keys 
                
    def is_perturbating(self, orders_considered):
        """ Returns if this interaction comes from the perturbation of one of
        the order listed in the argument """
        
        if self['perturbation_type']==None:
            return True
        else:
            return (self['perturbation_type'] in orders_considered)
                
    def is_R2(self):
        """ Returns if the interaction is of R2 type."""

        # Precaution only useful because some tests have a predefined model
        # bypassing the default_setup and for which type was not defined.
        if 'type' in self.keys():
            return (len(self['type'])>=2 and self['type'][:2]=='R2')
        else:
            return False

    def is_UV(self):
        """ Returns if the interaction is of UV type."""

        # Precaution only useful because some tests have a predefined model
        # bypassing the default_setup and for which type was not defined.
        if 'type' in self.keys():
            return (len(self['type'])>=2 and self['type'][:2]=='UV')
        else:
            return False
        
    def is_UVmass(self):
        """ Returns if the interaction is of UVmass type."""

        # Precaution only useful because some tests have a predefined model
        # bypassing the default_setup and for which type was not defined.
        if 'type' in self.keys():
            return (len(self['type'])>=6 and self['type'][:6]=='UVmass')
        else:
            return False
        
    def is_UVloop(self):
        """ Returns if the interaction is of UVmass type."""

        # Precaution only useful because some tests have a predefined model
        # bypassing the default_setup and for which type was not defined.
        if 'type' in self.keys():
            return (len(self['type'])>=6 and self['type'][:6]=='UVloop')
        else:
            return False
        
    def is_UVtree(self):
        """ Returns if the interaction is of UVmass type."""

        # Precaution only useful because some tests have a predefined model
        # bypassing the default_setup and for which type was not defined.
        if 'type' in self.keys():
            return (len(self['type'])>=6 and self['type'][:6]=='UVtree')
        else:
            return False
        
    def is_UVCT(self):
        """ Returns if the interaction is of the UVCT type which means that 
        it has been selected as a possible UV counterterm interaction for this
        process. Such interactions are marked by having the 'UVCT_SPECIAL' order
        key in their orders."""

        # Precaution only useful because some tests have a predefined model
        # bypassing the default_setup and for which type was not defined.
        if 'UVCT_SPECIAL' in self['orders'].keys():
            return True
        else:
            return False
        
    def get_epsilon_order(self):
        """ Returns 0 if this interaction contributes to the finite part of the
        amplitude and 1 (2) is it contributes to its single (double) pole """
        
        if 'type' in self.keys():
            if '1eps' in self['type']:
                return 1
            elif '2eps' in self['type']:
                return 2
            else:
                return 0
        else:
            return 0

    def generate_dict_entries(self, ref_dict_to0, ref_dict_to1):
        """Add entries corresponding to the current interactions to 
        the reference dictionaries (for n>0 and n-1>1)"""

        # Create n>0 entries. Format is (p1,p2,p3,...):interaction_id.
        # We are interested in the unordered list, so use sorted()

        pdg_tuple = tuple(sorted([p.get_pdg_code() for p in self['particles']]))
        if pdg_tuple not in ref_dict_to0.keys():
            ref_dict_to0[pdg_tuple] = [self['id']]
        else:
            ref_dict_to0[pdg_tuple].append(self['id'])

        # Create n-1>1 entries. Note that, in the n-1 > 1 dictionary,
        # the n-1 entries should have opposite sign as compared to
        # interaction, since the interaction has outgoing particles,
        # while in the dictionary we treat the n-1 particles as
        # incoming

        for part in self['particles']:

            # We are interested in the unordered list, so use sorted()
            pdg_tuple = tuple(sorted([p.get_pdg_code() for (i, p) in \
                                      enumerate(self['particles']) if \
                                      i != self['particles'].index(part)]))
            pdg_part = part.get_anti_pdg_code()
            if pdg_tuple in ref_dict_to1.keys():
                if (pdg_part, self['id']) not in  ref_dict_to1[pdg_tuple]:
                    ref_dict_to1[pdg_tuple].append((pdg_part, self['id']))
            else:
                ref_dict_to1[pdg_tuple] = [(pdg_part, self['id'])]

    def get_WEIGHTED_order(self, model):
        """Get the WEIGHTED order for this interaction, for equivalent
        3-particle vertex. Note that it can be fractional."""

        return float(sum([model.get('order_hierarchy')[key]*self.get('orders')[key]\
                          for key in self.get('orders')]))/ \
               max((len(self.get('particles'))-2), 1)

    def __str__(self):
        """String representation of an interaction. Outputs valid Python 
        with improved format. Overrides the PhysicsObject __str__ to only
        display PDG code of involved particles."""

        mystr = '{\n'

        for prop in self.get_sorted_keys():
            if isinstance(self[prop], str):
                mystr = mystr + '    \'' + prop + '\': \'' + \
                        self[prop] + '\',\n'
            elif isinstance(self[prop], float):
                mystr = mystr + '    \'' + prop + '\': %.2f,\n' % self[prop]
            elif isinstance(self[prop], ParticleList):
                mystr = mystr + '    \'' + prop + '\': [%s],\n' % \
                   ','.join([str(part.get_pdg_code()) for part in self[prop]])
            else:
                mystr = mystr + '    \'' + prop + '\': ' + \
                        repr(self[prop]) + ',\n'
        mystr = mystr.rstrip(',\n')
        mystr = mystr + '\n}'

        return mystr

#===============================================================================
# InteractionList
#===============================================================================
class InteractionList(PhysicsObjectList):
    """A class to store lists of interactionss."""

    def is_valid_element(self, obj):
        """Test if object obj is a valid Interaction for the list."""

        return isinstance(obj, Interaction)

    def generate_ref_dict(self,useR2UV=False, useUVCT=False):
        """Generate the reference dictionaries from interaction list.
        Return a list where the first element is the n>0 dictionary and
        the second one is n-1>1."""

        ref_dict_to0 = {}
        ref_dict_to1 = {}
        buffer = {}

        for inter in self:
            if useR2UV or (not inter.is_UV() and not inter.is_R2() and \
                           not inter.is_UVCT()):
                inter.generate_dict_entries(ref_dict_to0, ref_dict_to1)
            if useUVCT and inter.is_UVCT():
                inter.generate_dict_entries(ref_dict_to0, ref_dict_to1)
                
        return [ref_dict_to0, ref_dict_to1]

    def generate_dict(self):
        """Generate a dictionary from interaction id to interaction.
        """

        interaction_dict = {}

        for inter in self:
            interaction_dict[inter.get('id')] = inter

        return interaction_dict

    def synchronize_interactions_with_particles(self, particle_dict):
        """Make sure that the particles in the interactions are those
        in the particle_dict, and that there are no interactions
        refering to particles that don't exist. To be called when the
        particle_dict is updated in a model.
        """

        iint = 0
        while iint < len(self):
            inter = self[iint]
            particles = inter.get('particles')
            try:
                for ipart, part in enumerate(particles):
                    particles[ipart] = particle_dict[part.get_pdg_code()]
                iint += 1
            except KeyError:
                # This interaction has particles that no longer exist
                self.pop(iint)

    def get_type(self, type):
        """ return all interactions in the list of type 'type' """
        return InteractionList([int for int in self if int.get('type')==type])

    def get_R2(self):
        """ return all interactions in the list of type R2 """
        return InteractionList([int for int in self if int.is_R2()])

    def get_UV(self):
        """ return all interactions in the list of type UV """
        return InteractionList([int for int in self if int.is_UV()])

    def get_UVmass(self):
        """ return all interactions in the list of type UVmass """
        return InteractionList([int for int in self if int.is_UVmass()])

    def get_UVtree(self):
        """ return all interactions in the list of type UVtree """
        return InteractionList([int for int in self if int.is_UVtree()])
    
    def get_UVloop(self):
        """ return all interactions in the list of type UVloop """
        return InteractionList([int for int in self if int.is_UVloop()])

#===============================================================================
# Model
#===============================================================================
class Model(PhysicsObject):
    """A class to store all the model information."""
    
    def default_setup(self):

        self['name'] = ""
        self['particles'] = ParticleList()
        self['interactions'] = InteractionList()
        self['parameters'] = None
        self['functions'] = None
        self['couplings'] = None
        self['lorentz'] = None
        self['particle_dict'] = {}
        self['interaction_dict'] = {}
        self['ref_dict_to0'] = {}
        self['ref_dict_to1'] = {}
        self['got_majoranas'] = None
        self['order_hierarchy'] = {}
        self['conserved_charge'] = set()
        self['coupling_orders'] = None
        self['expansion_order'] = None
        self['version_tag'] = None # position of the directory (for security)
        self['gauge'] = [0, 1]
        self['case_sensitive'] = True
        # attribute which might be define if needed
        #self['name2pdg'] = {'name': pdg}
        

    def filter(self, name, value):
        """Filter for model property values"""

        if name in ['name']:
            if not isinstance(value, str):
                raise self.PhysicsObjectError, \
                    "Object of type %s is not a string" %type(value)

        elif name == 'particles':
            if not isinstance(value, ParticleList):
                raise self.PhysicsObjectError, \
                    "Object of type %s is not a ParticleList object" % \
                                                            type(value)
        elif name == 'interactions':
            if not isinstance(value, InteractionList):
                raise self.PhysicsObjectError, \
                    "Object of type %s is not a InteractionList object" % \
                                                            type(value)
        elif name == 'particle_dict':
            if not isinstance(value, dict):
                raise self.PhysicsObjectError, \
                    "Object of type %s is not a dictionary" % \
                                                        type(value)
        elif name == 'interaction_dict':
            if not isinstance(value, dict):
                raise self.PhysicsObjectError, \
                    "Object of type %s is not a dictionary" % type(value)

        elif name == 'ref_dict_to0':
            if not isinstance(value, dict):
                raise self.PhysicsObjectError, \
                    "Object of type %s is not a dictionary" % type(value)
                    
        elif name == 'ref_dict_to1':
            if not isinstance(value, dict):
                raise self.PhysicsObjectError, \
                    "Object of type %s is not a dictionary" % type(value)

        elif name == 'got_majoranas':
            if not (isinstance(value, bool) or value == None):
                raise self.PhysicsObjectError, \
                    "Object of type %s is not a boolean" % type(value)

        elif name == 'conserved_charge':
            if not (isinstance(value, set)):
                raise self.PhysicsObjectError, \
                    "Object of type %s is not a set" % type(value)

        elif name == 'version_tag':
            if not (isinstance(value, str)):
                raise self.PhysicsObjectError, \
                    "Object of type %s is not a string" % type(value)

        elif name == 'order_hierarchy':
            if not isinstance(value, dict):
                raise self.PhysicsObjectError, \
                    "Object of type %s is not a dictionary" % \
                                                            type(value)
            for key in value.keys():
                if not isinstance(value[key],int):
                    raise self.PhysicsObjectError, \
                        "Object of type %s is not an integer" % \
                                                            type(value[key])
        elif name == 'gauge':
            if not (isinstance(value, list)):
                raise self.PhysicsObjectError, \
                    "Object of type %s is not a list" % type(value)

        elif name == 'case_sensitive':
            if not value in [True ,False]:
                raise self.PhysicsObjectError, \
                    "Object of type %s is not a boolean" % type(value)
        return True

    def get(self, name):
        """Get the value of the property name."""

        if (name == 'ref_dict_to0' or name == 'ref_dict_to1') and \
                                                                not self[name]:
            if self['interactions']:
                [self['ref_dict_to0'], self['ref_dict_to1']] = \
                            self['interactions'].generate_ref_dict()
                self['ref_dict_to0'].update(
                                self['particles'].generate_ref_dict())

        if (name == 'particle_dict') and not self[name]:
            if self['particles']:
                self['particle_dict'] = self['particles'].generate_dict()
            if self['interactions']:
                self['interactions'].synchronize_interactions_with_particles(\
                                                          self['particle_dict'])
        if name == 'modelpath':
            modeldir = self.get('version_tag').rsplit('##',1)[0]
            if os.path.exists(modeldir):
                return modeldir
            modeldir = os.path.join(os.path.dirname(modeldir),
                                    os.path.basename(modeldir).rsplit("-",1)[0])
            if os.path.exists(modeldir):
                return modeldir 
            raise Exception, 'Invalid Path information: %s' % self.get('version_tag')        

        if (name == 'interaction_dict') and not self[name]:
            if self['interactions']:
                self['interaction_dict'] = self['interactions'].generate_dict()

        if (name == 'got_majoranas') and self[name] == None:
            if self['particles']:
                self['got_majoranas'] = self.check_majoranas()

        if (name == 'coupling_orders') and self[name] == None:
            if self['interactions']:
                self['coupling_orders'] = self.get_coupling_orders()

        if (name == 'order_hierarchy') and not self[name]:
            if self['interactions']:
                self['order_hierarchy'] = self.get_order_hierarchy()    

        if (name == 'expansion_order') and self[name] == None:
            if self['interactions']:
                self['expansion_order'] = \
                   dict([(order, -1) for order in self.get('coupling_orders')])
                   
        if (name == 'name2pdg') and 'name2pdg' not in self:
            self['name2pdg'] = {}
            for p in self.get('particles'):
                self['name2pdg'][p.get('antiname')] = -1*p.get('pdg_code')
                self['name2pdg'][p.get('name')] =  p.get('pdg_code')
                
        return Model.__bases__[0].get(self, name) # call the mother routine

    def set(self, name, value):
        """Special set for particles and interactions - need to
        regenerate dictionaries."""

        if name == 'particles':
            # Ensure no doublets in particle list
            make_unique(value)
            # Reset dictionaries
            self['particle_dict'] = {}
            self['ref_dict_to0'] = {}
            self['got_majoranas'] = None

        if name == 'interactions':
            # Ensure no doublets in interaction list
            make_unique(value)
            # Reset dictionaries
            self['interaction_dict'] = {}
            self['ref_dict_to1'] = {}
            self['ref_dict_to0'] = {}
            self['got_majoranas'] = None
            self['coupling_orders'] = None
            self['order_hierarchy'] = {}
            self['expansion_order'] = None

        Model.__bases__[0].set(self, name, value) # call the mother routine

        if name == 'particles':
            # Recreate particle_dict
            self.get('particle_dict')

    def actualize_dictionaries(self):
        """This function actualizes the dictionaries"""

        [self['ref_dict_to0'], self['ref_dict_to1']] = \
                self['interactions'].generate_ref_dict()
        self['ref_dict_to0'].update(
                                self['particles'].generate_ref_dict())

    def get_sorted_keys(self):
        """Return process property names as a nicely sorted list."""

        return ['name', 'particles', 'parameters', 'interactions',
                'couplings','lorentz', 'gauge']

    def get_particle(self, id):
        """Return the particle corresponding to the id / name"""
        
        try:
            return self["particle_dict"][id]
        except Exception:
            if isinstance(id, int):
                try:
                    return self.get("particle_dict")[id]
                except Exception:
                    return None
            else:
                if not hasattr(self, 'name2part'):
                    self.create_name2part()
                try: 
                    return self.name2part[id]
                except:
                    return None

    def create_name2part(self):
        """create a dictionary name 2 part"""
        
        self.name2part = {}
        for part in self.get("particle_dict").values():
            self.name2part[part.get('name')] = part
        
            

    def get_lorentz(self, name):
        """return the lorentz object from the associate name"""
        if hasattr(self, 'lorentz_name2obj'):
            return self.lorentz_name2obj[name]  
        else:
            self.create_lorentz_dict()
            return self.lorentz_name2obj[name]

    def create_lorentz_dict(self):
        """create the dictionary linked to the lorentz structure"""
        self.lorentz_name2obj = {}
        self.lorentz_expr2name = {}
        if not self.get('lorentz'):
            return
        for lor in self.get('lorentz'):
            self.lorentz_name2obj[lor.name] = lor
            self.lorentz_expr2name[lor.structure] = lor.name

    def get_interaction(self, id):
        """Return the interaction corresponding to the id"""

        try:
            return self.get("interaction_dict")[id]
        except Exception:
            return None

    def get_parameter(self, name):
        """Return the parameter associated to the name NAME"""
        
        # If information is saved
        if hasattr(self, 'parameters_dict') and self.parameters_dict:
            try:
                return self.parameters_dict[name]
            except Exception:
                # try to reload it before crashing 
                pass
            
        # Else first build the dictionary
        self.parameters_dict = {}
        for data in self['parameters'].values():
            [self.parameters_dict.__setitem__(p.name,p) for p in data]
        
        return self.parameters_dict[name]

    def get_coupling_orders(self):
        """Determine the coupling orders of the model"""
        return set(sum([i.get('orders').keys() for i in \
                        self.get('interactions')], []))

    def get_order_hierarchy(self):
        """Set a default order hierarchy for the model if not set by the UFO."""
        # Set coupling hierachy
        hierarchy = dict([(order, 1) for order in self.get('coupling_orders')])
        # Special case for only QCD and QED couplings, unless already set
        if self.get('coupling_orders') == set(['QCD', 'QED']):
            hierarchy['QED'] = 2
        return hierarchy


    def get_nflav(self):
        """returns the number of light quark flavours in the model."""
        return len([p for p in self.get('particles') \
                if p['spin'] == 2 and p['is_part'] and \
                p ['color'] != 1 and p['mass'].lower() == 'zero'])

    
    def get_particles_hierarchy(self):
        """Returns the order hierarchies of the model and the
        particles which have interactions in at least this hierarchy
        (used in find_optimal_process_orders in MultiProcess diagram
        generation):

        Check the coupling hierarchy of the model. Assign all
        particles to the different coupling hierarchies so that a
        particle is considered to be in the highest hierarchy (i.e.,
        with lowest value) where it has an interaction.
        """
        
        # Find coupling orders in model
        coupling_orders = self.get('coupling_orders')
        # Loop through the different coupling hierarchy values, so we
        # start with the most dominant and proceed to the least dominant
        hierarchy = sorted(list(set([self.get('order_hierarchy')[k] for \
                                     k in coupling_orders])))

        # orders is a rising list of the lists of orders with a given hierarchy
        orders = []
        for value in hierarchy:
            orders.append([ k for (k, v) in \
                            self.get('order_hierarchy').items() if \
                            v == value ])

        # Extract the interaction that correspond to the different
        # coupling hierarchies, and the corresponding particles
        interactions = []
        particles = []
        for iorder, order in enumerate(orders):
            sum_orders = sum(orders[:iorder+1], [])
            sum_interactions = sum(interactions[:iorder], [])
            sum_particles = sum([list(p) for p in particles[:iorder]], [])
            # Append all interactions that have only orders with at least
            # this hierarchy
            interactions.append([i for i in self.get('interactions') if \
                                 not i in sum_interactions and \
                                 not any([k not in sum_orders for k in \
                                          i.get('orders').keys()])])
            # Append the corresponding particles, excluding the
            # particles that have already been added
            particles.append(set(sum([[p.get_pdg_code() for p in \
                                      inter.get('particles') if \
                                       p.get_pdg_code() not in sum_particles] \
                                      for inter in interactions[-1]], [])))

        return particles, hierarchy

    def get_max_WEIGHTED(self):
        """Return the maximum WEIGHTED order for any interaction in the model,
        for equivalent 3-particle vertices. Note that it can be fractional."""

        return max([inter.get_WEIGHTED_order(self) for inter in \
                        self.get('interactions')])
            

    def check_majoranas(self):
        """Return True if there is fermion flow violation, False otherwise"""

        if any([part.is_fermion() and part.get('self_antipart') \
                for part in self.get('particles')]):
            return True

        # No Majorana particles, but may still be fermion flow
        # violating interactions
        for inter in self.get('interactions'):
            # Do not look at UV Wfct renormalization counterterms
            if len(inter.get('particles'))==1:
                continue
            fermions = [p for p in inter.get('particles') if p.is_fermion()]
            for i in range(0, len(fermions), 2):
                if fermions[i].get('is_part') == \
                   fermions[i+1].get('is_part'):
                    # This is a fermion flow violating interaction
                    return True
        # No fermion flow violations
        return False

    def reset_dictionaries(self):
        """Reset all dictionaries and got_majoranas. This is necessary
        whenever the particle or interaction content has changed. If
        particles or interactions are set using the set routine, this
        is done automatically."""

        self['particle_dict'] = {}
        self['ref_dict_to0'] = {}
        self['got_majoranas'] = None
        self['interaction_dict'] = {}
        self['ref_dict_to1'] = {}
        self['ref_dict_to0'] = {}
        
    def pass_particles_name_in_mg_default(self):
        """Change the name of the particles such that all SM and MSSM particles
        follows the MG convention"""

        # Check that default name/antiname is not already use 
        def check_name_free(self, name):
            """ check if name is not use for a particle in the model if it is 
            raise an MadGraph5error"""
            part = self['particles'].find_name(name)
            if part: 
                error_text = \
                '%s particles with pdg code %s is in conflict with MG ' + \
                'convention name for particle %s.\n Use -modelname in order ' + \
                'to use the particles name defined in the model and not the ' + \
                'MadGraph convention'
                
                raise MadGraph5Error, error_text % \
                                     (part.get_name(), part.get_pdg_code(), pdg)                

        default = self.load_default_name()

        for pdg in default.keys():
            part = self.get_particle(pdg)
            if not part:
                continue
            antipart = self.get_particle(-pdg)
            name = part.get_name()
            if name != default[pdg]:
                check_name_free(self, default[pdg])
                if part.get('is_part'):
                    part.set('name', default[pdg])
                    if antipart:
                        antipart.set('name', default[pdg])
                    else:
                        part.set('antiname', default[pdg])                        
                else:
                    part.set('antiname', default[pdg])
                    if antipart:
                        antipart.set('antiname', default[pdg])
        
        #additional check for the Higgs in the mssm
        if self.get('name') == 'mssm' or self.get('name').startswith('mssm-'):
            part = self.get_particle(25)
            part.set('name', 'h1')
            part.set('antiname', 'h1')
            
        

    def get_first_non_pdg(self):
        """Return the first positive number that is not a valid PDG code"""
        return [c for c in range(1, len(self.get('particles')) + 1) if \
                c not in self.get('particle_dict').keys()][0]
                
    def write_param_card(self):
        """Write out the param_card, and return as string."""
        
        import models.write_param_card as writter
        out = StringIO.StringIO() # it's suppose to be written in a file
        param = writter.ParamCardWriter(self)
        param.define_output_file(out)
        param.write_card()
        return out.getvalue()
        
    @ staticmethod
    def load_default_name():
        """ load the default for name convention """

        logger.info('Change particles name to pass to MG5 convention')    
        default = {}
        for line in open(os.path.join(MG5DIR, 'input', \
                                                 'particles_name_default.txt')):
            line = line.lstrip()
            if line.startswith('#'):
                continue
            
            args = line.split()
            if len(args) != 2:
                logger.warning('Invalid syntax in interface/default_name:\n %s' % line)
                continue
            default[int(args[0])] = args[1].lower()
        
        return default

    def change_mass_to_complex_scheme(self):
        """modify the expression changing the mass to complex mass scheme"""
        
        # 1) Find All input parameter mass and width associated
        #   Add a internal parameter and replace mass with that param
        # 2) Find All mass fixed by the model and width associated
        #   -> Both need to be fixed with a real() /Imag()
        # 3) Find All width fixed by the model
        #   -> Need to be fixed with a real()
        # 4) Fix the Yukawa mass to the value of the complex mass/ real mass
        # 5) Loop through all expression and modify those accordingly
        #    Including all parameter expression as complex

        to_change = {}
        mass_widths = [] # parameter which should stay real
        for particle in self.get('particles'):
            m = particle.get('width')
            if m in mass_widths:
                continue
            mass_widths.append(particle.get('width'))
            mass_widths.append(particle.get('mass'))
            if particle.get('width') == 'ZERO':
                #everything is fine since the width is zero
                continue
            width = self.get_parameter(particle.get('width'))
            if not isinstance(width, ParamCardVariable):
                width.expr = 're(%s)' % width.expr
            if particle.get('mass') != 'ZERO':
                mass = self.get_parameter(particle.get('mass'))
                # special SM treatment to change the gauge scheme automatically.
                if particle.get('pdg_code') == 24:
                    if hasattr(mass, 'expr') and mass.expr == 'cmath.sqrt(MZ__exp__2/2. + cmath.sqrt(MZ__exp__4/4. - (aEW*cmath.pi*MZ__exp__2)/(Gf*sqrt__2)))':
                        # Make MW an external parameter
                        MW = ParamCardVariable(mass.name, mass.value, 'MASS', [24])
                        self.get('parameters')[('external',)].append(MW)
                        self.get('parameters')[mass.depend].remove(mass)
                        # Make Gf an internal parameter
                        new_param = ModelVariable('Gf',
                        '-aEW*MZ**2*cmath.pi/(cmath.sqrt(2)*%(MW)s**2*(%(MW)s**2 - MZ**2))' %\
                        {'MW': mass.name}, 'complex', mass.depend)
                        Gf = self.get_parameter('Gf')
                        self.get('parameters')[('external',)].remove(Gf)
                        self.add_param(new_param, ['aEW'])
                        # Use the new mass for the future modification
                        mass = MW
                # Add A new parameter CMASS
                #first compute the dependencies (as,...)
                depend = list(set(mass.depend + width.depend))
                if len(depend)>1 and 'external' in depend:
                    depend.remove('external')
                depend = tuple(depend)
                if depend == ('external',):
                    depend = ()
                
                # Create the new parameter
                if isinstance(mass, ParamCardVariable):
                    New_param = ModelVariable('CMASS_'+mass.name,
                        'cmath.sqrt(%(mass)s**2 - complex(0,1) * %(mass)s * %(width)s)' \
                              % {'mass': mass.name, 'width': width.name}, 
                        'complex', depend)              
                else:
                    New_param = ModelVariable('CMASS_'+mass.name,
                        mass.expr, 'complex', depend)
                    # Modify the treatment of the width in this case
                    if not isinstance(width, ParamCardVariable):
                        width.expr = '- im(%s**2) / cmath.sqrt(re(%s**2))' % (mass.expr, mass.expr)
                    else:
                        # Remove external parameter from the param_card
                        New_width = ModelVariable(width.name,
                        '-1 * im(CMASS_%s**2) / %s' % (mass.name, mass.name), 'real', mass.depend)
                        self.get('parameters')[('external',)].remove(width)
                        self.add_param(New_param, (mass,))
                        self.add_param(New_width, (New_param,))
                        mass.expr = 'cmath.sqrt(re(%s**2))' % mass.expr                
                        to_change[mass.name] = New_param.name
                        continue                        
                        
                    mass.expr = 're(%s)' % mass.expr                
                self.add_param(New_param, (mass, width))
                to_change[mass.name] = New_param.name
        
        # Remove the Yukawa and fix those accordingly to the mass/complex mass
        yukawas = [p for p in self.get('parameters')[('external',)] 
                                              if p.lhablock.lower() == 'yukawa']
        for yukawa in yukawas:
            # clean the pevious parameter
            self.get('parameters')[('external',)].remove(yukawa)
            
            particle = self.get_particle(yukawa.lhacode[0])
            mass = self.get_parameter(particle.get('mass'))
            
            # add the new parameter in the correct category
            if mass.depend == ('external',):
                depend = ()
            else:
                depend = mass.depend
                
            New_param = ModelVariable(yukawa.name, mass.name, 'real', depend)
            
            # Add it in the model at the correct place (for the dependences)
            if mass.name in to_change:
                expr = 'CMASS_%s' % mass.name
            else:
                expr = mass.name
            param_depend = self.get_parameter(expr)
            self.add_param(New_param, [param_depend])
            
        if not to_change:
            return
            
            
        # So at this stage we still need to modify all parameters depending of
        # particle's mass. In addition all parameter (but mass/width/external 
        # parameter) should be pass in complex mode.
        pat = '|'.join(to_change.keys())
        pat = r'(%s)\b' % pat
        pat = re.compile(pat)
        def replace(match):
            return to_change[match.group()]
        
        # Modify the parameters
        for dep, list_param in self['parameters'].items():
            for param in list_param:
                if param.name.startswith('CMASS_') or param.name in mass_widths or\
                              isinstance(param, ParamCardVariable):
                    continue
                param.type = 'complex'
#                print param.expr,  to_change
                
                param.expr = pat.sub(replace, param.expr)
        
        # Modify the couplings        
        for dep, list_coup in self['couplings'].items():
            for coup in list_coup:                
                coup.expr = pat.sub(replace, coup.expr)
                
    def add_param(self, new_param, depend_param):
        """add the parameter in the list of parameter in a correct position"""
            
        pos = 0
        for i,param in enumerate(self.get('parameters')[new_param.depend]):
            if param.name in depend_param:
                pos = i + 1
        self.get('parameters')[new_param.depend].insert(pos, new_param)

################################################################################
# Class for Parameter / Coupling
################################################################################
class ModelVariable(object):
    """A Class for storing the information about coupling/ parameter"""
    
    def __init__(self, name, expression, type, depend=()):
        """Initialize a new parameter/coupling"""
        
        self.name = name
        self.expr = expression # python expression
        self.type = type # real/complex
        self.depend = depend # depend on some other parameter -tuple-
        self.value = None
    
    def __eq__(self, other):
        """Object with same name are identical, If the object is a string we check
        if the attribute name is equal to this string"""
        
        try:
            return other.name == self.name
        except Exception:
            return other == self.name

class ParamCardVariable(ModelVariable):
    """ A class for storing the information linked to all the parameter 
    which should be define in the param_card.dat"""
    
    depend = ('external',)
    type = 'real'
    
    def __init__(self, name, value, lhablock, lhacode):
        """Initialize a new ParamCardVariable
        name: name of the variable
        value: default numerical value
        lhablock: name of the block in the param_card.dat
        lhacode: code associate to the variable
        """
        self.name = name
        self.value = value 
        self.lhablock = lhablock
        self.lhacode = lhacode


#===============================================================================
# Classes used in diagram generation and process definition:
#    Leg, Vertex, Diagram, Process
#===============================================================================

#===============================================================================
# Leg
#===============================================================================
class Leg(PhysicsObject):
    """Leg object: id (Particle), number, I/F state, flag from_group
    """

    def default_setup(self):
        """Default values for all properties"""

        self['id'] = 0
        self['number'] = 0
        # state: True = final, False = initial (boolean to save memory)
        self['state'] = True
        #self['loop_line'] = False
        self['loop_line'] = False
        # from_group: Used in diagram generation
        self['from_group'] = True
        # onshell: decaying leg (True), forbidden s-channel (False), none (None)
        self['onshell'] = None

    def filter(self, name, value):
        """Filter for valid leg property values."""

        if name in ['id', 'number']:
            if not isinstance(value, int):
                raise self.PhysicsObjectError, \
                        "%s is not a valid integer for leg id" % str(value)

        if name == 'state':
            if not isinstance(value, bool):
                raise self.PhysicsObjectError, \
                        "%s is not a valid leg state (True|False)" % \
                                                                    str(value)

        if name == 'from_group':
            if not isinstance(value, bool) and value != None:
                raise self.PhysicsObjectError, \
                        "%s is not a valid boolean for leg flag from_group" % \
                                                                    str(value)

        if name == 'loop_line':
            if not isinstance(value, bool) and value != None:
                raise self.PhysicsObjectError, \
                    "%s is not a valid boolean for leg flag loop_line" % \
                                                                    str(value)

        if name == 'onshell':
            if not isinstance(value, bool) and value != None:
                raise self.PhysicsObjectError, \
                        "%s is not a valid boolean for leg flag onshell" % \
                                                                    str(value)
        return True

    def get_sorted_keys(self):
        """Return particle property names as a nicely sorted list."""

        return ['id', 'number', 'state', 'from_group', 'loop_line', 'onshell']

    def is_fermion(self, model):
        """Returns True if the particle corresponding to the leg is a
        fermion"""

        assert isinstance(model, Model), "%s is not a model" % str(model)

        return model.get('particle_dict')[self['id']].is_fermion()

    def is_incoming_fermion(self, model):
        """Returns True if leg is an incoming fermion, i.e., initial
        particle or final antiparticle"""

        assert isinstance(model, Model), "%s is not a model" % str(model)

        part = model.get('particle_dict')[self['id']]
        return part.is_fermion() and \
               (self.get('state') == False and part.get('is_part') or \
                self.get('state') == True and not part.get('is_part'))

    def is_outgoing_fermion(self, model):
        """Returns True if leg is an outgoing fermion, i.e., initial
        antiparticle or final particle"""

        assert isinstance(model, Model), "%s is not a model" % str(model)        
        
        part = model.get('particle_dict')[self['id']]
        return part.is_fermion() and \
               (self.get('state') == True and part.get('is_part') or \
                self.get('state') == False and not part.get('is_part'))

    # Helper function. We don't overload the == operator because it might be useful
    # to define it differently than that later.

    def same(self, leg):
        """ Returns true if the leg in argument has the same ID and the same numer """

        # In case we want to check this leg with an integer in the tagging procedure, 
        # then it only has to match the leg number.
        if isinstance(leg,int):
            if self['number']==leg:
                return True
            else:
                return False

        # If using a Leg object instead, we also want to compare the other relevant
        # properties.
        elif isinstance(leg, Leg):
            if self['id']==leg.get('id') and \
               self['number']==leg.get('number') and \
               self['loop_line']==leg.get('loop_line') :
                return True
            else:
                return False

        else :
            return False

    # Make sure sort() sorts lists of legs according to 'number'
    def __lt__(self, other):
        return self['number'] < other['number']

#===============================================================================
# LegList
#===============================================================================
class LegList(PhysicsObjectList):
    """List of Leg objects
    """

    def is_valid_element(self, obj):
        """Test if object obj is a valid Leg for the list."""

        return isinstance(obj, Leg)

    # Helper methods for diagram generation

    def from_group_elements(self):
        """Return all elements which have 'from_group' True"""

        return filter(lambda leg: leg.get('from_group'), self)

    def minimum_one_from_group(self):
        """Return True if at least one element has 'from_group' True"""

        return len(self.from_group_elements()) > 0

    def minimum_two_from_group(self):
        """Return True if at least two elements have 'from_group' True"""

        return len(self.from_group_elements()) > 1

    def can_combine_to_1(self, ref_dict_to1):
        """If has at least one 'from_group' True and in ref_dict_to1,
           return the return list from ref_dict_to1, otherwise return False"""
        if self.minimum_one_from_group():
            return ref_dict_to1.has_key(tuple(sorted([leg.get('id') for leg in self])))
        else:
            return False

    def can_combine_to_0(self, ref_dict_to0, is_decay_chain=False):
        """If has at least two 'from_group' True and in ref_dict_to0,
        
        return the vertex (with id from ref_dict_to0), otherwise return None

        If is_decay_chain = True, we only allow clustering of the
        initial leg, since we want this to be the last wavefunction to
        be evaluated.
        """
        if is_decay_chain:
            # Special treatment - here we only allow combination to 0
            # if the initial leg (marked by from_group = None) is
            # unclustered, since we want this to stay until the very
            # end.
            return any(leg.get('from_group') == None for leg in self) and \
                   ref_dict_to0.has_key(tuple(sorted([leg.get('id') \
                                                      for leg in self])))

        if self.minimum_two_from_group():
            return ref_dict_to0.has_key(tuple(sorted([leg.get('id') for leg in self])))
        else:
            return False

    def get_outgoing_id_list(self, model):
        """Returns the list of ids corresponding to the leglist with
        all particles outgoing"""

        res = []

        assert isinstance(model, Model), "Error! model not model"


        for leg in self:
            if leg.get('state') == False:
                res.append(model.get('particle_dict')[leg.get('id')].get_anti_pdg_code())
            else:
                res.append(leg.get('id'))

        return res
    
    def sort(self,pert='QCD'):
        """Match with FKSLegList"""
        return super(LegList,self).sort()


#===============================================================================
# MultiLeg
#===============================================================================
class MultiLeg(PhysicsObject):
    """MultiLeg object: ids (Particle or particles), I/F state
    """

    def default_setup(self):
        """Default values for all properties"""

        self['ids'] = []
        self['state'] = True

    def filter(self, name, value):
        """Filter for valid multileg property values."""

        if name == 'ids':
            if not isinstance(value, list):
                raise self.PhysicsObjectError, \
                        "%s is not a valid list" % str(value)
            for i in value:
                if not isinstance(i, int):
                    raise self.PhysicsObjectError, \
                          "%s is not a valid list of integers" % str(value)

        if name == 'state':
            if not isinstance(value, bool):
                raise self.PhysicsObjectError, \
                        "%s is not a valid leg state (initial|final)" % \
                                                                    str(value)

        return True

    def get_sorted_keys(self):
        """Return particle property names as a nicely sorted list."""

        return ['ids', 'state']

#===============================================================================
# LegList
#===============================================================================
class MultiLegList(PhysicsObjectList):
    """List of MultiLeg objects
    """

    def is_valid_element(self, obj):
        """Test if object obj is a valid MultiLeg for the list."""

        return isinstance(obj, MultiLeg)

#===============================================================================
# Vertex
#===============================================================================
class Vertex(PhysicsObject):
    """Vertex: list of legs (ordered), id (Interaction)
    """
    
    sorted_keys = ['id', 'legs']
    
    def default_setup(self):
        """Default values for all properties"""

        self['id'] = 0
        self['legs'] = LegList()

    def filter(self, name, value):
        """Filter for valid vertex property values."""

        if name == 'id':
            if not isinstance(value, int):
                raise self.PhysicsObjectError, \
                        "%s is not a valid integer for vertex id" % str(value)

        if name == 'legs':
            if not isinstance(value, LegList):
                raise self.PhysicsObjectError, \
                        "%s is not a valid LegList object" % str(value)

        return True

    def get_sorted_keys(self):
        """Return particle property names as a nicely sorted list."""

        return self.sorted_keys  #['id', 'legs']

    def get_s_channel_id(self, model, ninitial):
        """Returns the id for the last leg as an outgoing
        s-channel. Returns 0 if leg is t-channel, or if identity
        vertex. Used to check for required and forbidden s-channel
        particles."""

        leg = self.get('legs')[-1]

        if ninitial == 1:
            # For one initial particle, all legs are s-channel
            # Only need to flip particle id if state is False
            if leg.get('state') == True:
                return leg.get('id')
            else:
                return model.get('particle_dict')[leg.get('id')].\
                       get_anti_pdg_code()

        # Number of initial particles is at least 2
        if self.get('id') == 0 or \
           leg.get('state') == False:
            # identity vertex or t-channel particle
            return 0

        if leg.get('loop_line'):
            # Loop lines never count as s-channel
            return 0

        # Check if the particle number is <= ninitial
        # In that case it comes from initial and we should switch direction
        if leg.get('number') > ninitial:
            return leg.get('id')
        else:
            return model.get('particle_dict')[leg.get('id')].\
                       get_anti_pdg_code()

        ## Check if the other legs are initial or final.
        ## If the latter, return leg id, if the former, return -leg id
        #if self.get('legs')[0].get('state') == True:
        #    return leg.get('id')
        #else:
        #    return model.get('particle_dict')[leg.get('id')].\
        #               get_anti_pdg_code()

#===============================================================================
# VertexList
#===============================================================================
class VertexList(PhysicsObjectList):
    """List of Vertex objects
    """

    orders = {}

    def is_valid_element(self, obj):
        """Test if object obj is a valid Vertex for the list."""

        return isinstance(obj, Vertex)

    def __init__(self, init_list=None, orders=None):
        """Creates a new list object, with an optional dictionary of
        coupling orders."""

        list.__init__(self)

        if init_list is not None:
            for object in init_list:
                self.append(object)

        if isinstance(orders, dict):
            self.orders = orders


#===============================================================================
# Diagram
#===============================================================================
class Diagram(PhysicsObject):
    """Diagram: list of vertices (ordered)
    """

    def default_setup(self):
        """Default values for all properties"""

        self['vertices'] = VertexList()
        self['orders'] = {}

    def filter(self, name, value):
        """Filter for valid diagram property values."""

        if name == 'vertices':
            if not isinstance(value, VertexList):
                raise self.PhysicsObjectError, \
                        "%s is not a valid VertexList object" % str(value)

        if name == 'orders':
            Interaction.filter(Interaction(), 'orders', value)

        return True

    def get_sorted_keys(self):
        """Return particle property names as a nicely sorted list."""

        return ['vertices', 'orders']
    
    def nice_string(self):
        """Returns a nicely formatted string of the diagram content."""

        if self['vertices']:
            mystr = '('
            for vert in self['vertices']:
                mystr = mystr + '('
                for leg in vert['legs'][:-1]:
                    mystr = mystr + str(leg['number']) + '(%s)' % str(leg['id']) + ','

                if self['vertices'].index(vert) < len(self['vertices']) - 1:
                    # Do not want ">" in the last vertex
                    mystr = mystr[:-1] + '>'
                mystr = mystr + str(vert['legs'][-1]['number']) + '(%s)' % str(vert['legs'][-1]['id']) + ','
                mystr = mystr + 'id:' + str(vert['id']) + '),'
            mystr = mystr[:-1] + ')'
            mystr += " (%s)" % ",".join(["%s=%d" % (key, self['orders'][key]) \
                                     for key in sorted(self['orders'].keys())])
            return mystr
        else:
            return '()'
    
    def calculate_orders(self, model):
        """Calculate the actual coupling orders of this diagram. Note
        that the special order WEIGTHED corresponds to the sum of
        hierarchys for the couplings."""

        coupling_orders = dict([(c, 0) for c in model.get('coupling_orders')])
        weight = 0
        for vertex in self['vertices']:
            if vertex.get('id') in [0,-1]: continue
            couplings = model.get('interaction_dict')[vertex.get('id')].\
                        get('orders')
            for coupling in couplings:
                coupling_orders[coupling] += couplings[coupling]
            weight += sum([model.get('order_hierarchy')[c]*n for \
                              (c,n) in couplings.items()])
        coupling_orders['WEIGHTED'] = weight
        self.set('orders', coupling_orders)

    def get_order(self, order):
        """Return the order of this diagram. It returns 0 if it is not present."""

        try:
            return self['orders'][order]
        except Exception:
            return 0

    def renumber_legs(self, perm_map, leg_list):
        """Renumber legs in all vertices according to perm_map"""
        vertices = VertexList()
        min_dict = copy.copy(perm_map)
        # Dictionary from leg number to state
        state_dict = dict([(l.get('number'), l.get('state')) for l in leg_list])
        # First renumber all legs in the n-1->1 vertices
        for vertex in self.get('vertices')[:-1]:
            vertex = copy.copy(vertex)
            leg_list = LegList([copy.copy(l) for l in vertex.get('legs')])
            for leg in leg_list[:-1]:
                leg.set('number', min_dict[leg.get('number')])
                leg.set('state', state_dict[leg.get('number')])
            min_number = min([leg.get('number') for leg in leg_list[:-1]])
            leg = leg_list[-1]
            min_dict[leg.get('number')] = min_number
            # resulting leg is initial state if there is exactly one
            # initial state leg among the incoming legs
            state_dict[min_number] = len([l for l in leg_list[:-1] if \
                                          not l.get('state')]) != 1
            leg.set('number', min_number)
            leg.set('state', state_dict[min_number])
            vertex.set('legs', leg_list)
            vertices.append(vertex)
        # Now renumber the legs in final vertex
        vertex = copy.copy(self.get('vertices')[-1])
        leg_list = LegList([copy.copy(l) for l in vertex.get('legs')])
        for leg in leg_list:
            leg.set('number', min_dict[leg.get('number')])
            leg.set('state', state_dict[leg.get('number')])
        vertex.set('legs', leg_list)
        vertices.append(vertex)
        # Finally create new diagram
        new_diag = copy.copy(self)
        new_diag.set('vertices', vertices)
        state_dict = {True:'T',False:'F'}
        return new_diag

    def get_vertex_leg_numbers(self):
        """Return a list of the number of legs in the vertices for
        this diagram"""

        return [len(v.get('legs')) for v in self.get('vertices')]

    def get_num_configs(self, model, ninitial):
        """Return the maximum number of configs from this diagram,
        given by 2^(number of non-zero width s-channel propagators)"""

        s_channels = [v.get_s_channel_id(model,ninitial) for v in \
                              self.get('vertices')[:-1]]
        num_props = len([i for i in s_channels if i != 0 and \
                         model.get_particle(i).get('width').lower() != 'zero'])
        
        if num_props < 1:
            return 1
        else:
            return 2**num_props
        
    def get_flow_charge_diff(self, model):
        """return the difference of total diff of charge occuring on the 
        lofw of the initial parton. return [None,None] if the two initial parton
        are connected and the (partial) value if None if the initial parton is 
        not a fermiom"""
        
        import madgraph.core.drawing as drawing
        drawdiag = drawing.FeynmanDiagram(self, model)
        drawdiag.load_diagram()
        out = []
        
        for v in drawdiag.initial_vertex:
            init_part = v.lines[0]
            if not init_part.is_fermion():
                out.append(None)
                continue
            
            init_charge = model.get_particle(init_part.id).get('charge')
            
            l_last = init_part
            v_last = v
            vcurrent = l_last.end
            if vcurrent == v:
                vcurrent = l_last.begin
            security =0
            while not vcurrent.is_external():
                if security > 1000:
                    raise Exception, 'wrong diagram'
                next_l = [l for l in vcurrent.lines if l is not l_last and l.is_fermion()][0]
                next_v = next_l.end
                if next_v == vcurrent:
                    next_v = next_l.begin
                l_last, vcurrent = next_l, next_v
            if vcurrent in drawdiag.initial_vertex:
                return [None, None]
            
            out.append(model.get_particle(l_last.id).get('charge') - init_charge)    
        return out
                

#===============================================================================
# DiagramList
#===============================================================================
class DiagramList(PhysicsObjectList):
    """List of Diagram objects
    """

    def is_valid_element(self, obj):
        """Test if object obj is a valid Diagram for the list."""

        return isinstance(obj, Diagram)

    def nice_string(self, indent=0):
        """Returns a nicely formatted string"""
        mystr = " " * indent + str(len(self)) + ' diagrams:\n'
        for i, diag in enumerate(self):
            mystr = mystr + " " * indent + str(i+1) + "  " + \
                    diag.nice_string() + '\n'
        return mystr[:-1]

    # Helper function

    def get_max_order(self,order):
        """ Return the order of the diagram in the list with the maximum coupling
        order for the coupling specified """
        max_order=-1

        for diag in self:
            if order in diag['orders'].keys():
                if max_order==-1 or diag['orders'][order] > max_order:
                    max_order = diag['orders'][order]

        return max_order

    def get_min_order(self,order):
        """ Return the order of the diagram in the list with the mimimum coupling
        order for the coupling specified """
        min_order=-1
        for diag in self:
            if order in diag['orders'].keys():
                if min_order==-1 or diag['orders'][order] < min_order:
                    min_order = diag['orders'][order]
            else:
                return 0

        return min_order

#===============================================================================
# Process
#===============================================================================
class Process(PhysicsObject):
    """Process: list of legs (ordered)
                dictionary of orders
                model
                process id
    """

    def default_setup(self):
        """Default values for all properties"""

        self['legs'] = LegList()
        # These define the orders restrict the born and loop amplitudes.
        self['orders'] = {}
        self['model'] = Model()
        # Optional number to identify the process
        self['id'] = 0
        self['uid'] = 0 # should be a uniq id number
        # Required s-channels are given as a list of id lists. Only
        # diagrams with all s-channels in any of the lists are
        # allowed. This enables generating e.g. Z/gamma as s-channel
        # propagators.
        self['required_s_channels'] = []
        self['forbidden_onsh_s_channels'] = []
        self['forbidden_s_channels'] = []
        self['forbidden_particles'] = []
        self['is_decay_chain'] = False
        self['overall_orders'] = {}
        # Decay chain processes associated with this process
        self['decay_chains'] = ProcessList()
        # Legs with decay chains substituted in
        self['legs_with_decays'] = LegList()
        # Loop particles if the process is to be computed at NLO
        self['perturbation_couplings']=[]        
        # These orders restrict the order of the squared amplitude.
        # This dictionary possibly contains a key "WEIGHTED" which
        # gives the upper bound for the total weighted order of the
        # squared amplitude.
        self['squared_orders'] = {}
        self['has_born'] = True
        # The NLO_mode is always None for a tree-level process and can be
        # 'all', 'real', 'virt' for a loop process.
        self['NLO_mode'] = 'tree'
<<<<<<< HEAD
        # in the context of QED or QED+QCD perturbation, it is useful to
        # keep track of the orders that have been explicitly asked by the 
        # user, because other borns will appear used for the subtraction
        # of singularities
        self['born_orders'] = {}
=======
>>>>>>> b3ec328a
        # The user might want to have the individual matrix element evaluations
        # for specific values of the coupling orders. The list below specifies
        # what are the coupling names which need be individually treated.
        # For example, for the process p p > j j [] QED=2 (QED=2 is 
        # then a squared order constraint), then QED will appear in the 
        # 'split_orders' list so that the subroutine in matrix.f return the
        # evaluation of the matrix element individually for the pure QCD 
        # contribution 'QCD=4 QED=0', the pure interference 'QCD=2 QED=2' and
        # the pure QED contribution of order 'QCD=0 QED=4'.
        self['split_orders'] = []

    def filter(self, name, value):
        """Filter for valid process property values."""

        if name in ['legs', 'legs_with_decays'] :
            if not isinstance(value, LegList):
                raise self.PhysicsObjectError, \
                        "%s is not a valid LegList object" % str(value)

        if name in ['orders', 'overall_orders','squared_orders', 'born_orders']:
            Interaction.filter(Interaction(), 'orders', value)

        if name == 'split_orders':
            if not isinstance(value, list):
                raise self.PhysicsObjectError, \
                        "%s is not a valid list" % str(value)
            for order in value:
                if not isinstance(order, str):
                    raise self.PhysicsObjectError, \
                          "%s is not a valid string" % str(value)

        if name == 'model':
            if not isinstance(value, Model):
                raise self.PhysicsObjectError, \
                        "%s is not a valid Model object" % str(value)
        if name in ['id', 'uid']:
            if not isinstance(value, int):
                raise self.PhysicsObjectError, \
                    "Process %s %s is not an integer" % (name, repr(value))

        if name == 'required_s_channels':
            if not isinstance(value, list):
                raise self.PhysicsObjectError, \
                        "%s is not a valid list" % str(value)
            for l in value:
                if not isinstance(l, list):
                    raise self.PhysicsObjectError, \
                          "%s is not a valid list of lists" % str(value)
                for i in l:
                    if not isinstance(i, int):
                        raise self.PhysicsObjectError, \
                              "%s is not a valid list of integers" % str(l)
                    if i == 0:
                        raise self.PhysicsObjectError, \
                          "Not valid PDG code %d for s-channel particle" % i

        if name in ['forbidden_onsh_s_channels', 'forbidden_s_channels']:
            if not isinstance(value, list):
                raise self.PhysicsObjectError, \
                        "%s is not a valid list" % str(value)
            for i in value:
                if not isinstance(i, int):
                    raise self.PhysicsObjectError, \
                          "%s is not a valid list of integers" % str(value)
                if i == 0:
                    raise self.PhysicsObjectError, \
                      "Not valid PDG code %d for s-channel particle" % str(value)

        if name == 'forbidden_particles':
            if not isinstance(value, list):
                raise self.PhysicsObjectError, \
                        "%s is not a valid list" % str(value)
            for i in value:
                if not isinstance(i, int):
                    raise self.PhysicsObjectError, \
                          "%s is not a valid list of integers" % str(value)
                if i <= 0:
                    raise self.PhysicsObjectError, \
                      "Forbidden particles should have a positive PDG code" % str(value)

        if name == 'perturbation_couplings':
            if not isinstance(value, list):
                raise self.PhysicsObjectError, \
                        "%s is not a valid list" % str(value)
            for order in value:
                if not isinstance(order, str):
                    raise self.PhysicsObjectError, \
                          "%s is not a valid string" % str(value)

        if name == 'is_decay_chain':
            if not isinstance(value, bool):
                raise self.PhysicsObjectError, \
                        "%s is not a valid bool" % str(value)

        if name == 'has_born':
            if not isinstance(value, bool):
                raise self.PhysicsObjectError, \
                        "%s is not a valid bool" % str(value)

        if name == 'decay_chains':
            if not isinstance(value, ProcessList):
                raise self.PhysicsObjectError, \
                        "%s is not a valid ProcessList" % str(value)

        if name == 'NLO_mode':
            if value not in ['real','all','virt','tree']:
                raise self.PhysicsObjectError, \
                        "%s is not a valid NLO_mode" % str(value)
        return True

    def has_multiparticle_label(self):
        """ A process, not being a ProcessDefinition never carries multiple
        particles labels"""
        
        return False

    def set(self, name, value):
        """Special set for forbidden particles - set to abs value."""

        if name == 'forbidden_particles':
            try:
                value = [abs(i) for i in value]
            except Exception:
                pass

        if name == 'required_s_channels':
            # Required s-channels need to be a list of lists of ids
            if value and isinstance(value, list) and \
               not isinstance(value[0], list):
                value = [value]

        return super(Process, self).set(name, value) # call the mother routine

    def get(self, name):
        """Special get for legs_with_decays"""
        
        if name == 'legs_with_decays':
            self.get_legs_with_decays()

        return super(Process, self).get(name) # call the mother routine

    def get_sorted_keys(self):
        """Return process property names as a nicely sorted list."""

        return ['legs', 'orders', 'overall_orders', 'squared_orders',
                'model', 'id', 'required_s_channels', 
                'forbidden_onsh_s_channels', 'forbidden_s_channels',
                'forbidden_particles', 'is_decay_chain', 'decay_chains',
                'legs_with_decays', 'perturbation_couplings', 'has_born', 
<<<<<<< HEAD
                'NLO_mode', 'split_orders', 'born_orders']
=======
                'NLO_mode','split_orders']
>>>>>>> b3ec328a

    def nice_string(self, indent=0, print_weighted = True):
        """Returns a nicely formated string about current process
        content. Since the WEIGHTED order is automatically set and added to 
        the user-defined list of orders, it can be ommitted for some info
        displays."""

        mystr = " " * indent + "Process: "
        prevleg = None
        for leg in self['legs']:
            mypart = self['model'].get('particle_dict')[leg['id']]
            if prevleg and prevleg['state'] == False \
                   and leg['state'] == True:
                # Separate initial and final legs by >
                mystr = mystr + '> '
                # Add required s-channels
                if self['required_s_channels'] and \
                       self['required_s_channels'][0]:
                    mystr += "|".join([" ".join([self['model'].\
                                       get('particle_dict')[req_id].get_name() \
                                                for req_id in id_list]) \
                                    for id_list in self['required_s_channels']])
                    mystr = mystr + ' > '

            mystr = mystr + mypart.get_name() + ' '
            #mystr = mystr + '(%i) ' % leg['number']
            prevleg = leg

        # Add orders
        if self['orders']:
            mystr = mystr + " ".join([key + '=' + repr(self['orders'][key]) \
              for key in self['orders'] if print_weighted or key!='WEIGHTED']) + ' '

        # Add perturbation_couplings
        if self['perturbation_couplings']:
            mystr = mystr + '[ '
            if self['NLO_mode']!='tree':
                mystr = mystr + self['NLO_mode'] + ' = '
            for order in self['perturbation_couplings']:
                mystr = mystr + order + ' '
            mystr = mystr + '] '

        # Add squared orders
        if self['perturbation_couplings'] and self['squared_orders']:
            mystr = mystr + " ".join([key + '=' + repr(self['squared_orders'][key]) \
              for key in self['squared_orders'] if print_weighted or key!='WEIGHTED']) + ' ' 

        # Add forbidden s-channels
        if self['forbidden_onsh_s_channels']:
            mystr = mystr + '$ '
            for forb_id in self['forbidden_onsh_s_channels']:
                forbpart = self['model'].get('particle_dict')[forb_id]
                mystr = mystr + forbpart.get_name() + ' '

        # Add double forbidden s-channels
        if self['forbidden_s_channels']:
            mystr = mystr + '$$ '
            for forb_id in self['forbidden_s_channels']:
                forbpart = self['model'].get('particle_dict')[forb_id]
                mystr = mystr + forbpart.get_name() + ' '

        # Add forbidden particles
        if self['forbidden_particles']:
            mystr = mystr + '/ '
            for forb_id in self['forbidden_particles']:
                forbpart = self['model'].get('particle_dict')[forb_id]
                mystr = mystr + forbpart.get_name() + ' '

        # Remove last space
        mystr = mystr[:-1]

        if self.get('id') or self.get('overall_orders'):
            mystr += " @%d" % self.get('id')
            if self.get('overall_orders'):
                mystr += " " + " ".join([key + '=' + repr(self['orders'][key]) \
                       for key in sorted(self['orders'])]) + ' '
        
        if not self.get('decay_chains'):
            return mystr

        for decay in self['decay_chains']:
            mystr = mystr + '\n' + \
                    decay.nice_string(indent + 2).replace('Process', 'Decay')

        return mystr

    def input_string(self):
        """Returns a process string corresponding to the input string
        in the command line interface."""

        mystr = ""
        prevleg = None

        for leg in self['legs']:
            mypart = self['model'].get('particle_dict')[leg['id']]
            if prevleg and prevleg['state'] == False \
                   and leg['state'] == True:
                # Separate initial and final legs by ">"
                mystr = mystr + '> '
                # Add required s-channels
                if self['required_s_channels'] and \
                       self['required_s_channels'][0]:
                    mystr += "|".join([" ".join([self['model'].\
                                       get('particle_dict')[req_id].get_name() \
                                                for req_id in id_list]) \
                                    for id_list in self['required_s_channels']])
                    mystr = mystr + '> '

            mystr = mystr + mypart.get_name() + ' '
            #mystr = mystr + '(%i) ' % leg['number']
            prevleg = leg

        if self['orders']:
            mystr = mystr + " ".join([key + '=' + repr(self['orders'][key]) \
                       for key in self['orders']]) + ' '

        # Add perturbation orders
        if self['perturbation_couplings']:
            mystr = mystr + '[ '
            if self['NLO_mode']:
                mystr = mystr + self['NLO_mode']
                if not self['has_born']:
                    mystr = mystr + '^2'
                mystr = mystr + '= '
                
            for order in self['perturbation_couplings']:
                mystr = mystr + order + ' '
            mystr = mystr + '] '

        # Add squared orders
        if self['perturbation_couplings'] and self['squared_orders']:
            mystr = mystr + " ".join([key + '=' + repr(self['squared_orders'][key]) \
                       for key in self['squared_orders']]) + ' '

        # Add forbidden s-channels
        if self['forbidden_onsh_s_channels']:
            mystr = mystr + '$ '
            for forb_id in self['forbidden_onsh_s_channels']:
                forbpart = self['model'].get('particle_dict')[forb_id]
                mystr = mystr + forbpart.get_name() + ' '

        # Add double forbidden s-channels
        if self['forbidden_s_channels']:
            mystr = mystr + '$$ '
            for forb_id in self['forbidden_s_channels']:
                forbpart = self['model'].get('particle_dict')[forb_id]
                mystr = mystr + forbpart.get_name() + ' '

        # Add forbidden particles
        if self['forbidden_particles']:
            mystr = mystr + '/ '
            for forb_id in self['forbidden_particles']:
                forbpart = self['model'].get('particle_dict')[forb_id]
                mystr = mystr + forbpart.get_name() + ' '

        # Remove last space
        mystr = mystr[:-1]

        if self.get('overall_orders'):
            mystr += " @%d" % self.get('id')
            if self.get('overall_orders'):
                mystr += " " + " ".join([key + '=' + repr(self['orders'][key]) \
                       for key in sorted(self['orders'])]) + ' '
        
        if not self.get('decay_chains'):
            return mystr

        for decay in self['decay_chains']:
            paren1 = ''
            paren2 = ''
            if decay.get('decay_chains'):
                paren1 = '('
                paren2 = ')'
            mystr += ', ' + paren1 + decay.input_string() + paren2

        return mystr

    def base_string(self):
        """Returns a string containing only the basic process (w/o decays)."""

        mystr = ""
        prevleg = None
        for leg in self.get_legs_with_decays():
            mypart = self['model'].get('particle_dict')[leg['id']]
            if prevleg and prevleg['state'] == False \
                   and leg['state'] == True:
                # Separate initial and final legs by ">"
                mystr = mystr + '> '
            mystr = mystr + mypart.get_name() + ' '
            prevleg = leg

        # Remove last space
        return mystr[:-1]

    def shell_string(self, schannel=True, forbid=True, main=True, pdg_order=False):
        """Returns process as string with '~' -> 'x', '>' -> '_',
        '+' -> 'p' and '-' -> 'm', including process number,
        intermediate s-channels and forbidden particles,
        pdg_order allow to order to leg order by pid."""

        mystr = ""
        if not self.get('is_decay_chain'):
            mystr += "%d_" % self['id']
        
        prevleg = None
        if pdg_order:
            legs = [l for l in self['legs'][1:]]
            def order_leg(l1,l2):
                id1 = l1.get('id')
                id2 = l2.get('id')
                return id2-id1
            legs.sort(cmp=order_leg)
            legs.insert(0, self['legs'][0])
        else:
            legs = self['legs']
        
        
        for leg in legs:
            mypart = self['model'].get('particle_dict')[leg['id']]
            if prevleg and prevleg['state'] == False \
                   and leg['state'] == True:
                # Separate initial and final legs by ">"
                mystr = mystr + '_'
                # Add required s-channels
                if self['required_s_channels'] and \
                       self['required_s_channels'][0] and schannel:
                    mystr += "_or_".join(["".join([self['model'].\
                                       get('particle_dict')[req_id].get_name() \
                                                for req_id in id_list]) \
                                    for id_list in self['required_s_channels']])
                    mystr = mystr + '_'
            if mypart['is_part']:
                mystr = mystr + mypart['name']
            else:
                mystr = mystr + mypart['antiname']
            prevleg = leg

        # Check for forbidden particles
        if self['forbidden_particles'] and forbid:
            mystr = mystr + '_no_'
            for forb_id in self['forbidden_particles']:
                forbpart = self['model'].get('particle_dict')[forb_id]
                mystr = mystr + forbpart.get_name()

        # Replace '~' with 'x'
        mystr = mystr.replace('~', 'x')
        # Replace '+' with 'p'
        mystr = mystr.replace('+', 'p')
        # Replace '-' with 'm'
        mystr = mystr.replace('-', 'm')
        # Just to be safe, remove all spaces
        mystr = mystr.replace(' ', '')

        for decay in self.get('decay_chains'):
            mystr = mystr + "_" + decay.shell_string(schannel,forbid, main=False,
                                                     pdg_order=pdg_order)

        # Too long name are problematic so restrict them to a maximal of 70 char
        if len(mystr) > 64 and main:
            if schannel and forbid:
                out = self.shell_string(True, False, True, pdg_order)
            elif schannel:
                out = self.shell_string(False, False, True, pdg_order)
            else:
                out = mystr[:64]
            if not out.endswith('_%s' % self['uid']):    
                out += '_%s' % self['uid']
            return out

        return mystr

    def shell_string_v4(self):
        """Returns process as v4-compliant string with '~' -> 'x' and
        '>' -> '_'"""

        mystr = "%d_" % self['id']
        prevleg = None
        for leg in self.get_legs_with_decays():
            mypart = self['model'].get('particle_dict')[leg['id']]
            if prevleg and prevleg['state'] == False \
                   and leg['state'] == True:
                # Separate initial and final legs by ">"
                mystr = mystr + '_'
            if mypart['is_part']:
                mystr = mystr + mypart['name']
            else:
                mystr = mystr + mypart['antiname']
            prevleg = leg

        # Replace '~' with 'x'
        mystr = mystr.replace('~', 'x')
        # Just to be safe, remove all spaces
        mystr = mystr.replace(' ', '')

        return mystr

    # Helper functions

    def are_negative_orders_present(self):
        """ Check iteratively that no coupling order constraint include negative
        values."""

        if any(val<0 for val in self.get('orders').values()+\
                                           self.get('squared_orders').values()):
            return True
        
        for procdef in self['decay_chains']:
            if procdef.are_negative_orders_present():
                return True

        return False

    def are_decays_perturbed(self):
        """ Check iteratively that the decayed processes are not perturbed """
        
        for procdef in self['decay_chains']:
            if procdef['perturbation_couplings'] or procdef.are_decays_perturbed():
                return True
        return False
    
    def get_ninitial(self):
        """Gives number of initial state particles"""

        return len(filter(lambda leg: leg.get('state') == False,
                           self.get('legs')))

    def get_initial_ids(self):
        """Gives the pdg codes for initial state particles"""

        return [leg.get('id') for leg in \
                filter(lambda leg: leg.get('state') == False,
                       self.get('legs'))]

    def get_initial_pdg(self, number):
        """Return the pdg codes for initial state particles for beam number"""

        return filter(lambda leg: leg.get('state') == False and\
                       leg.get('number') == number,
                       self.get('legs'))[0].get('id')

    def get_initial_final_ids(self):
        """return a tuple of two tuple containing the id of the initial/final
           state particles. Each list is ordered"""
           
        initial = []
        final = [l.get('id') for l in self.get('legs')\
              if l.get('state') or initial.append(l.get('id'))]
        initial.sort()
        final.sort()
        return (tuple(initial), tuple(final))
    
    def get_final_ids_after_decay(self):
        """Give the pdg code of the process including decay"""
        
        finals = self.get_final_ids()
        for proc in self.get('decay_chains'):
            init = proc.get_initial_ids()[0]
            #while 1:
            try:
                pos = finals.index(init)
            except:
                break
            finals[pos] = proc.get_final_ids_after_decay()
        output = []
        for d in finals:
            if isinstance(d, list):
                output += d
            else:
                output.append(d)
        
        return output
    

    def get_final_legs(self):
        """Gives the final state legs"""

        return filter(lambda leg: leg.get('state') == True,
                       self.get('legs'))
    
    def get_final_ids(self):
        """Gives the pdg codes for final state particles"""

        return [l.get('id') for l in self.get_final_legs()]
    
                
    def get_legs_with_decays(self):
        """Return process with all decay chains substituted in."""

        if self['legs_with_decays']:
            return self['legs_with_decays']

        legs = copy.deepcopy(self.get('legs'))
        org_decay_chains = copy.copy(self.get('decay_chains'))
        sorted_decay_chains = []
        # Sort decay chains according to leg order
        for leg in legs:
            if not leg.get('state'): continue
            org_ids = [l.get('legs')[0].get('id') for l in \
                           org_decay_chains]
            if leg.get('id') in org_ids:
                sorted_decay_chains.append(org_decay_chains.pop(\
                                        org_ids.index(leg.get('id'))))
        assert not org_decay_chains
        ileg = 0
        for decay in sorted_decay_chains:
            while legs[ileg].get('state') == False or \
                      legs[ileg].get('id') != decay.get('legs')[0].get('id'):
                ileg = ileg + 1
            decay_legs = decay.get_legs_with_decays()
            legs = legs[:ileg] + decay_legs[1:] + legs[ileg+1:]
            ileg = ileg + len(decay_legs) - 1

        # Replace legs with copies
        legs = [copy.copy(l) for l in legs]

        for ileg, leg in enumerate(legs):
            leg.set('number', ileg + 1)
            
        self['legs_with_decays'] = LegList(legs)

        return self['legs_with_decays']

    def list_for_sort(self):
        """Output a list that can be compared to other processes as:
        [id, sorted(initial leg ids), sorted(final leg ids),
        sorted(decay list_for_sorts)]"""

        sorted_list =  [self.get('id'),
                        sorted(self.get_initial_ids()),
                        sorted(self.get_final_ids())]
        
        if self.get('decay_chains'):
            sorted_list.extend(sorted([d.list_for_sort() for d in \
                                       self.get('decay_chains')]))

        return sorted_list

    def compare_for_sort(self, other):
        """Sorting routine which allows to sort processes for
        comparison. Compare only process id and legs."""

        if self.list_for_sort() > other.list_for_sort():
            return 1
        if self.list_for_sort() < other.list_for_sort():
            return -1
        return 0
        
    def identical_particle_factor(self):
        """Calculate the denominator factor for identical final state particles
        """

        final_legs = filter(lambda leg: leg.get('state') == True, \
                              self.get_legs_with_decays())

        identical_indices = {}
        for leg in final_legs:
            if leg.get('id') in identical_indices:
                identical_indices[leg.get('id')] = \
                                    identical_indices[leg.get('id')] + 1
            else:
                identical_indices[leg.get('id')] = 1
        return reduce(lambda x, y: x * y, [ math.factorial(val) for val in \
                        identical_indices.values() ], 1)

    def check_expansion_orders(self):
        """Ensure that maximum expansion orders from the model are
        properly taken into account in the process"""

        # Ensure that expansion orders are taken into account
        expansion_orders = self.get('model').get('expansion_order')
        orders = self.get('orders')
        
        tmp = [(k,v) for (k,v) in expansion_orders.items() if 0 < v < 99]
        for (k,v) in tmp:  
            if k in orders:
                if v < orders[k]:
                    logger.warning('''The coupling order (%s=%s) specified is larger than the one allowed 
             by the model builder. The maximal value allowed is %s. 
             We set the %s order to this value''' % (k,orders[k],v,k))
                    orders[k] = v
            else:
                orders[k] = v

    def __eq__(self, other):
        """Overloading the equality operator, so that only comparison
        of process id and legs is being done, using compare_for_sort."""

        if not isinstance(other, Process):
            return False

        return self.compare_for_sort(other) == 0

    def __ne__(self, other):
        return not self.__eq__(other)

#===============================================================================
# ProcessList
#===============================================================================
class ProcessList(PhysicsObjectList):
    """List of Process objects
    """

    def is_valid_element(self, obj):
        """Test if object obj is a valid Process for the list."""

        return isinstance(obj, Process)

    def nice_string(self, indent = 0):
        """Returns a nicely formatted string of the matrix element processes."""

        mystr = "\n".join([p.nice_string(indent) for p in self])

        return mystr

#===============================================================================
# ProcessDefinition
#===============================================================================
class ProcessDefinition(Process):
    """ProcessDefinition: list of multilegs (ordered)
                          dictionary of orders
                          model
                          process id
    """

    def default_setup(self):
        """Default values for all properties"""

        super(ProcessDefinition, self).default_setup()

        self['legs'] = MultiLegList()
        # Decay chain processes associated with this process
        self['decay_chains'] = ProcessDefinitionList()
        if 'legs_with_decays' in self: del self['legs_with_decays']

    def filter(self, name, value):
        """Filter for valid process property values."""

        if name == 'legs':
            if not isinstance(value, MultiLegList):
                raise self.PhysicsObjectError, \
                        "%s is not a valid MultiLegList object" % str(value)
        elif name == 'decay_chains':
            if not isinstance(value, ProcessDefinitionList):
                raise self.PhysicsObjectError, \
                        "%s is not a valid ProcessDefinitionList" % str(value)

        else:
            return super(ProcessDefinition, self).filter(name, value)

        return True

    def has_multiparticle_label(self):
        """ Check that this process definition will yield a single process, as
        each multileg only has one leg"""
        
        for mleg in self['legs']:
            if len(mleg['ids'])>1:
                return True
        
        return False

    def get_sorted_keys(self):
        """Return process property names as a nicely sorted list."""

        keys = super(ProcessDefinition, self).get_sorted_keys()
        keys.remove('legs_with_decays')                                  

        return keys

    def get_minimum_WEIGHTED(self):
        """Retrieve the minimum starting guess for WEIGHTED order, to
        use in find_optimal_process_orders in MultiProcess diagram
        generation (as well as particles and hierarchy). The algorithm:

        1) Pick out the legs in the multiprocess according to the
        highest hierarchy represented (so don't mix particles from
        different hierarchy classes in the same multiparticles!)

        2) Find the starting maximum WEIGHTED order as the sum of the
        highest n-2 weighted orders

        3) Pick out required s-channel particle hierarchies, and use
        the highest of the maximum WEIGHTED order from the legs and
        the minimum WEIGHTED order extracted from 2*s-channel
        hierarchys plus the n-2-2*(number of s-channels) lowest
        leg weighted orders.
        """

        model = self.get('model')
        
        # Extract hierarchy and particles corresponding to the
        # different hierarchy levels from the model
        particles, hierarchy = model.get_particles_hierarchy()

        # Find legs corresponding to the different orders
        # making sure we look at lowest hierarchy first for each leg
        max_order_now = []
        new_legs =  copy.copy(self.get('legs'))
        for parts, value in zip(particles, hierarchy):
            ileg = 0
            while ileg < len(new_legs):
                if any([id in parts for id in new_legs[ileg].get('ids')]):
                    max_order_now.append(value)
                    new_legs.pop(ileg)
                else:
                    ileg += 1

        # Now remove the two lowest orders to get maximum (since the
        # number of interactions is n-2)
        max_order_now = sorted(max_order_now)[2:]

        # Find s-channel propagators corresponding to the different orders
        max_order_prop = []
        for idlist in self.get('required_s_channels'):
            max_order_prop.append([0,0])
            for id in idlist:
                for parts, value in zip(particles, hierarchy):
                    if id in parts:
                        max_order_prop[-1][0] += 2*value
                        max_order_prop[-1][1] += 1
                        break

        if max_order_prop:
            if len(max_order_prop) >1:
                max_order_prop = min(*max_order_prop, key=lambda x:x[0])
            else:
                max_order_prop = max_order_prop[0]

            # Use either the max_order from the external legs or
            # the maximum order from the s-channel propagators, plus
            # the appropriate lowest orders from max_order_now
            max_order_now = max(sum(max_order_now),
                                max_order_prop[0] + \
                                sum(max_order_now[:-2 * max_order_prop[1]]))
        else:
            max_order_now = sum(max_order_now)            

        return max_order_now, particles, hierarchy

    def nice_string(self, indent=0):
        """Returns a nicely formated string about current process
        content"""

        mystr = " " * indent + "Process: "
        prevleg = None
        for leg in self['legs']:
            myparts = \
                   "/".join([self['model'].get('particle_dict')[id].get_name() \
                             for id in leg.get('ids')])
            if prevleg and prevleg['state'] == False \
                   and leg['state'] == True:
                # Separate initial and final legs by ">"
                mystr = mystr + '> '
                # Add required s-channels
                if self['required_s_channels'] and \
                       self['required_s_channels'][0]:
                    mystr += "|".join([" ".join([self['model'].\
                                       get('particle_dict')[req_id].get_name() \
                                                for req_id in id_list]) \
                                    for id_list in self['required_s_channels']])
                    mystr = mystr + '> '

            mystr = mystr + myparts + ' '
            #mystr = mystr + '(%i) ' % leg['number']
            prevleg = leg

        # Add forbidden s-channels
        if self['forbidden_onsh_s_channels']:
            mystr = mystr + '$ '
            for forb_id in self['forbidden_onsh_s_channels']:
                forbpart = self['model'].get('particle_dict')[forb_id]
                mystr = mystr + forbpart.get_name() + ' '

        # Add double forbidden s-channels
        if self['forbidden_s_channels']:
            mystr = mystr + '$$ '
            for forb_id in self['forbidden_s_channels']:
                forbpart = self['model'].get('particle_dict')[forb_id]
                mystr = mystr + forbpart.get_name() + ' '

        # Add forbidden particles
        if self['forbidden_particles']:
            mystr = mystr + '/ '
            for forb_id in self['forbidden_particles']:
                forbpart = self['model'].get('particle_dict')[forb_id]
                mystr = mystr + forbpart.get_name() + ' '

        if self['orders']:
            mystr = mystr + " ".join([key + '=' + repr(self['orders'][key]) \
                       for key in sorted(self['orders'])]) + ' '

        # Add perturbation_couplings
        if self['perturbation_couplings']:
            mystr = mystr + '[ '
            if self['NLO_mode']:
                mystr = mystr + self['NLO_mode'] + ' = '
            for order in self['perturbation_couplings']:
                mystr = mystr + order + ' '
            mystr = mystr + '] '

        # Remove last space
        mystr = mystr[:-1]

        if self.get('id') or self.get('overall_orders'):
            mystr += " @%d" % self.get('id')
            if self.get('overall_orders'):
                mystr += " " + " ".join([key + '=' + repr(self['orders'][key]) \
                       for key in sorted(self['orders'])]) + ' '
        
        if not self.get('decay_chains'):
            return mystr

        for decay in self['decay_chains']:
            mystr = mystr + '\n' + \
                    decay.nice_string(indent + 2).replace('Process', 'Decay')

        return mystr

    def get_process_with_legs(self, LegList):
        """ Return a Process object which has the same properties of this 
            ProcessDefinition but with the specified LegList as legs attribute. 
            """
            
        return Process({\
            'legs': LegList,
            'model':self.get('model'),
            'id': self.get('id'),
            'orders': self.get('orders'),
            'squared_orders': self.get('squared_orders'),
            'has_born': self.get('has_born'),
            'required_s_channels': self.get('required_s_channels'),
            'forbidden_onsh_s_channels': self.get('forbidden_onsh_s_channels'),            
            'forbidden_s_channels': self.get('forbidden_s_channels'),
            'forbidden_particles': self.get('forbidden_particles'),
            'perturbation_couplings': self.get('perturbation_couplings'),
            'is_decay_chain': self.get('is_decay_chain'),
            'overall_orders': self.get('overall_orders'),
            'split_orders': self.get('split_orders'),
            'NLO_mode': self.get('NLO_mode')
            })
            
    def get_process(self, initial_state_ids, final_state_ids):
        """ Return a Process object which has the same properties of this 
            ProcessDefinition but with the specified given leg ids. """
        
        # First make sure that the desired particle ids belong to those defined
        # in this process definition.
        my_isids = [leg.get('ids') for leg in self.get('legs') \
              if not leg.get('state')]
        my_fsids = [leg.get('ids') for leg in self.get('legs') \
             if leg.get('state')]
        for i, is_id in enumerate(initial_state_ids):
            assert is_id in my_isids[i]
        for i, fs_id in enumerate(final_state_ids):
            assert fs_id in my_fsids[i]
        
        return self.get_process_with_legs(LegList(\
               [Leg({'id': id, 'state':False}) for id in initial_state_ids] + \
               [Leg({'id': id, 'state':True}) for id in final_state_ids]))

    def __eq__(self, other):
        """Overloading the equality operator, so that only comparison
        of process id and legs is being done, using compare_for_sort."""

        return super(Process, self).__eq__(other)

#===============================================================================
# ProcessDefinitionList
#===============================================================================
class ProcessDefinitionList(PhysicsObjectList):
    """List of ProcessDefinition objects
    """

    def is_valid_element(self, obj):
        """Test if object obj is a valid ProcessDefinition for the list."""

        return isinstance(obj, ProcessDefinition)

#===============================================================================
# Global helper functions
#===============================================================================

def make_unique(doubletlist):
    """Make sure there are no doublets in the list doubletlist.
    Note that this is a slow implementation, so don't use if speed 
    is needed"""

    assert isinstance(doubletlist, list), \
           "Argument to make_unique must be list"
    

    uniquelist = []
    for elem in doubletlist:
        if elem not in uniquelist:
            uniquelist.append(elem)

    doubletlist[:] = uniquelist[:]<|MERGE_RESOLUTION|>--- conflicted
+++ resolved
@@ -2239,14 +2239,11 @@
         # The NLO_mode is always None for a tree-level process and can be
         # 'all', 'real', 'virt' for a loop process.
         self['NLO_mode'] = 'tree'
-<<<<<<< HEAD
         # in the context of QED or QED+QCD perturbation, it is useful to
         # keep track of the orders that have been explicitly asked by the 
         # user, because other borns will appear used for the subtraction
         # of singularities
         self['born_orders'] = {}
-=======
->>>>>>> b3ec328a
         # The user might want to have the individual matrix element evaluations
         # for specific values of the coupling orders. The list below specifies
         # what are the coupling names which need be individually treated.
@@ -2396,11 +2393,7 @@
                 'forbidden_onsh_s_channels', 'forbidden_s_channels',
                 'forbidden_particles', 'is_decay_chain', 'decay_chains',
                 'legs_with_decays', 'perturbation_couplings', 'has_born', 
-<<<<<<< HEAD
                 'NLO_mode', 'split_orders', 'born_orders']
-=======
-                'NLO_mode','split_orders']
->>>>>>> b3ec328a
 
     def nice_string(self, indent=0, print_weighted = True):
         """Returns a nicely formated string about current process

--- conflicted
+++ resolved
@@ -1656,13 +1656,9 @@
                               'has_born': \
                                  process_definition.get('has_born'),
                               'split_orders': \
-<<<<<<< HEAD
                                  process_definition.get('split_orders'),
                               'born_orders': \
                                  process_definition.get('born_orders')                                
-=======
-                                 process_definition.get('split_orders')                                
->>>>>>> b3ec328a
                                  })
                 fast_proc = \
                           array.array('i',[leg.get('id') for leg in legs])

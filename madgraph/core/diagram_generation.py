################################################################################
#
# Copyright (c) 2009 The MadGraph5_aMC@NLO Development team and Contributors
#
# This file is a part of the MadGraph5_aMC@NLO project, an application which 
# automatically generates Feynman diagrams and matrix elements for arbitrary
# high-energy processes in the Standard Model and beyond.
#
# It is subject to the MadGraph5_aMC@NLO license which should accompany this 
# distribution.
#
# For more information, visit madgraph.phys.ucl.ac.be and amcatnlo.web.cern.ch
#
################################################################################
"""Classes for diagram generation. Amplitude performs the diagram
generation, DecayChainAmplitude keeps track of processes with decay
chains, and MultiProcess allows generation of processes with
multiparticle definitions. DiagramTag allows to identify diagrams
based on relevant properties.
"""

from __future__ import absolute_import
from six.moves import filter
#force filter to be a generator # like in py3

import array
import copy
import itertools
import logging

import madgraph.core.base_objects as base_objects
import madgraph.various.misc as misc
from madgraph import InvalidCmd, MadGraph5Error
from six.moves import range
from six.moves import zip
from six.moves import filter

logger = logging.getLogger('madgraph.diagram_generation')


class NoDiagramException(InvalidCmd): pass

#===============================================================================
# DiagramTag mother class
#===============================================================================

class DiagramTag(object):
    """Class to tag diagrams based on objects with some __lt__ measure, e.g.
    PDG code/interaction id (for comparing diagrams from the same amplitude),
    or Lorentz/coupling/mass/width (for comparing AMPs from different MEs).
    Algorithm: Create chains starting from external particles:
    1 \        / 6
    2 /\______/\ 7
    3_ /  |   \_ 8
    4 /   5    \_ 9
                \ 10
    gives ((((9,10,id910),8,id9108),(6,7,id67),id910867)
           (((1,2,id12),(3,4,id34)),id1234),
           5,id91086712345)
    where idN is the id of the corresponding interaction. The ordering within
    chains is based on chain length (depth; here, 1234 has depth 3, 910867 has
    depth 4, 5 has depht 0), and if equal on the ordering of the chain elements.
    The determination of central vertex is based on minimizing the chain length
    for the longest subchain. 
    This gives a unique tag which can be used to identify diagrams
    (instead of symmetry), as well as identify identical matrix elements from
    different processes."""

    class DiagramTagError(Exception):
        """Exception for any problems in DiagramTags"""
        pass

    def __init__(self, diagram, model=None, ninitial=2):
        """Initialize with a diagram. Create DiagramTagChainLinks according to
        the diagram, and figure out if we need to shift the central vertex."""

        # wf_dict keeps track of the intermediate particles
        leg_dict = {}
        # Create the chain which will be the diagram tag
        for vertex in diagram.get('vertices'):
            # Only add incoming legs
            legs = vertex.get('legs')[:-1]
            lastvx = vertex == diagram.get('vertices')[-1]
            if lastvx:
                # If last vertex, all legs are incoming
                legs = vertex.get('legs')
            # Add links corresponding to the relevant legs
            link = DiagramTagChainLink([leg_dict.setdefault(leg.get('number'),
                          DiagramTagChainLink(self.link_from_leg(leg, model))) \
                                        for leg in legs],
                                        self.vertex_id_from_vertex(vertex,
                                                                   lastvx,
                                                                   model,
                                                                   ninitial))
            # Add vertex to leg_dict if not last one
            if not lastvx:
                leg_dict[vertex.get('legs')[-1].get('number')] = link

        # The resulting link is the hypothetical result
        self.tag = link

        # Now make sure to find the central vertex in the diagram,
        # defined by the longest leg being as short as possible
        done = max([l.depth for l in self.tag.links]) == 0
        while not done:
            # Identify the longest chain in the tag
            longest_chain = self.tag.links[0]
            # Create a new link corresponding to moving one step
            new_link = DiagramTagChainLink(self.tag.links[1:],
                                           self.flip_vertex(\
                                               self.tag.vertex_id,
                                               longest_chain.vertex_id,
                                               self.tag.links[1:]))
            # Create a new final vertex in the direction of the longest link
            other_links = list(longest_chain.links) + [new_link]
            other_link = DiagramTagChainLink(other_links,
                                             self.flip_vertex(\
                                                 longest_chain.vertex_id,
                                                 self.tag.vertex_id,
                                                 other_links))
            
            if other_link.links[0] < self.tag.links[0]:
                # Switch to new tag, continue search
                self.tag = other_link
            else:
                # We have found the central vertex
                done = True

    def get_external_numbers(self):
        """Get the order of external particles in this tag"""

        return self.tag.get_external_numbers()

    def diagram_from_tag(self, model):
        """Output a diagram from a DiagramTag. Note that each daughter
        class must implement the static functions id_from_vertex_id
        (if the vertex id is something else than an integer) and
        leg_from_link (to pass the correct info from an end link to a
        leg)."""

        # Create the vertices, starting from the final vertex
        diagram = base_objects.Diagram({'vertices': \
                                        self.vertices_from_link(self.tag,
                                                                model,
                                                                True)})
        diagram.calculate_orders(model)
        return diagram

    @classmethod
    def vertices_from_link(cls, link, model, first_vertex = False):
        """Recursively return the leg corresponding to this link and
        the list of all vertices from all previous links"""            

        if link.end_link:
            # This is an end link and doesn't correspond to a vertex
            return cls.leg_from_link(link), []

        # First recursively find all daughter legs and vertices
        leg_vertices = [cls.vertices_from_link(l, model) for l in link.links]
        # The daughter legs are in the first entry
        legs = base_objects.LegList(sorted([l for l,v in leg_vertices],
                                           key= lambda l: l.get('number'), reverse=True))

        # The daughter vertices are in the second entry
        vertices = base_objects.VertexList(sum([v for l, v in leg_vertices],
                                               []))
        
        if not first_vertex:
            # This corresponds to a wavefunction with a resulting leg
            # Need to create the resulting leg from legs and vertex id
            last_leg = cls.leg_from_legs(legs,link.vertex_id,model)
            legs.append(last_leg)
        
        # Now create and append this vertex
        vertices.append(cls.vertex_from_link(legs,
                                        link.vertex_id,
                                        model))
        if first_vertex:
            # Return list of vertices
            return vertices
        else:
            # Return leg and list of vertices
            return last_leg, vertices

    @classmethod
    def legPDGs_from_vertex_id(cls, vertex_id,model):
        """Returns the list of external PDGs of the interaction corresponding 
        to this vertex_id."""
        
        # In case we have to deal with a regular vertex, we return the list
        # external PDGs as given by the model information on that integer 
        # vertex id.
        if (len(vertex_id)>=3 and 'PDGs' in vertex_id[2]):
            return vertex_id[2]['PDGs']
        else:
            return [part.get_pdg_code() for part in model.get_interaction(
                             cls.id_from_vertex_id(vertex_id)).get('particles')]

    @classmethod
    def leg_from_legs(cls,legs, vertex_id, model):
        """Return a leg from a leg list and the model info"""

        pdgs = list(cls.legPDGs_from_vertex_id(vertex_id, model))
        
        # Extract the resulting pdg code from the interaction pdgs
        for pdg in [leg.get('id') for leg in legs]:
            pdgs.remove(pdg)

        assert len(pdgs) == 1
        # Prepare the new leg properties
        pdg = model.get_particle(pdgs[0]).get_anti_pdg_code()
        number = min([l.get('number') for l in legs])
        # State is False for t-channel, True for s-channel
        state = (len([l for l in legs if l.get('state') == False]) != 1)
        # Note that this needs to be done before combining decay chains
        onshell= False

        return base_objects.Leg({'id': pdg,
                                 'number': number,
                                 'state': state,
                                 'onshell': onshell})

    @classmethod
    def vertex_from_link(cls, legs, vertex_id, model):
        """Return a vertex given a leg list and a vertex id"""

        vert_ID = cls.id_from_vertex_id(vertex_id)
        if vert_ID != -2:
            return base_objects.Vertex({'legs': legs,
                                        'id': vert_ID})
        else:
            contracted_vert = base_objects.ContractedVertex({'legs': legs,'id': -2})
            for key, value in cls.loop_info_from_vertex_id(vertex_id):
                if key in contracted_vert:
                    contracted_vert.set(key,value)    

    @staticmethod
    def leg_from_link(link):
        """Return a leg from a link"""

        if link.end_link:
            # This is an external leg, info in links
            return base_objects.Leg({'number':link.links[0][1],
                                     'id':link.links[0][0][0],
                                     'state':(link.links[0][0][1] == 0),
                                     'onshell':False})

        # This shouldn't happen
        assert False

    @staticmethod
    def id_from_vertex_id(vertex_id):
        """Return the numerical vertex id from a link.vertex_id"""

        return vertex_id[0][0]
    
    @staticmethod
    def loop_info_from_vertex_id(vertex_id):
        """Return the loop_info stored in this vertex id. Notice that the
        IdentifyME tag does not store the loop_info, but should normally never
        need access to it."""

        return vertex_id[2]

    @staticmethod
    def reorder_permutation(perm, start_perm):
        """Reorder a permutation with respect to start_perm. Note that
        both need to start from 1."""
        if perm == start_perm:
            return list(range(len(perm)))
        order = [i for (p,i) in \
                 sorted([(p,i) for (i,p) in enumerate(perm)])]
        return [start_perm[i]-1 for i in order]

    @staticmethod
    def link_from_leg(leg, model):
        """Returns the default end link for a leg: ((id, state), number).
        Note that the number is not taken into account if tag comparison,
        but is used only to extract leg permutations."""
        if leg.get('state'):
            # Identify identical final state particles
            return [((leg.get('id'), 0), leg.get('number'))]
        else:
            # Distinguish identical initial state particles
            return [((leg.get('id'), leg.get('number')), leg.get('number'))]

    @staticmethod
    def vertex_id_from_vertex(vertex, last_vertex, model, ninitial):
        """Returns the default vertex id: just the interaction id
           Note that in the vertex id, like the leg, only the first entry is
           taken into account in the tag comparison, while the second is for 
           storing information that is not to be used in comparisons and the 
           third for additional info regarding the shrunk loop vertex."""

        if isinstance(vertex,base_objects.ContractedVertex):
#            return (vertex.get('id'),(),{'PDGs':vertex.get('PDGs')})
            return ((vertex.get('id'),vertex.get('loop_tag')),(),
                                                    {'PDGs':vertex.get('PDGs')})
        else:
            return ((vertex.get('id'),()),(),{})

    @staticmethod
    def flip_vertex(new_vertex, old_vertex, links):
        """Returns the default vertex flip: just the new_vertex"""
        return new_vertex

    def __eq__(self, other):
        """Equal if same tag"""
        if type(self) != type(other):
            return False
        return self.tag == other.tag

    def __ne__(self, other):
        return not self.__eq__(other)

    def __str__(self):
        return str(self.tag)

    def __lt__(self, other):
        return self.tag < other.tag

    def __gt__(self, other):
        return self.tag > other.tag

    __repr__ = __str__

class DiagramTagChainLink(object):
    """Chain link for a DiagramTag. A link is a tuple + vertex id + depth,
    with a comparison operator defined"""

    def __init__(self, objects, vertex_id = None):
        """Initialize, either with a tuple of DiagramTagChainLinks and
        a vertex_id (defined by DiagramTag.vertex_id_from_vertex), or
        with an external leg object (end link) defined by
        DiagramTag.link_from_leg"""

        if vertex_id == None:
            # This is an end link, corresponding to an external leg
            self.links = tuple(objects)
            self.vertex_id = (0,)
            self.depth = 0
            self.end_link = True
            return
        # This is an internal link, corresponding to an internal line
        self.links = tuple(sorted(list(tuple(objects)), reverse=True))
        self.vertex_id = vertex_id
        # depth = sum(depth for links) + max(1, len(self.links)-1)
        # in order to get depth 2 for a 4-particle vertex
        self.depth = sum([l.depth for l in self.links],
                         max(1, len(self.links)-1))
        self.end_link = False

    def get_external_numbers(self):
        """Get the permutation of external numbers (assumed to be the
        second entry in the end link tuples)"""

        if self.end_link:
            return [self.links[0][1]]

        return sum([l.get_external_numbers() for l in self.links], [])

    def __lt__(self, other):
        """Compare self with other in the order:
        1. depth 2. len(links) 3. vertex id 4. measure of links"""

        if self == other:
            return False

        if self.depth != other.depth:
            return self.depth < other.depth

        if len(self.links) != len(other.links):
            return len(self.links) < len(other.links)

        if self.vertex_id[0] != other.vertex_id[0]:
            if isinstance(self.vertex_id[0], int) and isinstance(other.vertex_id[0], tuple):
                return True
            elif isinstance(self.vertex_id[0], tuple) and isinstance(other.vertex_id[0], int):
                return False
            elif isinstance(self.vertex_id[0], str) and isinstance(other.vertex_id[0], tuple):
                return True
            elif isinstance(self.vertex_id[0], tuple) and isinstance(other.vertex_id[0], str):
                return False            
            else:
                try:
                    return self.vertex_id[0] < other.vertex_id[0]
                except TypeError as error:
                    if error.args == ("'<' not supported between instances of 'tuple' and 'str'",):
                        return False
                    elif error.args == ("'<' not supported between instances of 'str' and 'tuple'",):
                        return True
                    else:
                        raise Exception
                    

        for i, link in enumerate(self.links):
            if i > len(other.links) - 1:
                return False
            if link != other.links[i]:
                return link < other.links[i]

    def __gt__(self, other):
        return self != other and not self.__lt__(other)

    def __eq__(self, other):
        """For end link,
        consider equal if self.links[0][0] == other.links[0][0],
        i.e., ignore the leg number (in links[0][1])."""

        if self.end_link and other.end_link and self.depth == other.depth \
           and self.vertex_id == other.vertex_id:
            return self.links[0][0] == other.links[0][0]
        
        return self.end_link == other.end_link and self.depth == other.depth \
            and self.vertex_id[0] == other.vertex_id[0] \
            and self.links == other.links 

    def __ne__(self, other):
        return not self.__eq__(other)


    def __str__(self):
        if self.end_link:
            return str(self.links)
        return "%s, %s; %d" % (str(self.links),
                               str(self.vertex_id),
                               self.depth)

    __repr__ = __str__

#===============================================================================
# Amplitude
#===============================================================================
class Amplitude(base_objects.PhysicsObject):
    """Amplitude: process + list of diagrams (ordered)
    Initialize with a process, then call generate_diagrams() to
    generate the diagrams for the amplitude
    """

    def default_setup(self):
        """Default values for all properties"""

        self['process'] = base_objects.Process()
        self['diagrams'] = None
        # has_mirror_process is True if the same process but with the
        # two incoming particles interchanged has been generated
        self['has_mirror_process'] = False

    def __init__(self, argument=None):
        """Allow initialization with Process"""
        if isinstance(argument, base_objects.Process):
            super(Amplitude, self).__init__()
            self.set('process', argument)
            self.generate_diagrams()
        elif argument != None:
            # call the mother routine
            super(Amplitude, self).__init__(argument)
        else:
            # call the mother routine
            super(Amplitude, self).__init__()

    def filter(self, name, value):
        """Filter for valid amplitude property values."""

        if name == 'process':
            if not isinstance(value, base_objects.Process):
                raise self.PhysicsObjectError("%s is not a valid Process object" % str(value))
        if name == 'diagrams':
            if not isinstance(value, base_objects.DiagramList):
                raise self.PhysicsObjectError("%s is not a valid DiagramList object" % str(value))
        if name == 'has_mirror_process':
            if not isinstance(value, bool):
                raise self.PhysicsObjectError("%s is not a valid boolean" % str(value))
        return True

    def get(self, name):
        """Get the value of the property name."""

        if name == 'diagrams' and self[name] == None:
            # Have not yet generated diagrams for this process
            if self['process']:
                self.generate_diagrams()

        return super(Amplitude, self).get(name)
#        return Amplitude.__bases__[0].get(self, name)  #return the mother routine


    def get_sorted_keys(self):
        """Return diagram property names as a nicely sorted list."""

        return ['process', 'diagrams', 'has_mirror_process']

    def get_number_of_diagrams(self):
        """Returns number of diagrams for this amplitude"""
        return len(self.get('diagrams'))

    def get_amplitudes(self):
        """Return an AmplitudeList with just this amplitude.
        Needed for DecayChainAmplitude."""

        return AmplitudeList([self])

    def nice_string(self, indent=0):
        """Returns a nicely formatted string of the amplitude content."""
        return self.get('process').nice_string(indent) + "\n" + \
               self.get('diagrams').nice_string(indent)

    def nice_string_processes(self, indent=0):
        """Returns a nicely formatted string of the amplitude process."""
        return self.get('process').nice_string(indent)

    def get_ninitial(self):
        """Returns the number of initial state particles in the process."""
        return self.get('process').get_ninitial()

    def has_loop_process(self):
        """ Returns wether this amplitude has a loop process."""
        
        return self.get('process').get('perturbation_couplings')

    def generate_diagrams(self, returndiag=False, diagram_filter=False):
        """Generate diagrams. Algorithm:

        1. Define interaction dictionaries:
          * 2->0 (identity), 3->0, 4->0, ... , maxlegs->0
          * 2 -> 1, 3 -> 1, ..., maxlegs-1 -> 1 

        2. Set flag from_group=true for all external particles.
           Flip particle/anti particle for incoming particles.

        3. If there is a dictionary n->0 with n=number of external
           particles, create if possible the combination [(1,2,3,4,...)] 
           with *at least two* from_group==true. This will give a
           finished (set of) diagram(s) (done by reduce_leglist)

        4. Create all allowed groupings of particles with at least one
           from_group==true (according to dictionaries n->1):
           [(1,2),3,4...],[1,(2,3),4,...],...,
                          [(1,2),(3,4),...],...,[(1,2,3),4,...],... 
           (done by combine_legs)

        5. Replace each group with a (list of) new particle(s) with number 
           n = min(group numbers). Set from_group true for these
           particles and false for all other particles. Store vertex info.
           (done by merge_comb_legs)

        6. Stop algorithm when at most 2 particles remain.
           Return all diagrams (lists of vertices).

        7. Repeat from 3 (recursion done by reduce_leglist)

        8. Replace final p=p vertex
        
        Be aware that the resulting vertices have all particles outgoing,
        so need to flip for incoming particles when used.

        SPECIAL CASE: For A>BC... processes which are legs in decay
        chains, we need to ensure that BC... combine first, giving A=A
        as a final vertex. This case is defined by the Process
        property is_decay_chain = True.
        This function can also be called by the generate_diagram function
        of LoopAmplitudes, in which case the generated diagrams here must not
        be directly assigned to the 'diagrams' attributed but returned as a
        DiagramList by the function. This is controlled by the argument
        returndiag.
        """

        process = self.get('process')
        model = process.get('model')
        legs = process.get('legs')
        # Make sure orders is the minimum of orders and overall_orders
        for key in process.get('overall_orders').keys():
            try:
                process.get('orders')[key] = \
                                 min(process.get('orders')[key],
                                     process.get('overall_orders')[key])
            except KeyError:
                process.get('orders')[key] = process.get('overall_orders')[key]
                
        assert model.get('particles'), \
           "particles are missing in model: %s" %  model.get('particles')

        assert model.get('interactions'), \
               "interactions are missing in model" 
                  

        res = base_objects.DiagramList()
        # First check that the number of fermions is even
        if len([leg for leg in legs if model.get('particle_dict')[\
                        leg.get('id')].is_fermion()]) % 2 == 1:
            if not returndiag:
                self['diagrams'] = res
                raise InvalidCmd('The number of fermion is odd')
            else:
                return False, res

        # Then check same number of incoming and outgoing fermions (if
        # no Majorana particles in model)
        if not model.get('got_majoranas') and \
           len([leg for leg in legs if leg.is_incoming_fermion(model)]) != \
           len([leg for leg in legs if leg.is_outgoing_fermion(model)]):
            if not returndiag:
                self['diagrams'] = res
                raise InvalidCmd('The number of of incoming/outcoming fermions are different')
            else:
                return False, res

        # Finally check that charge (conserve by all interactions) of the process
        #is globally conserve for this process.
        for charge in model.get('conserved_charge'):
            total = 0
            for leg in legs:
                part = model.get('particle_dict')[leg.get('id')]
                try:
                    value = part.get(charge)
                except (AttributeError, base_objects.PhysicsObject.PhysicsObjectError):
                    try:
                        value = getattr(part, charge)
                    except AttributeError:
                        value = 0
                        
                if (leg.get('id') != part['pdg_code']) != leg['state']:
                    total -= value
                else:
                    total += value

            if abs(total) > 1e-10:
                if not returndiag:
                    self['diagrams'] = res
                    raise InvalidCmd('No %s conservation for this process ' % charge)
                    return res
                else:
                    raise InvalidCmd('No %s conservation for this process ' % charge)
                    return res, res

        if not returndiag:
            logger.info("Trying %s " % process.nice_string().replace('Process', 'process'))

        # Give numbers to legs in process
        for i in range(0, len(process.get('legs'))):
            # Make sure legs are unique
            leg = copy.copy(process.get('legs')[i])
            process.get('legs')[i] = leg
            if leg.get('number') == 0:
                leg.set('number', i + 1)

        # Copy leglist from process, so we can flip leg identities
        # without affecting the original process
        leglist = self.copy_leglist(process.get('legs'))

        for leg in leglist:
            # For the first step, ensure the tag from_group 
            # is true for all legs
            leg.set('from_group', True)

            # Need to flip part-antipart for incoming particles, 
            # so they are all outgoing
            if leg.get('state') == False:
                part = model.get('particle_dict')[leg.get('id')]
                leg.set('id', part.get_anti_pdg_code())

        # Calculate the maximal multiplicity of n-1>1 configurations
        # to restrict possible leg combinations
        max_multi_to1 = max([len(key) for key in \
                             model.get('ref_dict_to1').keys()])


        # Reduce the leg list and return the corresponding
        # list of vertices

        # For decay processes, generate starting from final-state
        # combined only as the last particle. This allows to use these
        # in decay chains later on.
        is_decay_proc = process.get_ninitial() == 1
        if is_decay_proc:
            part = model.get('particle_dict')[leglist[0].get('id')]
            # For decay chain legs, we want everything to combine to
            # the initial leg. This is done by only allowing the
            # initial leg to combine as a final identity.
            ref_dict_to0 = {(part.get_pdg_code(),part.get_anti_pdg_code()):[0],
                            (part.get_anti_pdg_code(),part.get_pdg_code()):[0]}
            # Need to set initial leg from_group to None, to make sure
            # it can only be combined at the end.
            leglist[0].set('from_group', None)
            reduced_leglist = self.reduce_leglist(leglist,
                                                  max_multi_to1,
                                                  ref_dict_to0,
                                                  is_decay_proc,
                                                  process.get('orders'))
        else:
            reduced_leglist = self.reduce_leglist(leglist,
                                                  max_multi_to1,
                                                  model.get('ref_dict_to0'),
                                                  is_decay_proc,
                                                  process.get('orders'))
        
        #In LoopAmplitude the function below is overloaded such that it
        #converts back all DGLoopLegs to Legs. In the default tree-level
        #diagram generation, this does nothing.
        self.convert_dgleg_to_leg(reduced_leglist)
         
        if reduced_leglist:
            for vertex_list in reduced_leglist:
                res.append(self.create_diagram(base_objects.VertexList(vertex_list)))

        # Record whether or not we failed generation before required
        # s-channel propagators are taken into account
        failed_crossing = not res

        # Required s-channels is a list of id-lists. Select the
        # diagrams where all required s-channel propagators in any of
        # the lists are present (i.e., the different lists correspond
        # to "or", while the elements of the list correspond to
        # "and").
        if process.get('required_s_channels') and \
               process.get('required_s_channels')[0]:
            # We shouldn't look at the last vertex in each diagram,
            # since that is the n->0 vertex
            lastvx = -1
            # For decay chain processes, there is an "artificial"
            # extra vertex corresponding to particle 1=1, so we need
            # to exclude the two last vertexes.
            if is_decay_proc: lastvx = -2
            ninitial = len([leg for leg in process.get('legs') if leg.get('state') == False])
            # Check required s-channels for each list in required_s_channels
            old_res = res
            res = base_objects.DiagramList()
            for id_list in process.get('required_s_channels'):
                res_diags = [diagram for diagram in old_res if all([req_s_channel in \
                               [vertex.get_s_channel_id(\
                               process.get('model'), ninitial) \
                               for vertex in diagram.get('vertices')[:lastvx]] \
                               for req_s_channel in \
                               id_list])]
                # Add diagrams only if not already in res
                res.extend([diag for diag in res_diags if diag not in res])

        # Remove all diagrams with a "double" forbidden s-channel propagator
        # is present.
        # Note that we shouldn't look at the last vertex in each
        # diagram, since that is the n->0 vertex
        if process.get('forbidden_s_channels'):
            ninitial = len([leg for leg in process.get('legs') if leg.get('state') == False])
            if ninitial == 2:
                res = base_objects.DiagramList(\
                [diagram for diagram in res if not any([vertex.get_s_channel_id(\
                           process.get('model'), ninitial) \
                                in process.get('forbidden_s_channels')
                                for vertex in diagram.get('vertices')[:-1]])])
            else:
                # split since we need to avoid that the initial particle is forbidden 
                # as well. 
                newres= []
                for diagram in res:
                    leg1 = 1
                    #check the latest vertex to see if the leg 1 is inside if it 
                    #is we need to inverse the look-up and allow the first s-channel
                    # of the associate particles.
                    vertex =  diagram.get('vertices')[-1]
                    if any([l['number'] ==1 for l in vertex.get('legs')]):
                        leg1 = [l['number'] for l in vertex.get('legs') if l['number'] !=1][0]
                    to_loop = list(range(len(diagram.get('vertices'))-1))
                    if leg1 >1:   
                        to_loop.reverse()
                    for i in to_loop:
                        vertex = diagram.get('vertices')[i]
                        if leg1:
                            if any([l['number'] ==leg1 for l in vertex.get('legs')]):
                                leg1 = 0 
                                continue
                        if vertex.get_s_channel_id(process.get('model'), ninitial)\
                                         in process.get('forbidden_s_channels'):
                            break
                    else:
                        newres.append(diagram)
                res = base_objects.DiagramList(newres)
                

        # Mark forbidden (onshell) s-channel propagators, to forbid onshell
        # generation.
        if process.get('forbidden_onsh_s_channels'):
            ninitial = len([leg for leg in process.get('legs') if leg.get('state') == False])
            
            verts = base_objects.VertexList(sum([[vertex for vertex \
                                                  in diagram.get('vertices')[:-1]
                                           if vertex.get_s_channel_id(\
                                               process.get('model'), ninitial) \
                                           in process.get('forbidden_onsh_s_channels')] \
                                               for diagram in res], []))
            for vert in verts:
                # Use onshell = False to indicate that this s-channel is forbidden
                newleg = copy.copy(vert.get('legs').pop(-1))
                newleg.set('onshell', False)
                vert.get('legs').append(newleg)

        # Set actual coupling orders for each diagram
        for diagram in res:
            diagram.calculate_orders(model)
            
        # Filter the diagrams according to the squared coupling order
        # constraints and possible the negative one. Remember that OrderName=-n
        # means that the user wants to include everything up to the N^(n+1)LO
        # contribution in that order and at most one order can be restricted
        # in this way. We shall do this only if the diagrams are not asked to
        # be returned, as it is the case for NLO because it this case the
        # interference are not necessarily among the diagrams generated here only.
        if not returndiag and len(res)>0:
            res = self.apply_squared_order_constraints(res)

        if diagram_filter:
            res = self.apply_user_filter(res)

        # Replace final id=0 vertex if necessary
        if not process.get('is_decay_chain'):
            for diagram in res:
                vertices = diagram.get('vertices')
                if len(vertices) > 1 and vertices[-1].get('id') == 0:
                    # Need to "glue together" last and next-to-last
                    # vertex, by replacing the (incoming) last leg of the
                    # next-to-last vertex with the (outgoing) leg in the
                    # last vertex
                    vertices = copy.copy(vertices)
                    lastvx = vertices.pop()
                    nexttolastvertex = copy.copy(vertices.pop())
                    legs = copy.copy(nexttolastvertex.get('legs'))
                    ntlnumber = legs[-1].get('number')
                    lastleg = [leg for leg in lastvx.get('legs') if leg.get('number') != ntlnumber][0]
                    # Reset onshell in case we have forbidden s-channels
                    if lastleg.get('onshell') == False:
                        lastleg.set('onshell', None)
                    # Replace the last leg of nexttolastvertex
                    legs[-1] = lastleg
                    nexttolastvertex.set('legs', legs)
                    vertices.append(nexttolastvertex)
                    diagram.set('vertices', vertices)

        if res and not returndiag:
            logger.info("Process has %d diagrams" % len(res))

        # Trim down number of legs and vertices used to save memory
        self.trim_diagrams(diaglist=res)

        # Sort process legs according to leg number
        pertur = 'QCD'
        if self.get('process')['perturbation_couplings']:
            pertur = sorted(self.get('process')['perturbation_couplings'])[0]
        self.get('process').get('legs').sort(pert=pertur)

        # Set diagrams to res if not asked to be returned
        if not returndiag:
           self['diagrams'] = res
           return not failed_crossing
        else:
           return not failed_crossing, res

    def apply_squared_order_constraints(self, diag_list):
        """Applies the user specified squared order constraints on the diagram
        list in argument."""

        res = copy.copy(diag_list)                  
        
        # Apply the filtering  on constrained amplitude (== and >)
        # No need to iterate on this one
        for name, (value, operator) in self['process'].get('constrained_orders').items():
            res.filter_constrained_orders(name, value, operator)
            
        # Iterate the filtering since the applying the constraint on one
        # type of coupling order can impact what the filtering on a previous
        # one (relevant for the '==' type of constraint).
        while True: 
            new_res = res.apply_positive_sq_orders(res, 
                                          self['process'].get('squared_orders'), 
                                              self['process']['sqorders_types'])
            # Exit condition
            if len(res)==len(new_res):
                break
            elif (len(new_res)>len(res)):
                raise MadGraph5Error(
                 'Inconsistency in function apply_squared_order_constraints().')
            # Actualizing the list of diagram for the next iteration
            res = new_res
            


        # Now treat the negative squared order constraint (at most one)
        neg_orders = [(order, value) for order, value in \
                       self['process'].get('squared_orders').items() if value<0]
        if len(neg_orders)==1:
            neg_order, neg_value = neg_orders[0]
            # Now check any negative order constraint
            res, target_order = res.apply_negative_sq_order(res, neg_order,\
                  neg_value, self['process']['sqorders_types'][neg_order])
            # Substitute the negative value to this positive one so that
            # the resulting computed constraints appears in the print out
            # and at the output stage we no longer have to deal with 
            # negative valued target orders
            self['process']['squared_orders'][neg_order]=target_order
        elif len(neg_orders)>1:
            raise InvalidCmd('At most one negative squared order constraint'+\
                                   ' can be specified, not %s.'%str(neg_orders))

        return res

    def apply_user_filter(self, diag_list):
        """Applies the user specified squared order constraints on the diagram
        list in argument."""

        if True:
            remove_diag = misc.plugin_import('user_filter', 
                                             'user filter required to be defined in PLUGIN/user_filter.py with the function remove_diag(ONEDIAG) which returns True if the diagram has to be removed',
                                             fcts=['remove_diag'])
        else:
            #example and simple tests
            def remove_diag(diag, model=None):
                for vertex in diag['vertices']: #last 
                    if vertex['id'] == 0: #special final vertex
                        continue 
                    if vertex['legs'][-1]['number'] < 3: #this means T-channel
                        if abs(vertex['legs'][-1]['id']) <6:
                            return True
                return False                

        res = diag_list.__class__()                
        nb_removed = 0 
        model = self['process']['model'] 
        for diag in diag_list:
            if remove_diag(diag, model):
                nb_removed +=1
            else:
                res.append(diag)

        if nb_removed:
            logger.warning('Diagram filter is ON and removed %s diagrams for this subprocess.' % nb_removed)
            
        return res



    def create_diagram(self, vertexlist):
        """ Return a Diagram created from the vertex list. This function can be
            overloaded by daughter classes."""
        return base_objects.Diagram({'vertices':vertexlist})

    def convert_dgleg_to_leg(self, vertexdoublelist):
        """ In LoopAmplitude, it converts back all DGLoopLegs into Legs.
            In Amplitude, there is nothing to do. """

        return True

    def copy_leglist(self, legs):
        """ Simply returns a copy of the leg list. This function is
            overloaded in LoopAmplitude so that a DGLoopLeg list is returned.
            The DGLoopLeg has some additional parameters only useful during
            loop diagram generation"""

        return base_objects.LegList(\
                [ copy.copy(leg) for leg in legs ])

    def reduce_leglist(self, curr_leglist, max_multi_to1, ref_dict_to0,
                       is_decay_proc = False, coupling_orders = None):
        """Recursive function to reduce N LegList to N-1
           For algorithm, see doc for generate_diagrams.
        """

        # Result variable which is a list of lists of vertices
        # to be added
        res = []

        # Stop condition. If LegList is None, that means that this
        # diagram must be discarded
        if curr_leglist is None:
            return None

        # Extract ref dict information
        model = self.get('process').get('model')
        ref_dict_to1 = self.get('process').get('model').get('ref_dict_to1')


        # If all legs can be combined in one single vertex, add this
        # vertex to res and continue.
        # Special treatment for decay chain legs

        if curr_leglist.can_combine_to_0(ref_dict_to0, is_decay_proc):
            # Extract the interaction id associated to the vertex 
            
            vertex_ids = self.get_combined_vertices(curr_leglist,
                       copy.copy(ref_dict_to0[tuple(sorted([leg.get('id') for \
                                                       leg in curr_leglist]))]))

            final_vertices = [base_objects.Vertex({'legs':curr_leglist,
                                                   'id':vertex_id}) for \
                              vertex_id in vertex_ids]
            # Check for coupling orders. If orders < 0, skip vertex
            for final_vertex in final_vertices:
                if self.reduce_orders(coupling_orders, model,
                                      [final_vertex.get('id')]) != False:
                    res.append([final_vertex])
        # Stop condition 2: if the leglist contained exactly two particles,
        # return the result, if any, and stop.
        if len(curr_leglist) == 2:
            if res:
                return res
            else:
                return None

        # Create a list of all valid combinations of legs
        comb_lists = self.combine_legs(curr_leglist,
                                       ref_dict_to1, max_multi_to1)

        # Create a list of leglists/vertices by merging combinations
        leg_vertex_list = self.merge_comb_legs(comb_lists, ref_dict_to1)

        # Consider all the pairs
        for leg_vertex_tuple in leg_vertex_list:

            # Remove forbidden particles
            if self.get('process').get('forbidden_particles') and \
                any([abs(vertex.get('legs')[-1].get('id')) in \
                self.get('process').get('forbidden_particles') \
                for vertex in leg_vertex_tuple[1]]):
                    continue

            # Check for coupling orders. If couplings < 0, skip recursion.
            new_coupling_orders = self.reduce_orders(coupling_orders,
                                                     model,
                                                     [vertex.get('id') for vertex in \
                                                      leg_vertex_tuple[1]])
            if new_coupling_orders == False:
                # Some coupling order < 0
                continue

            # This is where recursion happens
            # First, reduce again the leg part
            reduced_diagram = self.reduce_leglist(leg_vertex_tuple[0],
                                                  max_multi_to1,
                                                  ref_dict_to0,
                                                  is_decay_proc,
                                                  new_coupling_orders)
            # If there is a reduced diagram
            if reduced_diagram:
                vertex_list_list = [list(leg_vertex_tuple[1])]
                vertex_list_list.append(reduced_diagram)
                expanded_list = expand_list_list(vertex_list_list)
                res.extend(expanded_list)

        return res

    def reduce_orders(self, coupling_orders, model, vertex_id_list):
        """Return False if the coupling orders for any coupling is <
        0, otherwise return the new coupling orders with the vertex
        orders subtracted. If coupling_orders is not given, return
        None (which counts as success).
        WEIGHTED is a special order, which corresponds to the sum of
        order hierarchies for the couplings.
        We ignore negative constraints as these cannot be taken into
        account on the fly but only after generation."""

        if not coupling_orders:
            return None

        present_couplings = copy.copy(coupling_orders)
        for id in vertex_id_list:
            # Don't check for identity vertex (id = 0)
            if not id:
                continue
            inter = model.get("interaction_dict")[id]
            for coupling in inter.get('orders').keys():
                # Note that we don't consider a missing coupling as a
                # constraint
                if coupling in present_couplings and \
                                                 present_couplings[coupling]>=0:
                    # Reduce the number of couplings that are left
                    present_couplings[coupling] -= \
                             inter.get('orders')[coupling]
                    if present_couplings[coupling] < 0:
                        # We have too many couplings of this type
                        return False
            # Now check for WEIGHTED, i.e. the sum of coupling hierarchy values
            if 'WEIGHTED' in present_couplings and \
                                               present_couplings['WEIGHTED']>=0:
                weight = sum([model.get('order_hierarchy')[c]*n for \
                              (c,n) in inter.get('orders').items()])
                present_couplings['WEIGHTED'] -= weight
                if present_couplings['WEIGHTED'] < 0:
                        # Total coupling weight too large
                        return False
                
        return present_couplings

    def combine_legs(self, list_legs, ref_dict_to1, max_multi_to1):
        """Recursive function. Take a list of legs as an input, with
        the reference dictionary n-1->1, and output a list of list of
        tuples of Legs (allowed combinations) and Legs (rest). Algorithm:

        1. Get all n-combinations from list [123456]: [12],..,[23],..,[123],..

        2. For each combination, say [34]. Check if combination is valid.
           If so:

           a. Append [12[34]56] to result array

           b. Split [123456] at index(first element in combination+1),
              i.e. [12],[456] and subtract combination from second half,
              i.e.: [456]-[34]=[56]. Repeat from 1. with this array

        3. Take result array from call to 1. (here, [[56]]) and append
           (first half in step b - combination) + combination + (result
           from 1.) = [12[34][56]] to result array

        4. After appending results from all n-combinations, return
           resulting array. Example, if [13] and [45] are valid
           combinations:
            [[[13]2456],[[13]2[45]6],[123[45]6]] 
        """

        res = []

        # loop over possible combination lengths (+1 is for range convention!)
        for comb_length in range(2, max_multi_to1 + 1):

            # Check the considered length is not longer than the list length
            if comb_length > len(list_legs):
                return res

            # itertools.combinations returns all possible combinations
            # of comb_length elements from list_legs
            for comb in itertools.combinations(list_legs, comb_length):

                # Check if the combination is valid
                if base_objects.LegList(comb).can_combine_to_1(ref_dict_to1):

                    # Identify the rest, create a list [comb,rest] and
                    # add it to res
                    res_list = copy.copy(list_legs)
                    for leg in comb:
                        res_list.remove(leg)
                    res_list.insert(list_legs.index(comb[0]), comb)
                    res.append(res_list)

                    # Now, deal with cases with more than 1 combination

                    # First, split the list into two, according to the
                    # position of the first element in comb, and remove
                    # all elements form comb
                    res_list1 = list_legs[0:list_legs.index(comb[0])]
                    res_list2 = list_legs[list_legs.index(comb[0]) + 1:]
                    for leg in comb[1:]:
                        res_list2.remove(leg)

                    # Create a list of type [comb,rest1,rest2(combined)]
                    res_list = res_list1
                    res_list.append(comb)
                    # This is where recursion actually happens, 
                    # on the second part
                    for item in self.combine_legs(res_list2,
                                                  ref_dict_to1,
                                                  max_multi_to1):
                        final_res_list = copy.copy(res_list)
                        final_res_list.extend(item)
                        res.append(final_res_list)

        return res


    def merge_comb_legs(self, comb_lists, ref_dict_to1):
        """Takes a list of allowed leg combinations as an input and returns
        a set of lists where combinations have been properly replaced
        (one list per element in the ref_dict, so that all possible intermediate
        particles are included). For each list, give the list of vertices
        corresponding to the executed merging, group the two as a tuple.
        """

        res = []

        for comb_list in comb_lists:

            reduced_list = []
            vertex_list = []

            for entry in comb_list:

                # Act on all leg combinations
                if isinstance(entry, tuple):

                    # Build the leg object which will replace the combination:
                    # 1) leg ids is as given in the ref_dict
                    leg_vert_ids = copy.copy(ref_dict_to1[\
                        tuple(sorted([leg.get('id') for leg in entry]))])
                    # 2) number is the minimum of leg numbers involved in the
                    # combination
                    number = min([leg.get('number') for leg in entry])
                    # 3) state is final, unless there is exactly one initial 
                    # state particle involved in the combination -> t-channel
                    if len([leg for leg in entry if leg.get('state') == False]) == 1:
                        state = False
                    else:
                        state = True
                    # 4) from_group is True, by definition

                    # Create and add the object. This is done by a
                    # separate routine, to allow overloading by
                    # daughter classes
                    new_leg_vert_ids = []
                    if leg_vert_ids:
                        new_leg_vert_ids = self.get_combined_legs(entry,
                                                                  leg_vert_ids,
                                                                  number,
                                                                  state)
                    
                    reduced_list.append([l[0] for l in new_leg_vert_ids])


                    # Create and add the corresponding vertex
                    # Extract vertex ids corresponding to the various legs
                    # in mylegs
                    vlist = base_objects.VertexList()
                    for (myleg, vert_id) in new_leg_vert_ids:
                        # Start with the considered combination...
                        myleglist = base_objects.LegList(list(entry))
                        # ... and complete with legs after reducing
                        myleglist.append(myleg)
                        # ... and consider the correct vertex id
                        vlist.append(base_objects.Vertex(
                                         {'legs':myleglist,
                                          'id':vert_id}))

                    vertex_list.append(vlist)

                # If entry is not a combination, switch the from_group flag
                # and add it
                else:
                    cp_entry = copy.copy(entry)
                    # Need special case for from_group == None; this
                    # is for initial state leg of decay chain process
                    # (see Leg.can_combine_to_0)
                    if cp_entry.get('from_group') != None:
                        cp_entry.set('from_group', False)
                    reduced_list.append(cp_entry)

            # Flatten the obtained leg and vertex lists
            flat_red_lists = expand_list(reduced_list)
            flat_vx_lists = expand_list(vertex_list)

            # Combine the two lists in a list of tuple
            for i in range(0, len(flat_vx_lists)):
                res.append((base_objects.LegList(flat_red_lists[i]), \
                            base_objects.VertexList(flat_vx_lists[i])))

        return res

    def get_combined_legs(self, legs, leg_vert_ids, number, state):
        """Create a set of new legs from the info given. This can be
        overloaded by daughter classes."""

        mylegs = [(base_objects.Leg({'id':leg_id,
                                    'number':number,
                                    'state':state,
                                    'from_group':True}),
                   vert_id)\
                  for leg_id, vert_id in leg_vert_ids]

        return mylegs
                          
    def get_combined_vertices(self, legs, vert_ids):
        """Allow for selection of vertex ids. This can be
        overloaded by daughter classes."""

        return vert_ids
                          
    def trim_diagrams(self, decay_ids=[], diaglist=None):
        """Reduce the number of legs and vertices used in memory.
        When called by a diagram generation initiated by LoopAmplitude, 
        this function should not trim the diagrams in the attribute 'diagrams'
        but rather a given list in the 'diaglist' argument."""

        legs = []
        vertices = []

        if diaglist is None:
            diaglist=self.get('diagrams')

        # Flag decaying legs in the core process by onshell = True
        process = self.get('process')
        for leg in process.get('legs'):
            if leg.get('state') and leg.get('id') in decay_ids:
                leg.set('onshell', True)
        
        for diagram in diaglist:
            # Keep track of external legs (leg numbers already used)
            leg_external = set()
            for ivx, vertex in enumerate(diagram.get('vertices')):
                for ileg, leg in enumerate(vertex.get('legs')):
                    # Ensure that only external legs get decay flag
                    if leg.get('state') and leg.get('id') in decay_ids and \
                           leg.get('number') not in leg_external:
                        # Use onshell to indicate decaying legs,
                        # i.e. legs that have decay chains
                        leg = copy.copy(leg)
                        leg.set('onshell', True)
                    try:
                        index = legs.index(leg)
                    except ValueError:
                        vertex.get('legs')[ileg] = leg
                        legs.append(leg)
                    else: # Found a leg
                        vertex.get('legs')[ileg] = legs[index]
                    leg_external.add(leg.get('number'))
                try:
                    index = vertices.index(vertex)
                    diagram.get('vertices')[ivx] = vertices[index]
                except ValueError:
                    vertices.append(vertex)

#===============================================================================
# AmplitudeList
#===============================================================================
class AmplitudeList(base_objects.PhysicsObjectList):
    """List of Amplitude objects
    """

    def has_any_loop_process(self):
        """ Check the content of all processes of the amplitudes in this list to
        see if there is any which defines perturbation couplings. """
        
        for amp in self:
            if amp.has_loop_process():
                return True

    def is_valid_element(self, obj):
        """Test if object obj is a valid Amplitude for the list."""

        return isinstance(obj, Amplitude)
    
#===============================================================================
# DecayChainAmplitude
#===============================================================================
class DecayChainAmplitude(Amplitude):
    """A list of amplitudes + a list of decay chain amplitude lists;
    corresponding to a ProcessDefinition with a list of decay chains
    """

    def default_setup(self):
        """Default values for all properties"""

        self['amplitudes'] = AmplitudeList()
        self['decay_chains'] = DecayChainAmplitudeList()

    def __init__(self, argument = None, collect_mirror_procs = False,
                 ignore_six_quark_processes = False, loop_filter=None, diagram_filter=False):
        """Allow initialization with Process and with ProcessDefinition"""
 
        if isinstance(argument, base_objects.Process):
            super(DecayChainAmplitude, self).__init__()
            from madgraph.loop.loop_diagram_generation import LoopMultiProcess
            if argument['perturbation_couplings']:
                MultiProcessClass=LoopMultiProcess
            else:
                MultiProcessClass=MultiProcess                             
            if isinstance(argument, base_objects.ProcessDefinition):
                self['amplitudes'].extend(\
                  MultiProcessClass.generate_multi_amplitudes(argument,
                                                    collect_mirror_procs,
                                                    ignore_six_quark_processes,
                                                    loop_filter=loop_filter,
                                                    diagram_filter=diagram_filter))
            else:
                self['amplitudes'].append(\
                  MultiProcessClass.get_amplitude_from_proc(argument,
                                                       loop_filter=loop_filter,
                                                       diagram_filter=diagram_filter))
                # Clean decay chains from process, since we haven't
                # combined processes with decay chains yet
                process = copy.copy(self.get('amplitudes')[0].get('process'))
                process.set('decay_chains', base_objects.ProcessList())
                self['amplitudes'][0].set('process', process)

            for process in argument.get('decay_chains'):
                if process.get('perturbation_couplings'):
                    raise MadGraph5Error("Decay processes can not be perturbed")
                process.set('overall_orders', argument.get('overall_orders'))
                if not process.get('is_decay_chain'):
                    process.set('is_decay_chain',True)
                if not process.get_ninitial() == 1:
                    raise InvalidCmd("Decay chain process must have exactly one" + \
                          " incoming particle")
                self['decay_chains'].append(\
                    DecayChainAmplitude(process, collect_mirror_procs,
                                        ignore_six_quark_processes,
                                        diagram_filter=diagram_filter))

            # Flag decaying legs in the core diagrams by onshell = True
            decay_ids = sum([[a.get('process').get('legs')[0].get('id') \
                              for a in dec.get('amplitudes')] for dec in \
                             self['decay_chains']], [])
            decay_ids = set(decay_ids)
            for amp in self['amplitudes']:
                amp.trim_diagrams(decay_ids)                    

            # Check that all decay ids are present in at least some process
            for amp in self['amplitudes']:
                for l in amp.get('process').get('legs'):
                    if l.get('id') in decay_ids:
                        decay_ids.remove(l.get('id'))
            
            if decay_ids:
                model = amp.get('process').get('model')
                names = [model.get_particle(id).get('name') for id in decay_ids]
                
                logger.warning(
                 "$RED Decay without corresponding particle in core process found.\n" + \
                 "Decay information for particle(s) %s is discarded.\n" % ','.join(names) + \
                 "Please check your process definition carefully. \n" + \
                 "This warning usually means that you forgot parentheses in presence of subdecay.\n" + \
                 "Example of correct syntax: p p > t t~, ( t > w+ b, w+ > l+ vl)")

                # Remove unused decays from the process list
                for dc in reversed(self['decay_chains']):
                    for a in reversed(dc.get('amplitudes')):
                        # Remove the amplitudes from this decay chain
                        if a.get('process').get('legs')[0].get('id') in decay_ids:
                            dc.get('amplitudes').remove(a)
                    if not dc.get('amplitudes'):
                        # If no amplitudes left, remove the decay chain
                        self['decay_chains'].remove(dc)
                    
            # Finally, write a fat warning if any decay process has
            # the decaying particle (or its antiparticle) in the final state
            bad_procs = []
            for dc in self['decay_chains']:
                for amp in dc.get('amplitudes'):
                    legs = amp.get('process').get('legs')
                    fs_parts = [abs(l.get('id')) for l in legs if 
                                l.get('state')]
                    is_part = [l.get('id') for l in legs if not 
                               l.get('state')][0]
                    if abs(is_part) in fs_parts:
                        bad_procs.append(amp.get('process'))

            if bad_procs:
                logger.warning(
                    "$RED Decay(s) with particle decaying to itself:\n" + \
                     '\n'.join([p.nice_string() for p in bad_procs]) + \
                 "\nPlease check your process definition carefully. \n")
                    

        elif argument != None:
            # call the mother routine
            super(DecayChainAmplitude, self).__init__(argument)
        else:
            # call the mother routine
            super(DecayChainAmplitude, self).__init__()

    def filter(self, name, value):
        """Filter for valid amplitude property values."""

        if name == 'amplitudes':
            if not isinstance(value, AmplitudeList):
                raise self.PhysicsObjectError("%s is not a valid AmplitudeList" % str(value))
        if name == 'decay_chains':
            if not isinstance(value, DecayChainAmplitudeList):
                raise self.PhysicsObjectError("%s is not a valid DecayChainAmplitudeList object" % \
                        str(value))
        return True

    def get_sorted_keys(self):
        """Return diagram property names as a nicely sorted list."""

        return ['amplitudes', 'decay_chains']

    # Helper functions

    def get_number_of_diagrams(self):
        """Returns number of diagrams for this amplitude"""
        return sum(len(a.get('diagrams')) for a in self.get('amplitudes')) \
               + sum(d.get_number_of_diagrams() for d in \
                                        self.get('decay_chains'))

    def nice_string(self, indent = 0):
        """Returns a nicely formatted string of the amplitude content."""
        mystr = ""
        for amplitude in self.get('amplitudes'):
            mystr = mystr + amplitude.nice_string(indent) + "\n"

        if self.get('decay_chains'):
            mystr = mystr + " " * indent + "Decays:\n"
        for dec in self.get('decay_chains'):
            mystr = mystr + dec.nice_string(indent + 2) + "\n"

        return  mystr[:-1]

    def nice_string_processes(self, indent = 0):
        """Returns a nicely formatted string of the amplitude processes."""
        mystr = ""
        for amplitude in self.get('amplitudes'):
            mystr = mystr + amplitude.nice_string_processes(indent) + "\n"

        if self.get('decay_chains'):
            mystr = mystr + " " * indent + "Decays:\n"
        for dec in self.get('decay_chains'):
            mystr = mystr + dec.nice_string_processes(indent + 2) + "\n"

        return  mystr[:-1]

    def get_ninitial(self):
        """Returns the number of initial state particles in the process."""
        return self.get('amplitudes')[0].get('process').get_ninitial()

    def get_decay_ids(self):
        """Returns a set of all particle ids for which a decay is defined"""

        decay_ids = []

        # Get all amplitudes for the decay processes
        for amp in sum([dc.get('amplitudes') for dc \
                        in self['decay_chains']], []):
            # For each amplitude, find the initial state leg
            decay_ids.append(amp.get('process').get_initial_ids()[0])
            
        # Return a list with unique ids
        return list(set(decay_ids))
    
    def has_loop_process(self):
        """ Returns wether this amplitude has a loop process."""
        return self['amplitudes'].has_any_loop_process()
    
    def get_amplitudes(self):
        """Recursive function to extract all amplitudes for this process"""

        amplitudes = AmplitudeList()

        amplitudes.extend(self.get('amplitudes'))
        for decay in self.get('decay_chains'):
            amplitudes.extend(decay.get_amplitudes())

        return amplitudes
            

#===============================================================================
# DecayChainAmplitudeList
#===============================================================================
class DecayChainAmplitudeList(base_objects.PhysicsObjectList):
    """List of DecayChainAmplitude objects
    """

    def is_valid_element(self, obj):
        """Test if object obj is a valid DecayChainAmplitude for the list."""

        return isinstance(obj, DecayChainAmplitude)

    
#===============================================================================
# MultiProcess
#===============================================================================
class MultiProcess(base_objects.PhysicsObject):
    """MultiProcess: list of process definitions
                     list of processes (after cleaning)
                     list of amplitudes (after generation)
    """

    def default_setup(self):
        """Default values for all properties"""

        self['process_definitions'] = base_objects.ProcessDefinitionList()
        # self['amplitudes'] can be an AmplitudeList or a
        # DecayChainAmplitudeList, depending on whether there are
        # decay chains in the process definitions or not.
        self['amplitudes'] = AmplitudeList()
        # Flag for whether to combine IS mirror processes together
        self['collect_mirror_procs'] = False
        # List of quark flavors where we ignore processes with at
        # least 6 quarks (three quark lines)
        self['ignore_six_quark_processes'] = []
        # Allow to use the model parameter numerical value for optimization.
        #This is currently use for 1->N generation(check mass).
        self['use_numerical'] = False
        
    def __init__(self, argument=None, collect_mirror_procs = False,
                 ignore_six_quark_processes = [], optimize=False,
                 loop_filter=None, diagram_filter=None):
        """Allow initialization with ProcessDefinition or
        ProcessDefinitionList
        optimize allows to use param_card information. (usefull for 1-.N)"""

        if isinstance(argument, base_objects.ProcessDefinition):
            super(MultiProcess, self).__init__()
            self['process_definitions'].append(argument)
        elif isinstance(argument, base_objects.ProcessDefinitionList):
            super(MultiProcess, self).__init__()
            self['process_definitions'] = argument
        elif argument != None:
            # call the mother routine
            super(MultiProcess, self).__init__(argument)
        else:
            # call the mother routine
            super(MultiProcess, self).__init__()

        self['collect_mirror_procs'] = collect_mirror_procs
        self['ignore_six_quark_processes'] = ignore_six_quark_processes
        self['use_numerical'] = optimize
        self['loop_filter'] = loop_filter
        self['diagram_filter'] = diagram_filter # only True/False so far
        
        if isinstance(argument, base_objects.ProcessDefinition) or \
               isinstance(argument, base_objects.ProcessDefinitionList):
            # Generate the diagrams
            self.get('amplitudes')


    def filter(self, name, value):
        """Filter for valid process property values."""

        if name == 'process_definitions':
            if not isinstance(value, base_objects.ProcessDefinitionList):
                raise self.PhysicsObjectError("%s is not a valid ProcessDefinitionList object" % str(value))

        if name == 'amplitudes':
            if not isinstance(value, AmplitudeList):
                raise self.PhysicsObjectError("%s is not a valid AmplitudeList object" % str(value))

        if name in ['collect_mirror_procs']:
            if not isinstance(value, bool):
                raise self.PhysicsObjectError("%s is not a valid boolean" % str(value))

        if name == 'ignore_six_quark_processes':
            if not isinstance(value, list):
                raise self.PhysicsObjectError("%s is not a valid list" % str(value))

        return True

    def get(self, name):
        """Get the value of the property name."""

        if (name == 'amplitudes') and not self[name]:
            for process_def in self.get('process_definitions'):
                if process_def.get('decay_chains'):
                    # This is a decay chain process
                    # Store amplitude(s) as DecayChainAmplitude
                    self['amplitudes'].append(\
                        DecayChainAmplitude(process_def,
                                       self.get('collect_mirror_procs'),
                                       self.get('ignore_six_quark_processes'),
                                       diagram_filter=self['diagram_filter']))
                else:
                    self['amplitudes'].extend(\
                       self.generate_multi_amplitudes(process_def,
                                       self.get('collect_mirror_procs'),
                                       self.get('ignore_six_quark_processes'),
                                       self['use_numerical'],
                                       loop_filter=self['loop_filter'],
                                       diagram_filter=self['diagram_filter']))

        return MultiProcess.__bases__[0].get(self, name) # call the mother routine

    def get_sorted_keys(self):
        """Return process property names as a nicely sorted list."""

        return ['process_definitions', 'amplitudes']
    
    def get_model(self):
        
        return self['process_definitions'][0]['model']

    @classmethod
    def generate_multi_amplitudes(cls,process_definition,
                                  collect_mirror_procs = False,
                                  ignore_six_quark_processes = [],
                                  use_numerical=False,
                                  loop_filter=None,
                                  diagram_filter=False):
        """Generate amplitudes in a semi-efficient way.
        Make use of crossing symmetry for processes that fail diagram
        generation, but not for processes that succeed diagram
        generation.  Doing so will risk making it impossible to
        identify processes with identical amplitudes.
        """
        assert isinstance(process_definition, base_objects.ProcessDefinition), \
                                    "%s not valid ProcessDefinition object" % \
                                    repr(process_definition)

<<<<<<< HEAD
        # Set automatic coupling orders if born_orders are not specified
        # otherwise skip
        if not process_definition['born_orders']:
=======
        # Set automatic coupling orders if born_sq_orders are not specified
        # otherwise skip
        if not process_definition['born_sq_orders']:
>>>>>>> 05aaf9e1
            process_definition.set('orders', MultiProcess.\
                               find_optimal_process_orders(process_definition,
                                                           diagram_filter))
        # Check for maximum orders from the model
        process_definition.check_expansion_orders()

        processes = base_objects.ProcessList()
        amplitudes = AmplitudeList()

        # failed_procs and success_procs are sorted processes that have
        # already failed/succeeded based on crossing symmetry
        failed_procs = []
        success_procs = []
        # Complete processes, for identification of mirror processes
        non_permuted_procs = []
        # permutations keeps the permutations of the crossed processes
        permutations = []

        # Store the diagram tags for processes, to allow for
        # identifying identical matrix elements already at this stage.
        model = process_definition['model']
        
        islegs = [leg for leg in process_definition['legs'] \
                 if leg['state'] == False]
        fslegs = [leg for leg in process_definition['legs'] \
                 if leg['state'] == True]        
        
        isids = [leg['ids'] for leg in process_definition['legs'] \
                 if leg['state'] == False]
        fsids = [leg['ids']  for leg in process_definition['legs'] \
                 if leg['state'] == True]
        polids = [tuple(leg['polarization'])  for leg in process_definition['legs'] \
                 if leg['state'] == True]
        # Generate all combinations for the initial state
        for prod in itertools.product(*isids):
            islegs = [\
                    base_objects.Leg({'id':id, 'state': False, 
                                      'polarization': islegs[i]['polarization']})
                    for i,id in enumerate(prod)]

            # Generate all combinations for the final state, and make
            # sure to remove double counting

            red_fsidlist = set()

            for prod in itertools.product(*fsids):
                tag = zip(prod, polids)
                tag = sorted(tag)
                # Remove double counting between final states
                if tuple(tag) in red_fsidlist:
                    continue
                
                red_fsidlist.add(tuple(tag))
                # Generate leg list for process
                leg_list = [copy.copy(leg) for leg in islegs]
                leg_list.extend([\
                        base_objects.Leg({'id':id, 'state': True, 'polarization': fslegs[i]['polarization']}) \
                        for i,id  in enumerate(prod)])
                
                legs = base_objects.LegList(leg_list)

                # Check for crossed processes
                sorted_legs = sorted([(l,i+1) for (i,l) in \
                                   enumerate(legs.get_outgoing_id_list(model))])
                permutation = [l[1] for l in sorted_legs]
                
                sorted_legs = array.array('i', [l[0] for l in sorted_legs])

                # Check for six-quark processes
                if ignore_six_quark_processes and \
                       len([i for i in sorted_legs if abs(i) in \
                            ignore_six_quark_processes]) >= 6:
                    continue
                    
                # Check if crossed process has already failed,
                # in that case don't check process
                if sorted_legs in failed_procs:
                    continue

                # If allowed check mass validity [assume 1->N]
                if use_numerical:
                    # check that final state has lower mass than initial state
                    initial_mass = abs(model['parameter_dict'][model.get_particle(legs[0].get('id')).get('mass')])
                    if initial_mass == 0:
                         continue
                    for leg in legs[1:]:
                        m = model['parameter_dict'][model.get_particle(leg.get('id')).get('mass')]
                        initial_mass -= abs(m)
                    if initial_mass.real <= 0:
                        continue

                # Setup process
                process = process_definition.get_process_with_legs(legs) 
                
                fast_proc = \
                          array.array('i',[leg.get('id') for leg in legs])
                if collect_mirror_procs and \
                        process_definition.get_ninitial() == 2:
                    # Check if mirrored process is already generated
                    mirror_proc = \
                              array.array('i', [fast_proc[1], fast_proc[0]] + \
                                          list(fast_proc[2:]))
                    try:
                        mirror_amp = \
                               amplitudes[non_permuted_procs.index(mirror_proc)]
                    except Exception:
                        # Didn't find any mirror process
                        pass
                    else:
                        # Mirror process found
                        mirror_amp.set('has_mirror_process', True)
                        logger.info("Process %s added to mirror process %s" % \
                                    (process.base_string(),
                                     mirror_amp.get('process').base_string()))
                        continue
                        
                # Check for successful crossings, unless we have specified
                # properties that break crossing symmetry
                if not process.get('required_s_channels') and \
                   not process.get('forbidden_onsh_s_channels') and \
                   not process.get('forbidden_s_channels') and \
                   not process.get('is_decay_chain') and not diagram_filter:
                    try:
                        crossed_index = success_procs.index(sorted_legs)
                        # The relabeling of legs for loop amplitudes is cumbersome
                        # and does not save so much time. It is disable here and
                        # we use the key 'loop_diagrams' to decide whether
                        # it is an instance of LoopAmplitude.
                        if 'loop_diagrams' in amplitudes[crossed_index]:
                            raise ValueError
                    except ValueError:
                        # No crossing found, just continue
                        pass
                    else:
                        # Found crossing - reuse amplitude
                        amplitude = MultiProcess.cross_amplitude(\
                            amplitudes[crossed_index],
                            process,
                            permutations[crossed_index],
                            permutation)
                        amplitudes.append(amplitude)
                        success_procs.append(sorted_legs)
                        permutations.append(permutation)
                        non_permuted_procs.append(fast_proc)
                        logger.info("Crossed process found for %s, reuse diagrams." % \
                                    process.base_string())
                        continue
                    
                # Create new amplitude
                amplitude = cls.get_amplitude_from_proc(process,
                                                        loop_filter=loop_filter)

                try:
                    result = amplitude.generate_diagrams(diagram_filter=diagram_filter)
                except InvalidCmd as error:
                    failed_procs.append(sorted_legs)
                else:
                    # Succeeded in generating diagrams
                    if amplitude.get('diagrams'):
                        amplitudes.append(amplitude)
                        success_procs.append(sorted_legs)
                        permutations.append(permutation)
                        non_permuted_procs.append(fast_proc)
                    elif not result:
                        # Diagram generation failed for all crossings
                        failed_procs.append(sorted_legs)
 
        # Raise exception if there are no amplitudes for this process
        if not amplitudes:
            if len(failed_procs) == 1 and 'error' in locals():
                raise error
            else:
                raise NoDiagramException("No amplitudes generated from process %s. Please enter a valid process" % \
                  process_definition.nice_string())
        

        # Return the produced amplitudes
        return amplitudes

    @classmethod
    def get_amplitude_from_proc(cls,proc,**opts):
        """ Return the correct amplitude type according to the characteristics of
            the process proc. The only option that could be specified here is
            loop_filter and it is of course not relevant for a tree amplitude."""
            
        return Amplitude({"process": proc})
        

    @staticmethod
    def find_optimal_process_orders(process_definition, diagram_filter=False):
        """Find the minimal WEIGHTED order for this set of processes.

        The algorithm:

        1) Check the coupling hierarchy of the model. Assign all
        particles to the different coupling hierarchies so that a
        particle is considered to be in the highest hierarchy (i.e.,
        with lowest value) where it has an interaction.
        
        2) Pick out the legs in the multiprocess according to the
        highest hierarchy represented (so don't mix particles from
        different hierarchy classes in the same multiparticles!)

        3) Find the starting maximum WEIGHTED order as the sum of the
        highest n-2 weighted orders

        4) Pick out required s-channel particle hierarchies, and use
        the highest of the maximum WEIGHTED order from the legs and
        the minimum WEIGHTED order extracted from 2*s-channel
        hierarchys plus the n-2-2*(number of s-channels) lowest
        leg weighted orders.

        5) Run process generation with the WEIGHTED order determined
        in 3)-4) - # final state gluons, with all gluons removed from
        the final state

        6) If no process is found, increase WEIGHTED order by 1 and go
        back to 5), until we find a process which passes. Return that
        order.

        7) Continue 5)-6) until we reach (n-2)*(highest hierarchy)-1.
        If still no process has passed, return
        WEIGHTED = (n-2)*(highest hierarchy)
        """

        assert isinstance(process_definition, base_objects.ProcessDefinition), \
                                    "%s not valid ProcessDefinition object" % \
                                    repr(process_definition)

        processes = base_objects.ProcessList()
        amplitudes = AmplitudeList()

        # If there are already couplings defined, return
        if process_definition.get('orders') or \
                process_definition.get('overall_orders') or \
                process_definition.get('NLO_mode')=='virt':
            return process_definition.get('orders')

        # If this is a decay process (and not a decay chain), return
        if process_definition.get_ninitial() == 1 and not \
                process_definition.get('is_decay_chain'):
            return process_definition.get('orders')

        logger.info("Checking for minimal orders which gives processes.")
        logger.info("Please specify coupling orders to bypass this step.")

        # Calculate minimum starting guess for WEIGHTED order
        max_order_now, particles, hierarchy = \
                                       process_definition.get_minimum_WEIGHTED()
        coupling = 'WEIGHTED'

        model = process_definition.get('model')
        
        # Extract the initial and final leg ids
        isids = [leg['ids'] for leg in \
                 [leg for leg in process_definition['legs'] if leg['state'] == False]]
        fsids = [leg['ids'] for leg in \
                 [leg for leg in process_definition['legs'] if leg['state'] == True]]

        max_WEIGHTED_order = \
                        (len(fsids + isids) - 2)*int(model.get_max_WEIGHTED())
        # get the definition of the WEIGHTED
        hierarchydef = process_definition['model'].get('order_hierarchy')
        tmp = []
        hierarchy = list(hierarchydef.items())
        hierarchy.sort()
        for key, value in hierarchydef.items():
            if value>1:
                tmp.append('%s*%s' % (value,key))
            else:
                tmp.append('%s' % key)
        wgtdef = '+'.join(tmp)
        # Run diagram generation with increasing max_order_now until
        # we manage to get diagrams
        while max_order_now < max_WEIGHTED_order:
            logger.info("Trying coupling order WEIGHTED<=%d: WEIGTHED IS %s" % (max_order_now, wgtdef))

            oldloglevel = logger.level
            logger.setLevel(logging.WARNING)

            # failed_procs are processes that have already failed
            # based on crossing symmetry
            failed_procs = []
            # Generate all combinations for the initial state        
            for prod in itertools.product(*isids):
                islegs = [ base_objects.Leg({'id':id, 'state': False}) \
                        for id in prod]

                # Generate all combinations for the final state, and make
                # sure to remove double counting

                red_fsidlist = []

                for prod in itertools.product(*fsids):

                    # Remove double counting between final states
                    if tuple(sorted(prod)) in red_fsidlist:
                        continue

                    red_fsidlist.append(tuple(sorted(prod)));

                    # Remove gluons from final state if QCD is among
                    # the highest coupling hierarchy
                    nglue = 0
                    if 21 in particles[0]:
                        nglue = len([id for id in prod if id == 21])
                        prod = [id for id in prod if id != 21]

                    # Generate leg list for process
                    leg_list = [copy.copy(leg) for leg in islegs]

                    leg_list.extend([\
                            base_objects.Leg({'id':id, 'state': True}) \
                            for id in prod])

                    legs = base_objects.LegList(leg_list)

                    # Set summed coupling order according to max_order_now
                    # subtracting the removed gluons
                    coupling_orders_now = {coupling: max_order_now - \
                                           nglue * model['order_hierarchy']['QCD']}

                    # Setup process
                    process = base_objects.Process({\
                              'legs':legs,
                              'model':model,
                              'id': process_definition.get('id'),
                              'orders': coupling_orders_now,
                              'required_s_channels': \
                                 process_definition.get('required_s_channels'),
                              'forbidden_onsh_s_channels': \
                                 process_definition.get('forbidden_onsh_s_channels'),
                              'sqorders_types': \
                                 process_definition.get('sqorders_types'),
                              'squared_orders': \
                                 process_definition.get('squared_orders'),
                              'split_orders': \
                                 process_definition.get('split_orders'), 
                              'forbidden_s_channels': \
                                 process_definition.get('forbidden_s_channels'),
                              'forbidden_particles': \
                                 process_definition.get('forbidden_particles'),
                              'is_decay_chain': \
                                 process_definition.get('is_decay_chain'),
                              'overall_orders': \
                                 process_definition.get('overall_orders'),
                              'split_orders': \
                                 process_definition.get('split_orders')})

                    # Check for couplings with given expansion orders
                    process.check_expansion_orders()

                    # Check for crossed processes
                    sorted_legs = sorted(legs.get_outgoing_id_list(model))
                    # Check if crossed process has already failed
                    # In that case don't check process
                    if tuple(sorted_legs) in failed_procs and not process_definition.get('forbidden_s_channels'):
                        continue

                    amplitude = Amplitude({'process': process})
                    try:
                        amplitude.generate_diagrams(diagram_filter=diagram_filter)
                    except InvalidCmd as error:
                        failed_procs.append(tuple(sorted_legs))
                    else:
                        if amplitude.get('diagrams'):
                            # We found a valid amplitude. Return this order number
                            logger.setLevel(oldloglevel)
                            return {coupling: max_order_now}
                        else:
                            failed_procs.append(tuple(sorted_legs))
            # No processes found, increase max_order_now
            max_order_now += 1
            logger.setLevel(oldloglevel)

        # If no valid processes found with nfinal-1 couplings, return maximal
        return {coupling: max_order_now}

    @staticmethod
    def cross_amplitude(amplitude, process, org_perm, new_perm):
        """Return the amplitude crossed with the permutation new_perm"""
        # Create dict from original leg numbers to new leg numbers
        perm_map = dict(list(zip(org_perm, new_perm)))
        # Initiate new amplitude
        new_amp = copy.copy(amplitude)
        # Number legs
        for i, leg in enumerate(process.get('legs')):
            leg.set('number', i+1)
        # Set process
        new_amp.set('process', process)
        # Now replace the leg numbers in the diagrams
        diagrams = base_objects.DiagramList([d.renumber_legs(perm_map,
                                             process.get('legs'),) for \
                                             d in new_amp.get('diagrams')])
        new_amp.set('diagrams', diagrams)
        new_amp.trim_diagrams()

        # Make sure to reset mirror process
        new_amp.set('has_mirror_process', False)
        
        return new_amp
        
#===============================================================================
# Global helper methods
#===============================================================================

def expand_list(mylist):
    """Takes a list of lists and elements and returns a list of flat lists.
    Example: [[1,2], 3, [4,5]] -> [[1,3,4], [1,3,5], [2,3,4], [2,3,5]]
    """

    # Check that argument is a list
    assert isinstance(mylist, list), "Expand_list argument must be a list"

    res = []

    tmplist = []
    for item in mylist:
        if isinstance(item, list):
            tmplist.append(item)
        else:
            tmplist.append([item])

    for item in itertools.product(*tmplist):
        res.append(list(item))

    return res

def expand_list_list(mylist):
    """Recursive function. Takes a list of lists and lists of lists
    and returns a list of flat lists.
    Example: [[1,2],[[4,5],[6,7]]] -> [[1,2,4,5], [1,2,6,7]]
    """

    res = []

    if not mylist or len(mylist) == 1 and not mylist[0]:
        return [[]]

    # Check the first element is at least a list
    assert isinstance(mylist[0], list), \
              "Expand_list_list needs a list of lists and lists of lists"

    # Recursion stop condition, one single element
    if len(mylist) == 1:
        if isinstance(mylist[0][0], list):
            return mylist[0]
        else:
            return mylist

    if isinstance(mylist[0][0], list):
        for item in mylist[0]:
            # Here the recursion happens, create lists starting with
            # each element of the first item and completed with 
            # the rest expanded
            for rest in expand_list_list(mylist[1:]):
                reslist = copy.copy(item)
                reslist.extend(rest)
                res.append(reslist)
    else:
        for rest in expand_list_list(mylist[1:]):
            reslist = copy.copy(mylist[0])
            reslist.extend(rest)
            res.append(reslist)


    return res
<|MERGE_RESOLUTION|>--- conflicted
+++ resolved
@@ -1677,15 +1677,9 @@
                                     "%s not valid ProcessDefinition object" % \
                                     repr(process_definition)
 
-<<<<<<< HEAD
-        # Set automatic coupling orders if born_orders are not specified
-        # otherwise skip
-        if not process_definition['born_orders']:
-=======
         # Set automatic coupling orders if born_sq_orders are not specified
         # otherwise skip
         if not process_definition['born_sq_orders']:
->>>>>>> 05aaf9e1
             process_definition.set('orders', MultiProcess.\
                                find_optimal_process_orders(process_definition,
                                                            diagram_filter))

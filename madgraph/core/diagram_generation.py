--- conflicted
+++ resolved
@@ -20,17 +20,9 @@
 """
 
 from __future__ import absolute_import
-<<<<<<< HEAD
-#force filter to be a generator # like in py3
-
-
-
-=======
 from six.moves import filter
 #force filter to be a generator # like in py3
 
-
->>>>>>> b19b3d15
 import array
 import copy
 import itertools
@@ -41,10 +33,7 @@
 from madgraph import InvalidCmd, MadGraph5Error
 from six.moves import range
 from six.moves import zip
-<<<<<<< HEAD
 from six.moves import filter
-=======
->>>>>>> b19b3d15
 
 logger = logging.getLogger('madgraph.diagram_generation')
 
@@ -822,12 +811,7 @@
                     nexttolastvertex = copy.copy(vertices.pop())
                     legs = copy.copy(nexttolastvertex.get('legs'))
                     ntlnumber = legs[-1].get('number')
-<<<<<<< HEAD
-                    lastleg = next(filter(lambda leg: leg.get('number') != ntlnumber,
-                                     lastvx.get('legs')))
-=======
                     lastleg = [leg for leg in lastvx.get('legs') if leg.get('number') != ntlnumber][0]
->>>>>>> b19b3d15
                     # Reset onshell in case we have forbidden s-channels
                     if lastleg.get('onshell') == False:
                         lastleg.set('onshell', None)

--- conflicted
+++ resolved
@@ -485,7 +485,6 @@
         # list of vertices
 
         # For decay processes, generate starting from final-state
-        # particles and make sure the initial state particle is
         # combined only as the last particle. This allows to use these
         # in decay chains later on.
         is_decay_proc = process.get_ninitial() == 1
@@ -599,7 +598,7 @@
             logger.info("Process has %d diagrams" % len(res))
 
         # Trim down number of legs and vertices used to save memory
-        self.trim_diagrams(res)
+        self.trim_diagrams(diaglist=res)
 
         # Sort process legs according to leg number
         self.get('process').get('legs').sort()
@@ -930,16 +929,15 @@
 
         return vert_ids
                           
-<<<<<<< HEAD
-    def trim_diagrams(self, diaglist):
-=======
-    def trim_diagrams(self, decay_ids = []):
->>>>>>> a70efdec
+    def trim_diagrams(self, decay_ids=[], diaglist=None):
         """Reduce the number of legs and vertices used in memory."""
 
         legs = []
         vertices = []
 
+        if diaglist is None:
+            diaglist=self.get('diagrams')
+        
         for diagram in diaglist:
             for ivx, vertex in enumerate(diagram.get('vertices')):
                 for ileg, leg in enumerate(vertex.get('legs')):
@@ -1329,18 +1327,12 @@
                               'squared_orders': \
                                  process_definition.get('squared_orders'),
                               'overall_orders': \
-<<<<<<< HEAD
                                  process_definition.get('overall_orders'),
                               'has_born': \
                                  process_definition.get('has_born')
                                  })
-
-=======
-                                 process_definition.get('overall_orders')})
-                
                 fast_proc = \
                           array.array('i',[leg.get('id') for leg in legs])
->>>>>>> a70efdec
                 if collect_mirror_procs:
                     # Check if mirrored process is already generated
                     mirror_proc = \
@@ -1370,11 +1362,6 @@
                     except ValueError:
                         # No crossing found, just continue
                         pass
-<<<<<<< HEAD
-
-                amplitude = cls.get_amplitude_from_proc(process)
-
-=======
                     else:
                         # Found crossing - reuse amplitude
                         amplitude = MultiProcess.cross_amplitude(\
@@ -1391,9 +1378,8 @@
                         continue
                     
                 # Create new amplitude
-                amplitude = Amplitude({'process': process})
-                
->>>>>>> a70efdec
+                amplitude = cls.get_amplitude_from_proc(process)
+
                 try:
                     result = amplitude.generate_diagrams()
                 except InvalidCmd as error:

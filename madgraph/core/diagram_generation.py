################################################################################
#
# Copyright (c) 2009 The MadGraph5_aMC@NLO Development team and Contributors
#
# This file is a part of the MadGraph5_aMC@NLO project, an application which 
# automatically generates Feynman diagrams and matrix elements for arbitrary
# high-energy processes in the Standard Model and beyond.
#
# It is subject to the MadGraph5_aMC@NLO license which should accompany this 
# distribution.
#
# For more information, visit madgraph.phys.ucl.ac.be and amcatnlo.web.cern.ch
#
################################################################################
"""Classes for diagram generation. Amplitude performs the diagram
generation, DecayChainAmplitude keeps track of processes with decay
chains, and MultiProcess allows generation of processes with
multiparticle definitions. DiagramTag allows to identify diagrams
based on relevant properties.
"""

import array
import copy
import itertools
import logging

import madgraph.core.base_objects as base_objects
import madgraph.various.misc as misc
from madgraph import InvalidCmd, MadGraph5Error

logger = logging.getLogger('madgraph.diagram_generation')


class NoDiagramException(InvalidCmd): pass

#===============================================================================
# DiagramTag mother class
#===============================================================================

class DiagramTag(object):
    """Class to tag diagrams based on objects with some __lt__ measure, e.g.
    PDG code/interaction id (for comparing diagrams from the same amplitude),
    or Lorentz/coupling/mass/width (for comparing AMPs from different MEs).
    Algorithm: Create chains starting from external particles:
    1 \        / 6
    2 /\______/\ 7
    3_ /  |   \_ 8
    4 /   5    \_ 9
                \ 10
    gives ((((9,10,id910),8,id9108),(6,7,id67),id910867)
           (((1,2,id12),(3,4,id34)),id1234),
           5,id91086712345)
    where idN is the id of the corresponding interaction. The ordering within
    chains is based on chain length (depth; here, 1234 has depth 3, 910867 has
    depth 4, 5 has depht 0), and if equal on the ordering of the chain elements.
    The determination of central vertex is based on minimizing the chain length
    for the longest subchain. 
    This gives a unique tag which can be used to identify diagrams
    (instead of symmetry), as well as identify identical matrix elements from
    different processes."""

    class DiagramTagError(Exception):
        """Exception for any problems in DiagramTags"""
        pass

    def __init__(self, diagram, model=None, ninitial=2):
        """Initialize with a diagram. Create DiagramTagChainLinks according to
        the diagram, and figure out if we need to shift the central vertex."""

        # wf_dict keeps track of the intermediate particles
        leg_dict = {}
        # Create the chain which will be the diagram tag
        for vertex in diagram.get('vertices'):
            # Only add incoming legs
            legs = vertex.get('legs')[:-1]
            lastvx = vertex == diagram.get('vertices')[-1]
            if lastvx:
                # If last vertex, all legs are incoming
                legs = vertex.get('legs')
            # Add links corresponding to the relevant legs
            link = DiagramTagChainLink([leg_dict.setdefault(leg.get('number'),
                          DiagramTagChainLink(self.link_from_leg(leg, model))) \
                                        for leg in legs],
                                        self.vertex_id_from_vertex(vertex,
                                                                   lastvx,
                                                                   model,
                                                                   ninitial))
            # Add vertex to leg_dict if not last one
            if not lastvx:
                leg_dict[vertex.get('legs')[-1].get('number')] = link

        # The resulting link is the hypothetical result
        self.tag = link

        # Now make sure to find the central vertex in the diagram,
        # defined by the longest leg being as short as possible
        done = max([l.depth for l in self.tag.links]) == 0
        while not done:
            # Identify the longest chain in the tag
            longest_chain = self.tag.links[0]
            # Create a new link corresponding to moving one step
            new_link = DiagramTagChainLink(self.tag.links[1:],
                                           self.flip_vertex(\
                                               self.tag.vertex_id,
                                               longest_chain.vertex_id,
                                               self.tag.links[1:]))
            # Create a new final vertex in the direction of the longest link
            other_links = list(longest_chain.links) + [new_link]
            other_link = DiagramTagChainLink(other_links,
                                             self.flip_vertex(\
                                                 longest_chain.vertex_id,
                                                 self.tag.vertex_id,
                                                 other_links))
            
            if other_link.links[0] < self.tag.links[0]:
                # Switch to new tag, continue search
                self.tag = other_link
            else:
                # We have found the central vertex
                done = True

    def get_external_numbers(self):
        """Get the order of external particles in this tag"""

        return self.tag.get_external_numbers()

    def diagram_from_tag(self, model):
        """Output a diagram from a DiagramTag. Note that each daughter
        class must implement the static functions id_from_vertex_id
        (if the vertex id is something else than an integer) and
        leg_from_link (to pass the correct info from an end link to a
        leg)."""

        # Create the vertices, starting from the final vertex
        diagram = base_objects.Diagram({'vertices': \
                                        self.vertices_from_link(self.tag,
                                                                model,
                                                                True)})
        diagram.calculate_orders(model)
        return diagram

    @classmethod
    def vertices_from_link(cls, link, model, first_vertex = False):
        """Recursively return the leg corresponding to this link and
        the list of all vertices from all previous links"""            

        if link.end_link:
            # This is an end link and doesn't correspond to a vertex
            return cls.leg_from_link(link), []

        # First recursively find all daughter legs and vertices
        leg_vertices = [cls.vertices_from_link(l, model) for l in link.links]
        # The daughter legs are in the first entry
        legs = base_objects.LegList(sorted([l for l,v in leg_vertices],
                                           lambda l1,l2: l2.get('number') - \
                                           l1.get('number')))
        # The daughter vertices are in the second entry
        vertices = base_objects.VertexList(sum([v for l, v in leg_vertices],
                                               []))
        
        if not first_vertex:
            # This corresponds to a wavefunction with a resulting leg
            # Need to create the resulting leg from legs and vertex id
            last_leg = cls.leg_from_legs(legs,link.vertex_id,model)
            legs.append(last_leg)
        
        # Now create and append this vertex
        vertices.append(cls.vertex_from_link(legs,
                                        link.vertex_id,
                                        model))
        if first_vertex:
            # Return list of vertices
            return vertices
        else:
            # Return leg and list of vertices
            return last_leg, vertices

    @classmethod
    def legPDGs_from_vertex_id(cls, vertex_id,model):
        """Returns the list of external PDGs of the interaction corresponding 
        to this vertex_id."""
        
        # In case we have to deal with a regular vertex, we return the list
        # external PDGs as given by the model information on that integer 
        # vertex id.
        if (len(vertex_id)>=3 and 'PDGs' in vertex_id[2]):
            return vertex_id[2]['PDGs']
        else:
            return [part.get_pdg_code() for part in model.get_interaction(
                             cls.id_from_vertex_id(vertex_id)).get('particles')]

    @classmethod
    def leg_from_legs(cls,legs, vertex_id, model):
        """Return a leg from a leg list and the model info"""

        pdgs = list(cls.legPDGs_from_vertex_id(vertex_id, model))
        
        # Extract the resulting pdg code from the interaction pdgs
        for pdg in [leg.get('id') for leg in legs]:
            pdgs.remove(pdg)

        assert len(pdgs) == 1
        # Prepare the new leg properties
        pdg = model.get_particle(pdgs[0]).get_anti_pdg_code()
        number = min([l.get('number') for l in legs])
        # State is False for t-channel, True for s-channel
        state = (len([l for l in legs if l.get('state') == False]) != 1)
        # Note that this needs to be done before combining decay chains
        onshell= False

        return base_objects.Leg({'id': pdg,
                                 'number': number,
                                 'state': state,
                                 'onshell': onshell})

    @classmethod
    def vertex_from_link(cls, legs, vertex_id, model):
        """Return a vertex given a leg list and a vertex id"""

        vert_ID = cls.id_from_vertex_id(vertex_id)
        if vert_ID != -2:
            return base_objects.Vertex({'legs': legs,
                                        'id': vert_ID})
        else:
            contracted_vert = base_objects.ContractedVertex({'legs': legs,'id': -2})
            for key, value in cls.loop_info_from_vertex_id(vertex_id):
                if key in contracted_vert:
                    contracted_vert.set(key,value)    

    @staticmethod
    def leg_from_link(link):
        """Return a leg from a link"""

        if link.end_link:
            # This is an external leg, info in links
            return base_objects.Leg({'number':link.links[0][1],
                                     'id':link.links[0][0][0],
                                     'state':(link.links[0][0][1] == 0),
                                     'onshell':False})

        # This shouldn't happen
        assert False

    @staticmethod
    def id_from_vertex_id(vertex_id):
        """Return the numerical vertex id from a link.vertex_id"""

        return vertex_id[0][0]
    
    @staticmethod
    def loop_info_from_vertex_id(vertex_id):
        """Return the loop_info stored in this vertex id. Notice that the
        IdentifyME tag does not store the loop_info, but should normally never
        need access to it."""

        return vertex_id[2]

    @staticmethod
    def reorder_permutation(perm, start_perm):
        """Reorder a permutation with respect to start_perm. Note that
        both need to start from 1."""
        if perm == start_perm:
            return range(len(perm))
        order = [i for (p,i) in \
                 sorted([(p,i) for (i,p) in enumerate(perm)])]
        return [start_perm[i]-1 for i in order]

    @staticmethod
    def link_from_leg(leg, model):
        """Returns the default end link for a leg: ((id, state), number).
        Note that the number is not taken into account if tag comparison,
        but is used only to extract leg permutations."""
        if leg.get('state'):
            # Identify identical final state particles
            return [((leg.get('id'), 0), leg.get('number'))]
        else:
            # Distinguish identical initial state particles
            return [((leg.get('id'), leg.get('number')), leg.get('number'))]

    @staticmethod
    def vertex_id_from_vertex(vertex, last_vertex, model, ninitial):
        """Returns the default vertex id: just the interaction id
           Note that in the vertex id, like the leg, only the first entry is
           taken into account in the tag comparison, while the second is for 
           storing information that is not to be used in comparisons and the 
           third for additional info regarding the shrunk loop vertex."""

        if isinstance(vertex,base_objects.ContractedVertex):
#            return (vertex.get('id'),(),{'PDGs':vertex.get('PDGs')})
            return ((vertex.get('id'),vertex.get('loop_tag')),(),
                                                    {'PDGs':vertex.get('PDGs')})
        else:
            return ((vertex.get('id'),()),(),{})

    @staticmethod
    def flip_vertex(new_vertex, old_vertex, links):
        """Returns the default vertex flip: just the new_vertex"""
        return new_vertex

    def __eq__(self, other):
        """Equal if same tag"""
        if type(self) != type(other):
            return False
        return self.tag == other.tag

    def __ne__(self, other):
        return not self.__eq__(other)

    def __str__(self):
        return str(self.tag)

    def __lt__(self, other):
        return self.tag < other.tag

    def __gt__(self, other):
        return self.tag > other.tag

    __repr__ = __str__

class DiagramTagChainLink(object):
    """Chain link for a DiagramTag. A link is a tuple + vertex id + depth,
    with a comparison operator defined"""

    def __init__(self, objects, vertex_id = None):
        """Initialize, either with a tuple of DiagramTagChainLinks and
        a vertex_id (defined by DiagramTag.vertex_id_from_vertex), or
        with an external leg object (end link) defined by
        DiagramTag.link_from_leg"""

        if vertex_id == None:
            # This is an end link, corresponding to an external leg
            self.links = tuple(objects)
            self.vertex_id = (0,)
            self.depth = 0
            self.end_link = True
            return
        # This is an internal link, corresponding to an internal line
        self.links = tuple(sorted(list(tuple(objects)), reverse=True))
        self.vertex_id = vertex_id
        # depth = sum(depth for links) + max(1, len(self.links)-1)
        # in order to get depth 2 for a 4-particle vertex
        self.depth = sum([l.depth for l in self.links],
                         max(1, len(self.links)-1))
        self.end_link = False

    def get_external_numbers(self):
        """Get the permutation of external numbers (assumed to be the
        second entry in the end link tuples)"""

        if self.end_link:
            return [self.links[0][1]]

        return sum([l.get_external_numbers() for l in self.links], [])

    def __lt__(self, other):
        """Compare self with other in the order:
        1. depth 2. len(links) 3. vertex id 4. measure of links"""

        if self == other:
            return False

        if self.depth != other.depth:
            return self.depth < other.depth

        if len(self.links) != len(other.links):
            return len(self.links) < len(other.links)

        if self.vertex_id[0] != other.vertex_id[0]:
            return self.vertex_id[0] < other.vertex_id[0]

        for i, link in enumerate(self.links):
            if i > len(other.links) - 1:
                return False
            if link != other.links[i]:
                return link < other.links[i]

    def __gt__(self, other):
        return self != other and not self.__lt__(other)

    def __eq__(self, other):
        """For end link,
        consider equal if self.links[0][0] == other.links[0][0],
        i.e., ignore the leg number (in links[0][1])."""

        if self.end_link and other.end_link and self.depth == other.depth \
           and self.vertex_id == other.vertex_id:
            return self.links[0][0] == other.links[0][0]
        
        return self.end_link == other.end_link and self.depth == other.depth \
            and self.vertex_id[0] == other.vertex_id[0] \
            and self.links == other.links 

    def __ne__(self, other):
        return not self.__eq__(other)


    def __str__(self):
        if self.end_link:
            return str(self.links)
        return "%s, %s; %d" % (str(self.links),
                               str(self.vertex_id),
                               self.depth)

    __repr__ = __str__

#===============================================================================
# Amplitude
#===============================================================================
class Amplitude(base_objects.PhysicsObject):
    """Amplitude: process + list of diagrams (ordered)
    Initialize with a process, then call generate_diagrams() to
    generate the diagrams for the amplitude
    """

    def default_setup(self):
        """Default values for all properties"""

        self['process'] = base_objects.Process()
        self['diagrams'] = None
        # has_mirror_process is True if the same process but with the
        # two incoming particles interchanged has been generated
        self['has_mirror_process'] = False

    def __init__(self, argument=None):
        """Allow initialization with Process"""
        if isinstance(argument, base_objects.Process):
            super(Amplitude, self).__init__()
            self.set('process', argument)
            self.generate_diagrams()
        elif argument != None:
            # call the mother routine
            super(Amplitude, self).__init__(argument)
        else:
            # call the mother routine
            super(Amplitude, self).__init__()

    def filter(self, name, value):
        """Filter for valid amplitude property values."""

        if name == 'process':
            if not isinstance(value, base_objects.Process):
                raise self.PhysicsObjectError, \
                        "%s is not a valid Process object" % str(value)
        if name == 'diagrams':
            if not isinstance(value, base_objects.DiagramList):
                raise self.PhysicsObjectError, \
                        "%s is not a valid DiagramList object" % str(value)
        if name == 'has_mirror_process':
            if not isinstance(value, bool):
                raise self.PhysicsObjectError, \
                        "%s is not a valid boolean" % str(value)
        return True

    def get(self, name):
        """Get the value of the property name."""

        if name == 'diagrams' and self[name] == None:
            # Have not yet generated diagrams for this process
            if self['process']:
                self.generate_diagrams()

        return super(Amplitude, self).get(name)
#        return Amplitude.__bases__[0].get(self, name)  #return the mother routine


    def get_sorted_keys(self):
        """Return diagram property names as a nicely sorted list."""

        return ['process', 'diagrams', 'has_mirror_process']

    def get_number_of_diagrams(self):
        """Returns number of diagrams for this amplitude"""
        return len(self.get('diagrams'))

    def get_amplitudes(self):
        """Return an AmplitudeList with just this amplitude.
        Needed for DecayChainAmplitude."""

        return AmplitudeList([self])

    def nice_string(self, indent=0):
        """Returns a nicely formatted string of the amplitude content."""
        return self.get('process').nice_string(indent) + "\n" + \
               self.get('diagrams').nice_string(indent)

    def nice_string_processes(self, indent=0):
        """Returns a nicely formatted string of the amplitude process."""
        return self.get('process').nice_string(indent)

    def get_ninitial(self):
        """Returns the number of initial state particles in the process."""
        return self.get('process').get_ninitial()

    def has_loop_process(self):
        """ Returns wether this amplitude has a loop process."""
        
        return self.get('process').get('perturbation_couplings')

    def generate_diagrams(self, returndiag=False, diagram_filter=False):
        """Generate diagrams. Algorithm:

        1. Define interaction dictionaries:
          * 2->0 (identity), 3->0, 4->0, ... , maxlegs->0
          * 2 -> 1, 3 -> 1, ..., maxlegs-1 -> 1 

        2. Set flag from_group=true for all external particles.
           Flip particle/anti particle for incoming particles.

        3. If there is a dictionary n->0 with n=number of external
           particles, create if possible the combination [(1,2,3,4,...)] 
           with *at least two* from_group==true. This will give a
           finished (set of) diagram(s) (done by reduce_leglist)

        4. Create all allowed groupings of particles with at least one
           from_group==true (according to dictionaries n->1):
           [(1,2),3,4...],[1,(2,3),4,...],...,
                          [(1,2),(3,4),...],...,[(1,2,3),4,...],... 
           (done by combine_legs)

        5. Replace each group with a (list of) new particle(s) with number 
           n = min(group numbers). Set from_group true for these
           particles and false for all other particles. Store vertex info.
           (done by merge_comb_legs)

        6. Stop algorithm when at most 2 particles remain.
           Return all diagrams (lists of vertices).

        7. Repeat from 3 (recursion done by reduce_leglist)

        8. Replace final p=p vertex
        
        Be aware that the resulting vertices have all particles outgoing,
        so need to flip for incoming particles when used.

        SPECIAL CASE: For A>BC... processes which are legs in decay
        chains, we need to ensure that BC... combine first, giving A=A
        as a final vertex. This case is defined by the Process
        property is_decay_chain = True.
        This function can also be called by the generate_diagram function
        of LoopAmplitudes, in which case the generated diagrams here must not
        be directly assigned to the 'diagrams' attributed but returned as a
        DiagramList by the function. This is controlled by the argument
        returndiag.
        """

        process = self.get('process')
        model = process.get('model')
        legs = process.get('legs')
        # Make sure orders is the minimum of orders and overall_orders
        for key in process.get('overall_orders').keys():
            try:
                process.get('orders')[key] = \
                                 min(process.get('orders')[key],
                                     process.get('overall_orders')[key])
            except KeyError:
                process.get('orders')[key] = process.get('overall_orders')[key]

        assert model.get('particles'), \
           "particles are missing in model: %s" %  model.get('particles')

        assert model.get('interactions'), \
               "interactions are missing in model" 
                  

        res = base_objects.DiagramList()
        # First check that the number of fermions is even
        if len(filter(lambda leg: model.get('particle_dict')[\
                        leg.get('id')].is_fermion(), legs)) % 2 == 1:
            if not returndiag:
                self['diagrams'] = res
                raise InvalidCmd, 'The number of fermion is odd'
            else:
                return False, res

        # Then check same number of incoming and outgoing fermions (if
        # no Majorana particles in model)
        if not model.get('got_majoranas') and \
           len(filter(lambda leg: leg.is_incoming_fermion(model), legs)) != \
           len(filter(lambda leg: leg.is_outgoing_fermion(model), legs)):
            if not returndiag:
                self['diagrams'] = res
                raise InvalidCmd, 'The number of of incoming/outcoming fermions are different'
            else:
                return False, res

        # Finally check that charge (conserve by all interactions) of the process
        #is globally conserve for this process.
        for charge in model.get('conserved_charge'):
            total = 0
            for leg in legs:
                part = model.get('particle_dict')[leg.get('id')]
                try:
                    value = part.get(charge)
                except (AttributeError, base_objects.PhysicsObject.PhysicsObjectError):
                    try:
                        value = getattr(part, charge)
                    except AttributeError:
                        value = 0
                        
                if (leg.get('id') != part['pdg_code']) != leg['state']:
                    total -= value
                else:
                    total += value

            if abs(total) > 1e-10:
                if not returndiag:
                    self['diagrams'] = res
                    raise InvalidCmd, 'No %s conservation for this process ' % charge
                    return res
                else:
                    raise InvalidCmd, 'No %s conservation for this process ' % charge
                    return res, res

        if not returndiag:
            logger.info("Trying %s " % process.nice_string().replace('Process', 'process'))

        # Give numbers to legs in process
        for i in range(0, len(process.get('legs'))):
            # Make sure legs are unique
            leg = copy.copy(process.get('legs')[i])
            process.get('legs')[i] = leg
            if leg.get('number') == 0:
                leg.set('number', i + 1)

        # Copy leglist from process, so we can flip leg identities
        # without affecting the original process
        leglist = self.copy_leglist(process.get('legs'))

        for leg in leglist:
            
            # For the first step, ensure the tag from_group 
            # is true for all legs
            leg.set('from_group', True)

            # Need to flip part-antipart for incoming particles, 
            # so they are all outgoing
            if leg.get('state') == False:
                part = model.get('particle_dict')[leg.get('id')]
                leg.set('id', part.get_anti_pdg_code())

        # Calculate the maximal multiplicity of n-1>1 configurations
        # to restrict possible leg combinations
        max_multi_to1 = max([len(key) for key in \
                             model.get('ref_dict_to1').keys()])


        # Reduce the leg list and return the corresponding
        # list of vertices

        # For decay processes, generate starting from final-state
        # combined only as the last particle. This allows to use these
        # in decay chains later on.
        is_decay_proc = process.get_ninitial() == 1
        if is_decay_proc:
            part = model.get('particle_dict')[leglist[0].get('id')]
            # For decay chain legs, we want everything to combine to
            # the initial leg. This is done by only allowing the
            # initial leg to combine as a final identity.
            ref_dict_to0 = {(part.get_pdg_code(),part.get_anti_pdg_code()):[0],
                            (part.get_anti_pdg_code(),part.get_pdg_code()):[0]}
            # Need to set initial leg from_group to None, to make sure
            # it can only be combined at the end.
            leglist[0].set('from_group', None)
            reduced_leglist = self.reduce_leglist(leglist,
                                                  max_multi_to1,
                                                  ref_dict_to0,
                                                  is_decay_proc,
                                                  process.get('orders'))
        else:
            reduced_leglist = self.reduce_leglist(leglist,
                                                  max_multi_to1,
                                                  model.get('ref_dict_to0'),
                                                  is_decay_proc,
                                                  process.get('orders'))
        
        #In LoopAmplitude the function below is overloaded such that it
        #converts back all DGLoopLegs to Legs. In the default tree-level
        #diagram generation, this does nothing.
        self.convert_dgleg_to_leg(reduced_leglist)
         
        if reduced_leglist:
            for vertex_list in reduced_leglist:
                res.append(self.create_diagram(base_objects.VertexList(vertex_list)))

        # Record whether or not we failed generation before required
        # s-channel propagators are taken into account
        failed_crossing = not res

        # Required s-channels is a list of id-lists. Select the
        # diagrams where all required s-channel propagators in any of
        # the lists are present (i.e., the different lists correspond
        # to "or", while the elements of the list correspond to
        # "and").
        if process.get('required_s_channels') and \
               process.get('required_s_channels')[0]:
            # We shouldn't look at the last vertex in each diagram,
            # since that is the n->0 vertex
            lastvx = -1
            # For decay chain processes, there is an "artificial"
            # extra vertex corresponding to particle 1=1, so we need
            # to exclude the two last vertexes.
            if is_decay_proc: lastvx = -2
            ninitial = len(filter(lambda leg: leg.get('state') == False,
                                  process.get('legs')))
            # Check required s-channels for each list in required_s_channels
            old_res = res
            res = base_objects.DiagramList()
            for id_list in process.get('required_s_channels'):
                res_diags = filter(lambda diagram: \
                          all([req_s_channel in \
                               [vertex.get_s_channel_id(\
                               process.get('model'), ninitial) \
                               for vertex in diagram.get('vertices')[:lastvx]] \
                               for req_s_channel in \
                               id_list]), old_res)
                # Add diagrams only if not already in res
                res.extend([diag for diag in res_diags if diag not in res])

        # Remove all diagrams with a "double" forbidden s-channel propagator
        # is present.
        # Note that we shouldn't look at the last vertex in each
        # diagram, since that is the n->0 vertex
        if process.get('forbidden_s_channels'):
            ninitial = len(filter(lambda leg: leg.get('state') == False,
                                  process.get('legs')))
            if ninitial == 2:
                res = base_objects.DiagramList(\
                filter(lambda diagram: \
                       not any([vertex.get_s_channel_id(\
                           process.get('model'), ninitial) \
                                in process.get('forbidden_s_channels')
                                for vertex in diagram.get('vertices')[:-1]]),
                       res))
            else:
                # split since we need to avoid that the initial particle is forbidden 
                # as well. 
                newres= []
                for diagram in res:
                    leg1 = 1
                    #check the latest vertex to see if the leg 1 is inside if it 
                    #is we need to inverse the look-up and allow the first s-channel
                    # of the associate particles.
                    vertex =  diagram.get('vertices')[-1]
                    if any([l['number'] ==1 for l in vertex.get('legs')]):
                        leg1 = [l['number'] for l in vertex.get('legs') if l['number'] !=1][0]
                    to_loop = range(len(diagram.get('vertices'))-1)
                    if leg1 >1:   
                        to_loop.reverse()
                    for i in to_loop:
                        vertex = diagram.get('vertices')[i]
                        if leg1:
                            if any([l['number'] ==leg1 for l in vertex.get('legs')]):
                                leg1 = 0 
                                continue
                        if vertex.get_s_channel_id(process.get('model'), ninitial)\
                                         in process.get('forbidden_s_channels'):
                            break
                    else:
                        newres.append(diagram)
                res = base_objects.DiagramList(newres)
                

        # Mark forbidden (onshell) s-channel propagators, to forbid onshell
        # generation.
        if process.get('forbidden_onsh_s_channels'):
            ninitial = len(filter(lambda leg: leg.get('state') == False,
                              process.get('legs')))
            
            verts = base_objects.VertexList(sum([[vertex for vertex \
                                                  in diagram.get('vertices')[:-1]
                                           if vertex.get_s_channel_id(\
                                               process.get('model'), ninitial) \
                                           in process.get('forbidden_onsh_s_channels')] \
                                               for diagram in res], []))
            for vert in verts:
                # Use onshell = False to indicate that this s-channel is forbidden
                newleg = copy.copy(vert.get('legs').pop(-1))
                newleg.set('onshell', False)
                vert.get('legs').append(newleg)

        # Set actual coupling orders for each diagram
        for diagram in res:
            diagram.calculate_orders(model)
            
        # Filter the diagrams according to the squared coupling order
        # constraints and possible the negative one. Remember that OrderName=-n
        # means that the user wants to include everything up to the N^(n+1)LO
        # contribution in that order and at most one order can be restricted
        # in this way. We shall do this only if the diagrams are not asked to
        # be returned, as it is the case for NLO because it this case the
        # interference are not necessarily among the diagrams generated here only.
        if not returndiag and len(res)>0:
            res = self.apply_squared_order_constraints(res)

        if diagram_filter:
            res = self.apply_user_filter(res)

        # Replace final id=0 vertex if necessary
        if not process.get('is_decay_chain'):
            for diagram in res:
                vertices = diagram.get('vertices')
                if len(vertices) > 1 and vertices[-1].get('id') == 0:
                    # Need to "glue together" last and next-to-last
                    # vertex, by replacing the (incoming) last leg of the
                    # next-to-last vertex with the (outgoing) leg in the
                    # last vertex
                    vertices = copy.copy(vertices)
                    lastvx = vertices.pop()
                    nexttolastvertex = copy.copy(vertices.pop())
                    legs = copy.copy(nexttolastvertex.get('legs'))
                    ntlnumber = legs[-1].get('number')
                    lastleg = filter(lambda leg: leg.get('number') != ntlnumber,
                                     lastvx.get('legs'))[0]
                    # Reset onshell in case we have forbidden s-channels
                    if lastleg.get('onshell') == False:
                        lastleg.set('onshell', None)
                    # Replace the last leg of nexttolastvertex
                    legs[-1] = lastleg
                    nexttolastvertex.set('legs', legs)
                    vertices.append(nexttolastvertex)
                    diagram.set('vertices', vertices)

        if res and not returndiag:
            logger.info("Process has %d diagrams" % len(res))

        # Trim down number of legs and vertices used to save memory
        self.trim_diagrams(diaglist=res)

        # Sort process legs according to leg number
        pertur = 'QCD'
        if self.get('process')['perturbation_couplings']:
            pertur = sorted(self.get('process')['perturbation_couplings'])[0]
        self.get('process').get('legs').sort(pert=pertur)

        # Set diagrams to res if not asked to be returned
        if not returndiag:
           self['diagrams'] = res
           return not failed_crossing
        else:
           return not failed_crossing, res

    def apply_squared_order_constraints(self, diag_list):
        """Applies the user specified squared order constraints on the diagram
        list in argument."""

        res = copy.copy(diag_list)                  
        
        # Apply the filtering  on constrained amplitude (== and >)
        # No need to iterate on this one
        for name, (value, operator) in self['process'].get('constrained_orders').items():
            res.filter_constrained_orders(name, value, operator)
            
<<<<<<< HEAD
        
        
        
=======
>>>>>>> c9d91378
        # Iterate the filtering since the applying the constraint on one
        # type of coupling order can impact what the filtering on a previous
        # one (relevant for the '==' type of constraint).
        while True: 
            new_res = res.apply_positive_sq_orders(res, 
                                          self['process'].get('squared_orders'), 
                                              self['process']['sqorders_types'])
            # Exit condition
            if len(res)==len(new_res):
                break
            elif (len(new_res)>len(res)):
                raise MadGraph5Error(
                 'Inconsistency in function apply_squared_order_constraints().')
            # Actualizing the list of diagram for the next iteration
            res = new_res
            


        # Now treat the negative squared order constraint (at most one)
        neg_orders = [(order, value) for order, value in \
                       self['process'].get('squared_orders').items() if value<0]
        if len(neg_orders)==1:
            neg_order, neg_value = neg_orders[0]
            # Now check any negative order constraint
            res, target_order = res.apply_negative_sq_order(res, neg_order,\
                  neg_value, self['process']['sqorders_types'][neg_order])
            # Substitute the negative value to this positive one so that
            # the resulting computed constraints appears in the print out
            # and at the output stage we no longer have to deal with 
            # negative valued target orders
            self['process']['squared_orders'][neg_order]=target_order
        elif len(neg_orders)>1:
            raise InvalidCmd('At most one negative squared order constraint'+\
                                   ' can be specified, not %s.'%str(neg_orders))

        return res

    def apply_user_filter(self, diag_list):
        """Applies the user specified squared order constraints on the diagram
        list in argument."""

        if True:
            try:
                from PLUGIN.user_filter import remove_diag
            except ImportError:
                raise MadGraph5Error, 'user filter required to be defined in PLUGIN/user_filter.py with the function remove_diag(ONEDIAG) which returns True if the daigram has to be removed'
        else:
            #example and simple tests
            def remove_diag(diag):
                for vertex in diag['vertices']: #last 
                    if vertex['id'] == 0: #special final vertex
                        continue 
                    if vertex['legs'][-1]['number'] < 3: #this means T-channel
                        if abs(vertex['legs'][-1]['id']) <6:
                            return True
                return False                

        res = diag_list.__class__()                
        nb_removed = 0 
        for diag in diag_list:
            if remove_diag(diag):
                nb_removed +=1
            else:
                res.append(diag)

        if nb_removed:
            logger.warning('Diagram filter is ON and removed %s diagrams for this subprocess.' % nb_removed)
            
        return res



    def create_diagram(self, vertexlist):
        """ Return a Diagram created from the vertex list. This function can be
            overloaded by daughter classes."""
        return base_objects.Diagram({'vertices':vertexlist})

    def convert_dgleg_to_leg(self, vertexdoublelist):
        """ In LoopAmplitude, it converts back all DGLoopLegs into Legs.
            In Amplitude, there is nothing to do. """

        return True

    def copy_leglist(self, legs):
        """ Simply returns a copy of the leg list. This function is
            overloaded in LoopAmplitude so that a DGLoopLeg list is returned.
            The DGLoopLeg has some additional parameters only useful during
            loop diagram generation"""

        return base_objects.LegList(\
                [ copy.copy(leg) for leg in legs ])

    def reduce_leglist(self, curr_leglist, max_multi_to1, ref_dict_to0,
                       is_decay_proc = False, coupling_orders = None):
        """Recursive function to reduce N LegList to N-1
           For algorithm, see doc for generate_diagrams.
        """

        # Result variable which is a list of lists of vertices
        # to be added
        res = []

        # Stop condition. If LegList is None, that means that this
        # diagram must be discarded
        if curr_leglist is None:
            return None

        # Extract ref dict information
        model = self.get('process').get('model')
        ref_dict_to1 = self.get('process').get('model').get('ref_dict_to1')


        # If all legs can be combined in one single vertex, add this
        # vertex to res and continue.
        # Special treatment for decay chain legs

        if curr_leglist.can_combine_to_0(ref_dict_to0, is_decay_proc):
            # Extract the interaction id associated to the vertex 
            
            vertex_ids = self.get_combined_vertices(curr_leglist,
                       copy.copy(ref_dict_to0[tuple(sorted([leg.get('id') for \
                                                       leg in curr_leglist]))]))

            final_vertices = [base_objects.Vertex({'legs':curr_leglist,
                                                   'id':vertex_id}) for \
                              vertex_id in vertex_ids]
            # Check for coupling orders. If orders < 0, skip vertex
            for final_vertex in final_vertices:
                if self.reduce_orders(coupling_orders, model,
                                      [final_vertex.get('id')]) != False:
                    res.append([final_vertex])
        # Stop condition 2: if the leglist contained exactly two particles,
        # return the result, if any, and stop.
        if len(curr_leglist) == 2:
            if res:
                return res
            else:
                return None

        # Create a list of all valid combinations of legs
        comb_lists = self.combine_legs(curr_leglist,
                                       ref_dict_to1, max_multi_to1)

        # Create a list of leglists/vertices by merging combinations
        leg_vertex_list = self.merge_comb_legs(comb_lists, ref_dict_to1)

        # Consider all the pairs
        for leg_vertex_tuple in leg_vertex_list:

            # Remove forbidden particles
            if self.get('process').get('forbidden_particles') and \
                any([abs(vertex.get('legs')[-1].get('id')) in \
                self.get('process').get('forbidden_particles') \
                for vertex in leg_vertex_tuple[1]]):
                    continue

            # Check for coupling orders. If couplings < 0, skip recursion.
            new_coupling_orders = self.reduce_orders(coupling_orders,
                                                     model,
                                                     [vertex.get('id') for vertex in \
                                                      leg_vertex_tuple[1]])
            if new_coupling_orders == False:
                # Some coupling order < 0
                continue

            # This is where recursion happens
            # First, reduce again the leg part
            reduced_diagram = self.reduce_leglist(leg_vertex_tuple[0],
                                                  max_multi_to1,
                                                  ref_dict_to0,
                                                  is_decay_proc,
                                                  new_coupling_orders)
            # If there is a reduced diagram
            if reduced_diagram:
                vertex_list_list = [list(leg_vertex_tuple[1])]
                vertex_list_list.append(reduced_diagram)
                expanded_list = expand_list_list(vertex_list_list)
                res.extend(expanded_list)

        return res

    def reduce_orders(self, coupling_orders, model, vertex_id_list):
        """Return False if the coupling orders for any coupling is <
        0, otherwise return the new coupling orders with the vertex
        orders subtracted. If coupling_orders is not given, return
        None (which counts as success).
        WEIGHTED is a special order, which corresponds to the sum of
        order hierarchies for the couplings.
        We ignore negative constraints as these cannot be taken into
        account on the fly but only after generation."""

        if not coupling_orders:
            return None

        present_couplings = copy.copy(coupling_orders)
        for id in vertex_id_list:
            # Don't check for identity vertex (id = 0)
            if not id:
                continue
            inter = model.get("interaction_dict")[id]
            for coupling in inter.get('orders').keys():
                # Note that we don't consider a missing coupling as a
                # constraint
                if coupling in present_couplings and \
                                                 present_couplings[coupling]>=0:
                    # Reduce the number of couplings that are left
                    present_couplings[coupling] -= \
                             inter.get('orders')[coupling]
                    if present_couplings[coupling] < 0:
                        # We have too many couplings of this type
                        return False
            # Now check for WEIGHTED, i.e. the sum of coupling hierarchy values
            if 'WEIGHTED' in present_couplings and \
                                               present_couplings['WEIGHTED']>=0:
                weight = sum([model.get('order_hierarchy')[c]*n for \
                              (c,n) in inter.get('orders').items()])
                present_couplings['WEIGHTED'] -= weight
                if present_couplings['WEIGHTED'] < 0:
                        # Total coupling weight too large
                        return False
                
        return present_couplings

    def combine_legs(self, list_legs, ref_dict_to1, max_multi_to1):
        """Recursive function. Take a list of legs as an input, with
        the reference dictionary n-1->1, and output a list of list of
        tuples of Legs (allowed combinations) and Legs (rest). Algorithm:

        1. Get all n-combinations from list [123456]: [12],..,[23],..,[123],..

        2. For each combination, say [34]. Check if combination is valid.
           If so:

           a. Append [12[34]56] to result array

           b. Split [123456] at index(first element in combination+1),
              i.e. [12],[456] and subtract combination from second half,
              i.e.: [456]-[34]=[56]. Repeat from 1. with this array

        3. Take result array from call to 1. (here, [[56]]) and append
           (first half in step b - combination) + combination + (result
           from 1.) = [12[34][56]] to result array

        4. After appending results from all n-combinations, return
           resulting array. Example, if [13] and [45] are valid
           combinations:
            [[[13]2456],[[13]2[45]6],[123[45]6]] 
        """

        res = []

        # loop over possible combination lengths (+1 is for range convention!)
        for comb_length in range(2, max_multi_to1 + 1):

            # Check the considered length is not longer than the list length
            if comb_length > len(list_legs):
                return res

            # itertools.combinations returns all possible combinations
            # of comb_length elements from list_legs
            for comb in itertools.combinations(list_legs, comb_length):

                # Check if the combination is valid
                if base_objects.LegList(comb).can_combine_to_1(ref_dict_to1):

                    # Identify the rest, create a list [comb,rest] and
                    # add it to res
                    res_list = copy.copy(list_legs)
                    for leg in comb:
                        res_list.remove(leg)
                    res_list.insert(list_legs.index(comb[0]), comb)
                    res.append(res_list)

                    # Now, deal with cases with more than 1 combination

                    # First, split the list into two, according to the
                    # position of the first element in comb, and remove
                    # all elements form comb
                    res_list1 = list_legs[0:list_legs.index(comb[0])]
                    res_list2 = list_legs[list_legs.index(comb[0]) + 1:]
                    for leg in comb[1:]:
                        res_list2.remove(leg)

                    # Create a list of type [comb,rest1,rest2(combined)]
                    res_list = res_list1
                    res_list.append(comb)
                    # This is where recursion actually happens, 
                    # on the second part
                    for item in self.combine_legs(res_list2,
                                                  ref_dict_to1,
                                                  max_multi_to1):
                        final_res_list = copy.copy(res_list)
                        final_res_list.extend(item)
                        res.append(final_res_list)

        return res


    def merge_comb_legs(self, comb_lists, ref_dict_to1):
        """Takes a list of allowed leg combinations as an input and returns
        a set of lists where combinations have been properly replaced
        (one list per element in the ref_dict, so that all possible intermediate
        particles are included). For each list, give the list of vertices
        corresponding to the executed merging, group the two as a tuple.
        """

        res = []

        for comb_list in comb_lists:

            reduced_list = []
            vertex_list = []

            for entry in comb_list:

                # Act on all leg combinations
                if isinstance(entry, tuple):

                    # Build the leg object which will replace the combination:
                    # 1) leg ids is as given in the ref_dict
                    leg_vert_ids = copy.copy(ref_dict_to1[\
                        tuple(sorted([leg.get('id') for leg in entry]))])
                    # 2) number is the minimum of leg numbers involved in the
                    # combination
                    number = min([leg.get('number') for leg in entry])
                    # 3) state is final, unless there is exactly one initial 
                    # state particle involved in the combination -> t-channel
                    if len(filter(lambda leg: leg.get('state') == False,
                                  entry)) == 1:
                        state = False
                    else:
                        state = True
                    # 4) from_group is True, by definition

                    # Create and add the object. This is done by a
                    # separate routine, to allow overloading by
                    # daughter classes
                    new_leg_vert_ids = []
                    if leg_vert_ids:
                        new_leg_vert_ids = self.get_combined_legs(entry,
                                                                  leg_vert_ids,
                                                                  number,
                                                                  state)
                    
                    reduced_list.append([l[0] for l in new_leg_vert_ids])


                    # Create and add the corresponding vertex
                    # Extract vertex ids corresponding to the various legs
                    # in mylegs
                    vlist = base_objects.VertexList()
                    for (myleg, vert_id) in new_leg_vert_ids:
                        # Start with the considered combination...
                        myleglist = base_objects.LegList(list(entry))
                        # ... and complete with legs after reducing
                        myleglist.append(myleg)
                        # ... and consider the correct vertex id
                        vlist.append(base_objects.Vertex(
                                         {'legs':myleglist,
                                          'id':vert_id}))

                    vertex_list.append(vlist)

                # If entry is not a combination, switch the from_group flag
                # and add it
                else:
                    cp_entry = copy.copy(entry)
                    # Need special case for from_group == None; this
                    # is for initial state leg of decay chain process
                    # (see Leg.can_combine_to_0)
                    if cp_entry.get('from_group') != None:
                        cp_entry.set('from_group', False)
                    reduced_list.append(cp_entry)

            # Flatten the obtained leg and vertex lists
            flat_red_lists = expand_list(reduced_list)
            flat_vx_lists = expand_list(vertex_list)

            # Combine the two lists in a list of tuple
            for i in range(0, len(flat_vx_lists)):
                res.append((base_objects.LegList(flat_red_lists[i]), \
                            base_objects.VertexList(flat_vx_lists[i])))

        return res

    def get_combined_legs(self, legs, leg_vert_ids, number, state):
        """Create a set of new legs from the info given. This can be
        overloaded by daughter classes."""

        mylegs = [(base_objects.Leg({'id':leg_id,
                                    'number':number,
                                    'state':state,
                                    'from_group':True}),
                   vert_id)\
                  for leg_id, vert_id in leg_vert_ids]

        return mylegs
                          
    def get_combined_vertices(self, legs, vert_ids):
        """Allow for selection of vertex ids. This can be
        overloaded by daughter classes."""

        return vert_ids
                          
    def trim_diagrams(self, decay_ids=[], diaglist=None):
        """Reduce the number of legs and vertices used in memory.
        When called by a diagram generation initiated by LoopAmplitude, 
        this function should not trim the diagrams in the attribute 'diagrams'
        but rather a given list in the 'diaglist' argument."""

        legs = []
        vertices = []

        if diaglist is None:
            diaglist=self.get('diagrams')

        # Flag decaying legs in the core process by onshell = True
        process = self.get('process')
        for leg in process.get('legs'):
            if leg.get('state') and leg.get('id') in decay_ids:
                leg.set('onshell', True)
        
        for diagram in diaglist:
            # Keep track of external legs (leg numbers already used)
            leg_external = set()
            for ivx, vertex in enumerate(diagram.get('vertices')):
                for ileg, leg in enumerate(vertex.get('legs')):
                    # Ensure that only external legs get decay flag
                    if leg.get('state') and leg.get('id') in decay_ids and \
                           leg.get('number') not in leg_external:
                        # Use onshell to indicate decaying legs,
                        # i.e. legs that have decay chains
                        leg = copy.copy(leg)
                        leg.set('onshell', True)
                    try:
                        index = legs.index(leg)
                    except ValueError:
                        vertex.get('legs')[ileg] = leg
                        legs.append(leg)
                    else: # Found a leg
                        vertex.get('legs')[ileg] = legs[index]
                    leg_external.add(leg.get('number'))
                try:
                    index = vertices.index(vertex)
                    diagram.get('vertices')[ivx] = vertices[index]
                except ValueError:
                    vertices.append(vertex)

#===============================================================================
# AmplitudeList
#===============================================================================
class AmplitudeList(base_objects.PhysicsObjectList):
    """List of Amplitude objects
    """

    def has_any_loop_process(self):
        """ Check the content of all processes of the amplitudes in this list to
        see if there is any which defines perturbation couplings. """
        
        for amp in self:
            if amp.has_loop_process():
                return True

    def is_valid_element(self, obj):
        """Test if object obj is a valid Amplitude for the list."""

        return isinstance(obj, Amplitude)
    
#===============================================================================
# DecayChainAmplitude
#===============================================================================
class DecayChainAmplitude(Amplitude):
    """A list of amplitudes + a list of decay chain amplitude lists;
    corresponding to a ProcessDefinition with a list of decay chains
    """

    def default_setup(self):
        """Default values for all properties"""

        self['amplitudes'] = AmplitudeList()
        self['decay_chains'] = DecayChainAmplitudeList()

    def __init__(self, argument = None, collect_mirror_procs = False,
                 ignore_six_quark_processes = False, loop_filter=None):
        """Allow initialization with Process and with ProcessDefinition"""

        if isinstance(argument, base_objects.Process):
            super(DecayChainAmplitude, self).__init__()
            from madgraph.loop.loop_diagram_generation import LoopMultiProcess
            if argument['perturbation_couplings']:
                MultiProcessClass=LoopMultiProcess
            else:
                MultiProcessClass=MultiProcess                             
            if isinstance(argument, base_objects.ProcessDefinition):
                self['amplitudes'].extend(\
                  MultiProcessClass.generate_multi_amplitudes(argument,
                                                    collect_mirror_procs,
                                                    ignore_six_quark_processes,
                                                    loop_filter=loop_filter))
            else:
                self['amplitudes'].append(\
                  MultiProcessClass.get_amplitude_from_proc(argument,
                                                       loop_filter=loop_filter))
                # Clean decay chains from process, since we haven't
                # combined processes with decay chains yet
                process = copy.copy(self.get('amplitudes')[0].get('process'))
                process.set('decay_chains', base_objects.ProcessList())
                self['amplitudes'][0].set('process', process)

            for process in argument.get('decay_chains'):
                if process.get('perturbation_couplings'):
                    raise MadGraph5Error,\
                          "Decay processes can not be perturbed"
                process.set('overall_orders', argument.get('overall_orders'))
                if not process.get('is_decay_chain'):
                    process.set('is_decay_chain',True)
                if not process.get_ninitial() == 1:
                    raise InvalidCmd,\
                          "Decay chain process must have exactly one" + \
                          " incoming particle"
                self['decay_chains'].append(\
                    DecayChainAmplitude(process, collect_mirror_procs,
                                        ignore_six_quark_processes))

            # Flag decaying legs in the core diagrams by onshell = True
            decay_ids = sum([[a.get('process').get('legs')[0].get('id') \
                              for a in dec.get('amplitudes')] for dec in \
                             self['decay_chains']], [])
            decay_ids = set(decay_ids)
            for amp in self['amplitudes']:
                amp.trim_diagrams(decay_ids)                    

            # Check that all decay ids are present in at least some process
            for amp in self['amplitudes']:
                for l in amp.get('process').get('legs'):
                    if l.get('id') in decay_ids:
                        decay_ids.remove(l.get('id'))
            
            if decay_ids:
                model = amp.get('process').get('model')
                names = [model.get_particle(id).get('name') for id in decay_ids]
                
                logger.warning(
                 "$RED Decay without corresponding particle in core process found.\n" + \
                 "Decay information for particle(s) %s is discarded.\n" % ','.join(names) + \
                 "Please check your process definition carefully. \n" + \
                 "This warning usually means that you forgot parentheses in presence of subdecay.\n" + \
                 "Example of correct syntax: p p > t t~, ( t > w+ b, w+ > l+ vl)")

                # Remove unused decays from the process list
                for dc in reversed(self['decay_chains']):
                    for a in reversed(dc.get('amplitudes')):
                        # Remove the amplitudes from this decay chain
                        if a.get('process').get('legs')[0].get('id') in decay_ids:
                            dc.get('amplitudes').remove(a)
                    if not dc.get('amplitudes'):
                        # If no amplitudes left, remove the decay chain
                        self['decay_chains'].remove(dc)
                    
            # Finally, write a fat warning if any decay process has
            # the decaying particle (or its antiparticle) in the final state
            bad_procs = []
            for dc in self['decay_chains']:
                for amp in dc.get('amplitudes'):
                    legs = amp.get('process').get('legs')
                    fs_parts = [abs(l.get('id')) for l in legs if 
                                l.get('state')]
                    is_part = [l.get('id') for l in legs if not 
                               l.get('state')][0]
                    if abs(is_part) in fs_parts:
                        bad_procs.append(amp.get('process'))

            if bad_procs:
                logger.warning(
                    "$RED Decay(s) with particle decaying to itself:\n" + \
                     '\n'.join([p.nice_string() for p in bad_procs]) + \
                 "\nPlease check your process definition carefully. \n")
                    

        elif argument != None:
            # call the mother routine
            super(DecayChainAmplitude, self).__init__(argument)
        else:
            # call the mother routine
            super(DecayChainAmplitude, self).__init__()

    def filter(self, name, value):
        """Filter for valid amplitude property values."""

        if name == 'amplitudes':
            if not isinstance(value, AmplitudeList):
                raise self.PhysicsObjectError, \
                        "%s is not a valid AmplitudeList" % str(value)
        if name == 'decay_chains':
            if not isinstance(value, DecayChainAmplitudeList):
                raise self.PhysicsObjectError, \
                        "%s is not a valid DecayChainAmplitudeList object" % \
                        str(value)
        return True

    def get_sorted_keys(self):
        """Return diagram property names as a nicely sorted list."""

        return ['amplitudes', 'decay_chains']

    # Helper functions

    def get_number_of_diagrams(self):
        """Returns number of diagrams for this amplitude"""
        return sum(len(a.get('diagrams')) for a in self.get('amplitudes')) \
               + sum(d.get_number_of_diagrams() for d in \
                                        self.get('decay_chains'))

    def nice_string(self, indent = 0):
        """Returns a nicely formatted string of the amplitude content."""
        mystr = ""
        for amplitude in self.get('amplitudes'):
            mystr = mystr + amplitude.nice_string(indent) + "\n"

        if self.get('decay_chains'):
            mystr = mystr + " " * indent + "Decays:\n"
        for dec in self.get('decay_chains'):
            mystr = mystr + dec.nice_string(indent + 2) + "\n"

        return  mystr[:-1]

    def nice_string_processes(self, indent = 0):
        """Returns a nicely formatted string of the amplitude processes."""
        mystr = ""
        for amplitude in self.get('amplitudes'):
            mystr = mystr + amplitude.nice_string_processes(indent) + "\n"

        if self.get('decay_chains'):
            mystr = mystr + " " * indent + "Decays:\n"
        for dec in self.get('decay_chains'):
            mystr = mystr + dec.nice_string_processes(indent + 2) + "\n"

        return  mystr[:-1]

    def get_ninitial(self):
        """Returns the number of initial state particles in the process."""
        return self.get('amplitudes')[0].get('process').get_ninitial()

    def get_decay_ids(self):
        """Returns a set of all particle ids for which a decay is defined"""

        decay_ids = []

        # Get all amplitudes for the decay processes
        for amp in sum([dc.get('amplitudes') for dc \
                        in self['decay_chains']], []):
            # For each amplitude, find the initial state leg
            decay_ids.append(amp.get('process').get_initial_ids()[0])
            
        # Return a list with unique ids
        return list(set(decay_ids))
    
    def has_loop_process(self):
        """ Returns wether this amplitude has a loop process."""
        return self['amplitudes'].has_any_loop_process()
    
    def get_amplitudes(self):
        """Recursive function to extract all amplitudes for this process"""

        amplitudes = AmplitudeList()

        amplitudes.extend(self.get('amplitudes'))
        for decay in self.get('decay_chains'):
            amplitudes.extend(decay.get_amplitudes())

        return amplitudes
            

#===============================================================================
# DecayChainAmplitudeList
#===============================================================================
class DecayChainAmplitudeList(base_objects.PhysicsObjectList):
    """List of DecayChainAmplitude objects
    """

    def is_valid_element(self, obj):
        """Test if object obj is a valid DecayChainAmplitude for the list."""

        return isinstance(obj, DecayChainAmplitude)

    
#===============================================================================
# MultiProcess
#===============================================================================
class MultiProcess(base_objects.PhysicsObject):
    """MultiProcess: list of process definitions
                     list of processes (after cleaning)
                     list of amplitudes (after generation)
    """

    def default_setup(self):
        """Default values for all properties"""

        self['process_definitions'] = base_objects.ProcessDefinitionList()
        # self['amplitudes'] can be an AmplitudeList or a
        # DecayChainAmplitudeList, depending on whether there are
        # decay chains in the process definitions or not.
        self['amplitudes'] = AmplitudeList()
        # Flag for whether to combine IS mirror processes together
        self['collect_mirror_procs'] = False
        # List of quark flavors where we ignore processes with at
        # least 6 quarks (three quark lines)
        self['ignore_six_quark_processes'] = []
        # Allow to use the model parameter numerical value for optimization.
        #This is currently use for 1->N generation(check mass).
        self['use_numerical'] = False
        
    def __init__(self, argument=None, collect_mirror_procs = False,
                 ignore_six_quark_processes = [], optimize=False,
<<<<<<< HEAD
                 loop_filter=None):
=======
                 loop_filter=None, diagram_filter=None):
>>>>>>> c9d91378
        """Allow initialization with ProcessDefinition or
        ProcessDefinitionList
        optimize allows to use param_card information. (usefull for 1-.N)"""

        if isinstance(argument, base_objects.ProcessDefinition):
            super(MultiProcess, self).__init__()
            self['process_definitions'].append(argument)
        elif isinstance(argument, base_objects.ProcessDefinitionList):
            super(MultiProcess, self).__init__()
            self['process_definitions'] = argument
        elif argument != None:
            # call the mother routine
            super(MultiProcess, self).__init__(argument)
        else:
            # call the mother routine
            super(MultiProcess, self).__init__()

        self['collect_mirror_procs'] = collect_mirror_procs
        self['ignore_six_quark_processes'] = ignore_six_quark_processes
        self['use_numerical'] = optimize
        self['loop_filter'] = loop_filter
<<<<<<< HEAD
=======
        self['diagram_filter'] = diagram_filter # only True/False so far
>>>>>>> c9d91378
        
        if isinstance(argument, base_objects.ProcessDefinition) or \
               isinstance(argument, base_objects.ProcessDefinitionList):
            # Generate the diagrams
            self.get('amplitudes')


    def filter(self, name, value):
        """Filter for valid process property values."""

        if name == 'process_definitions':
            if not isinstance(value, base_objects.ProcessDefinitionList):
                raise self.PhysicsObjectError, \
                        "%s is not a valid ProcessDefinitionList object" % str(value)

        if name == 'amplitudes':
            if not isinstance(value, AmplitudeList):
                raise self.PhysicsObjectError, \
                        "%s is not a valid AmplitudeList object" % str(value)

        if name in ['collect_mirror_procs']:
            if not isinstance(value, bool):
                raise self.PhysicsObjectError, \
                        "%s is not a valid boolean" % str(value)

        if name == 'ignore_six_quark_processes':
            if not isinstance(value, list):
                raise self.PhysicsObjectError, \
                        "%s is not a valid list" % str(value)

        return True

    def get(self, name):
        """Get the value of the property name."""

        if (name == 'amplitudes') and not self[name]:
            for process_def in self.get('process_definitions'):
                if process_def.get('decay_chains'):
                    # This is a decay chain process
                    # Store amplitude(s) as DecayChainAmplitude
                    self['amplitudes'].append(\
                        DecayChainAmplitude(process_def,
                                       self.get('collect_mirror_procs'),
                                       self.get('ignore_six_quark_processes')))
                else:
                    self['amplitudes'].extend(\
                       self.generate_multi_amplitudes(process_def,
                                       self.get('collect_mirror_procs'),
                                       self.get('ignore_six_quark_processes'),
                                       self['use_numerical'],
<<<<<<< HEAD
                                       loop_filter=self['loop_filter']))
=======
                                       loop_filter=self['loop_filter'],
                                       diagram_filter=self['diagram_filter']))
>>>>>>> c9d91378

        return MultiProcess.__bases__[0].get(self, name) # call the mother routine

    def get_sorted_keys(self):
        """Return process property names as a nicely sorted list."""

        return ['process_definitions', 'amplitudes']

    @classmethod
    def generate_multi_amplitudes(cls,process_definition,
                                  collect_mirror_procs = False,
                                  ignore_six_quark_processes = [],
                                  use_numerical=False,
<<<<<<< HEAD
                                  loop_filter=None):
=======
                                  loop_filter=None,
                                  diagram_filter=False):
>>>>>>> c9d91378
        """Generate amplitudes in a semi-efficient way.
        Make use of crossing symmetry for processes that fail diagram
        generation, but not for processes that succeed diagram
        generation.  Doing so will risk making it impossible to
        identify processes with identical amplitudes.
        """
        assert isinstance(process_definition, base_objects.ProcessDefinition), \
                                    "%s not valid ProcessDefinition object" % \
                                    repr(process_definition)

        # Set automatic coupling orders if born_orders are not specified
        # otherwise skip
        if not process_definition['born_orders']:
            process_definition.set('orders', MultiProcess.\
                               find_optimal_process_orders(process_definition))
        # Check for maximum orders from the model
        process_definition.check_expansion_orders()

        processes = base_objects.ProcessList()
        amplitudes = AmplitudeList()

        # failed_procs and success_procs are sorted processes that have
        # already failed/succeeded based on crossing symmetry
        failed_procs = []
        success_procs = []
        # Complete processes, for identification of mirror processes
        non_permuted_procs = []
        # permutations keeps the permutations of the crossed processes
        permutations = []

        # Store the diagram tags for processes, to allow for
        # identifying identical matrix elements already at this stage.
        model = process_definition['model']
        
        isids = [leg['ids'] for leg in process_definition['legs'] \
                 if leg['state'] == False]
        fsids = [leg['ids'] for leg in process_definition['legs'] \
                 if leg['state'] == True]
        # Generate all combinations for the initial state
        
        for prod in itertools.product(*isids):
            islegs = [\
                    base_objects.Leg({'id':id, 'state': False}) \
                    for id in prod]

            # Generate all combinations for the final state, and make
            # sure to remove double counting

            red_fsidlist = []

            for prod in itertools.product(*fsids):

                # Remove double counting between final states
                if tuple(sorted(prod)) in red_fsidlist:
                    continue
                
                red_fsidlist.append(tuple(sorted(prod)));
                
                # Generate leg list for process
                leg_list = [copy.copy(leg) for leg in islegs]
                
                leg_list.extend([\
                        base_objects.Leg({'id':id, 'state': True}) \
                        for id in prod])
                
                legs = base_objects.LegList(leg_list)

                # Check for crossed processes
                sorted_legs = sorted([(l,i+1) for (i,l) in \
                                   enumerate(legs.get_outgoing_id_list(model))])
                permutation = [l[1] for l in sorted_legs]
                
                sorted_legs = array.array('i', [l[0] for l in sorted_legs])

                # Check for six-quark processes
                if ignore_six_quark_processes and \
                       len([i for i in sorted_legs if abs(i) in \
                            ignore_six_quark_processes]) >= 6:
                    continue
                    
                # Check if crossed process has already failed,
                # in that case don't check process
                if sorted_legs in failed_procs:
                    continue

                # If allowed check mass validity [assume 1->N]
                if use_numerical:
                    # check that final state has lower mass than initial state
                    initial_mass = abs(model['parameter_dict'][model.get_particle(legs[0].get('id')).get('mass')])
                    if initial_mass == 0:
                         continue
                    for leg in legs[1:]:
                        m = model['parameter_dict'][model.get_particle(leg.get('id')).get('mass')]
                        initial_mass -= abs(m)
                    if initial_mass.real <= 0:
                        continue

                # Setup process
                process = process_definition.get_process_with_legs(legs) 
                
                fast_proc = \
                          array.array('i',[leg.get('id') for leg in legs])
                if collect_mirror_procs and \
                        process_definition.get_ninitial() == 2:
                    # Check if mirrored process is already generated
                    mirror_proc = \
                              array.array('i', [fast_proc[1], fast_proc[0]] + \
                                          list(fast_proc[2:]))
                    try:
                        mirror_amp = \
                               amplitudes[non_permuted_procs.index(mirror_proc)]
                    except Exception:
                        # Didn't find any mirror process
                        pass
                    else:
                        # Mirror process found
                        mirror_amp.set('has_mirror_process', True)
                        logger.info("Process %s added to mirror process %s" % \
                                    (process.base_string(),
                                     mirror_amp.get('process').base_string()))
                        continue
                        
                # Check for successful crossings, unless we have specified
                # properties that break crossing symmetry
                if not process.get('required_s_channels') and \
                   not process.get('forbidden_onsh_s_channels') and \
                   not process.get('forbidden_s_channels') and \
                   not process.get('is_decay_chain'):
                    try:
                        crossed_index = success_procs.index(sorted_legs)
                        # The relabeling of legs for loop amplitudes is cumbersome
                        # and does not save so much time. It is disable here and
                        # we use the key 'loop_diagrams' to decide whether
                        # it is an instance of LoopAmplitude.
                        if 'loop_diagrams' in amplitudes[crossed_index]:
                            raise ValueError
                    except ValueError:
                        # No crossing found, just continue
                        pass
                    else:
                        # Found crossing - reuse amplitude
                        amplitude = MultiProcess.cross_amplitude(\
                            amplitudes[crossed_index],
                            process,
                            permutations[crossed_index],
                            permutation)
                        amplitudes.append(amplitude)
                        success_procs.append(sorted_legs)
                        permutations.append(permutation)
                        non_permuted_procs.append(fast_proc)
                        logger.info("Crossed process found for %s, reuse diagrams." % \
                                    process.base_string())
                        continue
                    
                # Create new amplitude
                amplitude = cls.get_amplitude_from_proc(process,
                                                        loop_filter=loop_filter)

                try:
                    result = amplitude.generate_diagrams(diagram_filter=diagram_filter)
                except InvalidCmd as error:
                    failed_procs.append(sorted_legs)
                else:
                    # Succeeded in generating diagrams
                    if amplitude.get('diagrams'):
                        amplitudes.append(amplitude)
                        success_procs.append(sorted_legs)
                        permutations.append(permutation)
                        non_permuted_procs.append(fast_proc)
                    elif not result:
                        # Diagram generation failed for all crossings
                        failed_procs.append(sorted_legs)
 
        # Raise exception if there are no amplitudes for this process
        if not amplitudes:
            if len(failed_procs) == 1 and 'error' in locals():
                raise error
            else:
                raise NoDiagramException, \
            "No amplitudes generated from process %s. Please enter a valid process" % \
                  process_definition.nice_string()
        

        # Return the produced amplitudes
        return amplitudes

    @classmethod
    def get_amplitude_from_proc(cls,proc,**opts):
        """ Return the correct amplitude type according to the characteristics of
            the process proc. The only option that could be specified here is
            loop_filter and it is of course not relevant for a tree amplitude."""
            
        return Amplitude({"process": proc})
        

    @staticmethod
    def find_optimal_process_orders(process_definition):
        """Find the minimal WEIGHTED order for this set of processes.

        The algorithm:

        1) Check the coupling hierarchy of the model. Assign all
        particles to the different coupling hierarchies so that a
        particle is considered to be in the highest hierarchy (i.e.,
        with lowest value) where it has an interaction.
        
        2) Pick out the legs in the multiprocess according to the
        highest hierarchy represented (so don't mix particles from
        different hierarchy classes in the same multiparticles!)

        3) Find the starting maximum WEIGHTED order as the sum of the
        highest n-2 weighted orders

        4) Pick out required s-channel particle hierarchies, and use
        the highest of the maximum WEIGHTED order from the legs and
        the minimum WEIGHTED order extracted from 2*s-channel
        hierarchys plus the n-2-2*(number of s-channels) lowest
        leg weighted orders.

        5) Run process generation with the WEIGHTED order determined
        in 3)-4) - # final state gluons, with all gluons removed from
        the final state

        6) If no process is found, increase WEIGHTED order by 1 and go
        back to 5), until we find a process which passes. Return that
        order.

        7) Continue 5)-6) until we reach (n-2)*(highest hierarchy)-1.
        If still no process has passed, return
        WEIGHTED = (n-2)*(highest hierarchy)
        """

        assert isinstance(process_definition, base_objects.ProcessDefinition), \
                                    "%s not valid ProcessDefinition object" % \
                                    repr(process_definition)

        processes = base_objects.ProcessList()
        amplitudes = AmplitudeList()

        # If there are already couplings defined, return
        if process_definition.get('orders') or \
                process_definition.get('overall_orders') or \
                process_definition.get('NLO_mode')=='virt':
            return process_definition.get('orders')

        # If this is a decay process (and not a decay chain), return
        if process_definition.get_ninitial() == 1 and not \
                process_definition.get('is_decay_chain'):
            return process_definition.get('orders')

        logger.info("Checking for minimal orders which gives processes.")
        logger.info("Please specify coupling orders to bypass this step.")

        # Calculate minimum starting guess for WEIGHTED order
        max_order_now, particles, hierarchy = \
                                       process_definition.get_minimum_WEIGHTED()
        coupling = 'WEIGHTED'

        model = process_definition.get('model')
        
        # Extract the initial and final leg ids
        isids = [leg['ids'] for leg in \
                 filter(lambda leg: leg['state'] == False, process_definition['legs'])]
        fsids = [leg['ids'] for leg in \
                 filter(lambda leg: leg['state'] == True, process_definition['legs'])]

        max_WEIGHTED_order = \
                        (len(fsids + isids) - 2)*int(model.get_max_WEIGHTED())

        # get the definition of the WEIGHTED
        hierarchydef = process_definition['model'].get('order_hierarchy')
        tmp = []
        hierarchy = hierarchydef.items()
        hierarchy.sort()
        for key, value in hierarchydef.items():
            if value>1:
                tmp.append('%s*%s' % (value,key))
            else:
                tmp.append('%s' % key)
        wgtdef = '+'.join(tmp)
        # Run diagram generation with increasing max_order_now until
        # we manage to get diagrams
        while max_order_now < max_WEIGHTED_order:
            logger.info("Trying coupling order WEIGHTED<=%d: WEIGTHED IS %s" % (max_order_now, wgtdef))

            oldloglevel = logger.level
            logger.setLevel(logging.WARNING)

            # failed_procs are processes that have already failed
            # based on crossing symmetry
            failed_procs = []
            
            # Generate all combinations for the initial state        
            for prod in apply(itertools.product, isids):
                islegs = [ base_objects.Leg({'id':id, 'state': False}) \
                        for id in prod]

                # Generate all combinations for the final state, and make
                # sure to remove double counting

                red_fsidlist = []

                for prod in apply(itertools.product, fsids):

                    # Remove double counting between final states
                    if tuple(sorted(prod)) in red_fsidlist:
                        continue

                    red_fsidlist.append(tuple(sorted(prod)));

                    # Remove gluons from final state if QCD is among
                    # the highest coupling hierarchy
                    nglue = 0
                    if 21 in particles[0]:
                        nglue = len([id for id in prod if id == 21])
                        prod = [id for id in prod if id != 21]

                    # Generate leg list for process
                    leg_list = [copy.copy(leg) for leg in islegs]

                    leg_list.extend([\
                            base_objects.Leg({'id':id, 'state': True}) \
                            for id in prod])

                    legs = base_objects.LegList(leg_list)

                    # Set summed coupling order according to max_order_now
                    # subtracting the removed gluons
                    coupling_orders_now = {coupling: max_order_now - \
                                           nglue * model['order_hierarchy']['QCD']}

                    # Setup process
                    process = base_objects.Process({\
                              'legs':legs,
                              'model':model,
                              'id': process_definition.get('id'),
                              'orders': coupling_orders_now,
                              'required_s_channels': \
                                 process_definition.get('required_s_channels'),
                              'forbidden_onsh_s_channels': \
                                 process_definition.get('forbidden_onsh_s_channels'),
                              'sqorders_types': \
                                 process_definition.get('sqorders_types'),
                              'squared_orders': \
                                 process_definition.get('squared_orders'),
                              'split_orders': \
                                 process_definition.get('split_orders'), 
                              'forbidden_s_channels': \
                                 process_definition.get('forbidden_s_channels'),
                              'forbidden_particles': \
                                 process_definition.get('forbidden_particles'),
                              'is_decay_chain': \
                                 process_definition.get('is_decay_chain'),
                              'overall_orders': \
                                 process_definition.get('overall_orders'),
                              'split_orders': \
                                 process_definition.get('split_orders')})

                    # Check for couplings with given expansion orders
                    process.check_expansion_orders()

                    # Check for crossed processes
                    sorted_legs = sorted(legs.get_outgoing_id_list(model))
                    # Check if crossed process has already failed
                    # In that case don't check process
                    if tuple(sorted_legs) in failed_procs:
                        continue

                    amplitude = Amplitude({'process': process})
                    try:
                        amplitude.generate_diagrams()
                    except InvalidCmd:
                        failed_procs.append(tuple(sorted_legs))
                    else:
                        if amplitude.get('diagrams'):
                            # We found a valid amplitude. Return this order number
                            logger.setLevel(oldloglevel)
                            return {coupling: max_order_now}
                        else:
                            failed_procs.append(tuple(sorted_legs))

            # No processes found, increase max_order_now
            max_order_now += 1
            logger.setLevel(oldloglevel)

        # If no valid processes found with nfinal-1 couplings, return maximal
        return {coupling: max_order_now}

    @staticmethod
    def cross_amplitude(amplitude, process, org_perm, new_perm):
        """Return the amplitude crossed with the permutation new_perm"""
        # Create dict from original leg numbers to new leg numbers
        perm_map = dict(zip(org_perm, new_perm))
        # Initiate new amplitude
        new_amp = copy.copy(amplitude)
        # Number legs
        for i, leg in enumerate(process.get('legs')):
            leg.set('number', i+1)
        # Set process
        new_amp.set('process', process)
        # Now replace the leg numbers in the diagrams
        diagrams = base_objects.DiagramList([d.renumber_legs(perm_map,
                                             process.get('legs'),) for \
                                             d in new_amp.get('diagrams')])
        new_amp.set('diagrams', diagrams)
        new_amp.trim_diagrams()

        # Make sure to reset mirror process
        new_amp.set('has_mirror_process', False)
        
        return new_amp
        
#===============================================================================
# Global helper methods
#===============================================================================

def expand_list(mylist):
    """Takes a list of lists and elements and returns a list of flat lists.
    Example: [[1,2], 3, [4,5]] -> [[1,3,4], [1,3,5], [2,3,4], [2,3,5]]
    """

    # Check that argument is a list
    assert isinstance(mylist, list), "Expand_list argument must be a list"

    res = []

    tmplist = []
    for item in mylist:
        if isinstance(item, list):
            tmplist.append(item)
        else:
            tmplist.append([item])

    for item in apply(itertools.product, tmplist):
        res.append(list(item))

    return res

def expand_list_list(mylist):
    """Recursive function. Takes a list of lists and lists of lists
    and returns a list of flat lists.
    Example: [[1,2],[[4,5],[6,7]]] -> [[1,2,4,5], [1,2,6,7]]
    """

    res = []

    if not mylist or len(mylist) == 1 and not mylist[0]:
        return [[]]

    # Check the first element is at least a list
    assert isinstance(mylist[0], list), \
              "Expand_list_list needs a list of lists and lists of lists"

    # Recursion stop condition, one single element
    if len(mylist) == 1:
        if isinstance(mylist[0][0], list):
            return mylist[0]
        else:
            return mylist

    if isinstance(mylist[0][0], list):
        for item in mylist[0]:
            # Here the recursion happens, create lists starting with
            # each element of the first item and completed with 
            # the rest expanded
            for rest in expand_list_list(mylist[1:]):
                reslist = copy.copy(item)
                reslist.extend(rest)
                res.append(reslist)
    else:
        for rest in expand_list_list(mylist[1:]):
            reslist = copy.copy(mylist[0])
            reslist.extend(rest)
            res.append(reslist)


    return res
<|MERGE_RESOLUTION|>--- conflicted
+++ resolved
@@ -850,12 +850,6 @@
         for name, (value, operator) in self['process'].get('constrained_orders').items():
             res.filter_constrained_orders(name, value, operator)
             
-<<<<<<< HEAD
-        
-        
-        
-=======
->>>>>>> c9d91378
         # Iterate the filtering since the applying the constraint on one
         # type of coupling order can impact what the filtering on a previous
         # one (relevant for the '==' type of constraint).
@@ -1570,11 +1564,7 @@
         
     def __init__(self, argument=None, collect_mirror_procs = False,
                  ignore_six_quark_processes = [], optimize=False,
-<<<<<<< HEAD
-                 loop_filter=None):
-=======
                  loop_filter=None, diagram_filter=None):
->>>>>>> c9d91378
         """Allow initialization with ProcessDefinition or
         ProcessDefinitionList
         optimize allows to use param_card information. (usefull for 1-.N)"""
@@ -1596,10 +1586,7 @@
         self['ignore_six_quark_processes'] = ignore_six_quark_processes
         self['use_numerical'] = optimize
         self['loop_filter'] = loop_filter
-<<<<<<< HEAD
-=======
         self['diagram_filter'] = diagram_filter # only True/False so far
->>>>>>> c9d91378
         
         if isinstance(argument, base_objects.ProcessDefinition) or \
                isinstance(argument, base_objects.ProcessDefinitionList):
@@ -1650,12 +1637,8 @@
                                        self.get('collect_mirror_procs'),
                                        self.get('ignore_six_quark_processes'),
                                        self['use_numerical'],
-<<<<<<< HEAD
-                                       loop_filter=self['loop_filter']))
-=======
                                        loop_filter=self['loop_filter'],
                                        diagram_filter=self['diagram_filter']))
->>>>>>> c9d91378
 
         return MultiProcess.__bases__[0].get(self, name) # call the mother routine
 
@@ -1669,12 +1652,8 @@
                                   collect_mirror_procs = False,
                                   ignore_six_quark_processes = [],
                                   use_numerical=False,
-<<<<<<< HEAD
-                                  loop_filter=None):
-=======
                                   loop_filter=None,
                                   diagram_filter=False):
->>>>>>> c9d91378
         """Generate amplitudes in a semi-efficient way.
         Make use of crossing symmetry for processes that fail diagram
         generation, but not for processes that succeed diagram

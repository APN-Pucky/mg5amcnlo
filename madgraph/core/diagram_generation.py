################################################################################
#
# Copyright (c) 2009 The MadGraph5_aMC@NLO Development team and Contributors
#
# This file is a part of the MadGraph5_aMC@NLO project, an application which 
# automatically generates Feynman diagrams and matrix elements for arbitrary
# high-energy processes in the Standard Model and beyond.
#
# It is subject to the MadGraph5_aMC@NLO license which should accompany this 
# distribution.
#
# For more information, visit madgraph.phys.ucl.ac.be and amcatnlo.web.cern.ch
#
################################################################################
"""Classes for diagram generation. Amplitude performs the diagram
generation, DecayChainAmplitude keeps track of processes with decay
chains, and MultiProcess allows generation of processes with
multiparticle definitions. DiagramTag allows to identify diagrams
based on relevant properties.
"""

import array
import copy
import itertools
import logging

import madgraph.core.base_objects as base_objects
import madgraph.various.misc as misc
from madgraph import InvalidCmd, MadGraph5Error

logger = logging.getLogger('madgraph.diagram_generation')


class NoDiagramException(InvalidCmd): pass

#===============================================================================
# DiagramTag mother class
#===============================================================================

class DiagramTag(object):
    """Class to tag diagrams based on objects with some __lt__ measure, e.g.
    PDG code/interaction id (for comparing diagrams from the same amplitude),
    or Lorentz/coupling/mass/width (for comparing AMPs from different MEs).
    Algorithm: Create chains starting from external particles:
    1 \        / 6
    2 /\______/\ 7
    3_ /  |   \_ 8
    4 /   5    \_ 9
                \ 10
    gives ((((9,10,id910),8,id9108),(6,7,id67),id910867)
           (((1,2,id12),(3,4,id34)),id1234),
           5,id91086712345)
    where idN is the id of the corresponding interaction. The ordering within
    chains is based on chain length (depth; here, 1234 has depth 3, 910867 has
    depth 4, 5 has depht 0), and if equal on the ordering of the chain elements.
    The determination of central vertex is based on minimizing the chain length
    for the longest subchain. 
    This gives a unique tag which can be used to identify diagrams
    (instead of symmetry), as well as identify identical matrix elements from
    different processes."""

    class DiagramTagError(Exception):
        """Exception for any problems in DiagramTags"""
        pass

    def __init__(self, diagram, model=None, ninitial=2):
        """Initialize with a diagram. Create DiagramTagChainLinks according to
        the diagram, and figure out if we need to shift the central vertex."""

        # wf_dict keeps track of the intermediate particles
        leg_dict = {}
        # Create the chain which will be the diagram tag
        for vertex in diagram.get('vertices'):
            # Only add incoming legs
            legs = vertex.get('legs')[:-1]
            lastvx = vertex == diagram.get('vertices')[-1]
            if lastvx:
                # If last vertex, all legs are incoming
                legs = vertex.get('legs')
            # Add links corresponding to the relevant legs
            link = DiagramTagChainLink([leg_dict.setdefault(leg.get('number'),
                          DiagramTagChainLink(self.link_from_leg(leg, model))) \
                                        for leg in legs],
                                        self.vertex_id_from_vertex(vertex,
                                                                   lastvx,
                                                                   model,
                                                                   ninitial))
            # Add vertex to leg_dict if not last one
            if not lastvx:
                leg_dict[vertex.get('legs')[-1].get('number')] = link

        # The resulting link is the hypothetical result
        self.tag = link

        # Now make sure to find the central vertex in the diagram,
        # defined by the longest leg being as short as possible
        done = max([l.depth for l in self.tag.links]) == 0
        while not done:
            # Identify the longest chain in the tag
            longest_chain = self.tag.links[0]
            # Create a new link corresponding to moving one step
            new_link = DiagramTagChainLink(self.tag.links[1:],
                                           self.flip_vertex(\
                                               self.tag.vertex_id,
                                               longest_chain.vertex_id,
                                               self.tag.links[1:]))
            # Create a new final vertex in the direction of the longest link
            other_links = list(longest_chain.links) + [new_link]
            other_link = DiagramTagChainLink(other_links,
                                             self.flip_vertex(\
                                                 longest_chain.vertex_id,
                                                 self.tag.vertex_id,
                                                 other_links))
            
            if other_link.links[0] < self.tag.links[0]:
                # Switch to new tag, continue search
                self.tag = other_link
            else:
                # We have found the central vertex
                done = True

    def get_external_numbers(self):
        """Get the order of external particles in this tag"""

        return self.tag.get_external_numbers()

    def diagram_from_tag(self, model):
        """Output a diagram from a DiagramTag. Note that each daughter
        class must implement the static functions id_from_vertex_id
        (if the vertex id is something else than an integer) and
        leg_from_link (to pass the correct info from an end link to a
        leg)."""

        # Create the vertices, starting from the final vertex
        diagram = base_objects.Diagram({'vertices': \
                                        self.vertices_from_link(self.tag,
                                                                model,
                                                                True)})
        diagram.calculate_orders(model)
        return diagram

    @classmethod
    def vertices_from_link(cls, link, model, first_vertex = False):
        """Recursively return the leg corresponding to this link and
        the list of all vertices from all previous links"""            

        if link.end_link:
            # This is an end link and doesn't correspond to a vertex
            return cls.leg_from_link(link), []

        # First recursively find all daughter legs and vertices
        leg_vertices = [cls.vertices_from_link(l, model) for l in link.links]
        # The daughter legs are in the first entry
        legs = base_objects.LegList(sorted([l for l,v in leg_vertices],
                                           lambda l1,l2: l2.get('number') - \
                                           l1.get('number')))
        # The daughter vertices are in the second entry
        vertices = base_objects.VertexList(sum([v for l, v in leg_vertices],
                                               []))
        
        if not first_vertex:
            # This corresponds to a wavefunction with a resulting leg
            # Need to create the resulting leg from legs and vertex id
            last_leg = cls.leg_from_legs(legs,link.vertex_id,model)
            legs.append(last_leg)
        
        # Now create and append this vertex
        vertices.append(cls.vertex_from_link(legs,
                                        link.vertex_id,
                                        model))
        if first_vertex:
            # Return list of vertices
            return vertices
        else:
            # Return leg and list of vertices
            return last_leg, vertices

    @classmethod
    def legPDGs_from_vertex_id(cls, vertex_id,model):
        """Returns the list of external PDGs of the interaction corresponding 
        to this vertex_id."""
        
        # In case we have to deal with a regular vertex, we return the list
        # external PDGs as given by the model information on that integer 
        # vertex id.
        if (len(vertex_id)>=3 and 'PDGs' in vertex_id[2]):
            return vertex_id[2]['PDGs']
        else:
            return [part.get_pdg_code() for part in model.get_interaction(
                             cls.id_from_vertex_id(vertex_id)).get('particles')]

    @classmethod
    def leg_from_legs(cls,legs, vertex_id, model):
        """Return a leg from a leg list and the model info"""

        pdgs = list(cls.legPDGs_from_vertex_id(vertex_id, model))
        
        # Extract the resulting pdg code from the interaction pdgs
        for pdg in [leg.get('id') for leg in legs]:
            pdgs.remove(pdg)

        assert len(pdgs) == 1
        # Prepare the new leg properties
        pdg = model.get_particle(pdgs[0]).get_anti_pdg_code()
        number = min([l.get('number') for l in legs])
        # State is False for t-channel, True for s-channel
        state = (len([l for l in legs if l.get('state') == False]) != 1)
        # Note that this needs to be done before combining decay chains
        onshell= False

        return base_objects.Leg({'id': pdg,
                                 'number': number,
                                 'state': state,
                                 'onshell': onshell})

    @classmethod
    def vertex_from_link(cls, legs, vertex_id, model):
        """Return a vertex given a leg list and a vertex id"""

        vert_ID = cls.id_from_vertex_id(vertex_id)
        if vert_ID != -2:
            return base_objects.Vertex({'legs': legs,
                                        'id': vert_ID})
        else:
            contracted_vert = base_objects.ContractedVertex({'legs': legs,'id': -2})
            for key, value in cls.loop_info_from_vertex_id(vertex_id):
                if key in contracted_vert:
                    contracted_vert.set(key,value)    

    @staticmethod
    def leg_from_link(link):
        """Return a leg from a link"""

        if link.end_link:
            # This is an external leg, info in links
            return base_objects.Leg({'number':link.links[0][1],
                                     'id':link.links[0][0][0],
                                     'state':(link.links[0][0][1] == 0),
                                     'onshell':False})

        # This shouldn't happen
        assert False

    @staticmethod
    def id_from_vertex_id(vertex_id):
        """Return the numerical vertex id from a link.vertex_id"""

        return vertex_id[0][0]
    
    @staticmethod
    def loop_info_from_vertex_id(vertex_id):
        """Return the loop_info stored in this vertex id. Notice that the
        IdentifyME tag does not store the loop_info, but should normally never
        need access to it."""

        return vertex_id[2]

    @staticmethod
    def reorder_permutation(perm, start_perm):
        """Reorder a permutation with respect to start_perm. Note that
        both need to start from 1."""
        if perm == start_perm:
            return range(len(perm))
        order = [i for (p,i) in \
                 sorted([(p,i) for (i,p) in enumerate(perm)])]
        return [start_perm[i]-1 for i in order]

    @staticmethod
    def link_from_leg(leg, model):
        """Returns the default end link for a leg: ((id, state), number).
        Note that the number is not taken into account if tag comparison,
        but is used only to extract leg permutations."""
        if leg.get('state'):
            # Identify identical final state particles
            return [((leg.get('id'), 0), leg.get('number'))]
        else:
            # Distinguish identical initial state particles
            return [((leg.get('id'), leg.get('number')), leg.get('number'))]

    @staticmethod
    def vertex_id_from_vertex(vertex, last_vertex, model, ninitial):
        """Returns the default vertex id: just the interaction id
           Note that in the vertex id, like the leg, only the first entry is
           taken into account in the tag comparison, while the second is for 
           storing information that is not to be used in comparisons and the 
           third for additional info regarding the shrunk loop vertex."""

        if isinstance(vertex,base_objects.ContractedVertex):
#            return (vertex.get('id'),(),{'PDGs':vertex.get('PDGs')})
            return ((vertex.get('id'),vertex.get('loop_tag')),(),
                                                    {'PDGs':vertex.get('PDGs')})
        else:
            return ((vertex.get('id'),()),(),{})

    @staticmethod
    def flip_vertex(new_vertex, old_vertex, links):
        """Returns the default vertex flip: just the new_vertex"""
        return new_vertex

    def __eq__(self, other):
        """Equal if same tag"""
        if type(self) != type(other):
            return False
        return self.tag == other.tag

    def __ne__(self, other):
        return not self.__eq__(other)

    def __str__(self):
        return str(self.tag)

    def __lt__(self, other):
        return self.tag < other.tag

    def __gt__(self, other):
        return self.tag > other.tag

    __repr__ = __str__

class DiagramTagChainLink(object):
    """Chain link for a DiagramTag. A link is a tuple + vertex id + depth,
    with a comparison operator defined"""

    def __init__(self, objects, vertex_id = None):
        """Initialize, either with a tuple of DiagramTagChainLinks and
        a vertex_id (defined by DiagramTag.vertex_id_from_vertex), or
        with an external leg object (end link) defined by
        DiagramTag.link_from_leg"""

        if vertex_id == None:
            # This is an end link, corresponding to an external leg
            self.links = tuple(objects)
            self.vertex_id = (0,)
            self.depth = 0
            self.end_link = True
            return
        # This is an internal link, corresponding to an internal line
        self.links = tuple(sorted(list(tuple(objects)), reverse=True))
        self.vertex_id = vertex_id
        # depth = sum(depth for links) + max(1, len(self.links)-1)
        # in order to get depth 2 for a 4-particle vertex
        self.depth = sum([l.depth for l in self.links],
                         max(1, len(self.links)-1))
        self.end_link = False

    def get_external_numbers(self):
        """Get the permutation of external numbers (assumed to be the
        second entry in the end link tuples)"""

        if self.end_link:
            return [self.links[0][1]]

        return sum([l.get_external_numbers() for l in self.links], [])

    def __lt__(self, other):
        """Compare self with other in the order:
        1. depth 2. len(links) 3. vertex id 4. measure of links"""

        if self == other:
            return False

        if self.depth != other.depth:
            return self.depth < other.depth

        if len(self.links) != len(other.links):
            return len(self.links) < len(other.links)

        if self.vertex_id[0] != other.vertex_id[0]:
            return self.vertex_id[0] < other.vertex_id[0]

        for i, link in enumerate(self.links):
            if i > len(other.links) - 1:
                return False
            if link != other.links[i]:
                return link < other.links[i]

    def __gt__(self, other):
        return self != other and not self.__lt__(other)

    def __eq__(self, other):
        """For end link,
        consider equal if self.links[0][0] == other.links[0][0],
        i.e., ignore the leg number (in links[0][1])."""

        if self.end_link and other.end_link and self.depth == other.depth \
           and self.vertex_id == other.vertex_id:
            return self.links[0][0] == other.links[0][0]
        
        return self.end_link == other.end_link and self.depth == other.depth \
            and self.vertex_id[0] == other.vertex_id[0] \
            and self.links == other.links 

    def __ne__(self, other):
        return not self.__eq__(other)


    def __str__(self):
        if self.end_link:
            return str(self.links)
        return "%s, %s; %d" % (str(self.links),
                               str(self.vertex_id),
                               self.depth)

    __repr__ = __str__

#===============================================================================
# Amplitude
#===============================================================================
class Amplitude(base_objects.PhysicsObject):
    """Amplitude: process + list of diagrams (ordered)
    Initialize with a process, then call generate_diagrams() to
    generate the diagrams for the amplitude
    """

    def default_setup(self):
        """Default values for all properties"""

        self['process'] = base_objects.Process()
        self['diagrams'] = None
        # has_mirror_process is True if the same process but with the
        # two incoming particles interchanged has been generated
        self['has_mirror_process'] = False

    def __init__(self, argument=None):
        """Allow initialization with Process"""
        if isinstance(argument, base_objects.Process):
            super(Amplitude, self).__init__()
            self.set('process', argument)
            self.generate_diagrams()
        elif argument != None:
            # call the mother routine
            super(Amplitude, self).__init__(argument)
        else:
            # call the mother routine
            super(Amplitude, self).__init__()

    def filter(self, name, value):
        """Filter for valid amplitude property values."""

        if name == 'process':
            if not isinstance(value, base_objects.Process):
                raise self.PhysicsObjectError, \
                        "%s is not a valid Process object" % str(value)
        if name == 'diagrams':
            if not isinstance(value, base_objects.DiagramList):
                raise self.PhysicsObjectError, \
                        "%s is not a valid DiagramList object" % str(value)
        if name == 'has_mirror_process':
            if not isinstance(value, bool):
                raise self.PhysicsObjectError, \
                        "%s is not a valid boolean" % str(value)
        return True

    def get(self, name):
        """Get the value of the property name."""

        if name == 'diagrams' and self[name] == None:
            # Have not yet generated diagrams for this process
            if self['process']:
                self.generate_diagrams()

        return super(Amplitude, self).get(name)
#        return Amplitude.__bases__[0].get(self, name)  #return the mother routine


    def get_sorted_keys(self):
        """Return diagram property names as a nicely sorted list."""

        return ['process', 'diagrams', 'has_mirror_process']

    def get_number_of_diagrams(self):
        """Returns number of diagrams for this amplitude"""
        return len(self.get('diagrams'))

    def get_amplitudes(self):
        """Return an AmplitudeList with just this amplitude.
        Needed for DecayChainAmplitude."""

        return AmplitudeList([self])

    def nice_string(self, indent=0):
        """Returns a nicely formatted string of the amplitude content."""
        return self.get('process').nice_string(indent) + "\n" + \
               self.get('diagrams').nice_string(indent)

    def nice_string_processes(self, indent=0):
        """Returns a nicely formatted string of the amplitude process."""
        return self.get('process').nice_string(indent)

    def get_ninitial(self):
        """Returns the number of initial state particles in the process."""
        return self.get('process').get_ninitial()

    def has_loop_process(self):
        """ Returns wether this amplitude has a loop process."""
        
        return self.get('process').get('perturbation_couplings')

    def generate_diagrams(self, returndiag=False):
        """Generate diagrams. Algorithm:

        1. Define interaction dictionaries:
          * 2->0 (identity), 3->0, 4->0, ... , maxlegs->0
          * 2 -> 1, 3 -> 1, ..., maxlegs-1 -> 1 

        2. Set flag from_group=true for all external particles.
           Flip particle/anti particle for incoming particles.

        3. If there is a dictionary n->0 with n=number of external
           particles, create if possible the combination [(1,2,3,4,...)] 
           with *at least two* from_group==true. This will give a
           finished (set of) diagram(s) (done by reduce_leglist)

        4. Create all allowed groupings of particles with at least one
           from_group==true (according to dictionaries n->1):
           [(1,2),3,4...],[1,(2,3),4,...],...,
                          [(1,2),(3,4),...],...,[(1,2,3),4,...],... 
           (done by combine_legs)

        5. Replace each group with a (list of) new particle(s) with number 
           n = min(group numbers). Set from_group true for these
           particles and false for all other particles. Store vertex info.
           (done by merge_comb_legs)

        6. Stop algorithm when at most 2 particles remain.
           Return all diagrams (lists of vertices).

        7. Repeat from 3 (recursion done by reduce_leglist)

        8. Replace final p=p vertex
        
        Be aware that the resulting vertices have all particles outgoing,
        so need to flip for incoming particles when used.

        SPECIAL CASE: For A>BC... processes which are legs in decay
        chains, we need to ensure that BC... combine first, giving A=A
        as a final vertex. This case is defined by the Process
        property is_decay_chain = True.
        This function can also be called by the generate_diagram function
        of LoopAmplitudes, in which case the generated diagrams here must not
        be directly assigned to the 'diagrams' attributed but returned as a
        DiagramList by the function. This is controlled by the argument
        returndiag.
        """

        process = self.get('process')
        model = process.get('model')
        legs = process.get('legs')
        # Make sure orders is the minimum of orders and overall_orders
        for key in process.get('overall_orders').keys():
            try:
                process.get('orders')[key] = \
                                 min(process.get('orders')[key],
                                     process.get('overall_orders')[key])
            except KeyError:
                process.get('orders')[key] = process.get('overall_orders')[key]

        assert model.get('particles'), \
           "particles are missing in model: %s" %  model.get('particles')

        assert model.get('interactions'), \
               "interactions are missing in model" 
                  

        res = base_objects.DiagramList()
        # First check that the number of fermions is even
        if len(filter(lambda leg: model.get('particle_dict')[\
                        leg.get('id')].is_fermion(), legs)) % 2 == 1:
            if not returndiag:
                self['diagrams'] = res
                raise InvalidCmd, 'The number of fermion is odd'
            else:
                return False, res

        # Then check same number of incoming and outgoing fermions (if
        # no Majorana particles in model)
        if not model.get('got_majoranas') and \
           len(filter(lambda leg: leg.is_incoming_fermion(model), legs)) != \
           len(filter(lambda leg: leg.is_outgoing_fermion(model), legs)):
            if not returndiag:
                self['diagrams'] = res
                raise InvalidCmd, 'The number of of incoming/outcoming fermions are different'
            else:
                return False, res

        # Finally check that charge (conserve by all interactions) of the process
        #is globally conserve for this process.
        for charge in model.get('conserved_charge'):
            total = 0
            for leg in legs:
                part = model.get('particle_dict')[leg.get('id')]
                try:
                    value = part.get(charge)
                except (AttributeError, base_objects.PhysicsObject.PhysicsObjectError):
                    try:
                        value = getattr(part, charge)
                    except AttributeError:
                        value = 0
                        
                if (leg.get('id') != part['pdg_code']) != leg['state']:
                    total -= value
                else:
                    total += value

            if abs(total) > 1e-10:
                if not returndiag:
                    self['diagrams'] = res
                    raise InvalidCmd, 'No %s conservation for this process ' % charge
                    return res
                else:
                    raise InvalidCmd, 'No %s conservation for this process ' % charge
                    return res, res

        if not returndiag:
            logger.info("Trying %s " % process.nice_string().replace('Process', 'process'))

        # Give numbers to legs in process
        for i in range(0, len(process.get('legs'))):
            # Make sure legs are unique
            leg = copy.copy(process.get('legs')[i])
            process.get('legs')[i] = leg
            if leg.get('number') == 0:
                leg.set('number', i + 1)

        # Copy leglist from process, so we can flip leg identities
        # without affecting the original process
        leglist = self.copy_leglist(process.get('legs'))

        for leg in leglist:
            
            # For the first step, ensure the tag from_group 
            # is true for all legs
            leg.set('from_group', True)

            # Need to flip part-antipart for incoming particles, 
            # so they are all outgoing
            if leg.get('state') == False:
                part = model.get('particle_dict')[leg.get('id')]
                leg.set('id', part.get_anti_pdg_code())

        # Calculate the maximal multiplicity of n-1>1 configurations
        # to restrict possible leg combinations
        max_multi_to1 = max([len(key) for key in \
                             model.get('ref_dict_to1').keys()])


        # Reduce the leg list and return the corresponding
        # list of vertices

        # For decay processes, generate starting from final-state
        # combined only as the last particle. This allows to use these
        # in decay chains later on.
        is_decay_proc = process.get_ninitial() == 1
        if is_decay_proc:
            part = model.get('particle_dict')[leglist[0].get('id')]
            # For decay chain legs, we want everything to combine to
            # the initial leg. This is done by only allowing the
            # initial leg to combine as a final identity.
            ref_dict_to0 = {(part.get_pdg_code(),part.get_anti_pdg_code()):[0],
                            (part.get_anti_pdg_code(),part.get_pdg_code()):[0]}
            # Need to set initial leg from_group to None, to make sure
            # it can only be combined at the end.
            leglist[0].set('from_group', None)
            reduced_leglist = self.reduce_leglist(leglist,
                                                  max_multi_to1,
                                                  ref_dict_to0,
                                                  is_decay_proc,
                                                  process.get('orders'))
        else:
            reduced_leglist = self.reduce_leglist(leglist,
                                                  max_multi_to1,
                                                  model.get('ref_dict_to0'),
                                                  is_decay_proc,
                                                  process.get('orders'))
        
        #In LoopAmplitude the function below is overloaded such that it
        #converts back all DGLoopLegs to Legs. In the default tree-level
        #diagram generation, this does nothing.
        self.convert_dgleg_to_leg(reduced_leglist)
         
        if reduced_leglist:
            for vertex_list in reduced_leglist:
                res.append(self.create_diagram(base_objects.VertexList(vertex_list)))

        # Record whether or not we failed generation before required
        # s-channel propagators are taken into account
        failed_crossing = not res

        # Required s-channels is a list of id-lists. Select the
        # diagrams where all required s-channel propagators in any of
        # the lists are present (i.e., the different lists correspond
        # to "or", while the elements of the list correspond to
        # "and").
        if process.get('required_s_channels') and \
               process.get('required_s_channels')[0]:
            # We shouldn't look at the last vertex in each diagram,
            # since that is the n->0 vertex
            lastvx = -1
            # For decay chain processes, there is an "artificial"
            # extra vertex corresponding to particle 1=1, so we need
            # to exclude the two last vertexes.
            if is_decay_proc: lastvx = -2
            ninitial = len(filter(lambda leg: leg.get('state') == False,
                                  process.get('legs')))
            # Check required s-channels for each list in required_s_channels
            old_res = res
            res = base_objects.DiagramList()
            for id_list in process.get('required_s_channels'):
                res_diags = filter(lambda diagram: \
                          all([req_s_channel in \
                               [vertex.get_s_channel_id(\
                               process.get('model'), ninitial) \
                               for vertex in diagram.get('vertices')[:lastvx]] \
                               for req_s_channel in \
                               id_list]), old_res)
                # Add diagrams only if not already in res
                res.extend([diag for diag in res_diags if diag not in res])

        # Remove all diagrams with a "double" forbidden s-channel propagator
        # is present.
        # Note that we shouldn't look at the last vertex in each
        # diagram, since that is the n->0 vertex
        if process.get('forbidden_s_channels'):
            ninitial = len(filter(lambda leg: leg.get('state') == False,
                                  process.get('legs')))
            if ninitial == 2:
                res = base_objects.DiagramList(\
                filter(lambda diagram: \
                       not any([vertex.get_s_channel_id(\
                           process.get('model'), ninitial) \
                                in process.get('forbidden_s_channels')
                                for vertex in diagram.get('vertices')[:-1]]),
                       res))
            else:
                # split since we need to avoid that the initial particle is forbidden 
                # as well. 
                newres= []
                for diagram in res:
                    leg1 = 1
                    #check the latest vertex to see if the leg 1 is inside if it 
                    #is we need to inverse the look-up and allow the first s-channel
                    # of the associate particles.
                    vertex =  diagram.get('vertices')[-1]
                    if any([l['number'] ==1 for l in vertex.get('legs')]):
                        leg1 = [l['number'] for l in vertex.get('legs') if l['number'] !=1][0]
                    to_loop = range(len(diagram.get('vertices'))-1)
                    if leg1 >1:   
                        to_loop.reverse()
                    for i in to_loop:
                        vertex = diagram.get('vertices')[i]
                        if leg1:
                            if any([l['number'] ==leg1 for l in vertex.get('legs')]):
                                leg1 = 0 
                                continue
                        if vertex.get_s_channel_id(process.get('model'), ninitial)\
                                         in process.get('forbidden_s_channels'):
                            break
                    else:
                        newres.append(diagram)
                res = base_objects.DiagramList(newres)
                

        # Mark forbidden (onshell) s-channel propagators, to forbid onshell
        # generation.
        if process.get('forbidden_onsh_s_channels'):
            ninitial = len(filter(lambda leg: leg.get('state') == False,
                              process.get('legs')))
            
            verts = base_objects.VertexList(sum([[vertex for vertex \
                                                  in diagram.get('vertices')[:-1]
                                           if vertex.get_s_channel_id(\
                                               process.get('model'), ninitial) \
                                           in process.get('forbidden_onsh_s_channels')] \
                                               for diagram in res], []))
            for vert in verts:
                # Use onshell = False to indicate that this s-channel is forbidden
                newleg = copy.copy(vert.get('legs').pop(-1))
                newleg.set('onshell', False)
                vert.get('legs').append(newleg)

        # Set actual coupling orders for each diagram
        for diagram in res:
            diagram.calculate_orders(model)
            
        # Filter the diagrams according to the squared coupling order
        # constraints and possible the negative one. Remember that OrderName=-n
        # means that the user wants to include everything up to the N^(n+1)LO
        # contribution in that order and at most one order can be restricted
        # in this way. We shall do this only if the diagrams are not asked to
        # be returned, as it is the case for NLO because it this case the
        # interference are not necessarily among the diagrams generated here only.
        if not returndiag and len(res)>0:
            res = self.apply_squared_order_constraints(res)

        # Replace final id=0 vertex if necessary
        if not process.get('is_decay_chain'):
            for diagram in res:
                vertices = diagram.get('vertices')
                if len(vertices) > 1 and vertices[-1].get('id') == 0:
                    # Need to "glue together" last and next-to-last
                    # vertex, by replacing the (incoming) last leg of the
                    # next-to-last vertex with the (outgoing) leg in the
                    # last vertex
                    vertices = copy.copy(vertices)
                    lastvx = vertices.pop()
                    nexttolastvertex = copy.copy(vertices.pop())
                    legs = copy.copy(nexttolastvertex.get('legs'))
                    ntlnumber = legs[-1].get('number')
                    lastleg = filter(lambda leg: leg.get('number') != ntlnumber,
                                     lastvx.get('legs'))[0]
                    # Reset onshell in case we have forbidden s-channels
                    if lastleg.get('onshell') == False:
                        lastleg.set('onshell', None)
                    # Replace the last leg of nexttolastvertex
                    legs[-1] = lastleg
                    nexttolastvertex.set('legs', legs)
                    vertices.append(nexttolastvertex)
                    diagram.set('vertices', vertices)

        if res and not returndiag:
            logger.info("Process has %d diagrams" % len(res))

        # Trim down number of legs and vertices used to save memory
        self.trim_diagrams(diaglist=res)

        # Sort process legs according to leg number
        pertur = 'QCD'
        if self.get('process')['perturbation_couplings']:
            pertur = sorted(self.get('process')['perturbation_couplings'])[0]
        self.get('process').get('legs').sort(pert=pertur)

        # Set diagrams to res if not asked to be returned
        if not returndiag:
           self['diagrams'] = res
           return not failed_crossing
        else:
           return not failed_crossing, res

    def apply_squared_order_constraints(self, diag_list):
        """Applies the user specified squared order constraints on the diagram
        list in argument."""

        res = copy.copy(diag_list)                  
<<<<<<< HEAD
=======
        
        # Apply the filtering  on constrained amplitude (== and >)
        # No need to iterate on this one
        for name, (value, operator) in self['process'].get('constrained_orders').items():
            res.filter_constrained_orders(name, value, operator)
            
        
        
        
>>>>>>> a8391f61
        # Iterate the filtering since the applying the constraint on one
        # type of coupling order can impact what the filtering on a previous
        # one (relevant for the '==' type of constraint).
        while True: 
            new_res = res.apply_positive_sq_orders(res, 
                                          self['process'].get('squared_orders'), 
                                              self['process']['sqorders_types'])
            # Exit condition
            if len(res)==len(new_res):
                break
            elif (len(new_res)>len(res)):
                raise MadGraph5Error(
                 'Inconsistency in function apply_squared_order_constraints().')
            # Actualizing the list of diagram for the next iteration
            res = new_res
            


        # Now treat the negative squared order constraint (at most one)
        neg_orders = [(order, value) for order, value in \
                       self['process'].get('squared_orders').items() if value<0]
        if len(neg_orders)==1:
            neg_order, neg_value = neg_orders[0]
            # Now check any negative order constraint
            res, target_order = res.apply_negative_sq_order(res, neg_order,\
                  neg_value, self['process']['sqorders_types'][neg_order])
            # Substitute the negative value to this positive one so that
            # the resulting computed constraints appears in the print out
            # and at the output stage we no longer have to deal with 
            # negative valued target orders
            self['process']['squared_orders'][neg_order]=target_order
        elif len(neg_orders)>1:
            raise InvalidCmd('At most one negative squared order constraint'+\
                                   ' can be specified, not %s.'%str(neg_orders))

        return res

    def create_diagram(self, vertexlist):
        """ Return a Diagram created from the vertex list. This function can be
            overloaded by daughter classes."""
        return base_objects.Diagram({'vertices':vertexlist})

    def convert_dgleg_to_leg(self, vertexdoublelist):
        """ In LoopAmplitude, it converts back all DGLoopLegs into Legs.
            In Amplitude, there is nothing to do. """

        return True

    def copy_leglist(self, legs):
        """ Simply returns a copy of the leg list. This function is
            overloaded in LoopAmplitude so that a DGLoopLeg list is returned.
            The DGLoopLeg has some additional parameters only useful during
            loop diagram generation"""

        return base_objects.LegList(\
                [ copy.copy(leg) for leg in legs ])

    def reduce_leglist(self, curr_leglist, max_multi_to1, ref_dict_to0,
                       is_decay_proc = False, coupling_orders = None):
        """Recursive function to reduce N LegList to N-1
           For algorithm, see doc for generate_diagrams.
        """

        # Result variable which is a list of lists of vertices
        # to be added
        res = []

        # Stop condition. If LegList is None, that means that this
        # diagram must be discarded
        if curr_leglist is None:
            return None

        # Extract ref dict information
        model = self.get('process').get('model')
        ref_dict_to1 = self.get('process').get('model').get('ref_dict_to1')


        # If all legs can be combined in one single vertex, add this
        # vertex to res and continue.
        # Special treatment for decay chain legs

        if curr_leglist.can_combine_to_0(ref_dict_to0, is_decay_proc):
            # Extract the interaction id associated to the vertex 
            
            vertex_ids = self.get_combined_vertices(curr_leglist,
                       copy.copy(ref_dict_to0[tuple(sorted([leg.get('id') for \
                                                       leg in curr_leglist]))]))

            final_vertices = [base_objects.Vertex({'legs':curr_leglist,
                                                   'id':vertex_id}) for \
                              vertex_id in vertex_ids]
            # Check for coupling orders. If orders < 0, skip vertex
            for final_vertex in final_vertices:
                if self.reduce_orders(coupling_orders, model,
                                      [final_vertex.get('id')]) != False:
                    res.append([final_vertex])
        # Stop condition 2: if the leglist contained exactly two particles,
        # return the result, if any, and stop.
        if len(curr_leglist) == 2:
            if res:
                return res
            else:
                return None

        # Create a list of all valid combinations of legs
        comb_lists = self.combine_legs(curr_leglist,
                                       ref_dict_to1, max_multi_to1)

        # Create a list of leglists/vertices by merging combinations
        leg_vertex_list = self.merge_comb_legs(comb_lists, ref_dict_to1)

        # Consider all the pairs
        for leg_vertex_tuple in leg_vertex_list:

            # Remove forbidden particles
            if self.get('process').get('forbidden_particles') and \
                any([abs(vertex.get('legs')[-1].get('id')) in \
                self.get('process').get('forbidden_particles') \
                for vertex in leg_vertex_tuple[1]]):
                    continue

            # Check for coupling orders. If couplings < 0, skip recursion.
            new_coupling_orders = self.reduce_orders(coupling_orders,
                                                     model,
                                                     [vertex.get('id') for vertex in \
                                                      leg_vertex_tuple[1]])
            if new_coupling_orders == False:
                # Some coupling order < 0
                continue

            # This is where recursion happens
            # First, reduce again the leg part
            reduced_diagram = self.reduce_leglist(leg_vertex_tuple[0],
                                                  max_multi_to1,
                                                  ref_dict_to0,
                                                  is_decay_proc,
                                                  new_coupling_orders)
            # If there is a reduced diagram
            if reduced_diagram:
                vertex_list_list = [list(leg_vertex_tuple[1])]
                vertex_list_list.append(reduced_diagram)
                expanded_list = expand_list_list(vertex_list_list)
                res.extend(expanded_list)

        return res

    def reduce_orders(self, coupling_orders, model, vertex_id_list):
        """Return False if the coupling orders for any coupling is <
        0, otherwise return the new coupling orders with the vertex
        orders subtracted. If coupling_orders is not given, return
        None (which counts as success).
        WEIGHTED is a special order, which corresponds to the sum of
        order hierarchies for the couplings.
        We ignore negative constraints as these cannot be taken into
        account on the fly but only after generation."""

        if not coupling_orders:
            return None

        present_couplings = copy.copy(coupling_orders)
        for id in vertex_id_list:
            # Don't check for identity vertex (id = 0)
            if not id:
                continue
            inter = model.get("interaction_dict")[id]
            for coupling in inter.get('orders').keys():
                # Note that we don't consider a missing coupling as a
                # constraint
                if coupling in present_couplings and \
                                                 present_couplings[coupling]>=0:
                    # Reduce the number of couplings that are left
                    present_couplings[coupling] -= \
                             inter.get('orders')[coupling]
                    if present_couplings[coupling] < 0:
                        # We have too many couplings of this type
                        return False
            # Now check for WEIGHTED, i.e. the sum of coupling hierarchy values
            if 'WEIGHTED' in present_couplings and \
                                               present_couplings['WEIGHTED']>=0:
                weight = sum([model.get('order_hierarchy')[c]*n for \
                              (c,n) in inter.get('orders').items()])
                present_couplings['WEIGHTED'] -= weight
                if present_couplings['WEIGHTED'] < 0:
                        # Total coupling weight too large
                        return False
                
        return present_couplings

    def combine_legs(self, list_legs, ref_dict_to1, max_multi_to1):
        """Recursive function. Take a list of legs as an input, with
        the reference dictionary n-1->1, and output a list of list of
        tuples of Legs (allowed combinations) and Legs (rest). Algorithm:

        1. Get all n-combinations from list [123456]: [12],..,[23],..,[123],..

        2. For each combination, say [34]. Check if combination is valid.
           If so:

           a. Append [12[34]56] to result array

           b. Split [123456] at index(first element in combination+1),
              i.e. [12],[456] and subtract combination from second half,
              i.e.: [456]-[34]=[56]. Repeat from 1. with this array

        3. Take result array from call to 1. (here, [[56]]) and append
           (first half in step b - combination) + combination + (result
           from 1.) = [12[34][56]] to result array

        4. After appending results from all n-combinations, return
           resulting array. Example, if [13] and [45] are valid
           combinations:
            [[[13]2456],[[13]2[45]6],[123[45]6]] 
        """

        res = []

        # loop over possible combination lengths (+1 is for range convention!)
        for comb_length in range(2, max_multi_to1 + 1):

            # Check the considered length is not longer than the list length
            if comb_length > len(list_legs):
                return res

            # itertools.combinations returns all possible combinations
            # of comb_length elements from list_legs
            for comb in itertools.combinations(list_legs, comb_length):

                # Check if the combination is valid
                if base_objects.LegList(comb).can_combine_to_1(ref_dict_to1):

                    # Identify the rest, create a list [comb,rest] and
                    # add it to res
                    res_list = copy.copy(list_legs)
                    for leg in comb:
                        res_list.remove(leg)
                    res_list.insert(list_legs.index(comb[0]), comb)
                    res.append(res_list)

                    # Now, deal with cases with more than 1 combination

                    # First, split the list into two, according to the
                    # position of the first element in comb, and remove
                    # all elements form comb
                    res_list1 = list_legs[0:list_legs.index(comb[0])]
                    res_list2 = list_legs[list_legs.index(comb[0]) + 1:]
                    for leg in comb[1:]:
                        res_list2.remove(leg)

                    # Create a list of type [comb,rest1,rest2(combined)]
                    res_list = res_list1
                    res_list.append(comb)
                    # This is where recursion actually happens, 
                    # on the second part
                    for item in self.combine_legs(res_list2,
                                                  ref_dict_to1,
                                                  max_multi_to1):
                        final_res_list = copy.copy(res_list)
                        final_res_list.extend(item)
                        res.append(final_res_list)

        return res


    def merge_comb_legs(self, comb_lists, ref_dict_to1):
        """Takes a list of allowed leg combinations as an input and returns
        a set of lists where combinations have been properly replaced
        (one list per element in the ref_dict, so that all possible intermediate
        particles are included). For each list, give the list of vertices
        corresponding to the executed merging, group the two as a tuple.
        """

        res = []

        for comb_list in comb_lists:

            reduced_list = []
            vertex_list = []

            for entry in comb_list:

                # Act on all leg combinations
                if isinstance(entry, tuple):

                    # Build the leg object which will replace the combination:
                    # 1) leg ids is as given in the ref_dict
                    leg_vert_ids = copy.copy(ref_dict_to1[\
                        tuple(sorted([leg.get('id') for leg in entry]))])
                    # 2) number is the minimum of leg numbers involved in the
                    # combination
                    number = min([leg.get('number') for leg in entry])
                    # 3) state is final, unless there is exactly one initial 
                    # state particle involved in the combination -> t-channel
                    if len(filter(lambda leg: leg.get('state') == False,
                                  entry)) == 1:
                        state = False
                    else:
                        state = True
                    # 4) from_group is True, by definition

                    # Create and add the object. This is done by a
                    # separate routine, to allow overloading by
                    # daughter classes
                    new_leg_vert_ids = []
                    if leg_vert_ids:
                        new_leg_vert_ids = self.get_combined_legs(entry,
                                                                  leg_vert_ids,
                                                                  number,
                                                                  state)
                    
                    reduced_list.append([l[0] for l in new_leg_vert_ids])


                    # Create and add the corresponding vertex
                    # Extract vertex ids corresponding to the various legs
                    # in mylegs
                    vlist = base_objects.VertexList()
                    for (myleg, vert_id) in new_leg_vert_ids:
                        # Start with the considered combination...
                        myleglist = base_objects.LegList(list(entry))
                        # ... and complete with legs after reducing
                        myleglist.append(myleg)
                        # ... and consider the correct vertex id
                        vlist.append(base_objects.Vertex(
                                         {'legs':myleglist,
                                          'id':vert_id}))

                    vertex_list.append(vlist)

                # If entry is not a combination, switch the from_group flag
                # and add it
                else:
                    cp_entry = copy.copy(entry)
                    # Need special case for from_group == None; this
                    # is for initial state leg of decay chain process
                    # (see Leg.can_combine_to_0)
                    if cp_entry.get('from_group') != None:
                        cp_entry.set('from_group', False)
                    reduced_list.append(cp_entry)

            # Flatten the obtained leg and vertex lists
            flat_red_lists = expand_list(reduced_list)
            flat_vx_lists = expand_list(vertex_list)

            # Combine the two lists in a list of tuple
            for i in range(0, len(flat_vx_lists)):
                res.append((base_objects.LegList(flat_red_lists[i]), \
                            base_objects.VertexList(flat_vx_lists[i])))

        return res

    def get_combined_legs(self, legs, leg_vert_ids, number, state):
        """Create a set of new legs from the info given. This can be
        overloaded by daughter classes."""

        mylegs = [(base_objects.Leg({'id':leg_id,
                                    'number':number,
                                    'state':state,
                                    'from_group':True}),
                   vert_id)\
                  for leg_id, vert_id in leg_vert_ids]

        return mylegs
                          
    def get_combined_vertices(self, legs, vert_ids):
        """Allow for selection of vertex ids. This can be
        overloaded by daughter classes."""

        return vert_ids
                          
    def trim_diagrams(self, decay_ids=[], diaglist=None):
        """Reduce the number of legs and vertices used in memory.
        When called by a diagram generation initiated by LoopAmplitude, 
        this function should not trim the diagrams in the attribute 'diagrams'
        but rather a given list in the 'diaglist' argument."""

        legs = []
        vertices = []

        if diaglist is None:
            diaglist=self.get('diagrams')

        # Flag decaying legs in the core process by onshell = True
        process = self.get('process')
        for leg in process.get('legs'):
            if leg.get('state') and leg.get('id') in decay_ids:
                leg.set('onshell', True)
        
        for diagram in diaglist:
            # Keep track of external legs (leg numbers already used)
            leg_external = set()
            for ivx, vertex in enumerate(diagram.get('vertices')):
                for ileg, leg in enumerate(vertex.get('legs')):
                    # Ensure that only external legs get decay flag
                    if leg.get('state') and leg.get('id') in decay_ids and \
                           leg.get('number') not in leg_external:
                        # Use onshell to indicate decaying legs,
                        # i.e. legs that have decay chains
                        leg = copy.copy(leg)
                        leg.set('onshell', True)
                    try:
                        index = legs.index(leg)
                    except ValueError:
                        vertex.get('legs')[ileg] = leg
                        legs.append(leg)
                    else: # Found a leg
                        vertex.get('legs')[ileg] = legs[index]
                    leg_external.add(leg.get('number'))
                try:
                    index = vertices.index(vertex)
                    diagram.get('vertices')[ivx] = vertices[index]
                except ValueError:
                    vertices.append(vertex)

#===============================================================================
# AmplitudeList
#===============================================================================
class AmplitudeList(base_objects.PhysicsObjectList):
    """List of Amplitude objects
    """

    def has_any_loop_process(self):
        """ Check the content of all processes of the amplitudes in this list to
        see if there is any which defines perturbation couplings. """
        
        for amp in self:
            if amp.has_loop_process():
                return True

    def is_valid_element(self, obj):
        """Test if object obj is a valid Amplitude for the list."""

        return isinstance(obj, Amplitude)
    
#===============================================================================
# DecayChainAmplitude
#===============================================================================
class DecayChainAmplitude(Amplitude):
    """A list of amplitudes + a list of decay chain amplitude lists;
    corresponding to a ProcessDefinition with a list of decay chains
    """

    def default_setup(self):
        """Default values for all properties"""

        self['amplitudes'] = AmplitudeList()
        self['decay_chains'] = DecayChainAmplitudeList()

    def __init__(self, argument = None, collect_mirror_procs = False,
                 ignore_six_quark_processes = False):
        """Allow initialization with Process and with ProcessDefinition"""

        if isinstance(argument, base_objects.Process):
            super(DecayChainAmplitude, self).__init__()
            from madgraph.loop.loop_diagram_generation import LoopMultiProcess
            if argument['perturbation_couplings']:
                MultiProcessClass=LoopMultiProcess
            else:
                MultiProcessClass=MultiProcess                             
            if isinstance(argument, base_objects.ProcessDefinition):
                self['amplitudes'].extend(\
                  MultiProcessClass.generate_multi_amplitudes(argument,
                                                    collect_mirror_procs,
                                                    ignore_six_quark_processes))
            else:
                self['amplitudes'].append(\
                  MultiProcessClass.get_amplitude_from_proc(argument))
                # Clean decay chains from process, since we haven't
                # combined processes with decay chains yet
                process = copy.copy(self.get('amplitudes')[0].get('process'))
                process.set('decay_chains', base_objects.ProcessList())
                self['amplitudes'][0].set('process', process)

            for process in argument.get('decay_chains'):
                if process.get('perturbation_couplings'):
                    raise MadGraph5Error,\
                          "Decay processes can not be perturbed"
                process.set('overall_orders', argument.get('overall_orders'))
                if not process.get('is_decay_chain'):
                    process.set('is_decay_chain',True)
                if not process.get_ninitial() == 1:
                    raise InvalidCmd,\
                          "Decay chain process must have exactly one" + \
                          " incoming particle"
                self['decay_chains'].append(\
                    DecayChainAmplitude(process, collect_mirror_procs,
                                        ignore_six_quark_processes))

            # Flag decaying legs in the core diagrams by onshell = True
            decay_ids = sum([[a.get('process').get('legs')[0].get('id') \
                              for a in dec.get('amplitudes')] for dec in \
                             self['decay_chains']], [])
            decay_ids = set(decay_ids)
            for amp in self['amplitudes']:
                amp.trim_diagrams(decay_ids)                    

            # Check that all decay ids are present in at least some process
            for amp in self['amplitudes']:
                for l in amp.get('process').get('legs'):
                    if l.get('id') in decay_ids:
                        decay_ids.remove(l.get('id'))
            
            if decay_ids:
                model = amp.get('process').get('model')
                names = [model.get_particle(id).get('name') for id in decay_ids]
                
                logger.warning(
                 "$RED Decay without corresponding particle in core process found.\n" + \
                 "Decay information for particle(s) %s is discarded.\n" % ','.join(names) + \
                 "Please check your process definition carefully. \n" + \
                 "This warning usually means that you forgot parentheses in presence of subdecay.\n" + \
                 "Example of correct syntax: p p > t t~, ( t > w+ b, w+ > l+ vl)")

                # Remove unused decays from the process list
                for dc in reversed(self['decay_chains']):
                    for a in reversed(dc.get('amplitudes')):
                        # Remove the amplitudes from this decay chain
                        if a.get('process').get('legs')[0].get('id') in decay_ids:
                            dc.get('amplitudes').remove(a)
                    if not dc.get('amplitudes'):
                        # If no amplitudes left, remove the decay chain
                        self['decay_chains'].remove(dc)
                    
            # Finally, write a fat warning if any decay process has
            # the decaying particle (or its antiparticle) in the final state
            bad_procs = []
            for dc in self['decay_chains']:
                for amp in dc.get('amplitudes'):
                    legs = amp.get('process').get('legs')
                    fs_parts = [abs(l.get('id')) for l in legs if 
                                l.get('state')]
                    is_part = [l.get('id') for l in legs if not 
                               l.get('state')][0]
                    if abs(is_part) in fs_parts:
                        bad_procs.append(amp.get('process'))

            if bad_procs:
                logger.warning(
                    "$RED Decay(s) with particle decaying to itself:\n" + \
                     '\n'.join([p.nice_string() for p in bad_procs]) + \
                 "\nPlease check your process definition carefully. \n")
                    

        elif argument != None:
            # call the mother routine
            super(DecayChainAmplitude, self).__init__(argument)
        else:
            # call the mother routine
            super(DecayChainAmplitude, self).__init__()

    def filter(self, name, value):
        """Filter for valid amplitude property values."""

        if name == 'amplitudes':
            if not isinstance(value, AmplitudeList):
                raise self.PhysicsObjectError, \
                        "%s is not a valid AmplitudeList" % str(value)
        if name == 'decay_chains':
            if not isinstance(value, DecayChainAmplitudeList):
                raise self.PhysicsObjectError, \
                        "%s is not a valid DecayChainAmplitudeList object" % \
                        str(value)
        return True

    def get_sorted_keys(self):
        """Return diagram property names as a nicely sorted list."""

        return ['amplitudes', 'decay_chains']

    # Helper functions

    def get_number_of_diagrams(self):
        """Returns number of diagrams for this amplitude"""
        return sum(len(a.get('diagrams')) for a in self.get('amplitudes')) \
               + sum(d.get_number_of_diagrams() for d in \
                                        self.get('decay_chains'))

    def nice_string(self, indent = 0):
        """Returns a nicely formatted string of the amplitude content."""
        mystr = ""
        for amplitude in self.get('amplitudes'):
            mystr = mystr + amplitude.nice_string(indent) + "\n"

        if self.get('decay_chains'):
            mystr = mystr + " " * indent + "Decays:\n"
        for dec in self.get('decay_chains'):
            mystr = mystr + dec.nice_string(indent + 2) + "\n"

        return  mystr[:-1]

    def nice_string_processes(self, indent = 0):
        """Returns a nicely formatted string of the amplitude processes."""
        mystr = ""
        for amplitude in self.get('amplitudes'):
            mystr = mystr + amplitude.nice_string_processes(indent) + "\n"

        if self.get('decay_chains'):
            mystr = mystr + " " * indent + "Decays:\n"
        for dec in self.get('decay_chains'):
            mystr = mystr + dec.nice_string_processes(indent + 2) + "\n"

        return  mystr[:-1]

    def get_ninitial(self):
        """Returns the number of initial state particles in the process."""
        return self.get('amplitudes')[0].get('process').get_ninitial()

    def get_decay_ids(self):
        """Returns a set of all particle ids for which a decay is defined"""

        decay_ids = []

        # Get all amplitudes for the decay processes
        for amp in sum([dc.get('amplitudes') for dc \
                        in self['decay_chains']], []):
            # For each amplitude, find the initial state leg
            decay_ids.append(amp.get('process').get_initial_ids()[0])
            
        # Return a list with unique ids
        return list(set(decay_ids))
    
    def has_loop_process(self):
        """ Returns wether this amplitude has a loop process."""
        return self['amplitudes'].has_any_loop_process()
    
    def get_amplitudes(self):
        """Recursive function to extract all amplitudes for this process"""

        amplitudes = AmplitudeList()

        amplitudes.extend(self.get('amplitudes'))
        for decay in self.get('decay_chains'):
            amplitudes.extend(decay.get_amplitudes())

        return amplitudes
            

#===============================================================================
# DecayChainAmplitudeList
#===============================================================================
class DecayChainAmplitudeList(base_objects.PhysicsObjectList):
    """List of DecayChainAmplitude objects
    """

    def is_valid_element(self, obj):
        """Test if object obj is a valid DecayChainAmplitude for the list."""

        return isinstance(obj, DecayChainAmplitude)

    
#===============================================================================
# MultiProcess
#===============================================================================
class MultiProcess(base_objects.PhysicsObject):
    """MultiProcess: list of process definitions
                     list of processes (after cleaning)
                     list of amplitudes (after generation)
    """

    def default_setup(self):
        """Default values for all properties"""

        self['process_definitions'] = base_objects.ProcessDefinitionList()
        # self['amplitudes'] can be an AmplitudeList or a
        # DecayChainAmplitudeList, depending on whether there are
        # decay chains in the process definitions or not.
        self['amplitudes'] = AmplitudeList()
        # Flag for whether to combine IS mirror processes together
        self['collect_mirror_procs'] = False
        # List of quark flavors where we ignore processes with at
        # least 6 quarks (three quark lines)
        self['ignore_six_quark_processes'] = []
        # Allow to use the model parameter numerical value for optimization.
        #This is currently use for 1->N generation(check mass).
        self['use_numerical'] = False
        
    def __init__(self, argument=None, collect_mirror_procs = False,
                 ignore_six_quark_processes = [], optimize=False):
        """Allow initialization with ProcessDefinition or
        ProcessDefinitionList
        optimize allows to use param_card information. (usefull for 1-.N)"""

        if isinstance(argument, base_objects.ProcessDefinition):
            super(MultiProcess, self).__init__()
            self['process_definitions'].append(argument)
        elif isinstance(argument, base_objects.ProcessDefinitionList):
            super(MultiProcess, self).__init__()
            self['process_definitions'] = argument
        elif argument != None:
            # call the mother routine
            super(MultiProcess, self).__init__(argument)
        else:
            # call the mother routine
            super(MultiProcess, self).__init__()

        self['collect_mirror_procs'] = collect_mirror_procs
        self['ignore_six_quark_processes'] = ignore_six_quark_processes
        self['use_numerical'] = optimize
        
        if isinstance(argument, base_objects.ProcessDefinition) or \
               isinstance(argument, base_objects.ProcessDefinitionList):
            # Generate the diagrams
            self.get('amplitudes')


    def filter(self, name, value):
        """Filter for valid process property values."""

        if name == 'process_definitions':
            if not isinstance(value, base_objects.ProcessDefinitionList):
                raise self.PhysicsObjectError, \
                        "%s is not a valid ProcessDefinitionList object" % str(value)

        if name == 'amplitudes':
            if not isinstance(value, AmplitudeList):
                raise self.PhysicsObjectError, \
                        "%s is not a valid AmplitudeList object" % str(value)

        if name in ['collect_mirror_procs']:
            if not isinstance(value, bool):
                raise self.PhysicsObjectError, \
                        "%s is not a valid boolean" % str(value)

        if name == 'ignore_six_quark_processes':
            if not isinstance(value, list):
                raise self.PhysicsObjectError, \
                        "%s is not a valid list" % str(value)

        return True

    def get(self, name):
        """Get the value of the property name."""

        if (name == 'amplitudes') and not self[name]:
            for process_def in self.get('process_definitions'):
                if process_def.get('decay_chains'):
                    # This is a decay chain process
                    # Store amplitude(s) as DecayChainAmplitude
                    self['amplitudes'].append(\
                        DecayChainAmplitude(process_def,
                                       self.get('collect_mirror_procs'),
                                       self.get('ignore_six_quark_processes')))
                else:
                    self['amplitudes'].extend(\
                       self.generate_multi_amplitudes(process_def,
                                       self.get('collect_mirror_procs'),
                                       self.get('ignore_six_quark_processes'),
                                       self['use_numerical']))

        return MultiProcess.__bases__[0].get(self, name) # call the mother routine

    def get_sorted_keys(self):
        """Return process property names as a nicely sorted list."""

        return ['process_definitions', 'amplitudes']

    @classmethod
    def generate_multi_amplitudes(cls,process_definition,
                                  collect_mirror_procs = False,
                                  ignore_six_quark_processes = [],
                                  use_numerical=False):
        """Generate amplitudes in a semi-efficient way.
        Make use of crossing symmetry for processes that fail diagram
        generation, but not for processes that succeed diagram
        generation.  Doing so will risk making it impossible to
        identify processes with identical amplitudes.
        """
        assert isinstance(process_definition, base_objects.ProcessDefinition), \
                                    "%s not valid ProcessDefinition object" % \
                                    repr(process_definition)

        # Set automatic coupling orders
        process_definition.set('orders', MultiProcess.\
                               find_optimal_process_orders(process_definition))
        # Check for maximum orders from the model
        process_definition.check_expansion_orders()

        processes = base_objects.ProcessList()
        amplitudes = AmplitudeList()

        # failed_procs and success_procs are sorted processes that have
        # already failed/succeeded based on crossing symmetry
        failed_procs = []
        success_procs = []
        # Complete processes, for identification of mirror processes
        non_permuted_procs = []
        # permutations keeps the permutations of the crossed processes
        permutations = []

        # Store the diagram tags for processes, to allow for
        # identifying identical matrix elements already at this stage.
        model = process_definition['model']
        
        isids = [leg['ids'] for leg in process_definition['legs'] \
                 if leg['state'] == False]
        fsids = [leg['ids'] for leg in process_definition['legs'] \
                 if leg['state'] == True]
        # Generate all combinations for the initial state
        
        for prod in itertools.product(*isids):
            islegs = [\
                    base_objects.Leg({'id':id, 'state': False}) \
                    for id in prod]

            # Generate all combinations for the final state, and make
            # sure to remove double counting

            red_fsidlist = []

            for prod in itertools.product(*fsids):

                # Remove double counting between final states
                if tuple(sorted(prod)) in red_fsidlist:
                    continue
                
                red_fsidlist.append(tuple(sorted(prod)));
                
                # Generate leg list for process
                leg_list = [copy.copy(leg) for leg in islegs]
                
                leg_list.extend([\
                        base_objects.Leg({'id':id, 'state': True}) \
                        for id in prod])
                
                legs = base_objects.LegList(leg_list)

                # Check for crossed processes
                sorted_legs = sorted([(l,i+1) for (i,l) in \
                                   enumerate(legs.get_outgoing_id_list(model))])
                permutation = [l[1] for l in sorted_legs]
                sorted_legs = array.array('i', [l[0] for l in sorted_legs])

                # Check for six-quark processes
                if ignore_six_quark_processes and \
                       len([i for i in sorted_legs if abs(i) in \
                            ignore_six_quark_processes]) >= 6:
                    continue
                    
                # Check if crossed process has already failed,
                # in that case don't check process
                if sorted_legs in failed_procs:
                    continue

                # If allowed check mass validity [assume 1->N]
                if use_numerical:
                    # check that final state has lower mass than initial state
                    initial_mass = abs(model['parameter_dict'][model.get_particle(legs[0].get('id')).get('mass')])
                    if initial_mass == 0:
                         continue
                    for leg in legs[1:]:
                        m = model['parameter_dict'][model.get_particle(leg.get('id')).get('mass')]
                        initial_mass -= abs(m)
                    if initial_mass.real <= 0:
                        continue

                # Setup process
                process = process_definition.get_process_with_legs(legs) 
                
                fast_proc = \
                          array.array('i',[leg.get('id') for leg in legs])
                if collect_mirror_procs and \
                        process_definition.get_ninitial() == 2:
                    # Check if mirrored process is already generated
                    mirror_proc = \
                              array.array('i', [fast_proc[1], fast_proc[0]] + \
                                          list(fast_proc[2:]))
                    try:
                        mirror_amp = \
                               amplitudes[non_permuted_procs.index(mirror_proc)]
                    except Exception:
                        # Didn't find any mirror process
                        pass
                    else:
                        # Mirror process found
                        mirror_amp.set('has_mirror_process', True)
                        logger.info("Process %s added to mirror process %s" % \
                                    (process.base_string(),
                                     mirror_amp.get('process').base_string()))
                        continue
                        
                # Check for successful crossings, unless we have specified
                # properties that break crossing symmetry
                if not process.get('required_s_channels') and \
                   not process.get('forbidden_onsh_s_channels') and \
                   not process.get('forbidden_s_channels') and \
                   not process.get('is_decay_chain'):
                    try:
                        crossed_index = success_procs.index(sorted_legs)
                        # The relabeling of legs for loop amplitudes is cumbersome
                        # and does not save so much time. It is disable here and
                        # we use the key 'loop_diagrams' to decide whether
                        # it is an instance of LoopAmplitude.
                        if 'loop_diagrams' in amplitudes[crossed_index]:
                            raise ValueError
                    except ValueError:
                        # No crossing found, just continue
                        pass
                    else:
                        # Found crossing - reuse amplitude
                        amplitude = MultiProcess.cross_amplitude(\
                            amplitudes[crossed_index],
                            process,
                            permutations[crossed_index],
                            permutation)
                        amplitudes.append(amplitude)
                        success_procs.append(sorted_legs)
                        permutations.append(permutation)
                        non_permuted_procs.append(fast_proc)
                        logger.info("Crossed process found for %s, reuse diagrams." % \
                                    process.base_string())
                        continue
                    
                # Create new amplitude
                amplitude = cls.get_amplitude_from_proc(process)

                try:
                    result = amplitude.generate_diagrams()
                except InvalidCmd as error:
                    failed_procs.append(sorted_legs)
                else:
                    # Succeeded in generating diagrams
                    if amplitude.get('diagrams'):
                        amplitudes.append(amplitude)
                        success_procs.append(sorted_legs)
                        permutations.append(permutation)
                        non_permuted_procs.append(fast_proc)
                    elif not result:
                        # Diagram generation failed for all crossings
                        failed_procs.append(sorted_legs)
 
        # Raise exception if there are no amplitudes for this process
        if not amplitudes:
            if len(failed_procs) == 1 and 'error' in locals():
                raise error
            else:
                raise NoDiagramException, \
            "No amplitudes generated from process %s. Please enter a valid process" % \
                  process_definition.nice_string()
        

        # Return the produced amplitudes
        return amplitudes

    @classmethod
    def get_amplitude_from_proc(cls,proc):
        """ Return the correct amplitude type according to the characteristics of
            the process proc """
        return Amplitude({"process": proc})


    @staticmethod
    def find_optimal_process_orders(process_definition):
        """Find the minimal WEIGHTED order for this set of processes.

        The algorithm:

        1) Check the coupling hierarchy of the model. Assign all
        particles to the different coupling hierarchies so that a
        particle is considered to be in the highest hierarchy (i.e.,
        with lowest value) where it has an interaction.
        
        2) Pick out the legs in the multiprocess according to the
        highest hierarchy represented (so don't mix particles from
        different hierarchy classes in the same multiparticles!)

        3) Find the starting maximum WEIGHTED order as the sum of the
        highest n-2 weighted orders

        4) Pick out required s-channel particle hierarchies, and use
        the highest of the maximum WEIGHTED order from the legs and
        the minimum WEIGHTED order extracted from 2*s-channel
        hierarchys plus the n-2-2*(number of s-channels) lowest
        leg weighted orders.

        5) Run process generation with the WEIGHTED order determined
        in 3)-4) - # final state gluons, with all gluons removed from
        the final state

        6) If no process is found, increase WEIGHTED order by 1 and go
        back to 5), until we find a process which passes. Return that
        order.

        7) Continue 5)-6) until we reach (n-2)*(highest hierarchy)-1.
        If still no process has passed, return
        WEIGHTED = (n-2)*(highest hierarchy)
        """

        assert isinstance(process_definition, base_objects.ProcessDefinition), \
                                    "%s not valid ProcessDefinition object" % \
                                    repr(process_definition)

        processes = base_objects.ProcessList()
        amplitudes = AmplitudeList()

        # If there are already couplings defined, return
        if process_definition.get('orders') or \
                process_definition.get('overall_orders') or \
                process_definition.get('NLO_mode')=='virt':
            return process_definition.get('orders')

        # If this is a decay process (and not a decay chain), return
        if process_definition.get_ninitial() == 1 and not \
                process_definition.get('is_decay_chain'):
            return process_definition.get('orders')

        logger.info("Checking for minimal orders which gives processes.")
        logger.info("Please specify coupling orders to bypass this step.")

        # Calculate minimum starting guess for WEIGHTED order
        max_order_now, particles, hierarchy = \
                                       process_definition.get_minimum_WEIGHTED()
        coupling = 'WEIGHTED'

        model = process_definition.get('model')
        
        # Extract the initial and final leg ids
        isids = [leg['ids'] for leg in \
                 filter(lambda leg: leg['state'] == False, process_definition['legs'])]
        fsids = [leg['ids'] for leg in \
                 filter(lambda leg: leg['state'] == True, process_definition['legs'])]

        max_WEIGHTED_order = \
                        (len(fsids + isids) - 2)*int(model.get_max_WEIGHTED())

        # get the definition of the WEIGHTED
        hierarchydef = process_definition['model'].get('order_hierarchy')
        tmp = []
        hierarchy = hierarchydef.items()
        hierarchy.sort()
        for key, value in hierarchydef.items():
            if value>1:
                tmp.append('%s*%s' % (value,key))
            else:
                tmp.append('%s' % key)
        wgtdef = '+'.join(tmp)
        # Run diagram generation with increasing max_order_now until
        # we manage to get diagrams
        while max_order_now < max_WEIGHTED_order:
            logger.info("Trying coupling order WEIGHTED<=%d: WEIGTHED IS %s" % (max_order_now, wgtdef))

            oldloglevel = logger.level
            logger.setLevel(logging.WARNING)

            # failed_procs are processes that have already failed
            # based on crossing symmetry
            failed_procs = []
            
            # Generate all combinations for the initial state        
            for prod in apply(itertools.product, isids):
                islegs = [ base_objects.Leg({'id':id, 'state': False}) \
                        for id in prod]

                # Generate all combinations for the final state, and make
                # sure to remove double counting

                red_fsidlist = []

                for prod in apply(itertools.product, fsids):

                    # Remove double counting between final states
                    if tuple(sorted(prod)) in red_fsidlist:
                        continue

                    red_fsidlist.append(tuple(sorted(prod)));

                    # Remove gluons from final state if QCD is among
                    # the highest coupling hierarchy
                    nglue = 0
                    if 21 in particles[0]:
                        nglue = len([id for id in prod if id == 21])
                        prod = [id for id in prod if id != 21]

                    # Generate leg list for process
                    leg_list = [copy.copy(leg) for leg in islegs]

                    leg_list.extend([\
                            base_objects.Leg({'id':id, 'state': True}) \
                            for id in prod])

                    legs = base_objects.LegList(leg_list)

                    # Set summed coupling order according to max_order_now
                    # subtracting the removed gluons
                    coupling_orders_now = {coupling: max_order_now - \
                                           nglue * model['order_hierarchy']['QCD']}

                    # Setup process
                    process = base_objects.Process({\
                              'legs':legs,
                              'model':model,
                              'id': process_definition.get('id'),
                              'orders': coupling_orders_now,
                              'required_s_channels': \
                                 process_definition.get('required_s_channels'),
                              'forbidden_onsh_s_channels': \
                                 process_definition.get('forbidden_onsh_s_channels'),
                              'sqorders_types': \
                                 process_definition.get('sqorders_types'),
                              'squared_orders': \
                                 process_definition.get('squared_orders'),
                              'split_orders': \
                                 process_definition.get('split_orders'), 
                              'forbidden_s_channels': \
                                 process_definition.get('forbidden_s_channels'),
                              'forbidden_particles': \
                                 process_definition.get('forbidden_particles'),
                              'is_decay_chain': \
                                 process_definition.get('is_decay_chain'),
                              'overall_orders': \
                                 process_definition.get('overall_orders'),
                              'split_orders': \
                                 process_definition.get('split_orders')})

                    # Check for couplings with given expansion orders
                    process.check_expansion_orders()

                    # Check for crossed processes
                    sorted_legs = sorted(legs.get_outgoing_id_list(model))
                    # Check if crossed process has already failed
                    # In that case don't check process
                    if tuple(sorted_legs) in failed_procs:
                        continue

                    amplitude = Amplitude({'process': process})
                    try:
                        amplitude.generate_diagrams()
                    except InvalidCmd:
                        failed_procs.append(tuple(sorted_legs))
                    else:
                        if amplitude.get('diagrams'):
                            # We found a valid amplitude. Return this order number
                            logger.setLevel(oldloglevel)
                            return {coupling: max_order_now}
                        else:
                            failed_procs.append(tuple(sorted_legs))

            # No processes found, increase max_order_now
            max_order_now += 1
            logger.setLevel(oldloglevel)

        # If no valid processes found with nfinal-1 couplings, return maximal
        return {coupling: max_order_now}

    @staticmethod
    def cross_amplitude(amplitude, process, org_perm, new_perm):
        """Return the amplitude crossed with the permutation new_perm"""
        # Create dict from original leg numbers to new leg numbers
        perm_map = dict(zip(org_perm, new_perm))
        # Initiate new amplitude
        new_amp = copy.copy(amplitude)
        # Number legs
        for i, leg in enumerate(process.get('legs')):
            leg.set('number', i+1)
        # Set process
        new_amp.set('process', process)
        # Now replace the leg numbers in the diagrams
        diagrams = base_objects.DiagramList([d.renumber_legs(perm_map,
                                             process.get('legs'),) for \
                                             d in new_amp.get('diagrams')])
        new_amp.set('diagrams', diagrams)
        new_amp.trim_diagrams()

        # Make sure to reset mirror process
        new_amp.set('has_mirror_process', False)
        
        return new_amp
        
#===============================================================================
# Global helper methods
#===============================================================================

def expand_list(mylist):
    """Takes a list of lists and elements and returns a list of flat lists.
    Example: [[1,2], 3, [4,5]] -> [[1,3,4], [1,3,5], [2,3,4], [2,3,5]]
    """

    # Check that argument is a list
    assert isinstance(mylist, list), "Expand_list argument must be a list"

    res = []

    tmplist = []
    for item in mylist:
        if isinstance(item, list):
            tmplist.append(item)
        else:
            tmplist.append([item])

    for item in apply(itertools.product, tmplist):
        res.append(list(item))

    return res

def expand_list_list(mylist):
    """Recursive function. Takes a list of lists and lists of lists
    and returns a list of flat lists.
    Example: [[1,2],[[4,5],[6,7]]] -> [[1,2,4,5], [1,2,6,7]]
    """

    res = []

    if not mylist or len(mylist) == 1 and not mylist[0]:
        return [[]]

    # Check the first element is at least a list
    assert isinstance(mylist[0], list), \
              "Expand_list_list needs a list of lists and lists of lists"

    # Recursion stop condition, one single element
    if len(mylist) == 1:
        if isinstance(mylist[0][0], list):
            return mylist[0]
        else:
            return mylist

    if isinstance(mylist[0][0], list):
        for item in mylist[0]:
            # Here the recursion happens, create lists starting with
            # each element of the first item and completed with 
            # the rest expanded
            for rest in expand_list_list(mylist[1:]):
                reslist = copy.copy(item)
                reslist.extend(rest)
                res.append(reslist)
    else:
        for rest in expand_list_list(mylist[1:]):
            reslist = copy.copy(mylist[0])
            reslist.extend(rest)
            res.append(reslist)


    return res
<|MERGE_RESOLUTION|>--- conflicted
+++ resolved
@@ -841,18 +841,12 @@
         list in argument."""
 
         res = copy.copy(diag_list)                  
-<<<<<<< HEAD
-=======
         
         # Apply the filtering  on constrained amplitude (== and >)
         # No need to iterate on this one
         for name, (value, operator) in self['process'].get('constrained_orders').items():
             res.filter_constrained_orders(name, value, operator)
             
-        
-        
-        
->>>>>>> a8391f61
         # Iterate the filtering since the applying the constraint on one
         # type of coupling order can impact what the filtering on a previous
         # one (relevant for the '==' type of constraint).

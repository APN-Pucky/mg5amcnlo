--- conflicted
+++ resolved
@@ -13,11 +13,7 @@
 #
 ################################################################################
 from __future__ import division
-<<<<<<< HEAD
-from __builtin__ import False
-=======
 from __future__ import absolute_import
->>>>>>> 1e5ddd01
 """Definitions of objects used to generate language-independent Helas
 calls: HelasWavefunction, HelasAmplitude, HelasDiagram for the
 generation of wavefunctions and amplitudes, HelasMatrixElement and
@@ -958,10 +954,6 @@
             return False
         if self['mothers']:
             nb_t_channel= sum(int(wf.is_t_channel()) for wf in self['mothers'])
-<<<<<<< HEAD
-=======
-            #raise Exception
->>>>>>> 1e5ddd01
         else:
             return True
             

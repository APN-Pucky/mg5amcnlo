################################################################################
#
# Copyright (c) 2009 The MadGraph Development team and Contributors
#
# This file is a part of the MadGraph 5 project, an application which 
# automatically generates Feynman diagrams and matrix elements for arbitrary
# high-energy processes in the Standard Model and beyond.
#
# It is subject to the MadGraph license which should accompany this 
# distribution.
#
# For more information, please visit: http://madgraph.phys.ucl.ac.be
#
################################################################################

"""Definitions of objects used to generate language-independent Helas
calls: HelasWavefunction, HelasAmplitude, HelasDiagram for the
generation of wavefunctions and amplitudes, HelasMatrixElement and
HelasMultiProcess for generation of complete matrix elements for
single and multiple processes; and HelasModel, which is the
language-independent base class for the language-specific classes for
writing Helas calls, found in the iolibs directory"""

import array
import copy
import logging
import itertools
import math

import madgraph.core.base_objects as base_objects
import madgraph.core.diagram_generation as diagram_generation
import madgraph.core.color_amp as color_amp
import madgraph.core.color_algebra as color

#===============================================================================
# 
#===============================================================================

logger = logging.getLogger('madgraph.helas_objects')

#===============================================================================
# HelasWavefunction
#===============================================================================
class HelasWavefunction(base_objects.PhysicsObject):
    """HelasWavefunction object, has the information necessary for
    writing a call to a HELAS wavefunction routine: the PDG number,
    all relevant particle information, a list of mother wavefunctions,
    interaction id, all relevant interaction information, fermion flow
    state, wavefunction number
    """

    def default_setup(self):
        """Default values for all properties"""

        # Properties related to the particle propagator
        # For an electron, would have the following values
        # pdg_code = 11
        # name = 'e-'
        # antiname = 'e+'
        # spin = '1'   defined as 2 x spin + 1  
        # color = '1'  1= singlet, 3 = triplet, 8=octet
        # mass = 'zero'
        # width = 'zero'
        # is_part = 'true'    Particle not antiparticle
        # self_antipart='false'   gluon, photo, h, or majorana would be true
        self['particle'] = base_objects.Particle()
        self['antiparticle'] = base_objects.Particle()
        self['is_part'] = True
        # Properties related to the interaction generating the propagator
        # For an e- produced from an e+e-A vertex would have the following
        # proporties:
        # interaction_id = the id of the interaction in the model
        # pdg_codes = the pdg_codes property of the interaction, [11, -11, 22]
        # inter_color = the 'color' property of the interaction: []
        # lorentz = the 'lorentz' property of the interaction: ['']
        # couplings = the coupling names from the interaction: {(0,0):'MGVX12'}
        self['interaction_id'] = 0
        self['pdg_codes'] = []
        self['orders'] = {}
        self['inter_color'] = None
        self['lorentz'] = ''
        self['coupling'] = 'none'
        # The Lorentz and color index used in this wavefunction
        self['coupl_key'] = (0, 0)
        # Properties relating to the leg/vertex
        # state = initial/final (for external bosons),
        #         intermediate (for intermediate bosons),
        #         incoming/outgoing (for fermions)
        # leg_state = initial/final for initial/final legs
        #             intermediate for non-external wavefunctions
        # number_external = the 'number' property of the corresponding Leg,
        #                   corresponds to the number of the first external
        #                   particle contributing to this leg
        # fermionflow = 1    fermions have +-1 for flow (bosons always +1),
        #                    -1 is used only if there is a fermion flow clash
        #                    due to a Majorana particle 
        self['state'] = 'incoming'
        self['leg_state'] = True
        self['mothers'] = HelasWavefunctionList()
        self['number_external'] = 0
        self['number'] = 0
        self['fermionflow'] = 1
        # The decay flag is used in processes with defined decay chains,
        # to indicate that this wavefunction has a decay defined
        self['decay'] = False
        # The onshell flag is used in processes with defined decay
        # chains, to indicate that this wavefunction is decayed and
        # should be onshell
        self['onshell'] = False

    # Customized constructor
    def __init__(self, *arguments):
        """Allow generating a HelasWavefunction from a Leg
        """

        if len(arguments) > 2:
            if isinstance(arguments[0], base_objects.Leg) and \
                   isinstance(arguments[1], int) and \
                   isinstance(arguments[2], base_objects.Model):
                super(HelasWavefunction, self).__init__()
                leg = arguments[0]
                interaction_id = arguments[1]
                model = arguments[2]
                # decay_ids is the pdg codes for particles with decay
                # chains defined
                decay_ids = []
                if len(arguments) > 3:
                    decay_ids = arguments[3]
                self.set('particle', leg.get('id'), model)
                self.set('number_external', leg.get('number'))
                self.set('number', leg.get('number'))
                self.set('state', {False: 'initial', True: 'final'}[leg.get('state')])
                self.set('leg_state', leg.get('state'))
                # Need to set 'decay' to True for particles which will be
                # decayed later, in order to not combine such processes
                # although they might have identical matrix elements before
                # the decay is applied
                if self['state'] == 'final' and self.get('pdg_code') in decay_ids:
                    self.set('decay', True)

                # Set fermion flow state. Initial particle and final
                # antiparticle are incoming, and vice versa for
                # outgoing
                if self.is_fermion():
                    if leg.get('state') == False and \
                           self.get('is_part') or \
                           leg.get('state') == True and \
                           not self.get('is_part'):
                        self.set('state', 'incoming')
                    else:
                        self.set('state', 'outgoing')
                self.set('interaction_id', interaction_id, model)
        elif arguments:
            super(HelasWavefunction, self).__init__(arguments[0])
        else:
            super(HelasWavefunction, self).__init__()

    def filter(self, name, value):
        """Filter for valid wavefunction property values."""

        if name in ['particle', 'antiparticle']:
            if not isinstance(value, base_objects.Particle):
                raise self.PhysicsObjectError, \
                    "%s tag %s is not a particle" % (name, repr(value))            

        if name == 'is_part':
            if not isinstance(value, bool):
                raise self.PhysicsObjectError, \
                    "%s tag %s is not a boolean" % (name, repr(value))

        if name == 'interaction_id':
            if not isinstance(value, int):
                raise self.PhysicsObjectError, \
                        "%s is not a valid integer " % str(value) + \
                        " for wavefunction interaction id"

        if name == 'pdg_codes':
            #Should be a list of strings
            if not isinstance(value, list):
                raise self.PhysicsObjectError, \
                        "%s is not a valid list of integers" % str(value)
            for mystr in value:
                if not isinstance(mystr, int):
                    raise self.PhysicsObjectError, \
                        "%s is not a valid integer" % str(mystr)

        if name == 'orders':
            #Should be a dict with valid order names ask keys and int as values
            if not isinstance(value, dict):
                raise self.PhysicsObjectError, \
                        "%s is not a valid dict for coupling orders" % \
                                                                    str(value)
            for order in value.keys():
                if not isinstance(order, str):
                    raise self.PhysicsObjectError, \
                        "%s is not a valid string" % str(order)
                if not isinstance(value[order], int):
                    raise self.PhysicsObjectError, \
                        "%s is not a valid integer" % str(value[order])


        if name == 'inter_color':
            # Should be None or a color string
            if value and not isinstance(value, color.ColorString):
                    raise self.PhysicsObjectError, \
                            "%s is not a valid Color String" % str(value)

        if name == 'lorentz':
            #Should be a string
            if not isinstance(value, str):
                    raise self.PhysicsObjectError, \
                        "%s is not a valid string" % str(value)

        if name == 'coupling':
            #Should be a string
            if not isinstance(value, str):
                raise self.PhysicsObjectError, \
                        "%s is not a valid coupling string" % \
                                                                str(value)

        if name == 'coupl_key':
            if value and not isinstance(value, tuple):
                raise self.PhysicsObjectError, \
                      "%s is not a valid tuple" % str(value)
            if len(value) != 2:
                raise self.PhysicsObjectError, \
                      "%s is not a valid tuple with 2 elements" % str(value)
            if not isinstance(value[0], int) or not isinstance(value[1], int):
                raise self.PhysicsObjectError, \
                      "%s is not a valid tuple of integer" % str(value)

        if name == 'state':
            if not isinstance(value, str):
                raise self.PhysicsObjectError, \
                        "%s is not a valid string for wavefunction state" % \
                                                                    str(value)
            if value not in ['incoming', 'outgoing',
                             'intermediate', 'initial', 'final']:
                raise self.PhysicsObjectError, \
                        "%s is not a valid wavefunction " % str(value) + \
                        "state (incoming|outgoing|intermediate)"
        if name == 'leg_state':
            if value not in [False, True]:
                raise self.PhysicsObjectError, \
                        "%s is not a valid wavefunction " % str(value) + \
                        "state (incoming|outgoing|intermediate)"
        if name in ['fermionflow']:
            if not isinstance(value, int):
                raise self.PhysicsObjectError, \
                        "%s is not a valid integer" % str(value)
            if not value in [-1, 1]:
                raise self.PhysicsObjectError, \
                        "%s is not a valid sign (must be -1 or 1)" % str(value)

        if name in ['number_external', 'number']:
            if not isinstance(value, int):
                raise self.PhysicsObjectError, \
                        "%s is not a valid integer" % str(value) + \
                        " for wavefunction number"

        if name == 'mothers':
            if not isinstance(value, HelasWavefunctionList):
                raise self.PhysicsObjectError, \
                      "%s is not a valid list of mothers for wavefunction" % \
                      str(value)

        if name in ['decay', 'onshell']:
            if not isinstance(value, bool):
                raise self.PhysicsObjectError, \
                        "%s is not a valid bool" % str(value) + \
                        " for decay or onshell"

        return True

    # Enhanced get function, where we can directly call the properties of the particle
    def get(self, name):
        """When calling any property related to the particle,
        automatically call the corresponding property of the particle."""

        if name in ['spin', 'mass', 'width', 'self_antipart']:
            return self['particle'].get(name)
        elif name == 'pdg_code':
            return self['particle'].get_pdg_code()
        elif name == 'color':
            return self['particle'].get_color()
        elif name == 'name':
            return self['particle'].get_name()
        elif name == 'antiname':
            return self['particle'].get_anti_name()
        else:
            return super(HelasWavefunction, self).get(name)
        

    # Enhanced set function, where we can append a model

    def set(self, *arguments):
        """When setting interaction_id, if model is given (in tuple),
        set all other interaction properties. When setting pdg_code,
        if model is given, set all other particle properties."""

        assert len(arguments) >1, "Too few arguments for set"

        name = arguments[0]
        value = arguments[1]

        if len(arguments) > 2 and \
               isinstance(value, int) and \
               isinstance(arguments[2], base_objects.Model):
            model = arguments[2]
            if name == 'interaction_id':
                self.set('interaction_id', value)
                if value > 0:
                    inter = model.get('interaction_dict')[value]
                    self.set('pdg_codes',
                             [part.get_pdg_code() for part in \
                              inter.get('particles')])
                    self.set('orders', inter.get('orders'))
                    # Note that the following values might change, if
                    # the relevant color/lorentz/coupling is not index 0
                    if inter.get('color'):
                        self.set('inter_color', inter.get('color')[0])
                    if inter.get('lorentz'):
                        self.set('lorentz', inter.get('lorentz')[0])
                    if inter.get('couplings'):
                        self.set('coupling', inter.get('couplings').values()[0])
                return True
            elif name == 'particle':
                self.set('particle', model.get('particle_dict')[value])
                self.set('is_part', self['particle'].get('is_part'))
                if self['particle'].get('self_antipart'):
                    self.set('antiparticle', self['particle'])
                else:
                    self.set('antiparticle', model.get('particle_dict')[-value])
                return True
            else:
                raise self.PhysicsObjectError, \
                      "%s not allowed name for 3-argument set", name
        else:
            return super(HelasWavefunction, self).set(name, value)

    def get_sorted_keys(self):
        """Return particle property names as a nicely sorted list."""

        return ['particle', 'antiparticle', 'is_part',
                'interaction_id', 'pdg_codes', 'orders', 'inter_color', 
                'lorentz', 'coupling', 'coupl_key', 'state', 'number_external',
                'number', 'fermionflow', 'mothers']

    # Helper functions

    def flip_part_antipart(self):
        """Flip between particle and antiparticle."""
        part = self.get('particle')
        self.set('particle', self.get('antiparticle'))
        self.set('antiparticle', part)

    def is_fermion(self):
        return self.get('spin') % 2 == 0

    def is_boson(self):
        return not self.is_fermion()

    def to_array(self):
        """Generate an array with the information needed to uniquely
        determine if a wavefunction has been used before: interaction
        id and mother wavefunction numbers."""

        # Identification based on interaction id
        array_rep = array.array('i', [self['interaction_id']])
        # Need the coupling key, to distinguish between
        # wavefunctions from the same interaction but different
        # Lorentz or color structures
        array_rep.extend(list(self['coupl_key']))
        # Finally, the mother numbers
        array_rep.extend([mother['number'] for \
                          mother in self['mothers']])
        return array_rep

    def get_pdg_code(self):
        """Generate the corresponding pdg_code for an outgoing particle,
        taking into account fermion flow, for mother wavefunctions"""

        return self.get('pdg_code')

    def get_anti_pdg_code(self):
        """Generate the corresponding pdg_code for an incoming particle,
        taking into account fermion flow, for mother wavefunctions"""

        if self.get('self_antipart'):
            #This is its own antiparticle e.g. gluon
            return self.get('pdg_code')

        return - self.get('pdg_code')

    def set_scalar_coupling_sign(self, model):
        """Check if we need to add a minus sign due to non-identical
        bosons in HVS type couplings"""

        inter = model.get('interaction_dict')[self.get('interaction_id')]
        if [p.get('spin') for p in \
                   inter.get('particles')] == [3, 1, 1]:
            particles = inter.get('particles')
            #                   lambda p1, p2: p1.get('spin') - p2.get('spin'))
            if particles[1].get_pdg_code() != particles[2].get_pdg_code() \
                   and self.get('pdg_code') == \
                   particles[1].get_anti_pdg_code()\
                   and self.get('coupling')[0] != '-':
                # We need a minus sign in front of the coupling
                self.set('coupling', '-' + self.get('coupling'))

    def set_octet_majorana_coupling_sign(self):
        """For octet Majorana fermions, need an extra minus sign in
        the FVI (and FSI?) wavefunction in UFO models."""

        # Add minus sign to coupling of color octet Majorana
        # particles to g for FVI vertex
        if self.get('color') == 8 and \
               self.get_spin_state_number() == -2 and \
               self.get('self_antipart') and \
               [m.get('color') for m in self.get('mothers')] == [8, 8]:
            self.set('coupling', '-' + self.get('coupling'))
        
    def set_state_and_particle(self, model):
        """Set incoming/outgoing state according to mother states and
        Lorentz structure of the interaction, and set PDG code
        according to the particles in the interaction"""

        assert isinstance(model, base_objects.Model), \
                  "%s is not a valid model for call to set_state_and_particle" \
                  % repr(model)

        # leg_state is final, unless there is exactly one initial 
        # state particle involved in the combination -> t-channel
        if len(filter(lambda mother: mother.get('leg_state') == False,
                      self.get('mothers'))) == 1:
            leg_state = False
        else:
            leg_state = True
        self.set('leg_state', leg_state)

        # Start by setting the state of the wavefunction
        if self.is_boson():
            # For boson, set state to intermediate
            self.set('state', 'intermediate')
        else:
            # For fermion, set state to same as other fermion (in the right way)
            mother_fermions = filter(lambda wf: wf.is_fermion(),
                                     self.get('mothers'))
            if len(mother_fermions) != 1:
                raise self.PhysicsObjectError, \
                      """Multifermion vertices not implemented.
                      Please decompose your vertex into 2-fermion
                      vertices to get fermion flow correct."""

            mother = mother_fermions[0]
            if self.get('self_antipart'):
                self.set('state', mother.get_with_flow('state'))
                self.set('is_part', mother.get_with_flow('is_part'))
            else:
                self.set('state', mother.get('state'))
                self.set('fermionflow', mother.get('fermionflow'))
                # Check that the state is compatible with particle/antiparticle
                if self.get('is_part') and self.get('state') == 'incoming' or \
                   not self.get('is_part') and self.get('state') == 'outgoing':
                    self.set('state', {'incoming':'outgoing',
                                      'outgoing':'incoming'}[self.get('state')])
                    self.set('fermionflow', -self.get('fermionflow'))
        return True

    def check_and_fix_fermion_flow(self,
                                   wavefunctions,
                                   diagram_wavefunctions,
                                   external_wavefunctions,
                                   wf_number):
        """Check for clashing fermion flow (N(incoming) !=
        N(outgoing)) in mothers. This can happen when there is a
        Majorana particle in the diagram, which can flip the fermion
        flow. This is detected either by a wavefunctions or an
        amplitude, with 2 fermion mothers with same state.

        In this case, we need to follow the fermion lines of the
        mother wavefunctions until we find the outermost Majorana
        fermion. For all fermions along the line up to (but not
        including) the Majorana fermion, we need to flip incoming <->
        outgoing and particle id. For all fermions after the Majorana
        fermion, we need to flip the fermionflow property (1 <-> -1).

        The reason for this is that in the Helas calls, we need to
        keep track of where the actual fermion flow clash happens
        (i.e., at the outermost Majorana), as well as having the
        correct fermion flow for all particles along the fermion line.

        This is done by the mothers using
        HelasWavefunctionList.check_and_fix_fermion_flow, which in
        turn calls the recursive function
        check_majorana_and_flip_flow to trace the fermion lines.
        """

        # Use the HelasWavefunctionList helper function
        # Have to keep track of wavefunction number, since we might
        # need to add new wavefunctions.
        wf_number = self.get('mothers').check_and_fix_fermion_flow(\
                                   wavefunctions,
                                   diagram_wavefunctions,
                                   external_wavefunctions,
                                   self.get_with_flow('state'),
                                   wf_number)

        return self, wf_number

    def check_majorana_and_flip_flow(self, found_majorana,
                                     wavefunctions,
                                     diagram_wavefunctions,
                                     external_wavefunctions,
                                     wf_number, force_flip_flow=False,
                                     number_to_wavefunctions=[]):
        """Recursive function. Check for Majorana fermion. If found,
        continue down to external leg, then flip all the fermion flows
        on the way back up, in the correct way:
        Only flip fermionflow after the last Majorana fermion; for
        wavefunctions before the last Majorana fermion, instead flip
        particle identities and state. Return the new (or old)
        wavefunction, and the present wavefunction number.

        Arguments:
          found_majorana: boolean
          wavefunctions: HelasWavefunctionList with previously
                         defined wavefunctions
          diagram_wavefunctions: HelasWavefunctionList with the wavefunctions
                         already defined in this diagram
          external_wavefunctions: dictionary from legnumber to external wf
          wf_number: The present wavefunction number
        """

        if not found_majorana:
            found_majorana = self.get('self_antipart')

        new_wf = self
        flip_flow = False
        flip_sign = False

        # Stop recursion at the external leg
        mothers = copy.copy(self.get('mothers'))
        if not mothers:
            if force_flip_flow:
                flip_flow = True
            elif not self.get('self_antipart'):
                flip_flow = found_majorana
            else:
                flip_sign = found_majorana
        else:
            # Follow fermion flow up through tree
            fermion_mother = filter(lambda wf: wf.is_fermion() and
                                     wf.get_with_flow('state') == \
                                     self.get_with_flow('state'),
                                     mothers)

            if len(fermion_mother) > 1:
                raise self.PhysicsObjectError, \
                      "6-fermion vertices not yet implemented"
            if len(fermion_mother) == 0:
                # Fermion flow already resolved for mothers
                fermion_mother = filter(lambda wf: wf.is_fermion(),
                                    mothers)
                new_mother = fermion_mother[0]
            else:
                # Perform recursion by calling on mother
                new_mother, wf_number = fermion_mother[0].\
                                        check_majorana_and_flip_flow(\
                                           found_majorana,
                                           wavefunctions,
                                           diagram_wavefunctions,
                                           external_wavefunctions,
                                           wf_number,
                                           force_flip_flow)

            # If this is Majorana and mother has different fermion
            # flow, we should flip the particle id and flow state.
            # Otherwise, if mother has different fermion flow, flip
            # flow
            flip_sign = new_mother.get_with_flow('state') != \
                        self.get_with_flow('state') and \
                        self.get('self_antipart')
            flip_flow = new_mother.get_with_flow('state') != \
                        self.get_with_flow('state') and \
                        not self.get('self_antipart')

            # Replace old mother with new mother
            mothers[mothers.index(fermion_mother[0])] = new_mother

        # Flip sign if needed
        if flip_flow or flip_sign:
            if self in wavefunctions:
                # Need to create a new copy, since we don't want to change
                # the wavefunction for previous diagrams
                new_wf = copy.copy(self)
                # Update wavefunction number
                wf_number = wf_number + 1
                new_wf.set('number', wf_number)
                try:
                    # In call from insert_decay, we want to replace
                    # also identical wavefunctions in the same diagram
                    old_wf_index = diagram_wavefunctions.index(self)
                    old_wf = diagram_wavefunctions[old_wf_index]
                    if wavefunctions[wavefunctions.index(self)].get('number') \
                       == old_wf.get('number'):
                        # The wavefunction and old_wf are the same -
                        # need to reset wf_number and new_wf number
                        wf_number -= 1
                        new_wf.set('number', old_wf.get('number'))
                    diagram_wavefunctions[old_wf_index] = new_wf
                except ValueError:
                    diagram_wavefunctions.append(new_wf)
                    # Make sure that new_wf comes before any wavefunction
                    # which has it as mother
                    for i, wf in enumerate(diagram_wavefunctions):
                        if self in wf.get('mothers'):
                            # Remove new_wf, in order to insert it below
                            diagram_wavefunctions.pop()
                            # Update wf numbers
                            new_wf.set('number', wf.get('number'))
                            for w in diagram_wavefunctions[i:]:
                                w.set('number', w.get('number') + 1)
                            # Insert wavefunction
                            diagram_wavefunctions.insert(i, new_wf)
                            break

            # Set new mothers
            new_wf.set('mothers', mothers)

            # Now flip flow or sign
            if flip_flow:
                # Flip fermion flow
                new_wf.set('fermionflow', -new_wf.get('fermionflow'))

            if flip_sign:
                # Flip state and particle identity
                # (to keep particle identity * flow state)
                new_wf.set('state', filter(lambda state: \
                                           state != new_wf.get('state'),
                                           ['incoming', 'outgoing'])[0])
                new_wf.set('is_part', not new_wf.get('is_part'))
            try:
                # Use the copy in wavefunctions instead.
                # Remove this copy from diagram_wavefunctions
                new_wf_number = new_wf.get('number')
                new_wf = wavefunctions[wavefunctions.index(new_wf)]
                diagram_wf_numbers = [w.get('number') for w in \
                                      diagram_wavefunctions]
                index = diagram_wf_numbers.index(new_wf_number)
                diagram_wavefunctions.pop(index)
                # We need to decrease the wf number for later
                # diagram wavefunctions
                for wf in diagram_wavefunctions:
                    if wf.get('number') > new_wf_number:
                        wf.set('number', wf.get('number') - 1)
                # Since we reuse the old wavefunction, reset wf_number
                wf_number = wf_number - 1
                # Need to replace wavefunction in number_to_wavefunctions
                # (in case this wavefunction is in another of the dicts)
                for n_to_wf_dict in number_to_wavefunctions:
                    if new_wf in n_to_wf_dict.values():
                        for key in n_to_wf_dict.keys():
                            if n_to_wf_dict[key] == new_wf:
                                n_to_wf_dict[key] = new_wf
            except ValueError:
                pass

        # Return the new (or old) wavefunction, and the new
        # wavefunction number
        return new_wf, wf_number

    def get_fermion_order(self):
        """Recursive function to get a list of fermion numbers
        corresponding to the order of fermions along fermion lines
        connected to this wavefunction, in the form [n1,n2,...] for a
        boson, and [N,[n1,n2,...]] for a fermion line"""

        # End recursion if external wavefunction
        if not self.get('mothers'):
            if self.is_fermion():
                return [self.get('number_external'), []]
            else:
                return []

        # Pick out fermion mothers
        out_fermions = filter(lambda wf: wf.get_with_flow('state') == \
                              'outgoing', self.get('mothers'))
        in_fermions = filter(lambda wf: wf.get_with_flow('state') == \
                             'incoming', self.get('mothers'))
        # Pick out bosons
        bosons = filter(lambda wf: wf.is_boson(), self.get('mothers'))

        if self.is_boson() and len(in_fermions) + len(out_fermions) > 2\
               or self.is_fermion() and \
               len(in_fermions) + len(out_fermions) > 1:
            raise self.PhysicsObjectError, \
                  "Multifermion vertices not implemented"

        fermion_number_list = []

        for boson in bosons:
            # Bosons return a list [n1,n2,...]
            fermion_number_list.extend(boson.get_fermion_order())

        if self.is_fermion():
            # Fermions return the result N from their mother
            # and the list from bosons, so [N,[n1,n2,...]]
            fermion_mother = filter(lambda wf: wf.is_fermion(),
                                    self.get('mothers'))[0]
            mother_list = fermion_mother.get_fermion_order()
            fermion_number_list.extend(mother_list[1])
            return [mother_list[0], fermion_number_list]
        elif in_fermions and out_fermions:
            # Combine the incoming and outgoing fermion numbers
            # and add the bosonic numbers: [NI,NO,n1,n2,...]
            in_list = in_fermions[0].get_fermion_order()
            out_list = out_fermions[0].get_fermion_order()
            # Combine to get [N1,N2,n1,n2,...]
            fermion_number_list.append(in_list[0])
            fermion_number_list.append(out_list[0])
            fermion_number_list.extend(in_list[1])
            fermion_number_list.extend(out_list[1])
        elif len(in_fermions) != len(out_fermions):
            raise self.PhysicsObjectError, \
                  "Error: %d incoming fermions != %d outgoing fermions" % \
                  (len(in_fermions), len(out_fermions))


        return fermion_number_list

    def needs_hermitian_conjugate(self):
        """Returns true if any of the mothers have negative
        fermionflow"""

        return any([wf.get('fermionflow') < 0 for wf in \
                    self.get('mothers')]) or \
                    (self.get('interaction_id') and self.get('fermionflow') < 0)

    def get_with_flow(self, name):
        """Generate the is_part and state needed for writing out
        wavefunctions, taking into account the fermion flow"""

        if self.get('fermionflow') > 0:
            # Just return (spin, state)
            return self.get(name)

        # If fermionflow is -1, need to flip particle identity and state
        if name == 'is_part':
            return not self.get('is_part')
        if name == 'state':
            return filter(lambda state: state != self.get('state'),
                          ['incoming', 'outgoing'])[0]
        return self.get(name)

    def get_spin_state_number(self):
        """Returns the number corresponding to the spin state, with a
        minus sign for incoming fermions"""

        state_number = {'incoming':-1, 'outgoing': 1,
                        'intermediate': 1, 'initial': 1, 'final': 1}
        return self.get('fermionflow') * \
               state_number[self.get('state')] * \
               self.get('spin')

    def find_outgoing_number(self):
        "Return the position of the resulting particles in the interactions"
        # First shot: just the index in the interaction
        if self.get('interaction_id') == 0:
            return 0
        
        wf_indices = self.get('pdg_codes')
        # Take the first index in case of identical particles
        wf_index = wf_indices.index(self.get_anti_pdg_code())
        # If fermion, then we need to correct for I/O status
        spin_state = self.get_spin_state_number()
        if spin_state % 2 == 0:
            if wf_index % 2 == 0 and spin_state < 0:
                # Outgoing particle at even slot -> increase by 1
                wf_index += 1
            elif wf_index % 2 == 1 and spin_state > 0:
                # Incoming particle at odd slot -> decrease by 1
                wf_index -= 1
        return wf_index + 1

    def get_call_key(self):
        """Generate the (spin, number, C-state) tuple used as key for
        the helas call dictionaries in HelasModel"""

        res = []
        for mother in self.get('mothers'):
            res.append(mother.get_spin_state_number())

        # Sort according to spin and flow direction
        res.sort()

        res.append(self.get_spin_state_number())

        res.append(self.find_outgoing_number())

        # Check if we need to append a charge conjugation flag
        if self.needs_hermitian_conjugate():
            res.append('C')

        return (tuple(res), self.get('lorentz'))

    def get_base_vertices(self, wf_dict = {}, vx_list = [], optimization = 1):
        """Recursive method to get a base_objects.VertexList
        corresponding to this wavefunction and its mothers."""

        vertices = base_objects.VertexList()

        mothers = self.get('mothers')

        if not mothers:
            return vertices

        # Add vertices for all mothers
        for mother in mothers:
            # This is where recursion happens
            vertices.extend(mother.get_base_vertices(\
                                                wf_dict, vx_list,optimization))

        # Generate last vertex
        legs = base_objects.LegList()

        # We use the from_group flag to indicate whether this outgoing
        # leg corresponds to a decaying (onshell) particle or not
        try:
            lastleg = wf_dict[self.get('number')]
        except KeyError:            
            lastleg = base_objects.Leg({
                'id': self.get_pdg_code(),
                'number': self.get('number_external'),
                'state': self.get('leg_state'),
                'from_group': self.get('onshell')
                })
            if optimization != 0:
                wf_dict[self.get('number')] = lastleg

        for mother in mothers:
            try:
                leg = wf_dict[mother.get('number')]
            except KeyError:
                leg = base_objects.Leg({
                    'id': mother.get_pdg_code(),
                    'number': mother.get('number_external'),
                    'state': mother.get('leg_state'),
                    'from_group': mother.get('onshell')
                    })
                if optimization != 0:
                    wf_dict[mother.get('number')] = leg
            legs.append(leg)

        legs.append(lastleg)

        vertex = base_objects.Vertex({
            'id': self.get('interaction_id'),
            'legs': legs})

        try:
            index = vx_list.index(vertex)
            vertex = vx_list[index]
        except ValueError:
            pass
        
        vertices.append(vertex)

        return vertices

    def get_color_indices(self):
        """Recursive method to get the color indices corresponding to
        this wavefunction and its mothers."""

        if not self.get('mothers'):
            return []

        color_indices = []

        # Add color indices for all mothers
        for mother in self.get('mothers'):
            # This is where recursion happens
            color_indices.extend(mother.get_color_indices())
        # Add this wf's color index
        color_indices.append(self.get('coupl_key')[0])

        return color_indices

    def get_s_and_t_channels(self, ninitial, mother_leg):
        """Returns two lists of vertices corresponding to the s- and
        t-channels that can be traced from this wavefunction, ordered
        from the outermost s-channel and in/down towards the highest
        number initial state leg."""

        schannels = base_objects.VertexList()
        tchannels = base_objects.VertexList()

        mother_leg = copy.copy(mother_leg)

        # Add vertices for all s-channel mothers
        final_mothers = filter(lambda wf: wf.get('number_external') > ninitial,
                               self.get('mothers'))

        for mother in final_mothers:
            schannels.extend(mother.get_base_vertices(optimization = 0))

        # Extract initial state mothers
        init_mothers = filter(lambda wf: wf.get('number_external') <= ninitial,
                              self.get('mothers'))

        assert len(init_mothers) < 3 , \
                   "get_s_and_t_channels can only handle up to 2 initial states"

        if len(init_mothers) == 1:
            # This is an s-channel or t-channel leg, or the initial
            # leg of a decay process. Add vertex and continue stepping
            # down towards external initial state
            legs = base_objects.LegList()

            if ninitial == 1 or init_mothers[0].get('number_external') == 2 \
                   or init_mothers[0].get('leg_state') == True:
                # This is an s-channel or a leg on its way towards the
                # final vertex
                mothers = final_mothers + init_mothers
            else:
                # This is a t-channel leg going up towards leg number 1
                mothers = init_mothers + final_mothers

            for mother in mothers:
                legs.append(base_objects.Leg({
                    'id': mother.get_pdg_code(),
                    'number': mother.get('number_external'),
                    'state': mother.get('leg_state'),
                    'from_group': False
                    }))

            if ninitial == 1 or init_mothers[0].get('number_external') == 2 \
                   or init_mothers[0].get('leg_state') == True:
                # For decay processes or if this is an s-channel leg
                # or we are going towards external leg 2, mother leg
                # is one of the mothers
                legs.insert(-1, mother_leg)
                # Also need to switch direction of the resulting s-channel
                legs[-1].set('id', init_mothers[0].get_anti_pdg_code())
            else:
                # If the mother is going
                # towards external leg 1, mother leg is resulting wf
                legs.append(mother_leg)

            # Renumber resulting leg according to minimum leg number
            legs[-1].set('number', min([l.get('number') for l in legs[:-1]]))

            vertex = base_objects.Vertex({
                'id': self.get('interaction_id'),
                'legs': legs})

            # Add s- and t-channels from further down
            new_mother_leg = legs[-1]
            if init_mothers[0].get('number_external') == 1:
                # If we are going towards external leg 1, mother of
                # next vertex is legs[0]
                new_mother_leg = legs[0]
<<<<<<< HEAD
            mother_s, tchannels = \
                      init_mothers[0].get_s_and_t_channels(ninitial,
                                                           new_mother_leg)
=======
>>>>>>> 24dfe7b1

            mother_s, tchannels = \
                      init_mothers[0].get_s_and_t_channels(ninitial,
                                                           new_mother_leg)
            schannels.extend(mother_s)

            if ninitial == 1 or init_mothers[0].get('leg_state') == True:
                # This leg is s-channel
                schannels.append(vertex)
            elif init_mothers[0].get('number_external') == 1:
                # If we are going towards external leg 1, add to
                # t-channels, at end
                tchannels.append(vertex)
            else:
                # If we are going towards external leg 2, add to
                # t-channels, at start
                tchannels.insert(0, vertex)

        elif len(init_mothers) == 2:
            # This is a t-channel junction. Start with the leg going
            # towards external particle 1, and then do external
            # particle 2
            init_mothers1 = filter(lambda wf: wf.get('number_external') == 1,
                                   init_mothers)[0]
            init_mothers2 = filter(lambda wf: wf.get('number_external') == 2,
                                   init_mothers)[0]

            # Create vertex
            legs = base_objects.LegList()
            for mother in final_mothers + [init_mothers1, init_mothers2]:
                legs.append(base_objects.Leg({
                    'id': mother.get_pdg_code(),
                    'number': mother.get('number_external'),
                    'state': mother.get('leg_state'),
                    'from_group': False
                    }))
            legs.insert(-1, mother_leg)

            # Renumber resulting leg according to minimum leg number
            legs[-1].set('number', min([l.get('number') for l in legs[:-1]]))

            vertex = base_objects.Vertex({
                'id': self.get('interaction_id'),
                'legs': legs})

            # Add s- and t-channels going down towards leg 1
            mother_s, tchannels = \
                      init_mothers1.get_s_and_t_channels(ninitial, legs[0])
            schannels.extend(mother_s)

            # Add vertex
            tchannels.append(vertex)

            # Add s- and t-channels going down towards leg 2
            mother_s, mother_t = \
                      init_mothers2.get_s_and_t_channels(ninitial, legs[-1])
            schannels.extend(mother_s)
            tchannels.extend(mother_t)

        return schannels, tchannels

    def get_conjugate_index(self):
        """Return the index of the particle that should be conjugated."""

        if self.needs_hermitian_conjugate():
            fermions = [wf for wf in self.get('mothers') if \
                        wf.is_fermion()]
            indices = []
            self_index = self.find_outgoing_number() - 1
            if self.is_fermion():
                fermions.insert(self_index, self)
            for i in range(0,len(fermions), 2):
                if fermions[i].get('fermionflow') < 0 or \
                   fermions[i+1].get('fermionflow') < 0:
                    indices.append(i/2 + 1)
            return tuple(indices)
        else:
            return ()

    # Overloaded operators

    def __eq__(self, other):
        """Overloading the equality operator, to make comparison easy
        when checking if wavefunction is already written, or when
        checking for identical processes. Note that the number for
        this wavefunction, the pdg code, and the interaction id are
        irrelevant, while the numbers for the mothers are important.
        """

        if not isinstance(other, HelasWavefunction):
            return False

        # Check relevant directly defined properties
        if self['number_external'] != other['number_external'] or \
           self['fermionflow'] != other['fermionflow'] or \
           self['coupl_key'] != other['coupl_key'] or \
           self['lorentz'] != other['lorentz'] or \
           self['coupling'] != other['coupling'] or \
           self['state'] != other['state'] or \
           self['onshell'] != other['onshell'] or \
           self.get('spin') != other.get('spin') or \
           self.get('self_antipart') != other.get('self_antipart') or \
           self.get('mass') != other.get('mass') or \
           self.get('width') != other.get('width') or \
           self.get('color') != other.get('color') or \
           self['decay'] != other['decay'] or \
           self['decay'] and self['particle'] != other['particle']:
            return False

        # Check that mothers have the same numbers (only relevant info)
        return sorted([mother['number'] for mother in self['mothers']]) == \
               sorted([mother['number'] for mother in other['mothers']])

    def __ne__(self, other):
        """Overloading the nonequality operator, to make comparison easy"""
        return not self.__eq__(other)

#===============================================================================
# HelasWavefunctionList
#===============================================================================
class HelasWavefunctionList(base_objects.PhysicsObjectList):
    """List of HelasWavefunction objects. This class has the routine
    check_and_fix_fermion_flow, which checks for fermion flow clashes
    among the mothers of an amplitude or wavefunction.
    """

    def is_valid_element(self, obj):
        """Test if object obj is a valid HelasWavefunction for the list."""

        return isinstance(obj, HelasWavefunction)

    # Helper functions

    def to_array(self):
        return array.array('i', [w['number'] for w in self])

    def check_and_fix_fermion_flow(self,
                                   wavefunctions,
                                   diagram_wavefunctions,
                                   external_wavefunctions,
                                   my_state,
                                   wf_number,
                                   force_flip_flow=False,
                                   number_to_wavefunctions=[]):
        """Check for clashing fermion flow (N(incoming) !=
        N(outgoing)). If found, we need to trace back through the
        mother structure (only looking at fermions), until we find a
        Majorana fermion. Then flip fermion flow along this line all
        the way from the initial clash to the external fermion (in the
        right way, see check_majorana_and_flip_flow), and consider an
        incoming particle with fermionflow -1 as outgoing (and vice
        versa). Continue until we have N(incoming) = N(outgoing).
        
        Since the wavefunction number might get updated, return new
        wavefunction number.
        """

        # Clash is defined by whether the mothers have N(incoming) !=
        # N(outgoing) after this state has been subtracted
        mother_states = [ wf.get_with_flow('state') for wf in \
                          self ]
        try:
            mother_states.remove(my_state)
        except ValueError:
            pass

        Nincoming = len(filter(lambda state: state == 'incoming',
                               mother_states))
        Noutgoing = len(filter(lambda state: state == 'outgoing',
                               mother_states))

        if Nincoming == Noutgoing:
            return wf_number

        fermion_mothers = filter(lambda wf: wf.is_fermion(),
                                 self)
        if my_state in ['incoming', 'outgoing'] and len(fermion_mothers) > 1\
           or len(fermion_mothers) > 2:
            raise self.PhysicsObjectListError, \
                      """Multifermion vertices not implemented.
                      Please decompose your vertex into 2-fermion
                      vertices to get fermion flow correct."""

        # If any of the mothers have negative fermionflow, we need to
        # take this mother first.
        neg_fermionflow_mothers = [mother for mother in fermion_mothers if \
                                    mother.get('fermionflow') < 0]

        if not neg_fermionflow_mothers:
            neg_fermionflow_mothers = fermion_mothers

        for mother in neg_fermionflow_mothers:
            if Nincoming > Noutgoing and \
               mother.get_with_flow('state') == 'outgoing' or \
               Nincoming < Noutgoing and \
               mother.get_with_flow('state') == 'incoming' or \
               Nincoming == Noutgoing:
                # This is not a problematic leg
                continue

            # Call recursive function to check for Majorana fermions
            # and flip fermionflow if found

            found_majorana = False
            new_mother, wf_number = mother.check_majorana_and_flip_flow(\
                                                found_majorana,
                                                wavefunctions,
                                                diagram_wavefunctions,
                                                external_wavefunctions,
                                                wf_number,
                                                force_flip_flow,
                                                number_to_wavefunctions)

            # Replace old mother with new mother
            self[self.index(mother)] = new_mother

            # Update counters
            mother_states = [ wf.get_with_flow('state') for wf in \
                             self ]
            try:
                mother_states.remove(my_state)
            except ValueError:
                pass

            Nincoming = len(filter(lambda state: state == 'incoming',
                                       mother_states))
            Noutgoing = len(filter(lambda state: state == 'outgoing',
                                       mother_states))

        if Nincoming != Noutgoing:
            # No Majorana fermion in any relevant legs - try again,
            # but simply use the first relevant leg
            force_flip_flow = True
            wf_number = self.check_and_fix_fermion_flow(\
                                   wavefunctions,
                                   diagram_wavefunctions,
                                   external_wavefunctions,
                                   my_state,
                                   wf_number,
                                   force_flip_flow,
                                   number_to_wavefunctions)

        return wf_number

    def insert_own_mothers(self):
        """Recursively go through a wavefunction list and insert the
        mothers of all wavefunctions, return the result.
        Assumes that all wavefunctions have unique numbers."""

        res = copy.copy(self)
        # Recursively build up res
        for wf in self:
            index = res.index(wf)
            res = res[:index] + wf.get('mothers').insert_own_mothers() \
                  + res[index:]

        # Make sure no wavefunctions occur twice, by removing doublets
        # from the back
        i = len(res) - 1
        while res[:i]:
            if res[i].get('number') in [w.get('number') for w in res[:i]]:
                res.pop(i)
            i = i - 1

        return res

    def sort_by_pdg_codes(self, pdg_codes, my_pdg_code = 0):
        """Sort this HelasWavefunctionList according to the cyclic
        order of the pdg codes given. my_pdg_code is the pdg code of
        the daughter wavefunction (or 0 if daughter is amplitude)."""

        pdg_codes = copy.copy(pdg_codes)

        # Remove the argument wavefunction code from pdg_codes

        my_index = -1
        if my_pdg_code:
            # Find the last index instead of the first, to work with UFO models
            my_index = pdg_codes.index(my_pdg_code)
            pdg_codes.pop(my_index)
        
        mothers = copy.copy(self)

        # Sort according to interaction pdg codes

        mother_codes = [ wf.get_pdg_code() for wf \
                         in mothers ]

        if pdg_codes == mother_codes:
            # Already sorted - skip sort below
            return mothers, my_index

        sorted_mothers = []
        for i, code in enumerate(pdg_codes):
            index = mother_codes.index(code)
            mother_codes.pop(index)
            mother = mothers.pop(index)
            sorted_mothers.append(mother)

        if mothers:
            raise base_objects.PhysicsObject.PhysicsObjectError

        return sorted_mothers, my_index

    @staticmethod
    def extract_wavefunctions(mothers):
        """Recursively extract the wavefunctions from mothers of mothers"""

        wavefunctions = copy.copy(mothers)
        for wf in mothers:
            wavefunctions.extend(HelasWavefunctionList.\
                                 extract_wavefunctions(wf.get('mothers')))

        return wavefunctions

#===============================================================================
# HelasAmplitude
#===============================================================================
class HelasAmplitude(base_objects.PhysicsObject):
    """HelasAmplitude object, has the information necessary for
    writing a call to a HELAS amplitude routine:a list of mother wavefunctions,
    interaction id, amplitude number
    """

    def default_setup(self):
        """Default values for all properties"""

        # Properties related to the interaction generating the propagator
        self['interaction_id'] = 0
        self['pdg_codes'] = []
        self['orders'] = {}
        self['inter_color'] = None
        self['lorentz'] = ''
        self['coupling'] = 'none'
        # The Lorentz and color index used in this amplitude
        self['coupl_key'] = (0, 0)
        # Properties relating to the vertex
        self['number'] = 0
        self['fermionfactor'] = 0
        self['color_indices'] = []
        self['mothers'] = HelasWavefunctionList()

    # Customized constructor
    def __init__(self, *arguments):
        """Allow generating a HelasAmplitude from a Vertex
        """

        if len(arguments) > 1:
            if isinstance(arguments[0], base_objects.Vertex) and \
               isinstance(arguments[1], base_objects.Model):
                super(HelasAmplitude, self).__init__()
                self.set('interaction_id',
                         arguments[0].get('id'), arguments[1])
        elif arguments:
            super(HelasAmplitude, self).__init__(arguments[0])
        else:
            super(HelasAmplitude, self).__init__()

    def filter(self, name, value):
        """Filter for valid property values."""

        if name == 'interaction_id':
            if not isinstance(value, int):
                raise self.PhysicsObjectError, \
                        "%s is not a valid integer for interaction id" % \
                        str(value)

        if name == 'pdg_codes':
            #Should be a list of integers
            if not isinstance(value, list):
                raise self.PhysicsObjectError, \
                        "%s is not a valid list of integers" % str(value)
            for mystr in value:
                if not isinstance(mystr, int):
                    raise self.PhysicsObjectError, \
                        "%s is not a valid integer" % str(mystr)

        if name == 'orders':
            #Should be a dict with valid order names ask keys and int as values
            if not isinstance(value, dict):
                raise self.PhysicsObjectError, \
                        "%s is not a valid dict for coupling orders" % \
                                                                    str(value)
            for order in value.keys():
                if not isinstance(order, str):
                    raise self.PhysicsObjectError, \
                        "%s is not a valid string" % str(order)
                if not isinstance(value[order], int):
                    raise self.PhysicsObjectError, \
                        "%s is not a valid integer" % str(value[order])

        if name == 'inter_color':
            # Should be None or a color string
            if value and not isinstance(value, color.ColorString):
                    raise self.PhysicsObjectError, \
                            "%s is not a valid Color String" % str(value)

        if name == 'lorentz':
            #Should be a string
            if not isinstance(value, str):
                    raise self.PhysicsObjectError, \
                        "%s is not a valid string" % str(value)

        if name == 'coupling':
            #Should be a string
            if not isinstance(value, str):
                raise self.PhysicsObjectError, \
                        "%s is not a valid coupling string" % \
                                                                str(value)

        if name == 'coupl_key':
            if value and not isinstance(value, tuple):
                raise self.PhysicsObjectError, \
                      "%s is not a valid tuple" % str(value)
            if len(value) != 2:
                raise self.PhysicsObjectError, \
                      "%s is not a valid tuple with 2 elements" % str(value)
            if not isinstance(value[0], int) or not isinstance(value[1], int):
                raise self.PhysicsObjectError, \
                      "%s is not a valid tuple of integer" % str(value)

        if name == 'number':
            if not isinstance(value, int):
                raise self.PhysicsObjectError, \
                        "%s is not a valid integer for amplitude number" % \
                        str(value)

        if name == 'fermionfactor':
            if not isinstance(value, int):
                raise self.PhysicsObjectError, \
                        "%s is not a valid integer for fermionfactor" % \
                        str(value)
            if not value in [-1, 0, 1]:
                raise self.PhysicsObjectError, \
                        "%s is not a valid fermion factor (-1, 0 or 1)" % \
                        str(value)

        if name == 'color_indices':
            #Should be a list of integers
            if not isinstance(value, list):
                raise self.PhysicsObjectError, \
                        "%s is not a valid list of integers" % str(value)
            for mystr in value:
                if not isinstance(mystr, int):
                    raise self.PhysicsObjectError, \
                        "%s is not a valid integer" % str(mystr)

        if name == 'mothers':
            if not isinstance(value, HelasWavefunctionList):
                raise self.PhysicsObjectError, \
                      "%s is not a valid list of mothers for amplitude" % \
                      str(value)

        return True

    # Enhanced get function
    def get(self, name):
        """Get the value of the property name."""

        if name == 'fermionfactor' and not self[name]:
            self.calculate_fermionfactor()

        return super(HelasAmplitude, self).get(name)

    # Enhanced set function, where we can append a model

    def set(self, *arguments):
        """When setting interaction_id, if model is given (in tuple),
        set all other interaction properties. When setting pdg_code,
        if model is given, set all other particle properties."""

        assert len(arguments) > 1, "Too few arguments for set"

        name = arguments[0]
        value = arguments[1]

        if len(arguments) > 2 and \
               isinstance(value, int) and \
               isinstance(arguments[2], base_objects.Model):
            if name == 'interaction_id':
                self.set('interaction_id', value)
                if value > 0:
                    inter = arguments[2].get('interaction_dict')[value]
                    self.set('pdg_codes',
                             [part.get_pdg_code() for part in \
                              inter.get('particles')])
                    self.set('orders', inter.get('orders'))
                    # Note that the following values might change, if
                    # the relevant color/lorentz/coupling is not index 0
                    if inter.get('color'):
                        self.set('inter_color', inter.get('color')[0])
                    if inter.get('lorentz'):
                        self.set('lorentz', inter.get('lorentz')[0])
                    if inter.get('couplings'):
                        self.set('coupling', inter.get('couplings').values()[0])
                return True
            else:
                raise self.PhysicsObjectError, \
                      "%s not allowed name for 3-argument set", name
        else:
            return super(HelasAmplitude, self).set(name, value)

    def get_sorted_keys(self):
        """Return particle property names as a nicely sorted list."""

        return ['interaction_id', 'pdg_codes', 'orders', 'inter_color', 
                'lorentz', 'coupling', 'coupl_key', 'number', 'color_indices',
                'fermionfactor', 'mothers']


    # Helper functions

    def check_and_fix_fermion_flow(self,
                                   wavefunctions,
                                   diagram_wavefunctions,
                                   external_wavefunctions,
                                   wf_number):
        """Check for clashing fermion flow (N(incoming) !=
        N(outgoing)) in mothers. For documentation, check
        HelasWavefunction.check_and_fix_fermion_flow.
        """

        return self.get('mothers').check_and_fix_fermion_flow(\
                                   wavefunctions,
                                   diagram_wavefunctions,
                                   external_wavefunctions,
                                   "Nostate",
                                   wf_number)


    def needs_hermitian_conjugate(self):
        """Returns true if any of the mothers have negative
        fermionflow"""

        return any([wf.get('fermionflow') < 0 for wf in \
                    self.get('mothers')])

    def get_call_key(self):
        """Generate the (spin, state) tuples used as key for the helas call
        dictionaries in HelasModel"""

        res = []
        for mother in self.get('mothers'):
            res.append(mother.get_spin_state_number())

        # Sort according to spin and flow direction
        res.sort()

        # Check if we need to append a charge conjugation flag
        if self.needs_hermitian_conjugate():
            res.append('C')

        return (tuple(res), self.get('lorentz'))

    def calculate_fermionfactor(self):
        """Calculate the fermion factor for the diagram corresponding
        to this amplitude"""

        # Pick out fermion mothers
        out_fermions = filter(lambda wf: wf.get_with_flow('state') == \
                              'outgoing', self.get('mothers'))
        in_fermions = filter(lambda wf: wf.get_with_flow('state') == \
                             'incoming', self.get('mothers'))
        # Pick out bosons
        bosons = filter(lambda wf: wf.is_boson(), self.get('mothers'))

        if len(in_fermions) + len(out_fermions) > 2:
            raise self.PhysicsObjectError, \
                  "Multifermion vertices not implemented"

        fermion_number_list = []

        for boson in bosons:
            # Bosons return a list [n1,n2,...]
            fermion_number_list.extend(boson.get_fermion_order())

        if in_fermions and out_fermions:
            # Fermions return the result N from their mother
            # and the list from bosons, so [N,[n1,n2,...]]
            in_list = in_fermions[0].get_fermion_order()
            out_list = out_fermions[0].get_fermion_order()
            # Combine to get [N1,N2,n1,n2,...]
            fermion_number_list.append(in_list[0])
            fermion_number_list.append(out_list[0])
            fermion_number_list.extend(in_list[1])
            fermion_number_list.extend(out_list[1])
        elif len(in_fermions) != len(out_fermions):
            raise self.PhysicsObjectError, \
                  "Error: %d incoming fermions != %d outgoing fermions" % \
                  (len(in_fermions), len(out_fermions))

        self['fermionfactor'] = self.sign_flips_to_order(fermion_number_list)

    def sign_flips_to_order(self, fermions):
        """Gives the sign corresponding to the number of flips needed
        to place the fermion numbers in order"""

        # Perform bubble sort on the fermions, and keep track of
        # the number of flips that are needed

        nflips = 0

        for i in range(len(fermions) - 1):
            for j in range(i + 1, len(fermions)):
                if fermions[j] < fermions[i]:
                    tmp = fermions[i]
                    fermions[i] = fermions[j]
                    fermions[j] = tmp
                    nflips = nflips + 1

        return (-1) ** nflips

    def get_base_diagram(self, wf_dict = {}, vx_list = [], optimization = 1):
        """Return the base_objects.Diagram which corresponds to this
        amplitude, using a recursive method for the wavefunctions."""

        vertices = base_objects.VertexList()

        # Add vertices for all mothers
        for mother in self.get('mothers'):
            vertices.extend(mother.get_base_vertices(wf_dict, vx_list,
                                                     optimization))
        mothers = self.get('mothers')

        # Generate last vertex
        legs = base_objects.LegList()
        for mother in mothers:
            try:
                leg = wf_dict[mother.get('number')]
            except KeyError:
                leg = base_objects.Leg({
                    'id': mother.get_pdg_code(),
                    'number': mother.get('number_external'),
                    'state': mother.get('leg_state'),
                    'from_group': mother.get('onshell')
                    })
                if optimization != 0:
                    wf_dict[mother.get('number')] = leg
            legs.append(leg)

        vertices.append(base_objects.Vertex({
            'id': self.get('interaction_id'),
            'legs': legs}))

        return base_objects.Diagram({'vertices': vertices})

    def get_s_and_t_channels(self, ninitial):
        """Returns two lists of vertices corresponding to the s- and
        t-channels of this amplitude/diagram, ordered from the outermost
        s-channel and in/down towards the highest number initial state
        leg."""

        schannels = base_objects.VertexList()
        tchannels = base_objects.VertexList()

        # Add vertices for all s-channel mothers
        final_mothers = filter(lambda wf: wf.get('number_external') > ninitial,
                               self.get('mothers'))

        for mother in final_mothers:
            schannels.extend(mother.get_base_vertices(optimization = 0))

        # Extract initial state mothers
        init_mothers = filter(lambda wf: wf.get('number_external') <= ninitial,
                              self.get('mothers'))

        if len(init_mothers) > 2:
            raise self.PhysicsObjectError, \
                  "get_s_and_t_channels can only handle up to 2 initial states"

        if len(init_mothers) == 1:
            # This is an s-channel leg, or the first vertex in a decay
            # process. Add vertex and start stepping down towards
            # initial state

            # Create vertex
            legs = base_objects.LegList()
            for mother in final_mothers + init_mothers:
                legs.append(base_objects.Leg({
                    'id': mother.get_pdg_code(),
                    'number': mother.get('number_external'),
                    'state': mother.get('leg_state'),
                    'from_group': False
                    }))

            # Renumber resulting leg according to minimum leg number
            legs[-1].set('number', min([l.get('number') for l in legs[:-1]]))
            # Change direction of init_mother
            legs[-1].set('id', init_mothers[0].get_anti_pdg_code())

            # Add vertex to s-channels
            schannels.append(base_objects.Vertex({
                'id': self.get('interaction_id'),
                'legs': legs}))

            # Add s- and t-channels from further down
            mother_s, tchannels = init_mothers[0].\
                                  get_s_and_t_channels(ninitial, legs[-1])

            schannels.extend(mother_s)
        else:
            # This is a t-channel leg. Start with the leg going
            # towards external particle 1, and then do external
            # particle 2
            init_mothers1 = filter(lambda wf: wf.get('number_external') == 1,
                                   init_mothers)[0]
            init_mothers2 = filter(lambda wf: wf.get('number_external') == 2,
                                   init_mothers)[0]

            # Create vertex
            legs = base_objects.LegList()
            for mother in [init_mothers1] + final_mothers + [init_mothers2]:
                legs.append(base_objects.Leg({
                    'id': mother.get_pdg_code(),
                    'number': mother.get('number_external'),
                    'state': mother.get('leg_state'),
                    'from_group': False
                    }))
            # Sort the legs
            legs = base_objects.LegList(\
                   sorted(legs[:-1], lambda l1, l2: l1.get('number') - \
                          l2.get('number')) + legs[-1:])
            # Renumber resulting leg according to minimum leg number
            legs[-1].set('number', min([l.get('number') for l in legs[:-1]]))

            vertex = base_objects.Vertex({
                'id': self.get('interaction_id'),
                'legs': legs})

            # Add s- and t-channels going down towards leg 1
            mother_s, tchannels = \
                      init_mothers1.get_s_and_t_channels(ninitial, legs[0])

            schannels.extend(mother_s)

            # Add vertex to t-channels
            tchannels.append(vertex)

            # Add s- and t-channels going down towards leg 2
            mother_s, mother_t = \
                      init_mothers2.get_s_and_t_channels(ninitial, legs[-1])
            schannels.extend(mother_s)
            tchannels.extend(mother_t)

        # Finally go through all vertices, sort the legs and replace
        # leg number with propagator number -1, -2, ...
        number_dict = {}
        nprop = 0
        for vertex in schannels + tchannels:
            # Sort the legs
            legs = vertex.get('legs')[:-1]
            if vertex in schannels:
                legs.sort(lambda l1, l2: l2.get('number') - \
                          l1.get('number'))
            else:
                legs.sort(lambda l1, l2: l1.get('number') - \
                          l2.get('number'))
            for leg in legs:
                try:
                    leg.set('number', number_dict[leg.get('number')])
                except KeyError:
                    pass
            nprop = nprop - 1
            last_leg = vertex.get('legs')[-1]
            number_dict[last_leg.get('number')] = nprop
            last_leg.set('number', nprop)
            legs.append(last_leg)
            vertex.set('legs', base_objects.LegList(legs))

        return schannels, tchannels

    def get_color_indices(self):
        """Get the color indices corresponding to
        this amplitude and its mothers, using a recursive function."""

        if not self.get('mothers'):
            return []

        color_indices = []

        # Add color indices for all mothers
        for mother in self.get('mothers'):
            # This is where recursion happens
            color_indices.extend(mother.get_color_indices())

        # Add this amp's color index
        if self.get('interaction_id'):
            color_indices.append(self.get('coupl_key')[0])

        return color_indices

    def find_outgoing_number(self):
        """Return 0. Needed to treat HelasAmplitudes and
        HelasWavefunctions on same footing."""

        return 0

    def get_conjugate_index(self):
        """Return the index of the particle that should be conjugated."""

        if self.needs_hermitian_conjugate():
            fermions = [wf for wf in self.get('mothers') if \
                        wf.is_fermion()]
            indices = []
            for i in range(0,len(fermions), 2):
                if fermions[i].get('fermionflow') < 0 or \
                   fermions[i+1].get('fermionflow') < 0:
                    indices.append(i/2 + 1)
            return tuple(indices)
        else:
            return ()

    def set_coupling_color_factor(self):
        """Check if there is a mismatch between order of fermions
        w.r.t. color"""
        mothers = self.get('mothers')

        # Sort mothers according to pdg codes if fermions with indentical
        # color but not identical pdg code. Needed for antisymmetric
        # color eps^{ijk}.
        for imo in range(len(mothers)-1):
            if mothers[imo].get('color') != 1 and \
               mothers[imo].is_fermion() and \
               mothers[imo].get('color') == mothers[imo+1].get('color') and \
               mothers[imo].get('spin') == mothers[imo+1].get('spin') and \
               mothers[imo].get('pdg_code') != mothers[imo+1].get('pdg_code'):
                mothers, my_index = \
                         mothers.sort_by_pdg_codes(self.get('pdg_codes'))
                break

        if mothers != self.get('mothers'):
            # We have mismatch between fermion order for color and lorentz
            self.set('coupling', '-'+self.get('coupling'))

    # Comparison between different amplitudes, to allow check for
    # identical processes. Note that we are then not interested in
    # interaction id, but in all other properties.

    def __eq__(self, other):
        """Comparison between different amplitudes, to allow check for
        identical processes.
        """

        if not isinstance(other, HelasAmplitude):
            return False

        # Check relevant directly defined properties
        if self['lorentz'] != other['lorentz'] or \
           self['coupling'] != other['coupling'] or \
           self['number'] != other['number']:
            return False

        # Check that mothers have the same numbers (only relevant info)
        return sorted([mother['number'] for mother in self['mothers']]) == \
               sorted([mother['number'] for mother in other['mothers']])

    def __ne__(self, other):
        """Overloading the nonequality operator, to make comparison easy"""
        return not self.__eq__(other)

#===============================================================================
# HelasAmplitudeList
#===============================================================================
class HelasAmplitudeList(base_objects.PhysicsObjectList):
    """List of HelasAmplitude objects
    """

    def is_valid_element(self, obj):
        """Test if object obj is a valid HelasAmplitude for the list."""

        return isinstance(obj, HelasAmplitude)


#===============================================================================
# HelasDiagram
#===============================================================================
class HelasDiagram(base_objects.PhysicsObject):
    """HelasDiagram: list of HelasWavefunctions and a HelasAmplitude,
    plus the fermion factor associated with the corresponding diagram.
    """

    def default_setup(self):
        """Default values for all properties"""

        self['wavefunctions'] = HelasWavefunctionList()
        # One diagram can have several amplitudes, if there are
        # different Lorentz or color structures associated with this
        # diagram
        self['amplitudes'] = HelasAmplitudeList()
        self['number'] = 0

    def filter(self, name, value):
        """Filter for valid diagram property values."""

        if name == 'wavefunctions':
            if not isinstance(value, HelasWavefunctionList):
                raise self.PhysicsObjectError, \
                        "%s is not a valid HelasWavefunctionList object" % \
                        str(value)
        if name == 'amplitudes':
            if not isinstance(value, HelasAmplitudeList):
                raise self.PhysicsObjectError, \
                        "%s is not a valid HelasAmplitudeList object" % \
                        str(value)

        return True

    def get_sorted_keys(self):
        """Return particle property names as a nicely sorted list."""

        return ['wavefunctions', 'amplitudes']

    def calculate_orders(self):
        """Calculate the actual coupling orders of this diagram"""

        wavefunctions = HelasWavefunctionList.extract_wavefunctions(\
            self.get('amplitudes')[0].get('mothers'))

        coupling_orders = {}
        for wf in wavefunctions + [self.get('amplitudes')[0]]:
            if not wf.get('orders'): continue
            for order in wf.get('orders').keys():
                try:
                    coupling_orders[order] += wf.get('orders')[order]
                except:
                    coupling_orders[order] = wf.get('orders')[order]

        return coupling_orders


#===============================================================================
# HelasDiagramList
#===============================================================================
class HelasDiagramList(base_objects.PhysicsObjectList):
    """List of HelasDiagram objects
    """

    def is_valid_element(self, obj):
        """Test if object obj is a valid HelasDiagram for the list."""

        return isinstance(obj, HelasDiagram)

#===============================================================================
# HelasMatrixElement
#===============================================================================
class HelasMatrixElement(base_objects.PhysicsObject):
    """HelasMatrixElement: list of processes with identical Helas
    calls, and the list of HelasDiagrams associated with the processes.

    If initiated with an Amplitude, HelasMatrixElement calls
    generate_helas_diagrams, which goes through the diagrams of the
    Amplitude and generates the corresponding Helas calls, taking into
    account possible fermion flow clashes due to Majorana
    particles. The optional optimization argument determines whether
    optimization is used (optimization = 1, default), for maximum
    recycling of wavefunctions, or no optimization (optimization = 0)
    when each diagram is written independently of all previous
    diagrams (this is useful for running with restricted memory,
    e.g. on a GPU). For processes with many diagrams, the total number
    or wavefunctions after optimization is ~15% of the number of
    amplitudes (diagrams).

    By default, it will also generate the color information (color
    basis and color matrix) corresponding to the Amplitude.
    """

    def default_setup(self):
        """Default values for all properties"""

        self['processes'] = base_objects.ProcessList()
        self['diagrams'] = HelasDiagramList()
        self['identical_particle_factor'] = 0
        self['color_basis'] = color_amp.ColorBasis()
        self['color_matrix'] = color_amp.ColorMatrix(color_amp.ColorBasis())
        # base_amplitude is the Amplitude to be used in color
        # generation, drawing etc. For decay chain processes, this is
        # the Amplitude which corresponds to the combined process.
        self['base_amplitude'] = None

    def filter(self, name, value):
        """Filter for valid diagram property values."""

        if name == 'processes':
            if not isinstance(value, base_objects.ProcessList):
                raise self.PhysicsObjectError, \
                        "%s is not a valid ProcessList object" % str(value)
        if name == 'diagrams':
            if not isinstance(value, HelasDiagramList):
                raise self.PhysicsObjectError, \
                        "%s is not a valid HelasDiagramList object" % str(value)
        if name == 'identical_particle_factor':
            if not isinstance(value, int):
                raise self.PhysicsObjectError, \
                        "%s is not a valid int object" % str(value)
        if name == 'color_basis':
            if not isinstance(value, color_amp.ColorBasis):
                raise self.PhysicsObjectError, \
                        "%s is not a valid ColorBasis object" % str(value)
        if name == 'color_matrix':
            if not isinstance(value, color_amp.ColorMatrix):
                raise self.PhysicsObjectError, \
                        "%s is not a valid ColorMatrix object" % str(value)
        if name == 'base_amplitude':
            if value != None and not \
                   isinstance(value, diagram_generation.Amplitude):
                raise self.PhysicsObjectError, \
                        "%s is not a valid Amplitude object" % str(value)
        return True

    def get_sorted_keys(self):
        """Return particle property names as a nicely sorted list."""

        return ['processes', 'identical_particle_factor',
                'diagrams', 'color_basis', 'color_matrix',
                'base_amplitude']

    # Enhanced get function
    def get(self, name):
        """Get the value of the property name."""

        if name == 'base_amplitude' and not self[name]:
            self['base_amplitude'] = self.get_base_amplitude()

        return super(HelasMatrixElement, self).get(name)

    # Customized constructor
    def __init__(self, amplitude=None, optimization=1,
                 decay_ids=[], gen_color=True):
        """Constructor for the HelasMatrixElement. In particular allows
        generating a HelasMatrixElement from an Amplitude, with
        automatic generation of the necessary wavefunctions
        """

        if amplitude != None:
            if isinstance(amplitude, diagram_generation.Amplitude):
                super(HelasMatrixElement, self).__init__()
                self.get('processes').append(amplitude.get('process'))
                self.generate_helas_diagrams(amplitude, optimization, decay_ids)
                self.calculate_fermionfactors()
                self.calculate_identical_particle_factors()
                if gen_color:
                    self.get('color_basis').build(self.get('base_amplitude'))
                    self.set('color_matrix',
                             color_amp.ColorMatrix(self.get('color_basis')))
            else:
                # In this case, try to use amplitude as a dictionary
                super(HelasMatrixElement, self).__init__(amplitude)
        else:
            super(HelasMatrixElement, self).__init__()

    # Comparison between different amplitudes, to allow check for
    # identical processes. Note that we are then not interested in
    # interaction id, but in all other properties.
    def __eq__(self, other):
        """Comparison between different matrix elements, to allow check for
        identical processes.
        """

        if not isinstance(other, HelasMatrixElement):
            return False

        # If no processes, this is an empty matrix element
        if not self['processes'] and not other['processes']:
            return True

        # Should only check if diagrams and process id are identical
        # Except in case of decay processes: then also initial state
        # must be the same
        if self['processes'] and not other['processes'] or \
               self['processes'] and \
               self['processes'][0]['id'] != other['processes'][0]['id'] or \
               self['processes'][0]['is_decay_chain'] or \
               other['processes'][0]['is_decay_chain'] or \
               self['identical_particle_factor'] != \
                           other['identical_particle_factor'] or \
               self['diagrams'] != other['diagrams']:
            return False

        return True

    def __ne__(self, other):
        """Overloading the nonequality operator, to make comparison easy"""
        return not self.__eq__(other)

    def generate_helas_diagrams(self, amplitude, optimization=1,
                                decay_ids=[]):
        """Starting from a list of Diagrams from the diagram
        generation, generate the corresponding HelasDiagrams, i.e.,
        the wave functions and amplitudes. Choose between default
        optimization (= 1, maximum recycling of wavefunctions) or no
        optimization (= 0, no recycling of wavefunctions, useful for
        GPU calculations with very restricted memory).

        Note that we need special treatment for decay chains, since
        the end product then is a wavefunction, not an amplitude.
        """
        
        assert  isinstance(amplitude, diagram_generation.Amplitude), \
                    "Missing or erraneous arguments for generate_helas_diagrams"
        assert isinstance(optimization, int), \
                    "Missing or erraneous arguments for generate_helas_diagrams"


        diagram_list = amplitude.get('diagrams')
        process = amplitude.get('process')

        model = process.get('model')
        if not diagram_list:
            return

        # All the previously defined wavefunctions
        wavefunctions = []
        # List of minimal information for comparison with previous
        # wavefunctions
        wf_mother_arrays = []
        # Keep track of wavefunction number
        wf_number = 0

        # Generate wavefunctions for the external particles
        external_wavefunctions = dict([(leg.get('number'),
                                        HelasWavefunction(leg, 0, model,
                                                          decay_ids)) \
                                       for leg in process.get('legs')])

        # Initially, have one wavefunction for each external leg.
        wf_number = len(process.get('legs'))

        # For initial state bosons, need to flip part-antipart
        # since all bosons should be treated as outgoing
        for key in external_wavefunctions.keys():
            wf = external_wavefunctions[key]
            if wf.is_boson() and wf.get('state') == 'initial' and \
               not wf.get('self_antipart'):
                wf.set('is_part', not wf.get('is_part'))

        # For initial state particles, need to flip PDG code (if has
        # antipart)
        for key in external_wavefunctions.keys():
            wf = external_wavefunctions[key]
            if wf.get('leg_state') == False and \
               not wf.get('self_antipart'):
                wf.flip_part_antipart()

        # Now go through the diagrams, looking for undefined wavefunctions

        helas_diagrams = HelasDiagramList()

        # Keep track of amplitude number and diagram number
        amplitude_number = 0
        diagram_number = 0

        for diagram in diagram_list:

            # List of dictionaries from leg number to wave function,
            # keeps track of the present position in the tree.
            # Need one dictionary per coupling multiplicity (diagram)
            number_to_wavefunctions = [{}]

            # Need to keep track of the color structures for each amplitude
            color_lists = [[]]

            # Initialize wavefunctions for this diagram
            diagram_wavefunctions = HelasWavefunctionList()

            vertices = copy.copy(diagram.get('vertices'))

            # Single out last vertex, since this will give amplitude
            lastvx = vertices.pop()

            # Check if last vertex is identity vertex
            if not process.get('is_decay_chain') and lastvx.get('id') == 0:
                # Need to "glue together" last and next-to-last
                # vertext, by replacing the (incoming) last leg of the
                # next-to-last vertex with the (outgoing) leg in the
                # last vertex
                nexttolastvertex = copy.deepcopy(vertices.pop())
                legs = nexttolastvertex.get('legs')
                ntlnumber = legs[-1].get('number')
                lastleg = filter(lambda leg: leg.get('number') != ntlnumber,
                                 lastvx.get('legs'))[0]
                # Replace the last leg of nexttolastvertex
                legs[-1] = lastleg
                lastvx = nexttolastvertex

            # Go through all vertices except the last and create
            # wavefunctions
            for vertex in vertices:

                # In case there are diagrams with multiple Lorentz/color 
                # structures, we need to keep track of the wavefunctions
                # for each such structure separately, and generate
                # one HelasDiagram for each structure.
                # We use the array number_to_wavefunctions to keep
                # track of this, with one dictionary per chain of
                # wavefunctions
                # Note that all wavefunctions relating to this diagram
                # will be written out before the first amplitude is written.
                new_number_to_wavefunctions = []
                new_color_lists = []
                for number_wf_dict, color_list in zip(number_to_wavefunctions,
                                                     color_lists):
                    legs = copy.copy(vertex.get('legs'))
                    last_leg = legs.pop()
                    # Generate list of mothers from legs
                    mothers = self.getmothers(legs, number_wf_dict,
                                              external_wavefunctions,
                                              wavefunctions,
                                              diagram_wavefunctions)
                    inter = model.get('interaction_dict')[vertex.get('id')]

                    # Now generate new wavefunction for the last leg

                    # Need one amplitude for each Lorentz/color structure,
                    # i.e. for each coupling
                    for coupl_key in sorted(inter.get('couplings').keys()):
                        wf = HelasWavefunction(last_leg, vertex.get('id'), model)
                        wf.set('coupling', inter.get('couplings')[coupl_key])
                        if inter.get('color'):
                            wf.set('inter_color', inter.get('color')[coupl_key[0]])
                        wf.set('lorentz', inter.get('lorentz')[coupl_key[1]])
                        wf.set('coupl_key', coupl_key)
                        wf.set('mothers', mothers)
                        # Need to set incoming/outgoing and
                        # particle/antiparticle according to the fermion flow
                        # of mothers
                        wf.set_state_and_particle(model)
                        # Need to check for clashing fermion flow due to
                        # Majorana fermions, and modify if necessary
                        # Also need to keep track of the wavefunction number.
                        wf, wf_number = wf.check_and_fix_fermion_flow(\
                                                   wavefunctions,
                                                   diagram_wavefunctions,
                                                   external_wavefunctions,
                                                   wf_number)
                        # Create new copy of number_wf_dict
                        new_number_wf_dict = copy.copy(number_wf_dict)

                        # Store wavefunction
                        try:
                            wf = diagram_wavefunctions[\
                                    diagram_wavefunctions.index(wf)]
                        except ValueError:
                            # Update wf number
                            wf_number = wf_number + 1
                            wf.set('number', wf_number)
                            try:
                                # Use wf_mother_arrays to locate existing
                                # wavefunction
                                wf = wavefunctions[wf_mother_arrays.index(\
                                wf.to_array())]
                                # Since we reuse the old wavefunction, reset
                                # wf_number
                                wf_number = wf_number - 1
                            except ValueError:
                                diagram_wavefunctions.append(wf)

                        new_number_wf_dict[last_leg.get('number')] = wf

                        # Store the new copy of number_wf_dict
                        new_number_to_wavefunctions.append(\
                                                        new_number_wf_dict)
                        # Add color index and store new copy of color_lists
                        new_color_list = copy.copy(color_list)
                        new_color_list.append(coupl_key[0])
                        new_color_lists.append(new_color_list)

                number_to_wavefunctions = new_number_to_wavefunctions
                color_lists = new_color_lists

            # Generate all amplitudes corresponding to the different
            # copies of this diagram
            helas_diagram = HelasDiagram()
            diagram_number = diagram_number + 1
            helas_diagram.set('number', diagram_number)
            for number_wf_dict, color_list in zip(number_to_wavefunctions,
                                                  color_lists):
                # Find mothers for the amplitude
                legs = lastvx.get('legs')
                mothers = self.getmothers(legs, number_wf_dict,
                                          external_wavefunctions,
                                          wavefunctions,
                                          diagram_wavefunctions)
                # Need to check for clashing fermion flow due to
                # Majorana fermions, and modify if necessary
                wf_number = mothers.check_and_fix_fermion_flow(wavefunctions,
                                              diagram_wavefunctions,
                                              external_wavefunctions,
                                              "Nostate",
                                              wf_number,
                                              False,
                                              number_to_wavefunctions)

                # Now generate HelasAmplitudes from the last vertex.
                if lastvx.get('id'):
                    inter = model.get('interaction_dict')[lastvx.get('id')]
                    keys = sorted(inter.get('couplings').keys())
                else:
                    # Special case for decay chain - amplitude is just a
                    # placeholder for replaced wavefunction
                    inter = None
                    keys = [(0, 0)]
                for i, coupl_key in enumerate(keys):
                    amp = HelasAmplitude(lastvx, model)
                    if inter:
                        amp.set('coupling', inter.get('couplings')[coupl_key])
                        amp.set('lorentz', inter.get('lorentz')[\
                                coupl_key[1]])
                        if inter.get('color'):
                            amp.set('inter_color', inter.get('color')[\
                                coupl_key[0]])
                        amp.set('coupl_key', coupl_key)
                    amp.set('mothers', mothers)
                    amplitude_number = amplitude_number + 1
                    amp.set('number', amplitude_number)
                    # Add the list with color indices to the amplitude
                    new_color_list = copy.copy(color_list)
                    if inter:
                        new_color_list.append(coupl_key[0])
                        
                    amp.set('color_indices', new_color_list)

                    # Add amplitude to amplitdes in helas_diagram
                    helas_diagram.get('amplitudes').append(amp)

            # After generation of all wavefunctions and amplitudes,
            # add wavefunctions to diagram
            helas_diagram.set('wavefunctions', diagram_wavefunctions)

            # Sort the wavefunctions according to number
            diagram_wavefunctions.sort(lambda wf1, wf2: \
                          wf1.get('number') - wf2.get('number'))

            if optimization:
                wavefunctions.extend(diagram_wavefunctions)
                wf_mother_arrays.extend([wf.to_array() for wf \
                                         in diagram_wavefunctions])
            else:
                wf_number = len(process.get('legs'))

            # Append this diagram in the diagram list
            helas_diagrams.append(helas_diagram)

        self.set('diagrams', helas_diagrams)

        # Sort all mothers according to the order wanted in Helas calls
        for wf in self.get_all_wavefunctions():
            wf.set('mothers', HelasMatrixElement.sorted_mothers(wf))

        for amp in self.get_all_amplitudes():
            amp.set('mothers', HelasMatrixElement.sorted_mothers(amp))
            amp.set('color_indices', amp.get_color_indices())

    def insert_decay_chains(self, decay_dict):
        """Iteratively insert decay chains decays into this matrix
        element.        
        * decay_dict: a dictionary from external leg number
          to decay matrix element.
        """

        # We need to keep track of how the
        # wavefunction numbers change
        replace_dict = {}
        for number in decay_dict.keys():
            # Find all wavefunctions corresponding to this external
            # leg number
            replace_dict[number] = [wf for wf in \
                          filter(lambda wf: not wf.get('mothers') and \
                                 wf.get('number_external') == number,
                                 self.get_all_wavefunctions())]

        # Keep track of wavefunction and amplitude numbers, to ensure
        # unique numbers for all new wfs and amps during manipulations
        numbers = [self.get_all_wavefunctions()[-1].get('number'),
                   self.get_all_amplitudes()[-1].get('number')]

        # Check if there are any Majorana particles present in any diagrams
        got_majoranas = False
        for wf in self.get_all_wavefunctions() + \
            sum([d.get_all_wavefunctions() for d in \
                 decay_dict.values()], []):
            if wf.get('self_antipart') and wf.is_fermion():
                got_majoranas = True

        # Now insert decays for all legs that have decays
        for number in decay_dict.keys():

                self.insert_decay(replace_dict[number],
                                  decay_dict[number],
                                  numbers,
                                  got_majoranas)

        # Remove all diagrams that surpass overall coupling orders
        overall_orders = self.get('processes')[0].get('overall_orders')
        if overall_orders:
            ndiag = len(self.get('diagrams'))
            idiag = 0
            while self.get('diagrams')[idiag:]:
                diagram = self.get('diagrams')[idiag]
                orders = diagram.calculate_orders()
                remove_diagram = False
                for order in orders.keys():
                    try:
                        if orders[order] > \
                               overall_orders[order]:
                            remove_diagram = True
                    except KeyError:
                        pass
                if remove_diagram:
                    self.get('diagrams').pop(idiag)
                else:
                    idiag += 1

            if len(self.get('diagrams')) < ndiag:
                # We have removed some diagrams - need to go through
                # diagrams, renumber them and set new wavefunctions
                wf_numbers = []
                ndiagrams = 0
                for diagram in self.get('diagrams'):
                    ndiagrams += 1
                    diagram.set('number', ndiagrams)
                    # Extract all wavefunctions contributing to this amplitude
                    diagram_wfs = HelasWavefunctionList()
                    for amplitude in diagram.get('amplitudes'):
                        wavefunctions = \
                          sorted(HelasWavefunctionList.\
                               extract_wavefunctions(amplitude.get('mothers')),
                                 lambda wf1, wf2: wf1.get('number') - \
                                                  wf2.get('number'))
                        for wf in wavefunctions:
                            # Check if wavefunction already used, otherwise add
                            if wf.get('number') not in wf_numbers and \
                                   wf not in diagram_wfs:
                                diagram_wfs.append(wf)
                                wf_numbers.append(wf.get('number'))
                    diagram.set('wavefunctions', diagram_wfs)

        # Final cleaning out duplicate wavefunctions - needed only if
        # we have multiple fermion flows, i.e., either multiple replaced
        # wavefunctions or  majorana fermions and multiple diagrams
        flows = reduce(lambda i1, i2: i1 * i2,
                       [len(replace_dict[i]) for i in decay_dict.keys()], 1)
        diagrams = reduce(lambda i1, i2: i1 * i2,
                               [len(decay_dict[i].get('diagrams')) for i in \
                                decay_dict.keys()], 1)

        if flows > 1 or (diagrams > 1 and got_majoranas):

            # Clean out any doublet wavefunctions

            earlier_wfs = []

            earlier_wf_arrays = []

            mothers = self.get_all_wavefunctions() + self.get_all_amplitudes()
            mother_arrays = [w['mothers'].to_array() \
                             for w in mothers]

            for diagram in self.get('diagrams'):

                if diagram.get('number') > 1:
                    earlier_wfs.extend(self.get('diagrams')[\
                        diagram.get('number') - 2].get('wavefunctions'))

                i = 0
                diag_wfs = diagram.get('wavefunctions')


                # Remove wavefunctions and replace mothers
                while diag_wfs[i:]:
                    try:
                        new_wf = earlier_wfs[\
                            earlier_wfs.index(diag_wfs[i])]
                        wf = diag_wfs.pop(i)

                        self.update_later_mothers(wf, new_wf, mothers,
                                                  mother_arrays)
                    except ValueError:
                        i = i + 1

        # When we are done with all decays, set wavefunction and
        # amplitude numbers
        for i, wf in enumerate(self.get_all_wavefunctions()):
            wf.set('number', i + 1)
        for i, amp in enumerate(self.get_all_amplitudes()):
            amp.set('number', i + 1)
            # Update fermion factors for all amplitudes
            amp.calculate_fermionfactor()
            # Update color indices
            amp.set('color_indices', amp.get_color_indices())

        # Calculate identical particle factors for
        # this matrix element
        self.identical_decay_chain_factor(decay_dict.values())

    def insert_decay(self, old_wfs, decay, numbers, got_majoranas):
        """Insert a decay chain matrix element into the matrix element.
        * old_wfs: the wavefunctions to be replaced.
          They all correspond to the same external particle, but might
          have different fermion flow directions
        * decay: the matrix element for the decay chain
        * numbers: the present wavefunction and amplitude number,
          to allow for unique numbering
          
        Note that:
        1) All amplitudes and all wavefunctions using the decaying wf
           must be copied as many times as there are amplitudes in the
           decay matrix element
        2) In the presence of Majorana particles, we must make sure
           to flip fermion flow for the decay process if needed.

        The algorithm is the following:
        1) Multiply the diagrams with the number of diagrams Ndiag in
           the decay element
        2) For each diagram in the decay element, work on the diagrams
           which corresponds to it
        3) Flip fermion flow for the decay wavefunctions if needed
        4) Insert all auxiliary wavefunctions into the diagram (i.e., all 
           except the final wavefunctions, which directly replace the
           original final state wavefunctions)
        4) Replace the wavefunctions recursively, so that we always replace
           each old wavefunctions with Namp new ones, where Namp is
           the number of amplitudes in this decay element
           diagram. Do recursion for wavefunctions which have this
           wavefunction as mother. Simultaneously replace any
           amplitudes which have this wavefunction as mother.
        """

        len_decay = len(decay.get('diagrams'))

        number_external = old_wfs[0].get('number_external')

        # Insert the decay process in the process
        for process in self.get('processes'):
            process.get('decay_chains').append(\
                   decay.get('processes')[0])

        # We need one copy of the decay element diagrams for each
        # old_wf to be replaced, since we need different wavefunction
        # numbers for them
        decay_elements = [copy.deepcopy(d) for d in \
                          [ decay.get('diagrams') ] * len(old_wfs)]

        # Need to replace Particle in all wavefunctions to avoid
        # deepcopy
        for decay_element in decay_elements:
            for idiag, diagram in enumerate(decay.get('diagrams')):
                wfs = diagram.get('wavefunctions')
                decay_diag = decay_element[idiag]
                for i, wf in enumerate(decay_diag.get('wavefunctions')):
                    wf.set('particle', wfs[i].get('particle'))
                    wf.set('antiparticle', wfs[i].get('antiparticle'))

        for decay_element in decay_elements:

            # Remove the unwanted initial state wavefunctions from decay
            for decay_diag in decay_element:
                for wf in filter(lambda wf: wf.get('number_external') == 1,
                                 decay_diag.get('wavefunctions')):
                    decay_diag.get('wavefunctions').remove(wf)

            decay_wfs = sum([d.get('wavefunctions') for d in decay_element], [])

            # External wavefunction offset for new wfs
            incr_new = number_external - \
                       decay_wfs[0].get('number_external')

            for wf in decay_wfs:
                # Set number_external for new wavefunctions
                wf.set('number_external', wf.get('number_external') + incr_new)
                # Set unique number for new wavefunctions
                numbers[0] = numbers[0] + 1
                wf.set('number', numbers[0])

            # External wavefunction offset for new wfs
            incr_new = number_external - \
                       decay_wfs[0].get('number_external')
            for wf in decay_wfs:
                wf.set('number_external', wf.get('number_external') + incr_new)


        # External wavefunction offset for old wfs, only the first
        # time this external wavefunction is replaced
        (nex, nin) = decay.get_nexternal_ninitial()
        incr_old = nex - 2 # due to the incoming particle
        wavefunctions = self.get_all_wavefunctions()
        for wf in wavefunctions:
            # Only modify number_external for wavefunctions above old_wf
            if wf.get('number_external') > number_external:
                wf.set('number_external',
                       wf.get('number_external') + incr_old)

        # Multiply the diagrams by Ndiag

        diagrams = HelasDiagramList()
        for diagram in self.get('diagrams'):
            new_diagrams = [copy.copy(diag) for diag in \
                            [ diagram ] * (len_decay - 1)]
            # Update diagram number
            diagram.set('number', (diagram.get('number') - 1) * \
                        len_decay + 1)

            for i, diag in enumerate(new_diagrams):
                # Set diagram number
                diag.set('number', diagram.get('number') + i + 1)
                # Copy over all wavefunctions
                diag.set('wavefunctions',
                         copy.copy(diagram.get('wavefunctions')))
                # Copy over the amplitudes
                amplitudes = HelasAmplitudeList(\
                                [copy.copy(amp) for amp in \
                                 diag.get('amplitudes')])
                # Renumber amplitudes
                for amp in amplitudes:
                    numbers[1] = numbers[1] + 1
                    amp.set('number', numbers[1])
                diag.set('amplitudes', amplitudes)
            # Add old and new diagram to diagrams
            diagrams.append(diagram)
            diagrams.extend(new_diagrams)

        self.set('diagrams', diagrams)

        # Now we work by decay process diagram, parameterized by numdecay
        for numdecay in range(len_decay):

            # Pick out the diagrams which correspond to this decay diagram
            diagrams = [self.get('diagrams')[i] for i in \
                        range(numdecay, len(self.get('diagrams')), len_decay)]

            # Perform replacement for each of the wavefunctions in old_wfs
            for decay_element, old_wf in zip(decay_elements, old_wfs):

                decay_diag = decay_element[numdecay]

                # Find the diagrams which have old_wf
                my_diagrams = filter(lambda diag: (old_wf.get('number') in \
                                            [wf.get('number') for wf in \
                                            diag.get('wavefunctions')]),
                                     diagrams)

                # Ignore possibility for unoptimizated generation for now
                if len(my_diagrams) > 1:
                    raise self.PhysicsObjectError, \
                          "Decay chains not yet prepared for GPU"

                for diagram in my_diagrams:

                    if got_majoranas:
                        # If there are Majorana particles in any of
                        # the matrix elements, we need to check for
                        # fermion flow

                        # Earlier wavefunctions, will be used for fermion flow
                        index = [d.get('number') for d in diagrams].\
                                index(diagram.get('number'))
                        earlier_wavefunctions = \
                                      sum([d.get('wavefunctions') for d in \
                                           diagrams[:index]], [])

                        # Don't want to affect original decay
                        # wavefunctions, so need to deepcopy
                        decay_diag_wfs = copy.deepcopy(\
                                                decay_diag.get('wavefunctions'))
                        # Need to replace Particle in all
                        # wavefunctions to avoid deepcopy
                        for i, wf in enumerate(decay_diag.get('wavefunctions')):
                            decay_diag_wfs[i].set('particle', \
                                                  wf.get('particle'))
                            decay_diag_wfs[i].set('antiparticle', \
                                                  wf.get('antiparticle'))

                        # Complete decay_diag_wfs with the mother wavefunctions
                        # to allow for independent fermion flow flips
                        decay_diag_wfs = decay_diag_wfs.insert_own_mothers()

                        # These are the wavefunctions which directly replace old_wf
                        final_decay_wfs = [amp.get('mothers')[1] for amp in \
                                              decay_diag.get('amplitudes')]

                        # Since we made deepcopy, need to syncronize
                        for i, wf in enumerate(final_decay_wfs):
                            final_decay_wfs[i] = \
                                               decay_diag_wfs[decay_diag_wfs.index(wf)]
                        # Remove final wavefunctions from decay_diag_wfs,
                        # since these will be replaced separately by
                        # replace_wavefunctions
                        for wf in final_decay_wfs:
                            decay_diag_wfs.remove(wf)

                        # Check fermion flow direction
                        if old_wf.is_fermion() and \
                               old_wf.get_with_flow('state') != \
                                     final_decay_wfs[0].get_with_flow('state'):

                            # Not same flow state - need to flip flow of wf

                            for i, wf in enumerate(final_decay_wfs):

                                # We use the function
                                # check_majorana_and_flip_flow, as in the
                                # helas diagram generation.  Since we have
                                # different flow, there is already a Majorana
                                # particle along the fermion line.

                                final_decay_wfs[i], numbers[0] = \
                                                wf.check_majorana_and_flip_flow(\
                                                         True,
                                                         earlier_wavefunctions,
                                                         decay_diag_wfs,
                                                         {},
                                                         numbers[0])

                        # Remove wavefunctions which are already present in
                        # earlier_wavefunctions
                        i = 0
                        earlier_wavefunctions = \
                            sum([d.get('wavefunctions') for d in \
                                 self.get('diagrams')[:diagram.get('number') - 1]], \
                                [])
                        earlier_wf_numbers = [wf.get('number') for wf in \
                                              earlier_wavefunctions]

                        i = 0
                        mother_arrays = [w.get('mothers').to_array() for \
                                         w in final_decay_wfs]
                        while decay_diag_wfs[i:]:
                            wf = decay_diag_wfs[i]
                            try:
                                new_wf = earlier_wavefunctions[\
                                    earlier_wf_numbers.index(wf.get('number'))]
                                # If the wavefunctions are not identical,
                                # then we should keep this wavefunction,
                                # and update its number so it is unique
                                if wf != new_wf:
                                    numbers[0] = numbers[0] + 1
                                    wf.set('number', numbers[0])
                                    continue
                                decay_diag_wfs.pop(i)
                                pres_mother_arrays = [w.get('mothers').to_array() for \
                                                      w in decay_diag_wfs[i:]] + \
                                                      mother_arrays
                                self.update_later_mothers(wf, new_wf,
                                                          decay_diag_wfs[i:] + \
                                                          final_decay_wfs,
                                                          pres_mother_arrays)
                            except ValueError:
                                i = i + 1

                        # Since we made deepcopy, go through mothers and make
                        # sure we are using the ones in earlier_wavefunctions
                        for decay_wf in decay_diag_wfs + final_decay_wfs:
                            mothers = decay_wf.get('mothers')
                            for i, wf in enumerate(mothers):
                                try:
                                    mothers[i] = earlier_wavefunctions[\
                                        earlier_wf_numbers.index(wf.get('number'))]
                                except ValueError:
                                    pass
                    else:
                        # If there are no Majorana particles, the
                        # treatment is much simpler
                        decay_diag_wfs = \
                                       copy.copy(decay_diag.get('wavefunctions'))

                        # These are the wavefunctions which directly
                        # replace old_wf
                        final_decay_wfs = [amp.get('mothers')[1] for amp in \
                                              decay_diag.get('amplitudes')]

                        # Remove final wavefunctions from decay_diag_wfs,
                        # since these will be replaced separately by
                        # replace_wavefunctions
                        for wf in final_decay_wfs:
                            decay_diag_wfs.remove(wf)


                    diagram_wfs = diagram.get('wavefunctions')

                    old_wf_index = [wf.get('number') for wf in \
                                    diagram_wfs].index(old_wf.get('number'))

                    diagram_wfs = diagram_wfs[0:old_wf_index] + \
                                  decay_diag_wfs + diagram_wfs[old_wf_index:]

                    diagram.set('wavefunctions', HelasWavefunctionList(diagram_wfs))

                    # Set the decay flag for final_decay_wfs, to
                    # indicate that these correspond to decayed
                    # particles
                    for wf in final_decay_wfs:
                        wf.set('onshell', True)

                    if len_decay == 1:
                        # Can use simplified treatment, by just modifying old_wf
                        self.replace_single_wavefunction(old_wf,
                                                         final_decay_wfs[0])
                    else:
                        # Multiply wavefunctions and amplitudes and
                        # insert mothers using a recursive function
                        self.replace_wavefunctions(old_wf,
                                                   final_decay_wfs,
                                                   diagrams,
                                                   numbers)

            # Now that we are done with this set of diagrams, we need
            # to clean out duplicate wavefunctions (i.e., remove
            # identical wavefunctions which are already present in
            # earlier diagrams)
            for diagram in diagrams:

                # We can have duplicate wfs only from previous copies of
                # this diagram
                earlier_wfs = sum([d.get('wavefunctions') for d in \
                                   self.get('diagrams')[\
                                     diagram.get('number') - numdecay - 1:\
                                     diagram.get('number') - 1]], [])

                later_wfs = sum([d.get('wavefunctions') for d in \
                                   self.get('diagrams')[\
                                     diagram.get('number'):]], [])

                later_amps = sum([d.get('amplitudes') for d in \
                                   self.get('diagrams')[\
                                     diagram.get('number') - 1:]], [])

                i = 0
                diag_wfs = diagram.get('wavefunctions')

                # Remove wavefunctions and replace mothers, to make
                # sure we only have one copy of each wavefunction
                # number

                mother_arrays = [w.get('mothers').to_array() for \
                                 w in later_wfs + later_amps]

                while diag_wfs[i:]:
                    try:
                        index = [w.get('number') for w in earlier_wfs].\
                                index(diag_wfs[i].get('number'))
                        wf = diag_wfs.pop(i)
                        pres_mother_arrays = [w.get('mothers').to_array() for \
                                              w in diag_wfs[i:]] + \
                                              mother_arrays
                        self.update_later_mothers(wf, earlier_wfs[index],
                                              diag_wfs[i:] + later_wfs + later_amps,
                                              pres_mother_arrays)
                    except ValueError:
                        i = i + 1

    def update_later_mothers(self, wf, new_wf, later_wfs, later_wf_arrays):
        """Update mothers for all later wavefunctions"""

        daughters = filter(lambda tup: wf.get('number') in tup[1],
                              enumerate(later_wf_arrays))

        for (index, mothers) in daughters:
            try:
                # Replace mother
                later_wfs[index].get('mothers')[\
                    mothers.index(wf.get('number'))] = new_wf
            except ValueError:
                pass

    def replace_wavefunctions(self, old_wf, new_wfs,
                              diagrams, numbers):
        """Recursive function to replace old_wf with new_wfs, and
        multiply all wavefunctions or amplitudes that use old_wf

        * old_wf: The wavefunction to be replaced
        * new_wfs: The replacing wavefunction
        * diagrams - the diagrams that are relevant for these new
          wavefunctions.
        * numbers: the present wavefunction and amplitude number,
          to allow for unique numbering
        """

        # Pick out the diagrams which have the old_wf
        my_diagrams = filter(lambda diag: old_wf.get('number') in \
                         [wf.get('number') for wf in diag.get('wavefunctions')],
                         diagrams)

        # Replace old_wf with new_wfs in the diagrams
        for diagram in my_diagrams:

            diagram_wfs = diagram.get('wavefunctions')

            old_wf_index = [wf.get('number') for wf in \
                            diagram.get('wavefunctions')].index(old_wf.get('number'))
            diagram_wfs = diagram_wfs[:old_wf_index] + \
                          new_wfs + diagram_wfs[old_wf_index + 1:]

            diagram.set('wavefunctions', HelasWavefunctionList(diagram_wfs))

        # Now need to take care of amplitudes and wavefunctions which
        # are daughters of old_wf (only among the relevant diagrams)

        # Pick out diagrams with amplitudes which are daughters of old_wf
        amp_diagrams = filter(lambda diag: old_wf.get('number') in \
                          sum([[wf.get('number') for wf in amp.get('mothers')] \
                               for amp in diag.get('amplitudes')], []),
                              diagrams)

        for diagram in amp_diagrams:

            # Amplitudes in this diagram that are daughters of old_wf
            daughter_amps = filter(lambda amp: old_wf.get('number') in \
                                [wf.get('number') for wf in amp.get('mothers')],
                                diagram.get('amplitudes'))

            new_amplitudes = copy.copy(diagram.get('amplitudes'))

            # Loop over daughter_amps, to multiply each amp by the
            # number of replacement wavefunctions and substitute mothers
            for old_amp in daughter_amps:
                # Create copies of this amp
                new_amps = [copy.copy(amp) for amp in \
                            [ old_amp ] * len(new_wfs)]
                # Replace the old mother with the new ones
                for i, (new_amp, new_wf) in enumerate(zip(new_amps, new_wfs)):
                    mothers = copy.copy(new_amp.get('mothers'))
                    old_wf_index = [wf.get('number') for wf in mothers].index(\
                         old_wf.get('number'))
                    # Update mother
                    mothers[old_wf_index] = new_wf
                    new_amp.set('mothers', mothers)
                    # Update amp numbers for replaced amp
                    numbers[1] = numbers[1] + 1
                    new_amp.set('number', numbers[1])

                # Insert the new amplitudes in diagram amplitudes
                index = [a.get('number') for a in new_amplitudes].\
                                   index(old_amp.get('number'))
                new_amplitudes = new_amplitudes[:index] + \
                                 new_amps + new_amplitudes[index + 1:]

            # Replace diagram amplitudes with the new ones
            diagram.set('amplitudes', HelasAmplitudeList(new_amplitudes))

        # Find wavefunctions that are daughters of old_wf
        daughter_wfs = filter(lambda wf: old_wf.get('number') in \
                              [wf1.get('number') for wf1 in wf.get('mothers')],
                              sum([diag.get('wavefunctions') for diag in \
                                   diagrams], []))

        # Loop over daughter_wfs, multiply them and replace mothers
        for daughter_wf in daughter_wfs:

            # Pick out the diagrams where daughter_wf occurs
            wf_diagrams = filter(lambda diag: daughter_wf.get('number') in \
                                 [wf.get('number') for wf in \
                                  diag.get('wavefunctions')],
                                 diagrams)

            if len(wf_diagrams) > 1:
                raise self.PhysicsObjectError, \
                      "Decay chains not yet prepared for GPU"

            for diagram in wf_diagrams:

                # Now create new wfs with updated mothers
                replace_daughters = [ copy.copy(wf) for wf in \
                                      [daughter_wf] * len(new_wfs) ]

                index = [wf.get('number') for wf in \
                         daughter_wf.get('mothers')].index(old_wf.get('number'))

                # Replace the old mother with the new ones, update wf numbers
                for i, (new_daughter, new_wf) in \
                        enumerate(zip(replace_daughters, new_wfs)):
                    mothers = copy.copy(new_daughter.get('mothers'))
                    mothers[index] = new_wf
                    new_daughter.set('mothers', mothers)
                    numbers[0] = numbers[0] + 1
                    new_daughter.set('number', numbers[0])

                # This is where recursion happens.  We need to replace
                # the daughter wavefunction, and fix amplitudes and
                # wavefunctions which have it as mothers.

                self.replace_wavefunctions(daughter_wf,
                                           replace_daughters,
                                           diagrams,
                                           numbers)

    def replace_single_wavefunction(self, old_wf, new_wf):
        """Insert decay chain by simply modifying wavefunction. This
        is possible only if there is only one diagram in the decay."""

        for key in old_wf.keys():
            old_wf.set(key, new_wf.get(key))

    def identical_decay_chain_factor(self, decay_chains):
        """Calculate the denominator factor from identical decay chains"""

        final_legs = [leg.get('id') for leg in \
                      filter(lambda leg: leg.get('state') == True, \
                              self.get('processes')[0].get('legs'))]

        # Leg ids for legs being replaced by decay chains
        decay_ids = [decay.get('legs')[0].get('id') for decay in \
                     self.get('processes')[0].get('decay_chains')]

        # Find all leg ids which are not being replaced by decay chains
        non_decay_legs = filter(lambda id: id not in decay_ids,
                                final_legs)

        # Identical particle factor for legs not being decayed
        identical_indices = {}
        for id in non_decay_legs:
            if id in identical_indices:
                identical_indices[id] = \
                                    identical_indices[id] + 1
            else:
                identical_indices[id] = 1
        non_chain_factor = reduce(lambda x, y: x * y,
                                  [ math.factorial(val) for val in \
                                    identical_indices.values() ], 1)

        # Identical particle factor for decay chains
        # Go through chains to find identical ones
        chains = copy.copy(decay_chains)
        iden_chains_factor = 1
        while chains:
            ident_copies = 1
            first_chain = chains.pop(0)
            i = 0
            while i < len(chains):
                chain = chains[i]
                if HelasMatrixElement.check_equal_decay_processes(\
                                                 first_chain, chain):
                    ident_copies = ident_copies + 1
                    chains.pop(i)
                else:
                    i = i + 1
            iden_chains_factor = iden_chains_factor * \
                                 math.factorial(ident_copies)

        self['identical_particle_factor'] = non_chain_factor * \
                                    iden_chains_factor * \
                                    reduce(lambda x1, x2: x1 * x2,
                                    [me.get('identical_particle_factor') \
                                     for me in decay_chains], 1)

    def calculate_fermionfactors(self):
        """Generate the fermion factors for all diagrams in the matrix element
        """

        for diagram in self.get('diagrams'):
            for amplitude in diagram.get('amplitudes'):
                amplitude.get('fermionfactor')

    def calculate_identical_particle_factors(self):
        """Calculate the denominator factor for identical final state particles
        """

        final_legs = filter(lambda leg: leg.get('state') == True, \
                              self.get('processes')[0].get('legs'))

        identical_indices = {}
        for leg in final_legs:
            if leg.get('id') in identical_indices:
                identical_indices[leg.get('id')] = \
                                    identical_indices[leg.get('id')] + 1
            else:
                identical_indices[leg.get('id')] = 1
        self["identical_particle_factor"] = reduce(lambda x, y: x * y,
                                          [ math.factorial(val) for val in \
                                            identical_indices.values() ])

    def get_base_amplitude(self):
        """Generate a diagram_generation.Amplitude from a
        HelasMatrixElement. This is used to generate both color
        amplitudes and diagram drawing."""

        # Need to take care of diagram numbering for decay chains
        # before this can be used for those!

        optimization = 1
        if len(filter(lambda wf: wf.get('number') == 1,
                      self.get_all_wavefunctions())) > 1:
            optimization = 0

        model = self.get('processes')[0].get('model')

        wf_dict = {}
        vx_list = []
        diagrams = base_objects.DiagramList()
        for diag in self.get('diagrams'):
            diagrams.append(diag.get('amplitudes')[0].get_base_diagram(\
                wf_dict, vx_list, optimization))

        for diag in diagrams:
            diag.calculate_orders(self.get('processes')[0].get('model'))
            
        return diagram_generation.Amplitude({\
            'process': self.get('processes')[0],
            'diagrams': diagrams})

    # Helper methods

    def getmothers(self, legs, number_to_wavefunctions,
                   external_wavefunctions, wavefunctions,
                   diagram_wavefunctions):
        """Generate list of mothers from number_to_wavefunctions and
        external_wavefunctions"""

        mothers = HelasWavefunctionList()

        for leg in legs:
            try:
                # The mother is an existing wavefunction
                wf = number_to_wavefunctions[leg.get('number')]
            except KeyError:
                # This is an external leg, pick from external_wavefunctions
                wf = external_wavefunctions[leg.get('number')]
                number_to_wavefunctions[leg.get('number')] = wf
                if not wf in wavefunctions and not wf in diagram_wavefunctions:
                    diagram_wavefunctions.append(wf)
            mothers.append(wf)

        return mothers

    def get_number_of_wavefunctions(self):
        """Gives the total number of wavefunctions for this ME"""

        return sum([ len(d.get('wavefunctions')) for d in \
                       self.get('diagrams')])

    def get_all_wavefunctions(self):
        """Gives a list of all wavefunctions for this ME"""

        return sum([d.get('wavefunctions') for d in \
                       self.get('diagrams')], [])

    def get_all_amplitudes(self):
        """Gives a list of all amplitudes for this ME"""

        return sum([d.get('amplitudes') for d in \
                       self.get('diagrams')], [])

    def get_external_wavefunctions(self):
        """Gives the external wavefunctions for this ME"""

        external_wfs = filter(lambda wf: not wf.get('mothers'),
                              self.get('diagrams')[0].get('wavefunctions'))

        external_wfs.sort(lambda w1, w2: w1.get('number_external') - \
             w1.get('number_external'))

        i = 1
        while i < len(external_wfs):
            if external_wfs[i].get('number_external') == \
               external_wfs[i - 1].get('number_external'):
                external_wfs.pop(i)
            else:
                i = i + 1
        return external_wfs

    def get_number_of_amplitudes(self):
        """Gives the total number of amplitudes for this ME"""

        return sum([ len(d.get('amplitudes')) for d in \
                       self.get('diagrams')])

    def get_nexternal_ninitial(self):
        """Gives (number or external particles, number of
        incoming particles)"""

        external_wfs = filter(lambda wf: wf.get('leg_state') != \
                              'intermediate',
                              self.get_all_wavefunctions())

        return (len(set([wf.get('number_external') for wf in \
                         external_wfs])),
                len(set([wf.get('number_external') for wf in \
                         filter(lambda wf: wf.get('leg_state') == False,
                                external_wfs)])))

    def get_helicity_combinations(self):
        """Gives the number of helicity combinations for external
        wavefunctions"""

        if not self.get('processes'):
            return None

        model = self.get('processes')[0].get('model')

        return reduce(lambda x, y: x * y,
                      [ len(model.get('particle_dict')[wf.get('pdg_code')].\
                            get_helicity_states())\
                        for wf in self.get_external_wavefunctions() ], 1)

    def get_helicity_matrix(self):
        """Gives the helicity matrix for external wavefunctions"""

        if not self.get('processes'):
            return None

        process = self.get('processes')[0]
        model = process.get('model')

        return apply(itertools.product, [ model.get('particle_dict')[\
                                  wf.get('pdg_code')].get_helicity_states()\
                                  for wf in self.get_external_wavefunctions()])

    def get_denominator_factor(self):
        """Calculate the denominator factor due to:
        Averaging initial state color and spin, and
        identical final state particles"""

        model = self.get('processes')[0].get('model')

        initial_legs = filter(lambda leg: leg.get('state') == False, \
                              self.get('processes')[0].get('legs'))

        spin_factor = reduce(lambda x, y: x * y,
                             [ len(model.get('particle_dict')[leg.get('id')].\
                                   get_helicity_states())\
                               for leg in initial_legs ])

        color_factor = reduce(lambda x, y: x * y,
                              [ model.get('particle_dict')[leg.get('id')].\
                                    get('color')\
                                for leg in initial_legs ])

        return spin_factor * color_factor * self['identical_particle_factor']

    def get_color_amplitudes(self):
        """Return a list of (coefficient, amplitude number) lists,
        corresponding to the JAMPs for this matrix element. The
        coefficients are given in the format (fermion factor, color
        coeff (frac), imaginary, Nc power)."""

        if not self.get('color_basis'):
            # No color, simply add all amplitudes with correct factor
            # for first color amplitude
            col_amp = []
            for diagram in self.get('diagrams'):
                for amplitude in diagram.get('amplitudes'):
                    col_amp.append(((amplitude.get('fermionfactor'),
                                    1, False, 0),
                                    amplitude.get('number')))
            return [col_amp]

        # There is a color basis - create a list of coefficients and
        # amplitude numbers

        col_amp_list = []
        for i, col_basis_elem in \
                enumerate(sorted(self.get('color_basis').keys())):

            col_amp = []
            for diag_tuple in self.get('color_basis')[col_basis_elem]:
                res_amps = filter(lambda amp: \
                          tuple(amp.get('color_indices')) == diag_tuple[1],
                          self.get('diagrams')[diag_tuple[0]].get('amplitudes'))
                if not res_amps:
                    raise self.PhysicsObjectError, \
                          """No amplitude found for color structure
                            %s and color index chain (%s) (diagram %i)""" % \
                            (col_basis_elem,
                             str(diag_tuple[1]),
                             diag_tuple[0])

                for res_amp in res_amps:
                    col_amp.append(((res_amp.get('fermionfactor'),
                                     diag_tuple[2],
                                     diag_tuple[3],
                                     diag_tuple[4]),
                                    res_amp.get('number')))

            col_amp_list.append(col_amp)

        return col_amp_list

    def get_used_lorentz(self):
        """Return a list of (lorentz_name, conjugate, outgoing) with
        all lorentz structures used by this HelasMatrixElement."""

        return [(wa.get('lorentz'), tuple(wa.get_conjugate_index()),
                 wa.find_outgoing_number()) for wa in \
                self.get_all_wavefunctions() + self.get_all_amplitudes() \
                if wa.get('interaction_id') != 0]
        
    def get_used_couplings(self):
        """Return a list with all couplings used by this
        HelasMatrixElement."""

        return [wa.get('coupling') for wa in \
                self.get_all_wavefunctions() + self.get_all_amplitudes() \
                if wa.get('interaction_id') != 0]

    @staticmethod
    def check_equal_decay_processes(decay1, decay2):
        """Check if two single-sided decay processes
        (HelasMatrixElements) are equal.

        Note that this has to be called before any combination of
        processes has occured.
        
        Since a decay processes for a decay chain is always generated
        such that all final state legs are completely contracted
        before the initial state leg is included, all the diagrams
        will have identical wave function, independently of the order
        of final state particles.
        
        Note that we assume that the process definitions have all
        external particles, corresponding to the external
        wavefunctions.
        """
        
        assert len(decay1.get('processes')) == 1 == len(decay2.get('processes')), \
                  "Can compare only single process HelasMatrixElements"

        assert len(filter(lambda leg: leg.get('state') == False, \
                      decay1.get('processes')[0].get('legs'))) == 1 and \
               len(filter(lambda leg: leg.get('state') == False, \
                      decay2.get('processes')[0].get('legs'))) == 1, \
                  "Call to check_decay_processes_equal requires " + \
                  "both processes to be unique"

        # Compare bulk process properties (number of external legs,
        # identity factors, number of diagrams, number of wavefunctions
        # initial leg, final state legs
        if len(decay1.get('processes')[0].get("legs")) != \
           len(decay1.get('processes')[0].get("legs")) or \
           len(decay1.get('diagrams')) != len(decay2.get('diagrams')) or \
           decay1.get('identical_particle_factor') != \
           decay2.get('identical_particle_factor') or \
           sum(len(d.get('wavefunctions')) for d in \
               decay1.get('diagrams')) != \
           sum(len(d.get('wavefunctions')) for d in \
               decay2.get('diagrams')) or \
           decay1.get('processes')[0].get('legs')[0].get('id') != \
           decay2.get('processes')[0].get('legs')[0].get('id') or \
           sorted([leg.get('id') for leg in \
                   decay1.get('processes')[0].get('legs')[1:]]) != \
           sorted([leg.get('id') for leg in \
                   decay2.get('processes')[0].get('legs')[1:]]):
            return False

        # Run a quick check to see if the processes are already
        # identical (i.e., the wavefunctions are in the same order)
        if [leg.get('id') for leg in \
            decay1.get('processes')[0].get('legs')] == \
           [leg.get('id') for leg in \
            decay2.get('processes')[0].get('legs')] and \
            decay1 == decay2:
            return True

        # Now check if all diagrams are identical. This is done by a
        # recursive function starting from the last wavefunction
        # (corresponding to the initial state), since it is the
        # same steps for each level in mother wavefunctions

        amplitudes2 = copy.copy(reduce(lambda a1, d2: a1 + \
                                       d2.get('amplitudes'),
                                       decay2.get('diagrams'), []))

        for amplitude1 in reduce(lambda a1, d2: a1 + d2.get('amplitudes'),
                                  decay1.get('diagrams'), []):
            foundamplitude = False
            for amplitude2 in amplitudes2:
                if HelasMatrixElement.check_equal_wavefunctions(\
                   amplitude1.get('mothers')[-1],
                   amplitude2.get('mothers')[-1]):
                    foundamplitude = True
                    # Remove amplitude2, since it has already been matched
                    amplitudes2.remove(amplitude2)
                    break
            if not foundamplitude:
                return False

        return True

    @staticmethod
    def check_equal_wavefunctions(wf1, wf2):
        """Recursive function to check if two wavefunctions are equal.
        First check that mothers have identical pdg codes, then repeat for
        all mothers with identical pdg codes."""

        # End recursion with False if the wavefunctions do not have
        # the same mother pdgs
        if sorted([wf.get('pdg_code') for wf in wf1.get('mothers')]) != \
           sorted([wf.get('pdg_code') for wf in wf2.get('mothers')]):
            return False

        # End recursion with True if these are external wavefunctions
        # (note that we have already checked that the pdgs are
        # identical)
        if not wf1.get('mothers') and not wf2.get('mothers'):
            return True

        mothers2 = copy.copy(wf2.get('mothers'))

        for mother1 in wf1.get('mothers'):
            # Compare mother1 with all mothers in wf2 that have not
            # yet been used and have identical pdg codes
            equalmothers = filter(lambda wf: wf.get('pdg_code') == \
                                  mother1.get('pdg_code'),
                                  mothers2)
            foundmother = False
            for mother2 in equalmothers:
                if HelasMatrixElement.check_equal_wavefunctions(\
                    mother1, mother2):
                    foundmother = True
                    # Remove mother2, since it has already been matched
                    mothers2.remove(mother2)
                    break
            if not foundmother:
                return False

        return True

    @staticmethod
    def sorted_mothers(arg):
        """Gives a list of mother wavefunctions sorted according to
        1. The order of the particles in the interaction
        2. Cyclic reordering of particles in same spin group (if boson)
        3. Fermions ordered IOIOIO... according to the pairs in
           the interaction."""

        assert isinstance(arg, (HelasWavefunction, HelasAmplitude)), \
            "%s is not a valid HelasWavefunction or HelasAmplitude" % repr(arg)

        if not arg.get('interaction_id'):
            return arg.get('mothers')

        sorted_mothers = copy.copy(arg.get('mothers'))
        my_pdg_code = 0
        my_spin = 0
        if isinstance(arg, HelasWavefunction):
            my_pdg_code = arg.get_anti_pdg_code()
            my_spin = arg.get_spin_state_number()

        sorted_mothers, my_index = arg.get('mothers').sort_by_pdg_codes(\
            arg.get('pdg_codes'), my_pdg_code)

        same_spin_mothers = []
        if isinstance(arg, HelasWavefunction) and \
               my_spin % 2 == 1:
            # For bosons with same spin as this wf, need special treatment
            same_spin_index = -1
            i=0
            while i < len(sorted_mothers):
                if sorted_mothers[i].get_spin_state_number() == my_spin:
                    if same_spin_index < 0:
                        # Remember starting index for same spin states
                        same_spin_index = i
                    same_spin_mothers.append(sorted_mothers.pop(i))
                else:
                    i += 1

        # Make cyclic reordering of mothers with same spin as this wf
        if same_spin_mothers:
            same_spin_mothers = same_spin_mothers[my_index - same_spin_index:] \
                                + same_spin_mothers[:my_index - same_spin_index]

            # Insert same_spin_mothers in sorted_mothers
            sorted_mothers = sorted_mothers[:same_spin_index] + \
                              same_spin_mothers + sorted_mothers[same_spin_index:]
        # If fermion, partner is the corresponding fermion flow partner
        partner = None
        if isinstance(arg, HelasWavefunction) and my_spin % 2 == 0:
            # Fermion case, just pick out the fermion flow partner
            if my_index % 2 == 0:
                # partner is after arg
                partner_index = my_index
            else:
                # partner is before arg
                partner_index = my_index - 1
            partner = sorted_mothers.pop(partner_index)

        # Reorder fermions pairwise according to incoming/outgoing
        for i in range(0, len(sorted_mothers), 2):
            if sorted_mothers[i].get_spin_state_number() % 2 == 0:
                # This is a fermion, order between this fermion and its brother
                if sorted_mothers[i].get_spin_state_number() > 0 and \
                   sorted_mothers[i + 1].get_spin_state_number() < 0:
                    # Switch places between outgoing and incoming
                    sorted_mothers = sorted_mothers[:i] + \
                                      [sorted_mothers[i+1], sorted_mothers[i]] + \
                                      sorted_mothers[i+2:]
                elif sorted_mothers[i].get_spin_state_number() < 0 and \
                   sorted_mothers[i + 1].get_spin_state_number() > 0:
                    # This is the right order
                    pass
                else:
                    # Two incoming or two outgoing in a row - not good!
                    raise base_objects.PhysicsObject.PhysicsObjectError, \
                    "Two incoming or outgoing fermions in a row: %i, %i" % \
                    (sorted_mothers[i].get_spin_state_number(),
                     sorted_mothers[i+1].get_spin_state_number())
            else:
                # No more fermions in sorted_mothers
                break
            
        # Put back partner into sorted_mothers
        if partner:
            sorted_mothers.insert(partner_index, partner)

        # Next sort according to spin_state_number
        return HelasWavefunctionList(sorted_mothers)

#===============================================================================
# HelasMatrixElementList
#===============================================================================
class HelasMatrixElementList(base_objects.PhysicsObjectList):
    """List of HelasMatrixElement objects
    """

    def is_valid_element(self, obj):
        """Test if object obj is a valid HelasMatrixElement for the list."""

        return isinstance(obj, HelasMatrixElement)

#===============================================================================
# HelasDecayChainProcess
#===============================================================================
class HelasDecayChainProcess(base_objects.PhysicsObject):
    """HelasDecayChainProcess: If initiated with a DecayChainAmplitude
    object, generates the HelasMatrixElements for the core process(es)
    and decay chains. Then call combine_decay_chain_processes in order
    to generate the matrix elements for all combined processes."""

    def default_setup(self):
        """Default values for all properties"""

        self['core_processes'] = HelasMatrixElementList()
        self['decay_chains'] = HelasDecayChainProcessList()

    def filter(self, name, value):
        """Filter for valid process property values."""

        if name == 'core_processes':
            if not isinstance(value, HelasMatrixElementList):
                raise self.PhysicsObjectError, \
                        "%s is not a valid HelasMatrixElementList object" % \
                        str(value)

        if name == 'decay_chains':
            if not isinstance(value, HelasDecayChainProcessList):
                raise self.PhysicsObjectError, \
                     "%s is not a valid HelasDecayChainProcessList object" % \
                     str(value)

        return True

    def get_sorted_keys(self):
        """Return process property names as a nicely sorted list."""

        return ['core_processes', 'decay_chains']

    def __init__(self, argument=None):
        """Allow initialization with DecayChainAmplitude"""

        if isinstance(argument, diagram_generation.DecayChainAmplitude):
            super(HelasDecayChainProcess, self).__init__()
            self.generate_matrix_elements(argument)
        elif argument:
            # call the mother routine
            super(HelasDecayChainProcess, self).__init__(argument)
        else:
            # call the mother routine
            super(HelasDecayChainProcess, self).__init__()

    def generate_matrix_elements(self, dc_amplitude):
        """Generate the HelasMatrixElements for the core processes and
        decay processes (separately)"""

        assert isinstance(dc_amplitude, diagram_generation.DecayChainAmplitude), \
                        "%s is not a valid DecayChainAmplitude" % dc_amplitude


        matrix_elements = self['core_processes']

        # Extract the pdg codes of all particles decayed by decay chains
        # since these should not be combined in a MultiProcess
        decay_ids = dc_amplitude.get_decay_ids()

        while dc_amplitude.get('amplitudes'):
            # Pop the amplitude to save memory space
            amplitude = dc_amplitude.get('amplitudes').pop(0)

            logger.info("Generating Helas calls for %s" % \
                        amplitude.get('process').nice_string().\
                                            replace('Process', 'process'))
            matrix_element = HelasMatrixElement(amplitude,
                                                decay_ids=decay_ids,
                                                gen_color=False)

            try:
                # If an identical matrix element is already in the list,
                # then simply add this process to the list of
                # processes for that matrix element
                other_processes = matrix_elements[\
                    matrix_elements.index(matrix_element)].get('processes')
                logger.info("Combining process with %s" % \
                      other_processes[0].nice_string().replace('Process: ', ''))
                other_processes.append(amplitude.get('process'))
            except ValueError:
                # Otherwise, if the matrix element has any diagrams,
                # add this matrix element.
                if matrix_element.get('processes') and \
                       matrix_element.get('diagrams'):
                    matrix_elements.append(matrix_element)

        while dc_amplitude.get('decay_chains'):
            # Pop the amplitude to save memory space
            decay_chain = dc_amplitude.get('decay_chains').pop(0)
            self['decay_chains'].append(HelasDecayChainProcess(\
                decay_chain))

    def combine_decay_chain_processes(self):
        """Recursive function to generate complete
        HelasMatrixElements, combining the core process with the decay
        chains.

        * If the number of decay chains is the same as the number of
        decaying particles, apply each decay chain to the corresponding
        final state particle.
        * If the number of decay chains and decaying final state particles
        don't correspond, all decays applying to a given particle type are
        combined (without double counting)."""

        # End recursion when there are no more decay chains
        if not self['decay_chains']:
            # Just return the list of matrix elements
            return self['core_processes']

        # decay_elements is a list of HelasMatrixElementLists with
        # all decay processes
        decay_elements = []

        for decay_chain in self['decay_chains']:
            # This is where recursion happens
            decay_elements.append(decay_chain.combine_decay_chain_processes())

        # Store the result in matrix_elements
        matrix_elements = HelasMatrixElementList()

        # List of list of ids for the initial state legs in all decay
        # processes
        decay_is_ids = [[element.get('processes')[0].get_initial_ids()[0] \
                         for element in elements]
                         for elements in decay_elements]

        while self['core_processes']:
            # Pop the process to save memory space
            core_process = self['core_processes'].pop(0)
            # Get all final state legs that have a decay chain defined
            fs_legs = filter(lambda leg: any([any([id == leg.get('id') for id \
                            in is_ids]) for is_ids in decay_is_ids]),
                            core_process.get('processes')[0].get_final_legs())
            # List of ids for the final state legs
            fs_ids = [leg.get('id') for leg in fs_legs]
            # Create a dictionary from id to (index, leg number)
            fs_numbers = {}
            fs_indices = {}
            for i, leg in enumerate(fs_legs):
                fs_numbers[leg.get('id')] = \
                    fs_numbers.setdefault(leg.get('id'), []) + \
                    [leg.get('number')]
                fs_indices[leg.get('id')] = \
                    fs_indices.setdefault(leg.get('id'), []) + \
                    [i]

            decay_lists = []
            # Loop over unique final state particle ids
            for fs_id in set(fs_ids):
                # decay_list has the leg numbers and decays for this
                # fs particle id:
                # decay_list = [[[n1,d1],[n2,d2]],[[n1,d1'],[n2,d2']],...]

                decay_list = []

                # Two cases: Either number of decay elements is same
                # as number of decaying particles: Then use the
                # corresponding decay for each particle. Or the number
                # of decay elements is different: Then use any decay
                # chain which defines the decay for this particle.

                if len(fs_legs) == len(decay_elements):
                    # The decay of the different fs parts is given
                    # by the different decay chains, respectively.
                    # Chains is a list of matrix element lists
                    chains = []
                    for index in fs_indices[fs_id]:
                        chains.append(filter(lambda me: \
                                             me.get('processes')[0].\
                                             get_initial_ids()[0] == fs_id,
                                             decay_elements[index]))
                else:
                    # All decays for this particle type are used
                    chain = sum([filter(lambda me: \
                                        me.get('processes')[0].\
                                        get_initial_ids()[0] == fs_id,
                                        decay_chain) for decay_chain in \
                                 decay_elements], [])

                    chains = [chain] * len(fs_numbers[fs_id])

                red_decay_chains = []
                for prod in itertools.product(*chains):

                    # Now, need to ensure that we don't append
                    # duplicate chain combinations, e.g. (a>bc, a>de) and
                    # (a>de, a>bc)
                    
                    # Remove double counting between final states
                    if sorted([p.get('processes')[0] for p in prod],
                              lambda x1, x2: x1.compare_for_sort(x2)) \
                              in red_decay_chains:
                        continue
                    
                    # Store already used combinations
                    red_decay_chains.append(\
                    sorted([p.get('processes')[0] for p in prod],
                              lambda x1, x2: x1.compare_for_sort(x2)))

                    # Add the decays to the list
                    decay_list.append(zip(fs_numbers[fs_id], prod))

                decay_lists.append(decay_list)

            # Finally combine all decays for this process,
            # and combine them, decay by decay
            for decays in itertools.product(*decay_lists):
                
                # Generate a dictionary from leg number to decay process
                decay_dict = dict(sum(decays, []))

                # Make sure to not modify the original matrix element
                model_bk = core_process.get('processes')[0].get('model')
                # Avoid Python copying the complete model every time
                for i, process in enumerate(core_process.get('processes')):
                    process.set('model',base_objects.Model())
                matrix_element = copy.deepcopy(core_process)
                # Avoid Python copying the complete model every time
                for i, process in enumerate(matrix_element.get('processes')):
                    process.set('model', model_bk)
                    core_process.get('processes')[i].set('model', model_bk)
                # Need to replace Particle in all wavefunctions to avoid
                # deepcopy
                org_wfs = core_process.get_all_wavefunctions()
                for i, wf in enumerate(matrix_element.get_all_wavefunctions()):
                    wf.set('particle', org_wfs[i].get('particle'))
                    wf.set('antiparticle', org_wfs[i].get('antiparticle'))

                # Insert the decay chains
                logger.info("Combine %s with decays %s" % \
                            (core_process.get('processes')[0].nice_string().\
                             replace('Process: ', ''), \
                             ", ".join([d.get('processes')[0].nice_string().\
                                        replace('Process: ', '') \
                                        for d in decay_dict.values()])))

                matrix_element.insert_decay_chains(decay_dict)

                try:
                    # If an identical matrix element is already in the list,
                    # then simply add this process to the list of
                    # processes for that matrix element
                    other_processes = matrix_elements[\
                    matrix_elements.index(matrix_element)].get('processes')
                    logger.info("Combining process with %s" % \
                      other_processes[0].nice_string().replace('Process: ', ''))
                    other_processes.extend(matrix_element.get('processes'))
                except ValueError:
                    # Otherwise, if the matrix element has any diagrams,
                    # add this matrix element.
                    if matrix_element.get('processes') and \
                           matrix_element.get('diagrams'):
                        matrix_elements.append(matrix_element)

        return matrix_elements

#===============================================================================
# HelasDecayChainProcessList
#===============================================================================
class HelasDecayChainProcessList(base_objects.PhysicsObjectList):
    """List of HelasDecayChainProcess objects
    """

    def is_valid_element(self, obj):
        """Test if object obj is a valid HelasDecayChainProcess for the list."""

        return isinstance(obj, HelasDecayChainProcess)

#===============================================================================
# HelasMultiProcess
#===============================================================================
class HelasMultiProcess(base_objects.PhysicsObject):
    """HelasMultiProcess: If initiated with an AmplitudeList,
    generates the HelasMatrixElements for the Amplitudes, identifying
    processes with identical matrix elements"""

    def default_setup(self):
        """Default values for all properties"""

        self['matrix_elements'] = HelasMatrixElementList()

    def filter(self, name, value):
        """Filter for valid process property values."""

        if name == 'matrix_elements':
            if not isinstance(value, HelasMatrixElementList):
                raise self.PhysicsObjectError, \
                        "%s is not a valid HelasMatrixElementList object" % str(value)

        return True

    def get_sorted_keys(self):
        """Return process property names as a nicely sorted list."""

        return ['matrix_elements']

    def __init__(self, argument=None):
        """Allow initialization with AmplitudeList"""

        if isinstance(argument, diagram_generation.AmplitudeList):
            super(HelasMultiProcess, self).__init__()
            self.generate_matrix_elements(argument)
        elif isinstance(argument, diagram_generation.MultiProcess):
            super(HelasMultiProcess, self).__init__()
            self.generate_matrix_elements(argument.get('amplitudes'))
        elif isinstance(argument, diagram_generation.Amplitude):
            super(HelasMultiProcess, self).__init__()
            self.generate_matrix_elements(\
                diagram_generation.AmplitudeList([argument]))
        elif argument:
            # call the mother routine
            super(HelasMultiProcess, self).__init__(argument)
        else:
            # call the mother routine
            super(HelasMultiProcess, self).__init__()

    def generate_matrix_elements(self, amplitudes):
        """Generate the HelasMatrixElements for the Amplitudes,
        identifying processes with identical matrix elements, as
        defined by HelasMatrixElement.__eq__"""

        assert isinstance(amplitudes, diagram_generation.AmplitudeList), \
                  "%s is not valid AmplitudeList" % repr(amplitudes)

        # Keep track of already generated color objects, to reuse as
        # much as possible
        list_colorize = []
        list_color_basis = []
        list_color_matrices = []

        matrix_elements = self.get('matrix_elements')

        while amplitudes:
            # Pop the amplitude to save memory space
            amplitude = amplitudes.pop(0)
            if isinstance(amplitude, diagram_generation.DecayChainAmplitude):
                matrix_element_list = HelasDecayChainProcess(amplitude).\
                                      combine_decay_chain_processes()
            else:
                logger.info("Generating Helas calls for %s" % \
                         amplitude.get('process').nice_string().\
                                           replace('Process', 'process'))
                matrix_element_list = [HelasMatrixElement(amplitude,
                                                          gen_color=False)]
            for matrix_element in matrix_element_list:
                assert isinstance(matrix_element, HelasMatrixElement), \
                          "Not a HelasMatrixElement: %s" % matrix_element

                try:
                    # If an identical matrix element is already in the list,
                    # then simply add this process to the list of
                    # processes for that matrix element
                    other_processes = matrix_elements[\
                    matrix_elements.index(matrix_element)].get('processes')
                    logger.info("Combining process with %s" % \
                      other_processes[0].nice_string().replace('Process: ', ''))
                    other_processes.extend(matrix_element.get('processes'))
                except ValueError:
                    # Otherwise, if the matrix element has any diagrams,
                    # add this matrix element.
                    if matrix_element.get('processes') and \
                           matrix_element.get('diagrams'):
                        matrix_elements.append(matrix_element)

                        # Always create an empty color basis, and the
                        # list of raw colorize objects (before
                        # simplification) associated with amplitude
                        col_basis = color_amp.ColorBasis()
                        new_amp = matrix_element.get_base_amplitude()
                        matrix_element.set('base_amplitude', new_amp)
                        colorize_obj = col_basis.create_color_dict_list(new_amp)
                        try:
                            # If the color configuration of the ME has
                            # already been considered before, recycle
                            # the information
                            col_index = list_colorize.index(colorize_obj)
                            logger.info(\
                              "Reusing existing color information for %s" % \
                              matrix_element.get('processes')[0].nice_string().\
                                                 replace('Process', 'process'))
                        except ValueError:
                            # If not, create color basis and color
                            # matrix accordingly
                            list_colorize.append(colorize_obj)
                            col_basis.build()
                            list_color_basis.append(col_basis)
                            col_matrix = color_amp.ColorMatrix(col_basis)
                            list_color_matrices.append(col_matrix)
                            col_index = -1
                            logger.info(\
                              "Processing color information for %s" % \
                              matrix_element.get('processes')[0].nice_string().\
                                             replace('Process', 'process'))

                matrix_element.set('color_basis', list_color_basis[col_index])
                matrix_element.set('color_matrix',
                                   list_color_matrices[col_index])
            


    def get_used_lorentz(self):
        """Return a list of (lorentz_name, conjugate, outgoing) with
        all lorentz structures used by this HelasMultiProcess."""

        helas_list = []

        for me in self.get('matrix_elements'):
            helas_list.extend(me.get_used_lorentz())

        return list(set(helas_list))

    def get_used_couplings(self):
        """Return a list with all couplings used by this
        HelasMatrixElement."""

        coupling_list = []

        for me in self.get('matrix_elements'):
            coupling_list.extend(me.get_used_couplings())

        return list(set(coupling_list))
    <|MERGE_RESOLUTION|>--- conflicted
+++ resolved
@@ -960,12 +960,6 @@
                 # If we are going towards external leg 1, mother of
                 # next vertex is legs[0]
                 new_mother_leg = legs[0]
-<<<<<<< HEAD
-            mother_s, tchannels = \
-                      init_mothers[0].get_s_and_t_channels(ninitial,
-                                                           new_mother_leg)
-=======
->>>>>>> 24dfe7b1
 
             mother_s, tchannels = \
                       init_mothers[0].get_s_and_t_channels(ninitial,

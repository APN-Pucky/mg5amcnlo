--- conflicted
+++ resolved
@@ -922,45 +922,6 @@
         example of analytic information is the 'interaction_rank', corresponding
         to the power of the loop momentum q brought by the interaction
         and propagator from which this loop wavefunction originates. This 
-<<<<<<< HEAD
-        is done in a SM ad-hoc way, but it should be promoted to be general in 
-        the future, by reading the lorentz structure of the interaction."""
-        rank=0
-        # First add the propagator power for a fermion of spin 1/2.
-        # For the bosons, it is assumed to be in Feynman gauge so that the
-        # propagator does not bring in any power of the loop momentum.
-        if self.get('spin')==2:
-            rank=rank+1
-
-        interaction = self.get('lorentz')
-        
-        
-        # Treat in an ad-hoc way the higgs effective theory
-        spin_cols = [(self.get('spin'),abs(self.get('color')))]+\
-              [(w.get('spin'),abs(w.get('color'))) for w in self.get('mothers')]
-        # HGG effective vertex
-        if sorted(spin_cols) == sorted([(1,1),(3,8),(3,8)]):
-            return rank+2
-        # HGGG effective vertex
-        if sorted(spin_cols) == sorted([(1,1),(3,8),(3,8),(3,8)]):
-            return rank+1
-        # HGGGG effective vertex
-        if sorted(spin_cols) == sorted([(1,1),(3,8),(3,8),(3,8),(3,8)]):
-            return rank
-            
-        # Now add a possible power of the loop momentum depending on the
-        # vertex creating this loop wavefunction. For now we don't read the
-        # lorentz structure but just use an SM ad-hoc rule that only 
-        # the feynman rules for a three point vertex with only bosons bring
-        # in one power of q.
-        # HSS, 22/10/2012
-        # if self.is_boson() and len([w for w in self.get('mothers') \
-        #                                                   if w.is_boson()])==2:
-        if self.incr_rank():
-            rank=rank+1
-        # HSS
-        return rank
-=======
         is done in a general way by having aloha analyzing the lorentz structure
         used.
         Notice that if one knows that this analytic information has already been
@@ -983,7 +944,6 @@
                 " not been computed yet for this wavefunction and an"+\
                 " alohaModel was not specified, so that the information"+\
                 " cannot be retrieved."
->>>>>>> b3ec328a
         
         result = None
         
@@ -4465,8 +4425,6 @@
         
         return self.generate_color_amplitudes(self['color_basis'],self['diagrams'])
 
-<<<<<<< HEAD
-=======
     def sort_split_orders(self, split_orders):
         """ Sort the 'split_orders' list given in argument so that the orders of
         smaller weights appear first. Do nothing if not all split orders have
@@ -4516,7 +4474,6 @@
         
         return amp_orders
 
->>>>>>> b3ec328a
     def get_split_orders_mapping(self):
         """This function returns two lists, squared_orders, amp_orders.
         If process['split_orders'] is empty, the function returns two empty lists.
@@ -4542,45 +4499,6 @@
         code output by the exporters.
         """
         
-<<<<<<< HEAD
-        # First make sure that the 'split_orders' are ordered according to their
-        # weight.
-        split_orders=self.get('processes')[0].get('split_orders')
-        if len(split_orders)==0:
-            return (),()
-        order_hierarchy=\
-                    self.get('processes')[0].get('model').get('order_hierarchy')
-        if set(order_hierarchy.keys()).union(set(split_orders))==\
-                                                    set(order_hierarchy.keys()):
-            split_orders.sort(key=lambda order: order_hierarchy[order])
-
-        # Now find the list of amplitude numbers and what amplitude order they
-        # correspond to. For its construction, amp_orders is a dictionary with
-        # is then translated into an ordered list of tuples before being returned.
-        amp_orders={}
-        for diag in self.get('diagrams'):
-            diag_orders=diag.calculate_orders()
-            # Complement the missing split_orders with 0
-            for order in split_orders:
-                if not order in diag_orders.keys():
-                    diag_orders[order]=0
-            key = tuple([diag_orders[order] for order in split_orders])
-            try:
-                amp_orders[key].extend([amp.get('number') for amp in \
-                                                        diag.get('amplitudes')])
-            except KeyError:
-                amp_orders[key] = [amp.get('number') for amp in \
-                                                         diag.get('amplitudes')]
-        amp_orders=[(order[0],tuple(order[1])) for order in amp_orders.items()]
-        # Again make sure a proper hierarchy is defined and order the list
-        # according to it if possible
-        if set(order_hierarchy.keys()).union(set(split_orders))==\
-                                                    set(order_hierarchy.keys()):
-            # Order the contribution starting from the minimum WEIGHTED one
-            amp_orders.sort(key= lambda elem: 
-                         sum([order_hierarchy[split_orders[i]]*order_power for \
-                                         i, order_power in enumerate(elem[0])]))
-=======
         split_orders=self.get('processes')[0].get('split_orders')
         # If no split_orders are defined, then return the obvious
         if len(split_orders)==0:
@@ -4592,7 +4510,6 @@
             
         amp_orders = self.get_split_orders_mapping_for_diagram_list(\
                                               self.get('diagrams'),split_orders)
->>>>>>> b3ec328a
             
         # Now we construct the interference splitting order matrix for 
         # convenience

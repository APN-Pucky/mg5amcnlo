################################################################################
#
# Copyright (c) 2009 The MadGraph5_aMC@NLO Development team and Contributors
#
# This file is a part of the MadGraph5_aMC@NLO project, an application which 
# automatically generates Feynman diagrams and matrix elements for arbitrary
# high-energy processes in the Standard Model and beyond.
#
# It is subject to the MadGraph5_aMC@NLO license which should accompany this 
# distribution.
#
# For more information, visit madgraph.phys.ucl.ac.be and amcatnlo.web.cern.ch
#
################################################################################
from __future__ import division
"""Definitions of objects used to generate language-independent Helas
calls: HelasWavefunction, HelasAmplitude, HelasDiagram for the
generation of wavefunctions and amplitudes, HelasMatrixElement and
HelasMultiProcess for generation of complete matrix elements for
single and multiple processes; and HelasModel, which is the
language-independent base class for the language-specific classes for
writing Helas calls, found in the iolibs directory"""

from __future__ import absolute_import
import array
import copy
import collections
import logging
import itertools
import math

import aloha

import madgraph.core.base_objects as base_objects
import madgraph.core.diagram_generation as diagram_generation
import madgraph.core.color_amp as color_amp
import madgraph.loop.loop_diagram_generation as loop_diagram_generation
import madgraph.loop.loop_color_amp as loop_color_amp
import madgraph.core.color_algebra as color
import madgraph.various.misc as misc

from madgraph import InvalidCmd, MadGraph5Error
import six
from six.moves import range
from six.moves import zip
from functools import reduce

#===============================================================================
# 
#===============================================================================

logger = logging.getLogger('madgraph.helas_objects')

#===============================================================================
# DiagramTag class to identify matrix elements
#===============================================================================

class IdentifyMETag(diagram_generation.DiagramTag):
    """DiagramTag daughter class to identify processes with identical
    matrix elements. Need to compare leg number, color, lorentz,
    coupling, state, spin, self_antipart, mass, width, color, decay
    and is_part.

    Note that we also need to check that the processes agree on
    has_mirror_process, process id, and
    identical_particle_factor. Don't allow combining decay chains.

    We also don't want to combine processes with different possibly
    onshell s-channel propagators (i.e., with non-zero width and
    onshell=True or None) since we want the right propagator written
    in the event file in the end. This is done by the vertex."""

    # dec_number is used to separate between decay chains.
    # This is needed since we don't want to merge different decays,
    # in order to get the right factor for identical/non-identical particles
    dec_number = 1
    
    @classmethod
    def create_tag(cls, amplitude, identical_particle_factor = 0):
        """Create a tag which identifies identical matrix elements"""
        process = amplitude.get('process')
        ninitial = process.get_ninitial()
        model = process.get('model')
        dc = 0
        if process.get('is_decay_chain'):
            dc = cls.dec_number
            cls.dec_number += 1
        if not identical_particle_factor:
            identical_particle_factor = process.identical_particle_factor()
        if process.get('perturbation_couplings') and \
                process.get('NLO_mode') not in ['virt', 'loop','noborn']:
            sorted_tags = sorted([IdentifyMETagFKS(d, model, ninitial) for d in \
                                      amplitude.get('diagrams')])
        elif process.get('NLO_mode')=='noborn' or \
            (process.get('NLO_mode')=='virt' and not process.get('has_born')):
            # For loop-induced processes, make sure to create the Tag based on
            # the contracted diagram
            sorted_tags = sorted([cls(d.get_contracted_loop_diagram(model,
             amplitude.get('structure_repository')), model, ninitial) for d in \
                                                     amplitude.get('diagrams')])
        else:
            sorted_tags = sorted([cls(d, model, ninitial) for d in \
                                                     amplitude.get('diagrams')])

        # Do not use this for loop diagrams as for now the HelasMultiProcess
        # always contain only exactly one loop amplitude.
        if sorted_tags and not isinstance(amplitude, \
                                         loop_diagram_generation.LoopAmplitude):
            # Need to keep track of relative permutations for all diagrams,
            # to make sure we indeed have different matrix elements,
            # and not just identical diagrams disregarding particle order.
            # However, identical particles should be treated symmetrically.
            exts = sorted_tags[0].get_external_numbers()            
            comp_dict = IdentifyMETag.prepare_comp_dict(process, exts)
            perms = [array.array('H',
                     sum([comp_dict[n] for n in p.get_external_numbers()], []))
                     for p in sorted_tags[1:]]
        else:
            perms = []
        
        
        return [amplitude.get('has_mirror_process'),
                process.get('id'),
                process.get('is_decay_chain'),
                identical_particle_factor,
                dc,
                perms,
                sorted_tags]

    @staticmethod
    def prepare_comp_dict(process, numbers):
        """Prepare a dictionary from leg number to [positions] in such
           a way that identical particles are treated in a symmetric way"""

        # Crate dictionary from leg number to position
        start_perm_dict = dict([(n,i) for (i,n) in enumerate(numbers)])

        # Ids for process legs            
        legs = [l.get('id') for l in sorted(process.get_legs_with_decays())]
        if process.get('is_decay_chain'):
            legs.insert(0,process.get('legs')[0].get('id'))
        ninitial = len([l for l in process.get('legs') if \
                                not l.get('state')])
        # Dictionary from leg id to position for final-state legs
        id_num_dict = {}
        for n in start_perm_dict.keys():
            if n > ninitial:
                id_num_dict.setdefault(legs[n-1], []).append(\
                    start_perm_dict[n])
        # Make each entry in start_perm_dict independent of position of
        # identical particles by including all positions
        for n in start_perm_dict.keys():
            if n <= ninitial:
                # Just turn it into a list
                start_perm_dict[n] = [start_perm_dict[n]]
            else:
                # Turn into list of positions for identical particles
                start_perm_dict[n] = sorted(id_num_dict[legs[n-1]])

        return start_perm_dict

    @staticmethod
    def link_from_leg(leg, model):
        """Returns the end link for a leg needed to identify matrix
        elements: ((leg numer, state, spin, self_antipart, mass,
        width, color, decay and is_part), number)."""

        part = model.get_particle(leg.get('id'))

        # For legs with decay chains defined, include leg id (don't combine)
        if leg.get('onshell'): id = leg.get('id')
        else: id = 0
        # For FS legs, don't care about number (but do for IS legs)
        if leg.get('state'): number = 0
        else: number = leg.get('number')
        # Include also onshell, since this specifies forbidden s-channel
        return [((number, id, part.get('spin'), leg.get('onshell'),
                  part.get('is_part'), part.get('self_antipart'),
                  part.get('mass'), part.get('width'), part.get('color')),
                 leg.get('number'))]
        
    @staticmethod
    def vertex_id_from_vertex(vertex, last_vertex, model, ninitial):
        """Returns the info needed to identify matrix elements:
        interaction color, lorentz, coupling, and wavefunction spin,
        self_antipart, mass, width, color, decay and is_part, plus PDG
        code if possible onshell s-channel prop. Note that is_part
        and PDG code needs to be flipped if we move the final vertex around."""

        if vertex.get('id') in [0,-1]:
            return ((vertex.get('id'),),)

        if vertex.get('id') == -2:
            ret_list = vertex.get('loop_tag')
        else:
            inter = model.get_interaction(vertex.get('id'))
            coup_keys = sorted(inter.get('couplings').keys())
            ret_list = tuple([(key, inter.get('couplings')[key]) for key in \
                          coup_keys] + \
                         [str(c) for c in inter.get('color')] + \
                         inter.get('lorentz')+sorted(inter.get('orders')))
                   
        if last_vertex:
            return ((ret_list,),)
        else:
            part = model.get_particle(vertex.get('legs')[-1].get('id'))
            # If we have possibly onshell s-channel particles with
            # identical properties but different PDG code, split the
            # processes to ensure that we write the correct resonance
            # in the event file
            s_pdg = vertex.get_s_channel_id(model, ninitial)
            if s_pdg and (part.get('width').lower() == 'zero' or \
               vertex.get('legs')[-1].get('onshell') == False):
                s_pdg = 0

            
            return (((part.get('spin'), part.get('color'), 
                     part.get('self_antipart'),
                     part.get('mass'), part.get('width'), s_pdg),
                    ret_list),)

    @staticmethod
    def flip_vertex(new_vertex, old_vertex, links):
        """Move the wavefunction part of vertex id appropriately"""

        if len(new_vertex[0]) == 1 and len(old_vertex[0]) == 2:
            # We go from a last link to next-to-last link - add propagator info
            return ((old_vertex[0][0],new_vertex[0][0]),)
        elif len(new_vertex[0]) == 2 and len(old_vertex[0]) == 1:
            # We go from next-to-last link to last link - remove propagator info
            return ((new_vertex[0][1],),)
        # We should not get here
        assert(False)


class IdentifyMETagFKS(IdentifyMETag):
    """on top of what IdentifyMETag, the diagram tags also have the charge 
    difference along the fermionic flow in them for initial state legs."""

    def __init__(self, diagram, model = None, ninitial = 2):
        self.flow_charge_diff = diagram.get_flow_charge_diff(model)
        super(IdentifyMETagFKS, self).__init__(diagram, model, ninitial)

    def __eq__(self, other):
        return super(IdentifyMETag, self).__eq__(other) and \
                self.flow_charge_diff == other.flow_charge_diff


class IdentifyMETagMadSpin(IdentifyMETag):
    """Should ensure that the splitting is the same with and without decay 
       So we want to combine processes with different possibly
       onshell s-channel propagators. This was done by the vertex.
    """
    
    @staticmethod
    def vertex_id_from_vertex(vertex, last_vertex, model, ninitial):
        """Returns the info needed to identify matrix elements:
        interaction color, lorentz, coupling, and wavefunction spin,
        self_antipart, mass, width, color, decay and is_part.
        BUT NOT PDG code for possible onshell s-channel prop."""
        if last_vertex:
            return IdentifyMETag.vertex_id_from_vertex(vertex, last_vertex, model, ninitial)
        import random
        data = IdentifyMETag.vertex_id_from_vertex(vertex, last_vertex, model, ninitial)
        ((spin, color, selfanti, mass, width, pdg), ret_list) = data
        return ((spin, color, selfanti, mass, width, random.random()), ret_list) 

        
#===============================================================================
# DiagramTag class to create canonical order configs
#===============================================================================

class CanonicalConfigTag(diagram_generation.DiagramTag):
    """DiagramTag daughter class to create canonical order of
    config. Need to compare leg number, mass, width, and color.
    Also implement find s- and t-channels from the tag.
    Warning! The sorting in this tag must be identical to that of
       IdentifySGConfigTag in diagram_symmetry.py (apart from leg number)
       to make sure symmetry works!"""


    def get_s_and_t_channels(self, ninitial, model, new_pdg, max_final_leg = 2):
        """Get s and t channels from the tag, as two lists of vertices
        ordered from the outermost s-channel and in/down towards the highest
        number initial state leg. 
        Algorithm: Start from the final tag. Check for final leg number for 
        all links and move in the direction towards leg 2 (or 1, if 1 and 2
        are in the same direction).
        """

        final_leg = min(ninitial, max_final_leg)

        # Look for final leg numbers in all links
        done = [l for l in self.tag.links if \
                l.end_link and l.links[0][1][0] == final_leg]
        while not done:
            # Identify the chain closest to final_leg
            right_num = -1
            for num, link in enumerate(self.tag.links):
                if len(link.vertex_id) == 3 and \
                        link.vertex_id[1][-1] == final_leg:
                    right_num = num
            if right_num == -1:
                # We need to look for leg number 1 instead
                for num, link in enumerate(self.tag.links):
                    if len(link.vertex_id) == 3 and \
                       link.vertex_id[1][-1] == 1:
                        right_num = num
            if right_num == -1:
                # This should never happen
                raise diagram_generation.DiagramTag.DiagramTagError("Error in CanonicalConfigTag, no link with number 1 or 2.")

            # Now move one step in the direction of right_link
            right_link = self.tag.links[right_num]
            # Create a new link corresponding to moving one step
            new_links = list(self.tag.links[:right_num]) + \
                                           list(self.tag.links[right_num + 1:])
 
            new_link = diagram_generation.DiagramTagChainLink(\
                                           new_links,
                                           self.flip_vertex(\
                                             self.tag.vertex_id,
                                             right_link.vertex_id,
                                             new_links))

            # Create a new final vertex in the direction of the right_link
            other_links = list(right_link.links) + [new_link]
            other_link = diagram_generation.DiagramTagChainLink(\
                                             other_links,
                                             self.flip_vertex(\
                                                 right_link.vertex_id,
                                                 self.tag.vertex_id,
                                                 other_links))

            self.tag = other_link
            done = [l for l in self.tag.links if \
                    l.end_link and l.links[0][1][0] == final_leg]

        # Construct a diagram from the resulting tag
        diagram = self.diagram_from_tag(model)

        # Go through the vertices and add them to s-channel or t-channel
        schannels = base_objects.VertexList()
        tchannels = base_objects.VertexList()

        for vert in diagram.get('vertices')[:-1]:
            if vert.get('legs')[-1].get('number') > ninitial:
                schannels.append(vert)
            else:
                tchannels.append(vert)

        # Need to make sure leg number 2 is always last in last vertex
        lastvertex = diagram.get('vertices')[-1]
        legs = lastvertex.get('legs')
        leg2 = [l.get('number') for l in legs].index(final_leg)
        legs.append(legs.pop(leg2))
        if ninitial == 2:
            # Last vertex always counts as t-channel        
            tchannels.append(lastvertex)
        else:
            legs[-1].set('id', 
                     model.get_particle(legs[-1].get('id')).get_anti_pdg_code())
            schannels.append(lastvertex)

        # Split up multiparticle vertices using fake s-channel propagators
        multischannels = [(i, v) for (i, v) in enumerate(schannels) \
                          if len(v.get('legs')) > 3]
        multitchannels = [(i, v) for (i, v) in enumerate(tchannels) \
                          if len(v.get('legs')) > 3]
        
        increase = 0
        for channel in multischannels + multitchannels:
            newschannels = []
            vertex = channel[1]
            while len(vertex.get('legs')) > 3:
                # Pop the first two legs and create a new
                # s-channel from them
                popped_legs = \
                           base_objects.LegList([vertex.get('legs').pop(0) \
                                                    for i in [0,1]])
                popped_legs.append(base_objects.Leg({\
                    'id': new_pdg,
                    'number': min([l.get('number') for l in popped_legs]),
                    'state': True,
                    'onshell': None}))

                new_vertex = base_objects.Vertex({
                    'id': vertex.get('id'),
                    'legs': popped_legs})

                # Insert the new s-channel before this vertex
                if channel in multischannels:
                    schannels.insert(channel[0]+increase, new_vertex)
                    # Account for previous insertions
                    increase += 1
                else:
                    schannels.append(new_vertex)
                legs = vertex.get('legs')
                # Insert the new s-channel into vertex
                legs.insert(0, copy.copy(popped_legs[-1]))
                # Renumber resulting leg according to minimum leg number
                legs[-1].set('number', min([l.get('number') for l in legs[:-1]]))

        # Finally go through all vertices, sort the legs and replace
        # leg number with propagator number -1, -2, ...
        number_dict = {}
        nprop = 0
        for vertex in schannels + tchannels:
            # Sort the legs
            legs = vertex.get('legs')[:-1]
            if vertex in schannels:
                legs.sort(key=lambda l: l.get('number'), reverse=True)
            else:
                legs.sort(key=lambda l: l.get('number'))
            for ileg,leg in enumerate(legs):
                newleg = copy.copy(leg)
                try:
                    newleg.set('number', number_dict[leg.get('number')])
                except KeyError:
                    pass
                else:
                    legs[ileg] = newleg                    
            nprop = nprop - 1
            last_leg = copy.copy(vertex.get('legs')[-1])
            number_dict[last_leg.get('number')] = nprop
            last_leg.set('number', nprop)
            legs.append(last_leg)
            vertex.set('legs', base_objects.LegList(legs))

        return schannels, tchannels

    @staticmethod
    def link_from_leg(leg, model):
        """Returns the end link for a leg needed to identify configs: 
        ((leg numer, mass, width, color), number)."""

        part = model.get_particle(leg.get('id'))

        # use charge to forbid identification of neutrino and lepton
        # the main reason is that the cuts are different on such particles.
        if part.get('color') != 1:
            charge = 0
        else:
            charge = abs(part.get('charge'))
        
        return [((leg.get('number'), part.get('spin'), part.get('color'), charge,
                  part.get('mass'), part.get('width')),
                 (leg.get('number'),leg.get('id'),leg.get('state')))]
        
    @staticmethod
    def vertex_id_from_vertex(vertex, last_vertex, model, ninitial):
        """Returns the info needed to identify configs:
        interaction color, mass, width. Also provide propagator PDG code.
        The third element of the tuple vertex_id serves to store potential
        necessary information regarding the shrunk loop."""
                
        if isinstance(vertex,base_objects.ContractedVertex):
            inter = None
            # I don't add here the 'loop_tag' because it is heavy and in principle
            # not necessary. It can however be added in the future if proven
            # necessary.
            loop_info = {'PDGs':vertex.get('PDGs'),
                         'loop_orders':vertex.get('loop_orders')}
        else:
            # Not that it is going to be used here, but it might be eventually
            #inter = model.get_interaction(vertex.get('id'))
            loop_info = {}

        if last_vertex:
            return ((0,),
                    (vertex.get('id'),
                     min([l.get('number') for l in vertex.get('legs')])),
                     loop_info)
        else:
            part = model.get_particle(vertex.get('legs')[-1].get('id'))
            return ((part.get('color'),
                     part.get('mass'), part.get('width')),
                    (vertex.get('id'), 
                     vertex.get('legs')[-1].get('onshell'),
                     vertex.get('legs')[-1].get('number')),
                     loop_info)

    @staticmethod
    def flip_vertex(new_vertex, old_vertex, links):
        """Move the wavefunction part of propagator id appropriately"""

        # Find leg numbers for new vertex
        min_number = min([l.vertex_id[1][-1] for l in links if not l.end_link]\
                         + [l.links[0][1][0] for l in links if l.end_link])

        if len(new_vertex[0]) == 1 and len(old_vertex[0]) > 1:
            # We go from a last link to next-to-last link 
            return (old_vertex[0], 
                    (new_vertex[1][0], old_vertex[1][1], min_number), new_vertex[2])
        elif len(new_vertex[0]) > 1 and len(old_vertex[0]) == 1:
            # We go from next-to-last link to last link - remove propagator info
            return (old_vertex[0], (new_vertex[1][0], min_number), new_vertex[2])

        # We should not get here
        raise diagram_generation.DiagramTag.DiagramTagError("Error in CanonicalConfigTag, wrong setup of vertices in link.")
        
    @staticmethod
    def leg_from_link(link):
        """Return a leg from a link"""

        if link.end_link:
            # This is an external leg, info in links
            leg = base_objects.Leg({'number':link.links[0][1][0],
                                     'id':link.links[0][1][1],
                                     'state':link.links[0][1][2],
                                     'onshell':None})
            return leg
        # This shouldn't happen
        assert False

    @classmethod
    def vertex_from_link(cls, legs, vertex_id, model):
        """Return a vertex given a leg list and a vertex id"""
        
        vert_ID = cls.id_from_vertex_id(vertex_id)
        if vert_ID != -2:
            vertex = base_objects.Vertex({'legs': legs,
                                        'id': vert_ID})
        else:
            vertex = base_objects.ContractedVertex({'legs': legs,'id': -2})
            for key, value in enumerate(cls.loop_info_from_vertex_id(vertex_id)):
                # For now all the info put in the vertex_id is also an attribute
                # of the ContractedVertex instance, i.e. 'PDGs' and 'loop_tag'
                if key in vertex:
                    vertex.set(key,value) 

        if len(vertex_id[1]) == 3:
            vertex.get('legs')[-1].set('onshell', vertex_id[1][1])
        return vertex

    @staticmethod
    def id_from_vertex_id(vertex_id):
        """Return the numerical vertex id from a link.vertex_id"""

        return vertex_id[1][0]


#===============================================================================
# HelasWavefunction
#===============================================================================
class HelasWavefunction(base_objects.PhysicsObject):
    """HelasWavefunction object, has the information necessary for
    writing a call to a HELAS wavefunction routine: the PDG number,
    all relevant particle information, a list of mother wavefunctions,
    interaction id, all relevant interaction information, fermion flow
    state, wavefunction number
    """
    
    supported_analytical_info = ['wavefunction_rank','interaction_rank']


    @staticmethod
    def spin_to_size(spin):
        """ Returns the size of a wavefunction (i.e. number of element) carrying
        a particle with spin 'spin' """

        sizes = {1:1,2:4,3:4,4:16,5:16}
        try:
            return sizes[abs(spin)]
        except KeyError:
            raise MadGraph5Error("L-cut particle has spin %d which is not supported."%spin)

    def default_setup(self):
        """Default values for all properties"""

        # Properties related to the particle propagator
        # For an electron, would have the following values
        # pdg_code = 11
        # name = 'e-'
        # antiname = 'e+'
        # spin = '1'   defined as 2 x spin + 1  
        # color = '1'  1= singlet, 3 = triplet, 8=octet
        # mass = 'zero'
        # width = 'zero'
        # is_part = 'true'    Particle not antiparticle
        # self_antipart='false'   gluon, photo, h, or majorana would be true
        self['particle'] = base_objects.Particle()
        self['antiparticle'] = base_objects.Particle()
        self['is_part'] = True
        # Properties related to the interaction generating the propagator
        # For an e- produced from an e+e-A vertex would have the following
        # proporties:
        # interaction_id = the id of the interaction in the model
        # pdg_codes = the pdg_codes property of the interaction, [11, -11, 22]
        # inter_color = the 'color' property of the interaction: []
        # lorentz = the 'lorentz' property of the interaction: ('')
        # couplings = the coupling names from the interaction: {(0,0):'MGVX12'}
        self['interaction_id'] = 0
        self['pdg_codes'] = []
        self['orders'] = {}
        self['inter_color'] = None
        self['lorentz'] = []
        self['coupling'] = ['none']
        # The color index used in this wavefunction
        self['color_key'] = 0
        # Properties relating to the leg/vertex
        # state = initial/final (for external bosons),
        #         intermediate (for intermediate bosons),
        #         incoming/outgoing (for fermions)
        # leg_state = initial/final for initial/final legs
        #             intermediate for non-external wavefunctions
        # number_external = the 'number' property of the corresponding Leg,
        #                   corresponds to the number of the first external
        #                   particle contributing to this leg
        # fermionflow = 1    fermions have +-1 for flow (bosons always +1),
        #                    -1 is used only if there is a fermion flow clash
        #                    due to a Majorana particle 
        # is_loop = logical true if this function builds a loop or belong
        #           to an external structure.
        self['state'] = 'initial'
        self['leg_state'] = True
        self['mothers'] = HelasWavefunctionList()
        self['number_external'] = 0
        self['number'] = 0
        self['me_id'] = 0
        self['fermionflow'] = 1
        self['is_loop'] = False
        # Some analytical information about the interaction and wavefunction
        # can be cached here in the form of a dictionary.
        # An example of a key of this dictionary is 'rank' which is used in the
        # open loop method and stores the rank of the polynomial describing the 
        # loop numerator up to this loop wavefunction.
        # See the class variable 'supported_analytical_info' for the list of
        # supporter analytical information
        self['analytic_info'] = {}
        # The lcut_size stores the size of the L-Cut wavefunction at the origin
        # of the loopwavefunction.
        self['lcut_size']=None
        # The decay flag is used in processes with defined decay chains,
        # to indicate that this wavefunction has a decay defined
        self['decay'] = False
        # The onshell flag is used in processes with defined decay
        # chains, to indicate that this wavefunction is decayed and
        # should be onshell (True), as well as for forbidden s-channels (False).
        # Default is None
        self['onshell'] = None
        # conjugate_indices is a list [1,2,...] with fermion lines
        # that need conjugates. Default is "None"
        self['conjugate_indices'] = None
        #
        #
        self['polarization'] = []

    # Customized constructor
    def __init__(self, *arguments):
        """Allow generating a HelasWavefunction from a Leg
        """

        if len(arguments) > 2:
            if isinstance(arguments[0], base_objects.Leg) and \
                   isinstance(arguments[1], int) and \
                   isinstance(arguments[2], base_objects.Model):
                super(HelasWavefunction, self).__init__()
                leg = arguments[0]
                interaction_id = arguments[1]
                model = arguments[2]
                
                # decay_ids is the pdg codes for particles with decay
                # chains defined
                decay_ids = []
                if len(arguments) > 3:
                    decay_ids = arguments[3]
                self.set('particle', leg.get('id'), model)
                self.set('number_external', leg.get('number'))
                self.set('number', leg.get('number'))
                self.set('is_loop', leg.get('loop_line'))
                self.set('state', {False: 'initial', True: 'final'}[leg.get('state')])
                if leg.get('onshell') == False:
                    # Denotes forbidden s-channel
                    self.set('onshell', leg.get('onshell'))
                self.set('leg_state', leg.get('state'))
                # Need to set 'decay' to True for particles which will be
                # decayed later, in order to not combine such processes
                # although they might have identical matrix elements before
                # the decay is applied
                if self['state'] == 'final' and self.get('pdg_code') in decay_ids:
                    self.set('decay', True)
                else:
                    if 99 in leg.get('polarization'):
                        raise Exception("polarization A only valid for propagator.")
                # Set fermion flow state. Initial particle and final
                # antiparticle are incoming, and vice versa for
                # outgoing
                if self.is_fermion():
                    if leg.get('polarization'):
                        pol = list(leg.get('polarization'))
                        self.set('polarization', pol) 
                    
                    if leg.get('state') == False and \
                           self.get('is_part') or \
                           leg.get('state') == True and \
                           not self.get('is_part'):
                        self.set('state', 'incoming')
                    else:
                        self.set('state', 'outgoing')
                else:
                    self.set('polarization', leg.get('polarization'))
                self.set('interaction_id', interaction_id, model)
        elif arguments:
            super(HelasWavefunction, self).__init__(arguments[0])
        else:
            super(HelasWavefunction, self).__init__()



    def filter(self, name, value):
        """Filter for valid wavefunction property values."""

        if name in ['particle', 'antiparticle']:
            if not isinstance(value, base_objects.Particle):
                raise self.PhysicsObjectError("%s tag %s is not a particle" % (name, repr(value)))            

        elif name == 'is_part':
            if not isinstance(value, bool):
                raise self.PhysicsObjectError("%s tag %s is not a boolean" % (name, repr(value)))

        elif name == 'interaction_id':
            if not isinstance(value, int):
                raise self.PhysicsObjectError("%s is not a valid integer " % str(value) + \
                        " for wavefunction interaction id")

        elif name == 'pdg_codes':
            #Should be a list of strings
            if not isinstance(value, list):
                raise self.PhysicsObjectError("%s is not a valid list of integers" % str(value))
            for mystr in value:
                if not isinstance(mystr, int):
                    raise self.PhysicsObjectError("%s is not a valid integer" % str(mystr))

        elif name == 'orders':
            #Should be a dict with valid order names ask keys and int as values
            if not isinstance(value, dict):
                raise self.PhysicsObjectError("%s is not a valid dict for coupling orders" % \
                                                                    str(value))
            for order in value.keys():
                if not isinstance(order, str):
                    raise self.PhysicsObjectError("%s is not a valid string" % str(order))
                if not isinstance(value[order], int):
                    raise self.PhysicsObjectError("%s is not a valid integer" % str(value[order]))


        elif name == 'inter_color':
            # Should be None or a color string
            if value and not isinstance(value, color.ColorString):
                    raise self.PhysicsObjectError("%s is not a valid Color String" % str(value))

        elif name == 'lorentz':
            #Should be a list of string
            if not isinstance(value, list):
                    raise self.PhysicsObjectError("%s is not a valid list" % str(value))
            for name in value:
                if not isinstance(name, str):
                    raise self.PhysicsObjectError("%s doesn't contain only string" % str(value))

        elif name == 'coupling':
            #Should be a list of string
            if not isinstance(value, list):
                raise self.PhysicsObjectError("%s is not a valid coupling string" % str(value))
            for name in value:
                if not isinstance(name, str):
                    raise self.PhysicsObjectError("%s doesn't contain only string" % str(value))
            if len(value) == 0:
                raise self.PhysicsObjectError("%s should have at least one value" % str(value))

        elif name == 'color_key':
            if value and not isinstance(value, int):
                raise self.PhysicsObjectError("%s is not a valid integer" % str(value))

        elif name == 'state':
            if not isinstance(value, str):
                raise self.PhysicsObjectError("%s is not a valid string for wavefunction state" % \
                                                                    str(value))
            if value not in ['incoming', 'outgoing',
                             'intermediate', 'initial', 'final']:
                raise self.PhysicsObjectError("%s is not a valid wavefunction " % str(value) + \
                        "state (incoming|outgoing|intermediate)")
        elif name == 'leg_state':
            if value not in [False, True]:
                raise self.PhysicsObjectError("%s is not a valid wavefunction " % str(value) + \
                        "state (incoming|outgoing|intermediate)")
        elif name in ['fermionflow']:
            if not isinstance(value, int):
                raise self.PhysicsObjectError("%s is not a valid integer" % str(value))
            if not value in [-1, 1]:
                raise self.PhysicsObjectError("%s is not a valid sign (must be -1 or 1)" % str(value))

        elif name in ['number_external', 'number']:
            if not isinstance(value, int):
                raise self.PhysicsObjectError("%s is not a valid integer" % str(value) + \
                        " for wavefunction number")

        elif name == 'mothers':
            if not isinstance(value, HelasWavefunctionList):
                raise self.PhysicsObjectError("%s is not a valid list of mothers for wavefunction" % \
                      str(value))

        elif name in ['decay']:
            if not isinstance(value, bool):
                raise self.PhysicsObjectError("%s is not a valid bool" % str(value) + \
                        " for decay")
        
        elif name in ['onshell']:
            if not isinstance(value, bool):
                raise self.PhysicsObjectError("%s is not a valid bool" % str(value) + \
                        " for onshell")

        elif name in ['is_loop']:
            if not isinstance(value, bool):
                raise self.PhysicsObjectError("%s is not a valid bool" % str(value) + \
                        " for is_loop")
                        
        elif name == 'conjugate_indices':
            if not isinstance(value, tuple) and value != None:
                raise self.PhysicsObjectError("%s is not a valid tuple" % str(value) + \
                        " for conjugate_indices")

        elif name == 'rank':
            if not isinstance(value, int) and value != None:
                raise self.PhysicsObjectError("%s is not a valid int" % str(value) + \
                        " for the rank")

        elif name == 'lcut_size':
            if not isinstance(value, int) and value != None:
                raise self.PhysicsObjectError( \
                        "%s is not a valid int" % str(value) + \
                        " for the lcut_size")
                        
        elif name == 'polarization':
            if not isinstance(value, list):
                raise self.PhysicsObjectError( \
                        "%s is not a valid list" % str(value))
            for i in value:
                if i not in [-1, 1, 2, -2, 3, -3, 0, 99]:
                    raise self.PhysicsObjectError( \
                      "%s is not a valid polarization" % str(value))

        return True

    # Enhanced get function, where we can directly call the properties of the particle
    def get(self, name):
        """When calling any property related to the particle,
        automatically call the corresponding property of the particle."""

        # Set conjugate_indices if it's not already set
        if name == 'conjugate_indices' and self[name] == None:
            self['conjugate_indices'] = self.get_conjugate_index()
        
        if name == 'lcut_size' and self[name] == None:
            self['lcut_size'] = self.get_lcut_size()  

        if name in ['spin', 'mass', 'width', 'self_antipart']:
            return self['particle'].get(name)
        elif name == 'pdg_code':
            return self['particle'].get_pdg_code()
        elif name == 'color':
            return self['particle'].get_color()
        elif name == 'name':
            return self['particle'].get_name()
        elif name == 'antiname':
            return self['particle'].get_anti_name()
        elif name == 'me_id':
            out = super(HelasWavefunction, self).get(name)
            if out: 
                return out
            else:
                return super(HelasWavefunction, self).get('number')
        else:
            return super(HelasWavefunction, self).get(name)
        

    # Enhanced set function, where we can append a model
    def set(self, *arguments):
        """When setting interaction_id, if model is given (in tuple),
        set all other interaction properties. When setting pdg_code,
        if model is given, set all other particle properties."""

        assert len(arguments) >1, "Too few arguments for set"

        name = arguments[0]
        value = arguments[1]

        if len(arguments) > 2 and \
               isinstance(value, int) and \
               isinstance(arguments[2], base_objects.Model):
            model = arguments[2]
            if name == 'interaction_id':
                self.set('interaction_id', value)
                if value > 0:
                    inter = model.get('interaction_dict')[value]
                    self.set('pdg_codes',
                             [part.get_pdg_code() for part in \
                              inter.get('particles')])
                    self.set('orders', inter.get('orders'))
                    # Note that the following values might change, if
                    # the relevant color/lorentz/coupling is not index 0
                    if inter.get('color'):
                        self.set('inter_color', inter.get('color')[0])
                    if inter.get('lorentz'):
                        self.set('lorentz', [inter.get('lorentz')[0]])
                    if inter.get('couplings'):
                        self.set('coupling', [list(inter.get('couplings').values())[0]])
                return True
            elif name == 'particle':
                self.set('particle', model.get('particle_dict')[value])
                self.set('is_part', self['particle'].get('is_part'))
                if self['particle'].get('self_antipart'):
                    self.set('antiparticle', self['particle'])
                else:
                    self.set('antiparticle', model.get('particle_dict')[-value])
                return True
            else:
                six.reraise(self.PhysicsObjectError("%s not allowed name for 3-argument set", name))
        else:
            return super(HelasWavefunction, self).set(name, value)

    def get_sorted_keys(self):
        """Return particle property names as a nicely sorted list."""

        return ['particle', 'antiparticle', 'is_part',
                'interaction_id', 'pdg_codes', 'orders', 'inter_color', 
                'lorentz', 'coupling', 'color_key', 'state', 'number_external',
                'number', 'fermionflow', 'mothers', 'is_loop']

    # Helper functions

    def flip_part_antipart(self):
        """Flip between particle and antiparticle."""
        part = self.get('particle')
        self.set('particle', self.get('antiparticle'))
        self.set('antiparticle', part)
    
    def is_anticommutating_ghost(self):
        """ Return True if the particle of this wavefunction is a ghost"""
        return self.get('particle').get('ghost')
    
    def is_fermion(self):
        return self.get('spin') % 2 == 0

    def is_boson(self):
        return not self.is_fermion()

    def is_majorana(self):
        return self.is_fermion() and self.get('self_antipart')

    def get_analytic_info(self, info, alohaModel=None):
        """ Returns a given analytic information about this loop wavefunction or
        its characterizing interaction. The list of available information is in
        the HelasWavefunction class variable 'supported_analytical_info'. An
        example of analytic information is the 'interaction_rank', corresponding
        to the power of the loop momentum q brought by the interaction
        and propagator from which this loop wavefunction originates. This 
        is done in a general way by having aloha analyzing the lorentz structure
        used.
        Notice that if one knows that this analytic information has already been
        computed before (for example because a call to compute_analytic_information
        has been performed before, then alohaModel is not required since 
        the result can be recycled."""
        # This function makes no sense if not called for a loop interaction.
        # At least for now
        assert(self.get('is_loop'))
        # Check that the required information is supported
        assert(info in self.supported_analytical_info)
                
        # Try to recycle the information
        try:
            return self['analytic_info'][info]
        except KeyError:
            # It then need be computed and for this, an alohaModel is necessary
            if alohaModel is None:
                raise MadGraph5Error("The analytic information %s has"%info+\
                " not been computed yet for this wavefunction and an"+\
                " alohaModel was not specified, so that the information"+\
                " cannot be retrieved.")
        result = None
        
        if info=="interaction_rank" and len(self['mothers'])==0:
            # It is of course zero for an external particle
            result = 0

        elif info=="interaction_rank":
            # To get advanced analytic information about the interaction, aloha
            # has to work as if in the optimized output, namely treat individually
            # the loop momentum from the rest of the contributions.
            # The 'L' tag is therefore always followed by an integer representing
            # the place of the loop wavefunction in the mothers.
            # For this, optimized_output is set to True below, no matter what.
            aloha_info = self.get_aloha_info(True)
            # aloha_info[0] is the tuple of all lorent structures for this lwf,
            # aloha_info[1] are the tags and aloha_info[2] is the outgoing number.
            max_rank = max([ alohaModel.get_info('rank', lorentz,
                                 aloha_info[2], aloha_info[1], cached=True) 
                                                for lorentz in aloha_info[0] ])
            result = max_rank

        elif info=="wavefunction_rank":
            # wavefunction_rank is the sum of all the interaction rank
            # from the history of open-loop call.
            loop_mothers=[wf for wf in self['mothers'] if wf['is_loop']]
            if len(loop_mothers)==0:
                # It is an external loop wavefunction
                result = 0
            elif len(loop_mothers)==1:
                result=loop_mothers[0].get_analytic_info('wavefunction_rank',
                                                                     alohaModel)
                result = result+self.get_analytic_info('interaction_rank',
                                                                     alohaModel)
            else:
                raise MadGraph5Error("A loop wavefunction has more than one loop"+\
                    " mothers.")
                    
        # Now cache the resulting analytic info
        self['analytic_info'][info] = result
        
        return result

    def compute_analytic_information(self, alohaModel):
        """ Make sure that all analytic pieces of information about this 
        wavefunction are computed so that they can be recycled later, typically
        without the need of specifying an alohaModel."""
        
        for analytic_info in self.supported_analytical_info:
            self.get_analytic_info(analytic_info, alohaModel)

    def to_array(self):
        """Generate an array with the information needed to uniquely
        determine if a wavefunction has been used before: interaction
        id and mother wavefunction numbers."""

        # Identification based on interaction id
        array_rep = array.array('i', [self['interaction_id']])
        # Need the coupling key, to distinguish between
        # wavefunctions from the same interaction but different
        # color structures
        array_rep.append(self['color_key'])
        # Also need to specify if it is a loop wf
        array_rep.append(int(self['is_loop']))
        
        # Finally, the mother numbers
        array_rep.extend([mother['number'] for \
                          mother in self['mothers']])
        
        return array_rep

    def get_pdg_code(self):
        """Generate the corresponding pdg_code for an outgoing particle,
        taking into account fermion flow, for mother wavefunctions"""

        return self.get('pdg_code')

    def get_anti_pdg_code(self):
        """Generate the corresponding pdg_code for an incoming particle,
        taking into account fermion flow, for mother wavefunctions"""

        if self.get('self_antipart'):
            #This is its own antiparticle e.g. gluon
            return self.get('pdg_code')

        return - self.get('pdg_code')

    def set_scalar_coupling_sign(self, model):
        """Check if we need to add a minus sign due to non-identical
        bosons in HVS type couplings"""

        inter = model.get('interaction_dict')[self.get('interaction_id')]
        if [p.get('spin') for p in \
                   inter.get('particles')] == [3, 1, 1]:
            particles = inter.get('particles')
            #                   lambda p1, p2: p1.get('spin') - p2.get('spin'))
            if particles[1].get_pdg_code() != particles[2].get_pdg_code() \
                   and self.get('pdg_code') == \
                   particles[1].get_anti_pdg_code():            
                if not hasattr(self, 'flipped') or not self.flipped:
                    self.flipped = True 
                    self.set('coupling', ['-%s' % c if not c.startswith('-') else c[1:] for c in self.get('coupling')])
                

    def set_octet_majorana_coupling_sign(self):
        """For octet Majorana fermions, need an extra minus sign in
        the FVI (and FSI?) wavefunction in UFO models."""

        # Add minus sign to coupling of color octet Majorana
        # particles to g for FVI vertex
        if self.get('color') == 8 and \
               self.get_spin_state_number() == -2 and \
               self.get('self_antipart') and \
               [m.get('color') for m in self.get('mothers')] == [8, 8]:
            if not hasattr(self, 'flipped') or not self.flipped:
                self.flipped = True 
                self.set('coupling', ['-%s' % c if not c.startswith('-') else c[1:] for c in self.get('coupling')])

            else:
                return
        
    def set_state_and_particle(self, model):
        """Set incoming/outgoing state according to mother states and
        Lorentz structure of the interaction, and set PDG code
        according to the particles in the interaction"""

        assert isinstance(model, base_objects.Model), \
                  "%s is not a valid model for call to set_state_and_particle" \
                  % repr(model)

        # leg_state is final, unless there is exactly one initial 
        # state particle involved in the combination -> t-channel
        if len([mother for mother in self.get('mothers') if mother.get('leg_state') == False]) == 1:
            leg_state = False
        else:
            leg_state = True
        self.set('leg_state', leg_state)

        # Start by setting the state of the wavefunction
        if self.is_boson():
            # For boson, set state to intermediate
            self.set('state', 'intermediate')
        else:
            # For fermion, set state to same as other fermion (in the
            # right way)
            mother = self.find_mother_fermion()

            if self.get('self_antipart'):
                self.set('state', mother.get_with_flow('state'))
                self.set('is_part', mother.get_with_flow('is_part'))
            else:
                self.set('state', mother.get('state'))
                self.set('fermionflow', mother.get('fermionflow'))
                # Check that the state is compatible with particle/antiparticle
                if self.get('is_part') and self.get('state') == 'incoming' or \
                   not self.get('is_part') and self.get('state') == 'outgoing':
                    self.set('state', {'incoming':'outgoing',
                                      'outgoing':'incoming'}[self.get('state')])
                    self.set('fermionflow', -self.get('fermionflow'))
        return True

    def check_and_fix_fermion_flow(self,
                                   wavefunctions,
                                   diagram_wavefunctions,
                                   external_wavefunctions,
                                   wf_number):
        """Check for clashing fermion flow (N(incoming) !=
        N(outgoing)) in mothers. This can happen when there is a
        Majorana particle in the diagram, which can flip the fermion
        flow. This is detected either by a wavefunctions or an
        amplitude, with 2 fermion mothers with same state.

        In this case, we need to follow the fermion lines of the
        mother wavefunctions until we find the outermost Majorana
        fermion. For all fermions along the line up to (but not
        including) the Majorana fermion, we need to flip incoming <->
        outgoing and particle id. For all fermions after the Majorana
        fermion, we need to flip the fermionflow property (1 <-> -1).

        The reason for this is that in the Helas calls, we need to
        keep track of where the actual fermion flow clash happens
        (i.e., at the outermost Majorana), as well as having the
        correct fermion flow for all particles along the fermion line.

        This is done by the mothers using
        HelasWavefunctionList.check_and_fix_fermion_flow, which in
        turn calls the recursive function
        check_majorana_and_flip_flow to trace the fermion lines.
        """

        # Use the HelasWavefunctionList helper function
        # Have to keep track of wavefunction number, since we might
        # need to add new wavefunctions.
        self.set('mothers', self.get('mothers').sort_by_pdg_codes(\
            self.get('pdg_codes'), self.get_anti_pdg_code())[0])

        wf_number = self.get('mothers').\
                         check_and_fix_fermion_flow(wavefunctions,
                                                    diagram_wavefunctions,
                                                    external_wavefunctions,
                                                    self,
                                                    wf_number)

        return self, wf_number

    def check_majorana_and_flip_flow(self, found_majorana,
                                     wavefunctions,
                                     diagram_wavefunctions,
                                     external_wavefunctions,
                                     wf_number, force_flip_flow=False,
                                     number_to_wavefunctions=[]):
        """Recursive function. Check for Majorana fermion. If found,
        continue down to external leg, then flip all the fermion flows
        on the way back up, in the correct way:
        Only flip fermionflow after the last Majorana fermion; for
        wavefunctions before the last Majorana fermion, instead flip
        particle identities and state. Return the new (or old)
        wavefunction, and the present wavefunction number.

        Arguments:
          found_majorana: boolean
          wavefunctions: HelasWavefunctionList with previously
                         defined wavefunctions
          diagram_wavefunctions: HelasWavefunctionList with the wavefunctions
                         already defined in this diagram
          external_wavefunctions: dictionary from legnumber to external wf
          wf_number: The present wavefunction number
        """

        if not found_majorana:
            found_majorana = self.get('self_antipart')

        new_wf = self
        flip_flow = False
        flip_sign = False

        # Stop recursion at the external leg
        mothers = copy.copy(self.get('mothers'))
        if not mothers:
            if force_flip_flow:
                flip_flow = True
            elif not self.get('self_antipart'):
                flip_flow = found_majorana
            else:
                flip_sign = found_majorana
        else:
            # Follow fermion flow up through tree
            fermion_mother = self.find_mother_fermion()

            if fermion_mother.get_with_flow('state') != \
                                           self.get_with_flow('state'):
                new_mother = fermion_mother
            else:
                # Perform recursion by calling on mother
                new_mother, wf_number = fermion_mother.\
                                        check_majorana_and_flip_flow(\
                                           found_majorana,
                                           wavefunctions,
                                           diagram_wavefunctions,
                                           external_wavefunctions,
                                           wf_number,
                                           force_flip_flow)

            # If this is Majorana and mother has different fermion
            # flow, we should flip the particle id and flow state.
            # Otherwise, if mother has different fermion flow, flip
            # flow
            flip_sign = new_mother.get_with_flow('state') != \
                        self.get_with_flow('state') and \
                        self.get('self_antipart')
            flip_flow = new_mother.get_with_flow('state') != \
                        self.get_with_flow('state') and \
                        not self.get('self_antipart')

            # Replace old mother with new mother
            mothers[mothers.index(fermion_mother)] = new_mother

        # Flip sign if needed
        if flip_flow or flip_sign:
            if self in wavefunctions:
                # Need to create a new copy, since we don't want to change
                # the wavefunction for previous diagrams
                new_wf = copy.copy(self)
                # Update wavefunction number
                wf_number = wf_number + 1
                new_wf.set('number', wf_number)
                try:
                    # In call from insert_decay, we want to replace
                    # also identical wavefunctions in the same diagram
                    old_wf_index = diagram_wavefunctions.index(self)
                    old_wf = diagram_wavefunctions[old_wf_index]
                    if self.get('number') == old_wf.get('number'):
                        # The wavefunction and old_wf are the same -
                        # need to reset wf_number and new_wf number
                        wf_number -= 1
                        new_wf.set('number', old_wf.get('number'))
                    diagram_wavefunctions[old_wf_index] = new_wf
                except ValueError:
                    # Make sure that new_wf comes before any wavefunction
                    # which has it as mother
                    if len(self['mothers']) == 0:
                        #insert at the beginning
                        if diagram_wavefunctions:
                            wf_nb = diagram_wavefunctions[0].get('number')
                            for w in diagram_wavefunctions:
                                w.set('number', w.get('number') + 1)
                            new_wf.set('number', wf_nb)
                            diagram_wavefunctions.insert(0, new_wf)
                        else:
                            diagram_wavefunctions.insert(0, new_wf)
                    else:
                        for i, wf in enumerate(diagram_wavefunctions):
                            if self in wf.get('mothers'):
                                # Update wf numbers
                                new_wf.set('number', wf.get('number'))
                                for w in diagram_wavefunctions[i:]:
                                    w.set('number', w.get('number') + 1)
                                # Insert wavefunction
                                diagram_wavefunctions.insert(i, new_wf)
                                break
                        else:
                            # For loop processes, care is needed since
                            # some loop wavefunctions in the diag_wfs might have
                            # the new_wf in their mother, so we want to place 
                            # new_wf as early as possible in the list.
                            # We first look if any mother of the wavefunction
                            # we want to add appears in the diagram_wavefunctions
                            # list. If it doesn't, max_mother_index is -1.
                            # If it does, then max_mother_index is the maximum
                            # index in diagram_wavefunctions of those of the 
                            # mothers present in this list.
                            max_mother_index = max([-1]+
                                [diagram_wavefunctions.index(wf) for wf in 
                                        mothers if wf in diagram_wavefunctions])
                            
                            # We want to insert this new_wf as early as 
                            # possible in the diagram_wavefunctions list so that
                            # we are guaranteed that it will be placed *before*
                            # wavefunctions that have new_wf as a mother.
                            # We therefore place it at max_mother_index+1.
                            if max_mother_index<len(diagram_wavefunctions)-1:
                                new_wf.set('number',diagram_wavefunctions[
                                              max_mother_index+1].get('number'))
                            for wf in diagram_wavefunctions[max_mother_index+1:]:
                                wf.set('number',wf.get('number')+1)
                            diagram_wavefunctions.insert(max_mother_index+1,
                                                                         new_wf)

            # Set new mothers
            new_wf.set('mothers', mothers)
                    
            # Now flip flow or sign
            if flip_flow:
                # Flip fermion flow
                new_wf.set('fermionflow', -new_wf.get('fermionflow'))

            if flip_sign:
                # Flip state and particle identity
                # (to keep particle identity * flow state)
                new_wf.set('state', list(filter(lambda state: \
                                           state != new_wf.get('state'),
                                           ['incoming', 'outgoing']))[0])
                new_wf.set('is_part', not new_wf.get('is_part'))
            try:
                # Use the copy in wavefunctions instead.
                # Remove this copy from diagram_wavefunctions
                new_wf_number = new_wf.get('number')
                new_wf = wavefunctions[wavefunctions.index(new_wf)]
                diagram_wf_numbers = [w.get('number') for w in \
                                                          diagram_wavefunctions]
                index = diagram_wf_numbers.index(new_wf_number)
                diagram_wavefunctions.pop(index)
                # We need to decrease the wf number for later
                # diagram wavefunctions
                for wf in diagram_wavefunctions:
                    if wf.get('number') > new_wf_number:
                        wf.set('number', wf.get('number') - 1)
                # Since we reuse the old wavefunction, reset wf_number
                wf_number = wf_number - 1

                # Need to replace wavefunction in number_to_wavefunctions
                # (in case this wavefunction is in another of the dicts) 
                for n_to_wf_dict in number_to_wavefunctions:
                    if new_wf in list(n_to_wf_dict.values()):
                        for key in n_to_wf_dict.keys():
                            if n_to_wf_dict[key] == new_wf:
                                n_to_wf_dict[key] = new_wf          
 
                if self.get('is_loop'):
                    # fix a bug for the g g > go go g [virt=QCD]
                    # when there is a wf which is replaced, we need to propagate
                    # the change in all wavefunction of that diagrams which could
                    # have this replaced wavefunction in their mothers. This
                    # plays the role of the 'number_to_wavefunction' dictionary
                    # used for tree level.
                    for wf in diagram_wavefunctions:
                        for i,mother_wf in enumerate(wf.get('mothers')):
                            if mother_wf.get('number')==new_wf_number:
                                wf.get('mothers')[i]=new_wf

            except ValueError:
                pass

        # Return the new (or old) wavefunction, and the new
        # wavefunction number
        return new_wf, wf_number

    def has_multifermion(self):
        """check the presence of 4 fermion vertex"""
        
        mothers = self.get('mothers')
        if len(mothers) >2:
            nb_fermion = len([1 for wf in mothers if wf.is_fermion()])
            if nb_fermion>2:
                return True
        
        return any(wf.has_multifermion() for wf in self.get('mothers'))
        

    def get_fermion_order(self):
        """Recursive function to get a list of fermion numbers
        corresponding to the order of fermions along fermion lines
        connected to this wavefunction, in the form [n1,n2,...] for a
        boson, and [N,[n1,n2,...]] for a fermion line"""

        # End recursion if external wavefunction
        if not self.get('mothers'):
            if self.is_fermion():
                return [self.get('number_external'), []]
            else:
                return []

        # Pick out fermion mother
        fermion_mother = None
        if self.is_fermion():
            fermion_mother = self.find_mother_fermion()

        other_fermions = [wf for wf in self.get('mothers') if \
                          wf.is_fermion() and wf != fermion_mother]
        # Pick out bosons
        bosons = [wf for wf in self.get('mothers') if wf.is_boson()]

        fermion_number_list = []

        if self.is_fermion():
            # Fermions return the result N from their mother
            # and the list from bosons, so [N,[n1,n2,...]]
            mother_list = fermion_mother.get_fermion_order()
            fermion_number_list.extend(mother_list[1])

        # If there are fermion line pairs, append them as
        # [NI,NO,n1,n2,...]
        fermion_numbers = [f.get_fermion_order() for f in other_fermions]
        for iferm in range(0, len(fermion_numbers), 2):
            fermion_number_list.append(fermion_numbers[iferm][0])
            fermion_number_list.append(fermion_numbers[iferm+1][0])
            fermion_number_list.extend(fermion_numbers[iferm][1])
            fermion_number_list.extend(fermion_numbers[iferm+1][1])

        for boson in bosons:
            # Bosons return a list [n1,n2,...]
            fermion_number_list.extend(boson.get_fermion_order())

        if self.is_fermion():
            return [mother_list[0], fermion_number_list]
        
        return fermion_number_list

    def needs_hermitian_conjugate(self):
        """Returns true if any of the mothers have negative
        fermionflow"""

        return self.get('conjugate_indices') != ()

    def get_with_flow(self, name):
        """Generate the is_part and state needed for writing out
        wavefunctions, taking into account the fermion flow"""

        if self.get('fermionflow') > 0:
            # Just return (spin, state)
            return self.get(name)

        # If fermionflow is -1, need to flip particle identity and state
        if name == 'is_part':
            return not self.get('is_part')
        if name == 'state':
            return list(filter(lambda state: state != self.get('state'),
                          ['incoming', 'outgoing']))[0]
        return self.get(name)
    
    def get_external_helas_call_dict(self):
        """ Returns a dictionary for formatting this external wavefunction
        helas call """
        
        if self['mothers']:
            raise MadGraph5Error("This function should be called only for"+\
                                                    " external wavefunctions.")
        return_dict = {}
        if self.get('is_loop'):
            return_dict['conjugate'] = ('C' if self.needs_hermitian_conjugate() \
                                                                        else '')
            return_dict['lcutspinletter'] = self.get_lcutspinletter()
        return_dict['number'] = self.get('number')
        return_dict['me_id'] = self.get('me_id')
        return_dict['number_external'] = self.get('number_external')
        return_dict['mass'] = self.get('mass')
        if self.is_boson():
            return_dict['state_id'] = (-1) ** (self.get('state') == 'initial')
        else:
            return_dict['state_id'] = -(-1) ** self.get_with_flow('is_part')
        return_dict['number_external'] = self.get('number_external')
        
        return return_dict

    def get_helas_call_dict(self, index=1, OptimizedOutput=False,
                                            specifyHel=True,**opt):
        """ return a dictionary to be used for formatting
        HELAS call. The argument index sets the flipping while optimized output
        changes the wavefunction specification in the arguments."""

        if index == 1:
            flip = 0
        else:
            flip = 1

        output = {}
        if self.get('is_loop') and OptimizedOutput:
            output['vertex_rank']=self.get_analytic_info('interaction_rank')
            output['lcut_size']=self.get('lcut_size')
            output['out_size']=self.spin_to_size(self.get('spin'))
        
        loop_mother_found=False
        for ind, mother in enumerate(self.get('mothers')):
            # temporary START
            # This temporary modification is only because aloha has the convention
            # of putting the loop polynomial mother wavefunction first in the 
            # list of argument of the helas call. I this convention is changed
            # to be the 'natural' order in the interaction, this would not be
            # needed anymore.
            if OptimizedOutput and self.get('is_loop'):
                if mother.get('is_loop'):
                    i=0
                else:
                    if loop_mother_found:
                        i=ind
                    else:
                        i=ind+1
            else:
                i=ind
            # temporary END
            nb = mother.get('me_id') - flip
            output[str(i)] = nb
            if not OptimizedOutput:
                if mother.get('is_loop'):
                    output['WF%d'%i] = 'L(1,%d)'%nb
                else:
                    output['WF%d'%i] = '(1,WE(%d)'%nb
            else:
                if mother.get('is_loop'):
                    output['loop_mother_number']=nb
                    output['loop_mother_rank']=\
                                   mother.get_analytic_info('wavefunction_rank')
                    output['in_size']=self.spin_to_size(mother.get('spin'))
                    output['WF%d'%i] = 'PL(0,%d)'%nb
                    loop_mother_found=True
                else:
                    output['WF%d'%i] = 'W(1,%d'%nb
            if not mother.get('is_loop'):
                if specifyHel:
                    output['WF%d'%i]=output['WF%d'%i]+',H)'
                else:
                    output['WF%d'%i]=output['WF%d'%i]+')'
                    
        #fixed argument
        for i, coup in enumerate(self.get_with_flow('coupling')):
            # We do not include the - sign in front of the coupling of loop
            # wavefunctions (only the loop ones, the tree ones are treated normally)
            # in the non optimized output because this sign was already applied to
            # the coupling passed in argument when calling the loop amplitude.
            if not OptimizedOutput and self.get('is_loop'):
                output['coup%d'%i] = coup[1:] if coup.startswith('-') else coup  
            else:
                output['coup%d'%i] = coup
              
        output['out'] = self.get('me_id') - flip
        output['M'] = self.get('mass')
        output['W'] = self.get('width')
        output['propa'] = self.get('particle').get('propagator')
        if output['propa'] not in ['', None]:
            output['propa'] = 'P%s' % output['propa']
            if self.get('polarization'):
                raise InvalidCmd( 'particle with custom propagator can not have polarization')
        elif self.get('polarization'):
            if self.get('polarization') == [0]:
                if self.get('spin') != 3:
                    raise InvalidCmd( 'polarization not handle for decay particle')
                output['propa'] = 'P1L' 
            elif self.get('polarization') == [1,-1]:
                if self.get('spin') != 3:
                    raise InvalidCmd( 'polarization not handle for decay particle')
                output['propa'] = 'P1T'
            elif self.get('polarization') == [99]:
                if self.get('spin') != 3:
                    raise InvalidCmd('polarization not handle for decay particle')
                output['propa'] = 'P1A'
            elif self.get('polarization') == [1]:
                if self.get('spin') != 2:
                    raise InvalidCmd( 'polarization not handle for decay particle')
                output['propa'] = 'P1P'
            elif self.get('polarization') == [-1]:
                if self.get('spin') != 2:
                    raise InvalidCmd( 'Left polarization not handle for decay particle for spin (2s+1=%s) particles' % self.get('spin')) 
                output['propa'] = 'P1M'
            else:            
                raise InvalidCmd( 'polarization not handle for decay particle')
            
        # optimization
        if aloha.complex_mass: 
            if (self.get('width') == 'ZERO' or self.get('mass') == 'ZERO'):
                #print self.get('width'), self.get('mass')
                output['CM'] = '%s' % self.get('mass') 
            else: 
                output['CM'] ='CMASS_%s' % self.get('mass')
        output.update(opt)
        return output
    
    def get_spin_state_number(self, flip=False):
        """Returns the number corresponding to the spin state, with a
        minus sign for incoming fermions. For flip=True, this 
        spin_state_number is suited for find the index in the interaction 
        of a MOTHER wavefunction. """

        state_number = {'incoming':-1 if not flip else 1,
                        'outgoing': 1 if not flip else -1,
                        'intermediate': 1, 'initial': 1, 'final': 1}
        return self.get('fermionflow') * \
                  state_number[self.get('state')] * \
                  self.get('spin')

    def find_mother_fermion(self):
        """Return the fermion mother which is fermion flow connected to
        this fermion"""

        if not self.is_fermion():
            return None

        part_number = self.find_outgoing_number()
        mother_number = (part_number-1)//2*2

        return HelasMatrixElement.sorted_mothers(self)[mother_number]

    def find_outgoing_number(self):
        "Return the position of the resulting particles in the interactions"
        # First shot: just the index in the interaction
        
        if self.get('interaction_id') == 0:
            return 0
        
        return self.find_leg_index(self.get_anti_pdg_code(),\
                                                   self.get_spin_state_number())
        
    def find_leg_index(self, pdg_code, spin_state):
        """ Find the place in the interaction list of the given particle with
        pdg 'pdg_code' and spin 'spin_stat'. For interactions with several identical particles (or 
        fermion pairs) the outgoing index is always the first occurence.
        """
        wf_indices = self.get('pdg_codes')
        wf_index = wf_indices.index(pdg_code)

        # If fermion, then we need to correct for I/O status
        if spin_state % 2 == 0:
            if wf_index % 2 == 0 and spin_state < 0:
                # Outgoing particle at even slot -> increase by 1
                wf_index += 1
            elif wf_index % 2 == 1 and spin_state > 0:
                # Incoming particle at odd slot -> decrease by 1
                wf_index -= 1
        return wf_index + 1
    
    def get_call_key(self):
        """Generate the (spin, number, C-state) tuple used as key for
        the helas call dictionaries in HelasModel"""

        res = []
        for mother in self.get('mothers'):
            res.append(mother.get_spin_state_number())

        # Sort according to spin and flow direction
        res.sort()
        res.append(self.get_spin_state_number())
        outgoing =self.find_outgoing_number()
        res.append(outgoing)

        if self['is_loop']:
            res.append(self.get_loop_index())
            if not self.get('mothers'):
                res.append(self.get('is_part'))

        res.append(tuple(self.get('polarization')) )

        # Check if we need to append a charge conjugation flag
        if self.needs_hermitian_conjugate():
            res.append(self.get('conjugate_indices'))
            

        

        return (tuple(res), tuple(self.get('lorentz')))

    def get_base_vertices(self, wf_dict, vx_list = [], optimization = 1):
        """Recursive method to get a base_objects.VertexList
        corresponding to this wavefunction and its mothers."""

        vertices = base_objects.VertexList()

        mothers = self.get('mothers')

        if not mothers:
            return vertices

        # Add vertices for all mothers
        for mother in mothers:
            # This is where recursion happens
            vertices.extend(mother.get_base_vertices(\
                                                wf_dict, vx_list,optimization))

        vertex = self.get_base_vertex(wf_dict, vx_list, optimization)

        try:
            index = vx_list.index(vertex)
            vertex = vx_list[index]
        except ValueError:
            pass
        
        vertices.append(vertex)

        return vertices

    def get_base_vertex(self, wf_dict, vx_list = [], optimization = 1):
        """Get a base_objects.Vertex corresponding to this
        wavefunction."""

        # Generate last vertex
        legs = base_objects.LegList()

        # We use the onshell flag to indicate whether this outgoing
        # leg corresponds to a decaying (onshell) particle, forbidden
        # s-channel, or regular
        try:
            if self.get('is_loop'):
                # Loop wavefunction should always be redefined
                raise KeyError
            lastleg = wf_dict[(self.get('number'),self.get('onshell'))]
        except KeyError:            
            lastleg = base_objects.Leg({
                'id': self.get_pdg_code(),
                'number': self.get('number_external'),
                'state': self.get('leg_state'),
                'onshell': self.get('onshell'),
                'loop_line':self.get('is_loop')
                })

            if optimization != 0 and not self.get('is_loop'):
                wf_dict[(self.get('number'),self.get('onshell'))] = lastleg

        for mother in self.get('mothers'):           
            try:
                if mother.get('is_loop'):
                # Loop wavefunction should always be redefined
                    raise KeyError
                leg = wf_dict[(mother.get('number'),False)]
            except KeyError:
                leg = base_objects.Leg({
                    'id': mother.get_pdg_code(),
                    'number': mother.get('number_external'),
                    'state': mother.get('leg_state'),
                    'onshell': None,
                    'loop_line':mother.get('is_loop'),
                    'onshell': None
                    })
                if optimization != 0 and not mother.get('is_loop'):
                    wf_dict[(mother.get('number'),False)] = leg
            legs.append(leg)

        legs.append(lastleg)

        vertex = base_objects.Vertex({
            'id': self.get('interaction_id'),
            'legs': legs})

        return vertex

    def get_color_indices(self):
        """Recursive method to get the color indices corresponding to
        this wavefunction and its mothers."""

        if not self.get('mothers'):
            return []

        color_indices = []

        # Add color indices for all mothers
        for mother in self.get('mothers'):
            # This is where recursion happens
            color_indices.extend(mother.get_color_indices())
        # Add this wf's color index
        color_indices.append(self.get('color_key'))

        return color_indices
    
    def get_aloha_info(self, optimized_output=True):
        """Returns the tuple (lorentz_name, tag, outgoing_number) providing
        the necessary information to compute_subset of create_aloha to write
        out the HELAS-like routines."""
        
        # In principle this function should not be called for the case below,
        # or if it does it should handle specifically the None returned value.
        if self.get('interaction_id') in [0,-1]:
            return None

        tags = ['C%i' % w for w in self.get_conjugate_index()]
        if self.get('is_loop'): 
            if not optimized_output:
                tags.append('L')
            else:
                tags.append('L%d'%self.get_loop_index())

        if self.get('particle').get('propagator') not in ['', None]:
            tags.append('P%s' % str(self.get('particle').get('propagator')))
        elif self.get('polarization'):
            if self.get('polarization') == [0]:
                tags.append('P1L') 
            elif self.get('polarization') == [1,-1]:
                tags.append('P1T')
            elif self.get('polarization') == [99]:
                tags.append('P1A')
            elif self.get('polarization') == [1]:
                tags.append('P1P')
            elif self.get('polarization') == [-1]:
                tags.append('P1M')
            else:
                raise InvalidCmd( 'polarization not handle for decay particle')

        return (tuple(self.get('lorentz')),tuple(tags),self.find_outgoing_number())

    def get_lcutspinletter(self):
        """Returns S,V or F depending on the spin of the mother loop particle.
        Return '' otherwise."""
        
        if self['is_loop'] and not self.get('mothers'):
            if self.get('spin') == 1:
                if self.get('particle').get('is_part'):
                    return 'S'
                else:
                    return 'AS'
            if self.get('spin') == 2:
                if self.get('particle').get('is_part'):
                    return 'F'
                else:
                    return 'AF'
            if self.get('spin') == 3:
                return 'V'
            else:
                raise MadGraph5Error('L-cut particle type not supported')
        else:
            return ''

    def get_s_and_t_channels(self, ninitial, mother_leg, reverse_t_ch = False):
        """Returns two lists of vertices corresponding to the s- and
        t-channels that can be traced from this wavefunction, ordered 
        from the outermost s-channel and in/down towards the highest 
        (if not reverse_t_ch) or lowest (if reverse_t_ch) number initial 
        state leg. mother_leg corresponds to self but with
        correct leg number = min(final state mothers)."""

        schannels = base_objects.VertexList()
        tchannels = base_objects.VertexList()

        mother_leg = copy.copy(mother_leg)

        (startleg, finalleg) = (1,2)
        if reverse_t_ch: (startleg, finalleg) = (2,1)

        # Add vertices for all s-channel mothers
        final_mothers = [wf for wf in self.get('mothers') if wf.get('number_external') > ninitial]

        for mother in final_mothers:
            schannels.extend(mother.get_base_vertices({}, optimization = 0))

        # Extract initial state mothers
        init_mothers = [wf for wf in self.get('mothers') if wf.get('number_external') <= ninitial]

        assert len(init_mothers) < 3 , \
                   "get_s_and_t_channels can only handle up to 2 initial states"

        if len(init_mothers) == 1:
            # This is an s-channel or t-channel leg, or the initial
            # leg of a decay process. Add vertex and continue stepping
            # down towards external initial state
            legs = base_objects.LegList()
            mothers = final_mothers + init_mothers

            for mother in mothers:
                legs.append(base_objects.Leg({
                    'id': mother.get_pdg_code(),
                    'number': mother.get('number_external'),
                    'state': mother.get('leg_state'),
                    'onshell': mother.get('onshell')
                    }))

            if init_mothers[0].get('number_external') == startleg and \
                   not init_mothers[0].get('leg_state') and ninitial > 1:
                # If this is t-channel going towards external leg 1,
                # mother_leg is resulting wf
                legs.append(mother_leg)
            else:
                # For decay processes or if init_mother is an s-channel leg
                # or we are going towards external leg 2, mother_leg
                # is one of the mothers (placed next-to-last)
                legs.insert(-1, mother_leg)
                # Need to switch direction of the resulting s-channel
                legs[-1].set('id', init_mothers[0].get_anti_pdg_code())
                
            # Renumber resulting leg according to minimum leg number
            legs[-1].set('number', min([l.get('number') for l in legs[:-1]]))

            vertex = base_objects.Vertex({
                'id': self.get('interaction_id'),
                'legs': legs})

            # Add s- and t-channels from init_mother
            new_mother_leg = legs[-1]
            if init_mothers[0].get('number_external') == startleg and \
                   not init_mothers[0].get('leg_state') and \
                   ninitial > 1:
                # Mother of next vertex is init_mothers[0]
                # (next-to-last in legs)
                new_mother_leg = legs[-2]

            mother_s, tchannels = \
                      init_mothers[0].get_s_and_t_channels(ninitial,
                                                           new_mother_leg,
                                                           reverse_t_ch)
            if ninitial == 1 or init_mothers[0].get('leg_state') == True:
                # This vertex is s-channel
                schannels.append(vertex)
            elif init_mothers[0].get('number_external') == startleg:
                # If init_mothers is going towards external leg 1, add
                # to t-channels, at end
                tchannels.append(vertex)
            else:
                # If init_mothers is going towards external leg 2, add to
                # t-channels, at start
                tchannels.insert(0, vertex)

            schannels.extend(mother_s)

        elif len(init_mothers) == 2:
            # This is a t-channel junction. Start with the leg going
            # towards external particle 1, and then do external
            # particle 2
            init_mothers1 = filter(lambda wf: wf.get('number_external') == \
                                   startleg,
                                   init_mothers)[0]
            init_mothers2 = filter(lambda wf: wf.get('number_external') == \
                                   finalleg,
                                   init_mothers)[0]

            # Create vertex
            legs = base_objects.LegList()
            for mother in final_mothers + [init_mothers1, init_mothers2]:
                legs.append(base_objects.Leg({
                    'id': mother.get_pdg_code(),
                    'number': mother.get('number_external'),
                    'state': mother.get('leg_state'),
                    'onshell': mother.get('onshell')
                    }))
            legs.insert(0, mother_leg)

            # Renumber resulting leg according to minimum leg number
            legs[-1].set('number', min([l.get('number') for l in legs[:-1]]))

            vertex = base_objects.Vertex({
                'id': self.get('interaction_id'),
                'legs': legs})

            # Add s- and t-channels going down towards leg 1
            mother_s, tchannels = \
                      init_mothers1.get_s_and_t_channels(ninitial, legs[-2],
                                                         reverse_t_ch)
            schannels.extend(mother_s)

            # Add vertex
            tchannels.append(vertex)

            # Add s- and t-channels going down towards leg 2
            mother_s, mother_t = \
                      init_mothers2.get_s_and_t_channels(ninitial, legs[-1],
                                                         reverse_t_ch)
            schannels.extend(mother_s)
            tchannels.extend(mother_t)

        # Sort s-channels according to number
        schannels.sort(lambda x1,x2: x2.get('legs')[-1].get('number') - \
                       x1.get('legs')[-1].get('number'))

        return schannels, tchannels

    def get_struct_external_leg_ids(self):
        """ Return a set containing the ids of all the non-loop outter-most
        external legs attached to the loop at the interaction point of this 
        loop wavefunction """
        
        if not self.get('mothers'):
            return set([self.get('number_external'),])

        res=set([])
        for wf in self.get('mothers'):
            if not wf['is_loop']:
                res=res.union(wf.get_struct_external_leg_ids())
        return res
#
    def get_loop_index(self):
        """Return the index of the wavefunction in the mothers which is the 
        loop one"""
        
        if not self.get('mothers'):
            return 0
        
        try:
            loop_wf_index=\
                       [wf['is_loop'] for wf in self.get('mothers')].index(True)
        except ValueError:
            raise MadGraph5Error("The loop wavefunctions should have exactly"+\
                                                " one loop wavefunction mother.")

        if self.find_outgoing_number()-1<=loop_wf_index:
            # If the incoming loop leg is placed after the outgoing one we
            # need to increment once more its index in the interaction list (
            # because the outgoing loop leg is not part of the mother wf list)
            return loop_wf_index+2
        else:
            # Basic increment of +1 because aloha counts particles in the 
            # interaction starting at 1.
            return loop_wf_index+1

    def get_lcut_size(self):
        """ Return the size (i.e number of elements) of the L-Cut wavefunction
        this loop wavefunction originates from. """
        
        if not self['is_loop']:
            return 0
        
        # Obtain the L-cut wavefunction this loop wavefunction comes from.
        # (I'm using two variable instead of one in order to have only one call
        #  to get_loop_mother())
        last_loop_wf=self
        last_loop_wf_loop_mother=last_loop_wf.get_loop_mother()
        while last_loop_wf_loop_mother:
            last_loop_wf=last_loop_wf_loop_mother
            last_loop_wf_loop_mother=last_loop_wf_loop_mother.get_loop_mother()
        
        # Translate its spin into a wavefunction size.
        return self.spin_to_size(last_loop_wf.get('spin'))
        
    def get_loop_mother(self):
        """ Return the mother of type 'loop', if any. """
        
        if not self.get('mothers'):
            return None
        loop_wfs=[wf for wf in self.get('mothers') if wf['is_loop']]
        if loop_wfs:
            if len(loop_wfs)==1:
                return loop_wfs[0]
            else:
                raise MadGraph5Error("The loop wavefunction must have either"+\
                  " no mothers, or exactly one mother with type 'loop'.")
        else:
            return None
        
    def get_conjugate_index(self):
        """Return the index of the particle that should be conjugated."""

        if not any([(wf.get('fermionflow') < 0 or wf.is_majorana()) for wf in \
                    self.get('mothers')]) and \
                    (not self.get('interaction_id') or \
                    self.get('fermionflow') >= 0):
            return ()
        
        # Pick out first sorted mothers, then fermions
        mothers, self_index = \
                      self.get('mothers').sort_by_pdg_codes(self.get('pdg_codes'),
                                                            self.get_anti_pdg_code())
        fermions = HelasWavefunctionList([wf for wf in mothers if wf.is_fermion()])

        # Insert this wavefunction in list (in the right place)
        if self.is_fermion():
            me = copy.copy(self)
            # Flip incoming/outgoing to make me equivalent to mother
            # as needed by majorana_conjugates
            me.set('state', [state for state in ['incoming', 'outgoing'] \
                             if state != me.get('state')][0])
            fermions.insert(self_index, me)

        # Initialize indices with indices due to Majoranas with wrong order
        indices = fermions.majorana_conjugates()

        # Check for fermions with negative fermion flow
        for i in range(0,len(fermions), 2):
            if fermions[i].get('fermionflow') < 0 or \
               fermions[i+1].get('fermionflow') < 0:
                indices.append(i//2 + 1)
        return tuple(sorted(indices))

    def get_vertex_leg_numbers(self, 
              veto_inter_id=base_objects.Vertex.ID_to_veto_for_multichanneling,
              max_n_loop=0):
        """Get a list of the number of legs in vertices in this diagram"""

        if not self.get('mothers'):
            return []

        if max_n_loop == 0:
            max_n_loop = base_objects.Vertex.max_n_loop_for_multichanneling

        vertex_leg_numbers = [len(self.get('mothers')) + 1] if \
            (self.get('interaction_id') not in veto_inter_id) or\
            (self.get('interaction_id')==-2 and len(self.get('mothers'))+1 > 
                                                             max_n_loop) else []
        for mother in self.get('mothers'):
            vertex_leg_numbers.extend(mother.get_vertex_leg_numbers(
                                                 veto_inter_id = veto_inter_id))

        return vertex_leg_numbers

    # Overloaded operators

    def __eq__(self, other):
        """Overloading the equality operator, to make comparison easy
        when checking if wavefunction is already written, or when
        checking for identical processes. Note that the number for
        this wavefunction, the pdg code, and the interaction id are
        irrelevant, while the numbers for the mothers are important.
        """

        if not isinstance(other, HelasWavefunction):
            return False

        # Check relevant directly defined properties
        if self['number_external'] != other['number_external'] or \
           self['fermionflow'] != other['fermionflow'] or \
           self['color_key'] != other['color_key'] or \
           self['lorentz'] != other['lorentz'] or \
           self['coupling'] != other['coupling'] or \
           self['state'] != other['state'] or \
           self['onshell'] != other['onshell'] or \
           self.get('spin') != other.get('spin') or \
           self.get('self_antipart') != other.get('self_antipart') or \
           self.get('mass') != other.get('mass') or \
           self.get('width') != other.get('width') or \
           self.get('color') != other.get('color') or \
           self['decay'] != other['decay'] or \
           self['decay'] and self['particle'] != other['particle']:
            return False

        # Check that mothers have the same numbers (only relevant info)
        return sorted([mother['number'] for mother in self['mothers']]) == \
               sorted([mother['number'] for mother in other['mothers']])

    def __ne__(self, other):
        """Overloading the nonequality operator, to make comparison easy"""
        return not self.__eq__(other)

#===============================================================================
# Start of the legacy of obsolete functions of the HelasWavefunction class.
#===============================================================================

    def LEGACY_get_interaction_q_power(self):
        """ Returns the power of the loop momentum q brought by the interaction
        and propagator from which this loop wavefunction originates. This 
        is done in a SM ad-hoc way, but it should be promoted to be general in 
        the future, by reading the lorentz structure of the interaction.
        This function is now rendered obsolete by the use of the function
        get_analytical_info. It is however kept for legacy."""
        rank=0
        # First add the propagator power for a fermion of spin 1/2.
        # For the bosons, it is assumed to be in Feynman gauge so that the
        # propagator does not bring in any power of the loop momentum.
        if self.get('spin')==2:
            rank=rank+1

        # Treat in an ad-hoc way the higgs effective theory
        spin_cols = [(self.get('spin'),abs(self.get('color')))]+\
              [(w.get('spin'),abs(w.get('color'))) for w in self.get('mothers')]
        # HGG effective vertex
        if sorted(spin_cols) == sorted([(1,1),(3,8),(3,8)]):
            return rank+2
        # HGGG effective vertex
        if sorted(spin_cols) == sorted([(1,1),(3,8),(3,8),(3,8)]):
            return rank+1
        # HGGGG effective vertex
        if sorted(spin_cols) == sorted([(1,1),(3,8),(3,8),(3,8),(3,8)]):
            return rank
            
        # Now add a possible power of the loop momentum depending on the
        # vertex creating this loop wavefunction. For now we don't read the
        # lorentz structure but just use an SM ad-hoc rule that only 
        # the feynman rules for a three point vertex with only bosons bring
        # in one power of q.
        if self.is_boson() and len([w for w in self.get('mothers') \
                                                           if w.is_boson()])==2:
            rank=rank+1
        return rank
    
#===============================================================================
# End of the legacy of obsolete functions of the HelasWavefunction class.
#===============================================================================

#===============================================================================
# HelasWavefunctionList
#===============================================================================
class HelasWavefunctionList(base_objects.PhysicsObjectList):
    """List of HelasWavefunction objects. This class has the routine
    check_and_fix_fermion_flow, which checks for fermion flow clashes
    among the mothers of an amplitude or wavefunction.
    """

    def is_valid_element(self, obj):
        """Test if object obj is a valid HelasWavefunction for the list."""

        return isinstance(obj, HelasWavefunction)

    # Helper functions

    def to_array(self):
        return array.array('i', [w['number'] for w in self])

    def check_and_fix_fermion_flow(self,
                                   wavefunctions,
                                   diagram_wavefunctions,
                                   external_wavefunctions,
                                   my_wf,
                                   wf_number,
                                   force_flip_flow=False,
                                   number_to_wavefunctions=[]):

        """Check for clashing fermion flow (N(incoming) !=
        N(outgoing)). If found, we need to trace back through the
        mother structure (only looking at fermions), until we find a
        Majorana fermion. Then flip fermion flow along this line all
        the way from the initial clash to the external fermion (in the
        right way, see check_majorana_and_flip_flow), and consider an
        incoming particle with fermionflow -1 as outgoing (and vice
        versa). Continue until we have N(incoming) = N(outgoing).
        
        Since the wavefunction number might get updated, return new
        wavefunction number.
        """

        # Clash is defined by whether any of the fermion lines are clashing
        fermion_mother = None

        # Keep track of clashing fermion wavefunctions
        clashes = []
        
        # First check the fermion mother on the same fermion line
        if my_wf and my_wf.is_fermion():
            fermion_mother = my_wf.find_mother_fermion()
            if my_wf.get_with_flow('state') != \
                   fermion_mother.get_with_flow('state'):
                clashes.append([fermion_mother])

        # Now check all other fermions
        other_fermions = [w for w in self if \
                          w.is_fermion() and w != fermion_mother]

        for iferm in range(0, len(other_fermions), 2):
            if other_fermions[iferm].get_with_flow('state') == \
               other_fermions[iferm+1].get_with_flow('state'):
                clashes.append([other_fermions[iferm],
                                other_fermions[iferm+1]])

        if not clashes:
            return wf_number

        # If any of the mothers have negative fermionflow, we need to
        # take this mother first.
        for clash in clashes:
            neg_fermionflow_mothers = [m for m in clash if \
                                       m.get('fermionflow') < 0]

            if not neg_fermionflow_mothers:
                neg_fermionflow_mothers = clash

            for mother in neg_fermionflow_mothers:

                # Call recursive function to check for Majorana fermions
                # and flip fermionflow if found

                found_majorana = False
                state_before = mother.get_with_flow('state')
                new_mother, wf_number = mother.check_majorana_and_flip_flow(\
                                                    found_majorana,
                                                    wavefunctions,
                                                    diagram_wavefunctions,
                                                    external_wavefunctions,
                                                    wf_number,
                                                    force_flip_flow,
                                                    number_to_wavefunctions)

                if new_mother.get_with_flow('state') == state_before:
                    # Fermion flow was not flipped, try next mother
                    continue

                # Replace old mother with new mother
                mother_index = self.index(mother)
                self[self.index(mother)] = new_mother
                clash_index = clash.index(mother)
                clash[clash.index(mother)] = new_mother

                # Fermion flow was flipped, abort loop
                break
            
            if len(clash) == 1 and clash[0].get_with_flow('state') != \
                   my_wf.get_with_flow('state') or \
                   len(clash) == 2 and clash[0].get_with_flow('state') == \
                   clash[1].get_with_flow('state'):
                # No Majorana fermion in any relevant legs - try again,
                # but simply use the first relevant leg
                force_flip_flow = True
                wf_number = self.check_and_fix_fermion_flow(\
                                       wavefunctions,
                                       diagram_wavefunctions,
                                       external_wavefunctions,
                                       my_wf,
                                       wf_number,
                                       force_flip_flow,
                                       number_to_wavefunctions)
                # Already ran for all clashes, abort loop
                break

        return wf_number

    def insert_own_mothers(self):
        """Recursively go through a wavefunction list and insert the
        mothers of all wavefunctions, return the result.
        Assumes that all wavefunctions have unique numbers."""

        res = copy.copy(self)
        # Recursively build up res
        for wf in self:
            index = res.index(wf)
            res = res[:index] + wf.get('mothers').insert_own_mothers() \
                  + res[index:]

        # Make sure no wavefunctions occur twice, by removing doublets
        # from the back
        i = len(res) - 1
        while res[:i]:
            if res[i].get('number') in [w.get('number') for w in res[:i]]:
                res.pop(i)
            i = i - 1

        return res

    def sort_by_pdg_codes(self, pdg_codes, my_pdg_code = 0):
        """Sort this HelasWavefunctionList according to the cyclic
        order of the pdg codes given. my_pdg_code is the pdg code of
        the daughter wavefunction (or 0 if daughter is amplitude)."""

        if not pdg_codes:
            return self, 0

        pdg_codes = copy.copy(pdg_codes)

        # Remove the argument wavefunction code from pdg_codes

        my_index = -1
        if my_pdg_code:
            # Remember index of my code
            my_index = pdg_codes.index(my_pdg_code)
            pdg_codes.pop(my_index)
        
        mothers = copy.copy(self)
        # Sort according to interaction pdg codes

        mother_codes = [ wf.get_pdg_code() for wf \
                         in mothers ]    
        if pdg_codes == mother_codes:
            # Already sorted - skip sort below
            return mothers, my_index

        sorted_mothers = []
        for i, code in enumerate(pdg_codes):
            index = mother_codes.index(code)
            mother_codes.pop(index)
            mother = mothers.pop(index)
            sorted_mothers.append(mother)

        if mothers:
            raise base_objects.PhysicsObject.PhysicsObjectError

        return HelasWavefunctionList(sorted_mothers), my_index

    def majorana_conjugates(self):
        """Returns a list [1,2,...] of fermion lines that need
         conjugate wfs due to wrong order of I/O Majorana particles
         compared to interaction order (or empty list if no Majorana
         particles).  This is crucial if the Lorentz structure depends
         on the direction of the Majorana particles, as in MSSM with
         goldstinos."""

        if len([m for m in self if m.is_majorana()]) < 2:
            return []

        conjugates = []
        
        # Check if the order for Majorana fermions is correct
        for i in range(0, len(self), 2):
            if self[i].is_majorana() and self[i+1].is_majorana() \
                   and self[i].get_pdg_code() != \
                   self[i+1].get_pdg_code():
                # Check if mother I/O order is correct (IO)
                if self[i].get_spin_state_number() > 0 and \
                   self[i + 1].get_spin_state_number() < 0:
                    # Order is wrong, we need a conjugate here
                    conjugates.append(True)
                else:
                    conjugates.append(False)
            elif self[i].is_fermion():
                # For non-Majorana case, always False
                conjugates.append(False)

        # Return list 1,2,... for which indices are needed
        conjugates = [i+1 for (i,c) in enumerate(conjugates) if c]

        return conjugates

    
    def check_wavefunction_numbers_order(self, applyChanges=False, raiseError=True):
        """ This function only serves as an internal consistency check to 
        make sure that when setting the 'wavefunctions' attribute of the
        diagram, their order is consistent, in the sense that all mothers 
        of any given wavefunction appear before that wavefunction.
        This function returns True if there was no change and the original 
        wavefunction list was consistent and False otherwise.
        The option 'applyChanges' controls whether the function should substitute
        the original list (self) with the new corrected one. For now, this function
        is only used for self-consistency checks and the changes are not applied."""
    
        if len(self)<2:
            return True
    
        def RaiseError():
            raise self.PhysicsObjectListError("This wavefunction list does not have a consistent wavefunction ordering."+\
      "\n  Wf numbers: %s"%str([wf['number'] for wf in diag_wfs])+\
      "\n  Wf mothers: %s"%str([[mother['number'] for mother in wf['mothers']] \
                                                  for wf in diag_wfs]))
    
        # We want to work on a local copy of the wavefunction list attribute
        diag_wfs = copy.copy(self)
        
        # We want to keep the original wf numbering (but beware that this
        # implies changing the 'number' attribute of some wf if this function
        # was used for actual reordering and not just self-consistency check)
        wfNumbers = [wf['number'] for wf in self]
        
        exitLoop=False
        while not exitLoop:
            for i, wf in enumerate(diag_wfs):
                if i==len(diag_wfs)-1:
                    exitLoop=True
                    break
                found=False
                # Look at all subsequent wfs in the list placed after wf at 
                # index i. None of them should have wf as its mother
                for w in diag_wfs[i+1:]:
                    if w['number'] in [mwf['number'] for mwf in wf.get('mothers')]:
                        # There is an inconsisent order so we must move this
                        # mother w *before* wf which is placed at i.
                        diag_wfs.remove(w)
                        diag_wfs.insert(i,w)
                        found=True
                        if raiseError: RaiseError()
                        if not applyChanges:
                            return False
                        break
                if found:
                    break
    
        if diag_wfs!=self:
            # After this, diag_wfs is the properly re-ordered and
            # consistent list that should be used, where each mother appear
            # before its daughter
            for i,wf in enumerate(diag_wfs):
                wf.set('number', wfNumbers[i])
            
            # Replace this wavefunction list by corrected one
            del self[:]
            self.extend(diag_wfs)
            
            # The original list was inconsistent, so it returns False.
            return False
        
        # The original list was consistent, so it returns True
        return True
    
    @staticmethod
    def extract_wavefunctions(mothers):
        """Recursively extract the wavefunctions from mothers of mothers"""

        wavefunctions = copy.copy(mothers)
        for wf in mothers:
            wavefunctions.extend(HelasWavefunctionList.\
                                 extract_wavefunctions(wf.get('mothers')))

        return wavefunctions

#===============================================================================
# HelasAmplitude
#===============================================================================
class HelasAmplitude(base_objects.PhysicsObject):
    """HelasAmplitude object, has the information necessary for
    writing a call to a HELAS amplitude routine:a list of mother wavefunctions,
    interaction id, amplitude number
    """

    def default_setup(self):
        """Default values for all properties"""

        # Properties related to the interaction generating the propagator
        self['interaction_id'] = 0
        # Base for born amplitude, the 'type' argument for the CT-vertices
        # and 'loop' for the HelasAmplitudes in a LoopHelasAmplitude.
        self['type'] = 'base'
        self['pdg_codes'] = []
        self['orders'] = {}
        self['inter_color'] = None
        self['lorentz'] = []
        self['coupling'] = ['none']
        # The Lorentz and color index used in this amplitude
        self['color_key'] = 0
        # Properties relating to the vertex
        self['number'] = 0
        self['fermionfactor'] = 0
        self['color_indices'] = []
        self['mothers'] = HelasWavefunctionList()
        # conjugate_indices is a list [1,2,...] with fermion lines
        # that need conjugates. Default is "None"
        self['conjugate_indices'] = None

    # Customized constructor
    def __init__(self, *arguments):
        """Allow generating a HelasAmplitude from a Vertex
        """

        if len(arguments) > 1:
            if isinstance(arguments[0], base_objects.Vertex) and \
               isinstance(arguments[1], base_objects.Model):
                super(HelasAmplitude, self).__init__()
                self.set('interaction_id',
                         arguments[0].get('id'), arguments[1])
        elif arguments:
            super(HelasAmplitude, self).__init__(arguments[0])
        else:
            super(HelasAmplitude, self).__init__()

    def filter(self, name, value):
        """Filter for valid property values."""

        if name == 'interaction_id':
            if not isinstance(value, int):
                raise self.PhysicsObjectError("%s is not a valid integer for interaction id" % \
                        str(value))

        if name == 'pdg_codes':
            #Should be a list of integers
            if not isinstance(value, list):
                raise self.PhysicsObjectError("%s is not a valid list of integers" % str(value))
            for mystr in value:
                if not isinstance(mystr, int):
                    raise self.PhysicsObjectError("%s is not a valid integer" % str(mystr))

        if name == 'orders':
            #Should be a dict with valid order names ask keys and int as values
            if not isinstance(value, dict):
                raise self.PhysicsObjectError("%s is not a valid dict for coupling orders" % \
                                                                    str(value))
            for order in value.keys():
                if not isinstance(order, str):
                    raise self.PhysicsObjectError("%s is not a valid string" % str(order))
                if not isinstance(value[order], int):
                    raise self.PhysicsObjectError("%s is not a valid integer" % str(value[order]))

        if name == 'inter_color':
            # Should be None or a color string
            if value and not isinstance(value, color.ColorString):
                    raise self.PhysicsObjectError("%s is not a valid Color String" % str(value))

        if name == 'lorentz':
            #Should be a list of string
            if not isinstance(value, list):
                    raise self.PhysicsObjectError("%s is not a valid list of string" % str(value))
            for name in value:
                if not isinstance(name, str):
                    raise self.PhysicsObjectError("%s doesn't contain only string" % str(value))
                        
        if name == 'coupling':
            #Should be a list of string
            if not isinstance(value, list):
                raise self.PhysicsObjectError("%s is not a valid coupling (list of string)" % str(value))
            
            for name in value:
                if not isinstance(name, str):
                    raise self.PhysicsObjectError("%s doesn't contain only string" % str(value))
            if not len(value):
                raise self.PhysicsObjectError('coupling should have at least one value')

        if name == 'color_key':
            if value and not isinstance(value, int):
                raise self.PhysicsObjectError("%s is not a valid integer" % str(value))

        if name == 'number':
            if not isinstance(value, int):
                raise self.PhysicsObjectError("%s is not a valid integer for amplitude number" % \
                        str(value))

        if name == 'fermionfactor':
            if not isinstance(value, int):
                raise self.PhysicsObjectError("%s is not a valid integer for fermionfactor" % \
                        str(value))
            if not value in [-1, 0, 1]:
                raise self.PhysicsObjectError("%s is not a valid fermion factor (-1, 0 or 1)" % \
                        str(value))

        if name == 'color_indices':
            #Should be a list of integers
            if not isinstance(value, list):
                raise self.PhysicsObjectError("%s is not a valid list of integers" % str(value))
            for mystr in value:
                if not isinstance(mystr, int):
                    raise self.PhysicsObjectError("%s is not a valid integer" % str(mystr))

        if name == 'mothers':
            if not isinstance(value, HelasWavefunctionList):
                raise self.PhysicsObjectError("%s is not a valid list of mothers for amplitude" % \
                      str(value))

        if name == 'conjugate_indices':
            if not isinstance(value, tuple) and value != None:
                raise self.PhysicsObjectError("%s is not a valid tuple" % str(value) + \
                        " for conjugate_indices")

        return True

    def __str__(self):
        """ practicle way to represent an HelasAmplitude"""
        
        mystr = '{\n'
        for prop in self.get_sorted_keys():
            if isinstance(self[prop], str):
                mystr = mystr + '    \'' + prop + '\': \'' + \
                        self[prop] + '\',\n'
            elif isinstance(self[prop], float):
                mystr = mystr + '    \'' + prop + '\': %.2f,\n' % self[prop]
            elif isinstance(self[prop], int):
                mystr = mystr + '    \'' + prop + '\': %s,\n' % self[prop]                
            elif prop != 'mothers':
                mystr = mystr + '    \'' + prop + '\': ' + \
                       str(self[prop]) + ',\n'
            else:
                info = [m.get('pdg_code') for m in self['mothers']]
                mystr += '    \'%s\': %s,\n' % (prop, info) 
                
        mystr = mystr.rstrip(',\n')
        mystr = mystr + '\n}'

        return mystr
    
    def has_multifermion(self):

        return any(wf.has_multifermion() for wf in self.get('mothers'))
        

    def nice_string(self):
        """ simple way to check which FD is related to this amplitude"""
        def get_structure(wf):
            """ funtion to allow to loop over helaswavefunction"""
            mothers = []
            try:
                mothers = wf.get('mothers')
            except:
                if wf['is_loop']:
                    return '%s*' % wf['particle'].get('pdg_code')
                else:
                    return  wf['particle'].get('pdg_code')
                
            struct = [get_structure(w) for w in mothers]
            if struct:
                if 'is_loop' in wf:
                    if  wf['is_loop']:
                        return (struct,'>%s*'%wf.get('pdg_code') )
                    else:
                        return (struct,'>',wf.get('pdg_code') )
                else:
                    return (struct,'>', 0)
            else:
                if wf['is_loop']:
                    return '%i*' %wf.get('pdg_code')
                else:
                    return wf.get('pdg_code')

        return get_structure(self)
    
    
    # Enhanced get function
    def get(self, name):
        """Get the value of the property name."""

        if name == 'fermionfactor' and not self[name]:
            self.calculate_fermionfactor()

        # Set conjugate_indices if it's not already set
        if name == 'conjugate_indices' and self[name] == None:
            self['conjugate_indices'] = self.get_conjugate_index()

        return super(HelasAmplitude, self).get(name)

    # Enhanced set function, where we can append a model

    def set(self, *arguments):
        """When setting interaction_id, if model is given (in tuple),
        set all other interaction properties. When setting pdg_code,
        if model is given, set all other particle properties."""

        assert len(arguments) > 1, "Too few arguments for set"

        name = arguments[0]
        value = arguments[1]

        if len(arguments) > 2 and \
               isinstance(value, int) and \
               isinstance(arguments[2], base_objects.Model):
            if name == 'interaction_id':
                self.set('interaction_id', value)
                if value > 0:
                    inter = arguments[2].get('interaction_dict')[value]
                    self.set('pdg_codes',
                             [part.get_pdg_code() for part in \
                              inter.get('particles')])
                    self.set('orders', inter.get('orders'))
                    # Note that the following values might change, if
                    # the relevant color/lorentz/coupling is not index 0
                    if inter.get('type'):
                        self.set('type', inter.get('type'))
                    if inter.get('color'):
                        self.set('inter_color', inter.get('color')[0])
                    if inter.get('lorentz'):
                        self.set('lorentz', [inter.get('lorentz')[0]])
                    if inter.get('couplings'):
                        self.set('coupling', [list(inter.get('couplings').values())[0]])
                return True
            else:
                six.reraise(self.PhysicsObjectError( "%s not allowed name for 3-argument set", name))
        else:
            return super(HelasAmplitude, self).set(name, value)

    def get_sorted_keys(self):
        """Return particle property names as a nicely sorted list."""

        return ['interaction_id', 'pdg_codes', 'orders', 'inter_color', 
                'lorentz', 'coupling', 'color_key', 'number', 'color_indices',
                'fermionfactor', 'mothers']

    # Helper functions

    def check_and_fix_fermion_flow(self,
                                   wavefunctions,
                                   diagram_wavefunctions,
                                   external_wavefunctions,
                                   wf_number):
        """Check for clashing fermion flow (N(incoming) !=
        N(outgoing)) in mothers. For documentation, check
        HelasWavefunction.check_and_fix_fermion_flow.
        """

        self.set('mothers', self.get('mothers').sort_by_pdg_codes(\
            self.get('pdg_codes'), 0)[0])
                 
        return self.get('mothers').check_and_fix_fermion_flow(\
                                   wavefunctions,
                                   diagram_wavefunctions,
                                   external_wavefunctions,
                                   None,
                                   wf_number)


    def needs_hermitian_conjugate(self):
        """Returns true if any of the mothers have negative
        fermionflow"""

        return self.get('conjugate_indices') != ()

    def get_epsilon_order(self):
        """Based on the type of the amplitude, determines to which epsilon
        order it contributes"""
        
        if '1eps' in self['type']:
            return 1
        elif '2eps' in self['type']:
            return 2
        else:
            return 0

    def get_call_key(self):
        """Generate the (spin, state) tuples used as key for the helas call
        dictionaries in HelasModel"""

        res = []
        for mother in self.get('mothers'):
            res.append(mother.get_spin_state_number())

        # Sort according to spin and flow direction
        res.sort()

        # The call is different depending on the type of vertex. 
        # For example, base would give AMP(%d), R2 would give AMPL(0,%d)
        # and a single pole UV counter-term would give AMPL(1,%d).
        # Also for loop amplitudes, one must have the tag 'loop'
        if self['type']!='base':
            res.append(self['type'])

        # Check if we need to append a charge conjugation flag
        if self.needs_hermitian_conjugate():
            res.append(self.get('conjugate_indices'))

        return (tuple(res), tuple(self.get('lorentz')))


    def calculate_fermionfactor(self):
        """Calculate the fermion factor for the diagram corresponding
        to this amplitude"""

        # Pick out fermion mothers
        fermions = [wf for wf in self.get('mothers') if wf.is_fermion()]
        assert len(fermions) % 2 == 0
        

        # Pick out bosons
        bosons = [wf for wf in self.get('mothers') if wf.is_boson()]

        fermion_number_list = []

        # If there are fermion line pairs, append them as
        # [NI,NO,n1,n2,...]
        fermion_numbers = [f.get_fermion_order() for f in fermions]

        # Apply the right sign correction for anti-commutating ghost loops
        if self.get('type')=='loop':
            # Fetch the second l-cut wavefunctions
            lcuf_wf_2=[m for m in self.get('mothers') if m['is_loop'] and \
                                                    len(m.get('mothers'))==0][0]
            ghost_factor = -1 if lcuf_wf_2.is_anticommutating_ghost() else 1
        else:
            # no ghost at tree level
            ghost_factor = 1

        fermion_loop_factor = 1

        # Now put together the fermion line merging in this amplitude
        if self.get('type')=='loop' and len(fermion_numbers)>0:
            # Remember that the amplitude closing the loop is always a 2-point
            # "fake interaction" attached on the second l-cut wavefunction.
            # So len(fermion_numbers) is either be 0 or 2.
            lcut_wf2_number = lcuf_wf_2.get('number_external')
            assert len(fermion_numbers)==2, "Incorrect number of fermions"+\
                " (%d) for the amp. closing the loop."%len(fermion_numbers)
            # Fetch the first l-cut wavefunctions
            lcuf_wf_1=[m for m in self.get('mothers') if m['is_loop'] and \
                                                     len(m.get('mothers'))>0][0]
            while len(lcuf_wf_1.get('mothers'))>0:
                lcuf_wf_1 = lcuf_wf_1.get_loop_mother()
            lcut_wf1_number = lcuf_wf_1.get('number_external')
            
            
            # We must now close the loop fermion flow, if there is any.
            # This means merging the two lists representing the fermion flow of
            # each of the two l-cut fermions into one. Example for the process
            # g g > go go [virt=QCD] in the MSSM.
            # Loop diagram 21 has the fermion_number_list
            # [[3, [5, 4]], [6, []]]
            # and 22 has 
            # [[6, []], [4, [3, 5]]]
            # Which should be merged into [3,4] both times
            
            
            # Here, iferm_to_replace is the position of the fermion line 
            # pairing which is *not* [6,[]] in the above example.
            iferm_to_replace = (fermion_numbers.index([lcut_wf2_number,[]])+1)%2
            
            
            closed_loop = fermion_numbers[iferm_to_replace][0]==lcut_wf1_number
            
            #if self.get('mothers')[0].is_fermion() and self.has_multifermion():
            #    closed_loop = False
            
            if closed_loop:
                # We have a closed loop fermion flow here, so we must simply 
                # add a minus sign (irrespectively of whether the closed loop 
                # fermion flow goes clockwise or counter-clockwise) and not
                # consider the fermion loop line in the fermion connection list.
                fermion_number_list.extend(fermion_numbers[iferm_to_replace][1])
                fermion_loop_factor = -1
            else:
                # The fermion flow escape the loop in this case.
                fermion_number_list = \
                                 copy.copy(fermion_numbers[iferm_to_replace][1])
                # We must find to which external fermion the lcut_wf1 is 
                # connected (i.e. 5 being connected to 3(resp. 4) in the example 
                # of diagram 22 (resp. 21) above)
                i_connected_fermion = fermion_number_list.index(lcut_wf1_number)
                fermion_number_list[i_connected_fermion] = \
                                            fermion_numbers[iferm_to_replace][0]
        else:
            for iferm in range(0, len(fermion_numbers), 2):
                fermion_number_list.append(fermion_numbers[iferm][0])
                fermion_number_list.append(fermion_numbers[iferm+1][0])
                fermion_number_list.extend(fermion_numbers[iferm][1])
                fermion_number_list.extend(fermion_numbers[iferm+1][1])
                
                
        # Bosons are treated in the same way for a bosonic loop than for tree
        # level kind of amplitudes.
        for boson in bosons:
            # Bosons return a list [n1,n2,...]
            fermion_number_list.extend(boson.get_fermion_order())

#         if not hasattr(HelasAmplitude,"counter"):
#             HelasAmplitude.counter=1
#             print "MMMMME"
#         save1 = copy.deepcopy(fermion_number_list)
#         save2 = copy.deepcopy(fermion_number_list2)
#         save3 = copy.deepcopy(fermion_number_list)
#         save4 = copy.deepcopy(fermion_number_list2)
#         if HelasAmplitude.counter<500000 and self.get('type')=='loop' and \
#           HelasAmplitude.sign_flips_to_order(save1)*HelasAmplitude.sign_flips_to_order(save2)==-1:
#             print "Before %i=%s"%(HelasAmplitude.counter,str(fermion_numbers_save))
#             print "FOOOOR %i=%s"%(HelasAmplitude.counter,str(fermion_number_list))
#             print "NEW %i=%s"%(HelasAmplitude.counter,str(fermion_number_list2))
#             print "Relative sign =%d"%(HelasAmplitude.sign_flips_to_order(save3)*HelasAmplitude.sign_flips_to_order(save4))
#         HelasAmplitude.counter=self.counter+1

        #fermion_number_list = fermion_number_list2

        fermion_factor = HelasAmplitude.sign_flips_to_order(fermion_number_list)

        self['fermionfactor'] = fermion_factor*ghost_factor*fermion_loop_factor
#        print "foooor %i ="%HelasAmplitude.counter, fermion_factor, self.get('type')

    @staticmethod
    def sign_flips_to_order(fermions):
        """Gives the sign corresponding to the number of flips needed
        to place the fermion numbers in order"""

        # Perform bubble sort on the fermions, and keep track of
        # the number of flips that are needed

        nflips = 0

        for i in range(len(fermions) - 1):
            for j in range(i + 1, len(fermions)):
                if fermions[j] < fermions[i]:
                    fermions[i], fermions[j] = fermions[j], fermions[i]
                    nflips = nflips + 1

        return (-1) ** nflips

    def get_aloha_info(self, optimized_output=True):
        """Returns the tuple (lorentz_name, tag, outgoing_number) providing
        the necessary information to compute_subset of create_aloha to write
        out the HELAS-like routines."""
        
        # In principle this function should not be called for the case below,
        # or if it does it should handle specifically the None returned value.
        if self.get('interaction_id') in [0,-1]:
            return None

        tags = ['C%i' % w for w in self.get_conjugate_index()]

        return (tuple(self.get('lorentz')),tuple(tags),self.find_outgoing_number())


    def get_base_diagram(self, wf_dict, vx_list = [], optimization = 1):
        """Return the base_objects.Diagram which corresponds to this
        amplitude, using a recursive method for the wavefunctions."""

        vertices = base_objects.VertexList()

        # Add vertices for all mothers
        for mother in self.get('mothers'):
            vertices.extend(mother.get_base_vertices(wf_dict, vx_list,
                                                     optimization))
        # Generate last vertex
        vertex = self.get_base_vertex(wf_dict, vx_list, optimization)

        vertices.append(vertex)

        return base_objects.Diagram({'vertices': vertices})

    def get_base_vertex(self, wf_dict, vx_list = [], optimization = 1):
        """Get a base_objects.Vertex corresponding to this amplitude."""
                
        # Generate last vertex
        legs = base_objects.LegList()
        for mother in self.get('mothers'):
            try:
                if mother.get('is_loop'):
                    # Loop wavefunction should always be redefined
                    raise KeyError
                leg = wf_dict[(mother.get('number'),False)]
            except KeyError:
                leg = base_objects.Leg({
                    'id': mother.get_pdg_code(),
                    'number': mother.get('number_external'),
                    'state': mother.get('leg_state'),
                    'onshell': None,
                    'loop_line':mother.get('is_loop')
                    })
                if optimization != 0 and not mother.get('is_loop'):
                    wf_dict[(mother.get('number'),False)] = leg
            
            legs.append(leg)

        return base_objects.Vertex({
            'id': self.get('interaction_id'),
            'legs': legs})

    def get_s_and_t_channels(self, ninitial, model, new_pdg, reverse_t_ch = False):
        """Returns two lists of vertices corresponding to the s- and
        t-channels of this amplitude/diagram, ordered from the outermost
        s-channel and in/down towards the highest number initial state
        leg."""

        # Create a CanonicalConfigTag to ensure that the order of
        # propagators is canonical
        wf_dict = {}
        max_final_leg = 2
        if reverse_t_ch:
            max_final_leg = 1
        # Note that here we do not specify a FDStructure repository, so that
        # each loop diagram will recreate them. This is ok at this point because
        # we do not need to have a canonical ID for the FD structures.
        tag = CanonicalConfigTag(self.get_base_diagram(wf_dict).
                                      get_contracted_loop_diagram(model), model)

        return tag.get_s_and_t_channels(ninitial, model, new_pdg, max_final_leg)


    def get_color_indices(self):
        """Get the color indices corresponding to
        this amplitude and its mothers, using a recursive function."""

        if not self.get('mothers'):
            return []

        color_indices = []

        # Add color indices for all mothers
        for mother in self.get('mothers'):
            # This is where recursion happens
            color_indices.extend(mother.get_color_indices())

        # Add this amp's color index
        if self.get('interaction_id') not in [0,-1]:
            color_indices.append(self.get('color_key'))

        return color_indices

    def find_outgoing_number(self):
        """Return 0. Needed to treat HelasAmplitudes and
        HelasWavefunctions on same footing."""

        return 0

    def get_conjugate_index(self):
        """Return the index of the particle that should be conjugated."""

        if not any([(wf.get('fermionflow') < 0 or wf.is_majorana()) for wf in \
                    self.get('mothers')]):
            return ()
        
        # Pick out first sorted mothers, then fermions
        mothers, self_index = \
                      self.get('mothers').sort_by_pdg_codes(self.get('pdg_codes'))
        fermions = HelasWavefunctionList([wf for wf in mothers if wf.is_fermion()])

        # Initialize indices with indices due to Majoranas with wrong order
        indices = fermions.majorana_conjugates()

        # Check for fermions with negative fermion flow
        for i in range(0,len(fermions), 2):
            if fermions[i].get('fermionflow') < 0 or \
               fermions[i+1].get('fermionflow') < 0:
                indices.append(i//2 + 1)
                
        return tuple(sorted(indices))

    def get_vertex_leg_numbers(self, 
              veto_inter_id=base_objects.Vertex.ID_to_veto_for_multichanneling,
              max_n_loop=0):
        """Get a list of the number of legs in vertices in this diagram,
        This function is only used for establishing the multi-channeling, so that
        we exclude from it all the fake vertices and the vertices resulting from
        shrunk loops (id=-2)"""

        if max_n_loop == 0:
            max_n_loop = base_objects.Vertex.max_n_loop_for_multichanneling

        vertex_leg_numbers = [len(self.get('mothers'))] if \
                             (self['interaction_id'] not in veto_inter_id) or \
          (self['interaction_id']==-2 and len(self.get('mothers'))>max_n_loop) \
                                                                         else []
        for mother in self.get('mothers'):
            vertex_leg_numbers.extend(mother.get_vertex_leg_numbers(
                                                 veto_inter_id = veto_inter_id))

        return vertex_leg_numbers

    def get_helas_call_dict(self,index=1,OptimizedOutput=False,
                                 specifyHel=True,**opt):
        """ return a dictionary to be used for formatting
        HELAS call."""
        
        if index == 1:
            flip = 0
        else:
            flip = 1
        
        output = {}
        for i, mother in enumerate(self.get('mothers')):
            nb = mother.get('me_id') - flip 
            output[str(i)] = nb
            if mother.get('is_loop'):
                output['WF%d' % i ] = 'L(1,%d)'%nb
            else:
                if specifyHel:
                    output['WF%d' % i ] = '(1,WE(%d),H)'%nb
                else:
                    output['WF%d' % i ] = '(1,WE(%d))'%nb                    
                
        #fixed argument
        for i, coup in enumerate(self.get('coupling')):
            output['coup%d'%i] = str(coup)

        output['out'] = self.get('number') - flip
        output['propa'] = ''
        output.update(opt)
        return output



    def set_coupling_color_factor(self):
        """Check if there is a mismatch between order of fermions
        w.r.t. color"""
        mothers = self.get('mothers')

        # Sort mothers according to pdg codes if fermions with indentical
        # color but not identical pdg code. Needed for antisymmetric
        # color eps^{ijk}.
        for imo in range(len(mothers)-1):
            if mothers[imo].get('color') != 1 and \
               mothers[imo].is_fermion() and \
               mothers[imo].get('color') == mothers[imo+1].get('color') and \
               mothers[imo].get('spin') == mothers[imo+1].get('spin') and \
               mothers[imo].get('pdg_code') != mothers[imo+1].get('pdg_code'):
                mothers, my_index = \
                         mothers.sort_by_pdg_codes(self.get('pdg_codes'))
                break

        if mothers != self.get('mothers') and \
                                       not self.get('coupling').startswith('-'):
            # We have mismatch between fermion order for color and lorentz
            self.set('coupling', '-'+self.get('coupling'))

    # Comparison between different amplitudes, to allow check for
    # identical processes. Note that we are then not interested in
    # interaction id, but in all other properties.

    def __eq__(self, other):
        """Comparison between different amplitudes, to allow check for
        identical processes.
        """

        if not isinstance(other, HelasAmplitude):
            return False

        # Check relevant directly defined properties
        if self['lorentz'] != other['lorentz'] or \
           self['coupling'] != other['coupling'] or \
           self['number'] != other['number']:
            return False

        # Check that mothers have the same numbers (only relevant info)
        return sorted([mother['number'] for mother in self['mothers']]) == \
               sorted([mother['number'] for mother in other['mothers']])

    def __ne__(self, other):
        """Overloading the nonequality operator, to make comparison easy"""
        return not self.__eq__(other)

#===============================================================================
# HelasAmplitudeList
#===============================================================================
class HelasAmplitudeList(base_objects.PhysicsObjectList):
    """List of HelasAmplitude objects
    """

    def is_valid_element(self, obj):
        """Test if object obj is a valid HelasAmplitude for the list."""

        return isinstance(obj, HelasAmplitude)


#===============================================================================
# HelasDiagram
#===============================================================================
class HelasDiagram(base_objects.PhysicsObject):
    """HelasDiagram: list of HelasWavefunctions and a HelasAmplitude,
    plus the fermion factor associated with the corresponding diagram.
    """

    def default_setup(self):
        """Default values for all properties"""

        self['wavefunctions'] = HelasWavefunctionList()
        # In the optimized output the loop wavefunctions can be recycled as
        # well. If so, those are put in the list below, and are not mixed with
        # the tree wavefunctions above in order to keep the original structure.
        self['loop_wavefunctions'] = HelasWavefunctionList()
        # One diagram can have several amplitudes, if there are
        # different Lorentz or color structures associated with this
        # diagram
        self['amplitudes'] = HelasAmplitudeList()
        self['number'] = 0

    def filter(self, name, value):
        """Filter for valid diagram property values."""

        if name == 'wavefunctions' or name == 'loop_wavefunctions':
            if not isinstance(value, HelasWavefunctionList):
                raise self.PhysicsObjectError("%s is not a valid HelasWavefunctionList object" % \
                        str(value))
      
        if name == 'amplitudes':
            if not isinstance(value, HelasAmplitudeList):
                raise self.PhysicsObjectError("%s is not a valid HelasAmplitudeList object" % \
                        str(value))

        return True
                
    def get_sorted_keys(self):
        """Return particle property names as a nicely sorted list."""

        return ['wavefunctions', 'loop_wavefunctions', 'amplitudes']

    def calculate_orders(self):
        """Calculate the actual coupling orders of this diagram"""

        wavefunctions = HelasWavefunctionList.extract_wavefunctions(\
                                       self.get('amplitudes')[0].get('mothers'))

        coupling_orders = {}
        for wf in wavefunctions + [self.get('amplitudes')[0]]:
            if not wf.get('orders'): continue
            for order in wf.get('orders').keys():
                try:
                    coupling_orders[order] += wf.get('orders')[order]
                except Exception:
                    coupling_orders[order] = wf.get('orders')[order]

        return coupling_orders

    def get_vertex_leg_numbers(self, 
              veto_inter_id=base_objects.Vertex.ID_to_veto_for_multichanneling,
              max_n_loop=0):
        """Get a list of the number of legs in vertices in this diagram"""

        if max_n_loop == 0:
            max_n_loop = base_objects.Vertex.max_n_loop_for_multichanneling

        return self.get('amplitudes')[0].get_vertex_leg_numbers(
                             veto_inter_id=veto_inter_id, max_n_loop=max_n_loop)

    def get_regular_amplitudes(self):
        """ For regular HelasDiagrams, it is simply all amplitudes.
        It is overloaded in LoopHelasDiagram"""
        
        return self['amplitudes']

#===============================================================================
# HelasDiagramList
#===============================================================================
class HelasDiagramList(base_objects.PhysicsObjectList):
    """List of HelasDiagram objects
    """

    def is_valid_element(self, obj):
        """Test if object obj is a valid HelasDiagram for the list."""

        return isinstance(obj, HelasDiagram)

#===============================================================================
# HelasMatrixElement
#===============================================================================
class HelasMatrixElement(base_objects.PhysicsObject):
    """HelasMatrixElement: list of processes with identical Helas
    calls, and the list of HelasDiagrams associated with the processes.

    If initiated with an Amplitude, HelasMatrixElement calls
    generate_helas_diagrams, which goes through the diagrams of the
    Amplitude and generates the corresponding Helas calls, taking into
    account possible fermion flow clashes due to Majorana
    particles. The optional optimization argument determines whether
    optimization is used (optimization = 1, default), for maximum
    recycling of wavefunctions, or no optimization (optimization = 0)
    when each diagram is written independently of all previous
    diagrams (this is useful for running with restricted memory,
    e.g. on a GPU). For processes with many diagrams, the total number
    or wavefunctions after optimization is ~15% of the number of
    amplitudes (diagrams).

    By default, it will also generate the color information (color
    basis and color matrix) corresponding to the Amplitude.
    """

    def default_setup(self):
        """Default values for all properties"""

        self['processes'] = base_objects.ProcessList()
        self['diagrams'] = HelasDiagramList()
        self['identical_particle_factor'] = 0
        self['color_basis'] = color_amp.ColorBasis()
        self['color_matrix'] = color_amp.ColorMatrix(color_amp.ColorBasis())
        # base_amplitude is the Amplitude to be used in color
        # generation, drawing etc. For decay chain processes, this is
        # the Amplitude which corresponds to the combined process.
        self['base_amplitude'] = None
        # has_mirror_process is True if the same process but with the
        # two incoming particles interchanged has been generated
        self['has_mirror_process'] = False

    def filter(self, name, value):
        """Filter for valid diagram property values."""

        if name == 'processes':
            if not isinstance(value, base_objects.ProcessList):
                raise self.PhysicsObjectError("%s is not a valid ProcessList object" % str(value))
        if name == 'diagrams':
            if not isinstance(value, HelasDiagramList):
                raise self.PhysicsObjectError("%s is not a valid HelasDiagramList object" % str(value))
        if name == 'identical_particle_factor':
            if not isinstance(value, int):
                raise self.PhysicsObjectError("%s is not a valid int object" % str(value))
        if name == 'color_basis':
            if not isinstance(value, color_amp.ColorBasis):
                raise self.PhysicsObjectError("%s is not a valid ColorBasis object" % str(value))
        if name == 'color_matrix':
            if not isinstance(value, color_amp.ColorMatrix):
                raise self.PhysicsObjectError("%s is not a valid ColorMatrix object" % str(value))
        if name == 'base_amplitude':
            if value != None and not \
                   isinstance(value, diagram_generation.Amplitude):
                raise self.PhysicsObjectError("%s is not a valid Amplitude object" % str(value))
        if name == 'has_mirror_process':
            if not isinstance(value, bool):
                raise self.PhysicsObjectError("%s is not a valid boolean" % str(value))
        return True

    def get_sorted_keys(self):
        """Return particle property names as a nicely sorted list."""

        return ['processes', 'identical_particle_factor',
                'diagrams', 'color_basis', 'color_matrix',
                'base_amplitude', 'has_mirror_process']

    # Enhanced get function
    def get(self, name):
        """Get the value of the property name."""

        if name == 'base_amplitude' and not self[name]:
            self['base_amplitude'] = self.get_base_amplitude()

        return super(HelasMatrixElement, self).get(name)

    # Customized constructor
    def __init__(self, amplitude=None, optimization=1,
                 decay_ids=[], gen_color=True):
        """Constructor for the HelasMatrixElement. In particular allows
        generating a HelasMatrixElement from an Amplitude, with
        automatic generation of the necessary wavefunctions
        """

        if amplitude != None:
            if isinstance(amplitude, diagram_generation.Amplitude):
                super(HelasMatrixElement, self).__init__()
                self.get('processes').append(amplitude.get('process'))
                self.set('has_mirror_process',
                         amplitude.get('has_mirror_process'))
                self.generate_helas_diagrams(amplitude, optimization, decay_ids)
                self.calculate_fermionfactors()
                self.calculate_identical_particle_factor()
                if gen_color and not self.get('color_basis'):
                    self.process_color()
            else:
                # In this case, try to use amplitude as a dictionary
                super(HelasMatrixElement, self).__init__(amplitude)
        else:
            super(HelasMatrixElement, self).__init__()

    # Comparison between different amplitudes, to allow check for
    # identical processes. Note that we are then not interested in
    # interaction id, but in all other properties.
    def __eq__(self, other):
        """Comparison between different matrix elements, to allow check for
        identical processes.
        """

        if not isinstance(other, HelasMatrixElement):
            return False

        # If no processes, this is an empty matrix element
        if not self['processes'] and not other['processes']:
            return True

        # Should only check if diagrams and process id are identical
        # Except in case of decay processes: then also initial state
        # must be the same
        if self['processes'] and not other['processes'] or \
               self['has_mirror_process'] != other['has_mirror_process'] or \
               self['processes'] and \
               self['processes'][0]['id'] != other['processes'][0]['id'] or \
               self['processes'][0]['is_decay_chain'] or \
               other['processes'][0]['is_decay_chain'] or \
               self['identical_particle_factor'] != \
                           other['identical_particle_factor'] or \
               self['diagrams'] != other['diagrams']:
            return False
        return True

    def __ne__(self, other):
        """Overloading the nonequality operator, to make comparison easy"""
        return not self.__eq__(other)

    def process_color(self):
        """ Perform the simple color processing from a single matrix element 
        (without optimization then). This is called from the initialization
        and pulled out here in order to have the correct treatment in daughter
        classes."""
        logger.debug('Computing the color basis')
        self.get('color_basis').build(self.get('base_amplitude'))
        self.set('color_matrix',
          color_amp.ColorMatrix(self.get('color_basis')))
        
    def generate_helas_diagrams(self, amplitude, optimization=1,decay_ids=[]):
        """Starting from a list of Diagrams from the diagram
        generation, generate the corresponding HelasDiagrams, i.e.,
        the wave functions and amplitudes. Choose between default
        optimization (= 1, maximum recycling of wavefunctions) or no
        optimization (= 0, no recycling of wavefunctions, useful for
        GPU calculations with very restricted memory).

        Note that we need special treatment for decay chains, since
        the end product then is a wavefunction, not an amplitude.
        """
        
        assert  isinstance(amplitude, diagram_generation.Amplitude), \
                    "Missing or erraneous arguments for generate_helas_diagrams"
        assert isinstance(optimization, int), \
                    "Missing or erraneous arguments for generate_helas_diagrams"
        self.optimization = optimization

        diagram_list = amplitude.get('diagrams')
        process = amplitude.get('process')

        model = process.get('model')
        if not diagram_list:
            return

        # All the previously defined wavefunctions
        wavefunctions = []
        # List of minimal information for comparison with previous
        # wavefunctions
        wf_mother_arrays = []
        # Keep track of wavefunction number
        wf_number = 0

        # Generate wavefunctions for the external particles
        external_wavefunctions = dict([(leg.get('number'),
                                        HelasWavefunction(leg, 0, model,
                                                          decay_ids)) \
                                       for leg in process.get('legs')])

        # Initially, have one wavefunction for each external leg.
        wf_number = len(process.get('legs'))

        # For initial state bosons, need to flip part-antipart
        # since all bosons should be treated as outgoing
        for key in external_wavefunctions.keys():
            wf = external_wavefunctions[key]
            if wf.is_boson() and wf.get('state') == 'initial' and \
               not wf.get('self_antipart'):
                wf.set('is_part', not wf.get('is_part'))

        # For initial state particles, need to flip PDG code (if has
        # antipart)
        for key in external_wavefunctions.keys():
            wf = external_wavefunctions[key]
            if wf.get('leg_state') == False and \
               not wf.get('self_antipart'):
                wf.flip_part_antipart()

        # Now go through the diagrams, looking for undefined wavefunctions

        helas_diagrams = HelasDiagramList()

        # Keep track of amplitude number and diagram number
        amplitude_number = 0
        diagram_number = 0

        for diagram in diagram_list:

            # List of dictionaries from leg number to wave function,
            # keeps track of the present position in the tree.
            # Need one dictionary per coupling multiplicity (diagram)
            number_to_wavefunctions = [{}]

            # Need to keep track of the color structures for each amplitude
            color_lists = [[]]

            # Initialize wavefunctions for this diagram
            diagram_wavefunctions = HelasWavefunctionList()

            vertices = copy.copy(diagram.get('vertices'))

            # Single out last vertex, since this will give amplitude
            lastvx = vertices.pop()

            # Go through all vertices except the last and create
            # wavefunctions
            for vertex in vertices:

                # In case there are diagrams with multiple Lorentz/color 
                # structures, we need to keep track of the wavefunctions
                # for each such structure separately, and generate
                # one HelasDiagram for each structure.
                # We use the array number_to_wavefunctions to keep
                # track of this, with one dictionary per chain of
                # wavefunctions
                # Note that all wavefunctions relating to this diagram
                # will be written out before the first amplitude is written.
                new_number_to_wavefunctions = []
                new_color_lists = []
                for number_wf_dict, color_list in zip(number_to_wavefunctions,
                                                     color_lists):
                    legs = copy.copy(vertex.get('legs'))
                    last_leg = legs.pop()
                    # Generate list of mothers from legs
                    mothers = self.getmothers(legs, number_wf_dict,
                                              external_wavefunctions,
                                              wavefunctions,
                                              diagram_wavefunctions)
                    inter = model.get('interaction_dict')[vertex.get('id')]

                    # Now generate new wavefunction for the last leg

                    # Need one amplitude for each color structure,
                    done_color = {} # store link to color
                    for coupl_key in sorted(inter.get('couplings').keys()):
                        color = coupl_key[0]
                        if color in done_color:
                            wf = done_color[color]
                            wf.get('coupling').append(inter.get('couplings')[coupl_key])
                            wf.get('lorentz').append(inter.get('lorentz')[coupl_key[1]])
                            continue
                        wf = HelasWavefunction(last_leg, vertex.get('id'), model)
                        wf.set('coupling', [inter.get('couplings')[coupl_key]])
                        if inter.get('color'):
                            wf.set('inter_color', inter.get('color')[coupl_key[0]])
                        done_color[color] = wf
                        wf.set('lorentz', [inter.get('lorentz')[coupl_key[1]]])
                        wf.set('color_key', color)
                        wf.set('mothers', mothers)
                        # Need to set incoming/outgoing and
                        # particle/antiparticle according to the fermion flow
                        # of mothers
                        wf.set_state_and_particle(model)
                        # Need to check for clashing fermion flow due to
                        # Majorana fermions, and modify if necessary
                        # Also need to keep track of the wavefunction number.
                        wf, wf_number = wf.check_and_fix_fermion_flow(\
                                                   wavefunctions,
                                                   diagram_wavefunctions,
                                                   external_wavefunctions,
                                                   wf_number)
                        # Create new copy of number_wf_dict
                        new_number_wf_dict = copy.copy(number_wf_dict)

                        # Store wavefunction
                        try:
                            wf = diagram_wavefunctions[\
                                    diagram_wavefunctions.index(wf)]
                        except ValueError as error:
                            # Update wf number
                            wf_number = wf_number + 1
                            wf.set('number', wf_number)
                            try:
                                # Use wf_mother_arrays to locate existing
                                # wavefunction
                                wf = wavefunctions[wf_mother_arrays.index(\
                                wf.to_array())]
                                # Since we reuse the old wavefunction, reset
                                # wf_number
                                wf_number = wf_number - 1
                            except ValueError:
                                diagram_wavefunctions.append(wf)

                        new_number_wf_dict[last_leg.get('number')] = wf

                        # Store the new copy of number_wf_dict
                        new_number_to_wavefunctions.append(\
                                                        new_number_wf_dict)
                        # Add color index and store new copy of color_lists
                        new_color_list = copy.copy(color_list)
                        new_color_list.append(coupl_key[0])
                        new_color_lists.append(new_color_list)

                number_to_wavefunctions = new_number_to_wavefunctions
                color_lists = new_color_lists

            # Generate all amplitudes corresponding to the different
            # copies of this diagram
            helas_diagram = HelasDiagram()
            diagram_number = diagram_number + 1
            helas_diagram.set('number', diagram_number)
            for number_wf_dict, color_list in zip(number_to_wavefunctions,
                                                  color_lists):
                # Now generate HelasAmplitudes from the last vertex.
                if lastvx.get('id'):
                    inter = model.get_interaction(lastvx.get('id'))
                    keys = sorted(inter.get('couplings').keys())
                    pdg_codes = [p.get_pdg_code() for p in \
                                 inter.get('particles')]
                else:
                    # Special case for decay chain - amplitude is just a
                    # placeholder for replaced wavefunction
                    inter = None
                    keys = [(0, 0)]
                    pdg_codes = None

                # Find mothers for the amplitude
                legs = lastvx.get('legs')
                mothers = self.getmothers(legs, number_wf_dict,
                                          external_wavefunctions,
                                          wavefunctions,
                                          diagram_wavefunctions).\
                                             sort_by_pdg_codes(pdg_codes, 0)[0]
                # Need to check for clashing fermion flow due to
                # Majorana fermions, and modify if necessary
                wf_number = mothers.check_and_fix_fermion_flow(wavefunctions,
                                              diagram_wavefunctions,
                                              external_wavefunctions,
                                              None,
                                              wf_number,
                                              False,
                                              number_to_wavefunctions)
                done_color = {}
                for i, coupl_key in enumerate(keys):
                    color = coupl_key[0]
                    if inter and color in list(done_color.keys()):
                        amp = done_color[color]
                        amp.get('coupling').append(inter.get('couplings')[coupl_key])
                        amp.get('lorentz').append(inter.get('lorentz')[coupl_key[1]])
                        continue
                    amp = HelasAmplitude(lastvx, model)
                    if inter:
                        amp.set('coupling', [inter.get('couplings')[coupl_key]])
                        amp.set('lorentz', [inter.get('lorentz')[coupl_key[1]]])
                        if inter.get('color'):
                            amp.set('inter_color', inter.get('color')[color])
                        amp.set('color_key', color)
                        done_color[color] = amp
                    amp.set('mothers', mothers)
                    amplitude_number = amplitude_number + 1
                    amp.set('number', amplitude_number)
                    # Add the list with color indices to the amplitude
                    new_color_list = copy.copy(color_list)
                    if inter:
                        new_color_list.append(color)
                        
                    amp.set('color_indices', new_color_list)

                    # Add amplitude to amplitdes in helas_diagram
                    helas_diagram.get('amplitudes').append(amp)

            # After generation of all wavefunctions and amplitudes,
            # first sort the wavefunctions according to number
            diagram_wavefunctions.sort(key=lambda wf:wf.get('number')) 
            
            # Then make sure that all mothers come before daughters
            iwf = len(diagram_wavefunctions) - 1
            while iwf > 0:
                this_wf = diagram_wavefunctions[iwf]
                moved = False
                for i,wf in enumerate(diagram_wavefunctions[:iwf]):
                    if this_wf in wf.get('mothers'):
                        diagram_wavefunctions.pop(iwf)
                        diagram_wavefunctions.insert(i, this_wf)
                        this_wf.set('number', wf.get('number'))
                        for w in diagram_wavefunctions[i+1:]:
                            w.set('number',w.get('number')+1)
                        moved = True
                        break
                if not moved: iwf -= 1

            # Finally, add wavefunctions to diagram
            helas_diagram.set('wavefunctions', diagram_wavefunctions)

            if optimization:
                wavefunctions.extend(diagram_wavefunctions)
                wf_mother_arrays.extend([wf.to_array() for wf \
                                         in diagram_wavefunctions])
            else:
                wf_number = len(process.get('legs'))

            # Append this diagram in the diagram list
            helas_diagrams.append(helas_diagram)
        

        self.set('diagrams', helas_diagrams)

        # Sort all mothers according to the order wanted in Helas calls
        for wf in self.get_all_wavefunctions():
            wf.set('mothers', HelasMatrixElement.sorted_mothers(wf))

        for amp in self.get_all_amplitudes():
            amp.set('mothers', HelasMatrixElement.sorted_mothers(amp))
            amp.set('color_indices', amp.get_color_indices())

              
    def reuse_outdated_wavefunctions(self, helas_diagrams):
        """change the wavefunctions id used in the writer to minimize the 
           memory used by the wavefunctions."""
           
        if not self.optimization:
            for diag in helas_diagrams:
                for wf in diag['wavefunctions']:
                    wf.set('me_id',wf.get('number'))
            return helas_diagrams

        # First compute the first/last appearance of each wavefunctions
        # first takes the line number and return the id of the created wf
        # last_lign takes the id of the wf and return the line number
        last_lign={}
        first={}
        pos=0
        for diag in helas_diagrams:
            for wf in diag['wavefunctions']:
                pos+=1
                for wfin in wf.get('mothers'):
                    last_lign[wfin.get('number')] = pos
                    assert wfin.get('number') in list(first.values())
                first[pos] = wf.get('number')
            for amp in diag['amplitudes']:
                pos+=1
                for wfin in amp.get('mothers'):
                    last_lign[wfin.get('number')] = pos
        
        # last takes the line number and return the last appearing wf at
        #that particular line
        last=collections.defaultdict(list)
        for nb, pos in last_lign.items():
            last[pos].append(nb)
        tag = list(set(list(last.keys())+list(first.keys()))) 
        tag.sort() #lines number where something happen (new in/out) 

        # Create the replacement id dictionary
        outdated = [] # wf id which ar not use any more at this stage
        replace = {}  # replacement directory
        max_wf = 0
        for nb in tag:
            if outdated and nb in first:
                replace[first[nb]] = outdated.pop(-1)
            elif nb in first:
                assert first[nb] not in replace, '%s already assigned' % first[nb]
                max_wf += 1
                replace[first[nb]] = max_wf
            if nb in last:
                for value in sorted(last[nb]):
                    outdated.append(replace[value])

                   
        #replace the id
        for diag in helas_diagrams:
            for wf in diag['wavefunctions']:
                wf.set('me_id', replace[wf.get('number')])
        
        return helas_diagrams

    def restore_original_wavefunctions(self):
        """This restore the original memory print and revert
           change the wavefunctions id used in the writer to minimize the 
           memory used by the wavefunctions."""
        
        helas_diagrams = self.get('diagrams')
        
        for diag in helas_diagrams:
            for wf in diag['wavefunctions']:
                wf.set('me_id',wf.get('number'))
        
        return helas_diagrams


    def insert_decay_chains(self, decay_dict):
        """Iteratively insert decay chains decays into this matrix
        element.        
        * decay_dict: a dictionary from external leg number
          to decay matrix element.
        """

        # First need to reset all legs_with_decays
        for proc in self.get('processes'):
            proc.set('legs_with_decays', base_objects.LegList())
            
        # We need to keep track of how the
        # wavefunction numbers change
        replace_dict = {}
        for number in decay_dict.keys():
            # Find all wavefunctions corresponding to this external
            # leg number
            replace_dict[number] = [wf for wf in \
                          [wf for wf in self.get_all_wavefunctions() if not wf.get('mothers') and \
                                 wf.get('number_external') == number]]

        # Keep track of wavefunction and amplitude numbers, to ensure
        # unique numbers for all new wfs and amps during manipulations
        numbers = [self.get_all_wavefunctions()[-1].get('number'),
                   self.get_all_amplitudes()[-1].get('number')]

        # Check if there are any Majorana particles present in any diagrams
        got_majoranas = False
        for wf in self.get_all_wavefunctions() + \
            sum([d.get_all_wavefunctions() for d in \
                 decay_dict.values()], []):
            if wf.get('fermionflow') < 0 or \
                   wf.get('self_antipart') and wf.is_fermion():
                got_majoranas = True

        # Now insert decays for all legs that have decays
        keys = list(decay_dict.keys())
        keys.sort()
        for number in keys:

                self.insert_decay(replace_dict[number],
                                  decay_dict[number],
                                  numbers,
                                  got_majoranas)

        # Remove all diagrams that surpass overall coupling orders
        overall_orders = self.get('processes')[0].get('overall_orders')
        if overall_orders:
            ndiag = len(self.get('diagrams'))
            idiag = 0
            while self.get('diagrams')[idiag:]:
                diagram = self.get('diagrams')[idiag]
                orders = diagram.calculate_orders()
                remove_diagram = False
                for order in orders.keys():
                    try:
                        if orders[order] > \
                               overall_orders[order]:
                            remove_diagram = True
                    except KeyError:
                        pass
                if remove_diagram:
                    self.get('diagrams').pop(idiag)
                else:
                    idiag += 1

            if len(self.get('diagrams')) < ndiag:
                # We have removed some diagrams - need to go through
                # diagrams, renumber them and set new wavefunctions
                wf_numbers = []
                ndiagrams = 0
                for diagram in self.get('diagrams'):
                    ndiagrams += 1
                    diagram.set('number', ndiagrams)
                    # Extract all wavefunctions contributing to this amplitude
                    diagram_wfs = HelasWavefunctionList()
                    for amplitude in diagram.get('amplitudes'):
                        wavefunctions = \
                          sorted(HelasWavefunctionList.\
                               extract_wavefunctions(amplitude.get('mothers')),
                                 key=lambda wf: wf.get('number'))
                        for wf in wavefunctions:
                            # Check if wavefunction already used, otherwise add
                            if wf.get('number') not in wf_numbers and \
                                   wf not in diagram_wfs:
                                diagram_wfs.append(wf)
                                wf_numbers.append(wf.get('number'))
                    diagram.set('wavefunctions', diagram_wfs)

        # Final cleaning out duplicate wavefunctions - needed only if
        # we have multiple fermion flows, i.e., either multiple replaced
        # wavefunctions or  majorana fermions and multiple diagrams
        flows = reduce(lambda i1, i2: i1 * i2,
                       [len(replace_dict[i]) for i in decay_dict.keys()], 1)
        diagrams = reduce(lambda i1, i2: i1 * i2,
                               [len(decay_dict[i].get('diagrams')) for i in \
                                decay_dict.keys()], 1)

        if flows > 1 or (diagrams > 1 and got_majoranas):

            # Clean out any doublet wavefunctions

            earlier_wfs = []

            earlier_wf_arrays = []

            mothers = self.get_all_wavefunctions() + self.get_all_amplitudes()
            mother_arrays = [w['mothers'].to_array() \
                             for w in mothers]

            for diagram in self.get('diagrams'):

                if diagram.get('number') > 1:
                    earlier_wfs.extend(self.get('diagrams')[\
                        diagram.get('number') - 2].get('wavefunctions'))

                i = 0
                diag_wfs = diagram.get('wavefunctions')


                # Remove wavefunctions and replace mothers
                while diag_wfs[i:]:
                    try:
                        new_wf = earlier_wfs[\
                            earlier_wfs.index(diag_wfs[i])]
                        wf = diag_wfs.pop(i)

                        self.update_later_mothers(wf, new_wf, mothers,
                                                  mother_arrays)
                    except ValueError:
                        i = i + 1

        # When we are done with all decays, set wavefunction and
        # amplitude numbers
        for i, wf in enumerate(self.get_all_wavefunctions()):
            wf.set('number', i + 1)
        for i, amp in enumerate(self.get_all_amplitudes()):
            amp.set('number', i + 1)
            # Update fermion factors for all amplitudes
            amp.calculate_fermionfactor()
            # Update color indices
            amp.set('color_indices', amp.get_color_indices())

        # Calculate identical particle factors for
        # this matrix element
        self.identical_decay_chain_factor(list(decay_dict.values()))
        

    def insert_decay(self, old_wfs, decay, numbers, got_majoranas):
        """Insert a decay chain matrix element into the matrix element.
        * old_wfs: the wavefunctions to be replaced.
          They all correspond to the same external particle, but might
          have different fermion flow directions
        * decay: the matrix element for the decay chain
        * numbers: the present wavefunction and amplitude number,
          to allow for unique numbering
          
        Note that:
        1) All amplitudes and all wavefunctions using the decaying wf
           must be copied as many times as there are amplitudes in the
           decay matrix element
        2) In the presence of Majorana particles, we must make sure
           to flip fermion flow for the decay process if needed.

        The algorithm is the following:
        1) Multiply the diagrams with the number of diagrams Ndiag in
           the decay element
        2) For each diagram in the decay element, work on the diagrams
           which corresponds to it
        3) Flip fermion flow for the decay wavefunctions if needed
        4) Insert all auxiliary wavefunctions into the diagram (i.e., all 
           except the final wavefunctions, which directly replace the
           original final state wavefunctions)
        4) Replace the wavefunctions recursively, so that we always replace
           each old wavefunctions with Namp new ones, where Namp is
           the number of amplitudes in this decay element
           diagram. Do recursion for wavefunctions which have this
           wavefunction as mother. Simultaneously replace any
           amplitudes which have this wavefunction as mother.
        """

        #check that decay does not specify polarization
        wfs = filter(lambda w: w.get('state') == 'initial' , decay.get('diagrams')[0].get('wavefunctions'))
        if any(wf.get('polarization') for wf in wfs):
            raise InvalidCmd( 'In decay-chain polarization can only be specified in production not in decay. Please Retry')

        len_decay = len(decay.get('diagrams'))

        number_external = old_wfs[0].get('number_external')

        # Insert the decay process in the process
        for process in self.get('processes'):
            process.get('decay_chains').append(\
                   decay.get('processes')[0])

        # We need one copy of the decay element diagrams for each
        # old_wf to be replaced, since we need different wavefunction
        # numbers for them
        decay_elements = [copy.deepcopy(d) for d in \
                          [ decay.get('diagrams') ] * len(old_wfs)]

        # Need to replace Particle in all wavefunctions to avoid
        # deepcopy
        for decay_element in decay_elements:
            for idiag, diagram in enumerate(decay.get('diagrams')):
                wfs = diagram.get('wavefunctions')
                decay_diag = decay_element[idiag]
                for i, wf in enumerate(decay_diag.get('wavefunctions')):
                    wf.set('particle', wfs[i].get('particle'))
                    wf.set('antiparticle', wfs[i].get('antiparticle'))

        for decay_element in decay_elements:

            # Remove the unwanted initial state wavefunctions from decay
            for decay_diag in decay_element:
                for wf in [wf for wf in decay_diag.get('wavefunctions') if wf.get('number_external') == 1]:
                    decay_diag.get('wavefunctions').remove(wf)

            decay_wfs = sum([d.get('wavefunctions') for d in decay_element], [])

            # External wavefunction offset for new wfs
            incr_new = number_external - \
                       decay_wfs[0].get('number_external')

            for wf in decay_wfs:
                # Set number_external for new wavefunctions
                wf.set('number_external', wf.get('number_external') + incr_new)
                # Set unique number for new wavefunctions
                numbers[0] = numbers[0] + 1
                wf.set('number', numbers[0])

        # External wavefunction offset for old wfs, only the first
        # time this external wavefunction is replaced
        (nex, nin) = decay.get_nexternal_ninitial()
        incr_old = nex - 2 # due to the incoming particle
        wavefunctions = self.get_all_wavefunctions()
        for wf in wavefunctions:
            # Only modify number_external for wavefunctions above old_wf
            if wf.get('number_external') > number_external:
                wf.set('number_external',
                       wf.get('number_external') + incr_old)
            

        # Multiply the diagrams by Ndiag
        diagrams = HelasDiagramList()
        for diagram in self.get('diagrams'):
            new_diagrams = [copy.copy(diag) for diag in \
                            [ diagram ] * (len_decay - 1)]

            # Update diagram number
            diagram.set('number', (diagram.get('number') - 1) * \
                        len_decay + 1)
            
            for i, diag in enumerate(new_diagrams):
                # Set diagram number
                diag.set('number', diagram.get('number') + i + 1)
                # Copy over all wavefunctions
                diag.set('wavefunctions',
                         copy.copy(diagram.get('wavefunctions')))
                # Copy over the amplitudes
                amplitudes = HelasAmplitudeList(\
                                [copy.copy(amp) for amp in \
                                 diag.get('amplitudes')])
                # Renumber amplitudes
                for amp in amplitudes:
                    numbers[1] = numbers[1] + 1
                    amp.set('number', numbers[1])
                diag.set('amplitudes', amplitudes)
            # Add old and new diagram to diagrams
            diagrams.append(diagram)
            diagrams.extend(new_diagrams)

        self.set('diagrams', diagrams)



        # Now we work by decay process diagram, parameterized by numdecay
        for numdecay in range(len_decay):

            # Pick out the diagrams which correspond to this decay diagram
            diagrams = [self.get('diagrams')[i] for i in \
                        range(numdecay, len(self.get('diagrams')), len_decay)]

            # Perform replacement for each of the wavefunctions in old_wfs
            for decay_element, old_wf in zip(decay_elements, old_wfs):

                decay_diag = decay_element[numdecay]

                # Find the diagrams which have old_wf
                my_diagrams = [diag for diag in diagrams if (old_wf.get('number') in \
                                            [wf.get('number') for wf in \
                                            diag.get('wavefunctions')])]

                # Ignore possibility for unoptimizated generation for now
                if len(my_diagrams) > 1:
                    raise self.PhysicsObjectError("Decay chains not yet prepared for GPU")

                for diagram in my_diagrams:

                    if got_majoranas:
                        # If there are Majorana particles in any of
                        # the matrix elements, we need to check for
                        # fermion flow

                        # Earlier wavefunctions, will be used for fermion flow
                        index = [d.get('number') for d in diagrams].\
                                index(diagram.get('number'))
                        earlier_wavefunctions = \
                                      sum([d.get('wavefunctions') for d in \
                                           diagrams[:index]], [])

                        # Don't want to affect original decay
                        # wavefunctions, so need to deepcopy
                        decay_diag_wfs = copy.deepcopy(\
                                                decay_diag.get('wavefunctions'))
                        # Need to replace Particle in all
                        # wavefunctions to avoid deepcopy
                        for i, wf in enumerate(decay_diag.get('wavefunctions')):
                            decay_diag_wfs[i].set('particle', \
                                                  wf.get('particle'))
                            decay_diag_wfs[i].set('antiparticle', \
                                                  wf.get('antiparticle'))

                        # Complete decay_diag_wfs with the mother wavefunctions
                        # to allow for independent fermion flow flips
                        decay_diag_wfs = decay_diag_wfs.insert_own_mothers()

                        # These are the wavefunctions which directly replace old_wf
                        final_decay_wfs = [amp.get('mothers')[1] for amp in \
                                              decay_diag.get('amplitudes')]

                        # Since we made deepcopy, need to syncronize
                        for i, wf in enumerate(final_decay_wfs):
                            final_decay_wfs[i] = \
                                               decay_diag_wfs[decay_diag_wfs.index(wf)]
                            
                        # Remove final wavefunctions from decay_diag_wfs,
                        # since these will be replaced separately by
                        # replace_wavefunctions
                        for wf in final_decay_wfs:
                            decay_diag_wfs.remove(wf)

                        # Check fermion flow direction
                        if old_wf.is_fermion() and \
                               old_wf.get_with_flow('state') != \
                                     final_decay_wfs[0].get_with_flow('state'):

                            # Not same flow state - need to flip flow of wf

                            for i, wf in enumerate(final_decay_wfs):

                                # We use the function
                                # check_majorana_and_flip_flow, as in the
                                # helas diagram generation.  Since we have
                                # different flow, there is already a Majorana
                                # particle along the fermion line.

                                final_decay_wfs[i], numbers[0] = \
                                                wf.check_majorana_and_flip_flow(\
                                                         True,
                                                         earlier_wavefunctions,
                                                         decay_diag_wfs,
                                                         {},
                                                         numbers[0])

                        # Remove wavefunctions which are already present in
                        # earlier_wavefunctions
                        i = 0
                        earlier_wavefunctions = \
                            sum([d.get('wavefunctions') for d in \
                                 self.get('diagrams')[:diagram.get('number') - 1]], \
                                [])
                        earlier_wf_numbers = [wf.get('number') for wf in \
                                              earlier_wavefunctions]
                        i = 0
                        mother_arrays = [w.get('mothers').to_array() for \
                                         w in final_decay_wfs]
                        while decay_diag_wfs[i:]:
                            wf = decay_diag_wfs[i]
                            try:
                                new_wf = earlier_wavefunctions[\
                                    earlier_wf_numbers.index(wf.get('number'))]
                                # If the wavefunctions are not identical,
                                # then we should keep this wavefunction,
                                # and update its number so it is unique
                                if wf != new_wf:
                                    numbers[0] = numbers[0] + 1
                                    wf.set('number', numbers[0])
                                    continue
                                decay_diag_wfs.pop(i)
                                pres_mother_arrays = [w.get('mothers').to_array() for \
                                                      w in decay_diag_wfs[i:]] + \
                                                      mother_arrays
                                self.update_later_mothers(wf, new_wf,
                                                          decay_diag_wfs[i:] + \
                                                          final_decay_wfs,
                                                          pres_mother_arrays)
                            except ValueError:
                                i = i + 1

                        # Since we made deepcopy, go through mothers and make
                        # sure we are using the ones in earlier_wavefunctions
                        for decay_wf in decay_diag_wfs + final_decay_wfs:
                            mothers = decay_wf.get('mothers')
                            for i, wf in enumerate(mothers):
                                try:
                                    mothers[i] = earlier_wavefunctions[\
                                        earlier_wf_numbers.index(wf.get('number'))]
                                except ValueError:
                                    pass
                    else:
                        # If there are no Majorana particles, the
                        # treatment is much simpler
                        decay_diag_wfs = \
                                       copy.copy(decay_diag.get('wavefunctions'))

                        # These are the wavefunctions which directly
                        # replace old_wf
                        final_decay_wfs = [amp.get('mothers')[1] for amp in \
                                              decay_diag.get('amplitudes')]

                        # Remove final wavefunctions from decay_diag_wfs,
                        # since these will be replaced separately by
                        # replace_wavefunctions
                        for wf in final_decay_wfs:
                            decay_diag_wfs.remove(wf)


                    diagram_wfs = diagram.get('wavefunctions')

                    old_wf_index = [wf.get('number') for wf in \
                                    diagram_wfs].index(old_wf.get('number'))
                                    
                    old_wf_pol = diagram_wfs[old_wf_index].get('polarization')
                    for w in final_decay_wfs:
                        w.set('polarization', old_wf_pol)
                    

                    diagram_wfs = diagram_wfs[0:old_wf_index] + \
                                  decay_diag_wfs + diagram_wfs[old_wf_index:]

                    diagram.set('wavefunctions', HelasWavefunctionList(diagram_wfs))

                    # Set the decay flag for final_decay_wfs, to
                    # indicate that these correspond to decayed
                    # particles
                    for wf in final_decay_wfs:
                        wf.set('onshell', True)

                    if len_decay == 1 and len(final_decay_wfs) == 1:
                        # Can use simplified treatment, by just modifying old_wf
                        self.replace_single_wavefunction(old_wf,
                                                         final_decay_wfs[0])
                    else:
                        # Multiply wavefunctions and amplitudes and
                        # insert mothers using a recursive function
                        self.replace_wavefunctions(old_wf,
                                                   final_decay_wfs,
                                                   diagrams,
                                                   numbers)

            # Now that we are done with this set of diagrams, we need
            # to clean out duplicate wavefunctions (i.e., remove
            # identical wavefunctions which are already present in
            # earlier diagrams)
            for diagram in diagrams:

                # We can have duplicate wfs only from previous copies of
                # this diagram
                earlier_wfs = sum([d.get('wavefunctions') for d in \
                                   self.get('diagrams')[\
                                     diagram.get('number') - numdecay - 1:\
                                     diagram.get('number') - 1]], [])

                later_wfs = sum([d.get('wavefunctions') for d in \
                                   self.get('diagrams')[\
                                     diagram.get('number'):]], [])

                later_amps = sum([d.get('amplitudes') for d in \
                                   self.get('diagrams')[\
                                     diagram.get('number') - 1:]], [])

                i = 0
                diag_wfs = diagram.get('wavefunctions')

                # Remove wavefunctions and replace mothers, to make
                # sure we only have one copy of each wavefunction
                # number

                mother_arrays = [w.get('mothers').to_array() for \
                                 w in later_wfs + later_amps]

                while diag_wfs[i:]:
                    try:
                        index = [w.get('number') for w in earlier_wfs].\
                                index(diag_wfs[i].get('number'))
                        wf = diag_wfs.pop(i)
                        pres_mother_arrays = [w.get('mothers').to_array() for \
                                              w in diag_wfs[i:]] + \
                                              mother_arrays
                        self.update_later_mothers(wf, earlier_wfs[index],
                                              diag_wfs[i:] + later_wfs + later_amps,
                                              pres_mother_arrays)
                    except ValueError:
                        i = i + 1

    def update_later_mothers(self, wf, new_wf, later_wfs, later_wf_arrays):
        """Update mothers for all later wavefunctions"""

        daughters = [tup for tup in enumerate(later_wf_arrays) if wf.get('number') in tup[1]]

        for (index, mothers) in daughters:
            try:
                # Replace mother
                later_wfs[index].get('mothers')[\
                    mothers.index(wf.get('number'))] = new_wf
            except ValueError:
                pass

    def replace_wavefunctions(self, old_wf, new_wfs,
                              diagrams, numbers):
        """Recursive function to replace old_wf with new_wfs, and
        multiply all wavefunctions or amplitudes that use old_wf

        * old_wf: The wavefunction to be replaced
        * new_wfs: The replacing wavefunction
        * diagrams - the diagrams that are relevant for these new
          wavefunctions.
        * numbers: the present wavefunction and amplitude number,
          to allow for unique numbering
        """

        # Pick out the diagrams which have the old_wf
        my_diagrams = [diag for diag in diagrams if old_wf.get('number') in \
                         [wf.get('number') for wf in diag.get('wavefunctions')]]

        # Replace old_wf with new_wfs in the diagrams
        for diagram in my_diagrams:

            diagram_wfs = diagram.get('wavefunctions')

            old_wf_index = [wf.get('number') for wf in \
                            diagram.get('wavefunctions')].index(old_wf.get('number'))
            diagram_wfs = diagram_wfs[:old_wf_index] + \
                          new_wfs + diagram_wfs[old_wf_index + 1:]

            diagram.set('wavefunctions', HelasWavefunctionList(diagram_wfs))

        # Now need to take care of amplitudes and wavefunctions which
        # are daughters of old_wf (only among the relevant diagrams)

        # Pick out diagrams with amplitudes which are daughters of old_wf
        amp_diagrams = [diag for diag in diagrams if old_wf.get('number') in \
                          sum([[wf.get('number') for wf in amp.get('mothers')] \
                               for amp in diag.get('amplitudes')], [])]

        for diagram in amp_diagrams:

            # Amplitudes in this diagram that are daughters of old_wf
            daughter_amps = [amp for amp in diagram.get('amplitudes') if old_wf.get('number') in \
                                [wf.get('number') for wf in amp.get('mothers')]]

            new_amplitudes = copy.copy(diagram.get('amplitudes'))

            # Loop over daughter_amps, to multiply each amp by the
            # number of replacement wavefunctions and substitute mothers
            for old_amp in daughter_amps:
                # Create copies of this amp
                new_amps = [copy.copy(amp) for amp in \
                            [ old_amp ] * len(new_wfs)]
                # Replace the old mother with the new ones
                for i, (new_amp, new_wf) in enumerate(zip(new_amps, new_wfs)):
                    mothers = copy.copy(new_amp.get('mothers'))
                    old_wf_index = [wf.get('number') for wf in mothers].index(\
                         old_wf.get('number'))
                    # Update mother
                    mothers[old_wf_index] = new_wf
                    new_amp.set('mothers', mothers)
                    # Update amp numbers for replaced amp
                    numbers[1] = numbers[1] + 1
                    new_amp.set('number', numbers[1])

                # Insert the new amplitudes in diagram amplitudes
                index = [a.get('number') for a in new_amplitudes].\
                                   index(old_amp.get('number'))
                new_amplitudes = new_amplitudes[:index] + \
                                 new_amps + new_amplitudes[index + 1:]

            # Replace diagram amplitudes with the new ones
            diagram.set('amplitudes', HelasAmplitudeList(new_amplitudes))

        # Find wavefunctions that are daughters of old_wf
        daughter_wfs = [wf for wf in sum([diag.get('wavefunctions') for diag in \
                                   diagrams], []) if old_wf.get('number') in \
                              [wf1.get('number') for wf1 in wf.get('mothers')]]

        # Loop over daughter_wfs, multiply them and replace mothers
        for daughter_wf in daughter_wfs:

            # Pick out the diagrams where daughter_wf occurs
            wf_diagrams = [diag for diag in diagrams if daughter_wf.get('number') in \
                                 [wf.get('number') for wf in \
                                  diag.get('wavefunctions')]]

            if len(wf_diagrams) > 1:
                raise self.PhysicsObjectError("Decay chains not yet prepared for GPU")

            for diagram in wf_diagrams:

                # Now create new wfs with updated mothers
                replace_daughters = [ copy.copy(wf) for wf in \
                                      [daughter_wf] * len(new_wfs) ]

                index = [wf.get('number') for wf in \
                         daughter_wf.get('mothers')].index(old_wf.get('number'))

                # Replace the old mother with the new ones, update wf numbers
                for i, (new_daughter, new_wf) in \
                        enumerate(zip(replace_daughters, new_wfs)):
                    mothers = copy.copy(new_daughter.get('mothers'))
                    mothers[index] = new_wf
                    new_daughter.set('mothers', mothers)
                    numbers[0] = numbers[0] + 1
                    new_daughter.set('number', numbers[0])

                # This is where recursion happens.  We need to replace
                # the daughter wavefunction, and fix amplitudes and
                # wavefunctions which have it as mothers.

                self.replace_wavefunctions(daughter_wf,
                                           replace_daughters,
                                           diagrams,
                                           numbers)

    def replace_single_wavefunction(self, old_wf, new_wf):
        """Insert decay chain by simply modifying wavefunction. This
        is possible only if there is only one diagram in the decay."""


        for key in old_wf.keys():
            old_wf.set(key, new_wf[key])

    def identical_decay_chain_factor(self, decay_chains):
        """Calculate the denominator factor from identical decay chains"""

        final_legs = [leg.get('id') for leg in \
                      [leg for leg in self.get('processes')[0].get('legs') if leg.get('state') == True]]

        final_pols = [leg.get('polarization') for leg in \
                      filter(lambda leg: leg.get('state') == True, \
                              self.get('processes')[0].get('legs'))]
        
        pols_by_id = {}
        for id, pol in zip(final_legs, final_pols):
            if id not in pols_by_id:
                pols_by_id[id]  = {tuple(pol):1}
            else:
                if tuple(pol) in pols_by_id[id]:
                    pols_by_id[id][tuple(pol)] += 1
                else:
                    pols_by_id[id][tuple(pol)] = 1 
                
        # Leg ids for legs being replaced by decay chains
        decay_ids = [decay.get('legs')[0].get('id') for decay in \
                     self.get('processes')[0].get('decay_chains')]

        # Find all leg ids which are not being replaced by decay chains
        non_decay_legs = [id for id in final_legs if id not in decay_ids]

        # Identical particle factor for legs not being decayed
        identical_indices = {}
        for id in non_decay_legs:
            if id in identical_indices:
                identical_indices[id] = \
                                    identical_indices[id] + 1
            else:
                identical_indices[id] = 1
        non_chain_factor = reduce(lambda x, y: x * y,
                                  [ math.factorial(val) for val in \
                                    identical_indices.values() ], 1)

        # Identical particle factor for decay chains
        # Go through chains to find identical ones
        chains = copy.copy(decay_chains)
        iden_chains_factor = 1
        while chains:
            ident_copies = 1
            first_chain = chains.pop(0)
            i = 0
            while i < len(chains):
                chain = chains[i]
                if HelasMatrixElement.check_equal_decay_processes(\
                                                 first_chain, chain):
                    ident_copies = ident_copies + 1
                    chains.pop(i)
                else:
                    i = i + 1
                    
            # check if all those identical decay are originated from the 
            # same set of polarization state
            pid = first_chain.get('processes')[0].get('legs')[0].get('id')
            if len(pols_by_id[pid]) !=1 and ident_copies == sum(pols_by_id[pid].values())\
               and not self.ordering_for_pol[pid]:
                nb_tot = 0
                #tmp = 1
                for value in pols_by_id[pid].values():
                    iden_chains_factor *= math.factorial(value)
                    #tmp /= math.factorial(value)
                    nb_tot += value
                iden_chains_factor /= math.factorial(nb_tot)
                #tmp *= math.factorial(nb_tot)
                

            
            iden_chains_factor = iden_chains_factor * \
                                 math.factorial(ident_copies)

        self['identical_particle_factor'] = non_chain_factor * \
                                    iden_chains_factor * \
                                    reduce(lambda x1, x2: x1 * x2,
                                    [me.get('identical_particle_factor') \
                                     for me in decay_chains], 1)

    def calculate_fermionfactors(self):
        """Generate the fermion factors for all diagrams in the matrix element
        """
        for diagram in self.get('diagrams'):
            for amplitude in diagram.get('amplitudes'):
                amplitude.get('fermionfactor')

    def calculate_identical_particle_factor(self):
        """Calculate the denominator factor for identical final state particles
        """

        self["identical_particle_factor"] = self.get('processes')[0].\
                                            identical_particle_factor()

    def get_base_amplitude(self):
        """Generate a diagram_generation.Amplitude from a
        HelasMatrixElement. This is used to generate both color
        amplitudes and diagram drawing."""

        # Need to take care of diagram numbering for decay chains
        # before this can be used for those!

        optimization = 1
        if len([wf for wf in self.get_all_wavefunctions() if wf.get('number') == 1]) > 1:
            optimization = 0

        model = self.get('processes')[0].get('model')

        wf_dict = {}
        vx_list = []
        diagrams = base_objects.DiagramList()
        for diag in self.get('diagrams'):
            diagrams.append(diag.get('amplitudes')[0].get_base_diagram(\
                wf_dict, vx_list, optimization))

        for diag in diagrams:
            diag.calculate_orders(self.get('processes')[0].get('model'))
            
        return diagram_generation.Amplitude({\
            'process': self.get('processes')[0],
            'diagrams': diagrams})

    # Helper methods

    def getmothers(self, legs, number_to_wavefunctions,
                   external_wavefunctions, wavefunctions,
                   diagram_wavefunctions):
        """Generate list of mothers from number_to_wavefunctions and
        external_wavefunctions"""

        mothers = HelasWavefunctionList()

        for leg in legs:
            try:
                # The mother is an existing wavefunction
                wf = number_to_wavefunctions[leg.get('number')]
            except KeyError:
                # This is an external leg, pick from external_wavefunctions
                wf = external_wavefunctions[leg.get('number')]
                number_to_wavefunctions[leg.get('number')] = wf
                if not wf in wavefunctions and not wf in diagram_wavefunctions:
                    diagram_wavefunctions.append(wf)
            mothers.append(wf)

        return mothers
    


    def get_num_configs(self):
        """Get number of diagrams, which is always more than number of
        configs"""

        model = self.get('processes')[0].\
                get('model')
        
        next, nini = self.get_nexternal_ninitial()
        return sum([d.get_num_configs(model, nini) for d in \
                    self.get('base_amplitude').get('diagrams')])

    def get_number_of_wavefunctions(self):
        """Gives the total number of wavefunctions for this ME"""

        out =  max([wf.get('me_id') for wfs in self.get('diagrams') 
                                    for wf in wfs.get('wavefunctions')])
        if out: 
            return out
        return sum([ len(d.get('wavefunctions')) for d in \
                       self.get('diagrams')])
        
    def get_all_wavefunctions(self):
        """Gives a list of all wavefunctions for this ME"""

        return sum([d.get('wavefunctions') for d in \
                       self.get('diagrams')], [])


    def get_all_mass_widths(self):
        """Gives a list of all widths used by this ME (from propagator)"""

        return set([(d.get('mass'),d.get('width')) for d in self.get_all_wavefunctions()])


    def get_all_amplitudes(self):
        """Gives a list of all amplitudes for this ME"""

        return sum([d.get('amplitudes') for d in \
                       self.get('diagrams')], [])

    def get_external_wavefunctions(self):
        """Gives the external wavefunctions for this ME"""

        external_wfs = [wf for wf in self.get('diagrams')[0].get('wavefunctions') if not wf.get('mothers')]

        external_wfs.sort(key=lambda w: w.get('number_external'))

        i = 1
        while i < len(external_wfs):
            if external_wfs[i].get('number_external') == \
               external_wfs[i - 1].get('number_external'):
                external_wfs.pop(i)
            else:
                i = i + 1
        return external_wfs

    def get_number_of_amplitudes(self):
        """Gives the total number of amplitudes for this ME"""

        return sum([ len(d.get('amplitudes')) for d in \
                       self.get('diagrams')])

    def get_nexternal_ninitial(self):
        """Gives (number or external particles, number of
        incoming particles)"""

        external_wfs = [wf for wf in self.get_all_wavefunctions() if not wf.get('mothers')]

        return (len(set([wf.get('number_external') for wf in \
                         external_wfs])),
                len(set([wf.get('number_external') for wf in \
                         [wf for wf in external_wfs if wf.get('leg_state') == False]])))

    def get_external_masses(self):
        """Gives the list of the strings corresponding to the masses of the
        external particles."""

        mass_list=[]
        external_wfs = sorted([wf for wf in self.get_all_wavefunctions() if wf.get('leg_state') != \
                              'intermediate'],\
                              key=lambda w: w['number_external'])
        external_number=1
        for wf in external_wfs:
            if wf.get('number_external')==external_number:
                external_number=external_number+1
                mass_list.append(wf.get('particle').get('mass'))
        
        return mass_list
        
    def get_helicity_combinations(self):
        """Gives the number of helicity combinations for external
        wavefunctions"""

        if not self.get('processes'):
            return None

        model = self.get('processes')[0].get('model')
        hel_per_part = [ len(wf.get('polarization')) if wf.get('polarization') 
                        else len(model.get('particle_dict')[\
                                  wf.get('pdg_code')].get_helicity_states())
            for wf in self.get_external_wavefunctions()]

        return reduce(lambda x, y: x * y,
                      hel_per_part)

    def get_helicity_matrix(self, allow_reverse=True):
        """Gives the helicity matrix for external wavefunctions"""

        if not self.get('processes'):
            return None

        process = self.get('processes')[0]
        model = process.get('model')
        hel_per_part = [ wf.get('polarization') if wf.get('polarization') 
                        else model.get('particle_dict')[\
                                  wf.get('pdg_code')].get_helicity_states(allow_reverse)
            for wf in self.get_external_wavefunctions()]
        return itertools.product(*hel_per_part)


    def get_hel_avg_factor(self):
        """ Calculate the denominator factor due to the average over initial
        state spin only """
        
        model = self.get('processes')[0].get('model')
        initial_legs = filter(lambda leg: leg.get('state') == False, \
                              self.get('processes')[0].get('legs'))
        hel_per_part = [ len(leg.get('polarization')) if leg.get('polarization') 
                        else len(model.get('particle_dict')[\
                                  leg.get('id')].get_helicity_states())
            for leg in initial_legs]
        
        return reduce(lambda x, y: x * y, hel_per_part, 1)

    def get_spin_state_initial(self):
        """Gives (number of state for each initial particle)"""

        model = self.get('processes')[0].get('model')
        initial_legs = filter(lambda leg: leg.get('state') == False, \
                              self.get('processes')[0].get('legs'))
        hel_per_part = [ len(leg.get('polarization')) if leg.get('polarization') 
                        else len(model.get('particle_dict')[\
                                  leg.get('id')].get_helicity_states())
            for leg in initial_legs]
        
        if len(hel_per_part) == 1:
            hel_per_part.append(0)
        
        return hel_per_part


    def get_beams_hel_avg_factor(self):
        """ Calculate the denominator factor due to the average over initial
        state spin only. Returns the result for beam one and two separately
        so that the averaging can be done correctly for partial polarization."""

        model = self.get('processes')[0].get('model')
        initial_legs = [leg for leg in self.get('processes')[0].get('legs') if leg.get('state') == False]
        
        beam_avg_factors = [ len(model.get('particle_dict')[leg.get('id')].\
                                get_helicity_states()) for leg in initial_legs ]
        if len(beam_avg_factors)==1:
            # For a 1->N process, we simply return 1 for the second entry.
            return beam_avg_factors[0],1
        else:
            return beam_avg_factors[0],beam_avg_factors[1]
        
    def get_denominator_factor(self):
        """Calculate the denominator factor due to:
        Averaging initial state color and spin, and
        identical final state particles"""

        model = self.get('processes')[0].get('model')

        initial_legs = [leg for leg in self.get('processes')[0].get('legs') if leg.get('state') == False]

        color_factor = reduce(lambda x, y: x * y,
                              [ model.get('particle_dict')[leg.get('id')].\
                                    get('color')\
                                for leg in initial_legs ])
            
        spin_factor = reduce(lambda x, y: x * y,
                             [ len(model.get('particle_dict')[leg.get('id')].\
                                   get_helicity_states()) 
                              if not leg.get('polarization') else 
                              len(leg.get('polarization'))
                               for leg in initial_legs ])

        return spin_factor * color_factor * self['identical_particle_factor']

    def generate_color_amplitudes(self, color_basis, diagrams):
        """ Return a list of (coefficient, amplitude number) lists,
        corresponding to the JAMPs for the HelasDiagrams and color basis passed
        in argument. The coefficients are given in the format (fermion factor, 
        colorcoeff (frac), imaginary, Nc power). """

        if not color_basis:
            # No color, simply add all amplitudes with correct factor
            # for first color amplitude
            col_amp = []
            for diagram in diagrams:
                for amplitude in diagram.get('amplitudes'):
                    col_amp.append(((amplitude.get('fermionfactor'),
                                    1, False, 0),
                                    amplitude.get('number')))
            return [col_amp]

        # There is a color basis - create a list of coefficients and
        # amplitude numbers

        col_amp_list = []
        for i, col_basis_elem in \
                enumerate(sorted(color_basis.keys())):

            col_amp = []
            for diag_tuple in color_basis[col_basis_elem]:
                res_amps = [amp for amp in diagrams[diag_tuple[0]].get('amplitudes') if tuple(amp.get('color_indices')) == diag_tuple[1]]
                if not res_amps:
                    raise self.PhysicsObjectError("""No amplitude found for color structure
                            %s and color index chain (%s) (diagram %i)""" % \
                            (col_basis_elem,
                             str(diag_tuple[1]),
                             diag_tuple[0]))

                for res_amp in res_amps:
                    col_amp.append(((res_amp.get('fermionfactor'),
                                     diag_tuple[2],
                                     diag_tuple[3],
                                     diag_tuple[4]),
                                    res_amp.get('number')))

            col_amp_list.append(col_amp)

        return col_amp_list

    def get_color_amplitudes(self):
        """Return a list of (coefficient, amplitude number) lists,
        corresponding to the JAMPs for this matrix element. The
        coefficients are given in the format (fermion factor, color
        coeff (frac), imaginary, Nc power)."""
        
        return self.generate_color_amplitudes(self['color_basis'],self['diagrams'])

    def sort_split_orders(self, split_orders):
        """ Sort the 'split_orders' list given in argument so that the orders of
        smaller weights appear first. Do nothing if not all split orders have
        a hierarchy defined."""
        order_hierarchy=\
                    self.get('processes')[0].get('model').get('order_hierarchy')
        if set(order_hierarchy.keys()).union(set(split_orders))==\
                                                    set(order_hierarchy.keys()):
            split_orders.sort(key=lambda order: order_hierarchy[order])

    def get_split_orders_mapping_for_diagram_list(self, diag_list, split_orders,
            get_amp_number_function = lambda amp: amp.get('number'),
            get_amplitudes_function = lambda diag: diag.get('amplitudes')):
        """ This a helper function for get_split_orders_mapping to return, for 
        the HelasDiagram list given in argument, the list amp_orders detailed in
        the description of the 'get_split_orders_mapping' function.
        """

        order_hierarchy=\
                    self.get('processes')[0].get('model').get('order_hierarchy')
        # Find the list of amplitude numbers and what amplitude order they
        # correspond to. For its construction, amp_orders is a dictionary with
        # is then translated into an ordered list of tuples before being returned.
        amp_orders={}
        for diag in diag_list:
            diag_orders=diag.calculate_orders()
            # Add the WEIGHTED order information
            diag_orders['WEIGHTED']=sum(order_hierarchy[order]*value for \
                                           order, value in  diag_orders.items())
            # Complement the missing split_orders with 0
            for order in split_orders:
                if not order in list(diag_orders.keys()):
                    diag_orders[order]=0
            key = tuple([diag_orders[order] for order in split_orders])
            try:
                amp_orders[key].extend([get_amp_number_function(amp) for amp in \
                                                 get_amplitudes_function(diag)])
            except KeyError:
                amp_orders[key] = [get_amp_number_function(amp) for amp in \
                                                  get_amplitudes_function(diag)]
        amp_orders=[(order[0],tuple(order[1])) for order in amp_orders.items()]
        # Again make sure a proper hierarchy is defined and order the list
        # according to it if possible
        if set(order_hierarchy.keys()).union(set(split_orders))==\
                                                    set(order_hierarchy.keys()):
            # Order the contribution starting from the minimum WEIGHTED one
            amp_orders.sort(key= lambda elem: 
                         sum([order_hierarchy[split_orders[i]]*order_power for \
                                         i, order_power in enumerate(elem[0])]))
        
        return amp_orders

    def get_split_orders_mapping(self):
        """This function returns two lists, squared_orders, amp_orders.
        If process['split_orders'] is empty, the function returns two empty lists.
        
        squared_orders : All possible contributing squared orders among those
            specified in the process['split_orders'] argument. The elements of
            the list are tuples of the format format (OrderValue1,OrderValue2,...) 
            with OrderValue<i> correspond to the value of the <i>th order in
            process['split_orders'] (the others are summed over and therefore 
            left unspecified).
            Ex for dijet with process['split_orders']=['QCD','QED']: 
                => [(4,0),(2,2),(0,4)]
        
        amp_orders : Exactly as for squared order except that this list specifies
            the contributing order values for the amplitude (i.e. not 'squared').
            Also, the tuple describing the amplitude order is nested with a 
            second one listing all amplitude numbers contributing to this order.
            Ex for dijet with process['split_orders']=['QCD','QED']: 
                => [((2, 0), (2,)), ((0, 2), (1, 3, 4))]

        Keep in mind that the orders of the element of the list is important as
        it dicatates the order of the corresponding "order indices" in the
        code output by the exporters.
        """
        
        split_orders=self.get('processes')[0].get('split_orders')
        # If no split_orders are defined, then return the obvious
        if len(split_orders)==0:
            return (),()
        
        # First make sure that the 'split_orders' are ordered according to their
        # weight.
        self.sort_split_orders(split_orders)
            
        amp_orders = self.get_split_orders_mapping_for_diagram_list(\
                                              self.get('diagrams'),split_orders)
            
        # Now we construct the interference splitting order matrix for 
        # convenience
        squared_orders = []
        for i, amp_order in enumerate(amp_orders):
            for j in range(0,i+1):
                key = tuple([ord1 + ord2 for ord1,ord2 in \
                                            zip(amp_order[0],amp_orders[j][0])])
                # We don't use the set structure here since keeping the
                # construction order guarantees us that the squared_orders will
                # also be ordered according to the WEIGHT.
                if not key in squared_orders:
                    squared_orders.append(key)

        return squared_orders, amp_orders
            
            

    def get_used_lorentz(self):
        """Return a list of (lorentz_name, conjugate_tag, outgoing) with
        all lorentz structures used by this HelasMatrixElement."""

        output = []
        for wa in self.get_all_wavefunctions() + self.get_all_amplitudes():
            if wa.get('interaction_id') in [0,-1]:
                continue
            output.append(wa.get_aloha_info());

        return output

    def get_used_couplings(self, output=str):
        """Return a list with all couplings used by this
        HelasMatrixElement."""

        tmp = [wa.get('coupling') for wa in \
                self.get_all_wavefunctions() + self.get_all_amplitudes() \
                if wa.get('interaction_id') not in [0,-1]]
        #some coupling have a minus one associated -> need to remove those
        if output == str:
            return [ [t] if not t.startswith('-') else [t[1:]] for t2 in tmp for t in t2]
        elif output=="set":
            return set(sum([ [t] if not t.startswith('-') else [t[1:]] for t2 in tmp for t in t2],[]))


    def get_mirror_processes(self):
        """Return a list of processes with initial states interchanged
        if has mirror processes"""

        if not self.get('has_mirror_process'):
            return []
        processes = base_objects.ProcessList()
        for proc in self.get('processes'):
            legs = copy.copy(proc.get('legs'))
            legs[0:2] = [legs[1],legs[0]]
            decay_legs = copy.copy(proc.get('legs_with_decays'))
            decay_legs[0:2] = [decay_legs[1],decay_legs[0]]
            process = copy.copy(proc)
            process.set('legs', legs)
            process.set('legs_with_decays', decay_legs)
            processes.append(process)
        return processes

    @staticmethod
    def check_equal_decay_processes(decay1, decay2):
        """Check if two single-sided decay processes
        (HelasMatrixElements) are equal.

        Note that this has to be called before any combination of
        processes has occured.
        
        Since a decay processes for a decay chain is always generated
        such that all final state legs are completely contracted
        before the initial state leg is included, all the diagrams
        will have identical wave function, independently of the order
        of final state particles.
        
        Note that we assume that the process definitions have all
        external particles, corresponding to the external
        wavefunctions.
        """
        
        assert len(decay1.get('processes')) == 1 == len(decay2.get('processes')), \
                  "Can compare only single process HelasMatrixElements"

        assert len([leg for leg in decay1.get('processes')[0].get('legs') if leg.get('state') == False]) == 1 and \
               len([leg for leg in decay2.get('processes')[0].get('legs') if leg.get('state') == False]) == 1, \
                  "Call to check_decay_processes_equal requires " + \
                  "both processes to be unique"

        # Compare bulk process properties (number of external legs,
        # identity factors, number of diagrams, number of wavefunctions
        # initial leg, final state legs
        if len(decay1.get('processes')[0].get("legs")) != \
           len(decay2.get('processes')[0].get("legs")) or \
           len(decay1.get('diagrams')) != len(decay2.get('diagrams')) or \
           decay1.get('identical_particle_factor') != \
           decay2.get('identical_particle_factor') or \
           sum(len(d.get('wavefunctions')) for d in \
               decay1.get('diagrams')) != \
           sum(len(d.get('wavefunctions')) for d in \
               decay2.get('diagrams')) or \
           decay1.get('processes')[0].get('legs')[0].get('id') != \
           decay2.get('processes')[0].get('legs')[0].get('id') or \
           sorted([leg.get('id') for leg in \
                   decay1.get('processes')[0].get('legs')[1:]]) != \
           sorted([leg.get('id') for leg in \
                   decay2.get('processes')[0].get('legs')[1:]]):
            return False

        # Run a quick check to see if the processes are already
        # identical (i.e., the wavefunctions are in the same order)
        if [leg.get('id') for leg in \
            decay1.get('processes')[0].get('legs')] == \
           [leg.get('id') for leg in \
            decay2.get('processes')[0].get('legs')] and \
            decay1 == decay2:
            return True

        # Now check if all diagrams are identical. This is done by a
        # recursive function starting from the last wavefunction
        # (corresponding to the initial state), since it is the
        # same steps for each level in mother wavefunctions

        amplitudes2 = copy.copy(reduce(lambda a1, d2: a1 + \
                                       d2.get('amplitudes'),
                                       decay2.get('diagrams'), []))

        for amplitude1 in reduce(lambda a1, d2: a1 + d2.get('amplitudes'),
                                  decay1.get('diagrams'), []):
            foundamplitude = False
            for amplitude2 in amplitudes2:
                if HelasMatrixElement.check_equal_wavefunctions(\
                   amplitude1.get('mothers')[-1],
                   amplitude2.get('mothers')[-1]):
                    foundamplitude = True
                    # Remove amplitude2, since it has already been matched
                    amplitudes2.remove(amplitude2)
                    break
            if not foundamplitude:
                return False

        return True

    @staticmethod
    def check_equal_wavefunctions(wf1, wf2):
        """Recursive function to check if two wavefunctions are equal.
        First check that mothers have identical pdg codes, then repeat for
        all mothers with identical pdg codes."""

        # End recursion with False if the wavefunctions do not have
        # the same mother pdgs
        if sorted([wf.get('pdg_code') for wf in wf1.get('mothers')]) != \
           sorted([wf.get('pdg_code') for wf in wf2.get('mothers')]):
            return False

        # End recursion with True if these are external wavefunctions
        # (note that we have already checked that the pdgs are
        # identical)
        if not wf1.get('mothers') and not wf2.get('mothers'):
            return True

        mothers2 = copy.copy(wf2.get('mothers'))

        for mother1 in wf1.get('mothers'):
            # Compare mother1 with all mothers in wf2 that have not
            # yet been used and have identical pdg codes
            equalmothers = [wf for wf in mothers2 if wf.get('pdg_code') == \
                                  mother1.get('pdg_code')]
            foundmother = False
            for mother2 in equalmothers:
                if HelasMatrixElement.check_equal_wavefunctions(\
                    mother1, mother2):
                    foundmother = True
                    # Remove mother2, since it has already been matched
                    mothers2.remove(mother2)
                    break
            if not foundmother:
                return False

        return True

    @staticmethod
    def sorted_mothers(arg):
        """Gives a list of mother wavefunctions sorted according to
        1. The order of the particles in the interaction
        2. Cyclic reordering of particles in same spin group
        3. Fermions ordered IOIOIO... according to the pairs in
           the interaction."""

        assert isinstance(arg, (HelasWavefunction, HelasAmplitude)), \
            "%s is not a valid HelasWavefunction or HelasAmplitude" % repr(arg)

        if not arg.get('interaction_id'):
            return arg.get('mothers')

        my_pdg_code = 0
        my_spin = 0
        if isinstance(arg, HelasWavefunction):
            my_pdg_code = arg.get_anti_pdg_code()
            my_spin = arg.get_spin_state_number()

        sorted_mothers, my_index = arg.get('mothers').sort_by_pdg_codes(\
            arg.get('pdg_codes'), my_pdg_code)

        # If fermion, partner is the corresponding fermion flow partner
        partner = None
        if isinstance(arg, HelasWavefunction) and arg.is_fermion():
            # Fermion case, just pick out the fermion flow partner
            if my_index % 2 == 0:
                # partner is after arg
                partner_index = my_index
            else:
                # partner is before arg
                partner_index = my_index - 1
            partner = sorted_mothers.pop(partner_index)
            # If partner is incoming, move to before arg
            if partner.get_spin_state_number() > 0:
                my_index = partner_index
            else:
                my_index = partner_index + 1

        # Reorder fermions pairwise according to incoming/outgoing
        for i in range(0, len(sorted_mothers), 2):
            if sorted_mothers[i].is_fermion():
                # This is a fermion, order between this fermion and its brother
                if sorted_mothers[i].get_spin_state_number() > 0 and \
                   sorted_mothers[i + 1].get_spin_state_number() < 0:
                    # Switch places between outgoing and incoming
                    sorted_mothers = sorted_mothers[:i] + \
                                      [sorted_mothers[i+1], sorted_mothers[i]] + \
                                      sorted_mothers[i+2:]
                elif sorted_mothers[i].get_spin_state_number() < 0 and \
                   sorted_mothers[i + 1].get_spin_state_number() > 0:
                    # This is the right order
                    pass
            else:
                # No more fermions in sorted_mothers
                break
            
        # Put back partner into sorted_mothers
        if partner:
            sorted_mothers.insert(partner_index, partner)

        # Next sort according to spin_state_number
        return HelasWavefunctionList(sorted_mothers)

#===============================================================================
# HelasMatrixElementList
#===============================================================================
class HelasMatrixElementList(base_objects.PhysicsObjectList):
    """List of HelasMatrixElement objects
    """

    def is_valid_element(self, obj):
        """Test if object obj is a valid HelasMatrixElement for the list."""

        return isinstance(obj, HelasMatrixElement)
    
    def remove(self,obj):
        pos = (i for i in range(len(self)) if self[i] is obj)
        for i in pos:
            del self[i]
            break

#===============================================================================
# HelasDecayChainProcess
#===============================================================================
class HelasDecayChainProcess(base_objects.PhysicsObject):
    """HelasDecayChainProcess: If initiated with a DecayChainAmplitude
    object, generates the HelasMatrixElements for the core process(es)
    and decay chains. Then call combine_decay_chain_processes in order
    to generate the matrix elements for all combined processes."""

    def default_setup(self):
        """Default values for all properties"""

        self['core_processes'] = HelasMatrixElementList()
        self['decay_chains'] = HelasDecayChainProcessList()

    def filter(self, name, value):
        """Filter for valid process property values."""

        if name == 'core_processes':
            if not isinstance(value, HelasMatrixElementList):
                raise self.PhysicsObjectError("%s is not a valid HelasMatrixElementList object" % \
                        str(value))

        if name == 'decay_chains':
            if not isinstance(value, HelasDecayChainProcessList):
                raise self.PhysicsObjectError("%s is not a valid HelasDecayChainProcessList object" % \
                     str(value))

        return True

    def get_sorted_keys(self):
        """Return process property names as a nicely sorted list."""

        return ['core_processes', 'decay_chains']

    def __init__(self, argument=None):
        """Allow initialization with DecayChainAmplitude"""

        if isinstance(argument, diagram_generation.DecayChainAmplitude):
            super(HelasDecayChainProcess, self).__init__()
            self.generate_matrix_elements(argument)
        elif argument:
            # call the mother routine
            super(HelasDecayChainProcess, self).__init__(argument)
        else:
            # call the mother routine
            super(HelasDecayChainProcess, self).__init__()

    def nice_string(self, indent = 0):
        """Returns a nicely formatted string of the matrix element processes."""

        mystr = ""

        for process in self.get('core_processes'):
            mystr += process.get('processes')[0].nice_string(indent) + "\n"

        if self.get('decay_chains'):
            mystr += " " * indent + "Decays:\n"
        for dec in self.get('decay_chains'):
            mystr += dec.nice_string(indent + 2) + "\n"

        return  mystr[:-1]

    def generate_matrix_elements(self, dc_amplitude):
        """Generate the HelasMatrixElements for the core processes and
        decay processes (separately)"""

        assert isinstance(dc_amplitude, diagram_generation.DecayChainAmplitude), \
                        "%s is not a valid DecayChainAmplitude" % dc_amplitude


        # Extract the pdg codes of all particles decayed by decay chains
        # since these should not be combined in a MultiProcess
        decay_ids = dc_amplitude.get_decay_ids()

        matrix_elements = HelasMultiProcess.generate_matrix_elements(\
                               dc_amplitude.get('amplitudes'),
                               False,
                               decay_ids)

        self.set('core_processes', matrix_elements)

        while dc_amplitude.get('decay_chains'):
            # Pop the amplitude to save memory space
            decay_chain = dc_amplitude.get('decay_chains').pop(0)
            self['decay_chains'].append(HelasDecayChainProcess(\
                decay_chain))
            

    def combine_decay_chain_processes(self, combine=True):
        """Recursive function to generate complete
        HelasMatrixElements, combining the core process with the decay
        chains.

        * If the number of decay chains is the same as the number of
        decaying particles, apply each decay chain to the corresponding
        final state particle.
        * If the number of decay chains and decaying final state particles
        don't correspond, all decays applying to a given particle type are
        combined (without double counting).
        * combine allow to merge identical ME
        """

        # End recursion when there are no more decay chains
        if not self['decay_chains']:
            # Just return the list of matrix elements
            return self['core_processes']

        # decay_elements is a list of HelasMatrixElementLists with
        # all decay processes
        decay_elements = []

        for decay_chain in self['decay_chains']:
            # This is where recursion happens
            decay_elements.append(decay_chain.combine_decay_chain_processes(combine))

        # Store the result in matrix_elements
        matrix_elements = HelasMatrixElementList()
        # Store matrix element tags in me_tags, for precise comparison
        me_tags = []
        # Store external id permutations
        permutations = []
        
        # List of list of ids for the initial state legs in all decay
        # processes
        decay_is_ids = [[element.get('processes')[0].get_initial_ids()[0] \
                         for element in elements]
                         for elements in decay_elements]
         
        while self['core_processes']:
            # Pop the process to save memory space
            core_process = self['core_processes'].pop(0)
            # Get all final state legs that have a decay chain defined
            fs_legs = [leg for leg in core_process.get('processes')[0].get_final_legs() if any([any([id == leg.get('id') for id \
                            in is_ids]) for is_ids in decay_is_ids])]
            # List of ids for the final state legs
            fs_ids = [leg.get('id') for leg in fs_legs]
<<<<<<< HEAD

=======
            fs_pols = [leg.get('polarization') for leg in fs_legs]
            fs_pols_dict = {}
            for id, pol in zip(fs_ids, fs_pols):
                if id not in fs_pols_dict:
                    fs_pols_dict[id] = [pol]
                else:
                    fs_pols_dict[id].append(pol)
>>>>>>> c71dcba8
            # Create a dictionary from id to (index, leg number)
            fs_numbers = {}
            fs_indices = {}
            for i, leg in enumerate(fs_legs):
                fs_numbers[leg.get('id')] = \
                    fs_numbers.setdefault(leg.get('id'), []) + \
                    [leg.get('number')]
                fs_indices[leg.get('id')] = \
                    fs_indices.setdefault(leg.get('id'), []) + \
                    [i]

            decay_lists = []
            # Loop over unique final state particle ids
            for fs_id in set(fs_ids):
                # decay_list has the leg numbers and decays for this
                # fs particle id:
                # decay_list = [[[n1,d1],[n2,d2]],[[n1,d1'],[n2,d2']],...]

                decay_list = []

                # Two cases: Either number of decay elements is same
                # as number of decaying particles: Then use the
                # corresponding decay for each particle. Or the number
                # of decay elements is different: Then use any decay
                # chain which defines the decay for this particle.

                chains = []
                if len(fs_legs) == len(decay_elements) and \
                       all([fs in ids for (fs, ids) in \
                             zip(fs_ids, decay_is_ids)]):
                    # The decay of the different fs parts is given
                    # by the different decay chains, respectively.
                    # Chains is a list of matrix element lists
                    for index in fs_indices[fs_id]:
                        chains.append([me for me in decay_elements[index] if me.get('processes')[0].\
                                             get_initial_ids()[0] == fs_id])

                if len(fs_legs) != len(decay_elements) or not chains or not chains[0]:
                    # In second case, or no chains are found
                    # (e.g. because the order of decays is reversed),
                    # all decays for this particle type are used
                    chain = sum([[me for me in decay_chain if me.get('processes')[0].\
                                        get_initial_ids()[0] == fs_id] for decay_chain in \
                                 decay_elements], [])

                    chains = [chain] * len(fs_numbers[fs_id])
                    
                    ordered_for_pol = False
                else:
                    ordered_for_pol = True

                red_decay_chains = []

                for prod in itertools.product(*chains):
                    # Now, need to ensure that we don't append
                    # duplicate chain combinations, e.g. (a>bc, a>de) and
                    # (a>de, a>bc)                    
                    pols = fs_pols_dict[fs_id]
                    # Remove double counting between final states
<<<<<<< HEAD
                    if sorted([p.get('processes')[0] for p in prod],
                              key=lambda x: x.list_for_sort())\
=======
                    if sorted([(p.get('processes')[0], str(pols[i])) for i,p in enumerate(prod)],
                              key=lambda x: x[0].list_for_sort()) \
>>>>>>> c71dcba8
                              in red_decay_chains:
                        continue

                    # Store already used combinations
                    red_decay_chains.append(\
<<<<<<< HEAD
                    sorted([p.get('processes')[0] for p in prod],\
                           key=lambda x: x.list_for_sort()))
                                            
=======
                        sorted([(p.get('processes')[0], str(pols[i])) for i,p in enumerate(prod)],
                        key=lambda x: x[0].list_for_sort())
                        )      

>>>>>>> c71dcba8
                    # Add the decays to the list
                    decay_list.append(list(zip(fs_numbers[fs_id], prod)))

                decay_lists.append(decay_list)
                 
            # Finally combine all decays for this process,
            # and combine them, decay by decay
            for decays in itertools.product(*decay_lists):
                # Generate a dictionary from leg number to decay process
                decay_dict = dict(sum(decays, []))

                # Make sure to not modify the original matrix element
                model_bk = core_process.get('processes')[0].get('model')
                # Avoid Python copying the complete model every time
                for i, process in enumerate(core_process.get('processes')):
                    process.set('model',base_objects.Model())
                matrix_element = copy.deepcopy(core_process)
                # Avoid Python copying the complete model every time
                for i, process in enumerate(matrix_element.get('processes')):
                    process.set('model', model_bk)
                    core_process.get('processes')[i].set('model', model_bk)
                # Need to replace Particle in all wavefunctions to avoid
                # deepcopy
                org_wfs = core_process.get_all_wavefunctions()
                for i, wf in enumerate(matrix_element.get_all_wavefunctions()):
                    wf.set('particle', org_wfs[i].get('particle'))
                    wf.set('antiparticle', org_wfs[i].get('antiparticle'))

                # Insert the decay chains
                logger.info("Combine %s with decays %s" % \
                            (core_process.get('processes')[0].nice_string().\
                             replace('Process: ', ''), \
                             ", ".join([d.get('processes')[0].nice_string().\
                                        replace('Process: ', '') \
                                        for d in decay_dict.values()])))

                if pols:
                    if hasattr(matrix_element,'ordering_for_pol'):
                        matrix_element.ordering_for_pol[fs_id] = ordered_for_pol
                    else:
                        matrix_element.ordering_for_pol = {fs_id: ordered_for_pol}
                        
                    
                matrix_element.insert_decay_chains(decay_dict)
<<<<<<< HEAD
                #if __debug__:
                #    for i, wf in enumerate([wf for wf in matrix_element.get_all_wavefunctions() if not wf.get('mothers')]):
                #        assert wf.get('number_external') == (i + 1)    
                
=======
 
>>>>>>> c71dcba8
                if combine:
                    me_tag = IdentifyMETag.create_tag(\
                            matrix_element.get_base_amplitude(),
                            matrix_element.get('identical_particle_factor'))
                try:
                    if not combine:
                        raise ValueError
                    # If an identical matrix element is already in the list,
                    # then simply add this process to the list of
                    # processes for that matrix element
                    me_index = me_tags.index(me_tag)
                except ValueError:
                    # Otherwise, if the matrix element has any diagrams,
                    # add this matrix element.
                    if matrix_element.get('processes') and \
                           matrix_element.get('diagrams'):
                        matrix_elements.append(matrix_element)
                        if combine:
                            me_tags.append(me_tag)
                            permutations.append(me_tag[-1][0].\
                                            get_external_numbers())
                else: # try
                    
                    other_processes = matrix_elements[me_index].get('processes')
                    logger.info("Combining process with %s" % \
                      other_processes[0].nice_string().replace('Process: ', ''))

                    for proc in matrix_element.get('processes'):
                        other_processes.append(HelasMultiProcess.\
                              reorder_process(proc,
                                   permutations[me_index],
                                   me_tag[-1][0].get_external_numbers()))

        return matrix_elements

#===============================================================================
# HelasDecayChainProcessList
#===============================================================================
class HelasDecayChainProcessList(base_objects.PhysicsObjectList):
    """List of HelasDecayChainProcess objects
    """

    def is_valid_element(self, obj):
        """Test if object obj is a valid HelasDecayChainProcess for the list."""

        return isinstance(obj, HelasDecayChainProcess)

#===============================================================================
# HelasMultiProcess
#===============================================================================
class HelasMultiProcess(base_objects.PhysicsObject):
    """HelasMultiProcess: If initiated with an AmplitudeList,
    generates the HelasMatrixElements for the Amplitudes, identifying
    processes with identical matrix elements"""

    def default_setup(self):
        """Default values for all properties"""

        self['matrix_elements'] = HelasMatrixElementList()
        
    def filter(self, name, value):
        """Filter for valid process property values."""

        if name == 'matrix_elements':
            if not isinstance(value, HelasMatrixElementList):
                raise self.PhysicsObjectError("%s is not a valid HelasMatrixElementList object" % str(value))
        return True

    def get_sorted_keys(self):
        """Return process property names as a nicely sorted list."""

        return ['matrix_elements']

    def __init__(self, argument=None, combine_matrix_elements=True,
                 matrix_element_opts={}, compute_loop_nc = False):
        """Allow initialization with AmplitudeList. Matrix_element_opts are 
        potential options to be passed to the constructor of the 
        HelasMatrixElements created. By default it is none, but when called from
        LoopHelasProcess, this options will contain 'optimized_output'."""


        if isinstance(argument, diagram_generation.AmplitudeList):
            super(HelasMultiProcess, self).__init__()
            self.set('matrix_elements', self.generate_matrix_elements(argument,
                            combine_matrix_elements = combine_matrix_elements,
                            matrix_element_opts=matrix_element_opts,
                            compute_loop_nc = compute_loop_nc))
        elif isinstance(argument, diagram_generation.MultiProcess):
            super(HelasMultiProcess, self).__init__()
            self.set('matrix_elements',
                     self.generate_matrix_elements(argument.get('amplitudes'),
                             combine_matrix_elements = combine_matrix_elements,
                             matrix_element_opts = matrix_element_opts,
                             compute_loop_nc = compute_loop_nc))
        elif isinstance(argument, diagram_generation.Amplitude):
            super(HelasMultiProcess, self).__init__()
            self.set('matrix_elements', self.generate_matrix_elements(\
                             diagram_generation.AmplitudeList([argument]),
                             combine_matrix_elements = combine_matrix_elements,
                             matrix_element_opts = matrix_element_opts,
                             compute_loop_nc = compute_loop_nc))
        elif argument:
            # call the mother routine
            super(HelasMultiProcess, self).__init__(argument)
        else:
            # call the mother routine
            super(HelasMultiProcess, self).__init__()

    def get_used_lorentz(self):
        """Return a list of (lorentz_name, conjugate, outgoing) with
        all lorentz structures used by this HelasMultiProcess."""
        helas_list = []

        for me in self.get('matrix_elements'):
            helas_list.extend(me.get_used_lorentz())
                
        return list(set(helas_list))

    def get_used_couplings(self):
        """Return a list with all couplings used by this
        HelasMatrixElement."""
        
        coupling_list = []

        for me in self.get('matrix_elements'):
            coupling_list.extend([c for l in me.get_used_couplings() for c in l])
        
        return list(set(coupling_list))
    
    def get_matrix_elements(self):
        """Extract the list of matrix elements"""

        return self.get('matrix_elements')

    #===========================================================================
    # generate_matrix_elements
    #===========================================================================

    @classmethod
    def process_color(cls,matrix_element, color_information, compute_loop_nc=None):
        """ Process the color information for a given matrix
        element made of a tree diagram. compute_loop_nc is dummy here for the
        tree-level Nc and present for structural reasons only."""
        
        if compute_loop_nc:
            raise MadGraph5Error("The tree-level function 'process_color' "+\
             " of class HelasMultiProcess cannot be called with a value for compute_loop_nc")
        
        # Define the objects stored in the contained color_information
        if 'list_colorize' in color_information:
            list_colorize = color_information['list_colorize']
        else:
            list_colorize = [] 
        if 'list_color_basis' in color_information:
            list_color_basis = color_information['list_color_basis']
        else:
            list_color_basis = []
        if 'list_color_matrices' in color_information:
            list_color_matrices = color_information['list_color_matrices']
        else:
            list_colorize = []        

        # Always create an empty color basis, and the
        # list of raw colorize objects (before
        # simplification) associated with amplitude
        col_basis = color_amp.ColorBasis()
        new_amp = matrix_element.get_base_amplitude()
        matrix_element.set('base_amplitude', new_amp)
        
        colorize_obj = col_basis.create_color_dict_list(\
                         matrix_element.get('base_amplitude'))

        try:
            # If the color configuration of the ME has
            # already been considered before, recycle
            # the information
            col_index = list_colorize.index(colorize_obj)
        except ValueError:
            # If not, create color basis and color
            # matrix accordingly
            list_colorize.append(colorize_obj)
            col_basis.build()
            list_color_basis.append(col_basis)
            col_matrix = color_amp.ColorMatrix(col_basis)
            list_color_matrices.append(col_matrix)
            col_index = -1
            logger.info(\
              "Processing color information for %s" % \
              matrix_element.get('processes')[0].nice_string(print_weighted=False).\
                             replace('Process', 'process'))
        else: # Found identical color
            logger.info(\
              "Reusing existing color information for %s" % \
              matrix_element.get('processes')[0].nice_string(print_weighted=False).\
                                 replace('Process', 'process'))

        matrix_element.set('color_basis',
                               list_color_basis[col_index])
        matrix_element.set('color_matrix',
                               list_color_matrices[col_index])


    # Below is the type of HelasMatrixElement which should be created by this
    # HelasMultiProcess class
    matrix_element_class = HelasMatrixElement

    @classmethod
    def generate_matrix_elements(cls, amplitudes, gen_color = True,
        decay_ids = [], combine_matrix_elements = True, 
        compute_loop_nc = False, matrix_element_opts = {}):
        """Generate the HelasMatrixElements for the amplitudes,
        identifying processes with identical matrix elements, as
        defined by HelasMatrixElement.__eq__. Returns a
        HelasMatrixElementList and an amplitude map (used by the
        SubprocessGroup functionality). decay_ids is a list of decayed
        particle ids, since those should not be combined even if
        matrix element is identical. 
        The compute_loop_nc sets wheter independent tracking of Nc power coming
        from the color loop trace is necessary or not (it is time consuming).
        Matrix_element_opts are potential additional options to be passed to 
        the HelasMatrixElements constructed."""

        assert isinstance(amplitudes, diagram_generation.AmplitudeList), \
                  "%s is not valid AmplitudeList" % type(amplitudes)

        combine = combine_matrix_elements

        if 'mode' in matrix_element_opts and matrix_element_opts['mode']=='MadSpin':
            combine = False
            del matrix_element_opts['mode']

        # Keep track of already generated color objects, to reuse as
        # much as possible
        list_colorize = []
        list_color_basis = []
        list_color_matrices = []
        
        # Now this keeps track of the color matrices created from the loop-born
        # color basis. Keys are 2-tuple with the index of the loop and born basis
        # in the list above and the value is the resulting matrix.
        dict_loopborn_matrices = {}
        
        # The dictionary below is simply a container for convenience to be 
        # passed to the function process_color.
        color_information = { 'list_colorize' : list_colorize,
                              'list_color_basis' : list_color_basis,
                              'list_color_matrices' : list_color_matrices,
                              'dict_loopborn_matrices' : dict_loopborn_matrices}

        # List of valid matrix elements
        matrix_elements = HelasMatrixElementList()
        # List of identified matrix_elements
        identified_matrix_elements = []
        # List of amplitude tags, synchronized with identified_matrix_elements
        amplitude_tags = []
        # List of the external leg permutations for the amplitude_tags,
        # which allows to reorder the final state particles in the right way
        # for maximal process combination
        permutations = []
        for amplitude in amplitudes:
            if isinstance(amplitude, diagram_generation.DecayChainAmplitude):
                # Might get multiple matrix elements from this amplitude
                tmp_matrix_element_list = HelasDecayChainProcess(amplitude).\
                                          combine_decay_chain_processes(combine)
                # Use IdentifyMETag to check if matrix elements present
                matrix_element_list = []
                for matrix_element in tmp_matrix_element_list:
                    assert isinstance(matrix_element, HelasMatrixElement), \
                              "Not a HelasMatrixElement: %s" % matrix_element

                    # If the matrix element has no diagrams,
                    # remove this matrix element.
                    if not matrix_element.get('processes') or \
                           not matrix_element.get('diagrams'):
                        continue
                    # Create IdentifyMETag
                    amplitude_tag = IdentifyMETag.create_tag(\
                                           matrix_element.get_base_amplitude())
                    try:
                        if not combine:
                            raise ValueError
                        me_index = amplitude_tags.index(amplitude_tag)
                    except ValueError:
                        # Create matrix element for this amplitude
                        matrix_element_list.append(matrix_element)
                        if combine_matrix_elements:
                            amplitude_tags.append(amplitude_tag)
                            identified_matrix_elements.append(matrix_element)
                            permutations.append(amplitude_tag[-1][0].\
                                                get_external_numbers())
                    else: # try
                        # Identical matrix element found
                        other_processes = identified_matrix_elements[me_index].\
                                          get('processes')
                        # Reorder each of the processes
                        # Since decay chain, only reorder legs_with_decays
                        for proc in matrix_element.get('processes'):
                            other_processes.append(cls.reorder_process(\
                                    proc,
                                    permutations[me_index],
                                    amplitude_tag[-1][0].get_external_numbers()))
                        logger.info("Combined %s with %s" % \
                                    (matrix_element.get('processes')[0].\
                                     nice_string().\
                                     replace('Process: ', 'process '),
                                     other_processes[0].nice_string().\
                                     replace('Process: ', 'process ')))
                        # Go on to next matrix element
                        continue
            else: # not DecayChainAmplitude
                # Create tag identifying the matrix element using
                # IdentifyMETag. If two amplitudes have the same tag,
                # they have the same matrix element
                amplitude_tag = IdentifyMETag.create_tag(amplitude)
                try:
                    me_index = amplitude_tags.index(amplitude_tag)
                except ValueError:
                    # Create matrix element for this amplitude
                    logger.info("Generating Helas calls for %s" % \
                            amplitude.get('process').nice_string().\
                                           replace('Process', 'process'))
                    # Correctly choose the helas matrix element class depending
                    # on the type of 'HelasMultiProcess' this static function
                    # is called from.
                    matrix_element_list = [cls.matrix_element_class(amplitude,
                                                          decay_ids=decay_ids,
                                                          gen_color=False,
                                                         **matrix_element_opts)]
                    me = matrix_element_list[0]
                    if me.get('processes') and me.get('diagrams'):
                        # Keep track of amplitude tags
                        if combine_matrix_elements:
                            amplitude_tags.append(amplitude_tag)
                            identified_matrix_elements.append(me)
                            permutations.append(amplitude_tag[-1][0].\
                                                get_external_numbers())
                    else:
                        matrix_element_list = []
                else:
                    # Identical matrix element found
                    other_processes = identified_matrix_elements[me_index].\
                                      get('processes')
                    other_processes.append(cls.reorder_process(\
                        amplitude.get('process'),
                        permutations[me_index],
                        amplitude_tag[-1][0].get_external_numbers()))
                    logger.info("Combined %s with %s" % \
                                (other_processes[-1].nice_string().\
                                 replace('Process: ', 'process '),
                                 other_processes[0].nice_string().\
                                 replace('Process: ', 'process ')))
                    # Go on to next amplitude
                    continue
            
            # Deal with newly generated matrix elements
            for matrix_element in copy.copy(matrix_element_list):
                assert isinstance(matrix_element, HelasMatrixElement), \
                          "Not a HelasMatrixElement: %s" % matrix_element

                # Add this matrix element to list
                matrix_elements.append(matrix_element)

                if not gen_color:
                    continue

                # The treatment of color is quite different for loop amplitudes
                # than for regular tree ones. So the function below is overloaded
                # in LoopHelasProcess
                cls.process_color(matrix_element,color_information,\
                                                compute_loop_nc=compute_loop_nc)                    

        if not matrix_elements:
            raise InvalidCmd("No matrix elements generated, check overall coupling orders")

        return matrix_elements

    @staticmethod
    def reorder_process(process, org_perm, proc_perm):
        """Reorder the legs in the process according to the difference
        between org_perm and proc_perm"""

        leglist = base_objects.LegList(\
                  [copy.copy(process.get('legs_with_decays')[i]) for i in \
                   diagram_generation.DiagramTag.reorder_permutation(\
                       proc_perm, org_perm)])
        new_proc = copy.copy(process)
        new_proc.set('legs_with_decays', leglist)

        if not new_proc.get('decay_chains'):
            new_proc.set('legs', leglist)

        return new_proc<|MERGE_RESOLUTION|>--- conflicted
+++ resolved
@@ -13,6 +13,7 @@
 #
 ################################################################################
 from __future__ import division
+from __future__ import absolute_import
 """Definitions of objects used to generate language-independent Helas
 calls: HelasWavefunction, HelasAmplitude, HelasDiagram for the
 generation of wavefunctions and amplitudes, HelasMatrixElement and
@@ -21,7 +22,6 @@
 language-independent base class for the language-specific classes for
 writing Helas calls, found in the iolibs directory"""
 
-from __future__ import absolute_import
 import array
 import copy
 import collections
@@ -5320,9 +5320,6 @@
                             in is_ids]) for is_ids in decay_is_ids])]
             # List of ids for the final state legs
             fs_ids = [leg.get('id') for leg in fs_legs]
-<<<<<<< HEAD
-
-=======
             fs_pols = [leg.get('polarization') for leg in fs_legs]
             fs_pols_dict = {}
             for id, pol in zip(fs_ids, fs_pols):
@@ -5330,7 +5327,7 @@
                     fs_pols_dict[id] = [pol]
                 else:
                     fs_pols_dict[id].append(pol)
->>>>>>> c71dcba8
+
             # Create a dictionary from id to (index, leg number)
             fs_numbers = {}
             fs_indices = {}
@@ -5390,28 +5387,16 @@
                     # (a>de, a>bc)                    
                     pols = fs_pols_dict[fs_id]
                     # Remove double counting between final states
-<<<<<<< HEAD
-                    if sorted([p.get('processes')[0] for p in prod],
-                              key=lambda x: x.list_for_sort())\
-=======
                     if sorted([(p.get('processes')[0], str(pols[i])) for i,p in enumerate(prod)],
                               key=lambda x: x[0].list_for_sort()) \
->>>>>>> c71dcba8
                               in red_decay_chains:
                         continue
 
                     # Store already used combinations
                     red_decay_chains.append(\
-<<<<<<< HEAD
-                    sorted([p.get('processes')[0] for p in prod],\
-                           key=lambda x: x.list_for_sort()))
-                                            
-=======
                         sorted([(p.get('processes')[0], str(pols[i])) for i,p in enumerate(prod)],
                         key=lambda x: x[0].list_for_sort())
                         )      
-
->>>>>>> c71dcba8
                     # Add the decays to the list
                     decay_list.append(list(zip(fs_numbers[fs_id], prod)))
 
@@ -5456,14 +5441,6 @@
                         
                     
                 matrix_element.insert_decay_chains(decay_dict)
-<<<<<<< HEAD
-                #if __debug__:
-                #    for i, wf in enumerate([wf for wf in matrix_element.get_all_wavefunctions() if not wf.get('mothers')]):
-                #        assert wf.get('number_external') == (i + 1)    
-                
-=======
- 
->>>>>>> c71dcba8
                 if combine:
                     me_tag = IdentifyMETag.create_tag(\
                             matrix_element.get_base_amplitude(),

################################################################################
#
# Copyright (c) 2009 The MadGraph Development team and Contributors
#
# This file is a part of the MadGraph 5 project, an application which 
# automatically generates Feynman diagrams and matrix elements for arbitrary
# high-energy processes in the Standard Model and beyond.
#
# It is subject to the MadGraph license which should accompany this 
# distribution.
#
# For more information, please visit: http://madgraph.phys.ucl.ac.be
#
################################################################################

"""Definitions of objects used to generate language-independent Helas
calls: HelasWavefunction, HelasAmplitude, HelasDiagram for the
generation of wavefunctions and amplitudes, HelasMatrixElement and
HelasMultiProcess for generation of complete matrix elements for
single and multiple processes; and HelasModel, which is the
language-independent base class for the language-specific classes for
writing Helas calls, found in the iolibs directory"""

import array
import copy
import logging
import itertools
import math

import madgraph.core.base_objects as base_objects
import madgraph.core.diagram_generation as diagram_generation
import madgraph.core.color_amp as color_amp
import madgraph.loop.loop_diagram_generation as loop_diagram_generation
import madgraph.loop.loop_color_amp as loop_color_amp
import madgraph.core.color_algebra as color

from madgraph import MadGraph5Error

#===============================================================================
# 
#===============================================================================

logger = logging.getLogger('madgraph.helas_objects')

#===============================================================================
# DiagramTag class to identify matrix elements
#===============================================================================

class IdentifyMETag(diagram_generation.DiagramTag):
    """DiagramTag daughter class to identify processes with identical
    matrix elements. Need to compare leg number, color, lorentz,
    coupling, state, spin, self_antipart, mass, width, color, decay
    and is_part.

    Note that we also need to check that the processes agree on
    has_mirror_process, process id, and
    identical_particle_factor. Don't allow combining decay chains"""

    # dec_number is used to separate between decay chains.
    # This is needed since we don't want to merge different decays,
    # in order to get the right factor for identical/non-identical particles
    dec_number = 1
    
    @staticmethod
    def create_tag(amplitude):
        """Create a tag which identifies identical matrix elements"""
        process = amplitude.get('process')
        model = process.get('model')
        dc = 0
        if process.get('is_decay_chain'):
            dc = IdentifyMETag.dec_number
            IdentifyMETag.dec_number += 1
        return [amplitude.get('has_mirror_process'),
                process.get('id'),
                process.get('is_decay_chain'),
                process.identical_particle_factor(),
                dc,
                sorted([IdentifyMETag(d, model) for d in \
                        amplitude.get('diagrams')])]        
        
    @staticmethod
    def link_from_leg(leg, model):
        """Returns the end link for a leg needed to identify matrix
        elements: ((leg numer, state, spin, self_antipart, mass,
        width, color, decay and is_part), number)."""

        part = model.get_particle(leg.get('id'))

        # For legs with decay chains defined, include leg id (don't combine)
        if leg.get('onshell'): id = leg.get('id')
        else: id = 0
        # For FS legs, don't care about number (but do for IS legs)
        if leg.get('state'): number = 0
        else: number = leg.get('number')
        # Include also onshell, since this specifies forbidden s-channel
        return [((number, id, part.get('spin'), leg.get('onshell'),
                  part.get('is_part'), part.get('self_antipart'),
                  part.get('mass'), part.get('width'), part.get('color')),
                 leg.get('number'))]
        
    @staticmethod
    def vertex_id_from_vertex(vertex, last_vertex, model):
        """Returns the info needed to identify matrix elements:
        interaction color, lorentz, coupling, and wavefunction
        spin, self_antipart, mass, width, color, decay and
        is_part. Note that is_part needs to be flipped if we move the
        final vertex around."""

        if vertex.get('id') == 0:
            return (0,)

        inter = model.get_interaction(vertex.get('id'))
        coup_keys = sorted(inter.get('couplings').keys())
        ret_list = tuple([(key, inter.get('couplings')[key]) for key in \
                          coup_keys] + \
                         [str(c) for c in inter.get('color')] + \
                         inter.get('lorentz'))
                   
        if last_vertex:
            return (ret_list,)
        else:
            part = model.get_particle(vertex.get('legs')[-1].get('id'))
            return ((part.get('spin'), part.get('color'),
                     part.get('self_antipart'),
                     part.get('mass'), part.get('width')),
                    ret_list)

    @staticmethod
    def flip_vertex(new_vertex, old_vertex):
        """Move the wavefunction part of vertex id appropriately"""

        if len(new_vertex) == 1 and len(old_vertex) == 2:
            # We go from a last link to next-to-last link - add propagator info
            return (old_vertex[0],new_vertex[0])
        elif len(new_vertex) == 2 and len(old_vertex) == 1:
            # We go from next-to-last link to last link - remove propagator info
            return (new_vertex[1],)
        # We should not get here
        assert(False)
        
#===============================================================================
# HelasWavefunction
#===============================================================================
class HelasWavefunction(base_objects.PhysicsObject):
    """HelasWavefunction object, has the information necessary for
    writing a call to a HELAS wavefunction routine: the PDG number,
    all relevant particle information, a list of mother wavefunctions,
    interaction id, all relevant interaction information, fermion flow
    state, wavefunction number
    """

    def default_setup(self):
        """Default values for all properties"""

        # Properties related to the particle propagator
        # For an electron, would have the following values
        # pdg_code = 11
        # name = 'e-'
        # antiname = 'e+'
        # spin = '1'   defined as 2 x spin + 1  
        # color = '1'  1= singlet, 3 = triplet, 8=octet
        # mass = 'zero'
        # width = 'zero'
        # is_part = 'true'    Particle not antiparticle
        # self_antipart='false'   gluon, photo, h, or majorana would be true
        self['particle'] = base_objects.Particle()
        self['antiparticle'] = base_objects.Particle()
        self['is_part'] = True
        # Properties related to the interaction generating the propagator
        # For an e- produced from an e+e-A vertex would have the following
        # proporties:
        # interaction_id = the id of the interaction in the model
        # pdg_codes = the pdg_codes property of the interaction, [11, -11, 22]
        # inter_color = the 'color' property of the interaction: []
        # lorentz = the 'lorentz' property of the interaction: ('')
        # couplings = the coupling names from the interaction: {(0,0):'MGVX12'}
        self['interaction_id'] = 0
        self['pdg_codes'] = []
        self['orders'] = {}
        self['inter_color'] = None
        self['lorentz'] = []
        self['coupling'] = ['none']
        # The color index used in this wavefunction
        self['color_key'] = 0
        # Properties relating to the leg/vertex
        # state = initial/final (for external bosons),
        #         intermediate (for intermediate bosons),
        #         incoming/outgoing (for fermions)
        # leg_state = initial/final for initial/final legs
        #             intermediate for non-external wavefunctions
        # number_external = the 'number' property of the corresponding Leg,
        #                   corresponds to the number of the first external
        #                   particle contributing to this leg
        # fermionflow = 1    fermions have +-1 for flow (bosons always +1),
        #                    -1 is used only if there is a fermion flow clash
        #                    due to a Majorana particle 
<<<<<<< HEAD
        # is_loop = logical true if this function builds a loop or belong
        #           to an external structure.
        self['state'] = 'incoming'
=======
        self['state'] = 'initial'
>>>>>>> 853bbce1
        self['leg_state'] = True
        self['mothers'] = HelasWavefunctionList()
        self['number_external'] = 0
        self['number'] = 0
        self['fermionflow'] = 1
        self['is_loop'] = False
        # The decay flag is used in processes with defined decay chains,
        # to indicate that this wavefunction has a decay defined
        self['decay'] = False
        # The onshell flag is used in processes with defined decay
        # chains, to indicate that this wavefunction is decayed and
        # should be onshell (True), as well as for forbidden s-channels (False).
        # Default is None
        self['onshell'] = None

    # Customized constructor
    def __init__(self, *arguments):
        """Allow generating a HelasWavefunction from a Leg
        """

        if len(arguments) > 2:
            if isinstance(arguments[0], base_objects.Leg) and \
                   isinstance(arguments[1], int) and \
                   isinstance(arguments[2], base_objects.Model):
                super(HelasWavefunction, self).__init__()
                leg = arguments[0]
                interaction_id = arguments[1]
                model = arguments[2]
                # decay_ids is the pdg codes for particles with decay
                # chains defined
                decay_ids = []
                if len(arguments) > 3:
                    decay_ids = arguments[3]
                self.set('particle', leg.get('id'), model)
                self.set('number_external', leg.get('number'))
                self.set('number', leg.get('number'))
                self.set('is_loop', leg.get('loop_line'))
                self.set('state', {False: 'initial', True: 'final'}[leg.get('state')])
                if leg.get('onshell') == False:
                    # Denotes forbidden s-channel
                    self.set('onshell', leg.get('onshell'))
                self.set('leg_state', leg.get('state'))
                # Need to set 'decay' to True for particles which will be
                # decayed later, in order to not combine such processes
                # although they might have identical matrix elements before
                # the decay is applied
                if self['state'] == 'final' and self.get('pdg_code') in decay_ids:
                    self.set('decay', True)

                # Set fermion flow state. Initial particle and final
                # antiparticle are incoming, and vice versa for
                # outgoing
                if self.is_fermion():
                    if leg.get('state') == False and \
                           self.get('is_part') or \
                           leg.get('state') == True and \
                           not self.get('is_part'):
                        self.set('state', 'incoming')
                    else:
                        self.set('state', 'outgoing')
                self.set('interaction_id', interaction_id, model)
        elif arguments:
            super(HelasWavefunction, self).__init__(arguments[0])
        else:
            super(HelasWavefunction, self).__init__()

    def filter(self, name, value):
        """Filter for valid wavefunction property values."""

        if name in ['particle', 'antiparticle']:
            if not isinstance(value, base_objects.Particle):
                raise self.PhysicsObjectError, \
                    "%s tag %s is not a particle" % (name, repr(value))            

        if name == 'is_part':
            if not isinstance(value, bool):
                raise self.PhysicsObjectError, \
                    "%s tag %s is not a boolean" % (name, repr(value))

        if name == 'interaction_id':
            if not isinstance(value, int):
                raise self.PhysicsObjectError, \
                        "%s is not a valid integer " % str(value) + \
                        " for wavefunction interaction id"

        if name == 'pdg_codes':
            #Should be a list of strings
            if not isinstance(value, list):
                raise self.PhysicsObjectError, \
                        "%s is not a valid list of integers" % str(value)
            for mystr in value:
                if not isinstance(mystr, int):
                    raise self.PhysicsObjectError, \
                        "%s is not a valid integer" % str(mystr)

        if name == 'orders':
            #Should be a dict with valid order names ask keys and int as values
            if not isinstance(value, dict):
                raise self.PhysicsObjectError, \
                        "%s is not a valid dict for coupling orders" % \
                                                                    str(value)
            for order in value.keys():
                if not isinstance(order, str):
                    raise self.PhysicsObjectError, \
                        "%s is not a valid string" % str(order)
                if not isinstance(value[order], int):
                    raise self.PhysicsObjectError, \
                        "%s is not a valid integer" % str(value[order])


        if name == 'inter_color':
            # Should be None or a color string
            if value and not isinstance(value, color.ColorString):
                    raise self.PhysicsObjectError, \
                            "%s is not a valid Color String" % str(value)

        if name == 'lorentz':
            #Should be a list of string
            if not isinstance(value, list):
                    raise self.PhysicsObjectError, \
                        "%s is not a valid list" % str(value)
            for name in value:
                if not isinstance(name, str):
                    raise self.PhysicsObjectError, \
                        "%s doesn't contain only string" % str(value)

        if name == 'coupling':
            #Should be a list of string
            if not isinstance(value, list):
                raise self.PhysicsObjectError, \
                        "%s is not a valid coupling string" % str(value)
            for name in value:
                if not isinstance(name, str):
                    raise self.PhysicsObjectError, \
                        "%s doesn't contain only string" % str(value)
            if len(value) == 0:
                raise self.PhysicsObjectError, \
                        "%s should have at least one value" % str(value)

        if name == 'color_key':
            if value and not isinstance(value, int):
                raise self.PhysicsObjectError, \
                      "%s is not a valid integer" % str(value)

        if name == 'state':
            if not isinstance(value, str):
                raise self.PhysicsObjectError, \
                        "%s is not a valid string for wavefunction state" % \
                                                                    str(value)
            if value not in ['incoming', 'outgoing',
                             'intermediate', 'initial', 'final']:
                raise self.PhysicsObjectError, \
                        "%s is not a valid wavefunction " % str(value) + \
                        "state (incoming|outgoing|intermediate)"
        if name == 'leg_state':
            if value not in [False, True]:
                raise self.PhysicsObjectError, \
                        "%s is not a valid wavefunction " % str(value) + \
                        "state (incoming|outgoing|intermediate)"
        if name in ['fermionflow']:
            if not isinstance(value, int):
                raise self.PhysicsObjectError, \
                        "%s is not a valid integer" % str(value)
            if not value in [-1, 1]:
                raise self.PhysicsObjectError, \
                        "%s is not a valid sign (must be -1 or 1)" % str(value)

        if name in ['number_external', 'number']:
            if not isinstance(value, int):
                raise self.PhysicsObjectError, \
                        "%s is not a valid integer" % str(value) + \
                        " for wavefunction number"

        if name == 'mothers':
            if not isinstance(value, HelasWavefunctionList):
                raise self.PhysicsObjectError, \
                      "%s is not a valid list of mothers for wavefunction" % \
                      str(value)

        if name in ['decay']:
            if not isinstance(value, bool):
                raise self.PhysicsObjectError, \
                        "%s is not a valid bool" % str(value) + \
<<<<<<< HEAD
                        " for decay or onshell"
        
        if name in ['is_loop']:
            if not isinstance(value, bool):
                raise self.PhysicsObjectError, \
                        "%s is not a valid bool" % str(value) + \
                        " for is_loop"
=======
                        " for decay"

        if name in ['onshell']:
            if not isinstance(value, bool) and value != None:
                raise self.PhysicsObjectError, \
                        "%s is not a valid bool" % str(value) + \
                        " for onshell"
>>>>>>> 853bbce1

        return True

    # Enhanced get function, where we can directly call the properties of the particle
    def get(self, name):
        """When calling any property related to the particle,
        automatically call the corresponding property of the particle."""

        if name in ['spin', 'mass', 'width', 'self_antipart']:
            return self['particle'].get(name)
        elif name == 'pdg_code':
            return self['particle'].get_pdg_code()
        elif name == 'color':
            return self['particle'].get_color()
        elif name == 'name':
            return self['particle'].get_name()
        elif name == 'antiname':
            return self['particle'].get_anti_name()
        else:
            return super(HelasWavefunction, self).get(name)
        

    # Enhanced set function, where we can append a model

    def set(self, *arguments):
        """When setting interaction_id, if model is given (in tuple),
        set all other interaction properties. When setting pdg_code,
        if model is given, set all other particle properties."""

        assert len(arguments) >1, "Too few arguments for set"

        name = arguments[0]
        value = arguments[1]

        if len(arguments) > 2 and \
               isinstance(value, int) and \
               isinstance(arguments[2], base_objects.Model):
            model = arguments[2]
            if name == 'interaction_id':
                self.set('interaction_id', value)
                if value > 0:
                    inter = model.get('interaction_dict')[value]
                    self.set('pdg_codes',
                             [part.get_pdg_code() for part in \
                              inter.get('particles')])
                    self.set('orders', inter.get('orders'))
                    # Note that the following values might change, if
                    # the relevant color/lorentz/coupling is not index 0
                    if inter.get('color'):
                        self.set('inter_color', inter.get('color')[0])
                    if inter.get('lorentz'):
                        self.set('lorentz', [inter.get('lorentz')[0]])
                    if inter.get('couplings'):
                        self.set('coupling', [inter.get('couplings').values()[0]])
                return True
            elif name == 'particle':
                self.set('particle', model.get('particle_dict')[value])
                self.set('is_part', self['particle'].get('is_part'))
                if self['particle'].get('self_antipart'):
                    self.set('antiparticle', self['particle'])
                else:
                    self.set('antiparticle', model.get('particle_dict')[-value])
                return True
            else:
                raise self.PhysicsObjectError, \
                      "%s not allowed name for 3-argument set", name
        else:
            return super(HelasWavefunction, self).set(name, value)

    def get_sorted_keys(self):
        """Return particle property names as a nicely sorted list."""

        return ['particle', 'antiparticle', 'is_part',
                'interaction_id', 'pdg_codes', 'orders', 'inter_color', 
                'lorentz', 'coupling', 'color_key', 'state', 'number_external',
                'number', 'fermionflow', 'mothers', 'is_loop']

    # Helper functions

    def flip_part_antipart(self):
        """Flip between particle and antiparticle."""
        part = self.get('particle')
        self.set('particle', self.get('antiparticle'))
        self.set('antiparticle', part)

    def is_fermion(self):
        return self.get('spin') % 2 == 0

    def is_boson(self):
        return not self.is_fermion()

    def to_array(self):
        """Generate an array with the information needed to uniquely
        determine if a wavefunction has been used before: interaction
        id and mother wavefunction numbers."""

        # Identification based on interaction id
        array_rep = array.array('i', [self['interaction_id']])
        # Need the coupling key, to distinguish between
        # wavefunctions from the same interaction but different
        # color structures
        array_rep.append(self['color_key'])
        # Also need to specify if it is a loop wf
        array_rep.append(int(self['is_loop']))
        # Finally, the mother numbers
        array_rep.extend([mother['number'] for \
                          mother in self['mothers']])
        return array_rep

    def get_pdg_code(self):
        """Generate the corresponding pdg_code for an outgoing particle,
        taking into account fermion flow, for mother wavefunctions"""

        return self.get('pdg_code')

    def get_anti_pdg_code(self):
        """Generate the corresponding pdg_code for an incoming particle,
        taking into account fermion flow, for mother wavefunctions"""

        if self.get('self_antipart'):
            #This is its own antiparticle e.g. gluon
            return self.get('pdg_code')

        return - self.get('pdg_code')

    def set_scalar_coupling_sign(self, model):
        """Check if we need to add a minus sign due to non-identical
        bosons in HVS type couplings"""

        inter = model.get('interaction_dict')[self.get('interaction_id')]
        if [p.get('spin') for p in \
                   inter.get('particles')] == [3, 1, 1]:
            particles = inter.get('particles')
            #                   lambda p1, p2: p1.get('spin') - p2.get('spin'))
            if particles[1].get_pdg_code() != particles[2].get_pdg_code() \
                   and self.get('pdg_code') == \
                   particles[1].get_anti_pdg_code()\
                   and self.get('coupling')[0] != '-':
                # We need a minus sign in front of the coupling
                self.set('coupling', ['-' + c for c in self.get('coupling')])

    def set_octet_majorana_coupling_sign(self):
        """For octet Majorana fermions, need an extra minus sign in
        the FVI (and FSI?) wavefunction in UFO models."""

        # Add minus sign to coupling of color octet Majorana
        # particles to g for FVI vertex
        if self.get('color') == 8 and \
               self.get_spin_state_number() == -2 and \
               self.get('self_antipart') and \
               [m.get('color') for m in self.get('mothers')] == [8, 8]:
            self.set('coupling', ['-' + c for c in self.get('coupling')])
        
    def set_state_and_particle(self, model):
        """Set incoming/outgoing state according to mother states and
        Lorentz structure of the interaction, and set PDG code
        according to the particles in the interaction"""

        assert isinstance(model, base_objects.Model), \
                  "%s is not a valid model for call to set_state_and_particle" \
                  % repr(model)

        # leg_state is final, unless there is exactly one initial 
        # state particle involved in the combination -> t-channel
        if len(filter(lambda mother: mother.get('leg_state') == False,
                      self.get('mothers'))) == 1:
            leg_state = False
        else:
            leg_state = True
        self.set('leg_state', leg_state)

        # Start by setting the state of the wavefunction
        if self.is_boson():
            # For boson, set state to intermediate
            self.set('state', 'intermediate')
        else:
            # For fermion, set state to same as other fermion (in the
            # right way)
            mother = self.find_mother_fermion()

            if self.get('self_antipart'):
                self.set('state', mother.get_with_flow('state'))
                self.set('is_part', mother.get_with_flow('is_part'))
            else:
                self.set('state', mother.get('state'))
                self.set('fermionflow', mother.get('fermionflow'))
                # Check that the state is compatible with particle/antiparticle
                if self.get('is_part') and self.get('state') == 'incoming' or \
                   not self.get('is_part') and self.get('state') == 'outgoing':
                    self.set('state', {'incoming':'outgoing',
                                      'outgoing':'incoming'}[self.get('state')])
                    self.set('fermionflow', -self.get('fermionflow'))
        return True

    def check_and_fix_fermion_flow(self,
                                   wavefunctions,
                                   diagram_wavefunctions,
                                   external_wavefunctions,
                                   wf_number):
        """Check for clashing fermion flow (N(incoming) !=
        N(outgoing)) in mothers. This can happen when there is a
        Majorana particle in the diagram, which can flip the fermion
        flow. This is detected either by a wavefunctions or an
        amplitude, with 2 fermion mothers with same state.

        In this case, we need to follow the fermion lines of the
        mother wavefunctions until we find the outermost Majorana
        fermion. For all fermions along the line up to (but not
        including) the Majorana fermion, we need to flip incoming <->
        outgoing and particle id. For all fermions after the Majorana
        fermion, we need to flip the fermionflow property (1 <-> -1).

        The reason for this is that in the Helas calls, we need to
        keep track of where the actual fermion flow clash happens
        (i.e., at the outermost Majorana), as well as having the
        correct fermion flow for all particles along the fermion line.

        This is done by the mothers using
        HelasWavefunctionList.check_and_fix_fermion_flow, which in
        turn calls the recursive function
        check_majorana_and_flip_flow to trace the fermion lines.
        """

        # Use the HelasWavefunctionList helper function
        # Have to keep track of wavefunction number, since we might
        # need to add new wavefunctions.
        self.set('mothers', self.get('mothers').sort_by_pdg_codes(\
            self.get('pdg_codes'), self.get_anti_pdg_code())[0])

        wf_number = self.get('mothers').\
                         check_and_fix_fermion_flow(wavefunctions,
                                                    diagram_wavefunctions,
                                                    external_wavefunctions,
                                                    self,
                                                    wf_number)

        return self, wf_number

    def check_majorana_and_flip_flow(self, found_majorana,
                                     wavefunctions,
                                     diagram_wavefunctions,
                                     external_wavefunctions,
                                     wf_number, force_flip_flow=False,
                                     number_to_wavefunctions=[]):
        """Recursive function. Check for Majorana fermion. If found,
        continue down to external leg, then flip all the fermion flows
        on the way back up, in the correct way:
        Only flip fermionflow after the last Majorana fermion; for
        wavefunctions before the last Majorana fermion, instead flip
        particle identities and state. Return the new (or old)
        wavefunction, and the present wavefunction number.

        Arguments:
          found_majorana: boolean
          wavefunctions: HelasWavefunctionList with previously
                         defined wavefunctions
          diagram_wavefunctions: HelasWavefunctionList with the wavefunctions
                         already defined in this diagram
          external_wavefunctions: dictionary from legnumber to external wf
          wf_number: The present wavefunction number
        """

        if not found_majorana:
            found_majorana = self.get('self_antipart')

        new_wf = self
        flip_flow = False
        flip_sign = False

        # Stop recursion at the external leg
        mothers = copy.copy(self.get('mothers'))
        if not mothers:
            if force_flip_flow:
                flip_flow = True
            elif not self.get('self_antipart'):
                flip_flow = found_majorana
            else:
                flip_sign = found_majorana
        else:
            # Follow fermion flow up through tree
            fermion_mother = self.find_mother_fermion()

            if fermion_mother.get_with_flow('state') != \
                                           self.get_with_flow('state'):
                new_mother = fermion_mother
            else:
                # Perform recursion by calling on mother
                new_mother, wf_number = fermion_mother.\
                                        check_majorana_and_flip_flow(\
                                           found_majorana,
                                           wavefunctions,
                                           diagram_wavefunctions,
                                           external_wavefunctions,
                                           wf_number,
                                           force_flip_flow)

            # If this is Majorana and mother has different fermion
            # flow, we should flip the particle id and flow state.
            # Otherwise, if mother has different fermion flow, flip
            # flow
            flip_sign = new_mother.get_with_flow('state') != \
                        self.get_with_flow('state') and \
                        self.get('self_antipart')
            flip_flow = new_mother.get_with_flow('state') != \
                        self.get_with_flow('state') and \
                        not self.get('self_antipart')

            # Replace old mother with new mother
            mothers[mothers.index(fermion_mother)] = new_mother

        # Flip sign if needed
        if flip_flow or flip_sign:
            if self in wavefunctions:
                # Need to create a new copy, since we don't want to change
                # the wavefunction for previous diagrams
                new_wf = copy.copy(self)
                # Update wavefunction number
                wf_number = wf_number + 1
                new_wf.set('number', wf_number)
                try:
                    # In call from insert_decay, we want to replace
                    # also identical wavefunctions in the same diagram
                    old_wf_index = diagram_wavefunctions.index(self)
                    old_wf = diagram_wavefunctions[old_wf_index]
                    if wavefunctions[wavefunctions.index(self)].get('number') \
                       == old_wf.get('number'):
                        # The wavefunction and old_wf are the same -
                        # need to reset wf_number and new_wf number
                        wf_number -= 1
                        new_wf.set('number', old_wf.get('number'))
                    diagram_wavefunctions[old_wf_index] = new_wf
                except ValueError:
                    diagram_wavefunctions.append(new_wf)
                    # Make sure that new_wf comes before any wavefunction
                    # which has it as mother
                    for i, wf in enumerate(diagram_wavefunctions):
                        if self in wf.get('mothers'):
                            # Remove new_wf, in order to insert it below
                            diagram_wavefunctions.pop()
                            # Update wf numbers
                            new_wf.set('number', wf.get('number'))
                            for w in diagram_wavefunctions[i:]:
                                w.set('number', w.get('number') + 1)
                            # Insert wavefunction
                            diagram_wavefunctions.insert(i, new_wf)
                            break

            # Set new mothers
            new_wf.set('mothers', mothers)

            # Now flip flow or sign
            if flip_flow:
                # Flip fermion flow
                new_wf.set('fermionflow', -new_wf.get('fermionflow'))

            if flip_sign:
                # Flip state and particle identity
                # (to keep particle identity * flow state)
                new_wf.set('state', filter(lambda state: \
                                           state != new_wf.get('state'),
                                           ['incoming', 'outgoing'])[0])
                new_wf.set('is_part', not new_wf.get('is_part'))
            try:
                # Use the copy in wavefunctions instead.
                # Remove this copy from diagram_wavefunctions
                new_wf_number = new_wf.get('number')
                new_wf = wavefunctions[wavefunctions.index(new_wf)]
                diagram_wf_numbers = [w.get('number') for w in \
                                      diagram_wavefunctions]
                index = diagram_wf_numbers.index(new_wf_number)
                diagram_wavefunctions.pop(index)
                # We need to decrease the wf number for later
                # diagram wavefunctions
                for wf in diagram_wavefunctions:
                    if wf.get('number') > new_wf_number:
                        wf.set('number', wf.get('number') - 1)
                # Since we reuse the old wavefunction, reset wf_number
                wf_number = wf_number - 1
                # Need to replace wavefunction in number_to_wavefunctions
                # (in case this wavefunction is in another of the dicts)
                for n_to_wf_dict in number_to_wavefunctions:
                    if new_wf in n_to_wf_dict.values():
                        for key in n_to_wf_dict.keys():
                            if n_to_wf_dict[key] == new_wf:
                                n_to_wf_dict[key] = new_wf
            except ValueError:
                pass

        # Return the new (or old) wavefunction, and the new
        # wavefunction number
        return new_wf, wf_number

    def get_fermion_order(self):
        """Recursive function to get a list of fermion numbers
        corresponding to the order of fermions along fermion lines
        connected to this wavefunction, in the form [n1,n2,...] for a
        boson, and [N,[n1,n2,...]] for a fermion line"""

        # End recursion if external wavefunction
        if not self.get('mothers'):
            if self.is_fermion():
                return [self.get('number_external'), []]
            else:
                return []

        # Pick out fermion mother
        fermion_mother = None
        if self.is_fermion():
            fermion_mother = self.find_mother_fermion()

        other_fermions = [wf for wf in self.get('mothers') if \
                          wf.is_fermion() and wf != fermion_mother]

        # Pick out bosons
        bosons = filter(lambda wf: wf.is_boson(), self.get('mothers'))

        fermion_number_list = []

        if self.is_fermion():
            # Fermions return the result N from their mother
            # and the list from bosons, so [N,[n1,n2,...]]
            mother_list = fermion_mother.get_fermion_order()
            fermion_number_list.extend(mother_list[1])

        # If there are fermion line pairs, append them as
        # [NI,NO,n1,n2,...]
        fermion_numbers = [f.get_fermion_order() for f in other_fermions]
        for iferm in range(0, len(fermion_numbers), 2):
            fermion_number_list.append(fermion_numbers[iferm][0])
            fermion_number_list.append(fermion_numbers[iferm+1][0])
            fermion_number_list.extend(fermion_numbers[iferm][1])
            fermion_number_list.extend(fermion_numbers[iferm+1][1])

        for boson in bosons:
            # Bosons return a list [n1,n2,...]
            fermion_number_list.extend(boson.get_fermion_order())

        if self.is_fermion():
            return [mother_list[0], fermion_number_list]

        return fermion_number_list

    def needs_hermitian_conjugate(self):
        """Returns true if any of the mothers have negative
        fermionflow"""

        return any([wf.get('fermionflow') < 0 for wf in \
                    self.get('mothers')]) or \
                    (self.get('interaction_id') and self.get('fermionflow') < 0)

    def get_with_flow(self, name):
        """Generate the is_part and state needed for writing out
        wavefunctions, taking into account the fermion flow"""

        if self.get('fermionflow') > 0:
            # Just return (spin, state)
            return self.get(name)

        # If fermionflow is -1, need to flip particle identity and state
        if name == 'is_part':
            return not self.get('is_part')
        if name == 'state':
            return filter(lambda state: state != self.get('state'),
                          ['incoming', 'outgoing'])[0]
        return self.get(name)

    def get_momentum_place(self):
        """ Returns the position of the energy component of the momentum in the
        wavefunction array according to HELAS convention. The sign of the integer
        return is -1 if the momentum carried by this wavefunction flows is outgoing
        (wrt the vertex which has this wavefunction as an input) and +1 if it is
        incoming """
        
        if self['state']=='incoming':
            res=1
        else:
            res=-1
        
        if self.get('spin')==1:
            return res*2
        elif self.get('spin') in [2,3]:
            return res*5
        elif self.get('spin')==5:
            return res*17
        else:
            raise self.PhysicsObjectError,\
                  "Particles of spin %d are not supported" % self.get('spin')

    def get_spin_state_number(self):
        """Returns the number corresponding to the spin state, with a
        minus sign for incoming fermions"""

        state_number = {'incoming':-1, 'outgoing': 1,
                        'intermediate': 1, 'initial': 1, 'final': 1}
        return self.get('fermionflow') * \
               state_number[self.get('state')] * \
               self.get('spin')

    def find_mother_fermion(self):
        """Return the fermion mother which is fermion flow connected to
        this fermion"""

        if not self.is_fermion():
            return None

        part_number = self.find_outgoing_number()
        mother_number = (part_number-1)//2*2

        return HelasMatrixElement.sorted_mothers(self)[mother_number]

    def find_outgoing_number(self):
        "Return the position of the resulting particles in the interactions"
        # First shot: just the index in the interaction
        if self.get('interaction_id') == 0:
            return 0
        
        wf_indices = self.get('pdg_codes')
        # Take the first index in case of identical particles
        wf_index = wf_indices.index(self.get_anti_pdg_code())
        # If fermion, then we need to correct for I/O status
        spin_state = self.get_spin_state_number()
        if spin_state % 2 == 0:
            if wf_index % 2 == 0 and spin_state < 0:
                # Outgoing particle at even slot -> increase by 1
                wf_index += 1
            elif wf_index % 2 == 1 and spin_state > 0:
                # Incoming particle at odd slot -> decrease by 1
                wf_index -= 1
        return wf_index + 1
    
    def get_call_key(self):
        """Generate the (spin, number, C-state) tuple used as key for
        the helas call dictionaries in HelasModel"""

        res = []
        for mother in self.get('mothers'):
            res.append(mother.get_spin_state_number())

        # Sort according to spin and flow direction
        res.sort()

        if not self['is_loop']:
            res.append(self.get_spin_state_number())
            res.append(self.find_outgoing_number())

        # Check if we need to append a charge conjugation flag
        if self.needs_hermitian_conjugate():
            res.append(self.get_conjugate_index())

        return (tuple(res), tuple(self.get('lorentz')))

    def get_base_vertices(self, wf_dict, vx_list = [], optimization = 1):
        """Recursive method to get a base_objects.VertexList
        corresponding to this wavefunction and its mothers."""

        vertices = base_objects.VertexList()

        mothers = self.get('mothers')

        if not mothers:
            return vertices

        # Add vertices for all mothers
        for mother in mothers:
            # This is where recursion happens
            vertices.extend(mother.get_base_vertices(\
                                                wf_dict, vx_list,optimization))

        vertex = self.get_base_vertex(wf_dict, vx_list, optimization)

        try:
            index = vx_list.index(vertex)
            vertex = vx_list[index]
        except ValueError:
            pass
        
        vertices.append(vertex)

        return vertices

    def get_base_vertex(self, wf_dict, vx_list = [], optimization = 1):
        """Get a base_objects.Vertex corresponding to this
        wavefunction."""

        # Generate last vertex
        legs = base_objects.LegList()

        # We use the onshell flag to indicate whether this outgoing
        # leg corresponds to a decaying (onshell) particle, forbidden
        # s-channel, or regular
        try:
<<<<<<< HEAD
            if self.get('is_loop'):
                # Loop wavefunction should always be redefined
                raise KeyError
            lastleg = wf_dict[self.get('number')]
=======
            lastleg = wf_dict[(self.get('number'),self.get('onshell'))]
>>>>>>> 853bbce1
        except KeyError:            
            lastleg = base_objects.Leg({
                'id': self.get_pdg_code(),
                'number': self.get('number_external'),
                'state': self.get('leg_state'),
<<<<<<< HEAD
                'from_group': self.get('onshell'),
                'loop_line':self.get('is_loop')
                })
            if optimization != 0 and not self.get('is_loop'):
                wf_dict[self.get('number')] = lastleg
=======
                'onshell': self.get('onshell')
                })
            if optimization != 0:
                wf_dict[(self.get('number'),self.get('onshell'))] = lastleg
>>>>>>> 853bbce1

        for mother in self.get('mothers'):           
            try:
<<<<<<< HEAD
                if mother.get('is_loop'):
                # Loop wavefunction should always be redefined
                    raise KeyError
                leg = wf_dict[mother.get('number')]
=======
                leg = wf_dict[(mother.get('number'),False)]
>>>>>>> 853bbce1
            except KeyError:
                leg = base_objects.Leg({
                    'id': mother.get_pdg_code(),
                    'number': mother.get('number_external'),
                    'state': mother.get('leg_state'),
<<<<<<< HEAD
                    'from_group': mother.get('onshell'),
                    'loop_line':mother.get('is_loop')
                    })
                if optimization != 0 and not mother.get('is_loop'):
                    wf_dict[mother.get('number')] = leg
=======
                    'onshell': None
                    })
                if optimization != 0:
                    wf_dict[(mother.get('number'),False)] = leg
>>>>>>> 853bbce1
            legs.append(leg)

        legs.append(lastleg)

        vertex = base_objects.Vertex({
            'id': self.get('interaction_id'),
            'legs': legs})

        return vertex

    def get_color_indices(self):
        """Recursive method to get the color indices corresponding to
        this wavefunction and its mothers."""

        if not self.get('mothers'):
            return []

        color_indices = []

        # Add color indices for all mothers
        for mother in self.get('mothers'):
            # This is where recursion happens
            color_indices.extend(mother.get_color_indices())
        # Add this wf's color index
        color_indices.append(self.get('color_key'))

        return color_indices

    def get_lcutspinletter(self):
        """Returns S,V or F depending on the spin of the mother loop particle.
        Return '' otherwise."""
        
        if self['is_loop'] and not self.get('mothers'):
            if self.get('spin') == 1:
                return 'S'
            if self.get('spin') == 2:
                return 'F'
            if self.get('spin') == 3:
                return 'V'
            else:
                raise MadGraph5Error,'L-cut particle type not supported'
        else:
            return ''

    def get_s_and_t_channels(self, ninitial, mother_leg):
        """Returns two lists of vertices corresponding to the s- and
        t-channels that can be traced from this wavefunction, ordered
        from the outermost s-channel and in/down towards the highest
        number initial state leg. mother_leg corresponds to self but with
        correct leg number = min(final state mothers)."""

        schannels = base_objects.VertexList()
        tchannels = base_objects.VertexList()

        mother_leg = copy.copy(mother_leg)

        # Add vertices for all s-channel mothers
        final_mothers = filter(lambda wf: wf.get('number_external') > ninitial,
                               self.get('mothers'))

        for mother in final_mothers:
            schannels.extend(mother.get_base_vertices({}, optimization = 0))

        # Extract initial state mothers
        init_mothers = filter(lambda wf: wf.get('number_external') <= ninitial,
                              self.get('mothers'))

        assert len(init_mothers) < 3 , \
                   "get_s_and_t_channels can only handle up to 2 initial states"

        if len(init_mothers) == 1:
            # This is an s-channel or t-channel leg, or the initial
            # leg of a decay process. Add vertex and continue stepping
            # down towards external initial state
            legs = base_objects.LegList()
            mothers = final_mothers + init_mothers

            for mother in mothers:
                legs.append(base_objects.Leg({
                    'id': mother.get_pdg_code(),
                    'number': mother.get('number_external'),
                    'state': mother.get('leg_state'),
                    'onshell': mother.get('onshell')
                    }))

            if init_mothers[0].get('number_external') == 1 and \
                   not init_mothers[0].get('leg_state') and \
                   ninitial > 1:
                # If this is t-channel going towards external leg 1,
                # mother_leg is resulting wf
                legs.append(mother_leg)
            else:
                # For decay processes or if init_mother is an s-channel leg
                # or we are going towards external leg 2, mother_leg
                # is one of the mothers (placed next-to-last)
                legs.insert(-1, mother_leg)
                # Need to switch direction of the resulting s-channel
                legs[-1].set('id', init_mothers[0].get_anti_pdg_code())
                
            # Renumber resulting leg according to minimum leg number
            legs[-1].set('number', min([l.get('number') for l in legs[:-1]]))

            vertex = base_objects.Vertex({
                'id': self.get('interaction_id'),
                'legs': legs})

            # Add s- and t-channels from init_mother
            new_mother_leg = legs[-1]
            if init_mothers[0].get('number_external') == 1 and \
                   not init_mothers[0].get('leg_state') and \
                   ninitial > 1:
                # Mother of next vertex is init_mothers[0]
                # (next-to-last in legs)
                new_mother_leg = legs[-2]

            mother_s, tchannels = \
                      init_mothers[0].get_s_and_t_channels(ninitial,
                                                           new_mother_leg)
            if ninitial == 1 or init_mothers[0].get('leg_state') == True:
                # This vertex is s-channel
                schannels.append(vertex)
            elif init_mothers[0].get('number_external') == 1:
                # If init_mothers is going towards external leg 1, add
                # to t-channels, at end
                tchannels.append(vertex)
            else:
                # If init_mothers is going towards external leg 2, add to
                # t-channels, at start
                tchannels.insert(0, vertex)

            schannels.extend(mother_s)

        elif len(init_mothers) == 2:
            # This is a t-channel junction. Start with the leg going
            # towards external particle 1, and then do external
            # particle 2
            init_mothers1 = filter(lambda wf: wf.get('number_external') == 1,
                                   init_mothers)[0]
            init_mothers2 = filter(lambda wf: wf.get('number_external') == 2,
                                   init_mothers)[0]

            # Create vertex
            legs = base_objects.LegList()
            for mother in final_mothers + [init_mothers1, init_mothers2]:
                legs.append(base_objects.Leg({
                    'id': mother.get_pdg_code(),
                    'number': mother.get('number_external'),
                    'state': mother.get('leg_state'),
                    'onshell': mother.get('onshell')
                    }))
            legs.insert(0, mother_leg)

            # Renumber resulting leg according to minimum leg number
            legs[-1].set('number', min([l.get('number') for l in legs[:-1]]))

            vertex = base_objects.Vertex({
                'id': self.get('interaction_id'),
                'legs': legs})

            # Add s- and t-channels going down towards leg 1
            mother_s, tchannels = \
                      init_mothers1.get_s_and_t_channels(ninitial, legs[1])
            schannels.extend(mother_s)

            # Add vertex
            tchannels.append(vertex)

            # Add s- and t-channels going down towards leg 2
            mother_s, mother_t = \
                      init_mothers2.get_s_and_t_channels(ninitial, legs[-1])
            schannels.extend(mother_s)
            tchannels.extend(mother_t)

        # Sort s-channels according to number
        schannels.sort(lambda x1,x2: x2.get('legs')[-1].get('number') - \
                       x1.get('legs')[-1].get('number'))

        return schannels, tchannels

    def get_conjugate_index(self):
        """Return the index of the particle that should be conjugated."""

        if self.needs_hermitian_conjugate():
            fermions = [wf for wf in self.get('mothers') if \
                        wf.is_fermion()]
            indices = []
            self_index = self.find_outgoing_number() - 1
            if self.is_fermion():
                fermions.insert(self_index, self)
            for i in range(0,len(fermions), 2):
                if fermions[i].get('fermionflow') < 0 or \
                   fermions[i+1].get('fermionflow') < 0:
                    indices.append(i/2 + 1)
            return tuple(indices)
        else:
            return ()

    def get_vertex_leg_numbers(self):
        """Get a list of the number of legs in vertices in this diagram"""

        if not self.get('mothers'):
            return []

        vertex_leg_numbers = [len(self.get('mothers')) + 1]
        for mother in self.get('mothers'):
            vertex_leg_numbers.extend(mother.get_vertex_leg_numbers())

        return vertex_leg_numbers

    # Overloaded operators

    def __eq__(self, other):
        """Overloading the equality operator, to make comparison easy
        when checking if wavefunction is already written, or when
        checking for identical processes. Note that the number for
        this wavefunction, the pdg code, and the interaction id are
        irrelevant, while the numbers for the mothers are important.
        """

        if not isinstance(other, HelasWavefunction):
            return False

        # Check relevant directly defined properties
        if self['number_external'] != other['number_external'] or \
           self['fermionflow'] != other['fermionflow'] or \
           self['color_key'] != other['color_key'] or \
           self['lorentz'] != other['lorentz'] or \
           self['coupling'] != other['coupling'] or \
           self['state'] != other['state'] or \
           self['onshell'] != other['onshell'] or \
           self.get('spin') != other.get('spin') or \
           self.get('self_antipart') != other.get('self_antipart') or \
           self.get('mass') != other.get('mass') or \
           self.get('width') != other.get('width') or \
           self.get('color') != other.get('color') or \
           self['decay'] != other['decay'] or \
           self['decay'] and self['particle'] != other['particle']:
            return False

        # Check that mothers have the same numbers (only relevant info)
        return sorted([mother['number'] for mother in self['mothers']]) == \
               sorted([mother['number'] for mother in other['mothers']])

    def __ne__(self, other):
        """Overloading the nonequality operator, to make comparison easy"""
        return not self.__eq__(other)

#===============================================================================
# HelasWavefunctionList
#===============================================================================
class HelasWavefunctionList(base_objects.PhysicsObjectList):
    """List of HelasWavefunction objects. This class has the routine
    check_and_fix_fermion_flow, which checks for fermion flow clashes
    among the mothers of an amplitude or wavefunction.
    """

    def is_valid_element(self, obj):
        """Test if object obj is a valid HelasWavefunction for the list."""

        return isinstance(obj, HelasWavefunction)

    # Helper functions

    def to_array(self):
        return array.array('i', [w['number'] for w in self])

    def check_and_fix_fermion_flow(self,
                                   wavefunctions,
                                   diagram_wavefunctions,
                                   external_wavefunctions,
                                   my_wf,
                                   wf_number,
                                   force_flip_flow=False,
                                   number_to_wavefunctions=[]):
        """Check for clashing fermion flow (N(incoming) !=
        N(outgoing)). If found, we need to trace back through the
        mother structure (only looking at fermions), until we find a
        Majorana fermion. Then flip fermion flow along this line all
        the way from the initial clash to the external fermion (in the
        right way, see check_majorana_and_flip_flow), and consider an
        incoming particle with fermionflow -1 as outgoing (and vice
        versa). Continue until we have N(incoming) = N(outgoing).
        
        Since the wavefunction number might get updated, return new
        wavefunction number.
        """

        # Clash is defined by whether any of the fermion lines are clashing
        fermion_mother = None

        # Keep track of clashing fermion wavefunctions
        clashes = []
        
        # First check the fermion mother on the same fermion line
        if my_wf and my_wf.is_fermion():
            fermion_mother = my_wf.find_mother_fermion()
            if my_wf.get_with_flow('state') != \
                   fermion_mother.get_with_flow('state'):
                clashes.append([fermion_mother])

        # Now check all other fermions
        other_fermions = [w for w in self if \
                          w.is_fermion() and w != fermion_mother]

        for iferm in range(0, len(other_fermions), 2):
            if other_fermions[iferm].get_with_flow('state') == \
               other_fermions[iferm+1].get_with_flow('state'):
                clashes.append([other_fermions[iferm],
                                other_fermions[iferm+1]])

        if not clashes:
            return wf_number

        # If any of the mothers have negative fermionflow, we need to
        # take this mother first.
        for clash in clashes:
            neg_fermionflow_mothers = [m for m in clash if \
                                       m.get('fermionflow') < 0]

            if not neg_fermionflow_mothers:
                neg_fermionflow_mothers = clash

            for mother in neg_fermionflow_mothers:

                # Call recursive function to check for Majorana fermions
                # and flip fermionflow if found

                found_majorana = False
                state_before = mother.get_with_flow('state')
                new_mother, wf_number = mother.check_majorana_and_flip_flow(\
                                                    found_majorana,
                                                    wavefunctions,
                                                    diagram_wavefunctions,
                                                    external_wavefunctions,
                                                    wf_number,
                                                    force_flip_flow,
                                                    number_to_wavefunctions)

                if new_mother.get_with_flow('state') == state_before:
                    # Fermion flow was not flipped, try next mother
                    continue

                # Replace old mother with new mother
                mother_index = self.index(mother)
                self[self.index(mother)] = new_mother
                clash_index = clash.index(mother)
                clash[clash.index(mother)] = new_mother

                # Fermion flow was flipped, abort loop
                break
            
            if len(clash) == 1 and clash[0].get_with_flow('state') != \
                   my_wf.get_with_flow('state') or \
                   len(clash) == 2 and clash[0].get_with_flow('state') == \
                   clash[1].get_with_flow('state'):
                # No Majorana fermion in any relevant legs - try again,
                # but simply use the first relevant leg
                force_flip_flow = True
                wf_number = self.check_and_fix_fermion_flow(\
                                       wavefunctions,
                                       diagram_wavefunctions,
                                       external_wavefunctions,
                                       my_wf,
                                       wf_number,
                                       force_flip_flow,
                                       number_to_wavefunctions)
                # Already ran for all clashes, abort loop
                break

        return wf_number

    def insert_own_mothers(self):
        """Recursively go through a wavefunction list and insert the
        mothers of all wavefunctions, return the result.
        Assumes that all wavefunctions have unique numbers."""

        res = copy.copy(self)
        # Recursively build up res
        for wf in self:
            index = res.index(wf)
            res = res[:index] + wf.get('mothers').insert_own_mothers() \
                  + res[index:]

        # Make sure no wavefunctions occur twice, by removing doublets
        # from the back
        i = len(res) - 1
        while res[:i]:
            if res[i].get('number') in [w.get('number') for w in res[:i]]:
                res.pop(i)
            i = i - 1

        return res

    def sort_by_pdg_codes(self, pdg_codes, my_pdg_code = 0):
        """Sort this HelasWavefunctionList according to the cyclic
        order of the pdg codes given. my_pdg_code is the pdg code of
        the daughter wavefunction (or 0 if daughter is amplitude)."""

        if not pdg_codes:
            return self, 0

        pdg_codes = copy.copy(pdg_codes)

        # Remove the argument wavefunction code from pdg_codes

        my_index = -1
        if my_pdg_code:
            # Remember index of my code
            my_index = pdg_codes.index(my_pdg_code)
            pdg_codes.pop(my_index)
        
        mothers = copy.copy(self)
        # Sort according to interaction pdg codes

        mother_codes = [ wf.get_pdg_code() for wf \
                         in mothers ]

        if pdg_codes == mother_codes:
            # Already sorted - skip sort below
            return mothers, my_index

        sorted_mothers = []
        for i, code in enumerate(pdg_codes):
            index = mother_codes.index(code)
            mother_codes.pop(index)
            mother = mothers.pop(index)
            sorted_mothers.append(mother)

        if mothers:
            raise base_objects.PhysicsObject.PhysicsObjectError

        return HelasWavefunctionList(sorted_mothers), my_index

    @staticmethod
    def extract_wavefunctions(mothers):
        """Recursively extract the wavefunctions from mothers of mothers"""

        wavefunctions = copy.copy(mothers)
        for wf in mothers:
            wavefunctions.extend(HelasWavefunctionList.\
                                 extract_wavefunctions(wf.get('mothers')))

        return wavefunctions

#===============================================================================
# HelasAmplitude
#===============================================================================
class HelasAmplitude(base_objects.PhysicsObject):
    """HelasAmplitude object, has the information necessary for
    writing a call to a HELAS amplitude routine:a list of mother wavefunctions,
    interaction id, amplitude number
    """

    def default_setup(self):
        """Default values for all properties"""

        # Properties related to the interaction generating the propagator
        self['interaction_id'] = 0
        # Base for born amplitude, the 'type' argument for the CT-vertices
        # and 'loop' for the HelasAmplitudes in a LoopHelasAmplitude.
        self['type'] = 'base'
        self['pdg_codes'] = []
        self['orders'] = {}
        self['inter_color'] = None
        self['lorentz'] = []
        self['coupling'] = ['none']
        # The Lorentz and color index used in this amplitude
        self['color_key'] = 0
        # Properties relating to the vertex
        self['number'] = 0
        self['fermionfactor'] = 0
        self['color_indices'] = []
        self['mothers'] = HelasWavefunctionList()

    # Customized constructor
    def __init__(self, *arguments):
        """Allow generating a HelasAmplitude from a Vertex
        """

        if len(arguments) > 1:
            if isinstance(arguments[0], base_objects.Vertex) and \
               isinstance(arguments[1], base_objects.Model):
                super(HelasAmplitude, self).__init__()
                self.set('interaction_id',
                         arguments[0].get('id'), arguments[1])
        elif arguments:
            super(HelasAmplitude, self).__init__(arguments[0])
        else:
            super(HelasAmplitude, self).__init__()

    def filter(self, name, value):
        """Filter for valid property values."""

        if name == 'interaction_id':
            if not isinstance(value, int):
                raise self.PhysicsObjectError, \
                        "%s is not a valid integer for interaction id" % \
                        str(value)

        if name == 'pdg_codes':
            #Should be a list of integers
            if not isinstance(value, list):
                raise self.PhysicsObjectError, \
                        "%s is not a valid list of integers" % str(value)
            for mystr in value:
                if not isinstance(mystr, int):
                    raise self.PhysicsObjectError, \
                        "%s is not a valid integer" % str(mystr)

        if name == 'orders':
            #Should be a dict with valid order names ask keys and int as values
            if not isinstance(value, dict):
                raise self.PhysicsObjectError, \
                        "%s is not a valid dict for coupling orders" % \
                                                                    str(value)
            for order in value.keys():
                if not isinstance(order, str):
                    raise self.PhysicsObjectError, \
                        "%s is not a valid string" % str(order)
                if not isinstance(value[order], int):
                    raise self.PhysicsObjectError, \
                        "%s is not a valid integer" % str(value[order])

        if name == 'inter_color':
            # Should be None or a color string
            if value and not isinstance(value, color.ColorString):
                    raise self.PhysicsObjectError, \
                            "%s is not a valid Color String" % str(value)

        if name == 'lorentz':
            #Should be a list of string
            if not isinstance(value, list):
                    raise self.PhysicsObjectError, \
                        "%s is not a valid list of string" % str(value)
            for name in value:
                if not isinstance(name, str):
                    raise self.PhysicsObjectError, \
                        "%s doesn't contain only string" % str(value)
                        
        if name == 'coupling':
            #Should be a list of string
            if not isinstance(value, list):
                raise self.PhysicsObjectError, \
                      "%s is not a valid coupling (list of string)" % str(value)
            
            for name in value:
                if not isinstance(name, str):
                    raise self.PhysicsObjectError, \
                        "%s doesn't contain only string" % str(value)
            if not len(value):
                raise self.PhysicsObjectError, \
                                      'coupling should have at least one value'

        if name == 'color_key':
            if value and not isinstance(value, int):
                raise self.PhysicsObjectError, \
                      "%s is not a valid integer" % str(value)

        if name == 'number':
            if not isinstance(value, int):
                raise self.PhysicsObjectError, \
                        "%s is not a valid integer for amplitude number" % \
                        str(value)

        if name == 'fermionfactor':
            if not isinstance(value, int):
                raise self.PhysicsObjectError, \
                        "%s is not a valid integer for fermionfactor" % \
                        str(value)
            if not value in [-1, 0, 1]:
                raise self.PhysicsObjectError, \
                        "%s is not a valid fermion factor (-1, 0 or 1)" % \
                        str(value)

        if name == 'color_indices':
            #Should be a list of integers
            if not isinstance(value, list):
                raise self.PhysicsObjectError, \
                        "%s is not a valid list of integers" % str(value)
            for mystr in value:
                if not isinstance(mystr, int):
                    raise self.PhysicsObjectError, \
                        "%s is not a valid integer" % str(mystr)

        if name == 'mothers':
            if not isinstance(value, HelasWavefunctionList):
                raise self.PhysicsObjectError, \
                      "%s is not a valid list of mothers for amplitude" % \
                      str(value)

        return True

    def __str__(self):
        """ practicle way to represent an HelasAmplitude"""
        
        mystr = '{\n'
        for prop in self.get_sorted_keys():
            if isinstance(self[prop], str):
                mystr = mystr + '    \'' + prop + '\': \'' + \
                        self[prop] + '\',\n'
            elif isinstance(self[prop], float):
                mystr = mystr + '    \'' + prop + '\': %.2f,\n' % self[prop]
            elif isinstance(self[prop], int):
                mystr = mystr + '    \'' + prop + '\': %s,\n' % self[prop]                
            elif prop != 'mothers':
                mystr = mystr + '    \'' + prop + '\': ' + \
                       str(self[prop]) + ',\n'
            else:
                info = [m.get('pdg_code') for m in self['mothers']]
                mystr += '    \'%s\': %s,\n' % (prop, info) 
                
        mystr = mystr.rstrip(',\n')
        mystr = mystr + '\n}'

        return mystr

    # Enhanced get function
    def get(self, name):
        """Get the value of the property name."""

        if name == 'fermionfactor' and not self[name]:
            self.calculate_fermionfactor()

        return super(HelasAmplitude, self).get(name)

    # Enhanced set function, where we can append a model

    def set(self, *arguments):
        """When setting interaction_id, if model is given (in tuple),
        set all other interaction properties. When setting pdg_code,
        if model is given, set all other particle properties."""

        assert len(arguments) > 1, "Too few arguments for set"

        name = arguments[0]
        value = arguments[1]

        if len(arguments) > 2 and \
               isinstance(value, int) and \
               isinstance(arguments[2], base_objects.Model):
            if name == 'interaction_id':
                self.set('interaction_id', value)
                if value > 0:
                    inter = arguments[2].get('interaction_dict')[value]
                    self.set('pdg_codes',
                             [part.get_pdg_code() for part in \
                              inter.get('particles')])
                    self.set('orders', inter.get('orders'))
                    # Note that the following values might change, if
                    # the relevant color/lorentz/coupling is not index 0
                    if inter.get('type'):
                        self.set('type', inter.get('type')[0])
                    if inter.get('color'):
                        self.set('inter_color', inter.get('color')[0])
                    if inter.get('lorentz'):
                        self.set('lorentz', [inter.get('lorentz')[0]])
                    if inter.get('couplings'):
                        self.set('coupling', [inter.get('couplings').values()[0]])
                return True
            else:
                raise self.PhysicsObjectError, \
                      "%s not allowed name for 3-argument set", name
        else:
            return super(HelasAmplitude, self).set(name, value)

    def get_sorted_keys(self):
        """Return particle property names as a nicely sorted list."""

        return ['interaction_id', 'pdg_codes', 'orders', 'inter_color', 
                'lorentz', 'coupling', 'color_key', 'number', 'color_indices',
                'fermionfactor', 'mothers']

    # Helper functions

    def check_and_fix_fermion_flow(self,
                                   wavefunctions,
                                   diagram_wavefunctions,
                                   external_wavefunctions,
                                   wf_number):
        """Check for clashing fermion flow (N(incoming) !=
        N(outgoing)) in mothers. For documentation, check
        HelasWavefunction.check_and_fix_fermion_flow.
        """

        self.set('mothers', self.get('mothers').sort_by_pdg_codes(\
            self.get('pdg_codes'), 0)[0])
                 
        return self.get('mothers').check_and_fix_fermion_flow(\
                                   wavefunctions,
                                   diagram_wavefunctions,
                                   external_wavefunctions,
                                   None,
                                   wf_number)


    def needs_hermitian_conjugate(self):
        """Returns true if any of the mothers have negative
        fermionflow"""

        return any([wf.get('fermionflow') < 0 for wf in \
                    self.get('mothers')])

    def get_epsilon_order(self):
        """Based on the type of the amplitude, determines to which epsilon
        order it contributes"""
        
        if '1eps' in self['type']:
            return 1
        elif '2eps' in self['type']:
            return 2
        else:
            return 0

    def get_call_key(self):
        """Generate the (spin, state) tuples used as key for the helas call
        dictionaries in HelasModel"""

        res = []
        for mother in self.get('mothers'):
            res.append(mother.get_spin_state_number())

        # Sort according to spin and flow direction
        res.sort()

        # The call is different depending on the type of vertex. 
        # For example, base would give AMP(%d), R2 would give AMPL(0,%d)
        # and a single pole UV counter-term would give AMPL(1,%d).
        # Also for loop amplitudes, one must have the tag 'loop'
        if self['type']!='base':
            res.append(self['type'])

        # Check if we need to append a charge conjugation flag
        if self.needs_hermitian_conjugate():
            res.append(self.get_conjugate_index())

        return (tuple(res), tuple(self.get('lorentz')))

    def calculate_fermionfactor(self):
        """Calculate the fermion factor for the diagram corresponding
        to this amplitude"""

        # Pick out fermion mothers
        fermions = [wf for wf in self.get('mothers') if wf.is_fermion()]

        # Pick out bosons
        bosons = filter(lambda wf: wf.is_boson(), self.get('mothers'))

        fermion_number_list = []

        # If there are fermion line pairs, append them as
        # [NI,NO,n1,n2,...]
        fermion_numbers = [f.get_fermion_order() for f in fermions]
        for iferm in range(0, len(fermion_numbers), 2):
            fermion_number_list.append(fermion_numbers[iferm][0])
            fermion_number_list.append(fermion_numbers[iferm+1][0])
            fermion_number_list.extend(fermion_numbers[iferm][1])
            fermion_number_list.extend(fermion_numbers[iferm+1][1])

        for boson in bosons:
            # Bosons return a list [n1,n2,...]
            fermion_number_list.extend(boson.get_fermion_order())

        self['fermionfactor'] = \
                         HelasAmplitude.sign_flips_to_order(fermion_number_list)

    @staticmethod
    def sign_flips_to_order(fermions):
        """Gives the sign corresponding to the number of flips needed
        to place the fermion numbers in order"""

        # Perform bubble sort on the fermions, and keep track of
        # the number of flips that are needed

        nflips = 0

        for i in range(len(fermions) - 1):
            for j in range(i + 1, len(fermions)):
                if fermions[j] < fermions[i]:
                    tmp = fermions[i]
                    fermions[i] = fermions[j]
                    fermions[j] = tmp
                    nflips = nflips + 1

        return (-1) ** nflips

    def get_base_diagram(self, wf_dict, vx_list = [], optimization = 1):
        """Return the base_objects.Diagram which corresponds to this
        amplitude, using a recursive method for the wavefunctions."""

        vertices = base_objects.VertexList()

        # Add vertices for all mothers
        for mother in self.get('mothers'):
            vertices.extend(mother.get_base_vertices(wf_dict, vx_list,
                                                     optimization))
        # Generate last vertex
        vertex = self.get_base_vertex(wf_dict, vx_list, optimization)

        vertices.append(vertex)

        return base_objects.Diagram({'vertices': vertices})

    def get_base_vertex(self, wf_dict, vx_list = [], optimization = 1):
        """Get a base_objects.Vertex corresponding to this amplitude."""
                
        # Generate last vertex
        legs = base_objects.LegList()
        for mother in self.get('mothers'):
            try:
<<<<<<< HEAD
                if mother.get('is_loop'):
                    # Loop wavefunction should always be redefined
                    raise KeyError
                leg = wf_dict[mother.get('number')]
=======
                leg = wf_dict[(mother.get('number'),False)]
>>>>>>> 853bbce1
            except KeyError:
                leg = base_objects.Leg({
                    'id': mother.get_pdg_code(),
                    'number': mother.get('number_external'),
                    'state': mother.get('leg_state'),
<<<<<<< HEAD
                    'from_group': mother.get('onshell'),
                    'loop_line':mother.get('is_loop')
                    })
                if optimization != 0 and not mother.get('is_loop'):
                    wf_dict[mother.get('number')] = leg
=======
                    'onshell': None
                    })
                if optimization != 0:
                    wf_dict[(mother.get('number'),False)] = leg
>>>>>>> 853bbce1
            legs.append(leg)

        return base_objects.Vertex({
            'id': self.get('interaction_id'),
            'legs': legs})

    def get_s_and_t_channels(self, ninitial):
        """Returns two lists of vertices corresponding to the s- and
        t-channels of this amplitude/diagram, ordered from the outermost
        s-channel and in/down towards the highest number initial state
        leg."""

        schannels = base_objects.VertexList()
        tchannels = base_objects.VertexList()

        # Add vertices for all s-channel mothers
        final_mothers = filter(lambda wf: wf.get('number_external') > ninitial,
                               self.get('mothers'))

        for mother in final_mothers:
            schannels.extend(mother.get_base_vertices({}, optimization = 0))

        # Extract initial state mothers
        init_mothers = filter(lambda wf: wf.get('number_external') <= ninitial,
                              self.get('mothers'))

        if len(init_mothers) > 2:
            raise self.PhysicsObjectError, \
                  "get_s_and_t_channels can only handle up to 2 initial states"

        if len(init_mothers) == 1:
            # This is an s-channel leg, or the first vertex in a decay
            # process. Add vertex and start stepping down towards
            # initial state

            # Create vertex
            legs = base_objects.LegList()
            for mother in final_mothers + init_mothers:
                legs.append(base_objects.Leg({
                    'id': mother.get_pdg_code(),
                    'number': mother.get('number_external'),
                    'state': mother.get('leg_state'),
                    'onshell': mother.get('onshell')
                    }))

            # Renumber resulting leg according to minimum leg number
            legs[-1].set('number', min([l.get('number') for l in legs[:-1]]))
            # Change direction of init_mother
            legs[-1].set('id', init_mothers[0].get_anti_pdg_code())

            # Add vertex to s-channels
            schannels.append(base_objects.Vertex({
                'id': self.get('interaction_id'),
                'legs': legs}))

            # Add s- and t-channels from further down
            mother_s, tchannels = init_mothers[0].\
                                  get_s_and_t_channels(ninitial, legs[-1])

            schannels.extend(mother_s)
        else:
            # This is a t-channel leg. Start with the leg going
            # towards external particle 1, and then do external
            # particle 2
            init_mothers1 = filter(lambda wf: wf.get('number_external') == 1,
                                   init_mothers)[0]
            init_mothers2 = filter(lambda wf: wf.get('number_external') == 2,
                                   init_mothers)[0]

            # Create vertex
            legs = base_objects.LegList()
            for mother in final_mothers + [init_mothers1] + [init_mothers2]:
                legs.append(base_objects.Leg({
                    'id': mother.get_pdg_code(),
                    'number': mother.get('number_external'),
                    'state': mother.get('leg_state'),
                    'onshell': mother.get('onshell')
                    }))
            # Renumber resulting leg according to minimum leg number
            legs[-1].set('number', min([l.get('number') for l in legs[:-1]]))

            vertex = base_objects.Vertex({
                'id': self.get('interaction_id'),
                'legs': legs})

            # Add s- and t-channels going down towards leg 1
            mother_s, tchannels = \
                      init_mothers1.get_s_and_t_channels(ninitial, legs[-2])

            schannels.extend(mother_s)

            # Add vertex to t-channels
            tchannels.append(vertex)

            # Add s- and t-channels going down towards leg 2
            mother_s, mother_t = \
                      init_mothers2.get_s_and_t_channels(ninitial, legs[-1])
            schannels.extend(mother_s)
            tchannels.extend(mother_t)

        # Split up multiparticle vertices using fake s-channel propagators
        multischannels = [(i, v) for (i, v) in enumerate(schannels) \
                          if len(v.get('legs')) > 3]
        multitchannels = [(i, v) for (i, v) in enumerate(tchannels) \
                          if len(v.get('legs')) > 3]

        for channel in multischannels + multitchannels:
            newschannels = []
            vertex = channel[1]
            while len(vertex.get('legs')) > 3:
                # Pop the first two legs and create a new
                # s-channel from them
                popped_legs = \
                           base_objects.LegList([vertex.get('legs').pop(0) \
                                                    for i in [0,1]])
                popped_legs.append(base_objects.Leg({'id': 21,
                    'number': min([l.get('number') for l in popped_legs]),
                    'state': True,
                    'onshell': None}))

                new_vertex = base_objects.Vertex({
                    'id': vertex.get('id'),
                    'legs': popped_legs})

                # Insert the new s-channel before this vertex
                if channel in multischannels:
                    schannels.insert(channel[0], new_vertex)
                else:
                    schannels.append(new_vertex)
                legs = vertex.get('legs')
                # Insert the new s-channel into vertex
                legs.insert(0, copy.copy(popped_legs[-1]))
                # Renumber resulting leg according to minimum leg number
                legs[-1].set('number', min([l.get('number') for l in legs[:-1]]))

        # Sort s-channels according to number
        schannels.sort(lambda x1,x2: x2.get('legs')[-1].get('number') - \
                       x1.get('legs')[-1].get('number'))

        # Finally go through all vertices, sort the legs and replace
        # leg number with propagator number -1, -2, ...
        number_dict = {}
        nprop = 0
        for vertex in schannels + tchannels:
            # Sort the legs
            legs = vertex.get('legs')[:-1]
            if vertex in schannels:
                legs.sort(lambda l1, l2: l2.get('number') - \
                          l1.get('number'))
            else:
                legs.sort(lambda l1, l2: l1.get('number') - \
                          l2.get('number'))
            for leg in legs:
                try:
                    leg.set('number', number_dict[leg.get('number')])
                except KeyError:
                    pass
            nprop = nprop - 1
            last_leg = vertex.get('legs')[-1]
            number_dict[last_leg.get('number')] = nprop
            last_leg.set('number', nprop)
            legs.append(last_leg)
            vertex.set('legs', base_objects.LegList(legs))

        return schannels, tchannels

    def get_color_indices(self):
        """Get the color indices corresponding to
        this amplitude and its mothers, using a recursive function."""

        if not self.get('mothers'):
            return []

        color_indices = []

        # Add color indices for all mothers
        for mother in self.get('mothers'):
            # This is where recursion happens
            color_indices.extend(mother.get_color_indices())

        # Add this amp's color index
        if self.get('interaction_id'):
            color_indices.append(self.get('color_key'))

        return color_indices

    def find_outgoing_number(self):
        """Return 0. Needed to treat HelasAmplitudes and
        HelasWavefunctions on same footing."""

        return 0

    def get_conjugate_index(self):
        """Return the index of the particle that should be conjugated."""

        if self.needs_hermitian_conjugate():
            fermions = [wf for wf in self.get('mothers') if \
                        wf.is_fermion()]
            indices = []
            for i in range(0,len(fermions), 2):
                if fermions[i].get('fermionflow') < 0 or \
                   fermions[i+1].get('fermionflow') < 0:
                    indices.append(i/2 + 1)
            return tuple(indices)
        else:
            return ()

    def get_vertex_leg_numbers(self):
        """Get a list of the number of legs in vertices in this diagram"""

        vertex_leg_numbers = [len(self.get('mothers'))]
        for mother in self.get('mothers'):
            vertex_leg_numbers.extend(mother.get_vertex_leg_numbers())

        return vertex_leg_numbers

    def set_coupling_color_factor(self):
        """Check if there is a mismatch between order of fermions
        w.r.t. color"""
        mothers = self.get('mothers')

        # Sort mothers according to pdg codes if fermions with indentical
        # color but not identical pdg code. Needed for antisymmetric
        # color eps^{ijk}.
        for imo in range(len(mothers)-1):
            if mothers[imo].get('color') != 1 and \
               mothers[imo].is_fermion() and \
               mothers[imo].get('color') == mothers[imo+1].get('color') and \
               mothers[imo].get('spin') == mothers[imo+1].get('spin') and \
               mothers[imo].get('pdg_code') != mothers[imo+1].get('pdg_code'):
                mothers, my_index = \
                         mothers.sort_by_pdg_codes(self.get('pdg_codes'))
                break

        if mothers != self.get('mothers'):
            # We have mismatch between fermion order for color and lorentz
            self.set('coupling', '-'+self.get('coupling'))

    # Comparison between different amplitudes, to allow check for
    # identical processes. Note that we are then not interested in
    # interaction id, but in all other properties.

    def __eq__(self, other):
        """Comparison between different amplitudes, to allow check for
        identical processes.
        """

        if not isinstance(other, HelasAmplitude):
            return False

        # Check relevant directly defined properties
        if self['lorentz'] != other['lorentz'] or \
           self['coupling'] != other['coupling'] or \
           self['number'] != other['number']:
            return False

        # Check that mothers have the same numbers (only relevant info)
        return sorted([mother['number'] for mother in self['mothers']]) == \
               sorted([mother['number'] for mother in other['mothers']])

    def __ne__(self, other):
        """Overloading the nonequality operator, to make comparison easy"""
        return not self.__eq__(other)

#===============================================================================
# HelasAmplitudeList
#===============================================================================
class HelasAmplitudeList(base_objects.PhysicsObjectList):
    """List of HelasAmplitude objects
    """

    def is_valid_element(self, obj):
        """Test if object obj is a valid HelasAmplitude for the list."""

        return isinstance(obj, HelasAmplitude)


#===============================================================================
# HelasDiagram
#===============================================================================
class HelasDiagram(base_objects.PhysicsObject):
    """HelasDiagram: list of HelasWavefunctions and a HelasAmplitude,
    plus the fermion factor associated with the corresponding diagram.
    """

    def default_setup(self):
        """Default values for all properties"""

        self['wavefunctions'] = HelasWavefunctionList()
        # One diagram can have several amplitudes, if there are
        # different Lorentz or color structures associated with this
        # diagram
        self['amplitudes'] = HelasAmplitudeList()
        self['number'] = 0

    def filter(self, name, value):
        """Filter for valid diagram property values."""

        if name == 'wavefunctions':
            if not isinstance(value, HelasWavefunctionList):
                raise self.PhysicsObjectError, \
                        "%s is not a valid HelasWavefunctionList object" % \
                        str(value)
        if name == 'amplitudes':
            if not isinstance(value, HelasAmplitudeList):
                raise self.PhysicsObjectError, \
                        "%s is not a valid HelasAmplitudeList object" % \
                        str(value)

        return True

    def get_sorted_keys(self):
        """Return particle property names as a nicely sorted list."""

        return ['wavefunctions', 'amplitudes']

    def calculate_orders(self):
        """Calculate the actual coupling orders of this diagram"""

        wavefunctions = HelasWavefunctionList.extract_wavefunctions(\
            self.get('amplitudes')[0].get('mothers'))

        coupling_orders = {}
        for wf in wavefunctions + [self.get('amplitudes')[0]]:
            if not wf.get('orders'): continue
            for order in wf.get('orders').keys():
                try:
                    coupling_orders[order] += wf.get('orders')[order]
                except:
                    coupling_orders[order] = wf.get('orders')[order]

        return coupling_orders

    def get_vertex_leg_numbers(self):
        """Get a list of the number of legs in vertices in this diagram"""

        return self.get('amplitudes')[0].get_vertex_leg_numbers()

    def get_regular_amplitudes(self):
        """ For regular HelasDiagrams, it is simply all amplitudes.
        It is overloaded in LoopHelasDiagram"""
        
        return self['amplitudes']

#===============================================================================
# HelasDiagramList
#===============================================================================
class HelasDiagramList(base_objects.PhysicsObjectList):
    """List of HelasDiagram objects
    """

    def is_valid_element(self, obj):
        """Test if object obj is a valid HelasDiagram for the list."""

        return isinstance(obj, HelasDiagram)

#===============================================================================
# HelasMatrixElement
#===============================================================================
class HelasMatrixElement(base_objects.PhysicsObject):
    """HelasMatrixElement: list of processes with identical Helas
    calls, and the list of HelasDiagrams associated with the processes.

    If initiated with an Amplitude, HelasMatrixElement calls
    generate_helas_diagrams, which goes through the diagrams of the
    Amplitude and generates the corresponding Helas calls, taking into
    account possible fermion flow clashes due to Majorana
    particles. The optional optimization argument determines whether
    optimization is used (optimization = 1, default), for maximum
    recycling of wavefunctions, or no optimization (optimization = 0)
    when each diagram is written independently of all previous
    diagrams (this is useful for running with restricted memory,
    e.g. on a GPU). For processes with many diagrams, the total number
    or wavefunctions after optimization is ~15% of the number of
    amplitudes (diagrams).

    By default, it will also generate the color information (color
    basis and color matrix) corresponding to the Amplitude.
    """

    def default_setup(self):
        """Default values for all properties"""

        self['processes'] = base_objects.ProcessList()
        self['diagrams'] = HelasDiagramList()
        self['identical_particle_factor'] = 0
        self['color_basis'] = color_amp.ColorBasis()
        self['color_matrix'] = color_amp.ColorMatrix(color_amp.ColorBasis())
        # base_amplitude is the Amplitude to be used in color
        # generation, drawing etc. For decay chain processes, this is
        # the Amplitude which corresponds to the combined process.
        self['base_amplitude'] = None
        # has_mirror_process is True if the same process but with the
        # two incoming particles interchanged has been generated
        self['has_mirror_process'] = False

    def filter(self, name, value):
        """Filter for valid diagram property values."""

        if name == 'processes':
            if not isinstance(value, base_objects.ProcessList):
                raise self.PhysicsObjectError, \
                        "%s is not a valid ProcessList object" % str(value)
        if name == 'diagrams':
            if not isinstance(value, HelasDiagramList):
                raise self.PhysicsObjectError, \
                        "%s is not a valid HelasDiagramList object" % str(value)
        if name == 'identical_particle_factor':
            if not isinstance(value, int):
                raise self.PhysicsObjectError, \
                        "%s is not a valid int object" % str(value)
        if name == 'color_basis':
            if not isinstance(value, color_amp.ColorBasis):
                raise self.PhysicsObjectError, \
                        "%s is not a valid ColorBasis object" % str(value)
        if name == 'color_matrix':
            if not isinstance(value, color_amp.ColorMatrix):
                raise self.PhysicsObjectError, \
                        "%s is not a valid ColorMatrix object" % str(value)
        if name == 'base_amplitude':
            if value != None and not \
                   isinstance(value, diagram_generation.Amplitude):
                raise self.PhysicsObjectError, \
                        "%s is not a valid Amplitude object" % str(value)
        if name == 'has_mirror_process':
            if not isinstance(value, bool):
                raise self.PhysicsObjectError, \
                        "%s is not a valid boolean" % str(value)
        return True

    def get_sorted_keys(self):
        """Return particle property names as a nicely sorted list."""

        return ['processes', 'identical_particle_factor',
                'diagrams', 'color_basis', 'color_matrix',
                'base_amplitude', 'has_mirror_process']

    # Enhanced get function
    def get(self, name):
        """Get the value of the property name."""

        if name == 'base_amplitude' and not self[name]:
            self['base_amplitude'] = self.get_base_amplitude()

        return super(HelasMatrixElement, self).get(name)

    # Customized constructor
    def __init__(self, amplitude=None, optimization=1,
                 decay_ids=[], gen_color=True):
        """Constructor for the HelasMatrixElement. In particular allows
        generating a HelasMatrixElement from an Amplitude, with
        automatic generation of the necessary wavefunctions
        """

        if amplitude != None:
            if isinstance(amplitude, diagram_generation.Amplitude):
                super(HelasMatrixElement, self).__init__()
                self.get('processes').append(amplitude.get('process'))
                self.set('has_mirror_process',
                         amplitude.get('has_mirror_process'))
                self.generate_helas_diagrams(amplitude, optimization, decay_ids)
                self.calculate_fermionfactors()
                self.calculate_identical_particle_factor()
                if gen_color and not self.get('color_basis'):
                    self.process_color()
            else:
                # In this case, try to use amplitude as a dictionary
                super(HelasMatrixElement, self).__init__(amplitude)
        else:
            super(HelasMatrixElement, self).__init__()

    # Comparison between different amplitudes, to allow check for
    # identical processes. Note that we are then not interested in
    # interaction id, but in all other properties.
    def __eq__(self, other):
        """Comparison between different matrix elements, to allow check for
        identical processes.
        """

        if not isinstance(other, HelasMatrixElement):
            return False

        # If no processes, this is an empty matrix element
        if not self['processes'] and not other['processes']:
            return True

        # Should only check if diagrams and process id are identical
        # Except in case of decay processes: then also initial state
        # must be the same
        if self['processes'] and not other['processes'] or \
               self['has_mirror_process'] != other['has_mirror_process'] or \
               self['processes'] and \
               self['processes'][0]['id'] != other['processes'][0]['id'] or \
               self['processes'][0]['is_decay_chain'] or \
               other['processes'][0]['is_decay_chain'] or \
               self['identical_particle_factor'] != \
                           other['identical_particle_factor'] or \
               self['diagrams'] != other['diagrams']:
            return False

        return True

    def __ne__(self, other):
        """Overloading the nonequality operator, to make comparison easy"""
        return not self.__eq__(other)

    def process_color(self):
        """ Perform the simple color processing from a single matrix element 
        (without optimization then). This is called from the initialization
        and pulled out here in order to have the correct treatment in daughter
        classes."""
        self.get('color_basis').build(self.get('base_amplitude'))
        self.set('color_matrix',
          color_amp.ColorMatrix(self.get('color_basis')))
        
    def generate_helas_diagrams(self, amplitude, optimization=1,
                                decay_ids=[]):
        """Starting from a list of Diagrams from the diagram
        generation, generate the corresponding HelasDiagrams, i.e.,
        the wave functions and amplitudes. Choose between default
        optimization (= 1, maximum recycling of wavefunctions) or no
        optimization (= 0, no recycling of wavefunctions, useful for
        GPU calculations with very restricted memory).

        Note that we need special treatment for decay chains, since
        the end product then is a wavefunction, not an amplitude.
        """
        
        assert  isinstance(amplitude, diagram_generation.Amplitude), \
                    "Missing or erraneous arguments for generate_helas_diagrams"
        assert isinstance(optimization, int), \
                    "Missing or erraneous arguments for generate_helas_diagrams"


        diagram_list = amplitude.get('diagrams')
        process = amplitude.get('process')

        model = process.get('model')
        if not diagram_list:
            return

        # All the previously defined wavefunctions
        wavefunctions = []
        # List of minimal information for comparison with previous
        # wavefunctions
        wf_mother_arrays = []
        # Keep track of wavefunction number
        wf_number = 0

        # Generate wavefunctions for the external particles
        external_wavefunctions = dict([(leg.get('number'),
                                        HelasWavefunction(leg, 0, model,
                                                          decay_ids)) \
                                       for leg in process.get('legs')])

        # Initially, have one wavefunction for each external leg.
        wf_number = len(process.get('legs'))

        # For initial state bosons, need to flip part-antipart
        # since all bosons should be treated as outgoing
        for key in external_wavefunctions.keys():
            wf = external_wavefunctions[key]
            if wf.is_boson() and wf.get('state') == 'initial' and \
               not wf.get('self_antipart'):
                wf.set('is_part', not wf.get('is_part'))

        # For initial state particles, need to flip PDG code (if has
        # antipart)
        for key in external_wavefunctions.keys():
            wf = external_wavefunctions[key]
            if wf.get('leg_state') == False and \
               not wf.get('self_antipart'):
                wf.flip_part_antipart()

        # Now go through the diagrams, looking for undefined wavefunctions

        helas_diagrams = HelasDiagramList()

        # Keep track of amplitude number and diagram number
        amplitude_number = 0
        diagram_number = 0

        for diagram in diagram_list:

            # List of dictionaries from leg number to wave function,
            # keeps track of the present position in the tree.
            # Need one dictionary per coupling multiplicity (diagram)
            number_to_wavefunctions = [{}]

            # Need to keep track of the color structures for each amplitude
            color_lists = [[]]

            # Initialize wavefunctions for this diagram
            diagram_wavefunctions = HelasWavefunctionList()

            vertices = copy.copy(diagram.get('vertices'))

            # Single out last vertex, since this will give amplitude
            lastvx = vertices.pop()

            # Go through all vertices except the last and create
            # wavefunctions
            for vertex in vertices:

                # In case there are diagrams with multiple Lorentz/color 
                # structures, we need to keep track of the wavefunctions
                # for each such structure separately, and generate
                # one HelasDiagram for each structure.
                # We use the array number_to_wavefunctions to keep
                # track of this, with one dictionary per chain of
                # wavefunctions
                # Note that all wavefunctions relating to this diagram
                # will be written out before the first amplitude is written.
                new_number_to_wavefunctions = []
                new_color_lists = []
                for number_wf_dict, color_list in zip(number_to_wavefunctions,
                                                     color_lists):
                    legs = copy.copy(vertex.get('legs'))
                    last_leg = legs.pop()
                    # Generate list of mothers from legs
                    mothers = self.getmothers(legs, number_wf_dict,
                                              external_wavefunctions,
                                              wavefunctions,
                                              diagram_wavefunctions)
                    inter = model.get('interaction_dict')[vertex.get('id')]

                    # Now generate new wavefunction for the last leg

                    # Need one amplitude for each color structure,
                    done_color = {} # store link to color
                    for coupl_key in sorted(inter.get('couplings').keys()):
                        color = coupl_key[0]
                        if color in done_color:
                            wf = done_color[color]
                            wf.get('coupling').append(inter.get('couplings')[coupl_key])
                            wf.get('lorentz').append(inter.get('lorentz')[coupl_key[1]])
                            continue
                        wf = HelasWavefunction(last_leg, vertex.get('id'), model)
                        wf.set('coupling', [inter.get('couplings')[coupl_key]])
                        if inter.get('color'):
                            wf.set('inter_color', inter.get('color')[coupl_key[0]])
                        done_color[color] = wf
                        wf.set('lorentz', [inter.get('lorentz')[coupl_key[1]]])
                        wf.set('color_key', color)
                        wf.set('mothers', mothers)
                        # Need to set incoming/outgoing and
                        # particle/antiparticle according to the fermion flow
                        # of mothers
                        wf.set_state_and_particle(model)
                        # Need to check for clashing fermion flow due to
                        # Majorana fermions, and modify if necessary
                        # Also need to keep track of the wavefunction number.
                        wf, wf_number = wf.check_and_fix_fermion_flow(\
                                                   wavefunctions,
                                                   diagram_wavefunctions,
                                                   external_wavefunctions,
                                                   wf_number)
                        # Create new copy of number_wf_dict
                        new_number_wf_dict = copy.copy(number_wf_dict)

                        # Store wavefunction
                        try:
                            wf = diagram_wavefunctions[\
                                    diagram_wavefunctions.index(wf)]
                        except ValueError:
                            # Update wf number
                            wf_number = wf_number + 1
                            wf.set('number', wf_number)
                            try:
                                # Use wf_mother_arrays to locate existing
                                # wavefunction
                                wf = wavefunctions[wf_mother_arrays.index(\
                                wf.to_array())]
                                # Since we reuse the old wavefunction, reset
                                # wf_number
                                wf_number = wf_number - 1
                            except ValueError:
                                diagram_wavefunctions.append(wf)

                        new_number_wf_dict[last_leg.get('number')] = wf

                        # Store the new copy of number_wf_dict
                        new_number_to_wavefunctions.append(\
                                                        new_number_wf_dict)
                        # Add color index and store new copy of color_lists
                        new_color_list = copy.copy(color_list)
                        new_color_list.append(coupl_key[0])
                        new_color_lists.append(new_color_list)

                number_to_wavefunctions = new_number_to_wavefunctions
                color_lists = new_color_lists

            # Generate all amplitudes corresponding to the different
            # copies of this diagram
            helas_diagram = HelasDiagram()
            diagram_number = diagram_number + 1
            helas_diagram.set('number', diagram_number)
            for number_wf_dict, color_list in zip(number_to_wavefunctions,
                                                  color_lists):
                # Now generate HelasAmplitudes from the last vertex.
                if lastvx.get('id'):
                    inter = model.get_interaction(lastvx.get('id'))
                    keys = sorted(inter.get('couplings').keys())
                    pdg_codes = [p.get_pdg_code() for p in \
                                 inter.get('particles')]
                else:
                    # Special case for decay chain - amplitude is just a
                    # placeholder for replaced wavefunction
                    inter = None
                    keys = [(0, 0)]
                    pdg_codes = None

                # Find mothers for the amplitude
                legs = lastvx.get('legs')
                mothers = self.getmothers(legs, number_wf_dict,
                                          external_wavefunctions,
                                          wavefunctions,
                                          diagram_wavefunctions).\
                                             sort_by_pdg_codes(pdg_codes, 0)[0]
                # Need to check for clashing fermion flow due to
                # Majorana fermions, and modify if necessary
                wf_number = mothers.check_and_fix_fermion_flow(wavefunctions,
                                              diagram_wavefunctions,
                                              external_wavefunctions,
                                              None,
                                              wf_number,
                                              False,
                                              number_to_wavefunctions)
                done_color = {}
                for i, coupl_key in enumerate(keys):
                    color = coupl_key[0]
                    if inter and color in done_color.keys():
                        amp = done_color[color]
                        amp.get('coupling').append(inter.get('couplings')[coupl_key])
                        amp.get('lorentz').append(inter.get('lorentz')[coupl_key[1]])
                        continue
                    amp = HelasAmplitude(lastvx, model)
                    if inter:
                        amp.set('coupling', [inter.get('couplings')[coupl_key]])
                        amp.set('lorentz', [inter.get('lorentz')[coupl_key[1]]])
                        if inter.get('color'):
                            amp.set('inter_color', inter.get('color')[color])
                        amp.set('color_key', color)
                        done_color[color] = amp
                    amp.set('mothers', mothers)
                    amplitude_number = amplitude_number + 1
                    amp.set('number', amplitude_number)
                    # Add the list with color indices to the amplitude
                    new_color_list = copy.copy(color_list)
                    if inter:
                        new_color_list.append(color)
                        
                    amp.set('color_indices', new_color_list)

                    # Add amplitude to amplitdes in helas_diagram
                    helas_diagram.get('amplitudes').append(amp)

            # After generation of all wavefunctions and amplitudes,
            # add wavefunctions to diagram
            helas_diagram.set('wavefunctions', diagram_wavefunctions)

            # Sort the wavefunctions according to number
            diagram_wavefunctions.sort(lambda wf1, wf2: \
                          wf1.get('number') - wf2.get('number'))

            if optimization:
                wavefunctions.extend(diagram_wavefunctions)
                wf_mother_arrays.extend([wf.to_array() for wf \
                                         in diagram_wavefunctions])
            else:
                wf_number = len(process.get('legs'))

            # Append this diagram in the diagram list
            helas_diagrams.append(helas_diagram)

        self.set('diagrams', helas_diagrams)

        # Sort all mothers according to the order wanted in Helas calls
        for wf in self.get_all_wavefunctions():
            wf.set('mothers', HelasMatrixElement.sorted_mothers(wf))

        for amp in self.get_all_amplitudes():
            amp.set('mothers', HelasMatrixElement.sorted_mothers(amp))
            amp.set('color_indices', amp.get_color_indices())

    def insert_decay_chains(self, decay_dict):
        """Iteratively insert decay chains decays into this matrix
        element.        
        * decay_dict: a dictionary from external leg number
          to decay matrix element.
        """

        # We need to keep track of how the
        # wavefunction numbers change
        replace_dict = {}
        for number in decay_dict.keys():
            # Find all wavefunctions corresponding to this external
            # leg number
            replace_dict[number] = [wf for wf in \
                          filter(lambda wf: not wf.get('mothers') and \
                                 wf.get('number_external') == number,
                                 self.get_all_wavefunctions())]

        # Keep track of wavefunction and amplitude numbers, to ensure
        # unique numbers for all new wfs and amps during manipulations
        numbers = [self.get_all_wavefunctions()[-1].get('number'),
                   self.get_all_amplitudes()[-1].get('number')]

        # Check if there are any Majorana particles present in any diagrams
        got_majoranas = False
        for wf in self.get_all_wavefunctions() + \
            sum([d.get_all_wavefunctions() for d in \
                 decay_dict.values()], []):
            if wf.get('fermionflow') < 0 or \
                   wf.get('self_antipart') and wf.is_fermion():
                got_majoranas = True

        # Now insert decays for all legs that have decays
        for number in decay_dict.keys():

                self.insert_decay(replace_dict[number],
                                  decay_dict[number],
                                  numbers,
                                  got_majoranas)

        # Remove all diagrams that surpass overall coupling orders
        overall_orders = self.get('processes')[0].get('overall_orders')
        if overall_orders:
            ndiag = len(self.get('diagrams'))
            idiag = 0
            while self.get('diagrams')[idiag:]:
                diagram = self.get('diagrams')[idiag]
                orders = diagram.calculate_orders()
                remove_diagram = False
                for order in orders.keys():
                    try:
                        if orders[order] > \
                               overall_orders[order]:
                            remove_diagram = True
                    except KeyError:
                        pass
                if remove_diagram:
                    self.get('diagrams').pop(idiag)
                else:
                    idiag += 1

            if len(self.get('diagrams')) < ndiag:
                # We have removed some diagrams - need to go through
                # diagrams, renumber them and set new wavefunctions
                wf_numbers = []
                ndiagrams = 0
                for diagram in self.get('diagrams'):
                    ndiagrams += 1
                    diagram.set('number', ndiagrams)
                    # Extract all wavefunctions contributing to this amplitude
                    diagram_wfs = HelasWavefunctionList()
                    for amplitude in diagram.get('amplitudes'):
                        wavefunctions = \
                          sorted(HelasWavefunctionList.\
                               extract_wavefunctions(amplitude.get('mothers')),
                                 lambda wf1, wf2: wf1.get('number') - \
                                                  wf2.get('number'))
                        for wf in wavefunctions:
                            # Check if wavefunction already used, otherwise add
                            if wf.get('number') not in wf_numbers and \
                                   wf not in diagram_wfs:
                                diagram_wfs.append(wf)
                                wf_numbers.append(wf.get('number'))
                    diagram.set('wavefunctions', diagram_wfs)

        # Final cleaning out duplicate wavefunctions - needed only if
        # we have multiple fermion flows, i.e., either multiple replaced
        # wavefunctions or  majorana fermions and multiple diagrams
        flows = reduce(lambda i1, i2: i1 * i2,
                       [len(replace_dict[i]) for i in decay_dict.keys()], 1)
        diagrams = reduce(lambda i1, i2: i1 * i2,
                               [len(decay_dict[i].get('diagrams')) for i in \
                                decay_dict.keys()], 1)

        if flows > 1 or (diagrams > 1 and got_majoranas):

            # Clean out any doublet wavefunctions

            earlier_wfs = []

            earlier_wf_arrays = []

            mothers = self.get_all_wavefunctions() + self.get_all_amplitudes()
            mother_arrays = [w['mothers'].to_array() \
                             for w in mothers]

            for diagram in self.get('diagrams'):

                if diagram.get('number') > 1:
                    earlier_wfs.extend(self.get('diagrams')[\
                        diagram.get('number') - 2].get('wavefunctions'))

                i = 0
                diag_wfs = diagram.get('wavefunctions')


                # Remove wavefunctions and replace mothers
                while diag_wfs[i:]:
                    try:
                        new_wf = earlier_wfs[\
                            earlier_wfs.index(diag_wfs[i])]
                        wf = diag_wfs.pop(i)

                        self.update_later_mothers(wf, new_wf, mothers,
                                                  mother_arrays)
                    except ValueError:
                        i = i + 1

        # When we are done with all decays, set wavefunction and
        # amplitude numbers
        for i, wf in enumerate(self.get_all_wavefunctions()):
            wf.set('number', i + 1)
        for i, amp in enumerate(self.get_all_amplitudes()):
            amp.set('number', i + 1)
            # Update fermion factors for all amplitudes
            amp.calculate_fermionfactor()
            # Update color indices
            amp.set('color_indices', amp.get_color_indices())

        # Calculate identical particle factors for
        # this matrix element
        self.identical_decay_chain_factor(decay_dict.values())

    def insert_decay(self, old_wfs, decay, numbers, got_majoranas):
        """Insert a decay chain matrix element into the matrix element.
        * old_wfs: the wavefunctions to be replaced.
          They all correspond to the same external particle, but might
          have different fermion flow directions
        * decay: the matrix element for the decay chain
        * numbers: the present wavefunction and amplitude number,
          to allow for unique numbering
          
        Note that:
        1) All amplitudes and all wavefunctions using the decaying wf
           must be copied as many times as there are amplitudes in the
           decay matrix element
        2) In the presence of Majorana particles, we must make sure
           to flip fermion flow for the decay process if needed.

        The algorithm is the following:
        1) Multiply the diagrams with the number of diagrams Ndiag in
           the decay element
        2) For each diagram in the decay element, work on the diagrams
           which corresponds to it
        3) Flip fermion flow for the decay wavefunctions if needed
        4) Insert all auxiliary wavefunctions into the diagram (i.e., all 
           except the final wavefunctions, which directly replace the
           original final state wavefunctions)
        4) Replace the wavefunctions recursively, so that we always replace
           each old wavefunctions with Namp new ones, where Namp is
           the number of amplitudes in this decay element
           diagram. Do recursion for wavefunctions which have this
           wavefunction as mother. Simultaneously replace any
           amplitudes which have this wavefunction as mother.
        """

        len_decay = len(decay.get('diagrams'))

        number_external = old_wfs[0].get('number_external')

        # Insert the decay process in the process
        for process in self.get('processes'):
            process.get('decay_chains').append(\
                   decay.get('processes')[0])

        # We need one copy of the decay element diagrams for each
        # old_wf to be replaced, since we need different wavefunction
        # numbers for them
        decay_elements = [copy.deepcopy(d) for d in \
                          [ decay.get('diagrams') ] * len(old_wfs)]

        # Need to replace Particle in all wavefunctions to avoid
        # deepcopy
        for decay_element in decay_elements:
            for idiag, diagram in enumerate(decay.get('diagrams')):
                wfs = diagram.get('wavefunctions')
                decay_diag = decay_element[idiag]
                for i, wf in enumerate(decay_diag.get('wavefunctions')):
                    wf.set('particle', wfs[i].get('particle'))
                    wf.set('antiparticle', wfs[i].get('antiparticle'))

        for decay_element in decay_elements:

            # Remove the unwanted initial state wavefunctions from decay
            for decay_diag in decay_element:
                for wf in filter(lambda wf: wf.get('number_external') == 1,
                                 decay_diag.get('wavefunctions')):
                    decay_diag.get('wavefunctions').remove(wf)

            decay_wfs = sum([d.get('wavefunctions') for d in decay_element], [])

            # External wavefunction offset for new wfs
            incr_new = number_external - \
                       decay_wfs[0].get('number_external')

            for wf in decay_wfs:
                # Set number_external for new wavefunctions
                wf.set('number_external', wf.get('number_external') + incr_new)
                # Set unique number for new wavefunctions
                numbers[0] = numbers[0] + 1
                wf.set('number', numbers[0])

        # External wavefunction offset for old wfs, only the first
        # time this external wavefunction is replaced
        (nex, nin) = decay.get_nexternal_ninitial()
        incr_old = nex - 2 # due to the incoming particle
        wavefunctions = self.get_all_wavefunctions()
        for wf in wavefunctions:
            # Only modify number_external for wavefunctions above old_wf
            if wf.get('number_external') > number_external:
                wf.set('number_external',
                       wf.get('number_external') + incr_old)

        # Multiply the diagrams by Ndiag

        diagrams = HelasDiagramList()
        for diagram in self.get('diagrams'):
            new_diagrams = [copy.copy(diag) for diag in \
                            [ diagram ] * (len_decay - 1)]
            # Update diagram number
            diagram.set('number', (diagram.get('number') - 1) * \
                        len_decay + 1)

            for i, diag in enumerate(new_diagrams):
                # Set diagram number
                diag.set('number', diagram.get('number') + i + 1)
                # Copy over all wavefunctions
                diag.set('wavefunctions',
                         copy.copy(diagram.get('wavefunctions')))
                # Copy over the amplitudes
                amplitudes = HelasAmplitudeList(\
                                [copy.copy(amp) for amp in \
                                 diag.get('amplitudes')])
                # Renumber amplitudes
                for amp in amplitudes:
                    numbers[1] = numbers[1] + 1
                    amp.set('number', numbers[1])
                diag.set('amplitudes', amplitudes)
            # Add old and new diagram to diagrams
            diagrams.append(diagram)
            diagrams.extend(new_diagrams)

        self.set('diagrams', diagrams)

        # Now we work by decay process diagram, parameterized by numdecay
        for numdecay in range(len_decay):

            # Pick out the diagrams which correspond to this decay diagram
            diagrams = [self.get('diagrams')[i] for i in \
                        range(numdecay, len(self.get('diagrams')), len_decay)]

            # Perform replacement for each of the wavefunctions in old_wfs
            for decay_element, old_wf in zip(decay_elements, old_wfs):

                decay_diag = decay_element[numdecay]

                # Find the diagrams which have old_wf
                my_diagrams = filter(lambda diag: (old_wf.get('number') in \
                                            [wf.get('number') for wf in \
                                            diag.get('wavefunctions')]),
                                     diagrams)

                # Ignore possibility for unoptimizated generation for now
                if len(my_diagrams) > 1:
                    raise self.PhysicsObjectError, \
                          "Decay chains not yet prepared for GPU"

                for diagram in my_diagrams:

                    if got_majoranas:
                        # If there are Majorana particles in any of
                        # the matrix elements, we need to check for
                        # fermion flow

                        # Earlier wavefunctions, will be used for fermion flow
                        index = [d.get('number') for d in diagrams].\
                                index(diagram.get('number'))
                        earlier_wavefunctions = \
                                      sum([d.get('wavefunctions') for d in \
                                           diagrams[:index]], [])

                        # Don't want to affect original decay
                        # wavefunctions, so need to deepcopy
                        decay_diag_wfs = copy.deepcopy(\
                                                decay_diag.get('wavefunctions'))
                        # Need to replace Particle in all
                        # wavefunctions to avoid deepcopy
                        for i, wf in enumerate(decay_diag.get('wavefunctions')):
                            decay_diag_wfs[i].set('particle', \
                                                  wf.get('particle'))
                            decay_diag_wfs[i].set('antiparticle', \
                                                  wf.get('antiparticle'))

                        # Complete decay_diag_wfs with the mother wavefunctions
                        # to allow for independent fermion flow flips
                        decay_diag_wfs = decay_diag_wfs.insert_own_mothers()

                        # These are the wavefunctions which directly replace old_wf
                        final_decay_wfs = [amp.get('mothers')[1] for amp in \
                                              decay_diag.get('amplitudes')]

                        # Since we made deepcopy, need to syncronize
                        for i, wf in enumerate(final_decay_wfs):
                            final_decay_wfs[i] = \
                                               decay_diag_wfs[decay_diag_wfs.index(wf)]
                        # Remove final wavefunctions from decay_diag_wfs,
                        # since these will be replaced separately by
                        # replace_wavefunctions
                        for wf in final_decay_wfs:
                            decay_diag_wfs.remove(wf)

                        # Check fermion flow direction
                        if old_wf.is_fermion() and \
                               old_wf.get_with_flow('state') != \
                                     final_decay_wfs[0].get_with_flow('state'):

                            # Not same flow state - need to flip flow of wf

                            for i, wf in enumerate(final_decay_wfs):

                                # We use the function
                                # check_majorana_and_flip_flow, as in the
                                # helas diagram generation.  Since we have
                                # different flow, there is already a Majorana
                                # particle along the fermion line.

                                final_decay_wfs[i], numbers[0] = \
                                                wf.check_majorana_and_flip_flow(\
                                                         True,
                                                         earlier_wavefunctions,
                                                         decay_diag_wfs,
                                                         {},
                                                         numbers[0])

                        # Remove wavefunctions which are already present in
                        # earlier_wavefunctions
                        i = 0
                        earlier_wavefunctions = \
                            sum([d.get('wavefunctions') for d in \
                                 self.get('diagrams')[:diagram.get('number') - 1]], \
                                [])
                        earlier_wf_numbers = [wf.get('number') for wf in \
                                              earlier_wavefunctions]

                        i = 0
                        mother_arrays = [w.get('mothers').to_array() for \
                                         w in final_decay_wfs]
                        while decay_diag_wfs[i:]:
                            wf = decay_diag_wfs[i]
                            try:
                                new_wf = earlier_wavefunctions[\
                                    earlier_wf_numbers.index(wf.get('number'))]
                                # If the wavefunctions are not identical,
                                # then we should keep this wavefunction,
                                # and update its number so it is unique
                                if wf != new_wf:
                                    numbers[0] = numbers[0] + 1
                                    wf.set('number', numbers[0])
                                    continue
                                decay_diag_wfs.pop(i)
                                pres_mother_arrays = [w.get('mothers').to_array() for \
                                                      w in decay_diag_wfs[i:]] + \
                                                      mother_arrays
                                self.update_later_mothers(wf, new_wf,
                                                          decay_diag_wfs[i:] + \
                                                          final_decay_wfs,
                                                          pres_mother_arrays)
                            except ValueError:
                                i = i + 1

                        # Since we made deepcopy, go through mothers and make
                        # sure we are using the ones in earlier_wavefunctions
                        for decay_wf in decay_diag_wfs + final_decay_wfs:
                            mothers = decay_wf.get('mothers')
                            for i, wf in enumerate(mothers):
                                try:
                                    mothers[i] = earlier_wavefunctions[\
                                        earlier_wf_numbers.index(wf.get('number'))]
                                except ValueError:
                                    pass
                    else:
                        # If there are no Majorana particles, the
                        # treatment is much simpler
                        decay_diag_wfs = \
                                       copy.copy(decay_diag.get('wavefunctions'))

                        # These are the wavefunctions which directly
                        # replace old_wf
                        final_decay_wfs = [amp.get('mothers')[1] for amp in \
                                              decay_diag.get('amplitudes')]

                        # Remove final wavefunctions from decay_diag_wfs,
                        # since these will be replaced separately by
                        # replace_wavefunctions
                        for wf in final_decay_wfs:
                            decay_diag_wfs.remove(wf)


                    diagram_wfs = diagram.get('wavefunctions')

                    old_wf_index = [wf.get('number') for wf in \
                                    diagram_wfs].index(old_wf.get('number'))

                    diagram_wfs = diagram_wfs[0:old_wf_index] + \
                                  decay_diag_wfs + diagram_wfs[old_wf_index:]

                    diagram.set('wavefunctions', HelasWavefunctionList(diagram_wfs))

                    # Set the decay flag for final_decay_wfs, to
                    # indicate that these correspond to decayed
                    # particles
                    for wf in final_decay_wfs:
                        wf.set('onshell', True)

                    if len_decay == 1 and len(final_decay_wfs) == 1:
                        # Can use simplified treatment, by just modifying old_wf
                        self.replace_single_wavefunction(old_wf,
                                                         final_decay_wfs[0])
                    else:
                        # Multiply wavefunctions and amplitudes and
                        # insert mothers using a recursive function
                        self.replace_wavefunctions(old_wf,
                                                   final_decay_wfs,
                                                   diagrams,
                                                   numbers)

            # Now that we are done with this set of diagrams, we need
            # to clean out duplicate wavefunctions (i.e., remove
            # identical wavefunctions which are already present in
            # earlier diagrams)
            for diagram in diagrams:

                # We can have duplicate wfs only from previous copies of
                # this diagram
                earlier_wfs = sum([d.get('wavefunctions') for d in \
                                   self.get('diagrams')[\
                                     diagram.get('number') - numdecay - 1:\
                                     diagram.get('number') - 1]], [])

                later_wfs = sum([d.get('wavefunctions') for d in \
                                   self.get('diagrams')[\
                                     diagram.get('number'):]], [])

                later_amps = sum([d.get('amplitudes') for d in \
                                   self.get('diagrams')[\
                                     diagram.get('number') - 1:]], [])

                i = 0
                diag_wfs = diagram.get('wavefunctions')

                # Remove wavefunctions and replace mothers, to make
                # sure we only have one copy of each wavefunction
                # number

                mother_arrays = [w.get('mothers').to_array() for \
                                 w in later_wfs + later_amps]

                while diag_wfs[i:]:
                    try:
                        index = [w.get('number') for w in earlier_wfs].\
                                index(diag_wfs[i].get('number'))
                        wf = diag_wfs.pop(i)
                        pres_mother_arrays = [w.get('mothers').to_array() for \
                                              w in diag_wfs[i:]] + \
                                              mother_arrays
                        self.update_later_mothers(wf, earlier_wfs[index],
                                              diag_wfs[i:] + later_wfs + later_amps,
                                              pres_mother_arrays)
                    except ValueError:
                        i = i + 1

    def update_later_mothers(self, wf, new_wf, later_wfs, later_wf_arrays):
        """Update mothers for all later wavefunctions"""

        daughters = filter(lambda tup: wf.get('number') in tup[1],
                              enumerate(later_wf_arrays))

        for (index, mothers) in daughters:
            try:
                # Replace mother
                later_wfs[index].get('mothers')[\
                    mothers.index(wf.get('number'))] = new_wf
            except ValueError:
                pass

    def replace_wavefunctions(self, old_wf, new_wfs,
                              diagrams, numbers):
        """Recursive function to replace old_wf with new_wfs, and
        multiply all wavefunctions or amplitudes that use old_wf

        * old_wf: The wavefunction to be replaced
        * new_wfs: The replacing wavefunction
        * diagrams - the diagrams that are relevant for these new
          wavefunctions.
        * numbers: the present wavefunction and amplitude number,
          to allow for unique numbering
        """

        # Pick out the diagrams which have the old_wf
        my_diagrams = filter(lambda diag: old_wf.get('number') in \
                         [wf.get('number') for wf in diag.get('wavefunctions')],
                         diagrams)

        # Replace old_wf with new_wfs in the diagrams
        for diagram in my_diagrams:

            diagram_wfs = diagram.get('wavefunctions')

            old_wf_index = [wf.get('number') for wf in \
                            diagram.get('wavefunctions')].index(old_wf.get('number'))
            diagram_wfs = diagram_wfs[:old_wf_index] + \
                          new_wfs + diagram_wfs[old_wf_index + 1:]

            diagram.set('wavefunctions', HelasWavefunctionList(diagram_wfs))

        # Now need to take care of amplitudes and wavefunctions which
        # are daughters of old_wf (only among the relevant diagrams)

        # Pick out diagrams with amplitudes which are daughters of old_wf
        amp_diagrams = filter(lambda diag: old_wf.get('number') in \
                          sum([[wf.get('number') for wf in amp.get('mothers')] \
                               for amp in diag.get('amplitudes')], []),
                              diagrams)

        for diagram in amp_diagrams:

            # Amplitudes in this diagram that are daughters of old_wf
            daughter_amps = filter(lambda amp: old_wf.get('number') in \
                                [wf.get('number') for wf in amp.get('mothers')],
                                diagram.get('amplitudes'))

            new_amplitudes = copy.copy(diagram.get('amplitudes'))

            # Loop over daughter_amps, to multiply each amp by the
            # number of replacement wavefunctions and substitute mothers
            for old_amp in daughter_amps:
                # Create copies of this amp
                new_amps = [copy.copy(amp) for amp in \
                            [ old_amp ] * len(new_wfs)]
                # Replace the old mother with the new ones
                for i, (new_amp, new_wf) in enumerate(zip(new_amps, new_wfs)):
                    mothers = copy.copy(new_amp.get('mothers'))
                    old_wf_index = [wf.get('number') for wf in mothers].index(\
                         old_wf.get('number'))
                    # Update mother
                    mothers[old_wf_index] = new_wf
                    new_amp.set('mothers', mothers)
                    # Update amp numbers for replaced amp
                    numbers[1] = numbers[1] + 1
                    new_amp.set('number', numbers[1])

                # Insert the new amplitudes in diagram amplitudes
                index = [a.get('number') for a in new_amplitudes].\
                                   index(old_amp.get('number'))
                new_amplitudes = new_amplitudes[:index] + \
                                 new_amps + new_amplitudes[index + 1:]

            # Replace diagram amplitudes with the new ones
            diagram.set('amplitudes', HelasAmplitudeList(new_amplitudes))

        # Find wavefunctions that are daughters of old_wf
        daughter_wfs = filter(lambda wf: old_wf.get('number') in \
                              [wf1.get('number') for wf1 in wf.get('mothers')],
                              sum([diag.get('wavefunctions') for diag in \
                                   diagrams], []))

        # Loop over daughter_wfs, multiply them and replace mothers
        for daughter_wf in daughter_wfs:

            # Pick out the diagrams where daughter_wf occurs
            wf_diagrams = filter(lambda diag: daughter_wf.get('number') in \
                                 [wf.get('number') for wf in \
                                  diag.get('wavefunctions')],
                                 diagrams)

            if len(wf_diagrams) > 1:
                raise self.PhysicsObjectError, \
                      "Decay chains not yet prepared for GPU"

            for diagram in wf_diagrams:

                # Now create new wfs with updated mothers
                replace_daughters = [ copy.copy(wf) for wf in \
                                      [daughter_wf] * len(new_wfs) ]

                index = [wf.get('number') for wf in \
                         daughter_wf.get('mothers')].index(old_wf.get('number'))

                # Replace the old mother with the new ones, update wf numbers
                for i, (new_daughter, new_wf) in \
                        enumerate(zip(replace_daughters, new_wfs)):
                    mothers = copy.copy(new_daughter.get('mothers'))
                    mothers[index] = new_wf
                    new_daughter.set('mothers', mothers)
                    numbers[0] = numbers[0] + 1
                    new_daughter.set('number', numbers[0])

                # This is where recursion happens.  We need to replace
                # the daughter wavefunction, and fix amplitudes and
                # wavefunctions which have it as mothers.

                self.replace_wavefunctions(daughter_wf,
                                           replace_daughters,
                                           diagrams,
                                           numbers)

    def replace_single_wavefunction(self, old_wf, new_wf):
        """Insert decay chain by simply modifying wavefunction. This
        is possible only if there is only one diagram in the decay."""

        for key in old_wf.keys():
            old_wf.set(key, new_wf.get(key))

    def identical_decay_chain_factor(self, decay_chains):
        """Calculate the denominator factor from identical decay chains"""

        final_legs = [leg.get('id') for leg in \
                      filter(lambda leg: leg.get('state') == True, \
                              self.get('processes')[0].get('legs'))]

        # Leg ids for legs being replaced by decay chains
        decay_ids = [decay.get('legs')[0].get('id') for decay in \
                     self.get('processes')[0].get('decay_chains')]

        # Find all leg ids which are not being replaced by decay chains
        non_decay_legs = filter(lambda id: id not in decay_ids,
                                final_legs)

        # Identical particle factor for legs not being decayed
        identical_indices = {}
        for id in non_decay_legs:
            if id in identical_indices:
                identical_indices[id] = \
                                    identical_indices[id] + 1
            else:
                identical_indices[id] = 1
        non_chain_factor = reduce(lambda x, y: x * y,
                                  [ math.factorial(val) for val in \
                                    identical_indices.values() ], 1)

        # Identical particle factor for decay chains
        # Go through chains to find identical ones
        chains = copy.copy(decay_chains)
        iden_chains_factor = 1
        while chains:
            ident_copies = 1
            first_chain = chains.pop(0)
            i = 0
            while i < len(chains):
                chain = chains[i]
                if HelasMatrixElement.check_equal_decay_processes(\
                                                 first_chain, chain):
                    ident_copies = ident_copies + 1
                    chains.pop(i)
                else:
                    i = i + 1
            iden_chains_factor = iden_chains_factor * \
                                 math.factorial(ident_copies)

        self['identical_particle_factor'] = non_chain_factor * \
                                    iden_chains_factor * \
                                    reduce(lambda x1, x2: x1 * x2,
                                    [me.get('identical_particle_factor') \
                                     for me in decay_chains], 1)

    def calculate_fermionfactors(self):
        """Generate the fermion factors for all diagrams in the matrix element
        """

        for diagram in self.get('diagrams'):
            for amplitude in diagram.get('amplitudes'):
                amplitude.get('fermionfactor')

    def calculate_identical_particle_factor(self):
        """Calculate the denominator factor for identical final state particles
        """

        self["identical_particle_factor"] = self.get('processes')[0].\
                                            identical_particle_factor()

    def get_base_amplitude(self):
        """Generate a diagram_generation.Amplitude from a
        HelasMatrixElement. This is used to generate both color
        amplitudes and diagram drawing."""

        # Need to take care of diagram numbering for decay chains
        # before this can be used for those!

        optimization = 1
        if len(filter(lambda wf: wf.get('number') == 1,
                      self.get_all_wavefunctions())) > 1:
            optimization = 0

        model = self.get('processes')[0].get('model')

        wf_dict = {}
        vx_list = []
        diagrams = base_objects.DiagramList()
        for diag in self.get('diagrams'):
            diagrams.append(diag.get('amplitudes')[0].get_base_diagram(\
                wf_dict, vx_list, optimization))

        for diag in diagrams:
            diag.calculate_orders(self.get('processes')[0].get('model'))
            
        return diagram_generation.Amplitude({\
            'process': self.get('processes')[0],
            'diagrams': diagrams})

    # Helper methods

    def getmothers(self, legs, number_to_wavefunctions,
                   external_wavefunctions, wavefunctions,
                   diagram_wavefunctions):
        """Generate list of mothers from number_to_wavefunctions and
        external_wavefunctions"""

        mothers = HelasWavefunctionList()

        for leg in legs:
            try:
                # The mother is an existing wavefunction
                wf = number_to_wavefunctions[leg.get('number')]
            except KeyError:
                # This is an external leg, pick from external_wavefunctions
                wf = external_wavefunctions[leg.get('number')]
                number_to_wavefunctions[leg.get('number')] = wf
                if not wf in wavefunctions and not wf in diagram_wavefunctions:
                    diagram_wavefunctions.append(wf)
            mothers.append(wf)

        return mothers

    def get_num_configs(self):
        """Get number of diagrams, which is always more than number of
        configs"""

        return len(self.get('diagrams'))    

    def get_number_of_wavefunctions(self):
        """Gives the total number of wavefunctions for this ME"""

        return sum([ len(d.get('wavefunctions')) for d in \
                       self.get('diagrams')])

    def get_all_wavefunctions(self):
        """Gives a list of all wavefunctions for this ME"""

        return sum([d.get('wavefunctions') for d in \
                       self.get('diagrams')], [])

    def get_all_amplitudes(self):
        """Gives a list of all amplitudes for this ME"""

        return sum([d.get('amplitudes') for d in \
                       self.get('diagrams')], [])

    def get_external_wavefunctions(self):
        """Gives the external wavefunctions for this ME"""

        external_wfs = filter(lambda wf: not wf.get('mothers'),
                              self.get('diagrams')[0].get('wavefunctions'))

        external_wfs.sort(lambda w1, w2: w1.get('number_external') - \
             w1.get('number_external'))

        i = 1
        while i < len(external_wfs):
            if external_wfs[i].get('number_external') == \
               external_wfs[i - 1].get('number_external'):
                external_wfs.pop(i)
            else:
                i = i + 1
        return external_wfs

    def get_number_of_amplitudes(self):
        """Gives the total number of amplitudes for this ME"""

        return sum([ len(d.get('amplitudes')) for d in \
                       self.get('diagrams')])

    def get_nexternal_ninitial(self):
        """Gives (number or external particles, number of
        incoming particles)"""

        external_wfs = filter(lambda wf: wf.get('leg_state') != \
                              'intermediate',
                              self.get_all_wavefunctions())

        return (len(set([wf.get('number_external') for wf in \
                         external_wfs])),
                len(set([wf.get('number_external') for wf in \
                         filter(lambda wf: wf.get('leg_state') == False,
                                external_wfs)])))

    def get_helicity_combinations(self):
        """Gives the number of helicity combinations for external
        wavefunctions"""

        if not self.get('processes'):
            return None

        model = self.get('processes')[0].get('model')

        return reduce(lambda x, y: x * y,
                      [ len(model.get('particle_dict')[wf.get('pdg_code')].\
                            get_helicity_states())\
                        for wf in self.get_external_wavefunctions() ], 1)

    def get_helicity_matrix(self):
        """Gives the helicity matrix for external wavefunctions"""

        if not self.get('processes'):
            return None

        process = self.get('processes')[0]
        model = process.get('model')

        return apply(itertools.product, [ model.get('particle_dict')[\
                                  wf.get('pdg_code')].get_helicity_states()\
                                  for wf in self.get_external_wavefunctions()])

    def get_denominator_factor(self):
        """Calculate the denominator factor due to:
        Averaging initial state color and spin, and
        identical final state particles"""

        model = self.get('processes')[0].get('model')

        initial_legs = filter(lambda leg: leg.get('state') == False, \
                              self.get('processes')[0].get('legs'))

        spin_factor = reduce(lambda x, y: x * y,
                             [ len(model.get('particle_dict')[leg.get('id')].\
                                   get_helicity_states())\
                               for leg in initial_legs ])

        color_factor = reduce(lambda x, y: x * y,
                              [ model.get('particle_dict')[leg.get('id')].\
                                    get('color')\
                                for leg in initial_legs ])

        return spin_factor * color_factor * self['identical_particle_factor']

    def generate_color_amplitudes(self, color_basis, diagrams):
        """ Return a list of (coefficient, amplitude number) lists,
        corresponding to the JAMPs for the HelasDiagrams and color basis passed
        in argument. The coefficients are given in the format (fermion factor, 
        colorcoeff (frac), imaginary, Nc power). """

        if not color_basis:
            # No color, simply add all amplitudes with correct factor
            # for first color amplitude
            col_amp = []
            for diagram in diagrams:
                for amplitude in diagram.get('amplitudes'):
                    col_amp.append(((amplitude.get('fermionfactor'),
                                    1, False, 0),
                                    amplitude.get('number')))
            return [col_amp]

        # There is a color basis - create a list of coefficients and
        # amplitude numbers

        col_amp_list = []
        for i, col_basis_elem in \
                enumerate(sorted(color_basis.keys())):

            col_amp = []
            for diag_tuple in color_basis[col_basis_elem]:
                res_amps = filter(lambda amp: \
                          tuple(amp.get('color_indices')) == diag_tuple[1],
                          diagrams[diag_tuple[0]].get('amplitudes'))
                if not res_amps:
                    raise self.PhysicsObjectError, \
                          """No amplitude found for color structure
                            %s and color index chain (%s) (diagram %i)""" % \
                            (col_basis_elem,
                             str(diag_tuple[1]),
                             diag_tuple[0])

                for res_amp in res_amps:
                    col_amp.append(((res_amp.get('fermionfactor'),
                                     diag_tuple[2],
                                     diag_tuple[3],
                                     diag_tuple[4]),
                                    res_amp.get('number')))

            col_amp_list.append(col_amp)

        return col_amp_list

    def get_color_amplitudes(self):
        """Return a list of (coefficient, amplitude number) lists,
        corresponding to the JAMPs for this matrix element. The
        coefficients are given in the format (fermion factor, color
        coeff (frac), imaginary, Nc power)."""
        
        return self.generate_color_amplitudes(self['color_basis'],self['diagrams'])

    def get_used_lorentz(self):
        """Return a list of (lorentz_name, conjugate, outgoing) with
        all lorentz structures used by this HelasMatrixElement."""

        return [(tuple(wa.get('lorentz')), tuple(wa.get_conjugate_index()),
                 wa.find_outgoing_number()) for wa in \
                self.get_all_wavefunctions() + self.get_all_amplitudes() \
                if wa.get('interaction_id') != 0]
        
    def get_used_couplings(self):
        """Return a list with all couplings used by this
        HelasMatrixElement."""

        return [wa.get('coupling') for wa in \
                self.get_all_wavefunctions() + self.get_all_amplitudes() \
                if wa.get('interaction_id') != 0]

    def get_mirror_processes(self):
        """Return a list of processes with initial states interchanged
        if has mirror processes"""

        if not self.get('has_mirror_process'):
            return []
        processes = base_objects.ProcessList()
        for proc in self.get('processes'):
            legs = copy.copy(proc.get('legs'))
            legs[0:2] = [legs[1],legs[0]]
            process = copy.copy(proc)
            process.set('legs', legs)
            processes.append(process)
        return processes

    @staticmethod
    def check_equal_decay_processes(decay1, decay2):
        """Check if two single-sided decay processes
        (HelasMatrixElements) are equal.

        Note that this has to be called before any combination of
        processes has occured.
        
        Since a decay processes for a decay chain is always generated
        such that all final state legs are completely contracted
        before the initial state leg is included, all the diagrams
        will have identical wave function, independently of the order
        of final state particles.
        
        Note that we assume that the process definitions have all
        external particles, corresponding to the external
        wavefunctions.
        """
        
        assert len(decay1.get('processes')) == 1 == len(decay2.get('processes')), \
                  "Can compare only single process HelasMatrixElements"

        assert len(filter(lambda leg: leg.get('state') == False, \
                      decay1.get('processes')[0].get('legs'))) == 1 and \
               len(filter(lambda leg: leg.get('state') == False, \
                      decay2.get('processes')[0].get('legs'))) == 1, \
                  "Call to check_decay_processes_equal requires " + \
                  "both processes to be unique"

        # Compare bulk process properties (number of external legs,
        # identity factors, number of diagrams, number of wavefunctions
        # initial leg, final state legs
        if len(decay1.get('processes')[0].get("legs")) != \
           len(decay1.get('processes')[0].get("legs")) or \
           len(decay1.get('diagrams')) != len(decay2.get('diagrams')) or \
           decay1.get('identical_particle_factor') != \
           decay2.get('identical_particle_factor') or \
           sum(len(d.get('wavefunctions')) for d in \
               decay1.get('diagrams')) != \
           sum(len(d.get('wavefunctions')) for d in \
               decay2.get('diagrams')) or \
           decay1.get('processes')[0].get('legs')[0].get('id') != \
           decay2.get('processes')[0].get('legs')[0].get('id') or \
           sorted([leg.get('id') for leg in \
                   decay1.get('processes')[0].get('legs')[1:]]) != \
           sorted([leg.get('id') for leg in \
                   decay2.get('processes')[0].get('legs')[1:]]):
            return False

        # Run a quick check to see if the processes are already
        # identical (i.e., the wavefunctions are in the same order)
        if [leg.get('id') for leg in \
            decay1.get('processes')[0].get('legs')] == \
           [leg.get('id') for leg in \
            decay2.get('processes')[0].get('legs')] and \
            decay1 == decay2:
            return True

        # Now check if all diagrams are identical. This is done by a
        # recursive function starting from the last wavefunction
        # (corresponding to the initial state), since it is the
        # same steps for each level in mother wavefunctions

        amplitudes2 = copy.copy(reduce(lambda a1, d2: a1 + \
                                       d2.get('amplitudes'),
                                       decay2.get('diagrams'), []))

        for amplitude1 in reduce(lambda a1, d2: a1 + d2.get('amplitudes'),
                                  decay1.get('diagrams'), []):
            foundamplitude = False
            for amplitude2 in amplitudes2:
                if HelasMatrixElement.check_equal_wavefunctions(\
                   amplitude1.get('mothers')[-1],
                   amplitude2.get('mothers')[-1]):
                    foundamplitude = True
                    # Remove amplitude2, since it has already been matched
                    amplitudes2.remove(amplitude2)
                    break
            if not foundamplitude:
                return False

        return True

    @staticmethod
    def check_equal_wavefunctions(wf1, wf2):
        """Recursive function to check if two wavefunctions are equal.
        First check that mothers have identical pdg codes, then repeat for
        all mothers with identical pdg codes."""

        # End recursion with False if the wavefunctions do not have
        # the same mother pdgs
        if sorted([wf.get('pdg_code') for wf in wf1.get('mothers')]) != \
           sorted([wf.get('pdg_code') for wf in wf2.get('mothers')]):
            return False

        # End recursion with True if these are external wavefunctions
        # (note that we have already checked that the pdgs are
        # identical)
        if not wf1.get('mothers') and not wf2.get('mothers'):
            return True

        mothers2 = copy.copy(wf2.get('mothers'))

        for mother1 in wf1.get('mothers'):
            # Compare mother1 with all mothers in wf2 that have not
            # yet been used and have identical pdg codes
            equalmothers = filter(lambda wf: wf.get('pdg_code') == \
                                  mother1.get('pdg_code'),
                                  mothers2)
            foundmother = False
            for mother2 in equalmothers:
                if HelasMatrixElement.check_equal_wavefunctions(\
                    mother1, mother2):
                    foundmother = True
                    # Remove mother2, since it has already been matched
                    mothers2.remove(mother2)
                    break
            if not foundmother:
                return False

        return True

    @staticmethod
    def sorted_mothers(arg):
        """Gives a list of mother wavefunctions sorted according to
        1. The order of the particles in the interaction
        2. Cyclic reordering of particles in same spin group
        3. Fermions ordered IOIOIO... according to the pairs in
           the interaction."""

        assert isinstance(arg, (HelasWavefunction, HelasAmplitude)), \
            "%s is not a valid HelasWavefunction or HelasAmplitude" % repr(arg)

        if not arg.get('interaction_id'):
            return arg.get('mothers')

        my_pdg_code = 0
        my_spin = 0
        if isinstance(arg, HelasWavefunction):
            my_pdg_code = arg.get_anti_pdg_code()
            my_spin = arg.get_spin_state_number()

        sorted_mothers, my_index = arg.get('mothers').sort_by_pdg_codes(\
            arg.get('pdg_codes'), my_pdg_code)

        # If fermion, partner is the corresponding fermion flow partner
        partner = None
        if isinstance(arg, HelasWavefunction) and arg.is_fermion():
            # Fermion case, just pick out the fermion flow partner
            if my_index % 2 == 0:
                # partner is after arg
                partner_index = my_index
            else:
                # partner is before arg
                partner_index = my_index - 1
            partner = sorted_mothers.pop(partner_index)
            # If partner is incoming, move to before arg
            if partner.get_spin_state_number() > 0:
                my_index = partner_index
            else:
                my_index = partner_index + 1

        # Reorder fermions pairwise according to incoming/outgoing
        for i in range(0, len(sorted_mothers), 2):
            if sorted_mothers[i].is_fermion():
                # This is a fermion, order between this fermion and its brother
                if sorted_mothers[i].get_spin_state_number() > 0 and \
                   sorted_mothers[i + 1].get_spin_state_number() < 0:
                    # Switch places between outgoing and incoming
                    sorted_mothers = sorted_mothers[:i] + \
                                      [sorted_mothers[i+1], sorted_mothers[i]] + \
                                      sorted_mothers[i+2:]
                elif sorted_mothers[i].get_spin_state_number() < 0 and \
                   sorted_mothers[i + 1].get_spin_state_number() > 0:
                    # This is the right order
                    pass
            else:
                # No more fermions in sorted_mothers
                break
            
        # Put back partner into sorted_mothers
        if partner:
            sorted_mothers.insert(partner_index, partner)

        # Next sort according to spin_state_number
        return HelasWavefunctionList(sorted_mothers)

#===============================================================================
# HelasMatrixElementList
#===============================================================================
class HelasMatrixElementList(base_objects.PhysicsObjectList):
    """List of HelasMatrixElement objects
    """

    def is_valid_element(self, obj):
        """Test if object obj is a valid HelasMatrixElement for the list."""

        return isinstance(obj, HelasMatrixElement)

#===============================================================================
# HelasDecayChainProcess
#===============================================================================
class HelasDecayChainProcess(base_objects.PhysicsObject):
    """HelasDecayChainProcess: If initiated with a DecayChainAmplitude
    object, generates the HelasMatrixElements for the core process(es)
    and decay chains. Then call combine_decay_chain_processes in order
    to generate the matrix elements for all combined processes."""

    def default_setup(self):
        """Default values for all properties"""

        self['core_processes'] = HelasMatrixElementList()
        self['decay_chains'] = HelasDecayChainProcessList()

    def filter(self, name, value):
        """Filter for valid process property values."""

        if name == 'core_processes':
            if not isinstance(value, HelasMatrixElementList):
                raise self.PhysicsObjectError, \
                        "%s is not a valid HelasMatrixElementList object" % \
                        str(value)

        if name == 'decay_chains':
            if not isinstance(value, HelasDecayChainProcessList):
                raise self.PhysicsObjectError, \
                     "%s is not a valid HelasDecayChainProcessList object" % \
                     str(value)

        return True

    def get_sorted_keys(self):
        """Return process property names as a nicely sorted list."""

        return ['core_processes', 'decay_chains']

    def __init__(self, argument=None):
        """Allow initialization with DecayChainAmplitude"""

        if isinstance(argument, diagram_generation.DecayChainAmplitude):
            super(HelasDecayChainProcess, self).__init__()
            self.generate_matrix_elements(argument)
        elif argument:
            # call the mother routine
            super(HelasDecayChainProcess, self).__init__(argument)
        else:
            # call the mother routine
            super(HelasDecayChainProcess, self).__init__()

    def nice_string(self, indent = 0):
        """Returns a nicely formatted string of the matrix element processes."""

        mystr = ""

        for process in self.get('core_processes'):
            mystr += process.get('processes')[0].nice_string(indent) + "\n"

        if self.get('decay_chains'):
            mystr += " " * indent + "Decays:\n"
        for dec in self.get('decay_chains'):
            mystr += dec.nice_string(indent + 2) + "\n"

        return  mystr[:-1]

    def generate_matrix_elements(self, dc_amplitude):
        """Generate the HelasMatrixElements for the core processes and
        decay processes (separately)"""

        assert isinstance(dc_amplitude, diagram_generation.DecayChainAmplitude), \
                        "%s is not a valid DecayChainAmplitude" % dc_amplitude


        # Extract the pdg codes of all particles decayed by decay chains
        # since these should not be combined in a MultiProcess
        decay_ids = dc_amplitude.get_decay_ids()

        matrix_elements = HelasMultiProcess.generate_matrix_elements(\
                               dc_amplitude.get('amplitudes'),
                               False,
                               decay_ids)

        self.set('core_processes', matrix_elements)

        while dc_amplitude.get('decay_chains'):
            # Pop the amplitude to save memory space
            decay_chain = dc_amplitude.get('decay_chains').pop(0)
            self['decay_chains'].append(HelasDecayChainProcess(\
                decay_chain))
            

    def combine_decay_chain_processes(self):
        """Recursive function to generate complete
        HelasMatrixElements, combining the core process with the decay
        chains.

        * If the number of decay chains is the same as the number of
        decaying particles, apply each decay chain to the corresponding
        final state particle.
        * If the number of decay chains and decaying final state particles
        don't correspond, all decays applying to a given particle type are
        combined (without double counting)."""

        # End recursion when there are no more decay chains
        if not self['decay_chains']:
            # Just return the list of matrix elements
            return self['core_processes']

        # decay_elements is a list of HelasMatrixElementLists with
        # all decay processes
        decay_elements = []

        for decay_chain in self['decay_chains']:
            # This is where recursion happens
            decay_elements.append(decay_chain.combine_decay_chain_processes())

        # Store the result in matrix_elements
        matrix_elements = HelasMatrixElementList()

        # List of list of ids for the initial state legs in all decay
        # processes
        decay_is_ids = [[element.get('processes')[0].get_initial_ids()[0] \
                         for element in elements]
                         for elements in decay_elements]

        while self['core_processes']:
            # Pop the process to save memory space
            core_process = self['core_processes'].pop(0)
            # Get all final state legs that have a decay chain defined
            fs_legs = filter(lambda leg: any([any([id == leg.get('id') for id \
                            in is_ids]) for is_ids in decay_is_ids]),
                            core_process.get('processes')[0].get_final_legs())
            # List of ids for the final state legs
            fs_ids = [leg.get('id') for leg in fs_legs]
            # Create a dictionary from id to (index, leg number)
            fs_numbers = {}
            fs_indices = {}
            for i, leg in enumerate(fs_legs):
                fs_numbers[leg.get('id')] = \
                    fs_numbers.setdefault(leg.get('id'), []) + \
                    [leg.get('number')]
                fs_indices[leg.get('id')] = \
                    fs_indices.setdefault(leg.get('id'), []) + \
                    [i]

            decay_lists = []
            # Loop over unique final state particle ids
            for fs_id in set(fs_ids):
                # decay_list has the leg numbers and decays for this
                # fs particle id:
                # decay_list = [[[n1,d1],[n2,d2]],[[n1,d1'],[n2,d2']],...]

                decay_list = []

                # Two cases: Either number of decay elements is same
                # as number of decaying particles: Then use the
                # corresponding decay for each particle. Or the number
                # of decay elements is different: Then use any decay
                # chain which defines the decay for this particle.

                chains = []
                if len(fs_legs) == len(decay_elements) and \
                       all([fs in ids for (fs, ids) in \
                             zip(fs_ids, decay_is_ids)]):
                    # The decay of the different fs parts is given
                    # by the different decay chains, respectively.
                    # Chains is a list of matrix element lists
                    for index in fs_indices[fs_id]:
                        chains.append(filter(lambda me: \
                                             me.get('processes')[0].\
                                             get_initial_ids()[0] == fs_id,
                                             decay_elements[index]))

                if len(fs_legs) != len(decay_elements) or not chains or not chains[0]:
                    # In second case, or no chains are found
                    # (e.g. because the order of decays is reversed),
                    # all decays for this particle type are used
                    chain = sum([filter(lambda me: \
                                        me.get('processes')[0].\
                                        get_initial_ids()[0] == fs_id,
                                        decay_chain) for decay_chain in \
                                 decay_elements], [])

                    chains = [chain] * len(fs_numbers[fs_id])

                red_decay_chains = []
                for prod in itertools.product(*chains):

                    # Now, need to ensure that we don't append
                    # duplicate chain combinations, e.g. (a>bc, a>de) and
                    # (a>de, a>bc)
                    
                    # Remove double counting between final states
                    if sorted([p.get('processes')[0] for p in prod],
                              lambda x1, x2: x1.compare_for_sort(x2)) \
                              in red_decay_chains:
                        continue
                    
                    # Store already used combinations
                    red_decay_chains.append(\
                    sorted([p.get('processes')[0] for p in prod],
                              lambda x1, x2: x1.compare_for_sort(x2)))

                    # Add the decays to the list
                    decay_list.append(zip(fs_numbers[fs_id], prod))

                decay_lists.append(decay_list)

            # Finally combine all decays for this process,
            # and combine them, decay by decay
            for decays in itertools.product(*decay_lists):
                
                # Generate a dictionary from leg number to decay process
                decay_dict = dict(sum(decays, []))

                # Make sure to not modify the original matrix element
                model_bk = core_process.get('processes')[0].get('model')
                # Avoid Python copying the complete model every time
                for i, process in enumerate(core_process.get('processes')):
                    process.set('model',base_objects.Model())
                matrix_element = copy.deepcopy(core_process)
                # Avoid Python copying the complete model every time
                for i, process in enumerate(matrix_element.get('processes')):
                    process.set('model', model_bk)
                    core_process.get('processes')[i].set('model', model_bk)
                # Need to replace Particle in all wavefunctions to avoid
                # deepcopy
                org_wfs = core_process.get_all_wavefunctions()
                for i, wf in enumerate(matrix_element.get_all_wavefunctions()):
                    wf.set('particle', org_wfs[i].get('particle'))
                    wf.set('antiparticle', org_wfs[i].get('antiparticle'))

                # Insert the decay chains
                logger.info("Combine %s with decays %s" % \
                            (core_process.get('processes')[0].nice_string().\
                             replace('Process: ', ''), \
                             ", ".join([d.get('processes')[0].nice_string().\
                                        replace('Process: ', '') \
                                        for d in decay_dict.values()])))

                matrix_element.insert_decay_chains(decay_dict)

                try:
                    # If an identical matrix element is already in the list,
                    # then simply add this process to the list of
                    # processes for that matrix element
                    other_processes = matrix_elements[\
                    matrix_elements.index(matrix_element)].get('processes')
                    logger.info("Combining process with %s" % \
                      other_processes[0].nice_string().replace('Process: ', ''))
                    other_processes.extend(matrix_element.get('processes'))
                except ValueError:
                    # Otherwise, if the matrix element has any diagrams,
                    # add this matrix element.
                    if matrix_element.get('processes') and \
                           matrix_element.get('diagrams'):
                        matrix_elements.append(matrix_element)

        return matrix_elements

#===============================================================================
# HelasDecayChainProcessList
#===============================================================================
class HelasDecayChainProcessList(base_objects.PhysicsObjectList):
    """List of HelasDecayChainProcess objects
    """

    def is_valid_element(self, obj):
        """Test if object obj is a valid HelasDecayChainProcess for the list."""

        return isinstance(obj, HelasDecayChainProcess)

#===============================================================================
# HelasMultiProcess
#===============================================================================
class HelasMultiProcess(base_objects.PhysicsObject):
    """HelasMultiProcess: If initiated with an AmplitudeList,
    generates the HelasMatrixElements for the Amplitudes, identifying
    processes with identical matrix elements"""

    def default_setup(self):
        """Default values for all properties"""

        self['matrix_elements'] = HelasMatrixElementList()
        
    def filter(self, name, value):
        """Filter for valid process property values."""

        if name == 'matrix_elements':
            if not isinstance(value, HelasMatrixElementList):
                raise self.PhysicsObjectError, \
                        "%s is not a valid HelasMatrixElementList object" % str(value)
        return True

    def get_sorted_keys(self):
        """Return process property names as a nicely sorted list."""

        return ['matrix_elements']

    def __init__(self, argument=None):
        """Allow initialization with AmplitudeList"""

        if isinstance(argument, diagram_generation.AmplitudeList):
            super(HelasMultiProcess, self).__init__()
            self.set('matrix_elements', self.generate_matrix_elements(argument))
        elif isinstance(argument, diagram_generation.MultiProcess):
            super(HelasMultiProcess, self).__init__()
            self.set('matrix_elements',
                     self.generate_matrix_elements(argument.get('amplitudes')))
        elif isinstance(argument, diagram_generation.Amplitude):
            super(HelasMultiProcess, self).__init__()
            self.set('matrix_elements', self.generate_matrix_elements(\
                diagram_generation.AmplitudeList([argument])))
        elif argument:
            # call the mother routine
            super(HelasMultiProcess, self).__init__(argument)
        else:
            # call the mother routine
            super(HelasMultiProcess, self).__init__()

    def get_used_lorentz(self):
        """Return a list of (lorentz_name, conjugate, outgoing) with
        all lorentz structures used by this HelasMultiProcess."""

        helas_list = []

        for me in self.get('matrix_elements'):
            helas_list.extend(me.get_used_lorentz())

        return list(set(helas_list))

    def get_used_couplings(self):
        """Return a list with all couplings used by this
        HelasMatrixElement."""

        coupling_list = []

        for me in self.get('matrix_elements'):
            coupling_list.extend([c for l in me.get_used_couplings() for c in l])

        return list(set(coupling_list))
    
    def get_matrix_elements(self):
        """Extract the list of matrix elements"""

        return self.get('matrix_elements')

    #===========================================================================
    # generate_matrix_elements
    #===========================================================================

    matrix_element_class = HelasMatrixElement

    @classmethod
    def generate_matrix_elements(cls, amplitudes, gen_color = True,
                                 decay_ids = []):
        """Generate the HelasMatrixElements for the amplitudes,
        identifying processes with identical matrix elements, as
        defined by HelasMatrixElement.__eq__. Returns a
        HelasMatrixElementList and an amplitude map (used by the
        SubprocessGroup functionality). decay_ids is a list of decayed
        particle ids, since those should not be combined even if
        matrix element is identical."""

        assert isinstance(amplitudes, diagram_generation.AmplitudeList), \
                  "%s is not valid AmplitudeList" % repr(amplitudes)

        # Keep track of already generated color objects, to reuse as
        # much as possible
        list_colorize = []
        list_color_basis = []
        list_color_matrices = []
        
        # Now this keeps track of the color matrices created from the loop-born
        # color basis. Keys are 2-tuple with the index of the loop and born basis
        # in the list above and the value is the resulting matrix.
        dict_loopborn_matrices = {}

        # List of valid matrix elements
        matrix_elements = HelasMatrixElementList()
        # List of identified matrix_elements
        identified_matrix_elements = []
        # List of amplitude tags, synchronized with identified_matrix_elements
        amplitude_tags = []
        # List of the external leg permutations for the amplitude_tags,
        # which allows to reorder the final state particles in the right way
        # for maximal process combination
        permutations = []

        def process_color(matrix_element):
            """ Process the color information for a given matrix
            element made of a tree diagram """

            # Always create an empty color basis, and the
            # list of raw colorize objects (before
            # simplification) associated with amplitude
            col_basis = color_amp.ColorBasis()
            new_amp = matrix_element.get_base_amplitude()
            matrix_element.set('base_amplitude', new_amp)
            
            colorize_obj = col_basis.create_color_dict_list(\
                             matrix_element.get('base_amplitude'))
            
            try:
                # If the color configuration of the ME has
                # already been considered before, recycle
                # the information
                col_index = list_colorize.index(colorize_obj)
            except ValueError:
                # If not, create color basis and color
                # matrix accordingly
                list_colorize.append(colorize_obj)
                col_basis.build()
                list_color_basis.append(col_basis)
                col_matrix = color_amp.ColorMatrix(col_basis)
                list_color_matrices.append(col_matrix)
                col_index = -1
                logger.info(\
                  "Processing color information for %s" % \
                  matrix_element.get('processes')[0].nice_string().\
                                 replace('Process', 'process'))
            else: # Found identical color
                logger.info(\
                  "Reusing existing color information for %s" % \
                  matrix_element.get('processes')[0].nice_string().\
                                     replace('Process', 'process'))
            if gen_color:
                matrix_element.set('color_basis',
                                   list_color_basis[col_index])
                matrix_element.set('color_matrix',
                                   list_color_matrices[col_index])

        def process_color_loop(matrix_element):
            """ Process the color information for a given matrix
            element made of a loop diagrams. It will create a different 
            color matrix depending on wether the process has a born or not."""

            # Now that the Helas Object generation is finished, we must relabel
            # the wavefunction and the amplitudes according to what should be
            # used for the output.
            matrix_element.relabel_helas_objects()

            # Always create an empty color basis, and the
            # list of raw colorize objects (before
            # simplification) associated with amplitude
            new_amp = matrix_element.get_base_amplitude()
            matrix_element.set('base_amplitude', new_amp)
            # Process the loop color basis which is needed anyway
            loop_col_basis = loop_color_amp.LoopColorBasis()
            loop_colorize_obj = loop_col_basis.create_loop_color_dict_list(\
                                  matrix_element.get('base_amplitude'))
            try:
                # If the loop color configuration of the ME has
                # already been considered before, recycle
                # the information
                loop_col_basis_index = list_colorize.index(loop_colorize_obj)
            except ValueError:
                # If not, create color basis accordingly
                list_colorize.append(loop_colorize_obj)
                loop_col_basis.build()
                loop_col_basis_index = len(list_color_basis)
                list_color_basis.append(loop_col_basis)
                logger.info(\
                  "Processing color information for %s" % \
                  matrix_element.get('processes')[0].nice_string().\
                                 replace('Process', 'loop process'))
            else: # Found identical color
                logger.info(\
                  "Reusing existing color information for %s" % \
                  matrix_element.get('processes')[0].nice_string().\
                                     replace('Process', 'loop process'))
                
            if new_amp['process']['has_born']:
                born_col_basis = loop_color_amp.LoopColorBasis()
                born_colorize_obj = born_col_basis.create_born_color_dict_list(\
                                 matrix_element.get('base_amplitude'))
                try:
                    # If the loop color configuration of the ME has
                    # already been considered before, recycle
                    # the information
                    born_col_basis_index = list_colorize.index(born_colorize_obj)
                except ValueError:
                    # If not, create color basis accordingly
                    list_colorize.append(born_colorize_obj)
                    born_col_basis.build()
                    born_col_basis_index = len(list_color_basis)
                    list_color_basis.append(born_col_basis)
                    logger.info(\
                      "Processing color information for %s" % \
                      matrix_element.get('processes')[0].nice_string().\
                                 replace('Process', 'born process'))
                else: # Found identical color
                    logger.info(\
                      "Reusing existing color information for %s" % \
                      matrix_element.get('processes')[0].nice_string().\
                                        replace('Process', 'born process'))                 
                loopborn_matrices_key=(loop_col_basis_index,born_col_basis_index)
            else:
                loopborn_matrices_key=(loop_col_basis_index,loop_col_basis_index)
                

            # Now we try to recycle the color matrix
            try:
                # If the color configuration of the ME has
                # already been considered before, recycle
                # the information
                col_matrix = dict_loopborn_matrices[loopborn_matrices_key]
            except KeyError:
                # If not, create color matrix accordingly
                col_matrix = color_amp.ColorMatrix(\
                  list_color_basis[loopborn_matrices_key[0]],
                  list_color_basis[loopborn_matrices_key[1]])
                dict_loopborn_matrices[loopborn_matrices_key]=col_matrix
                logger.info(\
                  "Creating color matrix  %s" % \
                  matrix_element.get('processes')[0].nice_string().\
                                 replace('Process', 'loop process'))
            else: # Found identical color
                logger.info(\
                  "Reusing existing color matrix for %s" % \
                  matrix_element.get('processes')[0].nice_string().\
                                     replace('Process', 'loop process'))
                
            if gen_color:
                matrix_element.set('loop_color_basis',loop_col_basis)
                if new_amp['process']['has_born']:
                    matrix_element.set('born_color_basis',born_col_basis)                    
                matrix_element.set('color_matrix',col_matrix)

        while amplitudes:
            # Pop the amplitude to save memory space
            amplitude = amplitudes.pop(0)
            if isinstance(amplitude, diagram_generation.DecayChainAmplitude):
                # Might get multiple matrix elements from this amplitude
                matrix_element_list = HelasDecayChainProcess(amplitude).\
                                      combine_decay_chain_processes()
            else:
                logger.info("Generating Helas calls for %s" % \
                            amplitude.get('process').nice_string().\
                                           replace('Process', 'process'))
                # Create tag identifying the matrix element using
                # IdentifyMETag. If two amplitudes have the same tag,
                # they have the same matrix element
                amplitude_tag = IdentifyMETag.create_tag(amplitude)
                try:
                    me_index = amplitude_tags.index(amplitude_tag)
                except ValueError:
                    # Create matrix element for this amplitude
                    # Correctly the LoopHelasMatrix element for the loop amps.
                    if isinstance(amplitude,\
                      loop_diagram_generation.LoopAmplitude):
                        import madgraph.loop.loop_helas_objects as loop_helas_objects
                        matrix_element_list = [\
                          loop_helas_objects.LoopHelasMatrixElement(amplitude,
                                                          decay_ids=decay_ids,
                                                          gen_color=False)]
                    else:
                        matrix_element_list = [HelasMatrixElement(amplitude,
                                                          decay_ids=decay_ids,
                                                          gen_color=False)]
                    me = matrix_element_list[0]
                    if me.get('processes') and me.get('diagrams'):
                        # Keep track of amplitude tags
                        amplitude_tags.append(amplitude_tag)
                        identified_matrix_elements.append(me)
                        permutations.append(amplitude_tag[-1][0].\
                                            get_external_numbers())
                else:
                    # Identical matrix element found
                    other_processes = identified_matrix_elements[me_index].\
                                      get('processes')
                    logger.info("Combining process with %s" % \
                                other_processes[0].nice_string().\
                                replace('Process: ', ''))
                    other_processes.append(cls.reorder_process(\
                        amplitude.get('process'),
                        permutations[me_index],
                        amplitude_tag[-1][0].get_external_numbers()))
                    # Go on to next amplitude
                    continue
                
            # Deal with newly generated matrix element
            for matrix_element in copy.copy(matrix_element_list):
                assert isinstance(matrix_element, HelasMatrixElement), \
                          "Not a HelasMatrixElement: %s" % matrix_element

                # If the matrix element has no diagrams,
                # remove this matrix element.
                if not matrix_element.get('processes') or \
                       not matrix_element.get('diagrams'):
                    continue
                # Otherwise, add this matrix element to list
                matrix_elements.append(matrix_element)

                if not gen_color:
                    continue

                # The treatment of color is quite different for loop amplitudes
                # than for regular tree ones.
                if isinstance(amplitude, loop_diagram_generation.LoopAmplitude):
                    process_color_loop(matrix_element)
                else:
                    process_color(matrix_element)                    

        if not matrix_elements:
            raise MadGraph5Error, \
                  "No matrix elements generated, check overall coupling orders"

        return matrix_elements

    @staticmethod
    def reorder_process(process, org_perm, proc_perm):
        """Reorder the legs in the process according to the difference
        between org_perm and proc_perm"""

        leglist = base_objects.LegList(\
                  [copy.copy(process.get('legs')[i]) for i in \
                   diagram_generation.DiagramTag.reorder_permutation(\
                       proc_perm, org_perm)])
        new_proc = copy.copy(process)
        new_proc.set('legs', leglist)
        return new_proc<|MERGE_RESOLUTION|>--- conflicted
+++ resolved
@@ -194,13 +194,9 @@
         # fermionflow = 1    fermions have +-1 for flow (bosons always +1),
         #                    -1 is used only if there is a fermion flow clash
         #                    due to a Majorana particle 
-<<<<<<< HEAD
         # is_loop = logical true if this function builds a loop or belong
         #           to an external structure.
-        self['state'] = 'incoming'
-=======
         self['state'] = 'initial'
->>>>>>> 853bbce1
         self['leg_state'] = True
         self['mothers'] = HelasWavefunctionList()
         self['number_external'] = 0
@@ -384,24 +380,13 @@
             if not isinstance(value, bool):
                 raise self.PhysicsObjectError, \
                         "%s is not a valid bool" % str(value) + \
-<<<<<<< HEAD
-                        " for decay or onshell"
+                        " for decay"
         
         if name in ['is_loop']:
             if not isinstance(value, bool):
                 raise self.PhysicsObjectError, \
                         "%s is not a valid bool" % str(value) + \
                         " for is_loop"
-=======
-                        " for decay"
-
-        if name in ['onshell']:
-            if not isinstance(value, bool) and value != None:
-                raise self.PhysicsObjectError, \
-                        "%s is not a valid bool" % str(value) + \
-                        " for onshell"
->>>>>>> 853bbce1
-
         return True
 
     # Enhanced get function, where we can directly call the properties of the particle
@@ -992,59 +977,39 @@
         # leg corresponds to a decaying (onshell) particle, forbidden
         # s-channel, or regular
         try:
-<<<<<<< HEAD
             if self.get('is_loop'):
                 # Loop wavefunction should always be redefined
                 raise KeyError
-            lastleg = wf_dict[self.get('number')]
-=======
             lastleg = wf_dict[(self.get('number'),self.get('onshell'))]
->>>>>>> 853bbce1
         except KeyError:            
             lastleg = base_objects.Leg({
                 'id': self.get_pdg_code(),
                 'number': self.get('number_external'),
                 'state': self.get('leg_state'),
-<<<<<<< HEAD
-                'from_group': self.get('onshell'),
+                'onshell': self.get('onshell'),
                 'loop_line':self.get('is_loop')
                 })
+
             if optimization != 0 and not self.get('is_loop'):
-                wf_dict[self.get('number')] = lastleg
-=======
-                'onshell': self.get('onshell')
-                })
-            if optimization != 0:
                 wf_dict[(self.get('number'),self.get('onshell'))] = lastleg
->>>>>>> 853bbce1
 
         for mother in self.get('mothers'):           
             try:
-<<<<<<< HEAD
                 if mother.get('is_loop'):
                 # Loop wavefunction should always be redefined
                     raise KeyError
-                leg = wf_dict[mother.get('number')]
-=======
                 leg = wf_dict[(mother.get('number'),False)]
->>>>>>> 853bbce1
             except KeyError:
                 leg = base_objects.Leg({
                     'id': mother.get_pdg_code(),
                     'number': mother.get('number_external'),
                     'state': mother.get('leg_state'),
-<<<<<<< HEAD
-                    'from_group': mother.get('onshell'),
-                    'loop_line':mother.get('is_loop')
+                    'onshell': None,
+                    'loop_line':mother.get('is_loop'),
+                    'onshell': None
                     })
                 if optimization != 0 and not mother.get('is_loop'):
-                    wf_dict[mother.get('number')] = leg
-=======
-                    'onshell': None
-                    })
-                if optimization != 0:
                     wf_dict[(mother.get('number'),False)] = leg
->>>>>>> 853bbce1
             legs.append(leg)
 
         legs.append(lastleg)
@@ -1854,31 +1819,20 @@
         legs = base_objects.LegList()
         for mother in self.get('mothers'):
             try:
-<<<<<<< HEAD
                 if mother.get('is_loop'):
                     # Loop wavefunction should always be redefined
                     raise KeyError
-                leg = wf_dict[mother.get('number')]
-=======
                 leg = wf_dict[(mother.get('number'),False)]
->>>>>>> 853bbce1
             except KeyError:
                 leg = base_objects.Leg({
                     'id': mother.get_pdg_code(),
                     'number': mother.get('number_external'),
                     'state': mother.get('leg_state'),
-<<<<<<< HEAD
-                    'from_group': mother.get('onshell'),
+                    'onshell': None,
                     'loop_line':mother.get('is_loop')
                     })
                 if optimization != 0 and not mother.get('is_loop'):
-                    wf_dict[mother.get('number')] = leg
-=======
-                    'onshell': None
-                    })
-                if optimization != 0:
                     wf_dict[(mother.get('number'),False)] = leg
->>>>>>> 853bbce1
             legs.append(leg)
 
         return base_objects.Vertex({

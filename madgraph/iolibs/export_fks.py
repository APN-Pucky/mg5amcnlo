--- conflicted
+++ resolved
@@ -52,10 +52,7 @@
 from madgraph import MadGraph5Error, MG5DIR, InvalidCmd
 from madgraph.iolibs.files import cp, ln, mv
 from six.moves import range
-<<<<<<< HEAD
 from six.moves import zip
-=======
->>>>>>> b19b3d15
 
 pjoin = os.path.join
 
@@ -1002,13 +999,8 @@
             for i,diags in enumerate(links):
                 if not i == diags['born_conf']:
                     print(links)
-<<<<<<< HEAD
                     raise MadGraph5Error( "born_conf should be canonically ordered")
             real_configs = ', '.join(['%d' % int(diags['real_conf']+1) for diags in links])
-=======
-                    raise MadGraph5Error("born_conf should be canonically ordered")
-            real_configs=', '.join(['%d' % int(diags['real_conf']+1) for diags in links])
->>>>>>> b19b3d15
             lines.append("data (real_from_born_conf(irfbc,%d),irfbc=1,%d) /%s/" \
                              % (iFKS,len(links),real_configs))
 
@@ -2279,11 +2271,8 @@
         # We assume the orders to be common to all Subprocesses
         
         orders = process_list[0].get('orders') 
-<<<<<<< HEAD
         if not orders:
             orders = {o : v / 2 for (o, v) in process_list[0].get('squared_orders').items()}
-=======
->>>>>>> b19b3d15
         if 'QED' in list(orders.keys()) and 'QCD' in list(orders.keys()):
             QED=orders['QED']
             QCD=orders['QCD']
@@ -2649,7 +2638,6 @@
         replace_dict['amp2_lines'] = '\n'.join(amp2_lines)
     
         # Extract JAMP lines
-<<<<<<< HEAD
         # JAMP definition, depends on the number of independent split orders
         split_orders=matrix_element.get('processes')[0].get('split_orders')
         if len(split_orders)==0:
@@ -2681,22 +2669,6 @@
                        matrix_element,amp_orders,split_order_names=split_orders)
 
         replace_dict['jamp2_lines'] = '\n'.join(jamp_lines).replace('JAMP','JAMP2')
-=======
-        jamp_lines = self.get_JAMP_lines(matrix_element)
-        new_jamp_lines = []
-        for line in jamp_lines:
-            line = line.replace('JAMP', 'JAMP1')
-            new_jamp_lines.append(line)
-        replace_dict['jamp1_lines'] = '\n'.join(new_jamp_lines)
-    
-        matrix_element.set('color_basis', link['link_basis'] )
-        jamp_lines = self.get_JAMP_lines(matrix_element)
-        new_jamp_lines = []
-        for line in jamp_lines:
-            line = line.replace( 'JAMP', 'JAMP2')
-            new_jamp_lines.append(line)
-        replace_dict['jamp2_lines'] = '\n'.join(new_jamp_lines)
->>>>>>> b19b3d15
     
     
         # Extract the number of FKS process
@@ -2897,102 +2869,6 @@
 
  
     #===============================================================================
-<<<<<<< HEAD
-=======
-    # write_matrix_element_fks
-    #===============================================================================
-    #test written
-    def write_matrix_element_fks(self, writer, matrix_element, n, fortran_model):
-        """Export a matrix element to a matrix.f file in MG4 madevent format"""
-    
-        if not matrix_element.get('processes') or \
-               not matrix_element.get('diagrams'):
-            return 0,0
-    
-        if not isinstance(writer, writers.FortranWriter):
-            raise writers.FortranWriter.FortranWriterError(\
-                "writer not FortranWriter")
-        # Set lowercase/uppercase Fortran code
-        writers.FortranWriter.downcase = False
-    
-        replace_dict = {}
-        replace_dict['N_me'] = n
-    
-        # Extract version number and date from VERSION file
-        info_lines = self.get_mg5_info_lines()
-        replace_dict['info_lines'] = info_lines
-    
-        # Extract process info lines
-        process_lines = self.get_process_info_lines(matrix_element)
-        replace_dict['process_lines'] = process_lines
-    
-        # Extract ncomb
-        ncomb = matrix_element.get_helicity_combinations()
-        replace_dict['ncomb'] = ncomb
-    
-        # Extract helicity lines
-        helicity_lines = self.get_helicity_lines(matrix_element)
-        replace_dict['helicity_lines'] = helicity_lines
-    
-        # Extract IC line
-        ic_line = self.get_ic_line(matrix_element)
-        replace_dict['ic_line'] = ic_line
-    
-        # Extract overall denominator
-        # Averaging initial state color, spin, and identical FS particles
-        den_factor_line = self.get_den_factor_line(matrix_element)
-        replace_dict['den_factor_line'] = den_factor_line
-    
-        # Extract ngraphs
-        ngraphs = matrix_element.get_number_of_amplitudes()
-        replace_dict['ngraphs'] = ngraphs
-    
-        # Extract ncolor
-        ncolor = max(1, len(matrix_element.get('color_basis')))
-        replace_dict['ncolor'] = ncolor
-    
-        # Extract color data lines
-        color_data_lines = self.get_color_data_lines(matrix_element)
-        replace_dict['color_data_lines'] = "\n".join(color_data_lines)
-    
-        # Extract helas calls
-        helas_calls = fortran_model.get_matrix_element_calls(\
-                    matrix_element)
-        replace_dict['helas_calls'] = "\n".join(helas_calls)
-    
-        # Extract nwavefuncs (important to place after get_matrix_element_calls
-        # so that 'me_id' is set)
-        nwavefuncs = matrix_element.get_number_of_wavefunctions()
-        replace_dict['nwavefuncs'] = nwavefuncs
-    
-        # Extract amp2 lines
-        amp2_lines = self.get_amp2_lines(matrix_element)
-        replace_dict['amp2_lines'] = '\n'.join(amp2_lines)
-
-        # Set the size of Wavefunction
-        if not self.model or any([p.get('spin') in [4,5] for p in self.model.get('particles') if p]):
-            replace_dict['wavefunctionsize'] = 20
-        else:
-            replace_dict['wavefunctionsize'] = 8
-    
-        # Extract JAMP lines
-        jamp_lines = self.get_JAMP_lines(matrix_element)
-    
-        replace_dict['jamp_lines'] = '\n'.join(jamp_lines)
-    
-        realfile = open(os.path.join(_file_path, \
-                             'iolibs/template_files/realmatrix_fks.inc')).read()
-
-        realfile = realfile % replace_dict
-        
-        # Write the file
-        writer.writelines(realfile)
-    
-        return len([call for call in helas_calls if call.find('#') != 0]), ncolor
-
-
-    #===============================================================================
->>>>>>> b19b3d15
     # write_pdf_file
     #===============================================================================
     def write_pdf_file(self, writer, matrix_element, n, fortran_model):
@@ -3044,11 +2920,7 @@
 
         lines = []
         lines.append( "logical icolamp(%d,%d,1)" % \
-<<<<<<< HEAD
                         (max([len(list(me.get('color_basis').keys())), 1]),
-=======
-                        (max(len(list(matrix_element.get('color_basis').keys())), 1),
->>>>>>> b19b3d15
                          len(mapconfigs)))
 
         lines += self.get_icolamp_lines(mapconfigs, me, 1)

--- conflicted
+++ resolved
@@ -570,27 +570,14 @@
 
         filename = 'maxconfigs.inc'
         self.write_maxconfigs_file(writers.FortranWriter(filename),
-                max(nconfigs,matrix_element.born_matrix_element.get_number_of_amplitudes()))
-
-<<<<<<< HEAD
-        
-#write the wrappers
-        filename = 'real_me_chooser.f'
-        self.write_real_me_wrapper(writers.FortranWriter(filename), 
-                                   matrix_element, 
-                                   fortran_model)
-
-        filename = 'parton_lum_chooser.f'
-        self.write_pdf_wrapper(writers.FortranWriter(filename), 
-                                   matrix_element, 
-=======
+                max(nconfigs,matrix_element.born_me.get_number_of_amplitudes()))
+
 #write the wrappers for real ME's
         filename_me = 'real_me_chooser.f'
         filename_lum = 'parton_lum_chooser.f'
         self.write_real_wrappers(writers.FortranWriter(filename_me), 
                                  writers.FortranWriter(filename_lum),
                                    matrix_element, sqsorders_list,
->>>>>>> de35a48f
                                    fortran_model)
 
         filename = 'get_color.f'
@@ -707,16 +694,10 @@
                      'fill_MC_mshell.f',
                      'cluster.f',
                      'randinit',
-<<<<<<< HEAD
-                     'timing_variables.inc']
-=======
-                     'sudakov.inc',
-                     'maxconfigs.inc',
                      'pineappl_maxproc.inc',
                      'pineappl_maxproc.h',
                      'timing_variables.inc',
                      'polfit.f']
->>>>>>> de35a48f
 
         for file in linkfiles:
             ln('../' + file , '.')
@@ -1947,16 +1928,9 @@
                     born_me, fortran_model)
 
         filename = 'born_props.inc'
-<<<<<<< HEAD
-        self.write_props_file(writers.FortranWriter(filename),
-                         matrix_element.born_matrix_element,
-                         fortran_model,
-                            s_and_t_channels)
-=======
         self.write_born_props_file(
                     writers.FortranWriter(filename),
                     born_me, s_and_t_channels, fortran_model)
->>>>>>> de35a48f
 
         filename = 'born_leshouche.inc'
         nflows = self.write_born_leshouche_file(writers.FortranWriter(filename),
@@ -1964,20 +1938,7 @@
 
         filename = 'born_nhel.inc'
         self.write_born_nhel_file(writers.FortranWriter(filename),
-<<<<<<< HEAD
-                           matrix_element.born_matrix_element, nflows,
-                           fortran_model,
-                           ncolor_born)
-    
-=======
                            born_me, nflows, fortran_model)
-
-        filename = 'born_ngraphs.inc'
-        self.write_ngraphs_file(writers.FortranWriter(filename), nconfigs)
-
-        filename = 'ncombs.inc'
-        self.write_ncombs_file(writers.FortranWriter(filename),
-                               born_me, fortran_model)
 
         filename = 'born_coloramps.inc'
         self.write_coloramps_file(writers.FortranWriter(filename),
@@ -2007,7 +1968,6 @@
                                     born_me, fortran_model, 'born', '',
                                     start_dict = born_dict)
 
->>>>>>> de35a48f
         filename = 'born_maxamps.inc'
         maxamps = len(matrix_element.get('diagrams'))
         maxflows = ncolor_born
@@ -2017,20 +1977,6 @@
                            max([len(matrix_element.get('processes')) for me in \
                                 matrix_element.born_me]),1)
 
-<<<<<<< HEAD
-        filename = 'coloramps.inc'
-        self.write_coloramps_file(writers.FortranWriter(filename),
-                             mapconfigs,
-                             matrix_element.born_matrix_element,
-                             fortran_model)
-        
-        #write the sborn_sf.f and the b_sf_files
-        filename = ['sborn_sf.f', 'sborn_sf_dum.f']
-        for i, links in enumerate([matrix_element.color_links, []]):
-            self.write_sborn_sf(writers.FortranWriter(filename[i]),
-                                                links,
-                                                fortran_model)
-=======
 
         # the second call is for the born_hel file. use the same writer
         # function
@@ -2042,7 +1988,6 @@
 
         sqsorders_list.append(nsqorders)
     
->>>>>>> de35a48f
         self.color_link_files = [] 
         for j in range(len(matrix_element.color_links)):
             filename = 'b_sf_%3.3d.f' % (j + 1)
@@ -3162,9 +3107,6 @@
                                  (last_leg.get('number'), iconfig,
                                   abs(last_leg.get('id'))))
 
-<<<<<<< HEAD
-    
-=======
                 max_leg_number = min(max_leg_number,last_leg.get('number'))
 
         ##### Write out number of configs
@@ -3246,8 +3188,6 @@
         writer.writelines(lines_P)
 
     
-
->>>>>>> de35a48f
     
     #===============================================================================
     # write_dname_file

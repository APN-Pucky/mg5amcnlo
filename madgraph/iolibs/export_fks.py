################################################################################
#
# Copyright (c) 2009 The MadGraph5_aMC@NLO Development team and Contributors
#
# This file is a part of the MadGraph5_aMC@NLO project, an application which 
# automatically generates Feynman diagrams and matrix elements for arbitrary
# high-energy processes in the Standard Model and beyond.
#
# It is subject to the MadGraph5_aMC@NLO license which should accompany this 
# distribution.
#
# For more information, visit madgraph.phys.ucl.ac.be and amcatnlo.web.cern.ch
#
################################################################################
"""Methods and classes to export matrix elements to fks format."""

from distutils import dir_util
import glob
import logging
import os
import re
import shutil
import subprocess
import string
import copy
import platform

import madgraph.core.color_algebra as color
import madgraph.core.helas_objects as helas_objects
import madgraph.core.base_objects as base_objects
import madgraph.fks.fks_helas_objects as fks_helas_objects
import madgraph.fks.fks_base as fks
import madgraph.fks.fks_common as fks_common
import madgraph.iolibs.drawing_eps as draw
import madgraph.iolibs.gen_infohtml as gen_infohtml
import madgraph.iolibs.files as files
import madgraph.various.misc as misc
import madgraph.iolibs.file_writers as writers
import madgraph.iolibs.template_files as template_files
import madgraph.iolibs.ufo_expression_parsers as parsers
import madgraph.iolibs.export_v4 as export_v4
import madgraph.loop.loop_exporters as loop_exporters
import madgraph.various.q_polynomial as q_polynomial
import madgraph.various.banner as banner_mod

import aloha.create_aloha as create_aloha

import models.write_param_card as write_param_card
import models.check_param_card as check_param_card
from madgraph import MadGraph5Error, MG5DIR, InvalidCmd
from madgraph.iolibs.files import cp, ln, mv

pjoin = os.path.join

_file_path = os.path.split(os.path.dirname(os.path.realpath(__file__)))[0] + '/'
logger = logging.getLogger('madgraph.export_fks')


def make_jpeg_async(args):
    Pdir = args[0]
    old_pos = args[1]
    dir_path = args[2]
  
    devnull = os.open(os.devnull, os.O_RDWR)
  
    os.chdir(Pdir)
    subprocess.call([os.path.join(old_pos, dir_path, 'bin', 'internal', 'gen_jpeg-pl')],
                    stdout = devnull)
    os.chdir(os.path.pardir)  


#=================================================================================
# Class for used of the (non-optimized) Loop process
#=================================================================================
class ProcessExporterFortranFKS(loop_exporters.LoopProcessExporterFortranSA):
    """Class to take care of exporting a set of matrix elements to
    Fortran (v4) format."""

#===============================================================================
# copy the Template in a new directory.
#===============================================================================
    def copy_fkstemplate(self):
        """create the directory run_name as a copy of the MadEvent
        Template, and clean the directory
        For now it is just the same as copy_v4template, but it will be modified
        """
        
        mgme_dir = self.mgme_dir
        dir_path = self.dir_path
        clean =self.opt['clean']
        
        #First copy the full template tree if dir_path doesn't exit
        if not os.path.isdir(dir_path):
            if not mgme_dir:
                raise MadGraph5Error, \
                      "No valid MG_ME path given for MG4 run directory creation."
            logger.info('initialize a new directory: %s' % \
                        os.path.basename(dir_path))
            shutil.copytree(os.path.join(mgme_dir, 'Template', 'NLO'), dir_path, True)
            # distutils.dir_util.copy_tree since dir_path already exists
            dir_util.copy_tree(pjoin(self.mgme_dir, 'Template', 'Common'),dir_path)
            # Copy plot_card
            for card in ['plot_card']:
                if os.path.isfile(pjoin(self.dir_path, 'Cards',card + '.dat')):
                    try:
                        shutil.copy(pjoin(self.dir_path, 'Cards', card + '.dat'),
                                   pjoin(self.dir_path, 'Cards', card + '_default.dat'))
                    except IOError:
                        logger.warning("Failed to move " + card + ".dat to default")
            
        elif not os.path.isfile(os.path.join(dir_path, 'TemplateVersion.txt')):
            if not mgme_dir:
                raise MadGraph5Error, \
                      "No valid MG_ME path given for MG4 run directory creation."
        try:
            shutil.copy(os.path.join(mgme_dir, 'MGMEVersion.txt'), dir_path)
        except IOError:
            MG5_version = misc.get_pkg_info()
            open(os.path.join(dir_path, 'MGMEVersion.txt'), 'w').write( \
                "5." + MG5_version['version'])
        
        #Ensure that the Template is clean
        if clean:
            logger.info('remove old information in %s' % os.path.basename(dir_path))
            if os.environ.has_key('MADGRAPH_BASE'):
                subprocess.call([os.path.join('bin', 'internal', 'clean_template'), 
                                    '--web'],cwd=dir_path)
            else:
                try:
                    subprocess.call([os.path.join('bin', 'internal', 'clean_template')], \
                                                                       cwd=dir_path)
                except Exception, why:
                    raise MadGraph5Error('Failed to clean correctly %s: \n %s' \
                                                % (os.path.basename(dir_path),why))
            #Write version info
            MG_version = misc.get_pkg_info()
            open(os.path.join(dir_path, 'SubProcesses', 'MGVersion.txt'), 'w').write(
                                                              MG_version['version'])

        # We must link the CutTools to the Library folder of the active Template
        self.link_CutTools(dir_path)
        
        link_tir_libs=[]
        tir_libs=[]
        os.remove(os.path.join(self.dir_path,'SubProcesses','makefile_loop.inc'))
        dirpath = os.path.join(self.dir_path, 'SubProcesses')
        filename = pjoin(self.dir_path, 'SubProcesses','makefile_loop')
        calls = self.write_makefile_TIR(writers.MakefileWriter(filename),
                                                        link_tir_libs,tir_libs)
        os.remove(os.path.join(self.dir_path,'Source','make_opts.inc'))
        filename = pjoin(self.dir_path, 'Source','make_opts')
        calls = self.write_make_opts(writers.MakefileWriter(filename),
                                                        link_tir_libs,tir_libs)
        
        # Duplicate run_card and FO_analyse_card
        for card in ['FO_analyse_card', 'shower_card']:
            try:
                shutil.copy(pjoin(self.dir_path, 'Cards',
                                         card + '.dat'),
                           pjoin(self.dir_path, 'Cards',
                                        card + '_default.dat'))
            except IOError:
                logger.warning("Failed to copy " + card + ".dat to default")

        cwd = os.getcwd()
        dirpath = os.path.join(self.dir_path, 'SubProcesses')
        try:
            os.chdir(dirpath)
        except os.error:
            logger.error('Could not cd to directory %s' % dirpath)
            return 0

        # We add here the user-friendly MadLoop option setter.
        cpfiles= ["SubProcesses/MadLoopParamReader.f",
                  "Cards/MadLoopParams.dat",
                  "SubProcesses/MadLoopParams.inc"]
        
        for file in cpfiles:
            shutil.copy(os.path.join(self.loop_dir,'StandAlone/', file),
                        os.path.join(self.dir_path, file))
        
        shutil.copy(pjoin(self.dir_path, 'Cards','MadLoopParams.dat'),
                    pjoin(self.dir_path, 'Cards','MadLoopParams_default.dat'))

        if os.path.exists(pjoin(self.dir_path, 'Cards', 'MadLoopParams.dat')):          
                self.MadLoopparam = banner_mod.MadLoopParam(pjoin(self.dir_path, 
                                                  'Cards', 'MadLoopParams.dat'))
                # write the output file
                self.MadLoopparam.write(pjoin(self.dir_path,"SubProcesses",
                                                           "MadLoopParams.dat"))
                                       
        # We need minimal editing of MadLoopCommons.f
        MadLoopCommon = open(os.path.join(self.loop_dir,'StandAlone', 
                                    "SubProcesses","MadLoopCommons.inc")).read()
        writer = writers.FortranWriter(os.path.join(self.dir_path, 
                                             "SubProcesses","MadLoopCommons.f"))
        writer.writelines(MadLoopCommon%{
                                   'print_banner_commands':self.MadLoop_banner},
                                            context={'collier_available':False})
        writer.close()
                                       
        # Write the cts_mpc.h and cts_mprec.h files imported from CutTools
        self.write_mp_files(writers.FortranWriter('cts_mprec.h'),\
                                           writers.FortranWriter('cts_mpc.h'))

        
        # Finally make sure to turn off MC over Hel for the default mode.
        FKS_card_path = pjoin(self.dir_path,'Cards','FKS_params.dat')
        FKS_card_file = open(FKS_card_path,'r')
        FKS_card = FKS_card_file.read()
        FKS_card_file.close()
        FKS_card = re.sub(r"#NHelForMCoverHels\n-?\d+",
                                             "#NHelForMCoverHels\n-1", FKS_card)
        FKS_card_file = open(FKS_card_path,'w')
        FKS_card_file.write(FKS_card)
        FKS_card_file.close()

        # Return to original PWD
        os.chdir(cwd)
        # Copy the different python files in the Template
        self.copy_python_files()

        # We need to create the correct open_data for the pdf
        self.write_pdf_opendata()
        
    # I put it here not in optimized one, because I want to use the same makefile_loop.inc
    # Also, we overload this function (i.e. it is already defined in 
    # LoopProcessExporterFortranSA) because the path of the template makefile
    # is different.
    def write_makefile_TIR(self, writer, link_tir_libs,tir_libs,tir_include=[]):
        """ Create the file makefile_loop which links to the TIR libraries."""
            
        file = open(os.path.join(self.mgme_dir,'Template','NLO',
                                 'SubProcesses','makefile_loop.inc')).read()  
        replace_dict={}
        replace_dict['link_tir_libs']=' '.join(link_tir_libs)
        replace_dict['tir_libs']=' '.join(tir_libs)
        replace_dict['dotf']='%.f'
        replace_dict['doto']='%.o'
        replace_dict['tir_include']=' '.join(tir_include)
        file=file%replace_dict
        if writer:
            writer.writelines(file)
        else:
            return file
        
    # I put it here not in optimized one, because I want to use the same make_opts.inc
    def write_make_opts(self, writer, link_tir_libs,tir_libs):
        """ Create the file make_opts which links to the TIR libraries."""
        file = open(os.path.join(self.mgme_dir,'Template','NLO',
                                 'Source','make_opts.inc')).read()  
        replace_dict={}
        replace_dict['link_tir_libs']=' '.join(link_tir_libs)
        replace_dict['tir_libs']=' '.join(tir_libs)
        replace_dict['dotf']='%.f'
        replace_dict['doto']='%.o'
        file=file%replace_dict
        if writer:
            writer.writelines(file)
        else:
            return file

    #===========================================================================
    # copy_python_files 
    #===========================================================================        
    def copy_python_files(self):
        """copy python files required for the Template"""

        files_to_copy = [ \
          pjoin('interface','amcatnlo_run_interface.py'),
          pjoin('interface','extended_cmd.py'),
          pjoin('interface','common_run_interface.py'),
          pjoin('interface','coloring_logging.py'),
          pjoin('various','misc.py'),
          pjoin('various','shower_card.py'),
          pjoin('various','FO_analyse_card.py'),
          pjoin('various','histograms.py'),      
          pjoin('various','banner.py'),          
          pjoin('various','cluster.py'),
          pjoin('various','systematics.py'),          
          pjoin('various','lhe_parser.py'),
          pjoin('madevent','sum_html.py'),
          pjoin('madevent','gen_crossxhtml.py'),          
          pjoin('iolibs','files.py'),
          pjoin('iolibs','save_load_object.py'),
          pjoin('iolibs','file_writers.py'),
          pjoin('..','models','check_param_card.py'),
          pjoin('__init__.py')
        ]
        cp(_file_path+'/interface/.mg5_logging.conf', 
                                 self.dir_path+'/bin/internal/me5_logging.conf')
        
        for cp_file in files_to_copy:
            cp(pjoin(_file_path,cp_file),
                pjoin(self.dir_path,'bin','internal',os.path.basename(cp_file)))

    def convert_model(self, model, wanted_lorentz = [], 
                                                         wanted_couplings = []):

        super(ProcessExporterFortranFKS,self).convert_model(model, 
                                               wanted_lorentz, wanted_couplings)
        
        IGNORE_PATTERNS = ('*.pyc','*.dat','*.py~')
        try:
            shutil.rmtree(pjoin(self.dir_path,'bin','internal','ufomodel'))
        except OSError as error:
            pass
        model_path = model.get('modelpath')
        shutil.copytree(model_path, 
                               pjoin(self.dir_path,'bin','internal','ufomodel'),
                               ignore=shutil.ignore_patterns(*IGNORE_PATTERNS))
        if hasattr(model, 'restrict_card'):
            out_path = pjoin(self.dir_path, 'bin', 'internal','ufomodel',
                                                         'restrict_default.dat')
            if isinstance(model.restrict_card, check_param_card.ParamCard):
                model.restrict_card.write(out_path)
            else:
                files.cp(model.restrict_card, out_path)



    #===========================================================================
    # write_maxparticles_file
    #===========================================================================
    def write_maxparticles_file(self, writer, maxparticles):
        """Write the maxparticles.inc file for MadEvent"""

        lines = "integer max_particles, max_branch\n"
        lines += "parameter (max_particles=%d) \n" % maxparticles
        lines += "parameter (max_branch=max_particles-1)"

        # Write the file
        writer.writelines(lines)

        return True


    #===========================================================================
    # write_maxconfigs_file
    #===========================================================================
    def write_maxconfigs_file(self, writer, maxconfigs):
        """Write the maxconfigs.inc file for MadEvent"""

        lines = "integer lmaxconfigs\n"
        lines += "parameter (lmaxconfigs=%d)" % maxconfigs

        # Write the file
        writer.writelines(lines)

        return True


    #===============================================================================
    # write a procdef_mg5 (an equivalent of the MG4 proc_card.dat)
    #===============================================================================
    def write_procdef_mg5(self, file_pos, modelname, process_str):
        """ write an equivalent of the MG4 proc_card in order that all the Madevent
        Perl script of MadEvent4 are still working properly for pure MG5 run."""
        
        proc_card_template = template_files.mg4_proc_card.mg4_template
        process_template = template_files.mg4_proc_card.process_template
        process_text = ''
        coupling = ''
        new_process_content = []
        
        # First find the coupling and suppress the coupling from process_str
        #But first ensure that coupling are define whithout spaces:
        process_str = process_str.replace(' =', '=')
        process_str = process_str.replace('= ', '=')
        process_str = process_str.replace(',',' , ')
        #now loop on the element and treat all the coupling
        for info in process_str.split():
            if '=' in info:
                coupling += info + '\n'
            else:
                new_process_content.append(info)
        # Recombine the process_str (which is the input process_str without coupling
        #info)
        process_str = ' '.join(new_process_content)
        
        #format the SubProcess
        process_text += process_template.substitute({'process': process_str, \
                                                            'coupling': coupling})
        
        text = proc_card_template.substitute({'process': process_text,
                                            'model': modelname,
                                            'multiparticle':''})
        ff = open(file_pos, 'w')
        ff.write(text)
        ff.close()


    #===============================================================================
    # write a initial states map, useful for the fast PDF NLO interface
    #===============================================================================
    def write_init_map(self, file_pos, initial_states):
        """ Write an initial state process map. Each possible PDF
        combination gets an unique identifier."""
        
        text=''
        for i,e in enumerate(initial_states):
            text=text+str(i+1)+' '+str(len(e))
            for t in e:
                text=text+'   '
                try:
                    for p in t:
                        text=text+' '+str(p)
                except TypeError:
                        text=text+' '+str(t)
            text=text+'\n'
        
        ff = open(file_pos, 'w')
        ff.write(text)
        ff.close()

    def get_ME_identifier(self, matrix_element, *args, **opts):
        """ A function returning a string uniquely identifying the matrix 
        element given in argument so that it can be used as a prefix to all
        MadLoop5 subroutines and common blocks related to it. This allows
        to compile several processes into one library as requested by the 
        BLHA (Binoth LesHouches Accord) guidelines. The MadFKS design
        necessitates that there is no process prefix."""
        
        return ''

    #===============================================================================
    # write_coef_specs
    #===============================================================================
    def write_coef_specs_file(self, virt_me_list):
        """writes the coef_specs.inc in the DHELAS folder. Should not be called in the 
        non-optimized mode"""
        raise fks_common.FKSProcessError(), \
                "write_coef_specs should be called only in the loop-optimized mode"
        
        
    #===============================================================================
    # generate_directories_fks
    #===============================================================================
    def generate_directories_fks(self, matrix_element, fortran_model, me_number,
                                    me_ntot, path=os.getcwd(),OLP='MadLoop'):
        """Generate the Pxxxxx_i directories for a subprocess in MadFKS,
        including the necessary matrix.f and various helper files"""
        proc = matrix_element.born_me['processes'][0]

        if not self.model:
            self.model = matrix_element.get('processes')[0].get('model')
        
        cwd = os.getcwd()
        try:
            os.chdir(path)
        except OSError, error:
            error_msg = "The directory %s should exist in order to be able " % path + \
                        "to \"export\" in it. If you see this error message by " + \
                        "typing the command \"export\" please consider to use " + \
                        "instead the command \"output\". "
            raise MadGraph5Error, error_msg 
        
        calls = 0
        
        self.fksdirs = []
        #first make and cd the direcrory corresponding to the born process:
        borndir = "P%s" % \
        (matrix_element.born_me.get('processes')[0].shell_string())
        os.mkdir(borndir)
        os.chdir(borndir)
        logger.info('Writing files in %s (%d / %d)' % (borndir, me_number + 1, me_ntot))

## write the files corresponding to the born process in the P* directory
        self.generate_born_fks_files(matrix_element,
                fortran_model, me_number, path)

        # With NJET you want to generate the order file per subprocess and most
        # likely also generate it for each subproc.
        if OLP=='NJET':
            filename = 'OLE_order.lh'
            self.write_lh_order(filename, [matrix_element.born_matrix_element.get('processes')[0]], OLP)
        
        if matrix_element.virt_matrix_element:
                    calls += self.generate_virt_directory( \
                            matrix_element.virt_matrix_element, \
                            fortran_model, \
                            os.path.join(path, borndir))

#write the infortions for the different real emission processes
        sqsorders_list = \
            self.write_real_matrix_elements(matrix_element, fortran_model)

        filename = 'extra_cnt_wrapper.f'
        self.write_extra_cnt_wrapper(writers.FortranWriter(filename),
                                     matrix_element.extra_cnt_me_list, 
                                     fortran_model)
        for i, extra_cnt_me in enumerate(matrix_element.extra_cnt_me_list):
            replace_dict = {}

            den_factor_lines = self.get_den_factor_lines(matrix_element,
                                                         extra_cnt_me)
            replace_dict['den_factor_lines'] = '\n'.join(den_factor_lines)

            ij_lines = self.get_ij_lines(matrix_element)
            replace_dict['ij_lines'] = '\n'.join(ij_lines)

            filename = 'born_cnt_%d.f' % (i+1)
            self.write_split_me_fks(writers.FortranWriter(filename),
                                        extra_cnt_me, 
                                        fortran_model, 'cnt', '%d' % (i+1),
                                        replace_dict)

        self.write_pdf_calls(matrix_element, fortran_model)

        filename = 'nFKSconfigs.inc'
        self.write_nfksconfigs_file(writers.FortranWriter(filename), 
                                    matrix_element, 
                                    fortran_model)

        filename = 'iproc.dat'
        self.write_iproc_file(writers.FortranWriter(filename),
                              me_number)

        filename = 'fks_info.inc'
        self.write_fks_info_file(writers.FortranWriter(filename), 
                                 matrix_element, 
                                 fortran_model)

        filename = 'leshouche_info.dat'
        nfksconfs,maxproc,maxflow,nexternal=\
                self.write_leshouche_info_file(filename,matrix_element)

        # if no corrections are generated ([LOonly] mode), get 
        # these variables from the born
        if nfksconfs == maxproc == maxflow == 0:
            nfksconfs = 1
            (dummylines, maxproc, maxflow) = self.get_leshouche_lines(
                    matrix_element.born_me, 1)

        filename = 'leshouche_decl.inc'
        self.write_leshouche_info_declarations(
                              writers.FortranWriter(filename), 
                              nfksconfs,maxproc,maxflow,nexternal,
                              fortran_model)
        filename = 'genps.inc'
        ngraphs = matrix_element.born_matrix_element.get_number_of_amplitudes()
        ncolor = max(1,len(matrix_element.born_matrix_element.get('color_basis')))
        self.write_genps(writers.FortranWriter(filename),maxproc,ngraphs,\
                         ncolor,maxflow,fortran_model)

        filename = 'configs_and_props_info.dat'
        nconfigs,max_leg_number,nfksconfs=self.write_configs_and_props_info_file(
                              filename, 
                              matrix_element)

        filename = 'configs_and_props_decl.inc'
        self.write_configs_and_props_info_declarations(
                              writers.FortranWriter(filename), 
                              nconfigs,max_leg_number,nfksconfs,
                              fortran_model)
        
# THIS IS A TEMPORARY FIX!!!!
        filename = 'real_from_born_configs.inc'
        self.write_real_from_born_configs_dummy(
                              writers.FortranWriter(filename), 
                              matrix_element,
                              fortran_model)

        filename = 'ngraphs.inc'
        self.write_ngraphs_file(writers.FortranWriter(filename),
                            nconfigs)

#write the wrappers for real ME's
        filename_me = 'real_me_chooser.f'
        filename_lum = 'parton_lum_chooser.f'
        self.write_real_wrappers(writers.FortranWriter(filename_me), 
                                 writers.FortranWriter(filename_lum),
                                   matrix_element, sqsorders_list,
                                   fortran_model)

        filename = 'get_color.f'
        self.write_colors_file(writers.FortranWriter(filename),
                               matrix_element)

        filename = 'nexternal.inc'
        (nexternal, ninitial) = matrix_element.get_nexternal_ninitial()
        self.write_nexternal_file(writers.FortranWriter(filename),
                             nexternal, ninitial)

        filename = 'orders.inc'
        amp_split_orders = self.write_orders_file(
                            writers.FortranWriter(filename),
                            matrix_element)

        filename = 'amp_split_orders.inc'
        self.write_amp_split_orders_file(
                            writers.FortranWriter(filename),
                            amp_split_orders)
        self.proc_characteristic['ninitial'] = ninitial
        self.proc_characteristic['nexternal'] = max(self.proc_characteristic['nexternal'], nexternal)
    
        filename = 'pmass.inc'
        try:
            self.write_pmass_file(writers.FortranWriter(filename),
                             matrix_element.real_processes[0].matrix_element)
        except IndexError:
            self.write_pmass_file(writers.FortranWriter(filename),
                             matrix_element.born_me)

        #draw the diagrams
        self.draw_feynman_diagrams(matrix_element)

        linkfiles = ['BinothLHADummy.f',
                     'check_poles.f',
                     'MCmasses_HERWIG6.inc',
                     'MCmasses_HERWIGPP.inc',
                     'MCmasses_PYTHIA6Q.inc',
                     'MCmasses_PYTHIA6PT.inc',
                     'MCmasses_PYTHIA8.inc',
                     'add_write_info.f',
                     'coupl.inc',
                     'cuts.f',
                     'FKS_params.dat',
                     'initial_states_map.dat',
                     'OLE_order.olc',
                     'FKSParams.inc',
                     'FKSParamReader.f',
                     'cuts.inc',
                     'unlops.inc',
                     'pythia_unlops.f',
                     'driver_mintMC.f',
                     'driver_mintFO.f',
                     'appl_interface.cc',
                     'appl_interface_dummy.f',
                     'appl_common.inc',
                     'reweight_appl.inc',
                     'fastjetfortran_madfks_core.cc',
                     'fastjetfortran_madfks_full.cc',
                     'fjcore.cc',
                     'fastjet_wrapper.f',
                     'fjcore.hh',
                     'fks_Sij.f',
                     'fks_powers.inc',
                     'fks_singular.f',
                     'splitorders_stuff.f',
                     'chooser_functions.f',
                     'veto_xsec.f',
                     'veto_xsec.inc',
<<<<<<< HEAD
                     'c_weight.inc',
                     'genps.inc',
=======
                     'weight_lines.f',
                     'fks_inc_chooser.f',
                     'leshouche_inc_chooser.f',
                     'configs_and_props_inc_chooser.f',
>>>>>>> 36728d3f
                     'genps_fks.f',
                     'boostwdir2.f',
                     'madfks_mcatnlo.inc',
                     'open_output_files.f',
                     'open_output_files_dummy.f',
                     'HwU_dummy.f',
                     'madfks_plot.f',
                     'analysis_dummy.f',
                     'analysis_lhe.f',
                     'mint-integrator2.f',
                     'MC_integer.f',
                     'mint.inc',
                     'montecarlocounter.f',
                     'q_es.inc',
                     'recluster.cc',
                     'Boosts.h',
                     'reweight_xsec.f',
                     'reweight_xsec_events.f',
                     'reweight_xsec_events_pdf_dummy.f',
                     'iproc_map.f',
                     'run.inc',
                     'run_card.inc',
                     'setcuts.f',
                     'setscales.f',
                     'test_soft_col_limits.f',
                     'symmetry_fks_v3.f',
                     'vegas2.for',
                     'write_ajob.f',
                     'handling_lhe_events.f',
                     'write_event.f',
                     'fill_MC_mshell.f',
                     'maxparticles.inc',
                     'message.inc',
                     'initcluster.f',
                     'cluster.inc',
                     'cluster.f',
                     'reweight.f',
                     'randinit',
                     'sudakov.inc',
                     'maxconfigs.inc',
                     'timing_variables.inc']

        for file in linkfiles:
            ln('../' + file , '.')
        os.system("ln -s ../../Cards/param_card.dat .")

        #copy the makefile 
        os.system("ln -s ../makefile_fks_dir ./makefile")
        if matrix_element.virt_matrix_element:
            os.system("ln -s ../BinothLHA.f ./BinothLHA.f")
        elif OLP!='MadLoop':
            os.system("ln -s ../BinothLHA_OLP.f ./BinothLHA.f")
        else:
            os.system("ln -s ../BinothLHA_user.f ./BinothLHA.f")


        #import nexternal/leshouches in Source
#        ln('nexternal.inc', '../../Source', log=False)
#        ln('born_leshouche.inc', '../../Source', log=False)


        # Return to SubProcesses dir
        os.chdir(os.path.pardir)
        # Add subprocess to subproc.mg
        filename = 'subproc.mg'
        files.append_to_file(filename,
                             self.write_subproc,
                             borndir)

            
        os.chdir(cwd)
        # Generate info page
        gen_infohtml.make_info_html_nlo(self.dir_path)


        return calls

    #===========================================================================
    #  create the run_card 
    #===========================================================================
    def create_run_card(self, processes, history):
        """ """
 
        run_card = banner_mod.RunCardNLO()
        
        run_card.create_default_for_process(self.proc_characteristic, 
                                            history,
                                            processes)
        
        run_card.write(pjoin(self.dir_path, 'Cards', 'run_card_default.dat'))
        run_card.write(pjoin(self.dir_path, 'Cards', 'run_card.dat'))


    def pass_information_from_cmd(self, cmd):
        """pass information from the command interface to the exporter.
           Please do not modify any object of the interface from the exporter.
        """
        self.proc_defs = cmd._curr_proc_defs
        if hasattr(cmd,'born_processes'):
            self.born_processes = cmd.born_processes
        else:
            self.born_processes = []
        return

    def finalize(self, matrix_elements, history, mg5options, flaglist):
        """Finalize FKS directory by creating jpeg diagrams, html
                pages,proc_card_mg5.dat and madevent.tar.gz and create the MA5 card if
        necessary."""
        
        devnull = os.open(os.devnull, os.O_RDWR)
        try:
            res = misc.call([mg5options['lhapdf'], '--version'], \
                                 stdout=subprocess.PIPE, stderr=subprocess.PIPE)
        except Exception:
            res = 1
        if res != 0:
            logger.info('The value for lhapdf in the current configuration does not ' + \
                        'correspond to a valid executable.\nPlease set it correctly either in ' + \
                        'input/mg5_configuration or with "set lhapdf /path/to/lhapdf-config" ' + \
                        'and regenrate the process. \nTo avoid regeneration, edit the ' + \
                        ('%s/Cards/amcatnlo_configuration.txt file.\n' % self.dir_path ) + \
                        'Note that you can still compile and run aMC@NLO with the built-in PDFs\n')
        
        compiler_dict = {'fortran':  mg5options['fortran_compiler'],
                             'cpp':  mg5options['cpp_compiler'],
                             'f2py':  mg5options['f2py_compiler']}
        
        if 'nojpeg' in flaglist:
            makejpg = False
        else:
            makejpg = True
        output_dependencies = mg5options['output_dependencies']
        
        
        self.proc_characteristic['grouped_matrix'] = False
        self.proc_characteristic['complex_mass_scheme'] = mg5options['complex_mass_scheme']
<<<<<<< HEAD
=======

>>>>>>> 36728d3f
        self.create_proc_charac()

        self.create_run_card(matrix_elements.get_processes(), history)
#        modelname = self.model.get('name')
#        if modelname == 'mssm' or modelname.startswith('mssm-'):
#            param_card = os.path.join(self.dir_path, 'Cards','param_card.dat')
#            mg5_param = os.path.join(self.dir_path, 'Source', 'MODEL', 'MG5_param.dat')
#            check_param_card.convert_to_mg5card(param_card, mg5_param)
#            check_param_card.check_valid_param_card(mg5_param)

#        # write the model functions get_mass/width_from_id
        filename = os.path.join(self.dir_path,'Source','MODEL','get_mass_width_fcts.f')
        makeinc = os.path.join(self.dir_path,'Source','MODEL','makeinc.inc')
        self.write_get_mass_width_file(writers.FortranWriter(filename), makeinc, self.model)

#        # Write maxconfigs.inc based on max of ME's/subprocess groups

        filename = os.path.join(self.dir_path,'Source','maxconfigs.inc')
        self.write_maxconfigs_file(writers.FortranWriter(filename),
                                   matrix_elements.get_max_configs())
        
#        # Write maxparticles.inc based on max of ME's/subprocess groups
        filename = os.path.join(self.dir_path,'Source','maxparticles.inc')
        self.write_maxparticles_file(writers.FortranWriter(filename),
                                     matrix_elements.get_max_particles())

        # Touch "done" file
        os.system('touch %s/done' % os.path.join(self.dir_path,'SubProcesses'))
        
        # Check for compiler
        fcompiler_chosen = self.set_fortran_compiler(compiler_dict)
        ccompiler_chosen = self.set_cpp_compiler(compiler_dict['cpp'])

        old_pos = os.getcwd()
        os.chdir(os.path.join(self.dir_path, 'SubProcesses'))
        P_dir_list = [proc for proc in os.listdir('.') if os.path.isdir(proc) and \
                                                                    proc[0] == 'P']

        devnull = os.open(os.devnull, os.O_RDWR)
        # Convert the poscript in jpg files (if authorize)
        if makejpg:
            logger.info("Generate jpeg diagrams")
            for Pdir in P_dir_list:
                os.chdir(Pdir)
                subprocess.call([os.path.join(old_pos, self.dir_path, 'bin', 'internal', 'gen_jpeg-pl')],
                                stdout = devnull)
                os.chdir(os.path.pardir)
#
        logger.info("Generate web pages")
        # Create the WebPage using perl script

        subprocess.call([os.path.join(old_pos, self.dir_path, 'bin', 'internal', 'gen_cardhtml-pl')], \
                                                                stdout = devnull)

        os.chdir(os.path.pardir)
#
#        obj = gen_infohtml.make_info_html(self.dir_path)
#        [mv(name, './HTML/') for name in os.listdir('.') if \
#                            (name.endswith('.html') or name.endswith('.jpg')) and \
#                            name != 'index.html']               
#        if online:
#            nb_channel = obj.rep_rule['nb_gen_diag']
#            open(os.path.join('./Online'),'w').write(str(nb_channel))
        
        # Write command history as proc_card_mg5
        if os.path.isdir('Cards'):
            output_file = os.path.join('Cards', 'proc_card_mg5.dat')
            history.write(output_file)

        # Duplicate run_card and FO_analyse_card
        for card in ['run_card', 'FO_analyse_card', 'shower_card']:
            try:
                shutil.copy(pjoin(self.dir_path, 'Cards',
                                         card + '.dat'),
                           pjoin(self.dir_path, 'Cards',
                                        card + '_default.dat'))
            except IOError:
                logger.warning("Failed to copy " + card + ".dat to default")


        subprocess.call([os.path.join(old_pos, self.dir_path, 'bin', 'internal', 'gen_cardhtml-pl')],
                        stdout = devnull)

        # Run "make" to generate madevent.tar.gz file
        if os.path.exists(pjoin('SubProcesses', 'subproc.mg')):
            if os.path.exists('amcatnlo.tar.gz'):
                os.remove('amcatnlo.tar.gz')
            subprocess.call([os.path.join(old_pos, self.dir_path, 'bin', 'internal', 'make_amcatnlo_tar')],
                        stdout = devnull)
#
        subprocess.call([os.path.join(old_pos, self.dir_path, 'bin', 'internal', 'gen_cardhtml-pl')],
                        stdout = devnull)

        #return to the initial dir
        os.chdir(old_pos)
        
        # Setup stdHep
        # Find the correct fortran compiler
        base_compiler= ['FC=g77','FC=gfortran']
        
        StdHep_path = pjoin(MG5DIR, 'vendor', 'StdHEP')
        
        if output_dependencies == 'external':
            # check if stdhep has to be compiled (only the first time)
            if not os.path.exists(pjoin(MG5DIR, 'vendor', 'StdHEP', 'lib', 'libstdhep.a')) or \
                not os.path.exists(pjoin(MG5DIR, 'vendor', 'StdHEP', 'lib', 'libFmcfio.a')):
                if 'FC' not in os.environ or not os.environ['FC']:
                    path = os.path.join(StdHep_path, 'src', 'make_opts')
                    text = open(path).read()
                    for base in base_compiler:
                        text = text.replace(base,'FC=%s' % fcompiler_chosen)
                    open(path, 'w').writelines(text)

                logger.info('Compiling StdHEP. This has to be done only once.')
                misc.compile(cwd = pjoin(MG5DIR, 'vendor', 'StdHEP'))
                logger.info('Done.')
            #then link the libraries in the exported dir
            files.ln(pjoin(StdHep_path, 'lib', 'libstdhep.a'), \
                                         pjoin(self.dir_path, 'MCatNLO', 'lib'))
            files.ln(pjoin(StdHep_path, 'lib', 'libFmcfio.a'), \
                                         pjoin(self.dir_path, 'MCatNLO', 'lib'))

        elif output_dependencies == 'internal':
            StdHEP_internal_path = pjoin(self.dir_path,'Source','StdHEP')
            shutil.copytree(StdHep_path,StdHEP_internal_path, symlinks=True)
            # Create the links to the lib folder
            linkfiles = ['libstdhep.a', 'libFmcfio.a']
            for file in linkfiles:
                ln(pjoin(os.path.pardir,os.path.pardir,'Source','StdHEP','lib',file),
                                  os.path.join(self.dir_path, 'MCatNLO', 'lib'))
                if 'FC' not in os.environ or not os.environ['FC']:
                    path = pjoin(StdHEP_internal_path, 'src', 'make_opts')
                    text = open(path).read()
                    for base in base_compiler:
                        text = text.replace(base,'FC=%s' % fcompiler_chosen)
                    open(path, 'w').writelines(text)
                # To avoid compiler version conflicts, we force a clean here
                misc.compile(['clean'],cwd = StdHEP_internal_path)
        
        elif output_dependencies == 'environment_paths':
            # Here the user chose to define the dependencies path in one of 
            # his environmental paths
            libStdHep = misc.which_lib('libstdhep.a')
            libFmcfio = misc.which_lib('libFmcfio.a')
            if not libStdHep is None and not libFmcfio is None:
                logger.info('MG5_aMC is using StdHep installation found at %s.'%\
                                                     os.path.dirname(libStdHep)) 
                ln(pjoin(libStdHep),pjoin(self.dir_path, 'MCatNLO', 'lib'),abspath=True)
                ln(pjoin(libFmcfio),pjoin(self.dir_path, 'MCatNLO', 'lib'),abspath=True)
            else:
                raise InvalidCmd("Could not find the location of the files"+\
                    " libstdhep.a and libFmcfio.a in you environment paths.")
            
        else:
            raise MadGraph5Error, 'output_dependencies option %s not recognized'\
                                                            %output_dependencies
           
        # Create the default MadAnalysis5 cards
        if 'madanalysis5_path' in self.opt and not \
                self.opt['madanalysis5_path'] is None and not self.proc_defs is None:
            # When using 
            processes = sum([me.get('processes') if not isinstance(me, str) else [] \
                                for me in matrix_elements.get('matrix_elements')],[])

            # Try getting the processes from the generation info directly if no ME are
            # available (as it is the case for parallel generation
            if len(processes)==0:
                processes = self.born_processes
            if len(processes)==0:
                logger.warning(
"""MG5aMC could not provide to Madanalysis5 the list of processes generated.
As a result, the default card will not be tailored to the process generated.
This typically happens when using the 'low_mem_multicore_nlo_generation' NLO generation mode.""")
            # For now, simply assign all processes to each proc_defs.
            # That shouldn't really affect the default analysis card created by MA5
            self.create_default_madanalysis5_cards(
                history, self.proc_defs, [processes,]*len(self.proc_defs),
                self.opt['madanalysis5_path'], pjoin(self.dir_path,'Cards'),
                levels =['hadron'])





    def write_real_from_born_configs(self, writer, matrix_element, fortran_model):
        """Writes the real_from_born_configs.inc file that contains
        the mapping to go for a given born configuration (that is used
        e.g. in the multi-channel phase-space integration to the
        corresponding real-emission diagram, i.e. the real emission
        diagram in which the combined ij is split in i_fks and
        j_fks."""
        lines = []
        lines2 = []
        max_links = 0
        born_me = matrix_element.born_me
        for iFKS, conf in enumerate(matrix_element.get_fks_info_list()):
            iFKS = iFKS+1
            links = conf['fks_info']['rb_links']
            max_links = max(max_links,len(links))
            for i,diags in enumerate(links):
                if not i == diags['born_conf']:
                    print links
                    raise MadGraph5Error, "born_conf should be canonically ordered"
            real_configs = ', '.join(['%d' % int(diags['real_conf']+1) for diags in links])
            lines.append("data (real_from_born_conf(irfbc,%d),irfbc=1,%d) /%s/" \
                             % (iFKS,len(links),real_configs))

        lines2.append("integer irfbc")
        lines2.append("integer real_from_born_conf(%d,%d)" \
                         % (max_links,len(matrix_element.get_fks_info_list())))
        # Write the file
        writer.writelines(lines2+lines)

    def write_real_from_born_configs_dummy(self, writer, matrix_element, fortran_model):
        """write a dummy file"""
        max_links = 10
        lines2 = []
        lines2.append("integer irfbc")
        lines2.append("integer real_from_born_conf(%d,%d)" \
                         % (max_links,len(matrix_element.get_fks_info_list())))
        # Write the file
        writer.writelines(lines2)


    def write_amp_split_orders_file(self, writer, amp_split_orders):
        """ write the include file with the information of the coupling power for the 
        differen entries in the amp_split array"""
        text = "integer iaso, amp_split_orders(%d, nsplitorders)\n" % len(amp_split_orders)

        for i, amp_orders in enumerate(amp_split_orders):
            text+= "data (amp_split_orders(%d, iaso), iaso=1,nsplitorders) / %s /\n" % \
                (i + 1, ', '.join(['%d' % o for o in amp_orders]))

        writer.writelines(text)


    def write_orders_file(self, writer, matrix_element):
        """writes the include file with the informations about coupling orders.
        In particular this file should contain the constraints requested by the user
        for all the orders which are split"""

        born_orders = {}
        for ordd, val in matrix_element.born_me['processes'][0]['born_orders'].items():
            # factor 2 to pass to squared orders
            born_orders[ordd] = 2 * val 

        nlo_orders = {}
        for ordd, val in matrix_element.born_me['processes'][0]['squared_orders'].items():
            # no need to multiply by 2 here
            nlo_orders[ordd] = val
        
        split_orders = \
                matrix_element.born_me['processes'][0]['split_orders']

        pert_orders = \
                matrix_element.born_me['processes'][0]['perturbation_couplings']

        max_born_orders = {}
        max_nlo_orders = {}

        model = matrix_element.born_me['processes'][0]['model']

        # first get the max_born_orders
        if born_orders.keys() == ['WEIGHTED']:
            # if user has not specified born_orders, check the 'weighted' for each
            # of the split_orders contributions
            wgt_ord_max = born_orders['WEIGHTED']
            squared_orders, amp_orders = matrix_element.born_me.get_split_orders_mapping()
            for sq_order in squared_orders:
                # put the numbers in sq_order in a dictionary, with as keys
                # the corresponding order name
                ord_dict = {}
                assert len(sq_order) == len(split_orders) 
                for o, v in zip(split_orders, list(sq_order)):
                    ord_dict[o] = v

                wgt = sum([v * model.get('order_hierarchy')[o] for \
                        o, v in ord_dict.items()])
                if wgt > wgt_ord_max:
                    continue

                for o, v in ord_dict.items():
                    try:
                        max_born_orders[o] = max(max_born_orders[o], v)
                    except KeyError:
                        max_born_orders[o] = v

        else:
            for o in [oo for oo in split_orders if oo != 'WEIGHTED']:
                try:
                    max_born_orders[o] = born_orders[o]
                except KeyError:
                    # if the order is not in born_orders set it to 1000
                    max_born_orders[o] = 1000
                try:
                    max_nlo_orders[o] = nlo_orders[o]
                except KeyError:
                    # if the order is not in born_orders set it to 1000
                    max_nlo_orders[o] = 1000

        # keep track also of the position of QED, QCD in the order array
        # might be useful in the fortran code
        qcd_pos = -1
        qed_pos = -1
        if 'QCD' in split_orders:
            qcd_pos = split_orders.index('QCD') + 1
        if 'QED' in split_orders:
            qed_pos = split_orders.index('QED') + 1

        # determine the size of the array that keeps track
        # of the different split orders, and the position 
        # of the different split order combinations in this array
        # to be written in orders_to_amp_split_pos.inc and
        #                  amp_split_pos_to_orders.inc
                          
        # the number of squared orders of the born ME
        amp_split_orders = []
        squared_orders, amp_orders = matrix_element.born_me.get_split_orders_mapping()
        amp_split_size_born =  len(squared_orders)
        amp_split_orders += squared_orders
        
        #then check the real emissions
        for realme in matrix_element.real_processes:
            squared_orders, amp_orders = realme.matrix_element.get_split_orders_mapping()
            for order in squared_orders:
                if not order in amp_split_orders:
                    amp_split_orders.append(order)

        amp_split_size=len(amp_split_orders)

        text = 'C The orders to be integrated for the Born and at NLO\n'
        text += 'integer nsplitorders\n'
        text += 'parameter (nsplitorders=%d)\n' % len(split_orders)
        text += 'character*3 ordernames(nsplitorders)\n'
        text += 'data ordernames / %s /\n' % ', '.join(['"%3s"' % o for o in split_orders])
        text += 'integer born_orders(nsplitorders), nlo_orders(nsplitorders)\n'
        text += 'C the order of the coupling orders is %s\n' % ', '.join(split_orders)
        text += 'data born_orders / %s /\n' % ', '.join([str(max_born_orders[o]) for o in split_orders])
        text += 'data nlo_orders / %s /\n' % ', '.join([str(max_nlo_orders[o]) for o in split_orders])
        text += 'C The position of the QCD /QED orders in the array\n'
        text += 'integer qcd_pos, qed_pos\n'
        text += 'C if = -1, then it is not in the split_orders\n'
        text += 'parameter (qcd_pos = %d)\n' % qcd_pos
        text += 'parameter (qed_pos = %d)\n' % qed_pos
        text += 'C this is to keep track of the various coupling combinations entering each ME\n'
        text += 'integer amp_split_size, amp_split_size_born\n'
        text += 'parameter (amp_split_size = %d)\n' % amp_split_size
        text += 'parameter (amp_split_size_born = %d) ! the first entries in amp_split are for the born\n' % amp_split_size_born
        text += 'double precision amp_split(amp_split_size)\n'
        text += 'double complex amp_split_cnt(amp_split_size,2,nsplitorders)\n'
        text += 'common /to_amp_split/amp_split, amp_split_cnt\n'

        writer.writelines(text)

        return amp_split_orders


    #===============================================================================
    # write_get_mass_width_file
    #===============================================================================
    #test written
    def write_get_mass_width_file(self, writer, makeinc, model):
        """Write the get_mass_width_file.f file for MG4.
        Also update the makeinc.inc file
        """
        mass_particles = [p for p in model['particles'] if p['mass'].lower() != 'zero'] 
        width_particles = [p for p in model['particles'] if p['width'].lower() != 'zero'] 
        
        iflines_mass = ''
        iflines_width = ''

        for i, part in enumerate(mass_particles):
            if i == 0:
                ifstring = 'if'
            else:
                ifstring = 'else if'
            if part['self_antipart']:
                iflines_mass += '%s (id.eq.%d) then\n' % \
                        (ifstring, part.get_pdg_code())
            else:
                iflines_mass += '%s (id.eq.%d.or.id.eq.%d) then\n' % \
                        (ifstring, part.get_pdg_code(), part.get_anti_pdg_code())
            iflines_mass += 'get_mass_from_id=abs(%s)\n' % part.get('mass')

        if mass_particles:
            iflines_mass += 'else\n'
        else:
            iflines_mass = 'if (.true.) then\n'

        for i, part in enumerate(width_particles):
            if i == 0:
                ifstring = 'if'
            else:
                ifstring = 'else if'
            if part['self_antipart']:
                iflines_width += '%s (id.eq.%d) then\n' % \
                        (ifstring, part.get_pdg_code())
            else:
                iflines_width += '%s (id.eq.%d.or.id.eq.%d) then\n' % \
                        (ifstring, part.get_pdg_code(), part.get_anti_pdg_code())
            iflines_width += 'get_width_from_id=abs(%s)\n' % part.get('width')

<<<<<<< HEAD
        if width_particles:
            iflines_width += 'else\n'
        else:
            iflines_width = 'if (.true.) then\n'
=======
        # Make sure it compiles with an if-statement if the above lists are empty
        if len(mass_particles)==0:
            iflines_mass = 'if (.True.) then\n'

        if len(width_particles)==0:
            iflines_width = 'if (.True.) then\n'
>>>>>>> 36728d3f

        replace_dict = {'iflines_mass' : iflines_mass,
                        'iflines_width' : iflines_width}

        file = open(os.path.join(_file_path, \
                          'iolibs/template_files/get_mass_width_fcts.inc')).read()
        file = file % replace_dict
        
        # Write the file
        writer.writelines(file)

        # update the makeinc
        makeinc_content = open(makeinc).read()
        makeinc_content = makeinc_content.replace('MODEL = ', 'MODEL = get_mass_width_fcts.o ')
        open(makeinc, 'w').write(makeinc_content)

        return 


    def write_configs_and_props_info_declarations(self, writer, max_iconfig, max_leg_number, nfksconfs, fortran_model):
        """writes the declarations for the variables relevant for configs_and_props
        """
        lines = []
        lines.append("integer ifr,lmaxconfigs_used,max_branch_used")
        lines.append("parameter (lmaxconfigs_used=%4d)" % max_iconfig)
        lines.append("parameter (max_branch_used =%4d)" % -max_leg_number)
        lines.append("integer mapconfig_d(%3d,0:lmaxconfigs_used)" % nfksconfs)
        lines.append("integer iforest_d(%3d,2,-max_branch_used:-1,lmaxconfigs_used)" % nfksconfs)
        lines.append("integer sprop_d(%3d,-max_branch_used:-1,lmaxconfigs_used)" % nfksconfs)
        lines.append("integer tprid_d(%3d,-max_branch_used:-1,lmaxconfigs_used)" % nfksconfs)
        lines.append("double precision pmass_d(%3d,-max_branch_used:-1,lmaxconfigs_used)" % nfksconfs)
        lines.append("double precision pwidth_d(%3d,-max_branch_used:-1,lmaxconfigs_used)" % nfksconfs)
        lines.append("integer pow_d(%3d,-max_branch_used:-1,lmaxconfigs_used)" % nfksconfs)

        writer.writelines(lines)


    def write_configs_and_props_info_file(self, filename, matrix_element):
        """writes the configs_and_props_info.inc file that cointains
        all the (real-emission) configurations (IFOREST) as well as
        the masses and widths of intermediate particles"""
        lines = []
        lines.append("# C -> MAPCONFIG_D") 
        lines.append("# F/D -> IFOREST_D") 
        lines.append("# S -> SPROP_D") 
        lines.append("# T -> TPRID_D") 
        lines.append("# M -> PMASS_D/PWIDTH_D") 
        lines.append("# P -> POW_D") 
        lines2 = []
        nconfs = len(matrix_element.get_fks_info_list())
        (nexternal, ninitial) = matrix_element.get_nexternal_ninitial()

        max_iconfig=0
        max_leg_number=0

        for iFKS, conf in enumerate(matrix_element.get_fks_info_list()):
            iFKS=iFKS+1
            iconfig = 0
            s_and_t_channels = []
            mapconfigs = []
            fks_matrix_element=matrix_element.real_processes[conf['n_me'] - 1].matrix_element
            base_diagrams = fks_matrix_element.get('base_amplitude').get('diagrams')
            model = fks_matrix_element.get('base_amplitude').get('process').get('model')
            minvert = min([max([len(vert.get('legs')) for vert in \
                                    diag.get('vertices')]) for diag in base_diagrams])
    
            lines.append("# ")
            lines.append("# nFKSprocess %d" % iFKS)
            for idiag, diag in enumerate(base_diagrams):
                if any([len(vert.get('legs')) > minvert for vert in
                        diag.get('vertices')]):
                # Only 3-vertices allowed in configs.inc
                    continue
                iconfig = iconfig + 1
                helas_diag = fks_matrix_element.get('diagrams')[idiag]
                mapconfigs.append(helas_diag.get('number'))
                lines.append("# Diagram %d for nFKSprocess %d" % \
                                 (helas_diag.get('number'),iFKS))
                # Correspondance between the config and the amplitudes
                lines.append("C   %4d   %4d   %4d " % (iFKS,iconfig,
                                                           helas_diag.get('number')))
    
                # Need to reorganize the topology so that we start with all
                # final state external particles and work our way inwards
                schannels, tchannels = helas_diag.get('amplitudes')[0].\
                    get_s_and_t_channels(ninitial, model, 990)
    
                s_and_t_channels.append([schannels, tchannels])
    
                # Write out propagators for s-channel and t-channel vertices
                allchannels = schannels
                if len(tchannels) > 1:
                    # Write out tchannels only if there are any non-trivial ones
                    allchannels = schannels + tchannels
    
                for vert in allchannels:
                    daughters = [leg.get('number') for leg in vert.get('legs')[:-1]]
                    last_leg = vert.get('legs')[-1]
                    lines.append("F   %4d   %4d   %4d   %4d" % \
                                     (iFKS,last_leg.get('number'), iconfig, len(daughters)))
                    for d in daughters:
                        lines.append("D   %4d" % d)
                    if vert in schannels:
                        lines.append("S   %4d   %4d   %4d   %10d" % \
                                         (iFKS,last_leg.get('number'), iconfig,
                                          last_leg.get('id')))
                    elif vert in tchannels[:-1]:
                        lines.append("T   %4d   %4d   %4d   %10d" % \
                                         (iFKS,last_leg.get('number'), iconfig,
                                          abs(last_leg.get('id'))))

                # update what the array sizes (mapconfig,iforest,etc) will be
                    max_leg_number = min(max_leg_number,last_leg.get('number'))
                max_iconfig = max(max_iconfig,iconfig)
    
            # Write out number of configs
            lines.append("# Number of configs for nFKSprocess %d" % iFKS)
            lines.append("C   %4d   %4d   %4d" % (iFKS,0,iconfig))
            
            # write the props.inc information
            lines2.append("# ")
            particle_dict = fks_matrix_element.get('processes')[0].get('model').\
                get('particle_dict')
    
            for iconf, configs in enumerate(s_and_t_channels):
                for vertex in configs[0] + configs[1][:-1]:
                    leg = vertex.get('legs')[-1]
                    if leg.get('id') not in particle_dict:
                        # Fake propagator used in multiparticle vertices
                        pow_part = 0
                    else:
                        particle = particle_dict[leg.get('id')]
    
                        pow_part = 1 + int(particle.is_boson())
    
                    lines2.append("M   %4d   %4d   %4d   %10d " % \
                                     (iFKS,leg.get('number'), iconf + 1, leg.get('id')))
                    lines2.append("P   %4d   %4d   %4d   %4d " % \
                                     (iFKS,leg.get('number'), iconf + 1, pow_part))
    
        # Write the file
        open(filename,'w').write('\n'.join(lines+lines2))

        return max_iconfig, max_leg_number, nconfs


    def write_leshouche_info_declarations(self, writer, nfksconfs, 
                                  maxproc, maxflow, nexternal, fortran_model):
        """writes the declarations for the variables relevant for leshouche_info
        """
        lines = []
        lines.append('integer maxproc_used, maxflow_used')
        lines.append('parameter (maxproc_used = %d)' % maxproc)
        lines.append('parameter (maxflow_used = %d)' % maxflow)
        lines.append('integer idup_d(%d,%d,maxproc_used)' % (nfksconfs, nexternal))
        lines.append('integer mothup_d(%d,%d,%d,maxproc_used)' % (nfksconfs, 2, nexternal))
        lines.append('integer icolup_d(%d,%d,%d,maxflow_used)' % (nfksconfs, 2, nexternal))
        lines.append('integer niprocs_d(%d)' % (nfksconfs))

        writer.writelines(lines)


    def write_genps(self, writer, maxproc,ngraphs,ncolor,maxflow, fortran_model):
        """writes the genps.inc file
        """
        lines = []
        lines.append("include 'maxparticles.inc'")
        lines.append("include 'maxconfigs.inc'")
        lines.append("integer maxproc,ngraphs,ncolor,maxflow")
        lines.append("parameter (maxproc=%d,ngraphs=%d,ncolor=%d,maxflow=%d)" % \
                     (maxproc,ngraphs,ncolor,maxflow))
        writer.writelines(lines)


    def write_leshouche_info_file(self, filename, matrix_element):
        """writes the leshouche_info.inc file which contains 
        the LHA informations for all the real emission processes
        """
        lines = []
        lines.append("# I -> IDUP_D")
        lines.append("# M -> MOTHUP_D")
        lines.append("# C -> ICOLUP_D")
        nfksconfs = len(matrix_element.get_fks_info_list())
        (nexternal, ninitial) = matrix_element.get_nexternal_ninitial()

        maxproc = 0
        maxflow = 0
        for i, conf in enumerate(matrix_element.get_fks_info_list()):
            (newlines, nprocs, nflows) = self.get_leshouche_lines(
                    matrix_element.real_processes[conf['n_me'] - 1].matrix_element, i + 1)
            lines.extend(newlines)
            maxproc = max(maxproc, nprocs)
            maxflow = max(maxflow, nflows)

        # Write the file
        open(filename,'w').write('\n'.join(lines))

        return nfksconfs, maxproc, maxflow, nexternal


    def write_real_wrappers(self, writer_me, writer_lum, matrix_element, sqsolist, fortran_model):
        """writes the wrappers which allows to chose among the different real matrix elements
        and among the different parton luminosities and 
        among the various helper functions for the split-orders"""

        # the real me wrapper
        text = \
            """subroutine smatrix_real(p, wgt)
            implicit none
            include 'nexternal.inc'
            double precision p(0:3, nexternal)
            double precision wgt
            integer nfksprocess
            common/c_nfksprocess/nfksprocess
            """ 
        # the pdf wrapper
        text1 = \
            """\n\ndouble precision function dlum()
            implicit none
            include 'timing_variables.inc'
            integer nfksprocess
            common/c_nfksprocess/nfksprocess
            call cpu_time(tbefore)
            """

<<<<<<< HEAD
        if matrix_element.real_processes:
            for n, info in enumerate(matrix_element.get_fks_info_list()):
                text += \
                    """if (nfksprocess.eq.%(n)d) then
                    call smatrix%(n_me)d(p, wgt)
                    else""" % {'n': n + 1, 'n_me' : info['n_me']}
                text1 += \
                    """if (nfksprocess.eq.%(n)d) then
                    call dlum_%(n_me)d(dlum)
                    else""" % {'n': n + 1, 'n_me' : info['n_me']}

            text += \
                """
                write(*,*) 'ERROR: invalid n in real_matrix :', nfksprocess
                stop\n endif
                return \n end
                """
            text1 += \
                """
                write(*,*) 'ERROR: invalid n in dlum :', nfksprocess\n stop\n endif
                call cpu_time(tAfter) \n tPDF = tPDF + (tAfter-tBefore)
                return \nend
                """
        else:
            text += \
                """
                wgt=0d0
                return
                end
                """
            text1 += \
                """
                call dlum_0(dlum)
                call cpu_time(tAfter)
                tPDF = tPDF + (tAfter-tBefore)
                return
                end
                """
=======
        file = \
"""double precision function dlum()
implicit none
integer nfksprocess
common/c_nfksprocess/nfksprocess
"""
        if matrix_element.real_processes:
            for n, info in enumerate(matrix_element.get_fks_info_list()):
                file += \
"""if (nfksprocess.eq.%(n)d) then
call dlum_%(n_me)d(dlum)
else""" % {'n': n + 1, 'n_me' : info['n_me']}
            file += \
"""
write(*,*) 'ERROR: invalid n in dlum :', nfksprocess
stop
endif
return
end
"""
        else:
            file+= \
"""call dlum_0(dlum)
return
end
"""
>>>>>>> 36728d3f

        # Write the file
        writer_me.writelines(text)
        writer_lum.writelines(text1)
        return 0


    def draw_feynman_diagrams(self, matrix_element):
        """Create the ps files containing the feynman diagrams for the born process,
        as well as for all the real emission processes"""

        filename = 'born.ps'
        plot = draw.MultiEpsDiagramDrawer(
                matrix_element.born_me.get('base_amplitude').get('diagrams'),
                filename,
                model=matrix_element.born_me.get('processes')[0].get('model'),
                amplitude=True, diagram_type='born')
        plot.draw()

        for n, fksreal in enumerate(matrix_element.real_processes):
            filename = 'matrix_%d.ps' % (n + 1)
            plot = draw.MultiEpsDiagramDrawer(fksreal.matrix_element.\
                                        get('base_amplitude').get('diagrams'),
                                        filename,
                                        model=fksreal.matrix_element.\
                                        get('processes')[0].get('model'),
                                        amplitude=True, diagram_type='real')
            plot.draw()


    def write_real_matrix_elements(self, matrix_element, fortran_model):
        """writes the matrix_i.f files which contain the real matrix elements""" 
        
        sqsorders_list = []
        for n, fksreal in enumerate(matrix_element.real_processes):
            filename = 'matrix_%d.f' % (n + 1)
            ncalls, ncolors, nsplitorders, nsqsplitorders = \
                                    self.write_split_me_fks(\
                                        writers.FortranWriter(filename),
                                        fksreal.matrix_element, 
                                        fortran_model, 'real', "%d" % (n+1))
            sqsorders_list.append(nsqsplitorders)
        return sqsorders_list

        
    
    def write_extra_cnt_wrapper(self, writer, cnt_me_list, fortran_model):
        """write a wrapper for the extra born counterterms that may be 
        present e.g. if the process has gluon at the born
        """

        replace_dict = {'ncnt': max(len(cnt_me_list),1)}

        # this is the trivial case with no cnt.
        # fill everything with 0s (or 1 for color)
        if not cnt_me_list:
            replace_dict['cnt_charge_lines'] = \
                    "data (cnt_charge(1,i), i=1,nexternalB) / nexternalB * 0d0 /" 
            replace_dict['cnt_color_lines'] = \
                    "data (cnt_color(1,i), i=1,nexternalB) / nexternalB * 1 /" 
            replace_dict['cnt_pdg_lines'] = \
                    "data (cnt_pdg(1,i), i=1,nexternalB) / nexternalB * 0 /" 

            replace_dict['iflines'] = ''

        else:
            iflines = ''
            cnt_charge_lines = ''
            cnt_color_lines = ''
            cnt_pdg_lines = ''

            for i, cnt in enumerate(cnt_me_list):
                icnt = i+1
                if not iflines:
                    iflines = \
                       'if (icnt.eq.%d) then\n call sborn_cnt%d(p,cnts)\n' % (icnt, icnt)
                else:
                    iflines += \
                       'else if (icnt.eq.%d) then\n call sborn_cnt%d(p,cnts)\n' % (icnt, icnt)

                cnt_charge_lines += 'data (cnt_charge(%d,i), i=1,nexternalB) / %s /\n' % \
                        (icnt, ', '.join(['%19.15fd0' % l['charge'] for l in cnt['processes'][0]['legs']]))
                cnt_color_lines += 'data (cnt_color(%d,i), i=1,nexternalB) / %s /\n' % \
                        (icnt, ', '.join(['%d' % l['color'] for l in cnt['processes'][0]['legs']]))
                cnt_pdg_lines += 'data (cnt_pdg(%d,i), i=1,nexternalB) / %s /\n' % \
                        (icnt, ', '.join(['%d' % l['id'] for l in cnt['processes'][0]['legs']]))

            iflines += 'endif\n'

            replace_dict['iflines'] = iflines
            replace_dict['cnt_color_lines'] = cnt_color_lines
            replace_dict['cnt_charge_lines'] = cnt_charge_lines
            replace_dict['cnt_pdg_lines'] = cnt_pdg_lines

        file = open(pjoin(_file_path, \
            'iolibs/template_files/extra_cnt_wrapper_fks.inc')).read()

        file = file % replace_dict

        # Write the file
        writer.writelines(file)



    #===========================================================================
    # write_split_me_fks
    #===========================================================================
    def write_split_me_fks(self, writer, matrix_element, fortran_model,
                                    proc_type, proc_prefix='',start_dict={}):
        """Export a matrix element using the split_order format
        proc_type is either born, bhel, real or cnt,
        start_dict contains additional infos to be put in replace_dict"""

        if not matrix_element.get('processes') or \
               not matrix_element.get('diagrams'):
            return 0

        if not isinstance(writer, writers.FortranWriter):
            raise writers.FortranWriter.FortranWriterError(\
                "writer not FortranWriter")
            
        if not self.opt.has_key('sa_symmetry'):
            self.opt['sa_symmetry']=False

        # Set lowercase/uppercase Fortran code
        writers.FortranWriter.downcase = False

        replace_dict = {'global_variable':'', 'amp2_lines':''}
        if proc_prefix:
            replace_dict['proc_prefix'] = proc_prefix

        # update replace_dict according to start_dict
        for k,v in start_dict.items():
            replace_dict[k] = v

        # Extract helas calls
        helas_calls = fortran_model.get_matrix_element_calls(\
                    matrix_element)
        replace_dict['helas_calls'] = "\n".join(helas_calls)

        # Extract version number and date from VERSION file
        info_lines = self.get_mg5_info_lines()
        replace_dict['info_lines'] = info_lines

        # Set the size of Wavefunction
        if not self.model or any([p.get('spin') in [4,5] for p in self.model.get('particles') if p]):
            replace_dict['wavefunctionsize'] = 20
        else:
            replace_dict['wavefunctionsize'] = 8

        # Extract process info lines
        process_lines = self.get_process_info_lines(matrix_element)
        replace_dict['process_lines'] = process_lines

        # Extract number of external particles
        (nexternal, ninitial) = matrix_element.get_nexternal_ninitial()
        replace_dict['nexternal'] = nexternal

        # Extract ncomb
        ncomb = matrix_element.get_helicity_combinations()
        replace_dict['ncomb'] = ncomb

        # Extract helicity lines
        helicity_lines = self.get_helicity_lines(matrix_element)
        replace_dict['helicity_lines'] = helicity_lines

        # Extract overall denominator
        # Averaging initial state color, spin, and identical FS particles
        replace_dict['den_factor_line'] = self.get_den_factor_line(matrix_element)

        # Extract ngraphs
        ngraphs = matrix_element.get_number_of_amplitudes()
        replace_dict['ngraphs'] = ngraphs

        # Extract nwavefuncs
        nwavefuncs = matrix_element.get_number_of_wavefunctions()
        replace_dict['nwavefuncs'] = nwavefuncs

        # Extract ncolor
        ncolor = max(1, len(matrix_element.get('color_basis')))
        replace_dict['ncolor'] = ncolor

        replace_dict['hel_avg_factor'] = matrix_element.get_hel_avg_factor()

        # Extract color data lines
        color_data_lines = self.get_color_data_lines(matrix_element)
        replace_dict['color_data_lines'] = "\n".join(color_data_lines)

        if self.opt['export_format']=='standalone_msP':
        # For MadSpin need to return the AMP2
            amp2_lines = self.get_amp2_lines(matrix_element, [] )
            replace_dict['amp2_lines'] = '\n'.join(amp2_lines)
            replace_dict['global_variable'] = "       Double Precision amp2(NGRAPHS)\n       common/to_amps/  amp2\n"

        # JAMP definition, depends on the number of independent split orders
        split_orders=matrix_element.get('processes')[0].get('split_orders')
        if len(split_orders)==0:
            replace_dict['nSplitOrders']=''
            # Extract JAMP lines
            jamp_lines = self.get_JAMP_lines(matrix_element)
        else:
            split_orders_name = matrix_element['processes'][0]['split_orders']
            squared_orders, amp_orders = matrix_element.get_split_orders_mapping()
            replace_dict['nAmpSplitOrders']=len(amp_orders)
            replace_dict['nSqAmpSplitOrders']=len(squared_orders)
            replace_dict['nSplitOrders']=len(split_orders)
            amp_so = self.get_split_orders_lines(
                    [amp_order[0] for amp_order in amp_orders],'AMPSPLITORDERS')
            sqamp_so = self.get_split_orders_lines(squared_orders,'SQSPLITORDERS')
            replace_dict['ampsplitorders']='\n'.join(amp_so)
            # add a comment line
            replace_dict['sqsplitorders']= \
    'C the values listed below are for %s\n' % ', '.join(split_orders_name)
            replace_dict['sqsplitorders']+='\n'.join(sqamp_so)           
            jamp_lines = self.get_JAMP_lines_split_order(\
                       matrix_element,amp_orders,split_order_names=split_orders)

        replace_dict['jamp_lines'] = '\n'.join(jamp_lines)    

        if proc_type=='born':
            file = open(pjoin(_file_path, \
            'iolibs/template_files/bornmatrix_splitorders_fks.inc')).read()
        elif proc_type=='bhel':
            file = open(pjoin(_file_path, \
            'iolibs/template_files/born_hel_splitorders_fks.inc')).read()
        elif proc_type=='real':
            file = open(pjoin(_file_path, \
            'iolibs/template_files/realmatrix_splitorders_fks.inc')).read()
        elif proc_type=='cnt':
            # MZ this is probably not the best way to go
            file = open(pjoin(_file_path, \
            'iolibs/template_files/born_cnt_splitorders_fks.inc')).read()

        file = file % replace_dict

        # Write the file
        writer.writelines(file)

        return len(filter(lambda call: call.find('#') != 0, helas_calls)), ncolor, \
                replace_dict['nAmpSplitOrders'], replace_dict['nSqAmpSplitOrders']


    def write_pdf_calls(self, matrix_element, fortran_model):
        """writes the parton_lum_i.f files which contain the real matrix elements.
        If no real emission existst, write the one for the born""" 

        if matrix_element.real_processes:
            for n, fksreal in enumerate(matrix_element.real_processes):
                filename = 'parton_lum_%d.f' % (n + 1)
                self.write_pdf_file(writers.FortranWriter(filename),
                                                fksreal.matrix_element, n + 1, 
                                                fortran_model)
        else:
                filename = 'parton_lum_0.f'
                self.write_pdf_file(writers.FortranWriter(filename),
                                                matrix_element.born_me, 0, 
                                                fortran_model)


    def generate_born_fks_files(self, matrix_element, fortran_model, me_number, path):
        """generates the files needed for the born amplitude in the P* directory, which will
        be needed by the P* directories"""
        pathdir = os.getcwd()

        born_me = matrix_element.born_me

        # the .inc files
        filename = 'born_conf.inc'
        nconfigs, mapconfigs, s_and_t_channels = \
                    self.write_born_conf_file(
                    writers.FortranWriter(filename),
                    born_me, fortran_model)

        filename = 'born_props.inc'
        self.write_born_props_file(
                    writers.FortranWriter(filename),
                    born_me, s_and_t_channels, fortran_model)

        filename = 'born_leshouche.inc'
        nflows = self.write_born_leshouche_file(writers.FortranWriter(filename),
                             born_me, fortran_model)

        filename = 'born_nhel.inc'
        self.write_born_nhel_file(writers.FortranWriter(filename),
                           born_me, nflows, fortran_model)

        filename = 'born_ngraphs.inc'
        self.write_ngraphs_file(writers.FortranWriter(filename), nconfigs)

        filename = 'ncombs.inc'
        self.write_ncombs_file(writers.FortranWriter(filename),
                               born_me, fortran_model)

        filename = 'born_coloramps.inc'
        self.write_coloramps_file(writers.FortranWriter(filename),
                                  mapconfigs, born_me, fortran_model)
        
        # the born ME's and color/charge links
        sqsorders_list = []
        filename = 'born.f'

        born_dict = {}
        born_dict['nconfs'] = max(len(matrix_element.get_fks_info_list()),1)

        den_factor_lines = self.get_den_factor_lines(matrix_element)
        born_dict['den_factor_lines'] = '\n'.join(den_factor_lines)

        ij_lines = self.get_ij_lines(matrix_element)
        born_dict['ij_lines'] = '\n'.join(ij_lines)

        #this is to skip computing amp_split_cnt if the process has no corrections
        if not matrix_element.real_processes:
            born_dict['skip_amp_cnt'] = 'goto 999 ! LOonly, no need to compute amp_split_cnt'
        else:
            born_dict['skip_amp_cnt'] = ''

        calls_born, ncolor_born, norders, nsqorders = \
            self.write_split_me_fks(writers.FortranWriter(filename),
                                    born_me, fortran_model, 'born', '',
                                    start_dict = born_dict)

        filename = 'born_maxamps.inc'
        maxamps = len(matrix_element.get('diagrams'))
        maxflows = ncolor_born
        self.write_maxamps_file(writers.FortranWriter(filename),
                           maxamps,
                           maxflows,
                           max([len(matrix_element.get('processes')) for me in \
                                matrix_element.born_me]),1)


        # the second call is for the born_hel file. use the same writer
        # function
        filename = 'born_hel.f'
        calls_born, ncolor_born, norders, nsqorders = \
            self.write_split_me_fks(writers.FortranWriter(filename),
                                    born_me, fortran_model, 'bhel', '',
                                    start_dict = born_dict)

        sqsorders_list.append(nsqorders)
    
        self.color_link_files = [] 
        for j in range(len(matrix_element.color_links)):
            filename = 'b_sf_%3.3d.f' % (j + 1)
            self.color_link_files.append(filename)
            self.write_b_sf_fks(writers.FortranWriter(filename),
                         matrix_element, j,
                         fortran_model)

        #write the sborn_sf.f and the b_sf_files
        filename = 'sborn_sf.f'
        self.write_sborn_sf(writers.FortranWriter(filename),
                            matrix_element,
                            nsqorders,
                            fortran_model)



    def generate_virtuals_from_OLP(self,process_list,export_path, OLP):
        """Generates the library for computing the loop matrix elements
        necessary for this process using the OLP specified."""
        
        # Start by writing the BLHA order file
        virtual_path = pjoin(export_path,'OLP_virtuals')
        if not os.path.exists(virtual_path):
            os.makedirs(virtual_path)
        filename = os.path.join(virtual_path,'OLE_order.lh')
        self.write_lh_order(filename, process_list, OLP)

        fail_msg='Generation of the virtuals with %s failed.\n'%OLP+\
            'Please check the virt_generation.log file in %s.'\
                                 %str(pjoin(virtual_path,'virt_generation.log'))

        # Perform some tasks specific to certain OLP's
        if OLP=='GoSam':
            cp(pjoin(self.mgme_dir,'Template','loop_material','OLP_specifics',
                             'GoSam','makevirt'),pjoin(virtual_path,'makevirt'))
            cp(pjoin(self.mgme_dir,'Template','loop_material','OLP_specifics',
                             'GoSam','gosam.rc'),pjoin(virtual_path,'gosam.rc'))
            ln(pjoin(export_path,'Cards','param_card.dat'),virtual_path)
            # Now generate the process
            logger.info('Generating the loop matrix elements with %s...'%OLP)
            virt_generation_log = \
                            open(pjoin(virtual_path,'virt_generation.log'), 'w')
            retcode = subprocess.call(['./makevirt'],cwd=virtual_path, 
                            stdout=virt_generation_log, stderr=virt_generation_log)
            virt_generation_log.close()
            # Check what extension is used for the share libraries on this system
            possible_other_extensions = ['so','dylib']
            shared_lib_ext='so'
            for ext in possible_other_extensions:
                if os.path.isfile(pjoin(virtual_path,'Virtuals','lib',
                                                            'libgolem_olp.'+ext)):
                    shared_lib_ext = ext

            # Now check that everything got correctly generated
            files_to_check = ['olp_module.mod',str(pjoin('lib',
                                                'libgolem_olp.'+shared_lib_ext))]
            if retcode != 0 or any([not os.path.exists(pjoin(virtual_path,
                                       'Virtuals',f)) for f in files_to_check]):
                raise fks_common.FKSProcessError(fail_msg)
            # link the library to the lib folder
            ln(pjoin(virtual_path,'Virtuals','lib','libgolem_olp.'+shared_lib_ext),
                                                       pjoin(export_path,'lib'))
            
        # Specify in make_opts the right library necessitated by the OLP
        make_opts_content=open(pjoin(export_path,'Source','make_opts')).read()
        make_opts=open(pjoin(export_path,'Source','make_opts'),'w')
        if OLP=='GoSam':
            if platform.system().lower()=='darwin':
                # On mac the -rpath is not supported and the path of the dynamic
                # library is automatically wired in the executable
                make_opts_content=make_opts_content.replace('libOLP=',
                                                          'libOLP=-Wl,-lgolem_olp')
            else:
                # On other platforms the option , -rpath= path to libgolem.so is necessary
                # Using a relative path is not ideal because the file libgolem.so is not
                # copied on the worker nodes.
#                make_opts_content=make_opts_content.replace('libOLP=',
#                                      'libOLP=-Wl,-rpath=../$(LIBDIR) -lgolem_olp')
                # Using the absolute path is working in the case where the disk of the 
                # front end machine is mounted on all worker nodes as well.
                make_opts_content=make_opts_content.replace('libOLP=', 
                 'libOLP=-Wl,-rpath='+str(pjoin(export_path,'lib'))+' -lgolem_olp')
            
            
        make_opts.write(make_opts_content)
        make_opts.close()

        # A priori this is generic to all OLP's
        
        # Parse the contract file returned and propagate the process label to
        # the include of the BinothLHA.f file            
        proc_to_label = self.parse_contract_file(
                                            pjoin(virtual_path,'OLE_order.olc'))

        self.write_BinothLHA_inc(process_list,proc_to_label,\
                                              pjoin(export_path,'SubProcesses'))
        
        # Link the contract file to within the SubProcess directory
        ln(pjoin(virtual_path,'OLE_order.olc'),pjoin(export_path,'SubProcesses'))
        
    def write_BinothLHA_inc(self, processes, proc_to_label, SubProcPath):
        """ Write the file Binoth_proc.inc in each SubProcess directory so as 
        to provide the right process_label to use in the OLP call to get the
        loop matrix element evaluation. The proc_to_label is the dictionary of
        the format of the one returned by the function parse_contract_file."""
        
        for proc in processes:
            name = "P%s"%proc.shell_string()
            proc_pdgs=(tuple([leg.get('id') for leg in proc.get('legs') if \
                                                         not leg.get('state')]),
                       tuple([leg.get('id') for leg in proc.get('legs') if \
                                                             leg.get('state')]))                             
            incFile = open(pjoin(SubProcPath, name,'Binoth_proc.inc'),'w')
            try:
                incFile.write(
"""      INTEGER PROC_LABEL
      PARAMETER (PROC_LABEL=%d)"""%(proc_to_label[proc_pdgs]))
            except KeyError:
                raise fks_common.FKSProcessError('Could not found the target'+\
                  ' process %s > %s in '%(str(proc_pdgs[0]),str(proc_pdgs[1]))+\
                          ' the proc_to_label argument in write_BinothLHA_inc.')
            incFile.close()

    def parse_contract_file(self, contract_file_path):
        """ Parses the BLHA contract file, make sure all parameters could be 
        understood by the OLP and return a mapping of the processes (characterized
        by the pdg's of the initial and final state particles) to their process
        label. The format of the mapping is {((in_pdgs),(out_pdgs)):proc_label}.
        """
        
        proc_def_to_label = {}
        
        if not os.path.exists(contract_file_path):
            raise fks_common.FKSProcessError('Could not find the contract file'+\
                                 ' OLE_order.olc in %s.'%str(contract_file_path))

        comment_re=re.compile(r"^\s*#")
        proc_def_re=re.compile(
            r"^(?P<in_pdgs>(\s*-?\d+\s*)+)->(?P<out_pdgs>(\s*-?\d+\s*)+)\|"+
            r"\s*(?P<proc_class>\d+)\s*(?P<proc_label>\d+)\s*$")
        line_OK_re=re.compile(r"^.*\|\s*OK")
        for line in file(contract_file_path):
            # Ignore comments
            if not comment_re.match(line) is None:
                continue
            # Check if it is a proc definition line
            proc_def = proc_def_re.match(line)
            if not proc_def is None:
                if int(proc_def.group('proc_class'))!=1:
                    raise fks_common.FKSProcessError(
'aMCatNLO can only handle loop processes generated by the OLP which have only '+\
' process class attribute. Found %s instead in: \n%s'\
                                           %(proc_def.group('proc_class'),line))
                in_pdgs=tuple([int(in_pdg) for in_pdg in \
                                             proc_def.group('in_pdgs').split()])
                out_pdgs=tuple([int(out_pdg) for out_pdg in \
                                            proc_def.group('out_pdgs').split()])
                proc_def_to_label[(in_pdgs,out_pdgs)]=\
                                               int(proc_def.group('proc_label'))
                continue
            # For the other types of line, just make sure they end with | OK
            if line_OK_re.match(line) is None:
                raise fks_common.FKSProcessError(
                      'The OLP could not process the following line: \n%s'%line)
        
        return proc_def_to_label
            
                                
    def generate_virt_directory(self, loop_matrix_element, fortran_model, dir_name):
        """writes the V**** directory inside the P**** directories specified in
        dir_name"""

        cwd = os.getcwd()

        matrix_element = loop_matrix_element

        # Create the MadLoop5_resources directory if not already existing
        dirpath = os.path.join(dir_name, 'MadLoop5_resources')
        try:
            os.mkdir(dirpath)
        except os.error as error:
            logger.warning(error.strerror + " " + dirpath)

        # Create the directory PN_xx_xxxxx in the specified path
        name = "V%s" % matrix_element.get('processes')[0].shell_string()
        dirpath = os.path.join(dir_name, name)

        try:
            os.mkdir(dirpath)
        except os.error as error:
            logger.warning(error.strerror + " " + dirpath)

        try:
            os.chdir(dirpath)
        except os.error:
            logger.error('Could not cd to directory %s' % dirpath)
            return 0

        logger.info('Creating files in directory %s' % name)

        # Extract number of external particles
        (nexternal, ninitial) = matrix_element.get_nexternal_ninitial()

        calls=self.write_loop_matrix_element_v4(None,matrix_element,fortran_model)
        # The born matrix element, if needed
        filename = 'born_matrix.f'
        calls = self.write_bornmatrix(
            writers.FortranWriter(filename),
            matrix_element,
            fortran_model)

        filename = 'nexternal.inc'
        self.write_nexternal_file(writers.FortranWriter(filename),
                             nexternal, ninitial)

        filename = 'pmass.inc'
        self.write_pmass_file(writers.FortranWriter(filename),
                         matrix_element)

        filename = 'ngraphs.inc'
        self.write_ngraphs_file(writers.FortranWriter(filename),
                           len(matrix_element.get_all_amplitudes()))

        filename = "loop_matrix.ps"
        plot = draw.MultiEpsDiagramDrawer(base_objects.DiagramList(
              matrix_element.get('base_amplitude').get('loop_diagrams')[:1000]),
              filename,
              model=matrix_element.get('processes')[0].get('model'),
              amplitude='')
        logger.info("Drawing loop Feynman diagrams for " + \
            matrix_element.get('processes')[0].nice_string(print_weighted=False))
        plot.draw()

        filename = "born_matrix.ps"
        plot = draw.MultiEpsDiagramDrawer(matrix_element.get('base_amplitude').\
            get('born_diagrams'),filename,model=matrix_element.get('processes')[0].\
                                                      get('model'),amplitude='')
        logger.info("Generating born Feynman diagrams for " + \
            matrix_element.get('processes')[0].nice_string(print_weighted=False))
        plot.draw()

        # We also need to write the overall maximum quantities for this group
        # of processes in 'global_specs.inc'. In aMCatNLO, there is always
        # only one process, so this is trivial
        self.write_global_specs(matrix_element, output_path=pjoin(dirpath,'global_specs.inc'))
        open('unique_id.inc','w').write(
"""      integer UNIQUE_ID
      parameter(UNIQUE_ID=1)""")

        linkfiles = ['coupl.inc', 'mp_coupl.inc', 'mp_coupl_same_name.inc',
                     'cts_mprec.h', 'cts_mpc.h', 'MadLoopParamReader.f',
                     'MadLoopCommons.f','MadLoopParams.inc']

        # We should move to MadLoop5_resources directory from the SubProcesses
        ln(pjoin(os.path.pardir,os.path.pardir,'MadLoopParams.dat'),
                                              pjoin('..','MadLoop5_resources'))

        for file in linkfiles:
            ln('../../%s' % file)

        os.system("ln -s ../../makefile_loop makefile")

        linkfiles = ['mpmodule.mod']

        for file in linkfiles:
            ln('../../../lib/%s' % file)

        linkfiles = ['coef_specs.inc']

        for file in linkfiles:        
            ln('../../../Source/DHELAS/%s' % file)

        # Return to original PWD
        os.chdir(cwd)

        if not calls:
            calls = 0
        return calls


    #===============================================================================
    # write_lh_order
    #===============================================================================
    #test written
    def write_lh_order(self, filename, process_list, OLP='MadLoop'):
        """Creates the OLE_order.lh file. This function should be edited according
        to the OLP which is used. For now it is generic."""
        
        
        if len(process_list)==0:
            raise fks_common.FKSProcessError('No matrix elements provided to '+\
                                                 'the function write_lh_order.')
            return
        
        # We assume the orders to be common to all Subprocesses
        
        orders = process_list[0].get('orders') 
        if not orders:
            orders = {o : v / 2 for (o, v) in process_list[0].get('squared_orders').items()}
        if 'QED' in orders.keys() and 'QCD' in orders.keys():
            QED=orders['QED']
            QCD=orders['QCD']
        elif 'QED' in orders.keys():
            QED=orders['QED']
            QCD=0
        elif 'QCD' in orders.keys():
            QED=0
            QCD=orders['QCD']
        else:
            QED, QCD = fks_common.get_qed_qcd_orders_from_weighted(\
                    len(process_list[0].get('legs')),
                    orders['WEIGHTED'])

        replace_dict = {}
        replace_dict['mesq'] = 'CHaveraged'
        replace_dict['corr'] = ' '.join(process_list[0].\
                                                  get('perturbation_couplings'))
        replace_dict['irreg'] = 'CDR'
        replace_dict['aspow'] = QCD
        replace_dict['aepow'] = QED
        replace_dict['modelfile'] = './param_card.dat'
        replace_dict['params'] = 'alpha_s'
        proc_lines=[]
        for proc in process_list:
            proc_lines.append('%s -> %s' % \
                    (' '.join(str(l['id']) for l in proc['legs'] if not l['state']),
                     ' '.join(str(l['id']) for l in proc['legs'] if l['state'])))
        replace_dict['pdgs'] = '\n'.join(proc_lines)
        replace_dict['symfin'] = 'Yes'
        content = \
"#OLE_order written by MadGraph5_aMC@NLO\n\
\n\
MatrixElementSquareType %(mesq)s\n\
CorrectionType          %(corr)s\n\
IRregularisation        %(irreg)s\n\
AlphasPower             %(aspow)d\n\
AlphaPower              %(aepow)d\n\
NJetSymmetrizeFinal     %(symfin)s\n\
ModelFile               %(modelfile)s\n\
Parameters              %(params)s\n\
\n\
# process\n\
%(pdgs)s\n\
" % replace_dict 
        
        file = open(filename, 'w')
        file.write(content)
        file.close
        return


    #===============================================================================
    # write_born_fks
    #===============================================================================
    # test written
    def write_born_fks(self, writer, fksborn, fortran_model):
        """Export a matrix element to a born.f file in MadFKS format"""

        matrix_element = fksborn.born_me
        
        if not matrix_element.get('processes') or \
               not matrix_element.get('diagrams'):
            return 0
    
        if not isinstance(writer, writers.FortranWriter):
            raise writers.FortranWriter.FortranWriterError(\
                "writer not FortranWriter")
        # Set lowercase/uppercase Fortran code
        writers.FortranWriter.downcase = False
    
        replace_dict = {}
    
        # Extract version number and date from VERSION file
        info_lines = self.get_mg5_info_lines()
        replace_dict['info_lines'] = info_lines
    
        # Extract process info lines
        process_lines = self.get_process_info_lines(matrix_element)
        replace_dict['process_lines'] = process_lines
        
    
        # Extract ncomb
        ncomb = matrix_element.get_helicity_combinations()
        replace_dict['ncomb'] = ncomb
    
        # Extract helicity lines
        helicity_lines = self.get_helicity_lines(matrix_element)
        replace_dict['helicity_lines'] = helicity_lines
    
        # Extract IC line
        ic_line = self.get_ic_line(matrix_element)
        replace_dict['ic_line'] = ic_line
    
        # Extract overall denominator
        # Averaging initial state color, spin, and identical FS particles
        #den_factor_line = get_den_factor_line(matrix_element)
    
        # Extract ngraphs
        ngraphs = matrix_element.get_number_of_amplitudes()
        replace_dict['ngraphs'] = ngraphs
    
        # Extract nwavefuncs
        nwavefuncs = matrix_element.get_number_of_wavefunctions()
        replace_dict['nwavefuncs'] = nwavefuncs
    
        # Extract ncolor
        ncolor = max(1, len(matrix_element.get('color_basis')))
        replace_dict['ncolor'] = ncolor
    
        # Extract color data lines
        color_data_lines = self.get_color_data_lines(matrix_element)
        replace_dict['color_data_lines'] = "\n".join(color_data_lines)
    
        # Extract helas calls
        helas_calls = fortran_model.get_matrix_element_calls(\
                    matrix_element)
        replace_dict['helas_calls'] = "\n".join(helas_calls)
    
        # Extract amp2 lines
        amp2_lines = self.get_amp2_lines(matrix_element)
        replace_dict['amp2_lines'] = '\n'.join(amp2_lines)
    
        # Extract JAMP lines
        jamp_lines = self.get_JAMP_lines(matrix_element)
        replace_dict['jamp_lines'] = '\n'.join(jamp_lines)

        # Set the size of Wavefunction
        if not self.model or any([p.get('spin') in [4,5] for p in self.model.get('particles') if p]):
            replace_dict['wavefunctionsize'] = 20
        else:
            replace_dict['wavefunctionsize'] = 8

        # Extract glu_ij_lines
        ij_lines = self.get_ij_lines(fksborn)
        replace_dict['ij_lines'] = '\n'.join(ij_lines)

        # Extract den_factor_lines
        den_factor_lines = self.get_den_factor_lines(fksborn)
        replace_dict['den_factor_lines'] = '\n'.join(den_factor_lines)
    
        # Extract the number of FKS process
        replace_dict['nconfs'] = max(len(fksborn.get_fks_info_list()),1)

        file = open(os.path.join(_file_path, \
                          'iolibs/template_files/born_fks.inc')).read()
        file = file % replace_dict
        
        # Write the file
        writer.writelines(file)
        logger.warning('This function should not be called')
    
        return len(filter(lambda call: call.find('#') != 0, helas_calls)), ncolor


    def write_born_hel(self, writer, fksborn, fortran_model):
        """Export a matrix element to a born_hel.f file in MadFKS format"""

        matrix_element = fksborn.born_me
        
        if not matrix_element.get('processes') or \
               not matrix_element.get('diagrams'):
            return 0
    
        if not isinstance(writer, writers.FortranWriter):
            raise writers.FortranWriter.FortranWriterError(\
                "writer not FortranWriter")
        # Set lowercase/uppercase Fortran code
        writers.FortranWriter.downcase = False
    
        replace_dict = {}
    
        # Extract version number and date from VERSION file
        info_lines = self.get_mg5_info_lines()
        replace_dict['info_lines'] = info_lines
    
        # Extract process info lines
        process_lines = self.get_process_info_lines(matrix_element)
        replace_dict['process_lines'] = process_lines
        
    
        # Extract ncomb
        ncomb = matrix_element.get_helicity_combinations()
        replace_dict['ncomb'] = ncomb
    
        # Extract helicity lines
        helicity_lines = self.get_helicity_lines(matrix_element)
        replace_dict['helicity_lines'] = helicity_lines
    
        # Extract IC line
        ic_line = self.get_ic_line(matrix_element)
        replace_dict['ic_line'] = ic_line
    
        # Extract overall denominator
        # Averaging initial state color, spin, and identical FS particles
        #den_factor_line = get_den_factor_line(matrix_element)
    
        # Extract ngraphs
        ngraphs = matrix_element.get_number_of_amplitudes()
        replace_dict['ngraphs'] = ngraphs
    
        # Extract nwavefuncs
        nwavefuncs = matrix_element.get_number_of_wavefunctions()
        replace_dict['nwavefuncs'] = nwavefuncs
    
        # Extract ncolor
        ncolor = max(1, len(matrix_element.get('color_basis')))
        replace_dict['ncolor'] = ncolor
    
        # Extract color data lines
        color_data_lines = self.get_color_data_lines(matrix_element)
        replace_dict['color_data_lines'] = "\n".join(color_data_lines)
   
        # Extract amp2 lines
        amp2_lines = self.get_amp2_lines(matrix_element)
        replace_dict['amp2_lines'] = '\n'.join(amp2_lines)
    
        # Extract JAMP lines
        jamp_lines = self.get_JAMP_lines(matrix_element)
        replace_dict['jamp_lines'] = '\n'.join(jamp_lines)

        # Extract den_factor_lines
        den_factor_lines = self.get_den_factor_lines(fksborn)
        replace_dict['den_factor_lines'] = '\n'.join(den_factor_lines)
    
        # Extract the number of FKS process
        replace_dict['nconfs'] = len(fksborn.get_fks_info_list())

        file = open(os.path.join(_file_path, \
                          'iolibs/template_files/born_fks_hel.inc')).read()
        file = file % replace_dict
        
        # Write the file
        writer.writelines(file)
    
        return


    #===============================================================================
    # write_born_sf_fks
    #===============================================================================
    #test written
    def write_sborn_sf(self, writer, me, nsqorders, fortran_model):
        """Creates the sborn_sf.f file, containing the calls to the different 
        color linked borns"""
        
        replace_dict = {}
        color_links = me.color_links
        nlinks = len(color_links)

        replace_dict['nsqorders'] = nsqorders
        replace_dict['iflines_col'] = ''
         
        for i, c_link in enumerate(color_links):
            ilink = i+1
            iff = {True : 'if', False : 'elseif'}[i==0]
            m, n = c_link['link']
            if m != n:
                replace_dict['iflines_col'] += \
                "c link partons %(m)d and %(n)d \n\
                    %(iff)s ((m.eq.%(m)d .and. n.eq.%(n)d).or.(m.eq.%(n)d .and. n.eq.%(m)d)) then \n\
                    call sb_sf_%(ilink)3.3d(p_born,wgt_col)\n" \
                    % {'m':m, 'n': n, 'iff': iff, 'ilink': ilink}
            else:
                replace_dict['iflines_col'] += \
                "c link partons %(m)d and %(n)d \n\
                    %(iff)s (m.eq.%(m)d .and. n.eq.%(n)d) then \n\
                    call sb_sf_%(ilink)3.3d(p_born,wgt_col)\n" \
                    % {'m':m, 'n': n, 'iff': iff, 'ilink': ilink}

        
        if replace_dict['iflines_col']:
            replace_dict['iflines_col'] += 'endif\n'
        else:
            # this is when no color links are there
            replace_dict['iflines_col'] += 'write(*,*) \'Error in sborn_sf, no color links\'\nstop\n'

        file = open(os.path.join(_file_path, \
                          'iolibs/template_files/sborn_sf_fks.inc')).read()
        file = file % replace_dict
        writer.writelines(file)


    def get_chargeprod(self, charge_list, ninitial, n, m):
        """return the product of charges (as a string) of particles m and n.
        Special sign conventions may be needed for initial/final state particles
        """
        return charge_list[n - 1] * charge_list[m - 1]

    
    #===============================================================================
    # write_b_sf_fks
    #===============================================================================
    #test written
    def write_b_sf_fks(self, writer, fksborn, ilink, fortran_model):
        """Create the b_sf_xxx.f file for the ilink-th soft linked born 
        """

        matrix_element = copy.copy(fksborn.born_me)

        if not matrix_element.get('processes') or \
               not matrix_element.get('diagrams'):
            return 0
    
        if not isinstance(writer, writers.FortranWriter):
            raise writers.FortranWriter.FortranWriterError(\
                "writer not FortranWriter")
        # Set lowercase/uppercase Fortran code
        writers.FortranWriter.downcase = False

        link = fksborn.color_links[ilink]
    
        replace_dict = {}
        
        replace_dict['ilink'] = ilink + 1
    
        # Extract version number and date from VERSION file
        info_lines = self.get_mg5_info_lines()
        replace_dict['info_lines'] = info_lines 
    
        # Extract process info lines
        process_lines = self.get_process_info_lines(matrix_element)
        replace_dict['process_lines'] = process_lines + \
            "\nc spectators: %d %d \n" % tuple(link['link'])
    
        # Extract ncomb
        ncomb = matrix_element.get_helicity_combinations()
        replace_dict['ncomb'] = ncomb
    
        # Extract helicity lines
        helicity_lines = self.get_helicity_lines(matrix_element)
        replace_dict['helicity_lines'] = helicity_lines
    
        # Extract IC line
        ic_line = self.get_ic_line(matrix_element)
        replace_dict['ic_line'] = ic_line

        # Extract den_factor_lines
        den_factor_lines = self.get_den_factor_lines(fksborn)
        replace_dict['den_factor_lines'] = '\n'.join(den_factor_lines)
    
        # Extract ngraphs
        ngraphs = matrix_element.get_number_of_amplitudes()
        replace_dict['ngraphs'] = ngraphs
    
        # Extract nwavefuncs
        nwavefuncs = matrix_element.get_number_of_wavefunctions()
        replace_dict['nwavefuncs'] = nwavefuncs
    
        # Extract ncolor
        ncolor1 = max(1, len(link['orig_basis']))
        replace_dict['ncolor1'] = ncolor1
        ncolor2 = max(1, len(link['link_basis']))
        replace_dict['ncolor2'] = ncolor2
    
        # Extract color data lines
        color_data_lines = self.get_color_data_lines_from_color_matrix(\
                                link['link_matrix'])
        replace_dict['color_data_lines'] = "\n".join(color_data_lines)
    
        # Extract amp2 lines
        amp2_lines = self.get_amp2_lines(matrix_element)
        replace_dict['amp2_lines'] = '\n'.join(amp2_lines)
    
        # Extract JAMP lines

        # JAMP definition, depends on the number of independent split orders
        split_orders=matrix_element.get('processes')[0].get('split_orders')
        if len(split_orders)==0:
            replace_dict['nSplitOrders']=''
            # Extract JAMP lines
            jamp_lines = self.get_JAMP_lines(matrix_element)
        else:
            squared_orders, amp_orders = matrix_element.get_split_orders_mapping()
            replace_dict['nAmpSplitOrders']=len(amp_orders)
            replace_dict['nSqAmpSplitOrders']=len(squared_orders)
            replace_dict['nSplitOrders']=len(split_orders)
            amp_so = self.get_split_orders_lines(
                    [amp_order[0] for amp_order in amp_orders],'AMPSPLITORDERS')
            sqamp_so = self.get_split_orders_lines(squared_orders,'SQSPLITORDERS')
            replace_dict['ampsplitorders']='\n'.join(amp_so)
            replace_dict['sqsplitorders']='\n'.join(sqamp_so)           
            jamp_lines = self.get_JAMP_lines_split_order(\
                       matrix_element,amp_orders,split_order_names=split_orders)

        replace_dict['jamp1_lines'] = '\n'.join(jamp_lines).replace('JAMP', 'JAMP1')    

        matrix_element.set('color_basis', link['link_basis'] )
        if len(split_orders)==0:
            replace_dict['nSplitOrders']=''
            # Extract JAMP lines
            jamp_lines = self.get_JAMP_lines(matrix_element)
        else:
            jamp_lines = self.get_JAMP_lines_split_order(\
                       matrix_element,amp_orders,split_order_names=split_orders)

        replace_dict['jamp2_lines'] = '\n'.join(jamp_lines).replace('JAMP','JAMP2')
    
    
        # Extract the number of FKS process
        replace_dict['nconfs'] = len(fksborn.get_fks_info_list())

        file = open(os.path.join(_file_path, \
                          'iolibs/template_files/b_sf_xxx_splitorders_fks.inc')).read()
        file = file % replace_dict
        
        # Write the file
        writer.writelines(file)
    
        return 0 , ncolor1
    

    #===============================================================================
    # write_born_nhel_file_list
    #===============================================================================
    def write_born_nhel_file(self, writer, me, nflows, fortran_model):
        """Write the born_nhel.inc file for MG4. Write the maximum as they are
        typically used for setting array limits."""
    
        ncomb = me.get_helicity_combinations()
        file = "integer    max_bhel, max_bcol \n"
        file += "parameter (max_bhel=%d)\nparameter(max_bcol=%d)" % \
               (ncomb, nflows)
    
        # Write the file
        writer.writelines(file)
    
        return True
    
    #===============================================================================
    # write_nfksconfigs_file
    #===============================================================================
    def write_nfksconfigs_file(self, writer, fksborn, fortran_model):
        """Writes the content of nFKSconfigs.inc, which just gives the
        total FKS dirs as a parameter.
        nFKSconfigs is always >=1 (use a fake configuration for LOonly)"""
        replace_dict = {}
        replace_dict['nconfs'] = max(len(fksborn.get_fks_info_list()), 1)
        content = \
"""      INTEGER FKS_CONFIGS
      PARAMETER (FKS_CONFIGS=%(nconfs)d)
      
"""   % replace_dict

        writer.writelines(content)

            
    #===============================================================================
    # write_fks_info_file
    #===============================================================================
    def write_fks_info_file(self, writer, fksborn, fortran_model): #test_written
        """Writes the content of fks_info.inc, which lists the informations on the 
        possible splittings of the born ME.
        nconfs is always >=1 (use a fake configuration for LOonly).
        The fake configuration use an 'antigluon' (id -21, color=8) as i_fks and 
        the last colored particle as j_fks."""

        replace_dict = {}
        fks_info_list = fksborn.get_fks_info_list()
        split_orders = fksborn.born_me['processes'][0]['split_orders']
        replace_dict['nconfs'] = max(len(fks_info_list), 1)
        replace_dict['nsplitorders'] = len(split_orders)
        replace_dict['splitorders_name'] = ', '.join(split_orders)

        bool_dict = {True: '.true.', False: '.false.'}

        # this is for processes with 'real' or 'all' as NLO mode 
        if len(fks_info_list) > 0:
            replace_dict['fks_i_values'] = ', '.join(['%d' % info['fks_info']['i'] \
                                                 for info in fks_info_list]) 
            replace_dict['fks_j_values'] = ', '.join(['%d' % info['fks_info']['j'] \
                                                 for info in fks_info_list]) 
            replace_dict['extra_cnt_values'] = ', '.join(['%d' % (info['fks_info']['extra_cnt_index'] + 1) \
                                                 for info in fks_info_list]) 
            # extra array to be filled, with the type of the splitting of the born and of the extra cnt
            isplitorder_born = []
            isplitorder_cnt = []
            for info in fks_info_list:
                # fill 0 if no extra_cnt is needed
                if info['fks_info']['extra_cnt_index'] == -1:
                    isplitorder_born.append(0)
                    isplitorder_cnt.append(0)
                else:
                    # the 0th component of split_type correspond to the born, the 1st
                    # to the extra_cnt
                    isplitorder_born.append(split_orders.index(
                                            info['fks_info']['splitting_type'][0]) + 1)
                    isplitorder_cnt.append(split_orders.index(
                                           info['fks_info']['splitting_type'][1]) + 1)

            replace_dict['isplitorder_born_values'] = \
                            ', '.join(['%d' % n for n in isplitorder_born])
            replace_dict['isplitorder_cnt_values'] = \
                            ', '.join(['%d' % n for n in isplitorder_cnt])

            replace_dict['need_color_links'] = ', '.join(\
                    [bool_dict[info['fks_info']['need_color_links']] for \
                    info in fks_info_list ])
            replace_dict['need_charge_links'] = ', '.join(\
                    [bool_dict[info['fks_info']['need_charge_links']] for \
                    info in fks_info_list ])

            col_lines = []
            pdg_lines = []
            charge_lines = []
            fks_j_from_i_lines = []
            split_type_lines = []
            for i, info in enumerate(fks_info_list):
                col_lines.append( \
                    'DATA (PARTICLE_TYPE_D(%d, IPOS), IPOS=1, NEXTERNAL) / %s /' \
                    % (i + 1, ', '.join('%d' % col for col in fksborn.real_processes[info['n_me']-1].colors) ))
                pdg_lines.append( \
                    'DATA (PDG_TYPE_D(%d, IPOS), IPOS=1, NEXTERNAL) / %s /' \
                    % (i + 1, ', '.join('%d' % pdg for pdg in info['pdgs'])))
                charge_lines.append(\
                    'DATA (PARTICLE_CHARGE_D(%d, IPOS), IPOS=1, NEXTERNAL) / %s /'\
                    % (i + 1, ', '.join('%19.15fd0' % charg\
                                        for charg in fksborn.real_processes[info['n_me']-1].charges) ))
                fks_j_from_i_lines.extend(self.get_fks_j_from_i_lines(fksborn.real_processes[info['n_me']-1],\
                                                i + 1))
                split_type_lines.append( \
                    'DATA (SPLIT_TYPE_D (%d, IPOS), IPOS=1, %d) / %s /' %
                      (i + 1, len(split_orders), 
                       ', '.join([bool_dict[ordd in info['fks_info']['splitting_type']] for ordd in split_orders])))
        else:
        # this is for 'LOonly', generate a fake FKS configuration with
        # - i_fks = nexternal, pdg type = -21 and color =8
        # - j_fks = the last colored particle
            bornproc = fksborn.born_me.get('processes')[0]
            pdgs = [l.get('id') for l in bornproc.get('legs')] + [-21]
            colors = [l.get('color') for l in bornproc.get('legs')] + [8]
            charges = [l.get('charge') for l in bornproc.get('legs')] + [0.]

            fks_i = len(colors)
            # fist look for a colored legs (set j to 1 otherwise)
            fks_j=1
            for cpos, col in enumerate(colors[:-1]):
                if col != 1:
                    fks_j = cpos+1
            # if no colored leg exist, look for a charged leg
            for cpos, chg in enumerate(charges[:-1]):
                if chg != 0.:
                    fks_j = cpos+1

            replace_dict['fks_i_values'] = str(fks_i)
            replace_dict['fks_j_values'] = str(fks_j)
            replace_dict['extra_cnt_values'] = '0'
            replace_dict['isplitorder_born_values'] = '0'
            replace_dict['isplitorder_cnt_values'] = '0'
            # set both color/charge links to true
            replace_dict['need_color_links'] = '.true.'
            replace_dict['need_charge_links'] = '.true.'

            col_lines = ['DATA (PARTICLE_TYPE_D(1, IPOS), IPOS=1, NEXTERNAL) / %s /' \
                            % ', '.join([str(col) for col in colors])]
            pdg_lines = ['DATA (PDG_TYPE_D(1, IPOS), IPOS=1, NEXTERNAL) / %s /' \
                            % ', '.join([str(pdg) for pdg in pdgs])]
            charge_lines = ['DATA (PARTICLE_CHARGE_D(1, IPOS), IPOS=1, NEXTERNAL) / %s /' \
                            % ', '.join('%19.15fd0' % charg for charg in charges)]
            fks_j_from_i_lines = ['DATA (FKS_J_FROM_I_D(1, %d, JPOS), JPOS = 0, 1)  / 1, %d /' \
                            % (fks_i, fks_j)]
            split_type_lines = [ \
                    'DATA (SPLIT_TYPE_D (%d, IPOS), IPOS=1, %d) / %s /' %
                      (1, len(split_orders), 
                       ', '.join([bool_dict[False]] * len(split_orders)))]
            

        replace_dict['col_lines'] = '\n'.join(col_lines)
        replace_dict['pdg_lines'] = '\n'.join(pdg_lines)
        replace_dict['charge_lines'] = '\n'.join(charge_lines)
        replace_dict['fks_j_from_i_lines'] = '\n'.join(fks_j_from_i_lines)
        replace_dict['split_type_lines'] = '\n'.join(split_type_lines)

        content = open(os.path.join(_file_path, \
                    'iolibs/template_files/fks_info.inc')).read() % replace_dict

        if not isinstance(writer, writers.FortranWriter):
            raise writers.FortranWriter.FortranWriterError(\
                "writer not FortranWriter")
        # Set lowercase/uppercase Fortran code
        writers.FortranWriter.downcase = False
        
        writer.writelines(content)
    
        return True

 
    #===============================================================================
    # write_pdf_file
    #===============================================================================
    def write_pdf_file(self, writer, matrix_element, n, fortran_model):
        #test written
        """Write the auto_dsig.f file for MadFKS, which contains 
          pdf call information"""
    
        if not matrix_element.get('processes') or \
               not matrix_element.get('diagrams'):
            return 0
    
        nexternal, ninitial = matrix_element.get_nexternal_ninitial()
    
        if ninitial < 1 or ninitial > 2:
            raise writers.FortranWriter.FortranWriterError, \
                  """Need ninitial = 1 or 2 to write auto_dsig file"""
    
        replace_dict = {}

        replace_dict['N_me'] = n
    
        # Extract version number and date from VERSION file
        info_lines = self.get_mg5_info_lines()
        replace_dict['info_lines'] = info_lines
    
        # Extract process info lines
        process_lines = self.get_process_info_lines(matrix_element)
        replace_dict['process_lines'] = process_lines
    
        pdf_vars, pdf_data, pdf_lines = \
                self.get_pdf_lines_mir(matrix_element, ninitial, False, False)
        replace_dict['pdf_vars'] = pdf_vars
        replace_dict['pdf_data'] = pdf_data
        replace_dict['pdf_lines'] = pdf_lines

        file = open(os.path.join(_file_path, \
                          'iolibs/template_files/parton_lum_n_fks.inc')).read()
        file = file % replace_dict
    
        # Write the file
        writer.writelines(file)



    #===============================================================================
    # write_coloramps_file
    #===============================================================================
    def write_coloramps_file(self, writer, mapconfigs, me, fortran_model):
        """Write the coloramps.inc file for MadEvent"""

        lines = []
        lines.append( "logical icolamp(%d,%d,1)" % \
                        (max([len(me.get('color_basis').keys()), 1]),
                         len(mapconfigs)))

        lines += self.get_icolamp_lines(mapconfigs, me, 1)
    
        # Write the file
        writer.writelines(lines)
    
        return True


    #===============================================================================
    # write_leshouche_file_list
    #===============================================================================
    def write_born_leshouche_file(self, writer, me, fortran_model):
        """Write the leshouche.inc file for MG4"""
    
        # Extract number of external particles
        (nexternal, ninitial) = me.get_nexternal_ninitial()
    
        lines = []

        for iproc, proc in enumerate(me.get('processes')):
            legs = proc.get_legs_with_decays()
            lines.append("DATA (IDUP(i,%d),i=1,%d)/%s/" % \
                         (iproc + 1, nexternal,
                          ",".join([str(l.get('id')) for l in legs])))
            for i in [1, 2]:
                lines.append("DATA (MOTHUP(%d,i,%3r),i=1,%2r)/%s/" % \
                         (i, iproc + 1, nexternal,
                          ",".join([ "%3r" % 0 ] * ninitial + \
                                   [ "%3r" % i ] * (nexternal - ninitial))))
    
            # Here goes the color connections corresponding to the JAMPs
            # Only one output, for the first subproc!
            if iproc == 0:
                # If no color basis, just output trivial color flow
                if not me.get('color_basis'):
                    for i in [1, 2]:
                        lines.append("DATA (ICOLUP(%d,i,  1),i=1,%2r)/%s/" % \
                                 (i, nexternal,
                                  ",".join([ "%3r" % 0 ] * nexternal)))
                    color_flow_list = []
    
                else:
                    # First build a color representation dictionnary
                    repr_dict = {}
                    for l in legs:
                        repr_dict[l.get('number')] = \
                            proc.get('model').get_particle(l.get('id')).get_color()\
                            * (-1)**(1+l.get('state'))
                    # Get the list of color flows
                    color_flow_list = \
                        me.get('color_basis').color_flow_decomposition(repr_dict, ninitial)
                    # And output them properly
                    for cf_i, color_flow_dict in enumerate(color_flow_list):
                        for i in [0, 1]:
                            lines.append("DATA (ICOLUP(%d,i,%3r),i=1,%2r)/%s/" % \
                                 (i + 1, cf_i + 1, nexternal,
                                  ",".join(["%3r" % color_flow_dict[l.get('number')][i] \
                                            for l in legs])))

        # Write the file
        writer.writelines(lines)
    
        return len(color_flow_list)


    #===============================================================================
    # write_born_conf_file
    #===============================================================================
    def write_born_conf_file(self, writer, me, fortran_model):
        """Write the configs.inc file for the list of born matrix-elements"""
    
        # Extract number of external particles
        (nexternal, ninitial) = me.get_nexternal_ninitial()
        model = me.get('processes')[0].get('model')
        lines = ['', 'C Here are the congifurations']
        lines_P = ['', 'C Here are the propagators']
        lines_BW = ['', 'C Here are the BWs']
    
        iconfig = 0
    
        iconfig_list = []
        mapconfigs_list = [] 
        s_and_t_channels_list = []
        nschannels = []
    
        particle_dict = me.get('processes')[0].get('model').\
                        get('particle_dict')

        booldict = {True: '.false.', False: '.false'} 

        max_leg_number = 0

        ######first get the configurations
        s_and_t_channels = []
        mapconfigs = []
        lines.extend(['C     %s' % proc.nice_string() for proc in me.get('processes')])
        base_diagrams = me.get('base_amplitude').get('diagrams')
        minvert = min([max([len(vert.get('legs')) for vert in \
                            diag.get('vertices')]) for diag in base_diagrams])

        for idiag, diag in enumerate(base_diagrams):
            if any([len(vert.get('legs')) > minvert for vert in
                    diag.get('vertices')]):
                # Only 3-vertices allowed in configs.inc
                continue
            iconfig = iconfig + 1
            helas_diag = me.get('diagrams')[idiag]
            mapconfigs.append(helas_diag.get('number'))
            lines.append("# Diagram %d, Amplitude %d" % \
                         (helas_diag.get('number'),helas_diag.get('amplitudes')[0]['number']))
            # Correspondance between the config and the amplitudes
            lines.append("data mapconfig(%4d)/%4d/" % (iconfig,
                                                     helas_diag.get('amplitudes')[0]['number']))
    
            # Need to reorganize the topology so that we start with all
            # final state external particles and work our way inwards
            schannels, tchannels = helas_diag.get('amplitudes')[0].\
                                         get_s_and_t_channels(ninitial, model, 990)
    
            s_and_t_channels.append([schannels, tchannels])
    
            # Write out propagators for s-channel and t-channel vertices
            allchannels = schannels
            if len(tchannels) > 1:
                # Write out tchannels only if there are any non-trivial ones
                allchannels = schannels + tchannels
    
            for vert in allchannels:
                daughters = [leg.get('number') for leg in vert.get('legs')[:-1]]
                last_leg = vert.get('legs')[-1]
                lines.append("data (iforest(ifr,%3d,%4d),ifr=1,%d)/%s/" % \
                             (last_leg.get('number'), iconfig, len(daughters),
                              ",".join(["%3d" % d for d in daughters])))
                if vert in schannels:
                    lines.append("data sprop(%4d,%4d)/%8d/" % \
                                 (last_leg.get('number'), iconfig,
                                  last_leg.get('id')))
                elif vert in tchannels[:-1]:
                    lines.append("data tprid(%4d,%4d)/%8d/" % \
                                 (last_leg.get('number'), iconfig,
                                  abs(last_leg.get('id'))))

                max_leg_number = min(max_leg_number,last_leg.get('number'))

        ##### Write out number of configs
        lines.append("# Number of configs")
        lines.append("data mapconfig(0)/%4d/" % (iconfig))

        ######finally the BWs
        for iconf, config in enumerate(s_and_t_channels):
            schannels = config[0]
            nschannels.append(len(schannels))
            for vertex in schannels:
                # For the resulting leg, pick out whether it comes from
                # decay or not, as given by the from_group flag
                leg = vertex.get('legs')[-1]
                lines_BW.append("data gForceBW(%d,%d)/%s/" % \
                             (leg.get('number'), iconf + 1,
                              booldict[leg.get('from_group')]))

        #lines for the declarations
        firstlines = []
        firstlines.append('integer ifr')
        firstlines.append('integer lmaxconfigsb_used\nparameter (lmaxconfigsb_used=%d)' % iconfig)
        firstlines.append('integer max_branchb_used\nparameter (max_branchb_used=%d)' % -max_leg_number)
        firstlines.append('integer mapconfig(0 : lmaxconfigsb_used)')
        firstlines.append('integer iforest(2, -max_branchb_used:-1, lmaxconfigsb_used)')
        firstlines.append('integer sprop(-max_branchb_used:-1, lmaxconfigsb_used)')
        firstlines.append('integer tprid(-max_branchb_used:-1, lmaxconfigsb_used)')
        firstlines.append('logical gforceBW(-max_branchb_used : -1, lmaxconfigsb_used)')
    
        # Write the file
        writer.writelines(firstlines + lines + lines_BW)
    
        return iconfig, mapconfigs, s_and_t_channels


    #===============================================================================
    # write_born_props_file
    #===============================================================================
    def write_born_props_file(self, writer, me, s_and_t_channels, fortran_model):
        """Write the configs.inc file for the list of born matrix-elements"""
    
        # Extract number of external particles
        lines_P = ['', 'C Here are the propagators']
    
        particle_dict = me.get('processes')[0].get('model').\
                        get('particle_dict')

        for iconf, configs in enumerate(s_and_t_channels):
            for vertex in configs[0] + configs[1][:-1]:
                leg = vertex.get('legs')[-1]
                if leg.get('id') == 21 and 21 not in particle_dict:
                    # Fake propagator used in multiparticle vertices
                    mass = 'zero'
                    width = 'zero'
                    pow_part = 0
                else:
                    particle = particle_dict[leg.get('id')]
                    # Get mass
                    if particle.get('mass').lower() == 'zero':
                        mass = particle.get('mass')
                    else:
                        mass = "abs(%s)" % particle.get('mass')
                    # Get width
                    if particle.get('width').lower() == 'zero':
                        width = particle.get('width')
                    else:
                        width = "abs(%s)" % particle.get('width')
    
                    pow_part = 1 + int(particle.is_boson())
    
                lines_P.append("pmass(%3d,%4d)  = %s" % \
                             (leg.get('number'), iconf + 1, mass))
                lines_P.append("pwidth(%3d,%4d) = %s" % \
                             (leg.get('number'), iconf + 1, width))
                lines_P.append("pow(%3d,%4d) = %d" % \
                             (leg.get('number'), iconf + 1, pow_part))

        # Write the file
        writer.writelines(lines_P)

    

    
    #===============================================================================
    # write_dname_file
    #===============================================================================
    def write_dname_file(self, writer, matrix_element, fortran_model):
        """Write the dname.mg file for MG4"""
    
        line = "DIRNAME=P%s" % \
               matrix_element.get('processes')[0].shell_string()
    
        # Write the file
        writer.write(line + "\n")
    
        return True

    
    #===============================================================================
    # write_iproc_file
    #===============================================================================
    def write_iproc_file(self, writer, me_number):
        """Write the iproc.dat file for MG4"""
    
        line = "%d" % (me_number + 1)
    
        # Write the file
        for line_to_write in writer.write_line(line):
            writer.write(line_to_write)
        return True

    
    #===============================================================================
    # Helper functions
    #===============================================================================


    #===============================================================================
    # get_fks_j_from_i_lines
    #===============================================================================

    def get_fks_j_from_i_lines(self, me, i = 0): #test written
        """generate the lines for fks.inc describing initializating the
        fks_j_from_i array"""
        lines = []
        if not me.isfinite:
            for ii, js in me.fks_j_from_i.items():
                if js:
                    lines.append('DATA (FKS_J_FROM_I_D(%d, %d, JPOS), JPOS = 0, %d)  / %d, %s /' \
                             % (i, ii, len(js), len(js), ', '.join(["%d" % j for j in js])))
        else:
            lines.append('DATA (FKS_J_FROM_I_D(%d, JPOS), JPOS = 0, %d)  / %d, %s /' \
                     % (2, 1, 1, '1'))
        lines.append('')

        return lines


    #===============================================================================
    # get_leshouche_lines
    #===============================================================================
    def get_leshouche_lines(self, matrix_element, ime):
        #test written
        """Write the leshouche.inc file for MG4"""
    
        # Extract number of external particles
        (nexternal, ninitial) = matrix_element.get_nexternal_ninitial()
    
        lines = []
        for iproc, proc in enumerate(matrix_element.get('processes')):
            legs = proc.get_legs_with_decays()
            lines.append("I   %4d   %4d       %s" % \
                         (ime, iproc + 1,
                          " ".join([str(l.get('id')) for l in legs])))
            for i in [1, 2]:
                lines.append("M   %4d   %4d   %4d      %s" % \
                         (ime, i, iproc + 1,
                          " ".join([ "%3d" % 0 ] * ninitial + \
                                   [ "%3d" % i ] * (nexternal - ninitial))))
    
            # Here goes the color connections corresponding to the JAMPs
            # Only one output, for the first subproc!
            if iproc == 0:
                # If no color basis, just output trivial color flow
                if not matrix_element.get('color_basis'):
                    for i in [1, 2]:
                        lines.append("C   %4d   %4d   1      %s" % \
                                 (ime, i, 
                                  " ".join([ "%3d" % 0 ] * nexternal)))
                    color_flow_list = []
                    nflow = 1
    
                else:
                    # First build a color representation dictionnary
                    repr_dict = {}
                    for l in legs:
                        repr_dict[l.get('number')] = \
                            proc.get('model').get_particle(l.get('id')).get_color()\
                            * (-1)**(1+l.get('state'))
                    # Get the list of color flows
                    color_flow_list = \
                        matrix_element.get('color_basis').color_flow_decomposition(repr_dict,
                                                                                   ninitial)
                    # And output them properly
                    for cf_i, color_flow_dict in enumerate(color_flow_list):
                        for i in [0, 1]:
                            lines.append("C   %4d   %4d   %4d      %s" % \
                                 (ime, i + 1, cf_i + 1,
                                  " ".join(["%3d" % color_flow_dict[l.get('number')][i] \
                                            for l in legs])))

                    nflow = len(color_flow_list)

        nproc = len(matrix_element.get('processes'))
    
        return lines, nproc, nflow


    #===============================================================================
    # get_den_factor_lines
    #===============================================================================
    def get_den_factor_lines(self, fks_born, born_me=None):
        """returns the lines with the information on the denominator keeping care
        of the identical particle factors in the various real emissions
        If born_me is procided, it is used instead of fksborn.born_me"""
        
        compensate = True
        if not born_me:
            born_me = fks_born.born_me
            compensate = False
    
        lines = []
        info_list = fks_born.get_fks_info_list()
        if info_list:
            # if the reals have been generated, fill with the corresponding average factor
            lines.append('INTEGER IDEN_VALUES(%d)' % len(info_list))
            if not compensate:
                lines.append('DATA IDEN_VALUES /' + \
                             ', '.join(['%d' % ( 
                             born_me.get_denominator_factor()) \
                             for info in info_list]) + '/')
            else:
                lines.append('DATA IDEN_VALUES /' + \
                             ', '.join(['%d' % ( 
                             born_me.get_denominator_factor() / \
                                     born_me['identical_particle_factor'] * \
                                     fks_born.born_me['identical_particle_factor']) \
                             for info in info_list]) + '/')
        else:
            # otherwise use the born
            lines.append('INTEGER IDEN_VALUES(1)')
            lines.append('DATA IDEN_VALUES / %d /' \
                    % fks_born.born_me.get_denominator_factor())

        return lines


    #===============================================================================
    # get_ij_lines
    #===============================================================================
    def get_ij_lines(self, fks_born):
        """returns the lines with the information on the particle number of the born 
        that splits"""
        info_list = fks_born.get_fks_info_list()
        lines = []
        if info_list:
            # if the reals have been generated, fill with the corresponding value of ij if
            # ij is massless, or with 0 if ij is massive (no collinear singularity)
            ij_list = [info['fks_info']['ij']if \
<<<<<<< HEAD
                    fks_born.born_me['processes'][0]['legs'][info['fks_info']['ij']-1]['massless'] \
=======
                    fks_born.born_matrix_element['processes'][0]['legs'][info['fks_info']['ij']-1]['massless'] \
>>>>>>> 36728d3f
                    else 0 for info in info_list]
            lines.append('INTEGER IJ_VALUES(%d)' % len(info_list))
            lines.append('DATA IJ_VALUES /' + ', '.join(['%d' % ij for ij in ij_list]) + '/')
        else:
            #otherwise just put zero
            lines.append('INTEGER IJ_VALUES(1)')
            lines.append('DATA IJ_VALUES / 0 /')

        return lines


    def get_pdf_lines_mir(self, matrix_element, ninitial, subproc_group = False,\
                          mirror = False): #test written
        """Generate the PDF lines for the auto_dsig.f file"""

        processes = matrix_element.get('processes')
        model = processes[0].get('model')

        pdf_definition_lines = ""
        pdf_data_lines = ""
        pdf_lines = ""

        if ninitial == 1:
            pdf_lines = "PD(0) = 0d0\nIPROC = 0\n"
            for i, proc in enumerate(processes):
                process_line = proc.base_string()
                pdf_lines = pdf_lines + "IPROC=IPROC+1 ! " + process_line
                pdf_lines = pdf_lines + "\nPD(IPROC) = 1d0\n"
                pdf_lines = pdf_lines + "\nPD(0)=PD(0)+PD(IPROC)\n"
        else:
            # Pick out all initial state particles for the two beams
            initial_states = [sorted(list(set([p.get_initial_pdg(1) for \
                                               p in processes]))),
                              sorted(list(set([p.get_initial_pdg(2) for \
                                               p in processes])))]

            # Prepare all variable names
            pdf_codes = dict([(p, model.get_particle(p).get_name()) for p in \
                              sum(initial_states,[])])
            for key,val in pdf_codes.items():
                pdf_codes[key] = val.replace('~','x').replace('+','p').replace('-','m')

            # Set conversion from PDG code to number used in PDF calls
            pdgtopdf = {21: 0, 22: 7, -11: -8, 11: 8, -13: -9, 13: 9, -15: -10, 15: 10}
            # Fill in missing entries of pdgtopdf
            for pdg in sum(initial_states,[]):
                if not pdg in pdgtopdf and not pdg in pdgtopdf.values():
                    pdgtopdf[pdg] = pdg
                elif pdg not in pdgtopdf and pdg in pdgtopdf.values():
                    # If any particle has pdg code 7, we need to use something else
                    pdgtopdf[pdg] = 6000000 + pdg

            # Get PDF variable declarations for all initial states
            for i in [0,1]:
                pdf_definition_lines += "DOUBLE PRECISION " + \
                                       ",".join(["%s%d" % (pdf_codes[pdg],i+1) \
                                                 for pdg in \
                                                 initial_states[i]]) + \
                                                 "\n"

            # Get PDF data lines for all initial states
            for i in [0,1]:
                pdf_data_lines += "DATA " + \
                                       ",".join(["%s%d" % (pdf_codes[pdg],i+1) \
                                                 for pdg in initial_states[i]]) + \
                                                 "/%d*1D0/" % len(initial_states[i]) + \
                                                 "\n"

            # Get PDF values for the different initial states
            for i, init_states in enumerate(initial_states):
                if not mirror:
                    ibeam = i + 1
                else:
                    ibeam = 2 - i
                if subproc_group:
                    pdf_lines = pdf_lines + \
                           "IF (ABS(LPP(IB(%d))).GE.1) THEN\nLP=SIGN(1,LPP(IB(%d)))\n" \
                                 % (ibeam, ibeam)
                else:
                    pdf_lines = pdf_lines + \
                           "IF (ABS(LPP(%d)) .GE. 1) THEN\nLP=SIGN(1,LPP(%d))\n" \
                                 % (ibeam, ibeam)

                for initial_state in init_states:
                    if initial_state in pdf_codes.keys():
                        if subproc_group:
                            if abs(pdgtopdf[initial_state]) <= 10:  
                                pdf_lines = pdf_lines + \
                                    ("%s%d=PDG2PDF(ABS(LPP(IB(%d))),%d*LP," + \
                                         "XBK(IB(%d)),DSQRT(Q2FACT(%d)))\n") % \
                                         (pdf_codes[initial_state],
                                          i + 1, ibeam, pdgtopdf[initial_state],
                                          ibeam, ibeam)
                            else:
                                # setting other partons flavours outside quark, gluon, photon to be 0d0
                                pdf_lines = pdf_lines + \
                                    ("c settings other partons flavours outside quark, gluon, photon to 0d0\n" + \
                                     "%s%d=0d0\n") % \
                                         (pdf_codes[initial_state],i + 1)                                
                        else:
                            if abs(pdgtopdf[initial_state]) <= 10:  
                                pdf_lines = pdf_lines + \
                                    ("%s%d=PDG2PDF(ABS(LPP(%d)),%d*LP," + \
                                         "XBK(%d),DSQRT(Q2FACT(%d)))\n") % \
                                         (pdf_codes[initial_state],
                                          i + 1, ibeam, pdgtopdf[initial_state],
                                          ibeam, ibeam)
                            else:
                                # setting other partons flavours outside quark, gluon, photon to be 0d0
                                pdf_lines = pdf_lines + \
                                    ("c settings other partons flavours outside quark, gluon, photon to 0d0\n" + \
                                     "%s%d=0d0\n") % \
                                         (pdf_codes[initial_state],i + 1)                                

                pdf_lines = pdf_lines + "ENDIF\n"

            # Add up PDFs for the different initial state particles
            pdf_lines = pdf_lines + "PD(0) = 0d0\nIPROC = 0\n"
            for proc in processes:
                process_line = proc.base_string()
                pdf_lines = pdf_lines + "IPROC=IPROC+1 ! " + process_line
                pdf_lines = pdf_lines + "\nPD(IPROC) = "
                for ibeam in [1, 2]:
                    initial_state = proc.get_initial_pdg(ibeam)
                    if initial_state in pdf_codes.keys():
                        pdf_lines = pdf_lines + "%s%d*" % \
                                    (pdf_codes[initial_state], ibeam)
                    else:
                        pdf_lines = pdf_lines + "1d0*"
                # Remove last "*" from pdf_lines
                pdf_lines = pdf_lines[:-1] + "\n"

        # Remove last line break from pdf_lines
        return pdf_definition_lines[:-1], pdf_data_lines[:-1], pdf_lines[:-1]


    #test written
    def get_color_data_lines_from_color_matrix(self, color_matrix, n=6):
        """Return the color matrix definition lines for the given color_matrix. Split
        rows in chunks of size n."""
    
        if not color_matrix:
            return ["DATA Denom(1)/1/", "DATA (CF(i,1),i=1,1) /1/"]
        else:
            ret_list = []
            my_cs = color.ColorString()
            for index, denominator in \
                enumerate(color_matrix.get_line_denominators()):
                # First write the common denominator for this color matrix line
                ret_list.append("DATA Denom(%i)/%i/" % (index + 1, denominator))
                # Then write the numerators for the matrix elements
                num_list = color_matrix.get_line_numerators(index, denominator)    
                for k in xrange(0, len(num_list), n):
                    ret_list.append("DATA (CF(i,%3r),i=%3r,%3r) /%s/" % \
                                    (index + 1, k + 1, min(k + n, len(num_list)),
                                     ','.join(["%5r" % i for i in num_list[k:k + n]])))

            return ret_list

    #===========================================================================
    # write_maxamps_file
    #===========================================================================
    def write_maxamps_file(self, writer, maxamps, maxflows,
                           maxproc,maxsproc):
        """Write the maxamps.inc file for MG4."""

        file = "       integer    maxamps, maxflow, maxproc, maxsproc\n"
        file = file + "parameter (maxamps=%d, maxflow=%d)\n" % \
               (maxamps, maxflows)
        file = file + "parameter (maxproc=%d, maxsproc=%d)" % \
               (maxproc, maxsproc)

        # Write the file
        writer.writelines(file)

        return True

    #===============================================================================
    # write_ncombs_file
    #===============================================================================
    def write_ncombs_file(self, writer, matrix_element, fortran_model):
#        #test written
        """Write the ncombs.inc file for MadEvent."""
    
        # Extract number of external particles
        (nexternal, ninitial) = matrix_element.get_nexternal_ninitial()
    
        # ncomb (used for clustering) is 2^(nexternal)
        file = "       integer    n_max_cl\n"
        file = file + "parameter (n_max_cl=%d)" % (2 ** (nexternal+1))
    
        # Write the file
        writer.writelines(file)
   
        return True
    
    #===========================================================================
    # write_config_subproc_map_file
    #===========================================================================
    def write_config_subproc_map_file(self, writer, s_and_t_channels):
        """Write a dummy config_subproc.inc file for MadEvent"""

        lines = []

        for iconfig in range(len(s_and_t_channels)):
            lines.append("DATA CONFSUB(1,%d)/1/" % \
                         (iconfig + 1))

        # Write the file
        writer.writelines(lines)

        return True
    
    #===========================================================================
    # write_colors_file
    #===========================================================================
    def write_colors_file(self, writer, matrix_element):
        """Write the get_color.f file for MadEvent, which returns color
        for all particles used in the matrix element."""

        try:
            matrix_elements=matrix_element.real_processes[0].matrix_element
        except IndexError:
            matrix_elements=[matrix_element.born_me]

        if isinstance(matrix_elements, helas_objects.HelasMatrixElement):
            matrix_elements = [matrix_elements]

        model = matrix_elements[0].get('processes')[0].get('model')

        # We need the both particle and antiparticle wf_ids, since the identity
        # depends on the direction of the wf.
        # loop on the real emissions
        wf_ids = set(sum([sum([sum([sum([[wf.get_pdg_code(),wf.get_anti_pdg_code()] \
                              for wf in d.get('wavefunctions')],[]) \
                              for d in me.get('diagrams')],[]) \
                              for me in [real_proc.matrix_element]],[])\
                              for real_proc in matrix_element.real_processes],[]))
        # and also on the born
        wf_ids = wf_ids.union(set(sum([sum([[wf.get_pdg_code(),wf.get_anti_pdg_code()] \
                              for wf in d.get('wavefunctions')],[]) \
                              for d in matrix_element.born_me.get('diagrams')],[])))

        # loop on the real emissions
        leg_ids = set(sum([sum([sum([[l.get('id') for l in \
                                p.get_legs_with_decays()] for p in \
                                me.get('processes')], []) for me in \
                                [real_proc.matrix_element]], []) for real_proc in \
                                matrix_element.real_processes],[]))
        # and also on the born
        leg_ids = leg_ids.union(set(sum([[l.get('id') for l in \
                                p.get_legs_with_decays()] for p in \
                                matrix_element.born_me.get('processes')], [])))
        particle_ids = sorted(list(wf_ids.union(leg_ids)))

        lines = """function get_color(ipdg)
        implicit none
        integer get_color, ipdg

        if(ipdg.eq.%d)then
        get_color=%d
        return
        """ % (particle_ids[0], model.get_particle(particle_ids[0]).get_color())

        for part_id in particle_ids[1:]:
            lines += """else if(ipdg.eq.%d)then
            get_color=%d
            return
            """ % (part_id, model.get_particle(part_id).get_color())
        # Dummy particle for multiparticle vertices with pdg given by
        # first code not in the model
        lines += """else if(ipdg.eq.%d)then
c           This is dummy particle used in multiparticle vertices
            get_color=2
            return
            """ % model.get_first_non_pdg()
        lines += """else
        write(*,*)'Error: No color given for pdg ',ipdg
        get_color=0        
        return
        endif
        end
        """
        
        # Write the file
        writer.writelines(lines)

        return True

    #===============================================================================
    # write_props_file
    #===============================================================================
    #test_written
    def write_props_file(self, writer, matrix_element, fortran_model, s_and_t_channels):
        """Write the props.inc file for MadEvent. Needs input from
        write_configs_file. With respect to the parent routine, it has some 
        more specific formats that allow the props.inc file to be read by the 
        link program"""
    
        lines = []
    
        particle_dict = matrix_element.get('processes')[0].get('model').\
                        get('particle_dict')
    
        for iconf, configs in enumerate(s_and_t_channels):
            for vertex in configs[0] + configs[1][:-1]:
                leg = vertex.get('legs')[-1]
                if leg.get('id') not in particle_dict:
                    # Fake propagator used in multiparticle vertices
                    mass = 'zero'
                    width = 'zero'
                    pow_part = 0
                else:
                    particle = particle_dict[leg.get('id')]
                    # Get mass
                    if particle.get('mass').lower() == 'zero':
                        mass = particle.get('mass')
                    else:
                        mass = "abs(%s)" % particle.get('mass')
                    # Get width
                    if particle.get('width').lower() == 'zero':
                        width = particle.get('width')
                    else:
                        width = "abs(%s)" % particle.get('width')
    
                    pow_part = 1 + int(particle.is_boson())
    
                lines.append("pmass(%3d,%4d)  = %s" % \
                             (leg.get('number'), iconf + 1, mass))
                lines.append("pwidth(%3d,%4d) = %s" % \
                             (leg.get('number'), iconf + 1, width))
                lines.append("pow(%3d,%4d) = %d" % \
                             (leg.get('number'), iconf + 1, pow_part))
    
        # Write the file
        writer.writelines(lines)
    
        return True


    #===========================================================================
    # write_subproc
    #===========================================================================
    def write_subproc(self, writer, subprocdir):
        """Append this subprocess to the subproc.mg file for MG4"""

        # Write line to file
        writer.write(subprocdir + "\n")

        return True



#=================================================================================
# Class for using the optimized Loop process
#=================================================================================
class ProcessOptimizedExporterFortranFKS(loop_exporters.LoopProcessOptimizedExporterFortranSA,\
                                         ProcessExporterFortranFKS):
    """Class to take care of exporting a set of matrix elements to
    Fortran (v4) format."""


    def finalize(self, *args, **opts):
        ProcessExporterFortranFKS.finalize(self, *args, **opts)
        #export_v4.ProcessExporterFortranSA.finalize(self, *args, **opts)

#===============================================================================
# copy the Template in a new directory.
#===============================================================================
    def copy_fkstemplate(self):
        """create the directory run_name as a copy of the MadEvent
        Template, and clean the directory
        For now it is just the same as copy_v4template, but it will be modified
        """
        mgme_dir = self.mgme_dir
        dir_path = self.dir_path
        clean =self.opt['clean']
        
        #First copy the full template tree if dir_path doesn't exit
        if not os.path.isdir(dir_path):
            if not mgme_dir:
                raise MadGraph5Error, \
                      "No valid MG_ME path given for MG4 run directory creation."
            logger.info('initialize a new directory: %s' % \
                        os.path.basename(dir_path))
            shutil.copytree(os.path.join(mgme_dir, 'Template', 'NLO'), dir_path, True)
            # distutils.dir_util.copy_tree since dir_path already exists
            dir_util.copy_tree(pjoin(self.mgme_dir, 'Template', 'Common'),
                               dir_path)
            # Copy plot_card
            for card in ['plot_card']:
                if os.path.isfile(pjoin(self.dir_path, 'Cards',card + '.dat')):
                    try:
                        shutil.copy(pjoin(self.dir_path, 'Cards', card + '.dat'),
                                   pjoin(self.dir_path, 'Cards', card + '_default.dat'))
                    except IOError:
                        logger.warning("Failed to copy " + card + ".dat to default")

        elif not os.path.isfile(os.path.join(dir_path, 'TemplateVersion.txt')):
            if not mgme_dir:
                raise MadGraph5Error, \
                      "No valid MG_ME path given for MG4 run directory creation."
        try:
            shutil.copy(os.path.join(mgme_dir, 'MGMEVersion.txt'), dir_path)
        except IOError:
            MG5_version = misc.get_pkg_info()
            open(os.path.join(dir_path, 'MGMEVersion.txt'), 'w').write( \
                "5." + MG5_version['version'])
        
        #Ensure that the Template is clean
        if clean:
            logger.info('remove old information in %s' % os.path.basename(dir_path))
            if os.environ.has_key('MADGRAPH_BASE'):
                subprocess.call([os.path.join('bin', 'internal', 'clean_template'), 
                    '--web'], cwd=dir_path)
            else:
                try:
                    subprocess.call([os.path.join('bin', 'internal', 'clean_template')], \
                                                                       cwd=dir_path)
                except Exception, why:
                    raise MadGraph5Error('Failed to clean correctly %s: \n %s' \
                                                % (os.path.basename(dir_path),why))
            #Write version info
            MG_version = misc.get_pkg_info()
            open(os.path.join(dir_path, 'SubProcesses', 'MGVersion.txt'), 'w').write(
                                                              MG_version['version'])

        # We must link the CutTools to the Library folder of the active Template
        self.link_CutTools(dir_path)
        # We must link the TIR to the Library folder of the active Template
        link_tir_libs=[]
        tir_libs=[]
        tir_include=[]
        for tir in self.all_tir:
            tir_dir="%s_dir"%tir
            libpath=getattr(self,tir_dir)
            libpath = self.link_TIR(os.path.join(self.dir_path, 'lib'),
                                              libpath,"lib%s.a"%tir,tir_name=tir)
            setattr(self,tir_dir,libpath)
            if libpath != "":
                if tir in ['pjfry','ninja','golem', 'samurai','collier']:
                    # We should link dynamically when possible, so we use the original
                    # location of these libraries.
                    link_tir_libs.append('-L%s/ -l%s'%(libpath,tir))
                    tir_libs.append('%s/lib%s.$(libext)'%(libpath,tir))
                    # For Ninja, we must also link against OneLoop.
                    if tir in ['ninja']:
                        if not any(os.path.isfile(pjoin(libpath,'libavh_olo.%s'%ext)) 
                                              for ext in ['a','dylib','so']):
                            raise MadGraph5Error(
"The OneLOop library 'libavh_olo.(a|dylib|so)' could no be found in path '%s'. Please place a symlink to it there."%libpath)
                        link_tir_libs.append('-L%s/ -l%s'%(libpath,'avh_olo'))
                        tir_libs.append('%s/lib%s.$(libext)'%(libpath,'avh_olo'))
                    # We must add the corresponding includes for these TIR
                    if tir in ['golem','samurai','ninja','collier']:
                        trg_path = pjoin(os.path.dirname(libpath),'include')
                        if os.path.isdir(trg_path):
                            to_include = misc.find_includes_path(trg_path,
                                                        self.include_names[tir])
                        else:
                            to_include = None
                        # Special possible location for collier
                        if to_include is None and tir=='collier':
                            to_include = misc.find_includes_path(
                               pjoin(libpath,'modules'),self.include_names[tir])
                        if to_include is None:
                            logger.error(
'Could not find the include directory for %s, looking in %s.\n' % (tir ,str(trg_path))+
'Generation carries on but you will need to edit the include path by hand in the makefiles.')
                            to_include = '<Not_found_define_it_yourself>'
                        tir_include.append('-I %s'%to_include)
                else:
                    link_tir_libs.append('-l%s'%tir)
                    tir_libs.append('$(LIBDIR)lib%s.$(libext)'%tir)
            
        os.remove(os.path.join(self.dir_path,'SubProcesses','makefile_loop.inc'))
        cwd = os.getcwd()
        dirpath = os.path.join(self.dir_path, 'SubProcesses')
        try:
            os.chdir(dirpath)
        except os.error:
            logger.error('Could not cd to directory %s' % dirpath)
            return 0
        filename = 'makefile_loop'
        calls = self.write_makefile_TIR(writers.MakefileWriter(filename),
                                 link_tir_libs,tir_libs,tir_include=tir_include)
        os.remove(os.path.join(self.dir_path,'Source','make_opts.inc'))
        dirpath = os.path.join(self.dir_path, 'Source')
        try:
            os.chdir(dirpath)
        except os.error:
            logger.error('Could not cd to directory %s' % dirpath)
            return 0
        filename = 'make_opts'
        calls = self.write_make_opts(writers.MakefileWriter(filename),
                                                        link_tir_libs,tir_libs)
        # Return to original PWD
        os.chdir(cwd)

        cwd = os.getcwd()
        dirpath = os.path.join(self.dir_path, 'SubProcesses')
        try:
            os.chdir(dirpath)
        except os.error:
            logger.error('Could not cd to directory %s' % dirpath)
            return 0
                                       
        # We add here the user-friendly MadLoop option setter.
        cpfiles= ["SubProcesses/MadLoopParamReader.f",
                  "Cards/MadLoopParams.dat",
                  "SubProcesses/MadLoopParams.inc"]

        for file in cpfiles:
            shutil.copy(os.path.join(self.loop_dir,'StandAlone/', file),
                        os.path.join(self.dir_path, file))
        
        shutil.copy(pjoin(self.dir_path, 'Cards','MadLoopParams.dat'),
                      pjoin(self.dir_path, 'Cards','MadLoopParams_default.dat'))

        
        
        if os.path.exists(pjoin(self.dir_path, 'Cards', 'MadLoopParams.dat')):          
                self.MadLoopparam = banner_mod.MadLoopParam(pjoin(self.dir_path, 
                                                  'Cards', 'MadLoopParams.dat'))
                # write the output file
                self.MadLoopparam.write(pjoin(self.dir_path,"SubProcesses",
                                                           "MadLoopParams.dat"))

        # We need minimal editing of MadLoopCommons.f
        MadLoopCommon = open(os.path.join(self.loop_dir,'StandAlone', 
                                    "SubProcesses","MadLoopCommons.inc")).read()
        writer = writers.FortranWriter(os.path.join(self.dir_path, 
                                             "SubProcesses","MadLoopCommons.f"))
        writer.writelines(MadLoopCommon%{
                                   'print_banner_commands':self.MadLoop_banner},
               context={'collier_available':self.tir_available_dict['collier']})
        writer.close()

        # link the files from the MODEL
        model_path = self.dir_path + '/Source/MODEL/'
        # Note that for the [real=] mode, these files are not present
        if os.path.isfile(os.path.join(model_path,'mp_coupl.inc')):
            ln(model_path + '/mp_coupl.inc', self.dir_path + '/SubProcesses')
        if os.path.isfile(os.path.join(model_path,'mp_coupl_same_name.inc')):
            ln(model_path + '/mp_coupl_same_name.inc', \
                                                self.dir_path + '/SubProcesses')

        # Write the cts_mpc.h and cts_mprec.h files imported from CutTools
        self.write_mp_files(writers.FortranWriter('cts_mprec.h'),\
                            writers.FortranWriter('cts_mpc.h'),)

        self.copy_python_files()


        # We need to create the correct open_data for the pdf
        self.write_pdf_opendata()


        # Return to original PWD
        os.chdir(cwd)
        
    def generate_virt_directory(self, loop_matrix_element, fortran_model, dir_name):
        """writes the V**** directory inside the P**** directories specified in
        dir_name"""

        cwd = os.getcwd()

        matrix_element = loop_matrix_element

        # Create the MadLoop5_resources directory if not already existing
        dirpath = os.path.join(dir_name, 'MadLoop5_resources')
        try:
            os.mkdir(dirpath)
        except os.error as error:
            logger.warning(error.strerror + " " + dirpath)

        # Create the directory PN_xx_xxxxx in the specified path
        name = "V%s" % matrix_element.get('processes')[0].shell_string()
        dirpath = os.path.join(dir_name, name)

        try:
            os.mkdir(dirpath)
        except os.error as error:
            logger.warning(error.strerror + " " + dirpath)

        try:
            os.chdir(dirpath)
        except os.error:
            logger.error('Could not cd to directory %s' % dirpath)
            return 0

        logger.info('Creating files in directory %s' % name)

        # Extract number of external particles
        (nexternal, ninitial) = matrix_element.get_nexternal_ninitial()

        calls=self.write_loop_matrix_element_v4(None,matrix_element,fortran_model)
        
        # We need a link to coefs.inc from DHELAS
        ln(pjoin(self.dir_path, 'Source', 'DHELAS', 'coef_specs.inc'),
                                                        abspath=False, cwd=None)
    
        # The born matrix element, if needed
        filename = 'born_matrix.f'
        calls = self.write_bornmatrix(
            writers.FortranWriter(filename),
            matrix_element,
            fortran_model)

        filename = 'nexternal.inc'
        self.write_nexternal_file(writers.FortranWriter(filename),
                             nexternal, ninitial)

        filename = 'pmass.inc'
        self.write_pmass_file(writers.FortranWriter(filename),
                         matrix_element)

        filename = 'ngraphs.inc'
        self.write_ngraphs_file(writers.FortranWriter(filename),
                           len(matrix_element.get_all_amplitudes()))

        filename = "loop_matrix.ps"
        writers.FortranWriter(filename).writelines("""C Post-helas generation loop-drawing is not ready yet.""")
        plot = draw.MultiEpsDiagramDrawer(base_objects.DiagramList(
              matrix_element.get('base_amplitude').get('loop_diagrams')[:1000]),
              filename,
              model=matrix_element.get('processes')[0].get('model'),
              amplitude='')
        logger.info("Drawing loop Feynman diagrams for " + \
                     matrix_element.get('processes')[0].nice_string(\
                                                          print_weighted=False))
        plot.draw()

        filename = "born_matrix.ps"
        plot = draw.MultiEpsDiagramDrawer(matrix_element.get('base_amplitude').\
                                             get('born_diagrams'),
                                          filename,
                                          model=matrix_element.get('processes')[0].\
                                             get('model'),
                                          amplitude='')
        logger.info("Generating born Feynman diagrams for " + \
                     matrix_element.get('processes')[0].nice_string(\
                                                          print_weighted=False))
        plot.draw()

        # We also need to write the overall maximum quantities for this group
        # of processes in 'global_specs.inc'. In aMCatNLO, there is always
        # only one process, so this is trivial
        self.write_global_specs(matrix_element, output_path=pjoin(dirpath,'global_specs.inc'))
        
        open('unique_id.inc','w').write(
"""      integer UNIQUE_ID
      parameter(UNIQUE_ID=1)""")

        linkfiles = ['coupl.inc', 'mp_coupl.inc', 'mp_coupl_same_name.inc',
                     'cts_mprec.h', 'cts_mpc.h', 'MadLoopParamReader.f',
                     'MadLoopParams.inc','MadLoopCommons.f']

        for file in linkfiles:
            ln('../../%s' % file)
                
        os.system("ln -s ../../makefile_loop makefile")
        
# We should move to MadLoop5_resources directory from the SubProcesses
        ln(pjoin(os.path.pardir,os.path.pardir,'MadLoopParams.dat'),
                                              pjoin('..','MadLoop5_resources'))        

        linkfiles = ['mpmodule.mod']

        for file in linkfiles:
            ln('../../../lib/%s' % file)

        linkfiles = ['coef_specs.inc']

        for file in linkfiles:        
            ln('../../../Source/DHELAS/%s' % file)

        # Return to original PWD
        os.chdir(cwd)

        if not calls:
            calls = 0
        return calls


    #===============================================================================
    # write_coef_specs
    #===============================================================================
    def write_coef_specs_file(self, max_loop_vertex_ranks):
        """ writes the coef_specs.inc in the DHELAS folder. Should not be called in the 
        non-optimized mode"""
        filename = os.path.join(self.dir_path, 'Source', 'DHELAS', 'coef_specs.inc')

        replace_dict = {}
        replace_dict['max_lwf_size'] = 4
        replace_dict['vertex_max_coefs'] = max(\
                [q_polynomial.get_number_of_coefs_for_rank(n) 
                    for n in max_loop_vertex_ranks])
        IncWriter=writers.FortranWriter(filename,'w')
        IncWriter.writelines("""INTEGER MAXLWFSIZE
                           PARAMETER (MAXLWFSIZE=%(max_lwf_size)d)
                           INTEGER VERTEXMAXCOEFS
                           PARAMETER (VERTEXMAXCOEFS=%(vertex_max_coefs)d)"""\
                           % replace_dict)
        IncWriter.close()
    


            <|MERGE_RESOLUTION|>--- conflicted
+++ resolved
@@ -538,8 +538,8 @@
                               nfksconfs,maxproc,maxflow,nexternal,
                               fortran_model)
         filename = 'genps.inc'
-        ngraphs = matrix_element.born_matrix_element.get_number_of_amplitudes()
-        ncolor = max(1,len(matrix_element.born_matrix_element.get('color_basis')))
+        ngraphs = matrix_element.born_me.get_number_of_amplitudes()
+        ncolor = max(1,len(matrix_element.born_me.get('color_basis')))
         self.write_genps(writers.FortranWriter(filename),maxproc,ngraphs,\
                          ncolor,maxflow,fortran_model)
 
@@ -641,15 +641,7 @@
                      'chooser_functions.f',
                      'veto_xsec.f',
                      'veto_xsec.inc',
-<<<<<<< HEAD
-                     'c_weight.inc',
-                     'genps.inc',
-=======
                      'weight_lines.f',
-                     'fks_inc_chooser.f',
-                     'leshouche_inc_chooser.f',
-                     'configs_and_props_inc_chooser.f',
->>>>>>> 36728d3f
                      'genps_fks.f',
                      'boostwdir2.f',
                      'madfks_mcatnlo.inc',
@@ -786,10 +778,6 @@
         
         self.proc_characteristic['grouped_matrix'] = False
         self.proc_characteristic['complex_mass_scheme'] = mg5options['complex_mass_scheme']
-<<<<<<< HEAD
-=======
-
->>>>>>> 36728d3f
         self.create_proc_charac()
 
         self.create_run_card(matrix_elements.get_processes(), history)
@@ -1192,19 +1180,10 @@
                         (ifstring, part.get_pdg_code(), part.get_anti_pdg_code())
             iflines_width += 'get_width_from_id=abs(%s)\n' % part.get('width')
 
-<<<<<<< HEAD
         if width_particles:
             iflines_width += 'else\n'
         else:
             iflines_width = 'if (.true.) then\n'
-=======
-        # Make sure it compiles with an if-statement if the above lists are empty
-        if len(mass_particles)==0:
-            iflines_mass = 'if (.True.) then\n'
-
-        if len(width_particles)==0:
-            iflines_width = 'if (.True.) then\n'
->>>>>>> 36728d3f
 
         replace_dict = {'iflines_mass' : iflines_mass,
                         'iflines_width' : iflines_width}
@@ -1424,13 +1403,10 @@
         text1 = \
             """\n\ndouble precision function dlum()
             implicit none
-            include 'timing_variables.inc'
             integer nfksprocess
             common/c_nfksprocess/nfksprocess
-            call cpu_time(tbefore)
             """
 
-<<<<<<< HEAD
         if matrix_element.real_processes:
             for n, info in enumerate(matrix_element.get_fks_info_list()):
                 text += \
@@ -1451,7 +1427,6 @@
             text1 += \
                 """
                 write(*,*) 'ERROR: invalid n in dlum :', nfksprocess\n stop\n endif
-                call cpu_time(tAfter) \n tPDF = tPDF + (tAfter-tBefore)
                 return \nend
                 """
         else:
@@ -1464,39 +1439,9 @@
             text1 += \
                 """
                 call dlum_0(dlum)
-                call cpu_time(tAfter)
-                tPDF = tPDF + (tAfter-tBefore)
                 return
                 end
                 """
-=======
-        file = \
-"""double precision function dlum()
-implicit none
-integer nfksprocess
-common/c_nfksprocess/nfksprocess
-"""
-        if matrix_element.real_processes:
-            for n, info in enumerate(matrix_element.get_fks_info_list()):
-                file += \
-"""if (nfksprocess.eq.%(n)d) then
-call dlum_%(n_me)d(dlum)
-else""" % {'n': n + 1, 'n_me' : info['n_me']}
-            file += \
-"""
-write(*,*) 'ERROR: invalid n in dlum :', nfksprocess
-stop
-endif
-return
-end
-"""
-        else:
-            file+= \
-"""call dlum_0(dlum)
-return
-end
-"""
->>>>>>> 36728d3f
 
         # Write the file
         writer_me.writelines(text)
@@ -3172,11 +3117,7 @@
             # if the reals have been generated, fill with the corresponding value of ij if
             # ij is massless, or with 0 if ij is massive (no collinear singularity)
             ij_list = [info['fks_info']['ij']if \
-<<<<<<< HEAD
                     fks_born.born_me['processes'][0]['legs'][info['fks_info']['ij']-1]['massless'] \
-=======
-                    fks_born.born_matrix_element['processes'][0]['legs'][info['fks_info']['ij']-1]['massless'] \
->>>>>>> 36728d3f
                     else 0 for info in info_list]
             lines.append('INTEGER IJ_VALUES(%d)' % len(info_list))
             lines.append('DATA IJ_VALUES /' + ', '.join(['%d' % ij for ij in ij_list]) + '/')

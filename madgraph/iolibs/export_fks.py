--- conflicted
+++ resolved
@@ -319,7 +319,7 @@
             maxconfigs = max([me.get_num_configs() \
                             for me in matrix_elements['real_matrix_elements']])
         except ValueError:
-            maxconfigs = max([me.born_matrix_element.get_num_configs() \
+            maxconfigs = max([me.born_me.get_num_configs() \
                             for me in matrix_elements['matrix_elements']])
 
         lines = "integer lmaxconfigs\n"
@@ -439,9 +439,6 @@
         #first make and cd the direcrory corresponding to the born process:
         borndir = "P%s" % \
         (matrix_element.born_me.get('processes')[0].shell_string())
-        if not matrix_element.real_processes:
-            logger.warning('Skipping %s, it has no corrections' % borndir)
-            return 0
         os.mkdir(borndir)
         os.chdir(borndir)
         logger.info('Writing files in %s (%d / %d)' % (borndir, me_number + 1, me_ntot))
@@ -511,7 +508,7 @@
         if nfksconfs == maxproc == maxflow == 0:
             nfksconfs = 1
             (dummylines, maxproc, maxflow) = self.get_leshouche_lines(
-                    matrix_element.born_matrix_element, 1)
+                    matrix_element.born_me, 1)
 
         filename = 'leshouche_decl.inc'
         self.write_leshouche_info_declarations(
@@ -566,7 +563,7 @@
                              matrix_element.real_processes[0].matrix_element)
         except IndexError:
             self.write_pmass_file(writers.FortranWriter(filename),
-                             matrix_element.born_matrix_element)
+                             matrix_element.born_me)
 
         #draw the diagrams
         self.draw_feynman_diagrams(matrix_element)
@@ -605,12 +602,9 @@
                      'fks_Sij.f',
                      'fks_powers.inc',
                      'fks_singular.f',
-<<<<<<< HEAD
                      'chooser_functions.f',
-=======
                      'veto_xsec.f',
                      'veto_xsec.inc',
->>>>>>> 115b62cf
                      'c_weight.inc',
                      'genps.inc',
                      'genps_fks.f',
@@ -893,7 +887,7 @@
         lines = []
         lines2 = []
         max_links = 0
-        born_me = matrix_element.born_matrix_element
+        born_me = matrix_element.born_me
         for iFKS, conf in enumerate(matrix_element.get_fks_info_list()):
             iFKS = iFKS+1
             links = conf['fks_info']['rb_links']
@@ -1262,13 +1256,10 @@
         return nfksconfs, maxproc, maxflow, nexternal
 
 
-<<<<<<< HEAD
     def write_real_wrappers(self, writer, matrix_element, sqsolist, fortran_model):
         """writes the wrappers which allows to chose among the different real matrix elements
         and among the different parton luminosities and 
         among the various helper functions for the split-orders"""
-
-        maxsqso = max(sqsolist)
 
         # the real me wrapper
         text = \
@@ -1279,165 +1270,58 @@
             double precision wgt
             integer nfksprocess
             common/c_nfksprocess/nfksprocess
-            real*4 tbefore, tAfter
-            real*4 tTot, tOLP, tFastJet, tPDF
-            common/timings/tTot, tOLP, tFastJet, tPDF
-            call cpu_time(tbefore)
             """ 
         # the pdf wrapper
         text1 = \
             """\n\ndouble precision function dlum()
             implicit none
+            include 'timing_variables.inc'
             integer nfksprocess
             common/c_nfksprocess/nfksprocess
+            call cpu_time(tbefore)
             """
-        # the wrapper to the function which returns the number of squared 
-        # split orders
-        text2 = \
-            """\n\n integer function get_nsqso_real()
-            implicit none
-            integer nfksprocess
-            common/c_nfksprocess/nfksprocess
-            """
-        # the wrapper to the function which returns the power of a given coupling 
-        #appearing at a given index in the ans array
-        function_list = set(['getordpowfromindex%(n_me)d' % info \
-                for info in matrix_element.get_fks_info_list()])
-        text3 = \
-            """\n\n integer function getordpowfromindex_real(iorder, index)
-            implicit none
-            integer iorder, index
-            integer nfksprocess
-            common/c_nfksprocess/nfksprocess
-            integer %s
-            """ % ', '.join(function_list)
-        # the wrapper to the function which returns the index in the res array
-        # of the contribution of given orders
-        function_list = set(['sqsoindex_from_orders%(n_me)d' % info \
-                for info in matrix_element.get_fks_info_list()])
-        text4 = \
-            """\n\n integer function sqsoindex_from_orders_real(orders)
-            implicit none
-            integer orders(%d)
-            integer nfksprocess
-            common/c_nfksprocess/nfksprocess
-            integer %s
-            """ % (maxsqso, ', '.join(function_list))
-=======
-    def write_pdf_wrapper(self, writer, matrix_element, fortran_model):
-        """writes the wrapper which allows to chose among the different real matrix elements"""
-
-        file = \
-"""double precision function dlum()
-implicit none
-include 'timing_variables.inc'
-integer nfksprocess
-common/c_nfksprocess/nfksprocess
-call cpu_time(tbefore)
-"""
+
         if matrix_element.real_processes:
             for n, info in enumerate(matrix_element.get_fks_info_list()):
-                file += \
-"""if (nfksprocess.eq.%(n)d) then
-call dlum_%(n_me)d(dlum)
-else""" % {'n': n + 1, 'n_me' : info['n_me']}
-            file += \
-"""
-write(*,*) 'ERROR: invalid n in dlum :', nfksprocess
-stop
-endif
-call cpu_time(tAfter)
-tPDF = tPDF + (tAfter-tBefore)
-return
-end
-"""
+                text += \
+                    """if (nfksprocess.eq.%(n)d) then
+                    call smatrix%(n_me)d(p, wgt)
+                    else""" % {'n': n + 1, 'n_me' : info['n_me']}
+                text1 += \
+                    """if (nfksprocess.eq.%(n)d) then
+                    call dlum_%(n_me)d(dlum)
+                    else""" % {'n': n + 1, 'n_me' : info['n_me']}
+
+            text += \
+                """
+                write(*,*) 'ERROR: invalid n in real_matrix :', nfksprocess
+                stop\n endif
+                return \n end
+                """
+            text1 += \
+                """
+                write(*,*) 'ERROR: invalid n in dlum :', nfksprocess\n stop\n endif
+                call cpu_time(tAfter) \n tPDF = tPDF + (tAfter-tBefore)
+                return \nend
+                """
         else:
-            file+= \
-"""call dlum_0(dlum)
-call cpu_time(tAfter)
-tPDF = tPDF + (tAfter-tBefore)
-return
-end
-"""
+            text += \
+                """
+                wgt=0d0
+                return
+                end
+                """
+            text1 += \
+                """
+                call dlum_0(dlum)
+                call cpu_time(tAfter)
+                tPDF = tPDF + (tAfter-tBefore)
+                return
+                end
+                """
 
         # Write the file
-        writer.writelines(file)
-        return 0
->>>>>>> 115b62cf
-
-        for n, info in enumerate(matrix_element.get_fks_info_list()):
-<<<<<<< HEAD
-            text += \
-                """if (nfksprocess.eq.%(n)d) then
-                call smatrix%(n_me)d(p, wgt)
-                else""" % {'n': n + 1, 'n_me' : info['n_me']}
-            text1 += \
-                """if (nfksprocess.eq.%(n)d) then
-                call dlum_%(n_me)d(dlum)
-                else""" % {'n': n + 1, 'n_me' : info['n_me']}
-            text2 += \
-                """if (nfksprocess.eq.%(n)d) then
-                call get_nsqso_real%(n_me)d(get_nsqso_real)
-                else""" % {'n': n + 1, 'n_me' : info['n_me']}
-            text3 += \
-                """if (nfksprocess.eq.%(n)d) then
-                 getordpowfromindex_real = getordpowfromindex%(n_me)d(iorder, index)
-                else""" % {'n': n + 1, 'n_me' : info['n_me']}
-            text4 += \
-                """if (nfksprocess.eq.%(n)d) then
-                 sqsoindex_from_orders_real = sqsoindex_from_orders%(n_me)d(orders)
-                else""" % {'n': n + 1, 'n_me' : info['n_me']}
-        text += \
-            """
-            write(*,*) 'ERROR: invalid n in real_matrix :', nfksprocess
-            stop\n endif\n call cpu_time(tAfter) \n tPDF = tPDF + (tAfter-tBefore)
-            return \n end
-            """
-        text1 += \
-            """
-            write(*,*) 'ERROR: invalid n in dlum :', nfksprocess\n stop\n endif
-            return \nend
-            """
-        text2 += \
-            """
-            write(*,*) 'ERROR: invalid n in get_nsqso_real :', nfksprocess\n stop\n endif
-            return \nend
-            """
-        text3 += \
-            """
-            write(*,*) 'ERROR: invalid n in getordpowfromindex_real :', nfksprocess\n stop\n endif
-            return \nend
-            """
-        text4 += \
-            """
-            write(*,*) 'ERROR: invalid n in sqsoindex_from_orders_real :', nfksprocess\n stop\n endif
-            return \nend
-            """
-=======
-            file += \
-"""if (nfksprocess.eq.%(n)d) then
-call smatrix_%(n_me)d(p, wgt)
-else""" % {'n': n + 1, 'n_me' : info['n_me']}
-
-        if matrix_element.real_processes:
-            file += \
-"""
-write(*,*) 'ERROR: invalid n in real_matrix :', nfksprocess
-stop
-endif
-return
-end
-"""
-        else:
-            file += \
-"""
-wgt=0d0
-return
-end
-"""
->>>>>>> 115b62cf
-        # Write the file
-        writer.writelines(text + text1 + text2 + text3 + text4)
+        writer.writelines(text + text1)
         return 0
 
 
@@ -1689,7 +1573,7 @@
         else:
                 filename = 'parton_lum_0.f'
                 self.write_pdf_file(writers.FortranWriter(filename),
-                                                matrix_element.born_matrix_element, 0, 
+                                                matrix_element.born_me, 0, 
                                                 fortran_model)
 
 
@@ -1748,6 +1632,16 @@
             self.write_split_me_fks(writers.FortranWriter(filename),
                                     born_me, fortran_model, 'born', '',
                                     start_dict = born_dict)
+
+        filename = 'born_maxamps.inc'
+        maxamps = len(matrix_element.get('diagrams'))
+        maxflows = ncolor_born
+        self.write_maxamps_file(writers.FortranWriter(filename),
+                           maxamps,
+                           maxflows,
+                           max([len(matrix_element.get('processes')) for me in \
+                                matrix_element.born_me]),1)
+
 
         # the second call is for the born_hel file. use the same writer
         # function
@@ -2100,8 +1994,6 @@
         return
 
 
-<<<<<<< HEAD
-=======
     #===============================================================================
     # write_born_fks
     #===============================================================================
@@ -2109,7 +2001,7 @@
     def write_born_fks(self, writer, fksborn, fortran_model):
         """Export a matrix element to a born.f file in MadFKS format"""
 
-        matrix_element = fksborn.born_matrix_element
+        matrix_element = fksborn.born_me
         
         if not matrix_element.get('processes') or \
                not matrix_element.get('diagrams'):
@@ -2200,15 +2092,15 @@
         
         # Write the file
         writer.writelines(file)
+        logger.warning('This function should not be called')
     
         return len(filter(lambda call: call.find('#') != 0, helas_calls)), ncolor
 
 
->>>>>>> 115b62cf
     def write_born_hel(self, writer, fksborn, fortran_model):
         """Export a matrix element to a born_hel.f file in MadFKS format"""
 
-        matrix_element = fksborn.born_matrix_element
+        matrix_element = fksborn.born_me
         
         if not matrix_element.get('processes') or \
                not matrix_element.get('diagrams'):
@@ -2509,83 +2401,54 @@
 
         replace_dict = {}
         fks_info_list = fksborn.get_fks_info_list()
-<<<<<<< HEAD
         split_orders = fksborn.born_me['processes'][0]['split_orders']
-        replace_dict['nconfs'] = len(fks_info_list)
-        replace_dict['fks_i_values'] = ', '.join(['%d' % info['fks_info']['i'] \
-                                                 for info in fks_info_list]) 
-        replace_dict['fks_j_values'] = ', '.join(['%d' % info['fks_info']['j'] \
-                                                 for info in fks_info_list]) 
-        replace_dict['extra_cnt_values'] = ', '.join(['%d' % (info['fks_info']['extra_cnt_index'] + 1) \
-                                                 for info in fks_info_list]) 
+        replace_dict['nconfs'] = max(len(fks_info_list), 1)
         replace_dict['nsplitorders'] = len(split_orders)
         replace_dict['splitorders_name'] = ', '.join(split_orders)
 
         bool_dict = {True: '.true.', False: '.false.'}
 
-        # extra array to be filled, with the type of the splitting of the born and of the extra cnt
-        isplitorder_born = []
-        isplitorder_cnt = []
-        for info in fks_info_list:
-            # fill 0 if no extra_cnt is needed
-            if info['fks_info']['extra_cnt_index'] == -1:
-                isplitorder_born.append(0)
-                isplitorder_cnt.append(0)
-            else:
-                # the 0th component of split_type correspond to the born, the 1st
-                # to the extra_cnt
-                isplitorder_born.append(split_orders.index(
-                                        info['fks_info']['splitting_type'][0]) + 1)
-                isplitorder_cnt.append(split_orders.index(
-                                       info['fks_info']['splitting_type'][1]) + 1)
-
-        replace_dict['isplitorder_born_values'] = \
-                        ', '.join(['%d' % n for n in isplitorder_born])
-        replace_dict['isplitorder_cnt_values'] = \
-                        ', '.join(['%d' % n for n in isplitorder_cnt])
-
-        col_lines = []
-        pdg_lines = []
-        charge_lines = []
-        fks_j_from_i_lines = []
-        split_type_lines = []
-        replace_dict['need_color_links'] = ', '.join(\
-                [bool_dict[info['fks_info']['need_color_links']] for \
-                info in fks_info_list ])
-        replace_dict['need_charge_links'] = ', '.join(\
-                [bool_dict[info['fks_info']['need_charge_links']] for \
-                info in fks_info_list ])
-        for i, info in enumerate(fks_info_list):
-            col_lines.append( \
-                'DATA (PARTICLE_TYPE_D(%d, IPOS), IPOS=1, NEXTERNAL) / %s /' \
-                % (i + 1, ', '.join('%d' % col for col in fksborn.real_processes[info['n_me']-1].colors) ))
-            pdg_lines.append( \
-                'DATA (PDG_TYPE_D(%d, IPOS), IPOS=1, NEXTERNAL) / %s /' \
-                % (i + 1, ', '.join('%d' % pdg for pdg in info['pdgs'])))
-            charge_lines.append(\
-                'DATA (PARTICLE_CHARGE_D(%d, IPOS), IPOS=1, NEXTERNAL) / %s /'\
-                % (i + 1, ', '.join('%19.15fd0' % charg\
-                                    for charg in fksborn.real_processes[info['n_me']-1].charges) ))
-            fks_j_from_i_lines.extend(self.get_fks_j_from_i_lines(fksborn.real_processes[info['n_me']-1],\
-                                                                   i + 1))
-            split_type_lines.append( \
-                'DATA (SPLIT_TYPE_D (%d, IPOS), IPOS=1, %d) / %s /' %
-                  (i + 1, len(split_orders), 
-                   ', '.join([bool_dict[ordd in info['fks_info']['splitting_type']] for ordd in split_orders])))
-=======
-        replace_dict['nconfs'] = max(len(fks_info_list), 1)
-
         # this is for processes with 'real' or 'all' as NLO mode 
         if len(fks_info_list) > 0:
-            fks_i_values = ', '.join(['%d' % info['fks_info']['i'] \
-                                                     for info in fks_info_list]) 
-            fks_j_values = ', '.join(['%d' % info['fks_info']['j'] \
-                                                     for info in fks_info_list]) 
+            replace_dict['fks_i_values'] = ', '.join(['%d' % info['fks_info']['i'] \
+                                                 for info in fks_info_list]) 
+            replace_dict['fks_j_values'] = ', '.join(['%d' % info['fks_info']['j'] \
+                                                 for info in fks_info_list]) 
+            replace_dict['extra_cnt_values'] = ', '.join(['%d' % (info['fks_info']['extra_cnt_index'] + 1) \
+                                                 for info in fks_info_list]) 
+            # extra array to be filled, with the type of the splitting of the born and of the extra cnt
+            isplitorder_born = []
+            isplitorder_cnt = []
+            for info in fks_info_list:
+                # fill 0 if no extra_cnt is needed
+                if info['fks_info']['extra_cnt_index'] == -1:
+                    isplitorder_born.append(0)
+                    isplitorder_cnt.append(0)
+                else:
+                    # the 0th component of split_type correspond to the born, the 1st
+                    # to the extra_cnt
+                    isplitorder_born.append(split_orders.index(
+                                            info['fks_info']['splitting_type'][0]) + 1)
+                    isplitorder_cnt.append(split_orders.index(
+                                           info['fks_info']['splitting_type'][1]) + 1)
+
+            replace_dict['isplitorder_born_values'] = \
+                            ', '.join(['%d' % n for n in isplitorder_born])
+            replace_dict['isplitorder_cnt_values'] = \
+                            ', '.join(['%d' % n for n in isplitorder_cnt])
+
+            replace_dict['need_color_links'] = ', '.join(\
+                    [bool_dict[info['fks_info']['need_color_links']] for \
+                    info in fks_info_list ])
+            replace_dict['need_charge_links'] = ', '.join(\
+                    [bool_dict[info['fks_info']['need_charge_links']] for \
+                    info in fks_info_list ])
 
             col_lines = []
             pdg_lines = []
             charge_lines = []
             fks_j_from_i_lines = []
+            split_type_lines = []
             for i, info in enumerate(fks_info_list):
                 col_lines.append( \
                     'DATA (PARTICLE_TYPE_D(%d, IPOS), IPOS=1, NEXTERNAL) / %s /' \
@@ -2598,12 +2461,16 @@
                     % (i + 1, ', '.join('%19.15fd0' % charg\
                                         for charg in fksborn.real_processes[info['n_me']-1].charges) ))
                 fks_j_from_i_lines.extend(self.get_fks_j_from_i_lines(fksborn.real_processes[info['n_me']-1],\
-                                                                       i + 1))
+                                                i + 1))
+                split_type_lines.append( \
+                    'DATA (SPLIT_TYPE_D (%d, IPOS), IPOS=1, %d) / %s /' %
+                      (i + 1, len(split_orders), 
+                       ', '.join([bool_dict[ordd in info['fks_info']['splitting_type']] for ordd in split_orders])))
         else:
         # this is for 'LOonly', generate a fake FKS configuration with
         # - i_fks = nexternal, pdg type = -21 and color =8
         # - j_fks = the last colored particle
-            bornproc = fksborn.born_matrix_element.get('processes')[0]
+            bornproc = fksborn.born_me.get('processes')[0]
             pdgs = [l.get('id') for l in bornproc.get('legs')] + [-21]
             colors = [l.get('color') for l in bornproc.get('legs')] + [8]
             charges = [0.] * len(colors) 
@@ -2613,8 +2480,14 @@
                 if col != 1:
                     fks_j = cpos+1
 
-            fks_i_values = str(fks_i)
-            fks_j_values = str(fks_j)
+            replace_dict['fks_i_values'] = str(fks_i)
+            replace_dict['fks_j_values'] = str(fks_j)
+            replace_dict['extra_cnt_values'] = '0'
+            replace_dict['isplitorder_born_values'] = '0'
+            replace_dict['isplitorder_cnt_values'] = '0'
+            replace_dict['need_color_links'] = '.false.'
+            replace_dict['need_charge_links'] = '.false.'
+
             col_lines = ['DATA (PARTICLE_TYPE_D(1, IPOS), IPOS=1, NEXTERNAL) / %s /' \
                             % ', '.join([str(col) for col in colors])]
             pdg_lines = ['DATA (PDG_TYPE_D(1, IPOS), IPOS=1, NEXTERNAL) / %s /' \
@@ -2623,38 +2496,20 @@
                             % ', '.join('%19.15fd0' % charg for charg in charges)]
             fks_j_from_i_lines = ['DATA (FKS_J_FROM_I_D(1, %d, JPOS), JPOS = 0, 1)  / 1, %d /' \
                             % (fks_i, fks_j)]
+            split_type_lines = [ \
+                    'DATA (SPLIT_TYPE_D (%d, IPOS), IPOS=1, %d) / %s /' %
+                      (1, len(split_orders), 
+                       ', '.join([bool_dict[False]] * len(split_orders)))]
             
->>>>>>> 115b62cf
-
-        replace_dict['fks_i_line'] = "data fks_i_D / %s /" % fks_i_values
-        replace_dict['fks_j_line'] = "data fks_j_D / %s /" % fks_j_values
+
         replace_dict['col_lines'] = '\n'.join(col_lines)
         replace_dict['pdg_lines'] = '\n'.join(pdg_lines)
         replace_dict['charge_lines'] = '\n'.join(charge_lines)
         replace_dict['fks_j_from_i_lines'] = '\n'.join(fks_j_from_i_lines)
         replace_dict['split_type_lines'] = '\n'.join(split_type_lines)
 
-<<<<<<< HEAD
         content = open(os.path.join(_file_path, \
                     'iolibs/template_files/fks_info.inc')).read() % replace_dict
-=======
-        content = \
-"""      INTEGER IPOS, JPOS
-      INTEGER FKS_I_D(%(nconfs)d), FKS_J_D(%(nconfs)d)
-      INTEGER FKS_J_FROM_I_D(%(nconfs)d, NEXTERNAL, 0:NEXTERNAL)
-      INTEGER PARTICLE_TYPE_D(%(nconfs)d, NEXTERNAL), PDG_TYPE_D(%(nconfs)d, NEXTERNAL)
-      REAL*8 PARTICLE_CHARGE_D(%(nconfs)d, NEXTERNAL)
-      
- %(fks_i_line)s 
- %(fks_j_line)s 
-
-%(fks_j_from_i_lines)s
-
-C     
-C     Particle type:
-C     octet = 8, triplet = 3, singlet = 1
-%(col_lines)s
->>>>>>> 115b62cf
 
         if not isinstance(writer, writers.FortranWriter):
             raise writers.FortranWriter.FortranWriterError(\
@@ -2741,19 +2596,14 @@
         (nexternal, ninitial) = me.get_nexternal_ninitial()
     
         lines = []
-        lines.append('integer idup(%d,maxprocb_used)' % nexternal)
-        lines.append('integer mothup(%d,%d,maxprocb_used)' % (2, nexternal))
-        lines.append('integer icolup(%d,%d,maxflowb_used)' % (2, nexternal))
-        lines.append('integer ilh')
-        lines.append('')
 
         for iproc, proc in enumerate(me.get('processes')):
             legs = proc.get_legs_with_decays()
-            lines.append("DATA (IDUP(ilh,%d),ilh=1,%d)/%s/" % \
+            lines.append("DATA (IDUP(i,%d),i=1,%d)/%s/" % \
                          (iproc + 1, nexternal,
                           ",".join([str(l.get('id')) for l in legs])))
             for i in [1, 2]:
-                lines.append("DATA (MOTHUP(%d,ilh,%3r),ilh=1,%2r)/%s/" % \
+                lines.append("DATA (MOTHUP(%d,i,%3r),i=1,%2r)/%s/" % \
                          (i, iproc + 1, nexternal,
                           ",".join([ "%3r" % 0 ] * ninitial + \
                                    [ "%3r" % i ] * (nexternal - ninitial))))
@@ -2764,7 +2614,7 @@
                 # If no color basis, just output trivial color flow
                 if not me.get('color_basis'):
                     for i in [1, 2]:
-                        lines.append("DATA (ICOLUP(%d,ilh,  1),ilh=1,%2r)/%s/" % \
+                        lines.append("DATA (ICOLUP(%d,i,  1),i=1,%2r)/%s/" % \
                                  (i, nexternal,
                                   ",".join([ "%3r" % 0 ] * nexternal)))
                     color_flow_list = []
@@ -2782,21 +2632,15 @@
                     # And output them properly
                     for cf_i, color_flow_dict in enumerate(color_flow_list):
                         for i in [0, 1]:
-                            lines.append("DATA (ICOLUP(%d,ilh,%3r),ilh=1,%2r)/%s/" % \
+                            lines.append("DATA (ICOLUP(%d,i,%3r),i=1,%2r)/%s/" % \
                                  (i + 1, cf_i + 1, nexternal,
                                   ",".join(["%3r" % color_flow_dict[l.get('number')][i] \
                                             for l in legs])))
 
-        nflows = len(color_flow_list)
-
-        nproc = len(me.get('processes'))
-        firstlines = ['integer maxprocb_used, maxflowb_used',
-                      'parameter (maxprocb_used = %d)' % len(me.get('processes')),
-                      'parameter (maxflowb_used = %d)' % nflows]
         # Write the file
-        writer.writelines(firstlines + lines)
-    
-        return nflows
+        writer.writelines(lines)
+    
+        return len(color_flow_list)
 
 
     #===============================================================================
@@ -3087,30 +2931,20 @@
     
         lines = []
         info_list = fks_born.get_fks_info_list()
-<<<<<<< HEAD
-        lines.append('INTEGER IDEN_VALUES(%d)' % len(info_list))
-        lines.append('DATA IDEN_VALUES /' + \
-                     ', '.join(['%d' % ( 
-                     born_me.get_denominator_factor() / \
-                     born_me['identical_particle_factor'] * \
-                     fks_born.real_processes[info['n_me'] - 1].matrix_element['identical_particle_factor'] ) \
-                     for info in info_list]) + '/')
-=======
         if info_list:
             # if the reals have been generated, fill with the corresponding average factor
             lines.append('INTEGER IDEN_VALUES(%d)' % len(info_list))
             lines.append('DATA IDEN_VALUES /' + \
                          ', '.join(['%d' % ( 
-                         fks_born.born_matrix_element.get_denominator_factor() / \
-                         fks_born.born_matrix_element['identical_particle_factor'] * \
+                         fks_born.born_me.get_denominator_factor() / \
+                         fks_born.born_me['identical_particle_factor'] * \
                          fks_born.real_processes[info['n_me'] - 1].matrix_element['identical_particle_factor'] ) \
                          for info in info_list]) + '/')
         else:
             # otherwise use the born
             lines.append('INTEGER IDEN_VALUES(1)')
             lines.append('DATA IDEN_VALUES / %d /' \
-                    % fks_born.born_matrix_element.get_denominator_factor())
->>>>>>> 115b62cf
+                    % fks_born.born_me.get_denominator_factor())
 
         return lines
 
@@ -3348,7 +3182,7 @@
         try:
             matrix_elements=matrix_element.real_processes[0].matrix_element
         except IndexError:
-            matrix_elements=[matrix_element.born_matrix_element]
+            matrix_elements=[matrix_element.born_me]
 
         if isinstance(matrix_elements, helas_objects.HelasMatrixElement):
             matrix_elements = [matrix_elements]
@@ -3366,7 +3200,7 @@
         # and also on the born
         wf_ids = wf_ids.union(set(sum([sum([[wf.get_pdg_code(),wf.get_anti_pdg_code()] \
                               for wf in d.get('wavefunctions')],[]) \
-                              for d in matrix_element.born_matrix_element.get('diagrams')],[])))
+                              for d in matrix_element.born_me.get('diagrams')],[])))
 
         # loop on the real emissions
         leg_ids = set(sum([sum([sum([[l.get('id') for l in \
@@ -3377,7 +3211,7 @@
         # and also on the born
         leg_ids = leg_ids.union(set(sum([[l.get('id') for l in \
                                 p.get_legs_with_decays()] for p in \
-                                matrix_element.born_matrix_element.get('processes')], [])))
+                                matrix_element.born_me.get('processes')], [])))
         particle_ids = sorted(list(wf_ids.union(leg_ids)))
 
         lines = """function get_color(ipdg)
@@ -3414,8 +3248,6 @@
 
         return True
 
-<<<<<<< HEAD
-=======
     #===============================================================================
     # write_props_file
     #===============================================================================
@@ -3466,7 +3298,6 @@
     
         return True
 
->>>>>>> 115b62cf
 
     #===========================================================================
     # write_subproc

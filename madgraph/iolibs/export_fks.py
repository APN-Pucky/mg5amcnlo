################################################################################
#
# Copyright (c) 2009 The MadGraph5_aMC@NLO Development team and Contributors
#
# This file is a part of the MadGraph5_aMC@NLO project, an application which 
# automatically generates Feynman diagrams and matrix elements for arbitrary
# high-energy processes in the Standard Model and beyond.
#
# It is subject to the MadGraph5_aMC@NLO license which should accompany this 
# distribution.
#
# For more information, visit madgraph.phys.ucl.ac.be and amcatnlo.web.cern.ch
#
################################################################################
"""Methods and classes to export matrix elements to fks format."""

from distutils import dir_util
import glob
import logging
import os
import re
import shutil
import subprocess
import string
import copy

import madgraph.core.color_algebra as color
import madgraph.core.helas_objects as helas_objects
import madgraph.core.base_objects as base_objects
import madgraph.fks.fks_helas_objects as fks_helas_objects
import madgraph.fks.fks_base as fks
import madgraph.fks.fks_common as fks_common
import madgraph.iolibs.drawing_eps as draw
import madgraph.iolibs.gen_infohtml as gen_infohtml
import madgraph.iolibs.files as files
import madgraph.various.misc as misc
import madgraph.iolibs.file_writers as writers
import madgraph.iolibs.template_files as template_files
import madgraph.iolibs.ufo_expression_parsers as parsers
import madgraph.iolibs.export_v4 as export_v4
import madgraph.loop.loop_exporters as loop_exporters
import madgraph.various.q_polynomial as q_polynomial

import aloha.create_aloha as create_aloha

import models.write_param_card as write_param_card
import models.check_param_card as check_param_card
from madgraph import MadGraph5Error, MG5DIR, InvalidCmd
from madgraph.iolibs.files import cp, ln, mv

pjoin = os.path.join

_file_path = os.path.split(os.path.dirname(os.path.realpath(__file__)))[0] + '/'
logger = logging.getLogger('madgraph.export_fks')



#=================================================================================
# Class for used of the (non-optimized) Loop process
#=================================================================================
class ProcessExporterFortranFKS(loop_exporters.LoopProcessExporterFortranSA):
    """Class to take care of exporting a set of matrix elements to
    Fortran (v4) format."""

#===============================================================================
# copy the Template in a new directory.
#===============================================================================
    def copy_fkstemplate(self):
        """create the directory run_name as a copy of the MadEvent
        Template, and clean the directory
        For now it is just the same as copy_v4template, but it will be modified
        """
        mgme_dir = self.mgme_dir
        dir_path = self.dir_path
        clean =self.opt['clean']
        
        #First copy the full template tree if dir_path doesn't exit
        if not os.path.isdir(dir_path):
            if not mgme_dir:
                raise MadGraph5Error, \
                      "No valid MG_ME path given for MG4 run directory creation."
            logger.info('initialize a new directory: %s' % \
                        os.path.basename(dir_path))
            shutil.copytree(os.path.join(mgme_dir, 'Template', 'NLO'), dir_path, True)
            # distutils.dir_util.copy_tree since dir_path already exists
            dir_util.copy_tree(pjoin(self.mgme_dir, 'Template', 'Common'),
                               dir_path)
        elif not os.path.isfile(os.path.join(dir_path, 'TemplateVersion.txt')):
            if not mgme_dir:
                raise MadGraph5Error, \
                      "No valid MG_ME path given for MG4 run directory creation."
        try:
            shutil.copy(os.path.join(mgme_dir, 'MGMEVersion.txt'), dir_path)
        except IOError:
            MG5_version = misc.get_pkg_info()
            open(os.path.join(dir_path, 'MGMEVersion.txt'), 'w').write( \
                "5." + MG5_version['version'])
        
        #Ensure that the Template is clean
        if clean:
            logger.info('remove old information in %s' % os.path.basename(dir_path))
            if os.environ.has_key('MADGRAPH_BASE'):
                subprocess.call([os.path.join('bin', 'internal', 'clean_template'), 
                                    '--web'],cwd=dir_path)
            else:
                try:
                    subprocess.call([os.path.join('bin', 'internal', 'clean_template')], \
                                                                       cwd=dir_path)
                except Exception, why:
                    raise MadGraph5Error('Failed to clean correctly %s: \n %s' \
                                                % (os.path.basename(dir_path),why))
            #Write version info
            MG_version = misc.get_pkg_info()
            open(os.path.join(dir_path, 'SubProcesses', 'MGVersion.txt'), 'w').write(
                                                              MG_version['version'])

        # We must link the CutTools to the Library folder of the active Template
        self.link_CutTools(dir_path)
        
        link_tir_libs=[]
        tir_libs=[]
        os.remove(os.path.join(self.dir_path,'SubProcesses','makefile_loop.inc'))
        cwd = os.getcwd()
        dirpath = os.path.join(self.dir_path, 'SubProcesses')
        try:
            os.chdir(dirpath)
        except os.error:
            logger.error('Could not cd to directory %s' % dirpath)
            return 0
        filename = 'makefile_loop'
        calls = self.write_makefile_TIR(writers.MakefileWriter(filename),
                                                        link_tir_libs,tir_libs)
        os.remove(os.path.join(self.dir_path,'Source','make_opts.inc'))
        dirpath = os.path.join(self.dir_path, 'Source')
        try:
            os.chdir(dirpath)
        except os.error:
            logger.error('Could not cd to directory %s' % dirpath)
            return 0
        filename = 'make_opts'
        calls = self.write_make_opts(writers.MakefileWriter(filename),
                                                        link_tir_libs,tir_libs)
        # Return to original PWD
        os.chdir(cwd)
        
        # Duplicate run_card and FO_analyse_card
        for card in ['run_card', 'FO_analyse_card', 'shower_card']:
            try:
                shutil.copy(pjoin(self.dir_path, 'Cards',
                                         card + '.dat'),
                           pjoin(self.dir_path, 'Cards',
                                        card + '_default.dat'))
            except IOError:
                logger.warning("Failed to copy " + card + ".dat to default")

        cwd = os.getcwd()
        dirpath = os.path.join(self.dir_path, 'SubProcesses')
        try:
            os.chdir(dirpath)
        except os.error:
            logger.error('Could not cd to directory %s' % dirpath)
            return 0

        # We add here the user-friendly MadLoop option setter.
        cpfiles= ["SubProcesses/MadLoopParamReader.f",
                  "Cards/MadLoopParams.dat",
                  "SubProcesses/MadLoopCommons.f",
                  "SubProcesses/MadLoopParams.inc"]
        
        for file in cpfiles:
            shutil.copy(os.path.join(self.loop_dir,'StandAlone/', file),
                        os.path.join(self.dir_path, file))
                                       
        # Write the cts_mpc.h and cts_mprec.h files imported from CutTools
        self.write_mp_files(writers.FortranWriter('cts_mprec.h'),\
                                           writers.FortranWriter('cts_mpc.h'))

        
        # Finally make sure to turn off MC over Hel for the default mode.
        FKS_card_path = pjoin(self.dir_path,'Cards','FKS_params.dat')
        FKS_card_file = open(FKS_card_path,'r')
        FKS_card = FKS_card_file.read()
        FKS_card_file.close()
        FKS_card = re.sub(r"#NHelForMCoverHels\n-?\d+",
                                             "#NHelForMCoverHels\n-1", FKS_card)
        FKS_card_file = open(FKS_card_path,'w')
        FKS_card_file.write(FKS_card)
        FKS_card_file.close()

        # Return to original PWD
        os.chdir(cwd)
        # Copy the different python files in the Template
        self.copy_python_files()

    # I put it here not in optimized one, because I want to use the same makefile_loop.inc
    def write_makefile_TIR(self, writer, link_tir_libs,tir_libs):
        """ Create the file makefile_loop which links to the TIR libraries."""
            
        file = open(os.path.join(self.mgme_dir,'Template','NLO',
                                 'SubProcesses','makefile_loop.inc')).read()  
        replace_dict={}
        replace_dict['link_tir_libs']=' '.join(link_tir_libs)
        replace_dict['tir_libs']=' '.join(tir_libs)
        replace_dict['dotf']='%.f'
        replace_dict['doto']='%.o'
        file=file%replace_dict
        if writer:
            writer.writelines(file)
        else:
            return file
        
    # I put it here not in optimized one, because I want to use the same make_opts.inc
    def write_make_opts(self, writer, link_tir_libs,tir_libs):
        """ Create the file make_opts which links to the TIR libraries."""
        file = open(os.path.join(self.mgme_dir,'Template','NLO',
                                 'Source','make_opts.inc')).read()  
        replace_dict={}
        replace_dict['link_tir_libs']=' '.join(link_tir_libs)
        replace_dict['tir_libs']=' '.join(tir_libs)
        replace_dict['dotf']='%.f'
        replace_dict['doto']='%.o'
        file=file%replace_dict
        if writer:
            writer.writelines(file)
        else:
            return file

    #===========================================================================
    # copy_python_files 
    #===========================================================================        
    def copy_python_files(self):
        """copy python files required for the Template"""

        cp(_file_path+'/interface/amcatnlo_run_interface.py',
                            self.dir_path+'/bin/internal/amcatnlo_run_interface.py')
        cp(_file_path+'/interface/extended_cmd.py',
                                  self.dir_path+'/bin/internal/extended_cmd.py')
        cp(_file_path+'/interface/common_run_interface.py',
                            self.dir_path+'/bin/internal/common_run_interface.py')
        cp(_file_path+'/various/misc.py', self.dir_path+'/bin/internal/misc.py')        
        cp(_file_path+'/various/shower_card.py', self.dir_path+'/bin/internal/shower_card.py')        
        cp(_file_path+'/various/FO_analyse_card.py', self.dir_path+'/bin/internal/FO_analyse_card.py')        
        cp(_file_path+'/iolibs/files.py', self.dir_path+'/bin/internal/files.py')
        cp(_file_path+'/iolibs/save_load_object.py', 
                              self.dir_path+'/bin/internal/save_load_object.py') 
        cp(_file_path+'/iolibs/file_writers.py', 
                              self.dir_path+'/bin/internal/file_writers.py')
        cp(_file_path+'../models/check_param_card.py', 
                              self.dir_path+'/bin/internal/check_param_card.py')
        cp(_file_path+'/__init__.py', self.dir_path+'/bin/internal/__init__.py')
        cp(_file_path+'/various/gen_crossxhtml.py', 
                                self.dir_path+'/bin/internal/gen_crossxhtml.py')                
        cp(_file_path+'/various/banner.py', 
                                   self.dir_path+'/bin/internal/banner.py')
        cp(_file_path+'/various/cluster.py', 
                                       self.dir_path+'/bin/internal/cluster.py') 
        cp(_file_path+'/various/sum_html.py', 
                                       self.dir_path+'/bin/internal/sum_html.py') 
        cp(_file_path+'/interface/.mg5_logging.conf', 
                                 self.dir_path+'/bin/internal/me5_logging.conf') 
        cp(_file_path+'/interface/coloring_logging.py', 
                                 self.dir_path+'/bin/internal/coloring_logging.py') 


    def convert_model_to_mg4(self, model, wanted_lorentz = [], 
                                                         wanted_couplings = []):

        super(ProcessExporterFortranFKS,self).convert_model_to_mg4(model, 
                                               wanted_lorentz, wanted_couplings)
        
        IGNORE_PATTERNS = ('*.pyc','*.dat','*.py~')
        try:
            shutil.rmtree(pjoin(self.dir_path,'bin','internal','ufomodel'))
        except OSError as error:
            pass
        model_path = model.get('modelpath')
        shutil.copytree(model_path, 
                               pjoin(self.dir_path,'bin','internal','ufomodel'),
                               ignore=shutil.ignore_patterns(*IGNORE_PATTERNS))
        if hasattr(model, 'restrict_card'):
            out_path = pjoin(self.dir_path, 'bin', 'internal','ufomodel',
                                                         'restrict_default.dat')
            if isinstance(model.restrict_card, check_param_card.ParamCard):
                model.restrict_card.write(out_path)
            else:
                files.cp(model.restrict_card, out_path)



    #===========================================================================
    # write_maxparticles_file
    #===========================================================================
    def write_maxparticles_file(self, writer, matrix_elements):
        """Write the maxparticles.inc file for MadEvent"""

        maxparticles = max([me.get_nexternal_ninitial()[0] \
                              for me in matrix_elements])

        lines = "integer max_particles, max_branch\n"
        lines += "parameter (max_particles=%d) \n" % maxparticles
        lines += "parameter (max_branch=max_particles-1)"

        # Write the file
        writer.writelines(lines)

        return True


    #===========================================================================
    # write_maxconfigs_file
    #===========================================================================
    def write_maxconfigs_file(self, writer, matrix_elements):
        """Write the maxconfigs.inc file for MadEvent"""

        maxconfigs = max([me.get_num_configs() for me in matrix_elements])

        lines = "integer lmaxconfigs\n"
        lines += "parameter (lmaxconfigs=%d)" % maxconfigs

        # Write the file
        writer.writelines(lines)

        return True


    #===============================================================================
    # write a procdef_mg5 (an equivalent of the MG4 proc_card.dat)
    #===============================================================================
    def write_procdef_mg5(self, file_pos, modelname, process_str):
        """ write an equivalent of the MG4 proc_card in order that all the Madevent
        Perl script of MadEvent4 are still working properly for pure MG5 run."""
        
        proc_card_template = template_files.mg4_proc_card.mg4_template
        process_template = template_files.mg4_proc_card.process_template
        process_text = ''
        coupling = ''
        new_process_content = []
        
        # First find the coupling and suppress the coupling from process_str
        #But first ensure that coupling are define whithout spaces:
        process_str = process_str.replace(' =', '=')
        process_str = process_str.replace('= ', '=')
        process_str = process_str.replace(',',' , ')
        #now loop on the element and treat all the coupling
        for info in process_str.split():
            if '=' in info:
                coupling += info + '\n'
            else:
                new_process_content.append(info)
        # Recombine the process_str (which is the input process_str without coupling
        #info)
        process_str = ' '.join(new_process_content)
        
        #format the SubProcess
        process_text += process_template.substitute({'process': process_str, \
                                                            'coupling': coupling})
        
        text = proc_card_template.substitute({'process': process_text,
                                            'model': modelname,
                                            'multiparticle':''})
        ff = open(file_pos, 'w')
        ff.write(text)
        ff.close()


    #===============================================================================
    # write a initial states map, useful for the fast PDF NLO interface
    #===============================================================================
    def write_init_map(self, file_pos, initial_states):
        """ Write an initial state process map. Each possible PDF
        combination gets an unique identifier."""
        
        text=''
        for i,e in enumerate(initial_states):
            text=text+str(i+1)+' '+str(len(e))
            for t in e:
                text=text+'   '
                for p in t:
                    text=text+' '+str(p)
            text=text+'\n'
        
        ff = open(file_pos, 'w')
        ff.write(text)
        ff.close()

    def get_ME_identifier(self, matrix_element):
        """ A function returning a string uniquely identifying the matrix 
        element given in argument so that it can be used as a prefix to all
        MadLoop5 subroutines and common blocks related to it. This allows
        to compile several processes into one library as requested by the 
        BLHA (Binoth LesHouches Accord) guidelines. The MadFKS design
        necessitates that there is no process prefix."""
        
        return ''

    #===============================================================================
    # write_coef_specs
    #===============================================================================
    def write_coef_specs_file(self, virt_me_list):
        """writes the coef_specs.inc in the DHELAS folder. Should not be called in the 
        non-optimized mode"""
        raise fks_common.FKSProcessError(), \
                "write_coef_specs should be called only in the loop-optimized mode"
        
        
    #===============================================================================
    # generate_directories_fks
    #===============================================================================
    def generate_directories_fks(self, matrix_element, fortran_model, me_number,
                                    me_ntot, path=os.getcwd(),OLP='MadLoop'):
        """Generate the Pxxxxx_i directories for a subprocess in MadFKS,
        including the necessary matrix.f and various helper files"""
        proc = matrix_element.born_me['processes'][0]

        if not self.model:
            self.model = matrix_element.get('processes')[0].get('model')
        
        cwd = os.getcwd()
        try:
            os.chdir(path)
        except OSError, error:
            error_msg = "The directory %s should exist in order to be able " % path + \
                        "to \"export\" in it. If you see this error message by " + \
                        "typing the command \"export\" please consider to use " + \
                        "instead the command \"output\". "
            raise MadGraph5Error, error_msg 
        
        calls = 0
        
        self.fksdirs = []
        #first make and cd the direcrory corresponding to the born process:
        borndir = "P%s" % \
        (matrix_element.born_me.get('processes')[0].shell_string())
        os.mkdir(borndir)
        os.chdir(borndir)
        logger.info('Writing files in %s (%d / %d)' % (borndir, me_number + 1, me_ntot))

## write the files corresponding to the born process in the P* directory
        self.generate_born_fks_files(matrix_element,
                fortran_model, me_number, path)

        # With NJET you want to generate the order file per subprocess and most
        # likely also generate it for each subproc.
        if OLP=='NJET':
            filename = 'OLE_order.lh'
            self.write_lh_order(filename, matrix_element, OLP)
        
        if matrix_element.virt_matrix_element:
                    calls += self.generate_virt_directory( \
                            matrix_element.virt_matrix_element, \
                            fortran_model, \
                            os.path.join(path, borndir))

#write the infortions for the different real emission processes
        sqsorders_list = \
            self.write_real_matrix_elements(matrix_element, fortran_model)

        self.write_pdf_calls(matrix_element, fortran_model)

        filename = 'nFKSconfigs.inc'
        self.write_nfksconfigs_file(writers.FortranWriter(filename), 
                                    matrix_element, 
                                    fortran_model)

        filename = 'iproc.dat'
        self.write_iproc_file(writers.FortranWriter(filename),
                              me_number)

        filename = 'fks_info.inc'
        self.write_fks_info_file(writers.FortranWriter(filename), 
                                 matrix_element, 
                                 fortran_model)

        filename = 'leshouche_info.inc'
        self.write_leshouche_info_file(writers.FortranWriter(filename), 
                                 matrix_element,
                                 fortran_model)

        filename = 'configs_and_props_info.inc'
        nconfigs=self.write_configs_and_props_info_file(
                              writers.FortranWriter(filename), 
                              matrix_element,
                              fortran_model)
        
##        filename = 'real_from_born_configs.inc'
##        self.write_real_from_born_configs(
##                              writers.FortranWriter(filename), 
##                              matrix_element,
##                              fortran_model)

        filename = 'ngraphs.inc'
        self.write_ngraphs_file(writers.FortranWriter(filename),
                            nconfigs)

#write the wrappers for real ME's
        filename = 'real_me_lum_chooser.f'
        self.write_real_wrappers(writers.FortranWriter(filename), 
                                   matrix_element, sqsorders_list,
                                   fortran_model)

        filename = 'get_color.f'
        self.write_colors_file(writers.FortranWriter(filename),
                               matrix_element)

        filename = 'nexternal.inc'
        (nexternal, ninitial) = \
                matrix_element.real_processes[0].get_nexternal_ninitial()
        self.write_nexternal_file(writers.FortranWriter(filename),
                             nexternal, ninitial)

        filename = 'orders.inc'
        self.write_orders_file(writers.FortranWriter(filename),
                                    matrix_element)
    
        filename = 'pmass.inc'
        self.write_pmass_file(writers.FortranWriter(filename),
                             matrix_element.real_processes[0].matrix_element)

        #draw the diagrams
        self.draw_feynman_diagrams(matrix_element)

        linkfiles = ['BinothLHADummy.f',
                     'check_poles.f',
                     'MCmasses_HERWIG6.inc',
                     'MCmasses_HERWIGPP.inc',
                     'MCmasses_PYTHIA6Q.inc',
                     'MCmasses_PYTHIA6PT.inc',
                     'MCmasses_PYTHIA8.inc',
                     'add_write_info.f',
                     'coupl.inc',
                     'cuts.f',
                     'FKS_params.dat',
                     'OLE_order.olc',
                     'FKSParams.inc',
                     'FKSParamReader.f',
                     'cuts.inc',
                     'driver_mintMC.f',
                     'driver_mintFO.f',
                     'driver_vegas.f',
                     'driver_reweight.f',
                     'fastjetfortran_madfks_core.cc',
                     'fastjetfortran_madfks_full.cc',
                     'fjcore.cc',
                     'fastjet_wrapper.f',
                     'fjcore.hh',
                     'fks_Sij.f',
                     'fks_powers.inc',
                     'fks_singular.f',
                     'chooser_functions.f',
                     'genps.inc',
                     'genps_fks.f',
                     'boostwdir2.f',
                     'madfks_mcatnlo.inc',
                     'open_output_files.f',
                     'open_output_files_dummy.f',
                     'madfks_plot.f',
                     'analysis_dummy.f',
                     'mint-integrator2.f',
                     'MC_integer.f',
                     'mint.inc',
                     'montecarlocounter.f',
                     'q_es.inc',
                     'reweight.inc',
                     'reweight0.inc',
                     'reweight1.inc',
                     'reweightNLO.inc',
                     'reweight_all.inc',
                     'reweight_events.f',
                     'reweight_xsec.f',
                     'reweight_xsec_events.f',
                     'reweight_xsec_events_pdf_dummy.f',
                     'iproc_map.f',
                     'run.inc',
                     'setcuts.f',
                     'setscales.f',
                     'symmetry_fks_test_MC.f',
                     'symmetry_fks_test_ME.f',
                     'symmetry_fks_test_Sij.f',
                     'symmetry_fks_v3.f',
                     'trapfpe.c',
                     'vegas2.for',
                     'write_ajob.f',
                     'handling_lhe_events.f',
                     'write_event.f',
                     'fill_MC_mshell.f',
                     'maxparticles.inc',
                     'message.inc',
                     'initcluster.f',
                     'cluster.inc',
                     'cluster.f',
                     'reweight.f',
                     'sudakov.inc',
                     'maxconfigs.inc',
                     'timing_variables.inc']

        for file in linkfiles:
            ln('../' + file , '.')
        os.system("ln -s ../../Cards/param_card.dat .")

        #copy the makefile 
        os.system("ln -s ../makefile_fks_dir ./makefile")
        if matrix_element.virt_matrix_element:
            os.system("ln -s ../BinothLHA.f ./BinothLHA.f")
        elif OLP!='MadLoop':
            os.system("ln -s ../BinothLHA_OLP.f ./BinothLHA.f")
        else:
            os.system("ln -s ../BinothLHA_user.f ./BinothLHA.f")


        #import nexternal/leshouches in Source
        ln('nexternal.inc', '../../Source', log=False)
        ln('leshouche_info.inc', '../../Source', log=False)


        # Return to SubProcesses dir
        os.chdir(os.path.pardir)
        # Add subprocess to subproc.mg
        filename = 'subproc.mg'
        files.append_to_file(filename,
                             self.write_subproc,
                             borndir)

            
        os.chdir(cwd)
        # Generate info page
        gen_infohtml.make_info_html_nlo(self.dir_path)


        return calls


    def finalize_fks_directory(self, matrix_elements, history, makejpg = False,
         online = False, compiler='gfortran', output_dependencies = 'external',
                                                                MG5DIR = None):
        """Finalize FKS directory by creating jpeg diagrams, html
        pages,proc_card_mg5.dat and madevent.tar.gz."""
        
#        modelname = self.model.get('name')
#        if modelname == 'mssm' or modelname.startswith('mssm-'):
#            param_card = os.path.join(self.dir_path, 'Cards','param_card.dat')
#            mg5_param = os.path.join(self.dir_path, 'Source', 'MODEL', 'MG5_param.dat')
#            check_param_card.convert_to_mg5card(param_card, mg5_param)
#            check_param_card.check_valid_param_card(mg5_param)


#        # Write maxconfigs.inc based on max of ME's/subprocess groups
        filename = os.path.join(self.dir_path,'Source','maxconfigs.inc')
        self.write_maxconfigs_file(writers.FortranWriter(filename),
                                   matrix_elements['real_matrix_elements'])
        
#        # Write maxparticles.inc based on max of ME's/subprocess groups
        filename = os.path.join(self.dir_path,'Source','maxparticles.inc')
        self.write_maxparticles_file(writers.FortranWriter(filename),
                                     matrix_elements['real_matrix_elements'])

        # Touch "done" file
        os.system('touch %s/done' % os.path.join(self.dir_path,'SubProcesses'))
        
        # Check for compiler
        compiler_chosen = self.set_compiler(compiler)

        old_pos = os.getcwd()
        os.chdir(os.path.join(self.dir_path, 'SubProcesses'))
        P_dir_list = [proc for proc in os.listdir('.') if os.path.isdir(proc) and \
                                                                    proc[0] == 'P']

        devnull = os.open(os.devnull, os.O_RDWR)
        # Convert the poscript in jpg files (if authorize)
        if makejpg:
            logger.info("Generate jpeg diagrams")
            for Pdir in P_dir_list:
                os.chdir(Pdir)
                subprocess.call([os.path.join(old_pos, self.dir_path, 'bin', 'internal', 'gen_jpeg-pl')],
                                stdout = devnull)
                os.chdir(os.path.pardir)
#
        logger.info("Generate web pages")
        # Create the WebPage using perl script

        subprocess.call([os.path.join(old_pos, self.dir_path, 'bin', 'internal', 'gen_cardhtml-pl')], \
                                                                stdout = devnull)

        os.chdir(os.path.pardir)
#
#        obj = gen_infohtml.make_info_html(self.dir_path)
#        [mv(name, './HTML/') for name in os.listdir('.') if \
#                            (name.endswith('.html') or name.endswith('.jpg')) and \
#                            name != 'index.html']               
#        if online:
#            nb_channel = obj.rep_rule['nb_gen_diag']
#            open(os.path.join('./Online'),'w').write(str(nb_channel))
        
        # Write command history as proc_card_mg5
        if os.path.isdir('Cards'):
            output_file = os.path.join('Cards', 'proc_card_mg5.dat')
            output_file = open(output_file, 'w')
            text = ('\n'.join(history) + '\n') % misc.get_time_info()
            output_file.write(text)
            output_file.close()

        # Duplicate run_card and FO_analyse_card
        for card in ['run_card', 'FO_analyse_card', 'shower_card']:
            try:
                shutil.copy(pjoin(self.dir_path, 'Cards',
                                         card + '.dat'),
                           pjoin(self.dir_path, 'Cards',
                                        card + '_default.dat'))
            except IOError:
                logger.warning("Failed to copy " + card + ".dat to default")


        subprocess.call([os.path.join(old_pos, self.dir_path, 'bin', 'internal', 'gen_cardhtml-pl')],
                        stdout = devnull)

        # Run "make" to generate madevent.tar.gz file
        if os.path.exists(pjoin('SubProcesses', 'subproc.mg')):
            if os.path.exists('amcatnlo.tar.gz'):
                os.remove('amcatnlo.tar.gz')
            subprocess.call([os.path.join(old_pos, self.dir_path, 'bin', 'internal', 'make_amcatnlo_tar')],
                        stdout = devnull)
#
        subprocess.call([os.path.join(old_pos, self.dir_path, 'bin', 'internal', 'gen_cardhtml-pl')],
                        stdout = devnull)

        #return to the initial dir
        os.chdir(old_pos)
        
        # Setup stdHep
        # Find the correct fortran compiler
        base_compiler= ['FC=g77','FC=gfortran']
        
        StdHep_path = pjoin(MG5DIR, 'vendor', 'StdHEP')
        
        if output_dependencies == 'external':
            # check if stdhep has to be compiled (only the first time)
            if not os.path.exists(pjoin(MG5DIR, 'vendor', 'StdHEP', 'lib', 'libstdhep.a')) or \
                not os.path.exists(pjoin(MG5DIR, 'vendor', 'StdHEP', 'lib', 'libFmcfio.a')):
                if 'FC' not in os.environ or not os.environ['FC']:
                    path = os.path.join(StdHep_path, 'src', 'make_opts')
                    text = open(path).read()
                    for base in base_compiler:
                        text = text.replace(base,'FC=%s' % compiler_chosen)
                    open(path, 'w').writelines(text)

                logger.info('Compiling StdHEP. This has to be done only once.')
                misc.compile(cwd = pjoin(MG5DIR, 'vendor', 'StdHEP'))
                logger.info('Done.')
            #then link the libraries in the exported dir
            files.ln(pjoin(StdHep_path, 'lib', 'libstdhep.a'), \
                                         pjoin(self.dir_path, 'MCatNLO', 'lib'))
            files.ln(pjoin(StdHep_path, 'lib', 'libFmcfio.a'), \
                                         pjoin(self.dir_path, 'MCatNLO', 'lib'))

        elif output_dependencies == 'internal':
            StdHEP_internal_path = pjoin(self.dir_path,'Source','StdHEP')
            shutil.copytree(StdHep_path,StdHEP_internal_path, symlinks=True)
            # Create the links to the lib folder
            linkfiles = ['libstdhep.a', 'libFmcfio.a']
            for file in linkfiles:
                ln(pjoin(os.path.pardir,os.path.pardir,'Source','StdHEP','lib',file),
                                  os.path.join(self.dir_path, 'MCatNLO', 'lib'))
                if 'FC' not in os.environ or not os.environ['FC']:
                    path = pjoin(StdHEP_internal_path, 'src', 'make_opts')
                    text = open(path).read()
                    for base in base_compiler:
                        text = text.replace(base,'FC=%s' % compiler_chosen)
                    open(path, 'w').writelines(text)
                # To avoid compiler version conflicts, we force a clean here
                misc.compile(['clean'],cwd = StdHEP_internal_path)
        
        elif output_dependencies == 'environment_paths':
            # Here the user chose to define the dependencies path in one of 
            # his environmental paths
            libStdHep = misc.which_lib('libstdhep.a')
            libFmcfio = misc.which_lib('libFmcfio.a')
            if not libStdHep is None and not libFmcfio is None:
                logger.info('MG5_aMC is using StdHep installation found at %s.'%\
                                                     os.path.dirname(libStdHep)) 
                ln(pjoin(libStdHep),pjoin(self.dir_path, 'MCatNLO', 'lib'),abspath=True)
                ln(pjoin(libFmcfio),pjoin(self.dir_path, 'MCatNLO', 'lib'),abspath=True)
            else:
                raise InvalidCmd("Could not find the location of the files"+\
                    " libstdhep.a and libFmcfio.a in you environment paths.")
            
        else:
            raise MadGraph5Error, 'output_dependencies option %s not recognized'\
                                                            %output_dependencies
           



    def write_real_from_born_configs(self, writer, matrix_element, fortran_model):
        """Writes the real_from_born_configs.inc file that contains
        the mapping to go for a given born configuration (that is used
        e.g. in the multi-channel phase-space integration to the
        corresponding real-emission diagram, i.e. the real emission
        diagram in which the combined ij is split in i_fks and
        j_fks."""
        lines = []
        lines2 = []
        max_links = 0
        born_me = matrix_element.born_matrix_element
        for iFKS, conf in enumerate(matrix_element.get_fks_info_list()):
            iFKS = iFKS+1
            links = conf['fks_info']['rb_links']
            max_links = max(max_links,len(links))
            for i,diags in enumerate(links):
                if not i == diags['born_conf']:
                    print links
                    raise MadGraph5Error, "born_conf should be canonically ordered"
            real_configs = ', '.join(['%d' % int(diags['real_conf']+1) for diags in links])
            lines.append("data (real_from_born_conf(irfbc,%d),irfbc=1,%d) /%s/" \
                             % (iFKS,len(links),real_configs))

        lines2.append("integer irfbc")
        lines2.append("integer real_from_born_conf(%d,%d)" \
                         % (max_links,len(matrix_element.get_fks_info_list())))
        # Write the file
        writer.writelines(lines2+lines)


    def write_orders_file(self, writer, matrix_element):
        """writes the include file with the informations about coupling orders.
        In particular this file should contain the constraints requested by the user
        for all the orders which are split"""

        born_orders = {}
        for ordd, val in matrix_element.born_me['processes'][0]['born_orders'].items():
            # factor 2 to pass to squared orders
            born_orders[ordd] = 2 * val 
        
        split_orders = \
                matrix_element.born_me['processes'][0]['split_orders']

        pert_orders = \
                matrix_element.born_me['processes'][0]['perturbation_couplings']

        max_born_orders = {}
        max_nlo_orders = {}

        model = matrix_element.born_me['processes'][0]['model']

        # first get the max_born_orders
        if born_orders.keys() == ['WEIGHTED']:
            # if user has not specified born_orders, check the 'weighted' for each
            # of the split_orders contributions
            wgt_ord_max = born_orders['WEIGHTED']
            squared_orders, amp_orders = matrix_element.born_me.get_split_orders_mapping()
            for sq_order in squared_orders:
                # put the numbers in sq_order in a dictionary, with as keys
                # the corresponding order name
                ord_dict = {}
                assert len(sq_order) == len(split_orders) 
                for o, v in zip(split_orders, list(sq_order)):
                    ord_dict[o] = v

                wgt = sum([v * model.get('order_hierarchy')[o] for \
                        o, v in ord_dict.items()])
                if wgt > wgt_ord_max:
                    continue

                for o, v in ord_dict.items():
                    try:
                        max_born_orders[o] = max(max_born_orders[o], v)
                    except KeyError:
                        max_born_orders[o] = v

        else:
            #if there are born_orders keep the split_orders which 
            # statisfy the constraint
            for o in [oo for oo in split_orders if oo != 'WEIGHTED']:
                try:
                    max_born_orders[o] = born_orders[o]
                except KeyError:
                    # if the order is not in born_orders set it to 1000
                    max_born_orders[o] = 1000

        # and update them according to the perturbation couplings
        for o, v in max_born_orders.items():
            max_nlo_orders[o] = v
            if o in pert_orders:
                max_nlo_orders[o] += 2

        # keep track also of the position of QED, QCD in the order array
        # might be useful in the fortran code
        qcd_pos = -1
        qed_pos = -1
        if 'QCD' in split_orders:
            qcd_pos = split_orders.index('QCD') + 1
        if 'QED' in split_orders:
            qed_pos = split_orders.index('QED') + 1

        text = 'C The orders to be integrated for the Born and at NLO\n'
        text += 'integer nsplitorders\n'
        text += 'parameter (nsplitorders=%d)\n' % len(split_orders)
        text += 'character*3 ordernames(nsplitorders)\n'
        text += 'data ordernames / %s /\n' % ', '.join(['"%3s"' % o for o in split_orders])
        text += 'integer born_orders(nsplitorders), nlo_orders(nsplitorders)\n'
        text += 'C the order of the coupling orders is %s\n' % ', '.join(split_orders)
        text += 'data born_orders / %s /\n' % ', '.join([str(max_born_orders[o]) for o in split_orders])
        text += 'data nlo_orders / %s /\n' % ', '.join([str(max_nlo_orders[o]) for o in split_orders])
        text += 'C The position of the QCD /QED orders in the array\n'
        text += 'integer qcd_pos, qed_pos\n'
        text += 'C if = -1, then it is not in the split_orders\n'
        text += 'parameter (qcd_pos = %d)\n' % qcd_pos
        text += 'parameter (qed_pos = %d)' % qed_pos

        writer.writelines(text)


    def write_configs_and_props_info_file(self, writer, matrix_element, fortran_model):
        """writes the configs_and_props_info.inc file that cointains
        all the (real-emission) configurations (IFOREST) as well as
        the masses and widths of intermediate particles"""
        lines = []
        lines2 = []
        nconfs = len(matrix_element.get_fks_info_list())
        (nexternal, ninitial) = matrix_element.real_processes[0].get_nexternal_ninitial()

        lines.append("integer ifr,lmaxconfigs_used,max_branch_used")
        lines.append("integer mapconfig_d(%3d,0:lmaxconfigs_used)" % nconfs)
        lines.append("integer iforest_d(%3d,2,-max_branch_used:-1,lmaxconfigs_used)" % nconfs)
        lines.append("integer sprop_d(%3d,-max_branch_used:-1,lmaxconfigs_used)" % nconfs)
        lines.append("integer tprid_d(%3d,-max_branch_used:-1,lmaxconfigs_used)" % nconfs)
        lines.append("double precision pmass_d(%3d,-max_branch_used:-1,lmaxconfigs_used)" % nconfs)
        lines.append("double precision pwidth_d(%3d,-max_branch_used:-1,lmaxconfigs_used)" % nconfs)
        lines.append("integer pow_d(%3d,-max_branch_used:-1,lmaxconfigs_used)" % nconfs)

        max_iconfig=0
        max_leg_number=0

        for iFKS, conf in enumerate(matrix_element.get_fks_info_list()):
            iFKS=iFKS+1
            iconfig = 0
            s_and_t_channels = []
            mapconfigs = []
            fks_matrix_element=matrix_element.real_processes[conf['n_me'] - 1].matrix_element
            base_diagrams = fks_matrix_element.get('base_amplitude').get('diagrams')
            model = fks_matrix_element.get('base_amplitude').get('process').get('model')
            minvert = min([max([len(vert.get('legs')) for vert in \
                                    diag.get('vertices')]) for diag in base_diagrams])
    
            lines.append("# ")
            lines.append("# nFKSprocess %d" % iFKS)
            for idiag, diag in enumerate(base_diagrams):
                if any([len(vert.get('legs')) > minvert for vert in
                        diag.get('vertices')]):
                # Only 3-vertices allowed in configs.inc
                    continue
                iconfig = iconfig + 1
                helas_diag = fks_matrix_element.get('diagrams')[idiag]
                mapconfigs.append(helas_diag.get('number'))
                lines.append("# Diagram %d for nFKSprocess %d" % \
                                 (helas_diag.get('number'),iFKS))
                # Correspondance between the config and the amplitudes
                lines.append("data mapconfig_d(%3d,%4d)/%4d/" % (iFKS,iconfig,
                                                           helas_diag.get('number')))
    
                # Need to reorganize the topology so that we start with all
                # final state external particles and work our way inwards
                schannels, tchannels = helas_diag.get('amplitudes')[0].\
                    get_s_and_t_channels(ninitial, model, 990)
    
                s_and_t_channels.append([schannels, tchannels])
    
                # Write out propagators for s-channel and t-channel vertices
                allchannels = schannels
                if len(tchannels) > 1:
                    # Write out tchannels only if there are any non-trivial ones
                    allchannels = schannels + tchannels
    
                for vert in allchannels:
                    daughters = [leg.get('number') for leg in vert.get('legs')[:-1]]
                    last_leg = vert.get('legs')[-1]
                    lines.append("data (iforest_d(%3d, ifr,%3d,%4d),ifr=1,%d)/%s/" % \
                                     (iFKS,last_leg.get('number'), iconfig, len(daughters),
                                      ",".join(["%3d" % d for d in daughters])))
                    if vert in schannels:
                        lines.append("data sprop_d(%3d,%4d,%4d)/%8d/" % \
                                         (iFKS,last_leg.get('number'), iconfig,
                                          last_leg.get('id')))
                    elif vert in tchannels[:-1]:
                        lines.append("data tprid_d(%3d,%4d,%4d)/%8d/" % \
                                         (iFKS,last_leg.get('number'), iconfig,
                                          abs(last_leg.get('id'))))

                # update what the array sizes (mapconfig,iforest,etc) will be
                    max_leg_number = min(max_leg_number,last_leg.get('number'))
                max_iconfig = max(max_iconfig,iconfig)
    
            # Write out number of configs
            lines.append("# Number of configs for nFKSprocess %d" % iFKS)
            lines.append("data mapconfig_d(%3d,0)/%4d/" % (iFKS,iconfig))
            
            # write the props.inc information
            lines2.append("# ")
            particle_dict = fks_matrix_element.get('processes')[0].get('model').\
                get('particle_dict')
    
            for iconf, configs in enumerate(s_and_t_channels):
                for vertex in configs[0] + configs[1][:-1]:
                    leg = vertex.get('legs')[-1]
                    if leg.get('id') == 21 and 21 not in particle_dict:
                        # Fake propagator used in multiparticle vertices
                        mass = 'zero'
                        width = 'zero'
                        pow_part = 0
                    else:
                        particle = particle_dict[leg.get('id')]
                    # Get mass
                        if particle.get('mass').lower() == 'zero':
                            mass = particle.get('mass')
                        else:
                            mass = "abs(%s)" % particle.get('mass')
                    # Get width
                        if particle.get('width').lower() == 'zero':
                            width = particle.get('width')
                        else:
                            width = "abs(%s)" % particle.get('width')
    
                        pow_part = 1 + int(particle.is_boson())
    
                    lines2.append("pmass_d (%3d,%3d,%4d) = %s " % \
                                     (iFKS,leg.get('number'), iconf + 1, mass))
                    lines2.append("pwidth_d(%3d,%3d,%4d) = %s " % \
                                     (iFKS,leg.get('number'), iconf + 1, width))
                    lines2.append("pow_d   (%3d,%3d,%4d) = %d " % \
                                     (iFKS,leg.get('number'), iconf + 1, pow_part))



    
        lines.append("# ")
        # insert the declaration of the sizes arrays at the beginning of the file
        lines.insert(1,"parameter (lmaxconfigs_used=%4d)" % max_iconfig)
        lines.insert(2,"parameter (max_branch_used =%4d)" % -max_leg_number)

        # Write the file
        writer.writelines(lines+lines2)

        return max_iconfig



    def write_leshouche_info_file(self, writer, matrix_element, fortran_model):
        """writes the leshouche_info.inc file which contains the LHA informations
        for all the real emission processes"""
        lines = []
        nconfs = len(matrix_element.get_fks_info_list())
        (nexternal, ninitial) = matrix_element.real_processes[0].get_nexternal_ninitial()

        lines.append('integer idup_d(%d,%d,maxproc_used)' % (nconfs, nexternal))
        lines.append('integer mothup_d(%d,%d,%d,maxproc_used)' % (nconfs, 2, nexternal))
        lines.append('integer icolup_d(%d,%d,%d,maxflow_used)' % (nconfs, 2, nexternal))
        lines.append('integer ilh')
        lines.append('')

        maxproc = 0
        maxflow = 0
        for i, conf in enumerate(matrix_element.get_fks_info_list()):
            (newlines, nprocs, nflows) = self.get_leshouche_lines(
                    matrix_element.real_processes[conf['n_me'] - 1].matrix_element, i + 1)
            lines.extend(newlines)
            maxproc = max(maxproc, nprocs)
            maxflow = max(maxflow, nflows)

        firstlines = ['integer maxproc_used, maxflow_used',
                      'parameter (maxproc_used = %d)' % maxproc,
                      'parameter (maxflow_used = %d)' % maxflow ]
        writer.writelines(firstlines + lines)


    def write_real_wrappers(self, writer, matrix_element, sqsolist, fortran_model):
        """writes the wrappers which allows to chose among the different real matrix elements
        and among the different parton luminosities and 
        among the various helper functions for the split-orders"""

        maxsqso = max(sqsolist)

        # the real me wrapper
        text = \
            """subroutine smatrix_real(p, wgt)
            implicit none
            include 'nexternal.inc'
            double precision p(0:3, nexternal)
            double precision wgt
            integer nfksprocess
            common/c_nfksprocess/nfksprocess
            real*4 tbefore, tAfter
            real*4 tTot, tOLP, tFastJet, tPDF
            common/timings/tTot, tOLP, tFastJet, tPDF
            call cpu_time(tbefore)
            """ 
        # the pdf wrapper
        text1 = \
            """\n\ndouble precision function dlum()
            implicit none
            integer nfksprocess
            common/c_nfksprocess/nfksprocess
            """
        # the wrapper to the function which returns the number of squared 
        # split orders
        text2 = \
            """\n\n integer function get_nsqso_real()
            implicit none
            integer nfksprocess
            common/c_nfksprocess/nfksprocess
            """
        # the wrapper to the function which returns the power of a given coupling 
        #appearing at a given index in the ans array
        function_list = set(['getordpowfromindex%(n_me)d' % info \
                for info in matrix_element.get_fks_info_list()])
        text3 = \
            """\n\n integer function getordpowfromindex_real(iorder, index)
            implicit none
            integer iorder, index
            integer nfksprocess
            common/c_nfksprocess/nfksprocess
            integer %s
            """ % ', '.join(function_list)
        # the wrapper to the function which returns the index in the res array
        # of the contribution of given orders
        function_list = set(['sqsoindex_from_orders%(n_me)d' % info \
                for info in matrix_element.get_fks_info_list()])
        text4 = \
            """\n\n integer function sqsoindex_from_orders_real(orders)
            implicit none
            integer orders(%d)
            integer nfksprocess
            common/c_nfksprocess/nfksprocess
            integer %s
            """ % (maxsqso, ', '.join(function_list))

<<<<<<< HEAD
        for n, info in enumerate(matrix_element.get_fks_info_list()):
            text += \
                """if (nfksprocess.eq.%(n)d) then
                call smatrix%(n_me)d(p, wgt)
                else""" % {'n': n + 1, 'n_me' : info['n_me']}
            text1 += \
                """if (nfksprocess.eq.%(n)d) then
                call dlum_%(n_me)d(dlum)
                else""" % {'n': n + 1, 'n_me' : info['n_me']}
            text2 += \
                """if (nfksprocess.eq.%(n)d) then
                call get_nsqso_real%(n_me)d(get_nsqso_real)
                else""" % {'n': n + 1, 'n_me' : info['n_me']}
            text3 += \
                """if (nfksprocess.eq.%(n)d) then
                 getordpowfromindex_real = getordpowfromindex%(n_me)d(iorder, index)
                else""" % {'n': n + 1, 'n_me' : info['n_me']}
            text4 += \
                """if (nfksprocess.eq.%(n)d) then
                 sqsoindex_from_orders_real = sqsoindex_from_orders%(n_me)d(orders)
                else""" % {'n': n + 1, 'n_me' : info['n_me']}
        text += \
            """
            write(*,*) 'ERROR: invalid n in real_matrix :', nfksprocess
            stop\n endif\n call cpu_time(tAfter) \n tPDF = tPDF + (tAfter-tBefore)
            return \n end
            """
        text1 += \
            """
            write(*,*) 'ERROR: invalid n in dlum :', nfksprocess\n stop\n endif
            return \nend
            """
        text2 += \
            """
            write(*,*) 'ERROR: invalid n in get_nsqso_real :', nfksprocess\n stop\n endif
            return \nend
            """
        text3 += \
            """
            write(*,*) 'ERROR: invalid n in getordpowfromindex_real :', nfksprocess\n stop\n endif
            return \nend
            """
        text4 += \
            """
            write(*,*) 'ERROR: invalid n in sqsoindex_from_orders_real :', nfksprocess\n stop\n endif
            return \nend
            """
        # Write the file
        writer.writelines(text + text1 + text2 + text3 + text4)
=======
        file = \
"""double precision function dlum()
implicit none
include 'timing_variables.inc'
integer nfksprocess
common/c_nfksprocess/nfksprocess
call cpu_time(tbefore)
"""
        for n, info in enumerate(matrix_element.get_fks_info_list()):
            file += \
"""if (nfksprocess.eq.%(n)d) then
call dlum_%(n_me)d(dlum)
else""" % {'n': n + 1, 'n_me' : info['n_me']}
        file += \
"""
write(*,*) 'ERROR: invalid n in dlum :', nfksprocess
stop
endif
call cpu_time(tAfter)
tPDF = tPDF + (tAfter-tBefore)
return
end
"""
        # Write the file
        writer.writelines(file)
        return 0


    def write_real_me_wrapper(self, writer, matrix_element, fortran_model):
        """writes the wrapper which allows to chose among the different real matrix elements"""

        file = \
"""subroutine smatrix_real(p, wgt)
implicit none
include 'nexternal.inc'
double precision p(0:3, nexternal)
double precision wgt
integer nfksprocess
common/c_nfksprocess/nfksprocess
"""
        for n, info in enumerate(matrix_element.get_fks_info_list()):
            file += \
"""if (nfksprocess.eq.%(n)d) then
call smatrix_%(n_me)d(p, wgt)
else""" % {'n': n + 1, 'n_me' : info['n_me']}
        file += \
"""
write(*,*) 'ERROR: invalid n in real_matrix :', nfksprocess
stop
endif
return
end
"""
        # Write the file
        writer.writelines(file)
>>>>>>> f7361130
        return 0


    def draw_feynman_diagrams(self, matrix_element):
        """Create the ps files containing the feynman diagrams for the born process,
        as well as for all the real emission processes"""

        filename = 'born.ps'
        plot = draw.MultiEpsDiagramDrawer(
                matrix_element.born_me.get('base_amplitude').get('diagrams'),
                filename,
                model=matrix_element.born_me.get('processes')[0].get('model'),
                amplitude=True, diagram_type='born')
        plot.draw()

        for n, fksreal in enumerate(matrix_element.real_processes):
            filename = 'matrix_%d.ps' % (n + 1)
            plot = draw.MultiEpsDiagramDrawer(fksreal.matrix_element.\
                                        get('base_amplitude').get('diagrams'),
                                        filename,
                                        model=fksreal.matrix_element.\
                                        get('processes')[0].get('model'),
                                        amplitude=True, diagram_type='real')
            plot.draw()


    def write_real_matrix_elements(self, matrix_element, fortran_model):
        """writes the matrix_i.f files which contain the real matrix elements""" 
        
        sqsorders_list = []
        for n, fksreal in enumerate(matrix_element.real_processes):
            filename = 'matrix_%d.f' % (n + 1)
            ncalls, ncolors, nsplitorders, nsqsplitorders = \
                                    self.write_split_me_fks(\
                                        writers.FortranWriter(filename),
                                        fksreal.matrix_element, 
                                        fortran_model, 'real', "%d" % (n+1))
            sqsorders_list.append(nsqsplitorders)
        return sqsorders_list


    #===========================================================================
    # write_split_me_fks
    #===========================================================================
    def write_split_me_fks(self, writer, matrix_element, fortran_model,
                                    proc_type, proc_prefix='',start_dict={}):
        """Export a matrix element using the split_order format
        proc_type is either born or real
        start_dict contains additional infos to be put in replace_dict"""

        if not matrix_element.get('processes') or \
               not matrix_element.get('diagrams'):
            return 0

        if not isinstance(writer, writers.FortranWriter):
            raise writers.FortranWriter.FortranWriterError(\
                "writer not FortranWriter")
            
        if not self.opt.has_key('sa_symmetry'):
            self.opt['sa_symmetry']=False

        # Set lowercase/uppercase Fortran code
        writers.FortranWriter.downcase = False

        replace_dict = {'global_variable':'', 'amp2_lines':''}
        if proc_prefix:
            replace_dict['proc_prefix'] = proc_prefix

        # update replace_dict according to start_dict
        for k,v in start_dict.items():
            replace_dict[k] = v

        # Extract helas calls
        helas_calls = fortran_model.get_matrix_element_calls(\
                    matrix_element)
        replace_dict['helas_calls'] = "\n".join(helas_calls)

        # Extract version number and date from VERSION file
        info_lines = self.get_mg5_info_lines()
        replace_dict['info_lines'] = info_lines

        # Set the size of Wavefunction
        if not self.model or any([p.get('spin') in [4,5] for p in self.model.get('particles') if p]):
            replace_dict['wavefunctionsize'] = 20
        else:
            replace_dict['wavefunctionsize'] = 8

        # Extract process info lines
        process_lines = self.get_process_info_lines(matrix_element)
        replace_dict['process_lines'] = process_lines

        # Extract number of external particles
        (nexternal, ninitial) = matrix_element.get_nexternal_ninitial()
        replace_dict['nexternal'] = nexternal

        # Extract ncomb
        ncomb = matrix_element.get_helicity_combinations()
        replace_dict['ncomb'] = ncomb

        # Extract helicity lines
        helicity_lines = self.get_helicity_lines(matrix_element)
        replace_dict['helicity_lines'] = helicity_lines

        # Extract overall denominator
        # Averaging initial state color, spin, and identical FS particles
        replace_dict['den_factor_line'] = self.get_den_factor_line(matrix_element)

        # Extract ngraphs
        ngraphs = matrix_element.get_number_of_amplitudes()
        replace_dict['ngraphs'] = ngraphs

        # Extract nwavefuncs
        nwavefuncs = matrix_element.get_number_of_wavefunctions()
        replace_dict['nwavefuncs'] = nwavefuncs

        # Extract ncolor
        ncolor = max(1, len(matrix_element.get('color_basis')))
        replace_dict['ncolor'] = ncolor

        replace_dict['hel_avg_factor'] = matrix_element.get_hel_avg_factor()

        # Extract color data lines
        color_data_lines = self.get_color_data_lines(matrix_element)
        replace_dict['color_data_lines'] = "\n".join(color_data_lines)

        if self.opt['export_format']=='standalone_msP':
        # For MadSpin need to return the AMP2
            amp2_lines = self.get_amp2_lines(matrix_element, [] )
            replace_dict['amp2_lines'] = '\n'.join(amp2_lines)
            replace_dict['global_variable'] = "       Double Precision amp2(NGRAPHS)\n       common/to_amps/  amp2\n"

        # JAMP definition, depends on the number of independent split orders
        split_orders=matrix_element.get('processes')[0].get('split_orders')
        if len(split_orders)==0:
            replace_dict['nSplitOrders']=''
            # Extract JAMP lines
            jamp_lines = self.get_JAMP_lines(matrix_element)
        else:
            split_orders_name = matrix_element['processes'][0]['split_orders']
            squared_orders, amp_orders = matrix_element.get_split_orders_mapping()
            replace_dict['nAmpSplitOrders']=len(amp_orders)
            replace_dict['nSqAmpSplitOrders']=len(squared_orders)
            replace_dict['nSplitOrders']=len(split_orders)
            amp_so = self.get_split_orders_lines(
                    [amp_order[0] for amp_order in amp_orders],'AMPSPLITORDERS')
            sqamp_so = self.get_split_orders_lines(squared_orders,'SQSPLITORDERS')
            replace_dict['ampsplitorders']='\n'.join(amp_so)
            # add a comment line
            replace_dict['sqsplitorders']= \
    'C the values listed below are for %s\n' % ', '.join(split_orders_name)
            replace_dict['sqsplitorders']+='\n'.join(sqamp_so)           
            jamp_lines = self.get_JAMP_lines_split_order(\
                       matrix_element,amp_orders,split_order_names=split_orders)

        replace_dict['jamp_lines'] = '\n'.join(jamp_lines)    

        if proc_type=='born':
            file = open(pjoin(_file_path, \
            'iolibs/template_files/bornmatrix_splitorders_fks.inc')).read()
        elif proc_type=='bhel':
            file = open(pjoin(_file_path, \
            'iolibs/template_files/born_hel_splitorders_fks.inc')).read()
        elif proc_type=='real':
            file = open(pjoin(_file_path, \
            'iolibs/template_files/realmatrix_splitorders_fks.inc')).read()

        file = file % replace_dict

        # Write the file
        writer.writelines(file)

        return len(filter(lambda call: call.find('#') != 0, helas_calls)), ncolor, \
                replace_dict['nAmpSplitOrders'], replace_dict['nSqAmpSplitOrders']


    def write_pdf_calls(self, matrix_element, fortran_model):
        """writes the parton_lum_i.f files which contain the real matrix elements""" 
        for n, fksreal in enumerate(matrix_element.real_processes):
            filename = 'parton_lum_%d.f' % (n + 1)
            self.write_pdf_file(writers.FortranWriter(filename),
                                            fksreal.matrix_element, n + 1, 
                                            fortran_model)


    def generate_born_fks_files(self, matrix_element, fortran_model, me_number, path):
        """generates the files needed for the born amplitude in the P* directory, which will
        be needed by the P* directories"""
        pathdir = os.getcwd()

        born_me = matrix_element.born_me

        # the .inc files
        filename = 'born_conf.inc'
        nconfigs, mapconfigs, s_and_t_channels = \
                    self.write_born_conf_file(
                    writers.FortranWriter(filename),
                    born_me, fortran_model)

        filename = 'born_props.inc'
        self.write_born_props_file(
                    writers.FortranWriter(filename),
                    born_me, s_and_t_channels, fortran_model)

        filename = 'born_leshouche.inc'
        nflows = self.write_born_leshouche_file(writers.FortranWriter(filename),
                             born_me, fortran_model)

        filename = 'born_nhel.inc'
        self.write_born_nhel_file(writers.FortranWriter(filename),
                           born_me, nflows, fortran_model)

        filename = 'born_ngraphs.inc'
        self.write_ngraphs_file(writers.FortranWriter(filename), nconfigs)

        filename = 'ncombs.inc'
        self.write_ncombs_file(writers.FortranWriter(filename),
                               born_me, fortran_model)

        filename = 'born_coloramps.inc'
        self.write_coloramps_file(writers.FortranWriter(filename),
                                  mapconfigs, born_me, fortran_model)
        
        # the born ME's and color/charge links
        sqsorders_list = []
        filename = 'born.f'

        born_dict = {}
        born_dict['nconfs'] = len(matrix_element.get_fks_info_list())

        den_factor_lines = self.get_den_factor_lines(matrix_element)
        born_dict['den_factor_lines'] = '\n'.join(den_factor_lines)

        ij_lines = self.get_ij_lines(matrix_element)
        born_dict['ij_lines'] = '\n'.join(ij_lines)

        calls_born, ncolor_born, norders, nsqorders = \
            self.write_split_me_fks(writers.FortranWriter(filename),
                                    born_me, fortran_model, 'born', '',
                                    start_dict = born_dict)

        # the second call is for the born_hel file. use the same writer
        # function
        filename = 'born_hel.f'
        calls_born, ncolor_born, norders, nsqorders = \
            self.write_split_me_fks(writers.FortranWriter(filename),
                                    born_me, fortran_model, 'bhel', '',
                                    start_dict = born_dict)

        sqsorders_list.append(nsqorders)
    
        self.color_link_files = [] 
        for j in range(len(matrix_element.color_links)):
            filename = 'b_sf_%3.3d.f' % (j + 1)
            self.color_link_files.append(filename)
            self.write_b_sf_fks(writers.FortranWriter(filename),
                         matrix_element, j,
                         fortran_model)

        #write the sborn_sf.f and the b_sf_files
        filename = 'sborn_sf.f'
        self.write_sborn_sf(writers.FortranWriter(filename),
                            matrix_element,
                            nsqorders,
                            fortran_model)


    def generate_virtuals_from_OLP(self,FKSHMultiproc,export_path, OLP):
        """Generates the library for computing the loop matrix elements
        necessary for this process using the OLP specified."""
        
        # Start by writing the BLHA order file
        virtual_path = pjoin(export_path,'OLP_virtuals')
        if not os.path.exists(virtual_path):
            os.makedirs(virtual_path)
        filename = os.path.join(virtual_path,'OLE_order.lh')
        self.write_lh_order(filename, FKSHMultiproc.get('matrix_elements'),OLP)

        fail_msg='Generation of the virtuals with %s failed.\n'%OLP+\
            'Please check the virt_generation.log file in %s.'\
                                 %str(pjoin(virtual_path,'virt_generation.log'))

        # Perform some tasks specific to certain OLP's
        if OLP=='GoSam':
            cp(pjoin(self.mgme_dir,'Template','loop_material','OLP_specifics',
                             'GoSam','makevirt'),pjoin(virtual_path,'makevirt'))
            cp(pjoin(self.mgme_dir,'Template','loop_material','OLP_specifics',
                             'GoSam','gosam.rc'),pjoin(virtual_path,'gosam.rc'))
            ln(pjoin(export_path,'Cards','param_card.dat'),virtual_path)
            # Now generate the process
            logger.info('Generating the loop matrix elements with %s...'%OLP)
            virt_generation_log = \
                            open(pjoin(virtual_path,'virt_generation.log'), 'w')
            retcode = subprocess.call(['./makevirt'],cwd=virtual_path, 
                            stdout=virt_generation_log, stderr=virt_generation_log)
            virt_generation_log.close()
            # Check what extension is used for the share libraries on this system
            possible_other_extensions = ['so','dylib']
            shared_lib_ext='so'
            for ext in possible_other_extensions:
                if os.path.isfile(pjoin(virtual_path,'Virtuals','lib',
                                                            'libgolem_olp.'+ext)):
                    shared_lib_ext = ext

            # Now check that everything got correctly generated
            files_to_check = ['olp_module.mod',str(pjoin('lib',
                                                'libgolem_olp.'+shared_lib_ext))]
            if retcode != 0 or any([not os.path.exists(pjoin(virtual_path,
                                       'Virtuals',f)) for f in files_to_check]):
                raise fks_common.FKSProcessError(fail_msg)
            # link the library to the lib folder
            ln(pjoin(virtual_path,'Virtuals','lib','libgolem_olp.'+shared_lib_ext),
                                                       pjoin(export_path,'lib'))
            
        # Specify in make_opts the right library necessitated by the OLP
        make_opts_content=open(pjoin(export_path,'Source','make_opts')).read()
        make_opts=open(pjoin(export_path,'Source','make_opts'),'w')
        if OLP=='GoSam':
            # apparently -rpath=../$(LIBDIR) is not necessary.
            #make_opts_content=make_opts_content.replace('libOLP=',
            #                       'libOLP=-Wl,-rpath=../$(LIBDIR),-lgolem_olp')
            make_opts_content=make_opts_content.replace('libOLP=',
                                                          'libOLP=-Wl,-lgolem_olp')
        make_opts.write(make_opts_content)
        make_opts.close()

        # A priori this is generic to all OLP's
        
        # Parse the contract file returned and propagate the process label to
        # the include of the BinothLHA.f file            
        proc_to_label = self.parse_contract_file(
                                            pjoin(virtual_path,'OLE_order.olc'))

        self.write_BinothLHA_inc(FKSHMultiproc,proc_to_label,\
                                              pjoin(export_path,'SubProcesses'))
        
        # Link the contract file to within the SubProcess directory
        ln(pjoin(virtual_path,'OLE_order.olc'),pjoin(export_path,'SubProcesses'))
        
    def write_BinothLHA_inc(self, FKSHMultiproc, proc_to_label, SubProcPath):
        """ Write the file Binoth_proc.inc in each SubProcess directory so as 
        to provide the right process_label to use in the OLP call to get the
        loop matrix element evaluation. The proc_to_label is the dictionary of
        the format of the one returned by the function parse_contract_file."""
        
        for matrix_element in FKSHMultiproc.get('matrix_elements'):
            proc = matrix_element.get('processes')[0]
            name = "P%s"%proc.shell_string()
            proc_pdgs=(tuple([leg.get('id') for leg in proc.get('legs') if \
                                                         not leg.get('state')]),
                       tuple([leg.get('id') for leg in proc.get('legs') if \
                                                             leg.get('state')]))                             
            incFile = open(pjoin(SubProcPath, name,'Binoth_proc.inc'),'w')
            try:
                incFile.write(
"""      INTEGER PROC_LABEL
      PARAMETER (PROC_LABEL=%d)"""%(proc_to_label[proc_pdgs]))
            except KeyError:
                raise fks_common.FKSProcessError('Could not found the target'+\
                  ' process %s > %s in '%(str(proc_pdgs[0]),str(proc_pdgs[1]))+\
                          ' the proc_to_label argument in write_BinothLHA_inc.')
            incFile.close()

    def parse_contract_file(self, contract_file_path):
        """ Parses the BLHA contract file, make sure all parameters could be 
        understood by the OLP and return a mapping of the processes (characterized
        by the pdg's of the initial and final state particles) to their process
        label. The format of the mapping is {((in_pdgs),(out_pdgs)):proc_label}.
        """
        
        proc_def_to_label = {}
        
        if not os.path.exists(contract_file_path):
            raise fks_common.FKSProcessError('Could not find the contract file'+\
                                 ' OLE_order.olc in %s.'%str(contract_file_path))

        comment_re=re.compile(r"^\s*#")
        proc_def_re=re.compile(
            r"^(?P<in_pdgs>(\s*-?\d+\s*)+)->(?P<out_pdgs>(\s*-?\d+\s*)+)\|"+
            r"\s*(?P<proc_class>\d+)\s*(?P<proc_label>\d+)\s*$")
        line_OK_re=re.compile(r"^.*\|\s*OK")
        for line in file(contract_file_path):
            # Ignore comments
            if not comment_re.match(line) is None:
                continue
            # Check if it is a proc definition line
            proc_def = proc_def_re.match(line)
            if not proc_def is None:
                if int(proc_def.group('proc_class'))!=1:
                    raise fks_common.FKSProcessError(
'aMCatNLO can only handle loop processes generated by the OLP which have only '+\
' process class attribute. Found %s instead in: \n%s'\
                                           %(proc_def.group('proc_class'),line))
                in_pdgs=tuple([int(in_pdg) for in_pdg in \
                                             proc_def.group('in_pdgs').split()])
                out_pdgs=tuple([int(out_pdg) for out_pdg in \
                                            proc_def.group('out_pdgs').split()])
                proc_def_to_label[(in_pdgs,out_pdgs)]=\
                                               int(proc_def.group('proc_label'))
                continue
            # For the other types of line, just make sure they end with | OK
            if line_OK_re.match(line) is None:
                raise fks_common.FKSProcessError(
                      'The OLP could not process the following line: \n%s'%line)
        
        return proc_def_to_label
            
                                
    def generate_virt_directory(self, loop_matrix_element, fortran_model, dir_name):
        """writes the V**** directory inside the P**** directories specified in
        dir_name"""

        cwd = os.getcwd()

        matrix_element = loop_matrix_element

        # Create the MadLoop5_resources directory if not already existing
        dirpath = os.path.join(dir_name, 'MadLoop5_resources')
        try:
            os.mkdir(dirpath)
        except os.error as error:
            logger.warning(error.strerror + " " + dirpath)

        # Create the directory PN_xx_xxxxx in the specified path
        name = "V%s" % matrix_element.get('processes')[0].shell_string()
        dirpath = os.path.join(dir_name, name)

        try:
            os.mkdir(dirpath)
        except os.error as error:
            logger.warning(error.strerror + " " + dirpath)

        try:
            os.chdir(dirpath)
        except os.error:
            logger.error('Could not cd to directory %s' % dirpath)
            return 0

        logger.info('Creating files in directory %s' % name)

        # Extract number of external particles
        (nexternal, ninitial) = matrix_element.get_nexternal_ninitial()

        calls=self.write_matrix_element_v4(None,matrix_element,fortran_model)
        # The born matrix element, if needed
        filename = 'born_matrix.f'
        calls = self.write_bornmatrix(
            writers.FortranWriter(filename),
            matrix_element,
            fortran_model)

        filename = 'nexternal.inc'
        self.write_nexternal_file(writers.FortranWriter(filename),
                             (nexternal-2), ninitial)

        filename = 'pmass.inc'
        self.write_pmass_file(writers.FortranWriter(filename),
                         matrix_element)

        filename = 'ngraphs.inc'
        self.write_ngraphs_file(writers.FortranWriter(filename),
                           len(matrix_element.get_all_amplitudes()))

        filename = "loop_matrix.ps"
        writers.FortranWriter(filename).writelines(
                   """C Post-helas generation loop-drawing is not ready yet.""")
        plot = draw.MultiEpsDiagramDrawer(base_objects.DiagramList(
              matrix_element.get('base_amplitude').get('loop_diagrams')[:1000]),
              filename,
              model=matrix_element.get('processes')[0].get('model'),
              amplitude='')
        logger.info("Drawing loop Feynman diagrams for " + \
            matrix_element.get('processes')[0].nice_string(print_weighted=False))
        plot.draw()

        filename = "born_matrix.ps"
        plot = draw.MultiEpsDiagramDrawer(matrix_element.get('base_amplitude').\
            get('born_diagrams'),filename,model=matrix_element.get('processes')[0].\
                                                      get('model'),amplitude='')
        logger.info("Generating born Feynman diagrams for " + \
            matrix_element.get('processes')[0].nice_string(print_weighted=False))
        plot.draw()

        linkfiles = ['coupl.inc', 'mp_coupl.inc', 'mp_coupl_same_name.inc',
                     'cts_mprec.h', 'cts_mpc.h', 'MadLoopParamReader.f',
                     'MadLoopCommons.f','MadLoopParams.inc']

        # We should move to MadLoop5_resources directory from the SubProcesses

        ln(pjoin('../../..','Cards','MadLoopParams.dat'),
                                              pjoin('..','MadLoop5_resources'))

        for file in linkfiles:
            ln('../../%s' % file)

        os.system("ln -s ../../makefile_loop makefile")

        linkfiles = ['mpmodule.mod']

        for file in linkfiles:
            ln('../../../lib/%s' % file)

        # Return to original PWD
        os.chdir(cwd)

        if not calls:
            calls = 0
        return calls

    def get_qed_qcd_orders_from_weighted(self, nexternal, weighted):
        """computes the QED/QCD orders from the knowledge of the n of ext particles
        and of the weighted orders"""
        # n vertices = nexternal - 2 =QED + QCD
        # weighted = 2*QED + QCD
        QED = weighted - nexternal + 2
        QCD = weighted - 2 * QED
        return QED, QCD



    #===============================================================================
    # write_lh_order
    #===============================================================================
    #test written
    def write_lh_order(self, filename, matrix_elements, OLP='MadLoop'):
        """Creates the OLE_order.lh file. This function should be edited according
        to the OLP which is used. For now it is generic."""
        
        if isinstance(matrix_elements,fks_helas_objects.FKSHelasProcess):
            fksborns=fks_helas_objects.FKSHelasProcessList([matrix_elements])
        elif isinstance(matrix_elements,fks_helas_objects.FKSHelasProcessList):
            fksborns= matrix_elements
        else:
            raise fks_common.FKSProcessError('Wrong type of argument for '+\
                                  'matrix_elements in function write_lh_order.')
        
        if len(fksborns)==0:
            raise fks_common.FKSProcessError('No matrix elements provided to '+\
                                                 'the function write_lh_order.')
            return
        
        # We assume the orders to be common to all Subprocesses
        
        orders = fksborns[0].orders 
        if 'QED' in orders.keys() and 'QCD' in orders.keys():
            QED=orders['QED']
            QCD=orders['QCD']
        elif 'QED' in orders.keys():
            QED=orders['QED']
            QCD=0
        elif 'QCD' in orders.keys():
            QED=0
            QCD=orders['QCD']
        else:
            QED, QCD = self.get_qed_qcd_orders_from_weighted(\
                    fksborns[0].born_matrix_element.get_nexternal_ninitial()[0],
                    orders['WEIGHTED'])

        replace_dict = {}
        replace_dict['mesq'] = 'CHaveraged'
        replace_dict['corr'] = ' '.join(matrix_elements.get('processes')[0].\
                                                  get('perturbation_couplings'))
        replace_dict['irreg'] = 'CDR'
        replace_dict['aspow'] = QCD
        replace_dict['aepow'] = QED
        replace_dict['modelfile'] = './param_card.dat'
        replace_dict['params'] = 'alpha_s'
        proc_lines=[]
        for fksborn in fksborns:
            proc_lines.append(fksborn.get_lh_pdg_string())
        replace_dict['pdgs'] = '\n'.join(proc_lines)
        replace_dict['symfin'] = 'Yes'
        content = \
"#OLE_order written by MadGraph5_aMC@NLO\n\
\n\
MatrixElementSquareType %(mesq)s\n\
CorrectionType          %(corr)s\n\
IRregularisation        %(irreg)s\n\
AlphasPower             %(aspow)d\n\
AlphaPower              %(aepow)d\n\
NJetSymmetrizeFinal     %(symfin)s\n\
ModelFile               %(modelfile)s\n\
Parameters              %(params)s\n\
\n\
# process\n\
%(pdgs)s\n\
" % replace_dict 
        
        file = open(filename, 'w')
        file.write(content)
        file.close
        return


    def write_born_hel(self, writer, fksborn, fortran_model):
        """Export a matrix element to a born_hel.f file in MadFKS format"""

        matrix_element = fksborn.born_matrix_element
        
        if not matrix_element.get('processes') or \
               not matrix_element.get('diagrams'):
            return 0
    
        if not isinstance(writer, writers.FortranWriter):
            raise writers.FortranWriter.FortranWriterError(\
                "writer not FortranWriter")
        # Set lowercase/uppercase Fortran code
        writers.FortranWriter.downcase = False
    
        replace_dict = {}
    
        # Extract version number and date from VERSION file
        info_lines = self.get_mg5_info_lines()
        replace_dict['info_lines'] = info_lines
    
        # Extract process info lines
        process_lines = self.get_process_info_lines(matrix_element)
        replace_dict['process_lines'] = process_lines
        
    
        # Extract ncomb
        ncomb = matrix_element.get_helicity_combinations()
        replace_dict['ncomb'] = ncomb
    
        # Extract helicity lines
        helicity_lines = self.get_helicity_lines(matrix_element)
        replace_dict['helicity_lines'] = helicity_lines
    
        # Extract IC line
        ic_line = self.get_ic_line(matrix_element)
        replace_dict['ic_line'] = ic_line
    
        # Extract overall denominator
        # Averaging initial state color, spin, and identical FS particles
        #den_factor_line = get_den_factor_line(matrix_element)
    
        # Extract ngraphs
        ngraphs = matrix_element.get_number_of_amplitudes()
        replace_dict['ngraphs'] = ngraphs
    
        # Extract nwavefuncs
        nwavefuncs = matrix_element.get_number_of_wavefunctions()
        replace_dict['nwavefuncs'] = nwavefuncs
    
        # Extract ncolor
        ncolor = max(1, len(matrix_element.get('color_basis')))
        replace_dict['ncolor'] = ncolor
    
        # Extract color data lines
        color_data_lines = self.get_color_data_lines(matrix_element)
        replace_dict['color_data_lines'] = "\n".join(color_data_lines)
   
        # Extract amp2 lines
        amp2_lines = self.get_amp2_lines(matrix_element)
        replace_dict['amp2_lines'] = '\n'.join(amp2_lines)
    
        # Extract JAMP lines
        jamp_lines = self.get_JAMP_lines(matrix_element)
        replace_dict['jamp_lines'] = '\n'.join(jamp_lines)

        # Extract den_factor_lines
        den_factor_lines = self.get_den_factor_lines(fksborn)
        replace_dict['den_factor_lines'] = '\n'.join(den_factor_lines)
    
        # Extract the number of FKS process
        replace_dict['nconfs'] = len(fksborn.get_fks_info_list())

        file = open(os.path.join(_file_path, \
                          'iolibs/template_files/born_fks_hel.inc')).read()
        file = file % replace_dict
        
        # Write the file
        writer.writelines(file)
    
        return


    #===============================================================================
    # write_born_sf_fks
    #===============================================================================
    #test written
    def write_sborn_sf(self, writer, me, nsqorders, fortran_model):
        """Creates the sborn_sf.f file, containing the calls to the different 
        color linked borns"""
        
        replace_dict = {}
        color_links = me.color_links
        nlinks = len(color_links)

        replace_dict['nsqorders'] = nsqorders
        replace_dict['iflines_col'] = ''
         
        for i, c_link in enumerate(color_links):
            ilink = i+1
            iff = {True : 'if', False : 'elseif'}[i==0]
            m, n = c_link['link']
            if m != n:
                replace_dict['iflines_col'] += \
                "c link partons %(m)d and %(n)d \n\
                    %(iff)s ((m.eq.%(m)d .and. n.eq.%(n)d).or.(m.eq.%(n)d .and. n.eq.%(m)d)) then \n\
                    call sb_sf_%(ilink)3.3d(p_born,wgt_col)\n" \
                    % {'m':m, 'n': n, 'iff': iff, 'ilink': ilink}
            else:
                replace_dict['iflines_col'] += \
                "c link partons %(m)d and %(n)d \n\
                    %(iff)s (m.eq.%(m)d .and. n.eq.%(n)d) then \n\
                    call sb_sf_%(ilink)3.3d(p_born,wgt_col)\n" \
                    % {'m':m, 'n': n, 'iff': iff, 'ilink': ilink}

        
        if replace_dict['iflines_col']:
            replace_dict['iflines_col'] += 'endif\n'
        else:
            # this is when no color links are there
            replace_dict['iflines_col'] += 'write(*,*) \'Error in sborn_sf, no color links\'\nstop\n'

        file = open(os.path.join(_file_path, \
                          'iolibs/template_files/sborn_sf_fks.inc')).read()
        file = file % replace_dict
        writer.writelines(file)


    def get_chargeprod(self, charge_list, ninitial, n, m):
        """return the product of charges (as a string) of particles m and n.
        Special sign conventions may be needed for initial/final state particles
        """
        return charge_list[n - 1] * charge_list[m - 1]

    
    #===============================================================================
    # write_b_sf_fks
    #===============================================================================
    #test written
    def write_b_sf_fks(self, writer, fksborn, ilink, fortran_model):
        """Create the b_sf_xxx.f file for the ilink-th soft linked born 
        """

        matrix_element = copy.copy(fksborn.born_me)

        if not matrix_element.get('processes') or \
               not matrix_element.get('diagrams'):
            return 0
    
        if not isinstance(writer, writers.FortranWriter):
            raise writers.FortranWriter.FortranWriterError(\
                "writer not FortranWriter")
        # Set lowercase/uppercase Fortran code
        writers.FortranWriter.downcase = False

        link = fksborn.color_links[ilink]
    
        replace_dict = {}
        
        replace_dict['ilink'] = ilink + 1
    
        # Extract version number and date from VERSION file
        info_lines = self.get_mg5_info_lines()
        replace_dict['info_lines'] = info_lines 
    
        # Extract process info lines
        process_lines = self.get_process_info_lines(matrix_element)
        replace_dict['process_lines'] = process_lines + \
            "\nc spectators: %d %d \n" % tuple(link['link'])
    
        # Extract ncomb
        ncomb = matrix_element.get_helicity_combinations()
        replace_dict['ncomb'] = ncomb
    
        # Extract helicity lines
        helicity_lines = self.get_helicity_lines(matrix_element)
        replace_dict['helicity_lines'] = helicity_lines
    
        # Extract IC line
        ic_line = self.get_ic_line(matrix_element)
        replace_dict['ic_line'] = ic_line

        # Extract den_factor_lines
        den_factor_lines = self.get_den_factor_lines(fksborn)
        replace_dict['den_factor_lines'] = '\n'.join(den_factor_lines)
    
        # Extract ngraphs
        ngraphs = matrix_element.get_number_of_amplitudes()
        replace_dict['ngraphs'] = ngraphs
    
        # Extract nwavefuncs
        nwavefuncs = matrix_element.get_number_of_wavefunctions()
        replace_dict['nwavefuncs'] = nwavefuncs
    
        # Extract ncolor
        ncolor1 = max(1, len(link['orig_basis']))
        replace_dict['ncolor1'] = ncolor1
        ncolor2 = max(1, len(link['link_basis']))
        replace_dict['ncolor2'] = ncolor2
    
        # Extract color data lines
        color_data_lines = self.get_color_data_lines_from_color_matrix(\
                                link['link_matrix'])
        replace_dict['color_data_lines'] = "\n".join(color_data_lines)
    
        # Extract amp2 lines
        amp2_lines = self.get_amp2_lines(matrix_element)
        replace_dict['amp2_lines'] = '\n'.join(amp2_lines)
    
        # Extract JAMP lines

        # JAMP definition, depends on the number of independent split orders
        split_orders=matrix_element.get('processes')[0].get('split_orders')
        if len(split_orders)==0:
            replace_dict['nSplitOrders']=''
            # Extract JAMP lines
            jamp_lines = self.get_JAMP_lines(matrix_element)
        else:
            squared_orders, amp_orders = matrix_element.get_split_orders_mapping()
            replace_dict['nAmpSplitOrders']=len(amp_orders)
            replace_dict['nSqAmpSplitOrders']=len(squared_orders)
            replace_dict['nSplitOrders']=len(split_orders)
            amp_so = self.get_split_orders_lines(
                    [amp_order[0] for amp_order in amp_orders],'AMPSPLITORDERS')
            sqamp_so = self.get_split_orders_lines(squared_orders,'SQSPLITORDERS')
            replace_dict['ampsplitorders']='\n'.join(amp_so)
            replace_dict['sqsplitorders']='\n'.join(sqamp_so)           
            jamp_lines = self.get_JAMP_lines_split_order(\
                       matrix_element,amp_orders,split_order_names=split_orders)

        replace_dict['jamp1_lines'] = '\n'.join(jamp_lines).replace('JAMP', 'JAMP1')    

        matrix_element.set('color_basis', link['link_basis'] )
        if len(split_orders)==0:
            replace_dict['nSplitOrders']=''
            # Extract JAMP lines
            jamp_lines = self.get_JAMP_lines(matrix_element)
        else:
            jamp_lines = self.get_JAMP_lines_split_order(\
                       matrix_element,amp_orders,split_order_names=split_orders)

        replace_dict['jamp2_lines'] = '\n'.join(jamp_lines).replace('JAMP','JAMP2')
    
    
        # Extract the number of FKS process
        replace_dict['nconfs'] = len(fksborn.get_fks_info_list())

        file = open(os.path.join(_file_path, \
                          'iolibs/template_files/b_sf_xxx_splitorders_fks.inc')).read()
        file = file % replace_dict
        
        # Write the file
        writer.writelines(file)
    
        return 0 , ncolor1
    

    #===============================================================================
    # write_born_nhel_file_list
    #===============================================================================
    def write_born_nhel_file(self, writer, me, nflows, fortran_model):
        """Write the born_nhel.inc file for MG4. Write the maximum as they are
        typically used for setting array limits."""
    
        ncomb = me.get_helicity_combinations()
        file = "integer    max_bhel, max_bcol \n"
        file += "parameter (max_bhel=%d)\nparameter(max_bcol=%d)" % \
               (ncomb, nflows)
    
        # Write the file
        writer.writelines(file)
    
        return True
    
    #===============================================================================
    # write_nfksconfigs_file
    #===============================================================================
    def write_nfksconfigs_file(self, writer, fksborn, fortran_model):
        """Writes the content of nFKSconfigs.inc, which just gives the
        total FKS dirs as a parameter"""
        replace_dict = {}
        replace_dict['nconfs'] = len(fksborn.get_fks_info_list())
        content = \
"""      INTEGER FKS_CONFIGS
      PARAMETER (FKS_CONFIGS=%(nconfs)d)
      
"""   % replace_dict

        writer.writelines(content)

            
    #===============================================================================
    # write_fks_info_file
    #===============================================================================
    def write_fks_info_file(self, writer, fksborn, fortran_model): #test_written
        """Writes the content of fks_info.inc, which lists the informations on the 
        possible splittings of the born ME"""

        replace_dict = {}
        fks_info_list = fksborn.get_fks_info_list()
        split_orders = fksborn.born_me['processes'][0]['split_orders']
        replace_dict['nconfs'] = len(fks_info_list)
        replace_dict['fks_i_values'] = ', '.join(['%d' % info['fks_info']['i'] \
                                                 for info in fks_info_list]) 
        replace_dict['fks_j_values'] = ', '.join(['%d' % info['fks_info']['j'] \
                                                 for info in fks_info_list]) 
        replace_dict['nsplitorders'] = len(split_orders)
        replace_dict['splitorders_name'] = ', '.join(split_orders)

        bool_dict = {True: '.true.', False: '.false.'}

        col_lines = []
        pdg_lines = []
        charge_lines = []
        fks_j_from_i_lines = []
        split_type_lines = []
        replace_dict['need_color_links'] = ', '.join(\
                [bool_dict[info['fks_info']['need_color_links']] for \
                info in fks_info_list ])
        replace_dict['need_charge_links'] = ', '.join(\
                [bool_dict[info['fks_info']['need_charge_links']] for \
                info in fks_info_list ])
        for i, info in enumerate(fks_info_list):
            col_lines.append( \
                'DATA (PARTICLE_TYPE_D(%d, IPOS), IPOS=1, NEXTERNAL) / %s /' \
                % (i + 1, ', '.join('%d' % col for col in fksborn.real_processes[info['n_me']-1].colors) ))
            pdg_lines.append( \
                'DATA (PDG_TYPE_D(%d, IPOS), IPOS=1, NEXTERNAL) / %s /' \
                % (i + 1, ', '.join('%d' % pdg for pdg in info['pdgs'])))
            charge_lines.append(\
                'DATA (PARTICLE_CHARGE_D(%d, IPOS), IPOS=1, NEXTERNAL) / %s /'\
                % (i + 1, ', '.join('%19.15fd0' % charg
                                    for charg in fksborn.real_processes[info['n_me']-1].charges) ))
            fks_j_from_i_lines.extend(self.get_fks_j_from_i_lines(fksborn.real_processes[info['n_me']-1],\
                                                                   i + 1))
            split_type_lines.append( \
                'DATA (SPLIT_TYPE_D (%d, IPOS), IPOS=1, %d) / %s /' %
                  (i + 1, len(split_orders), 
                   ', '.join([bool_dict[ordd in info['fks_info']['splitting_type']] for ordd in split_orders])))

        replace_dict['col_lines'] = '\n'.join(col_lines)
        replace_dict['pdg_lines'] = '\n'.join(pdg_lines)
        replace_dict['charge_lines'] = '\n'.join(charge_lines)
        replace_dict['fks_j_from_i_lines'] = '\n'.join(fks_j_from_i_lines)
        replace_dict['split_type_lines'] = '\n'.join(split_type_lines)

        content = open(os.path.join(_file_path, \
                    'iolibs/template_files/fks_info.inc')).read() % replace_dict

        if not isinstance(writer, writers.FortranWriter):
            raise writers.FortranWriter.FortranWriterError(\
                "writer not FortranWriter")
        # Set lowercase/uppercase Fortran code
        writers.FortranWriter.downcase = False
        
        writer.writelines(content)
    
        return True

 
    #===============================================================================
    # write_pdf_file
    #===============================================================================
    def write_pdf_file(self, writer, matrix_element, n, fortran_model):
        #test written
        """Write the auto_dsig.f file for MadFKS, which contains 
          pdf call information"""
    
        if not matrix_element.get('processes') or \
               not matrix_element.get('diagrams'):
            return 0
    
        nexternal, ninitial = matrix_element.get_nexternal_ninitial()
    
        if ninitial < 1 or ninitial > 2:
            raise writers.FortranWriter.FortranWriterError, \
                  """Need ninitial = 1 or 2 to write auto_dsig file"""
    
        replace_dict = {}

        replace_dict['N_me'] = n
    
        # Extract version number and date from VERSION file
        info_lines = self.get_mg5_info_lines()
        replace_dict['info_lines'] = info_lines
    
        # Extract process info lines
        process_lines = self.get_process_info_lines(matrix_element)
        replace_dict['process_lines'] = process_lines
    
        pdf_vars, pdf_data, pdf_lines = \
                self.get_pdf_lines_mir(matrix_element, ninitial, False, False)
        replace_dict['pdf_vars'] = pdf_vars
        replace_dict['pdf_data'] = pdf_data
        replace_dict['pdf_lines'] = pdf_lines

        pdf_vars_mirr, pdf_data_mirr, pdf_lines_mirr = \
                self.get_pdf_lines_mir(matrix_element, ninitial, False, True)
        replace_dict['pdf_lines_mirr'] = pdf_lines_mirr
    
        file = open(os.path.join(_file_path, \
                          'iolibs/template_files/parton_lum_n_fks.inc')).read()
        file = file % replace_dict
    
        # Write the file
        writer.writelines(file)



    #===============================================================================
    # write_coloramps_file
    #===============================================================================
    def write_coloramps_file(self, writer, mapconfigs, me, fortran_model):
        """Write the coloramps.inc file for MadEvent"""

        lines = []
        lines.append( "logical icolamp(%d,%d,1)" % \
                        (max([len(me.get('color_basis').keys()), 1]),
                         len(mapconfigs)))

        lines += self.get_icolamp_lines(mapconfigs, me, 1)
    
        # Write the file
        writer.writelines(lines)
    
        return True


    #===============================================================================
    # write_leshouche_file_list
    #===============================================================================
    def write_born_leshouche_file(self, writer, me, fortran_model):
        """Write the leshouche.inc file for MG4"""
    
        # Extract number of external particles
        (nexternal, ninitial) = me.get_nexternal_ninitial()
    
        lines = []
        lines.append('integer idup(%d,maxprocb_used)' % nexternal)
        lines.append('integer mothup(%d,%d,maxprocb_used)' % (2, nexternal))
        lines.append('integer icolup(%d,%d,maxflowb_used)' % (2, nexternal))
        lines.append('integer ilh')
        lines.append('')

        for iproc, proc in enumerate(me.get('processes')):
            legs = proc.get_legs_with_decays()
            lines.append("DATA (IDUP(ilh,%d),ilh=1,%d)/%s/" % \
                         (iproc + 1, nexternal,
                          ",".join([str(l.get('id')) for l in legs])))
            for i in [1, 2]:
                lines.append("DATA (MOTHUP(%d,ilh,%3r),ilh=1,%2r)/%s/" % \
                         (i, iproc + 1, nexternal,
                          ",".join([ "%3r" % 0 ] * ninitial + \
                                   [ "%3r" % i ] * (nexternal - ninitial))))
    
            # Here goes the color connections corresponding to the JAMPs
            # Only one output, for the first subproc!
            if iproc == 0:
                # If no color basis, just output trivial color flow
                if not me.get('color_basis'):
                    for i in [1, 2]:
                        lines.append("DATA (ICOLUP(%d,ilh,  1),ilh=1,%2r)/%s/" % \
                                 (i, nexternal,
                                  ",".join([ "%3r" % 0 ] * nexternal)))
                    color_flow_list = []
    
                else:
                    # First build a color representation dictionnary
                    repr_dict = {}
                    for l in legs:
                        repr_dict[l.get('number')] = \
                            proc.get('model').get_particle(l.get('id')).get_color()\
                            * (-1)**(1+l.get('state'))
                    # Get the list of color flows
                    color_flow_list = \
                        me.get('color_basis').color_flow_decomposition(repr_dict, ninitial)
                    # And output them properly
                    for cf_i, color_flow_dict in enumerate(color_flow_list):
                        for i in [0, 1]:
                            lines.append("DATA (ICOLUP(%d,ilh,%3r),ilh=1,%2r)/%s/" % \
                                 (i + 1, cf_i + 1, nexternal,
                                  ",".join(["%3r" % color_flow_dict[l.get('number')][i] \
                                            for l in legs])))

        nflows = len(color_flow_list)

        nproc = len(me.get('processes'))
        firstlines = ['integer maxprocb_used, maxflowb_used',
                      'parameter (maxprocb_used = %d)' % len(me.get('processes')),
                      'parameter (maxflowb_used = %d)' % nflows]
        # Write the file
        writer.writelines(firstlines + lines)
    
        return nflows


    #===============================================================================
    # write_born_conf_file
    #===============================================================================
    def write_born_conf_file(self, writer, me, fortran_model):
        """Write the configs.inc file for the list of born matrix-elements"""
    
        # Extract number of external particles
        (nexternal, ninitial) = me.get_nexternal_ninitial()
        model = me.get('processes')[0].get('model')
        lines = ['', 'C Here are the congifurations']
        lines_P = ['', 'C Here are the propagators']
        lines_BW = ['', 'C Here are the BWs']
    
        iconfig = 0
    
        iconfig_list = []
        mapconfigs_list = [] 
        s_and_t_channels_list = []
        nschannels = []
    
        particle_dict = me.get('processes')[0].get('model').\
                        get('particle_dict')

        booldict = {True: '.false.', False: '.false'} 

        max_leg_number = 0

        ######first get the configurations
        s_and_t_channels = []
        mapconfigs = []
        lines.extend(['C     %s' % proc.nice_string() for proc in me.get('processes')])
        base_diagrams = me.get('base_amplitude').get('diagrams')
        minvert = min([max([len(vert.get('legs')) for vert in \
                            diag.get('vertices')]) for diag in base_diagrams])

        for idiag, diag in enumerate(base_diagrams):
            if any([len(vert.get('legs')) > minvert for vert in
                    diag.get('vertices')]):
                # Only 3-vertices allowed in configs.inc
                continue
            iconfig = iconfig + 1
            helas_diag = me.get('diagrams')[idiag]
            mapconfigs.append(helas_diag.get('number'))
            lines.append("# Diagram %d, Amplitude %d" % \
                         (helas_diag.get('number'),helas_diag.get('amplitudes')[0]['number']))
            # Correspondance between the config and the amplitudes
            lines.append("data mapconfig(%4d)/%4d/" % (iconfig,
                                                     helas_diag.get('amplitudes')[0]['number']))
    
            # Need to reorganize the topology so that we start with all
            # final state external particles and work our way inwards
            schannels, tchannels = helas_diag.get('amplitudes')[0].\
                                         get_s_and_t_channels(ninitial, model, 990)
    
            s_and_t_channels.append([schannels, tchannels])
    
            # Write out propagators for s-channel and t-channel vertices
            allchannels = schannels
            if len(tchannels) > 1:
                # Write out tchannels only if there are any non-trivial ones
                allchannels = schannels + tchannels
    
            for vert in allchannels:
                daughters = [leg.get('number') for leg in vert.get('legs')[:-1]]
                last_leg = vert.get('legs')[-1]
                lines.append("data (iforest(ifr,%3d,%4d),ifr=1,%d)/%s/" % \
                             (last_leg.get('number'), iconfig, len(daughters),
                              ",".join(["%3d" % d for d in daughters])))
                if vert in schannels:
                    lines.append("data sprop(%4d,%4d)/%8d/" % \
                                 (last_leg.get('number'), iconfig,
                                  last_leg.get('id')))
                elif vert in tchannels[:-1]:
                    lines.append("data tprid(%4d,%4d)/%8d/" % \
                                 (last_leg.get('number'), iconfig,
                                  abs(last_leg.get('id'))))

                max_leg_number = min(max_leg_number,last_leg.get('number'))

        ##### Write out number of configs
        lines.append("# Number of configs")
        lines.append("data mapconfig(0)/%4d/" % (iconfig))

        ######finally the BWs
        for iconf, config in enumerate(s_and_t_channels):
            schannels = config[0]
            nschannels.append(len(schannels))
            for vertex in schannels:
                # For the resulting leg, pick out whether it comes from
                # decay or not, as given by the from_group flag
                leg = vertex.get('legs')[-1]
                lines_BW.append("data gForceBW(%d,%d)/%s/" % \
                             (leg.get('number'), iconf + 1,
                              booldict[leg.get('from_group')]))

        #lines for the declarations
        firstlines = []
        firstlines.append('integer ifr')
        firstlines.append('integer lmaxconfigsb_used\nparameter (lmaxconfigsb_used=%d)' % iconfig)
        firstlines.append('integer max_branchb_used\nparameter (max_branchb_used=%d)' % -max_leg_number)
        firstlines.append('integer mapconfig(0 : lmaxconfigsb_used)')
        firstlines.append('integer iforest(2, -max_branchb_used:-1, lmaxconfigsb_used)')
        firstlines.append('integer sprop(-max_branchb_used:-1, lmaxconfigsb_used)')
        firstlines.append('integer tprid(-max_branchb_used:-1, lmaxconfigsb_used)')
        firstlines.append('logical gforceBW(-max_branchb_used : -1, lmaxconfigsb_used)')
    
        # Write the file
        writer.writelines(firstlines + lines + lines_BW)
    
        return iconfig, mapconfigs, s_and_t_channels


    #===============================================================================
    # write_born_props_file
    #===============================================================================
    def write_born_props_file(self, writer, me, s_and_t_channels, fortran_model):
        """Write the configs.inc file for the list of born matrix-elements"""
    
        # Extract number of external particles
        lines_P = ['', 'C Here are the propagators']
    
        particle_dict = me.get('processes')[0].get('model').\
                        get('particle_dict')

        for iconf, configs in enumerate(s_and_t_channels):
            for vertex in configs[0] + configs[1][:-1]:
                leg = vertex.get('legs')[-1]
                if leg.get('id') == 21 and 21 not in particle_dict:
                    # Fake propagator used in multiparticle vertices
                    mass = 'zero'
                    width = 'zero'
                    pow_part = 0
                else:
                    particle = particle_dict[leg.get('id')]
                    # Get mass
                    if particle.get('mass').lower() == 'zero':
                        mass = particle.get('mass')
                    else:
                        mass = "abs(%s)" % particle.get('mass')
                    # Get width
                    if particle.get('width').lower() == 'zero':
                        width = particle.get('width')
                    else:
                        width = "abs(%s)" % particle.get('width')
    
                    pow_part = 1 + int(particle.is_boson())
    
                lines_P.append("pmass(%3d,%4d)  = %s" % \
                             (leg.get('number'), iconf + 1, mass))
                lines_P.append("pwidth(%3d,%4d) = %s" % \
                             (leg.get('number'), iconf + 1, width))
                lines_P.append("pow(%3d,%4d) = %d" % \
                             (leg.get('number'), iconf + 1, pow_part))

        # Write the file
        writer.writelines(lines_P)

    

    
    #===============================================================================
    # write_dname_file
    #===============================================================================
    def write_dname_file(self, writer, matrix_element, fortran_model):
        """Write the dname.mg file for MG4"""
    
        line = "DIRNAME=P%s" % \
               matrix_element.get('processes')[0].shell_string()
    
        # Write the file
        writer.write(line + "\n")
    
        return True

    
    #===============================================================================
    # write_iproc_file
    #===============================================================================
    def write_iproc_file(self, writer, me_number):
        """Write the iproc.dat file for MG4"""
    
        line = "%d" % (me_number + 1)
    
        # Write the file
        for line_to_write in writer.write_line(line):
            writer.write(line_to_write)
        return True

    
    #===============================================================================
    # Helper functions
    #===============================================================================


    #===============================================================================
    # get_fks_j_from_i_lines
    #===============================================================================

    def get_fks_j_from_i_lines(self, me, i = 0): #test written
        """generate the lines for fks.inc describing initializating the
        fks_j_from_i array"""
        lines = []
        if not me.isfinite:
            for ii, js in me.fks_j_from_i.items():
                if js:
                    lines.append('DATA (FKS_J_FROM_I_D(%d, %d, JPOS), JPOS = 0, %d)  / %d, %s /' \
                             % (i, ii, len(js), len(js), ', '.join(["%d" % j for j in js])))
        else:
            lines.append('DATA (FKS_J_FROM_I_D(%d, JPOS), JPOS = 0, %d)  / %d, %s /' \
                     % (2, 1, 1, '1'))
        lines.append('')

        return lines


    #===============================================================================
    # get_leshouche_lines
    #===============================================================================
    def get_leshouche_lines(self, matrix_element, ime):
        #test written
        """Write the leshouche.inc file for MG4"""
    
        # Extract number of external particles
        (nexternal, ninitial) = matrix_element.get_nexternal_ninitial()
    
        lines = []
        for iproc, proc in enumerate(matrix_element.get('processes')):
            legs = proc.get_legs_with_decays()
            lines.append("DATA (IDUP_D(%d,ilh,%d),ilh=1,%d)/%s/" % \
                         (ime, iproc + 1, nexternal,
                          ",".join([str(l.get('id')) for l in legs])))
            for i in [1, 2]:
                lines.append("DATA (MOTHUP_D(%d,%d,ilh,%3r),ilh=1,%2r)/%s/" % \
                         (ime, i, iproc + 1, nexternal,
                          ",".join([ "%3r" % 0 ] * ninitial + \
                                   [ "%3r" % i ] * (nexternal - ninitial))))
    
            # Here goes the color connections corresponding to the JAMPs
            # Only one output, for the first subproc!
            if iproc == 0:
                # If no color basis, just output trivial color flow
                if not matrix_element.get('color_basis'):
                    for i in [1, 2]:
                        lines.append("DATA (ICOLUP_D(%d,%d,ilh,  1),ilh=1,%2r)/%s/" % \
                                 (ime, i, nexternal,
                                  ",".join([ "%3r" % 0 ] * nexternal)))
                    color_flow_list = []
                    nflow = 1
    
                else:
                    # First build a color representation dictionnary
                    repr_dict = {}
                    for l in legs:
                        repr_dict[l.get('number')] = \
                            proc.get('model').get_particle(l.get('id')).get_color()\
                            * (-1)**(1+l.get('state'))
                    # Get the list of color flows
                    color_flow_list = \
                        matrix_element.get('color_basis').color_flow_decomposition(repr_dict,
                                                                                   ninitial)
                    # And output them properly
                    for cf_i, color_flow_dict in enumerate(color_flow_list):
                        for i in [0, 1]:
                            lines.append("DATA (ICOLUP_D(%d,%d,ilh,%3r),ilh=1,%2r)/%s/" % \
                                 (ime, i + 1, cf_i + 1, nexternal,
                                  ",".join(["%3r" % color_flow_dict[l.get('number')][i] \
                                            for l in legs])))

                    nflow = len(color_flow_list)

        nproc = len(matrix_element.get('processes'))
        lines.append('')
    
        return lines, nproc, nflow


    #===============================================================================
    # get_den_factor_lines
    #===============================================================================
    def get_den_factor_lines(self, fks_born):
        """returns the lines with the information on the denominator keeping care
        of the identical particle factors in the various real emissions"""
    
        lines = []
        info_list = fks_born.get_fks_info_list()
        lines.append('INTEGER IDEN_VALUES(%d)' % len(info_list))
        lines.append('DATA IDEN_VALUES /' + \
                     ', '.join(['%d' % ( 
                     fks_born.born_me.get_denominator_factor() / \
                     fks_born.born_me['identical_particle_factor'] * \
                     fks_born.real_processes[info['n_me'] - 1].matrix_element['identical_particle_factor'] ) \
                     for info in info_list]) + '/')

        return lines


    #===============================================================================
    # get_ij_lines
    #===============================================================================
    def get_ij_lines(self, fks_born):
        """returns the lines with the information on the particle number of the born 
        that splits"""
        info_list = fks_born.get_fks_info_list()
        lines = []
        lines.append('INTEGER IJ_VALUES(%d)' % len(info_list))
        lines.append('DATA IJ_VALUES /' + \
                     ', '.join(['%d' % info['fks_info']['ij'] for info in info_list]) + '/')

        return lines


    def get_pdf_lines_mir(self, matrix_element, ninitial, subproc_group = False,\
                          mirror = False): #test written
        """Generate the PDF lines for the auto_dsig.f file"""

        processes = matrix_element.get('processes')
        model = processes[0].get('model')

        pdf_definition_lines = ""
        pdf_data_lines = ""
        pdf_lines = ""

        if ninitial == 1:
            pdf_lines = "PD(0) = 0d0\nIPROC = 0\n"
            for i, proc in enumerate(processes):
                process_line = proc.base_string()
                pdf_lines = pdf_lines + "IPROC=IPROC+1 ! " + process_line
                pdf_lines = pdf_lines + "\nPD(IPROC) = 1d0\n"
                pdf_lines = pdf_lines + "\nPD(0)=PD(0)+PD(IPROC)\n"
        else:
            # Pick out all initial state particles for the two beams
            initial_states = [sorted(list(set([p.get_initial_pdg(1) for \
                                               p in processes]))),
                              sorted(list(set([p.get_initial_pdg(2) for \
                                               p in processes])))]

            # Prepare all variable names
            pdf_codes = dict([(p, model.get_particle(p).get_name()) for p in \
                              sum(initial_states,[])])
            for key,val in pdf_codes.items():
                pdf_codes[key] = val.replace('~','x').replace('+','p').replace('-','m')

            # Set conversion from PDG code to number used in PDF calls
            pdgtopdf = {21: 0, 22: 7}
            # Fill in missing entries of pdgtopdf
            for pdg in sum(initial_states,[]):
                if not pdg in pdgtopdf and not pdg in pdgtopdf.values():
                    pdgtopdf[pdg] = pdg
                elif pdg not in pdgtopdf and pdg in pdgtopdf.values():
                    # If any particle has pdg code 7, we need to use something else
                    pdgtopdf[pdg] = 6000000 + pdg

            # Get PDF variable declarations for all initial states
            for i in [0,1]:
                pdf_definition_lines += "DOUBLE PRECISION " + \
                                       ",".join(["%s%d" % (pdf_codes[pdg],i+1) \
                                                 for pdg in \
                                                 initial_states[i]]) + \
                                                 "\n"

            # Get PDF data lines for all initial states
            for i in [0,1]:
                pdf_data_lines += "DATA " + \
                                       ",".join(["%s%d" % (pdf_codes[pdg],i+1) \
                                                 for pdg in initial_states[i]]) + \
                                                 "/%d*1D0/" % len(initial_states[i]) + \
                                                 "\n"

            # Get PDF values for the different initial states
            for i, init_states in enumerate(initial_states):
                if not mirror:
                    ibeam = i + 1
                else:
                    ibeam = 2 - i
                if subproc_group:
                    pdf_lines = pdf_lines + \
                           "IF (ABS(LPP(IB(%d))).GE.1) THEN\nLP=SIGN(1,LPP(IB(%d)))\n" \
                                 % (ibeam, ibeam)
                else:
                    pdf_lines = pdf_lines + \
                           "IF (ABS(LPP(%d)) .GE. 1) THEN\nLP=SIGN(1,LPP(%d))\n" \
                                 % (ibeam, ibeam)

                for initial_state in init_states:
                    if initial_state in pdf_codes.keys():
                        if subproc_group:
                            pdf_lines = pdf_lines + \
                                        ("%s%d=PDG2PDF(ABS(LPP(IB(%d))),%d*LP," + \
                                         "XBK(IB(%d)),DSQRT(Q2FACT(%d)))\n") % \
                                         (pdf_codes[initial_state],
                                          i + 1, ibeam, pdgtopdf[initial_state],
                                          ibeam, ibeam)
                        else:
                            pdf_lines = pdf_lines + \
                                        ("%s%d=PDG2PDF(ABS(LPP(%d)),%d*LP," + \
                                         "XBK(%d),DSQRT(Q2FACT(%d)))\n") % \
                                         (pdf_codes[initial_state],
                                          i + 1, ibeam, pdgtopdf[initial_state],
                                          ibeam, ibeam)
                pdf_lines = pdf_lines + "ENDIF\n"

            # Add up PDFs for the different initial state particles
            pdf_lines = pdf_lines + "PD(0) = 0d0\nIPROC = 0\n"
            for proc in processes:
                process_line = proc.base_string()
                pdf_lines = pdf_lines + "IPROC=IPROC+1 ! " + process_line
                pdf_lines = pdf_lines + "\nPD(IPROC) = "
                for ibeam in [1, 2]:
                    initial_state = proc.get_initial_pdg(ibeam)
                    if initial_state in pdf_codes.keys():
                        pdf_lines = pdf_lines + "%s%d*" % \
                                    (pdf_codes[initial_state], ibeam)
                    else:
                        pdf_lines = pdf_lines + "1d0*"
                # Remove last "*" from pdf_lines
                pdf_lines = pdf_lines[:-1] + "\n"

        # Remove last line break from pdf_lines
        return pdf_definition_lines[:-1], pdf_data_lines[:-1], pdf_lines[:-1]


    #test written
    def get_color_data_lines_from_color_matrix(self, color_matrix, n=6):
        """Return the color matrix definition lines for the given color_matrix. Split
        rows in chunks of size n."""
    
        if not color_matrix:
            return ["DATA Denom(1)/1/", "DATA (CF(i,1),i=1,1) /1/"]
        else:
            ret_list = []
            my_cs = color.ColorString()
            for index, denominator in \
                enumerate(color_matrix.get_line_denominators()):
                # First write the common denominator for this color matrix line
                ret_list.append("DATA Denom(%i)/%i/" % (index + 1, denominator))
                # Then write the numerators for the matrix elements
                num_list = color_matrix.get_line_numerators(index, denominator)    
                for k in xrange(0, len(num_list), n):
                    ret_list.append("DATA (CF(i,%3r),i=%3r,%3r) /%s/" % \
                                    (index + 1, k + 1, min(k + n, len(num_list)),
                                     ','.join(["%5r" % i for i in num_list[k:k + n]])))

            return ret_list

    #===========================================================================
    # write_maxamps_file
    #===========================================================================
    def write_maxamps_file(self, writer, maxamps, maxflows,
                           maxproc,maxsproc):
        """Write the maxamps.inc file for MG4."""

        file = "       integer    maxamps, maxflow, maxproc, maxsproc\n"
        file = file + "parameter (maxamps=%d, maxflow=%d)\n" % \
               (maxamps, maxflows)
        file = file + "parameter (maxproc=%d, maxsproc=%d)" % \
               (maxproc, maxsproc)

        # Write the file
        writer.writelines(file)

        return True

    #===============================================================================
    # write_ncombs_file
    #===============================================================================
    def write_ncombs_file(self, writer, matrix_element, fortran_model):
#        #test written
        """Write the ncombs.inc file for MadEvent."""
    
        # Extract number of external particles
        (nexternal, ninitial) = matrix_element.get_nexternal_ninitial()
    
        # ncomb (used for clustering) is 2^(nexternal)
        file = "       integer    n_max_cl\n"
        file = file + "parameter (n_max_cl=%d)" % (2 ** (nexternal+1))
    
        # Write the file
        writer.writelines(file)
   
        return True
    
    #===========================================================================
    # write_config_subproc_map_file
    #===========================================================================
    def write_config_subproc_map_file(self, writer, s_and_t_channels):
        """Write a dummy config_subproc.inc file for MadEvent"""

        lines = []

        for iconfig in range(len(s_and_t_channels)):
            lines.append("DATA CONFSUB(1,%d)/1/" % \
                         (iconfig + 1))

        # Write the file
        writer.writelines(lines)

        return True
    
    #===========================================================================
    # write_colors_file
    #===========================================================================
    def write_colors_file(self, writer, matrix_element):
        """Write the get_color.f file for MadEvent, which returns color
        for all particles used in the matrix element."""

        matrix_elements=matrix_element.real_processes[0].matrix_element

        if isinstance(matrix_elements, helas_objects.HelasMatrixElement):
            matrix_elements = [matrix_elements]

        model = matrix_elements[0].get('processes')[0].get('model')

        # We need the both particle and antiparticle wf_ids, since the identity
        # depends on the direction of the wf.
        wf_ids = set(sum([sum([sum([sum([[wf.get_pdg_code(),wf.get_anti_pdg_code()] \
                              for wf in d.get('wavefunctions')],[]) \
                              for d in me.get('diagrams')],[]) \
                              for me in [real_proc.matrix_element]],[])\
                              for real_proc in matrix_element.real_processes],[]))
        leg_ids = set(sum([sum([sum([[l.get('id') for l in \
                                p.get_legs_with_decays()] for p in \
                                me.get('processes')], []) for me in \
                                [real_proc.matrix_element]], []) for real_proc in \
                                matrix_element.real_processes],[]))
        particle_ids = sorted(list(wf_ids.union(leg_ids)))

        lines = """function get_color(ipdg)
        implicit none
        integer get_color, ipdg

        if(ipdg.eq.%d)then
        get_color=%d
        return
        """ % (particle_ids[0], model.get_particle(particle_ids[0]).get_color())

        for part_id in particle_ids[1:]:
            lines += """else if(ipdg.eq.%d)then
            get_color=%d
            return
            """ % (part_id, model.get_particle(part_id).get_color())
        # Dummy particle for multiparticle vertices with pdg given by
        # first code not in the model
        lines += """else if(ipdg.eq.%d)then
c           This is dummy particle used in multiparticle vertices
            get_color=2
            return
            """ % model.get_first_non_pdg()
        lines += """else
        write(*,*)'Error: No color given for pdg ',ipdg
        get_color=0        
        return
        endif
        end
        """
        
        # Write the file
        writer.writelines(lines)

        return True


    #===========================================================================
    # write_subproc
    #===========================================================================
    def write_subproc(self, writer, subprocdir):
        """Append this subprocess to the subproc.mg file for MG4"""

        # Write line to file
        writer.write(subprocdir + "\n")

        return True



#=================================================================================
# Class for using the optimized Loop process
#=================================================================================
class ProcessOptimizedExporterFortranFKS(loop_exporters.LoopProcessOptimizedExporterFortranSA,\
                                         ProcessExporterFortranFKS):
    """Class to take care of exporting a set of matrix elements to
    Fortran (v4) format."""

#===============================================================================
# copy the Template in a new directory.
#===============================================================================
    def copy_fkstemplate(self):
        """create the directory run_name as a copy of the MadEvent
        Template, and clean the directory
        For now it is just the same as copy_v4template, but it will be modified
        """
        mgme_dir = self.mgme_dir
        dir_path = self.dir_path
        clean =self.opt['clean']
        
        #First copy the full template tree if dir_path doesn't exit
        if not os.path.isdir(dir_path):
            if not mgme_dir:
                raise MadGraph5Error, \
                      "No valid MG_ME path given for MG4 run directory creation."
            logger.info('initialize a new directory: %s' % \
                        os.path.basename(dir_path))
            shutil.copytree(os.path.join(mgme_dir, 'Template', 'NLO'), dir_path, True)
            # distutils.dir_util.copy_tree since dir_path already exists
            dir_util.copy_tree(pjoin(self.mgme_dir, 'Template', 'Common'),
                               dir_path)
        elif not os.path.isfile(os.path.join(dir_path, 'TemplateVersion.txt')):
            if not mgme_dir:
                raise MadGraph5Error, \
                      "No valid MG_ME path given for MG4 run directory creation."
        try:
            shutil.copy(os.path.join(mgme_dir, 'MGMEVersion.txt'), dir_path)
        except IOError:
            MG5_version = misc.get_pkg_info()
            open(os.path.join(dir_path, 'MGMEVersion.txt'), 'w').write( \
                "5." + MG5_version['version'])
        
        #Ensure that the Template is clean
        if clean:
            logger.info('remove old information in %s' % os.path.basename(dir_path))
            if os.environ.has_key('MADGRAPH_BASE'):
                subprocess.call([os.path.join('bin', 'internal', 'clean_template'), 
                    '--web'], cwd=dir_path)
            else:
                try:
                    subprocess.call([os.path.join('bin', 'internal', 'clean_template')], \
                                                                       cwd=dir_path)
                except Exception, why:
                    raise MadGraph5Error('Failed to clean correctly %s: \n %s' \
                                                % (os.path.basename(dir_path),why))
            #Write version info
            MG_version = misc.get_pkg_info()
            open(os.path.join(dir_path, 'SubProcesses', 'MGVersion.txt'), 'w').write(
                                                              MG_version['version'])

        # We must link the CutTools to the Library folder of the active Template
        self.link_CutTools(dir_path)
        # We must link the TIR to the Library folder of the active Template
        link_tir_libs=[]
        tir_libs=[]
        # special for PJFry++
        link_pjfry_lib=""
        pjfry_lib=""
        for tir in self.all_tir:
            tir_dir="%s_dir"%tir
            libpath=getattr(self,tir_dir)
            libname="lib%s.a"%tir
            tir_name=tir
            libpath = self.link_TIR(os.path.join(self.dir_path, 'lib'),
                                              libpath,libname,tir_name=tir_name)
            setattr(self,tir_dir,libpath)
            if libpath != "":
                if tir=='pjfry':
                    # Apparently it is necessary to link against the original 
                    # location of the pjfry library, so it needs a special treatment.
                    link_tir_libs.append('-L%s/ -l%s'%(libpath,tir))
                    tir_libs.append('%s/lib%s.$(libext)'%(libpath,tir))
                else:
                    link_tir_libs.append('-l%s'%tir)
                    tir_libs.append('$(LIBDIR)lib%s.$(libext)'%tir)
            
        os.remove(os.path.join(self.dir_path,'SubProcesses','makefile_loop.inc'))
        cwd = os.getcwd()
        dirpath = os.path.join(self.dir_path, 'SubProcesses')
        try:
            os.chdir(dirpath)
        except os.error:
            logger.error('Could not cd to directory %s' % dirpath)
            return 0
        filename = 'makefile_loop'
        calls = self.write_makefile_TIR(writers.MakefileWriter(filename),
                                                         link_tir_libs,tir_libs)
        os.remove(os.path.join(self.dir_path,'Source','make_opts.inc'))
        dirpath = os.path.join(self.dir_path, 'Source')
        try:
            os.chdir(dirpath)
        except os.error:
            logger.error('Could not cd to directory %s' % dirpath)
            return 0
        filename = 'make_opts'
        calls = self.write_make_opts(writers.MakefileWriter(filename),
                                                        link_tir_libs,tir_libs)
        # Return to original PWD
        os.chdir(cwd)

        cwd = os.getcwd()
        dirpath = os.path.join(self.dir_path, 'SubProcesses')
        try:
            os.chdir(dirpath)
        except os.error:
            logger.error('Could not cd to directory %s' % dirpath)
            return 0
                                       
        # We add here the user-friendly MadLoop option setter.
        cpfiles= ["SubProcesses/MadLoopParamReader.f",
                  "SubProcesses/MadLoopCommons.f",
                  "Cards/MadLoopParams.dat",
                  "SubProcesses/MadLoopParams.inc"]
        
        for file in cpfiles:
            shutil.copy(os.path.join(self.loop_dir,'StandAlone/', file),
                        os.path.join(self.dir_path, file))

        # link the files from the MODEL
        model_path = self.dir_path + '/Source/MODEL/'
        # Note that for the [real=] mode, these files are not present
        if os.path.isfile(os.path.join(model_path,'mp_coupl.inc')):
            ln(model_path + '/mp_coupl.inc', self.dir_path + '/SubProcesses')
        if os.path.isfile(os.path.join(model_path,'mp_coupl_same_name.inc')):
            ln(model_path + '/mp_coupl_same_name.inc', \
                                                self.dir_path + '/SubProcesses')

        # Write the cts_mpc.h and cts_mprec.h files imported from CutTools
        self.write_mp_files(writers.FortranWriter('cts_mprec.h'),\
                            writers.FortranWriter('cts_mpc.h'),)

        self.copy_python_files()

        # Return to original PWD
        os.chdir(cwd)
        
    def generate_virt_directory(self, loop_matrix_element, fortran_model, dir_name):
        """writes the V**** directory inside the P**** directories specified in
        dir_name"""

        cwd = os.getcwd()

        matrix_element = loop_matrix_element

        # Create the MadLoop5_resources directory if not already existing
        dirpath = os.path.join(dir_name, 'MadLoop5_resources')
        try:
            os.mkdir(dirpath)
        except os.error as error:
            logger.warning(error.strerror + " " + dirpath)

        # Create the directory PN_xx_xxxxx in the specified path
        name = "V%s" % matrix_element.get('processes')[0].shell_string()
        dirpath = os.path.join(dir_name, name)

        try:
            os.mkdir(dirpath)
        except os.error as error:
            logger.warning(error.strerror + " " + dirpath)

        try:
            os.chdir(dirpath)
        except os.error:
            logger.error('Could not cd to directory %s' % dirpath)
            return 0

        logger.info('Creating files in directory %s' % name)

        # Extract number of external particles
        (nexternal, ninitial) = matrix_element.get_nexternal_ninitial()

        calls=self.write_matrix_element_v4(None,matrix_element,fortran_model)
        
        # The born matrix element, if needed
        filename = 'born_matrix.f'
        calls = self.write_bornmatrix(
            writers.FortranWriter(filename),
            matrix_element,
            fortran_model)

        filename = 'nexternal.inc'
        self.write_nexternal_file(writers.FortranWriter(filename),
                             (nexternal-2), ninitial)

        filename = 'pmass.inc'
        self.write_pmass_file(writers.FortranWriter(filename),
                         matrix_element)

        filename = 'ngraphs.inc'
        self.write_ngraphs_file(writers.FortranWriter(filename),
                           len(matrix_element.get_all_amplitudes()))

        filename = "loop_matrix.ps"
        writers.FortranWriter(filename).writelines("""C Post-helas generation loop-drawing is not ready yet.""")
        plot = draw.MultiEpsDiagramDrawer(base_objects.DiagramList(
              matrix_element.get('base_amplitude').get('loop_diagrams')[:1000]),
              filename,
              model=matrix_element.get('processes')[0].get('model'),
              amplitude='')
        logger.info("Drawing loop Feynman diagrams for " + \
                     matrix_element.get('processes')[0].nice_string(\
                                                          print_weighted=False))
        plot.draw()

        filename = "born_matrix.ps"
        plot = draw.MultiEpsDiagramDrawer(matrix_element.get('base_amplitude').\
                                             get('born_diagrams'),
                                          filename,
                                          model=matrix_element.get('processes')[0].\
                                             get('model'),
                                          amplitude='')
        logger.info("Generating born Feynman diagrams for " + \
                     matrix_element.get('processes')[0].nice_string(\
                                                          print_weighted=False))
        plot.draw()

        linkfiles = ['coupl.inc', 'mp_coupl.inc', 'mp_coupl_same_name.inc',
                     'cts_mprec.h', 'cts_mpc.h', 'MadLoopParamReader.f',
                     'MadLoopParams.inc','MadLoopCommons.f']

        for file in linkfiles:
            ln('../../%s' % file)


        os.system("ln -s ../../makefile_loop makefile")
        
# We should move to MadLoop5_resources directory from the SubProcesses
        ln(pjoin('../../..','Cards','MadLoopParams.dat'),
                                              pjoin('..','MadLoop5_resources'))        

        linkfiles = ['mpmodule.mod']

        for file in linkfiles:
            ln('../../../lib/%s' % file)

        # Return to original PWD
        os.chdir(cwd)

        if not calls:
            calls = 0
        return calls


    #===============================================================================
    # write_coef_specs
    #===============================================================================
    def write_coef_specs_file(self, virt_me_list):
        """ writes the coef_specs.inc in the DHELAS folder. Should not be called in the 
        non-optimized mode"""
        filename = os.path.join(self.dir_path, 'Source', 'DHELAS', 'coef_specs.inc')

        general_replace_dict = {}
        general_replace_dict['max_lwf_size'] = 4 

        max_loop_vertex_ranks = [me.get_max_loop_vertex_rank() for me in virt_me_list]
        general_replace_dict['vertex_max_coefs'] = max(\
                [q_polynomial.get_number_of_coefs_for_rank(n) 
                    for n in max_loop_vertex_ranks])

        IncWriter=writers.FortranWriter(filename,'w')
        IncWriter.writelines("""INTEGER MAXLWFSIZE
                           PARAMETER (MAXLWFSIZE=%(max_lwf_size)d)
                           INTEGER VERTEXMAXCOEFS
                           PARAMETER (VERTEXMAXCOEFS=%(vertex_max_coefs)d)"""\
                           % general_replace_dict)
        IncWriter.close()
    


            <|MERGE_RESOLUTION|>--- conflicted
+++ resolved
@@ -1131,7 +1131,6 @@
             integer %s
             """ % (maxsqso, ', '.join(function_list))
 
-<<<<<<< HEAD
         for n, info in enumerate(matrix_element.get_fks_info_list()):
             text += \
                 """if (nfksprocess.eq.%(n)d) then
@@ -1181,63 +1180,6 @@
             """
         # Write the file
         writer.writelines(text + text1 + text2 + text3 + text4)
-=======
-        file = \
-"""double precision function dlum()
-implicit none
-include 'timing_variables.inc'
-integer nfksprocess
-common/c_nfksprocess/nfksprocess
-call cpu_time(tbefore)
-"""
-        for n, info in enumerate(matrix_element.get_fks_info_list()):
-            file += \
-"""if (nfksprocess.eq.%(n)d) then
-call dlum_%(n_me)d(dlum)
-else""" % {'n': n + 1, 'n_me' : info['n_me']}
-        file += \
-"""
-write(*,*) 'ERROR: invalid n in dlum :', nfksprocess
-stop
-endif
-call cpu_time(tAfter)
-tPDF = tPDF + (tAfter-tBefore)
-return
-end
-"""
-        # Write the file
-        writer.writelines(file)
-        return 0
-
-
-    def write_real_me_wrapper(self, writer, matrix_element, fortran_model):
-        """writes the wrapper which allows to chose among the different real matrix elements"""
-
-        file = \
-"""subroutine smatrix_real(p, wgt)
-implicit none
-include 'nexternal.inc'
-double precision p(0:3, nexternal)
-double precision wgt
-integer nfksprocess
-common/c_nfksprocess/nfksprocess
-"""
-        for n, info in enumerate(matrix_element.get_fks_info_list()):
-            file += \
-"""if (nfksprocess.eq.%(n)d) then
-call smatrix_%(n_me)d(p, wgt)
-else""" % {'n': n + 1, 'n_me' : info['n_me']}
-        file += \
-"""
-write(*,*) 'ERROR: invalid n in real_matrix :', nfksprocess
-stop
-endif
-return
-end
-"""
-        # Write the file
-        writer.writelines(file)
->>>>>>> f7361130
         return 0
 
 

################################################################################
#
# Copyright (c) 2009 The MadGraph5_aMC@NLO Development team and Contributors
#
# This file is a part of the MadGraph5_aMC@NLO project, an application which 
# automatically generates Feynman diagrams and matrix elements for arbitrary
# high-energy processes in the Standard Model and beyond.
#
# It is subject to the MadGraph5_aMC@NLO license which should accompany this 
# distribution.
#
# For more information, visit madgraph.phys.ucl.ac.be and amcatnlo.web.cern.ch
#
################################################################################
"""Methods and classes to export matrix elements to fks format."""

from distutils import dir_util
import glob
import logging
import os
import re
import shutil
import subprocess
import string
import copy

import madgraph.core.color_algebra as color
import madgraph.core.helas_objects as helas_objects
import madgraph.core.base_objects as base_objects
import madgraph.fks.fks_helas_objects as fks_helas_objects
import madgraph.fks.fks_base as fks
import madgraph.fks.fks_common as fks_common
import madgraph.iolibs.drawing_eps as draw
import madgraph.iolibs.gen_infohtml as gen_infohtml
import madgraph.iolibs.files as files
import madgraph.various.misc as misc
import madgraph.iolibs.file_writers as writers
import madgraph.iolibs.template_files as template_files
import madgraph.iolibs.ufo_expression_parsers as parsers
import madgraph.iolibs.export_v4 as export_v4
import madgraph.loop.loop_exporters as loop_exporters
import madgraph.various.q_polynomial as q_polynomial
import madgraph.various.banner as banner_mod

import aloha.create_aloha as create_aloha

import models.write_param_card as write_param_card
import models.check_param_card as check_param_card
from madgraph import MadGraph5Error, MG5DIR, InvalidCmd
from madgraph.iolibs.files import cp, ln, mv

pjoin = os.path.join

_file_path = os.path.split(os.path.dirname(os.path.realpath(__file__)))[0] + '/'
logger = logging.getLogger('madgraph.export_fks')

#=================================================================================
# Class for used of the (non-optimized) Loop process
#=================================================================================
class ProcessExporterFortranFKS(loop_exporters.LoopProcessExporterFortranSA):
    """Class to take care of exporting a set of matrix elements to
    Fortran (v4) format."""

#===============================================================================
# copy the Template in a new directory.
#===============================================================================
    def copy_fkstemplate(self):
        """create the directory run_name as a copy of the MadEvent
        Template, and clean the directory
        For now it is just the same as copy_v4template, but it will be modified
        """
        mgme_dir = self.mgme_dir
        dir_path = self.dir_path
        clean =self.opt['clean']
        
        #First copy the full template tree if dir_path doesn't exit
        if not os.path.isdir(dir_path):
            if not mgme_dir:
                raise MadGraph5Error, \
                      "No valid MG_ME path given for MG4 run directory creation."
            logger.info('initialize a new directory: %s' % \
                        os.path.basename(dir_path))
            shutil.copytree(os.path.join(mgme_dir, 'Template', 'NLO'), dir_path, True)
            # distutils.dir_util.copy_tree since dir_path already exists
            dir_util.copy_tree(pjoin(self.mgme_dir, 'Template', 'Common'),
                               dir_path)
        elif not os.path.isfile(os.path.join(dir_path, 'TemplateVersion.txt')):
            if not mgme_dir:
                raise MadGraph5Error, \
                      "No valid MG_ME path given for MG4 run directory creation."
        try:
            shutil.copy(os.path.join(mgme_dir, 'MGMEVersion.txt'), dir_path)
        except IOError:
            MG5_version = misc.get_pkg_info()
            open(os.path.join(dir_path, 'MGMEVersion.txt'), 'w').write( \
                "5." + MG5_version['version'])
        
        #Ensure that the Template is clean
        if clean:
            logger.info('remove old information in %s' % os.path.basename(dir_path))
            if os.environ.has_key('MADGRAPH_BASE'):
                subprocess.call([os.path.join('bin', 'internal', 'clean_template'), 
                                    '--web'],cwd=dir_path)
            else:
                try:
                    subprocess.call([os.path.join('bin', 'internal', 'clean_template')], \
                                                                       cwd=dir_path)
                except Exception, why:
                    raise MadGraph5Error('Failed to clean correctly %s: \n %s' \
                                                % (os.path.basename(dir_path),why))
            #Write version info
            MG_version = misc.get_pkg_info()
            open(os.path.join(dir_path, 'SubProcesses', 'MGVersion.txt'), 'w').write(
                                                              MG_version['version'])

        # We must link the CutTools to the Library folder of the active Template
        self.link_CutTools(dir_path)
        
        link_tir_libs=[]
        tir_libs=[]
        os.remove(os.path.join(self.dir_path,'SubProcesses','makefile_loop.inc'))
        dirpath = os.path.join(self.dir_path, 'SubProcesses')
        filename = pjoin(self.dir_path, 'SubProcesses','makefile_loop')
        calls = self.write_makefile_TIR(writers.MakefileWriter(filename),
                                                        link_tir_libs,tir_libs)
        os.remove(os.path.join(self.dir_path,'Source','make_opts.inc'))
        filename = pjoin(self.dir_path, 'Source','make_opts')
        calls = self.write_make_opts(writers.MakefileWriter(filename),
                                                        link_tir_libs,tir_libs)
        
        # Duplicate run_card and FO_analyse_card
        for card in ['FO_analyse_card', 'shower_card']:
            try:
                shutil.copy(pjoin(self.dir_path, 'Cards',
                                         card + '.dat'),
                           pjoin(self.dir_path, 'Cards',
                                        card + '_default.dat'))
            except IOError:
                logger.warning("Failed to copy " + card + ".dat to default")

        cwd = os.getcwd()
        dirpath = os.path.join(self.dir_path, 'SubProcesses')
        try:
            os.chdir(dirpath)
        except os.error:
            logger.error('Could not cd to directory %s' % dirpath)
            return 0

        # We add here the user-friendly MadLoop option setter.
        cpfiles= ["SubProcesses/MadLoopParamReader.f",
                  "Cards/MadLoopParams.dat",
                  "SubProcesses/MadLoopParams.inc"]
        
        for file in cpfiles:
            shutil.copy(os.path.join(self.loop_dir,'StandAlone/', file),
                        os.path.join(self.dir_path, file))
        if os.path.exists(pjoin(self.dir_path, 'Cards', 'MadLoopParams.dat')):          
                self.MadLoopparam = banner_mod.MadLoopParam(pjoin(self.me_dir, 
                                                  'Cards', 'MadLoopParams.dat'))
                # write the output file
                self.MadLoopparam.write(pjoin(self.dir_path,"SubProcesses",
                                                           "MadLoopParams.dat"))
                                       
        # We need minimal editing of MadLoopCommons.f
        MadLoopCommon = open(os.path.join(self.loop_dir,'StandAlone', 
                                    "SubProcesses","MadLoopCommons.inc")).read()
        writer = writers.FortranWriter(os.path.join(self.dir_path, 
                                             "SubProcesses","MadLoopCommons.f"))
        writer.writelines(MadLoopCommon%{
                                   'print_banner_commands':self.MadLoop_banner})
        writer.close()
                                       
        # Write the cts_mpc.h and cts_mprec.h files imported from CutTools
        self.write_mp_files(writers.FortranWriter('cts_mprec.h'),\
                                           writers.FortranWriter('cts_mpc.h'))

        
        # Finally make sure to turn off MC over Hel for the default mode.
        FKS_card_path = pjoin(self.dir_path,'Cards','FKS_params.dat')
        FKS_card_file = open(FKS_card_path,'r')
        FKS_card = FKS_card_file.read()
        FKS_card_file.close()
        FKS_card = re.sub(r"#NHelForMCoverHels\n-?\d+",
                                             "#NHelForMCoverHels\n-1", FKS_card)
        FKS_card_file = open(FKS_card_path,'w')
        FKS_card_file.write(FKS_card)
        FKS_card_file.close()

        # Return to original PWD
        os.chdir(cwd)
        # Copy the different python files in the Template
        self.copy_python_files()

    # I put it here not in optimized one, because I want to use the same makefile_loop.inc
    # Also, we overload this function (i.e. it is already defined in 
    # LoopProcessExporterFortranSA) because the path of the template makefile
    # is different.
    def write_makefile_TIR(self, writer, link_tir_libs,tir_libs,tir_include=[]):
        """ Create the file makefile_loop which links to the TIR libraries."""
            
        file = open(os.path.join(self.mgme_dir,'Template','NLO',
                                 'SubProcesses','makefile_loop.inc')).read()  
        replace_dict={}
        replace_dict['link_tir_libs']=' '.join(link_tir_libs)
        replace_dict['tir_libs']=' '.join(tir_libs)
        replace_dict['dotf']='%.f'
        replace_dict['doto']='%.o'
        replace_dict['tir_include']=' '.join(tir_include)
        file=file%replace_dict
        if writer:
            writer.writelines(file)
        else:
            return file
        
    # I put it here not in optimized one, because I want to use the same make_opts.inc
    def write_make_opts(self, writer, link_tir_libs,tir_libs):
        """ Create the file make_opts which links to the TIR libraries."""
        file = open(os.path.join(self.mgme_dir,'Template','NLO',
                                 'Source','make_opts.inc')).read()  
        replace_dict={}
        replace_dict['link_tir_libs']=' '.join(link_tir_libs)
        replace_dict['tir_libs']=' '.join(tir_libs)
        replace_dict['dotf']='%.f'
        replace_dict['doto']='%.o'
        file=file%replace_dict
        if writer:
            writer.writelines(file)
        else:
            return file

    #===========================================================================
    # copy_python_files 
    #===========================================================================        
    def copy_python_files(self):
        """copy python files required for the Template"""

<<<<<<< HEAD
        files_to_copy = [ \
          pjoin('interface','amcatnlo_run_interface.py'),
          pjoin('interface','extended_cmd.py'),
          pjoin('interface','common_run_interface.py'),
          pjoin('interface','coloring_logging.py'),
          pjoin('various','misc.py'),
          pjoin('various','shower_card.py'),
          pjoin('various','FO_analyse_card.py'),
          pjoin('various','histograms.py'),      
          pjoin('various','gen_crossxhtml.py'),          
          pjoin('various','banner.py'),          
          pjoin('various','cluster.py'),          
          pjoin('various','sum_html.py'),
          pjoin('various','lhe_parser.py'),
          pjoin('iolibs','files.py'),
          pjoin('iolibs','save_load_object.py'),
          pjoin('iolibs','file_writers.py'),
          pjoin('..','models','check_param_card.py'),
          pjoin('__init__.py')
        ]
=======
        cp(_file_path+'/interface/amcatnlo_run_interface.py',
                            self.dir_path+'/bin/internal/amcatnlo_run_interface.py')
        cp(_file_path+'/interface/extended_cmd.py',
                                  self.dir_path+'/bin/internal/extended_cmd.py')
        cp(_file_path+'/interface/common_run_interface.py',
                            self.dir_path+'/bin/internal/common_run_interface.py')
        cp(_file_path+'/various/misc.py', self.dir_path+'/bin/internal/misc.py')        
        cp(_file_path+'/various/shower_card.py', self.dir_path+'/bin/internal/shower_card.py')        
        cp(_file_path+'/various/FO_analyse_card.py', self.dir_path+'/bin/internal/FO_analyse_card.py')        
        cp(_file_path+'/iolibs/files.py', self.dir_path+'/bin/internal/files.py')
        cp(_file_path+'/iolibs/save_load_object.py', 
                              self.dir_path+'/bin/internal/save_load_object.py') 
        cp(_file_path+'/iolibs/file_writers.py', 
                              self.dir_path+'/bin/internal/file_writers.py')
        cp(_file_path+'../models/check_param_card.py', 
                              self.dir_path+'/bin/internal/check_param_card.py')
        cp(_file_path+'/__init__.py', self.dir_path+'/bin/internal/__init__.py')
        cp(_file_path+'/madevent/gen_crossxhtml.py', 
                                self.dir_path+'/bin/internal/gen_crossxhtml.py')                
        cp(_file_path+'/various/banner.py', 
                                   self.dir_path+'/bin/internal/banner.py')
        cp(_file_path+'/various/cluster.py', 
                                       self.dir_path+'/bin/internal/cluster.py') 
        cp(_file_path+'/madevent/sum_html.py', 
                                       self.dir_path+'/bin/internal/sum_html.py') 
        cp(_file_path+'/various/lhe_parser.py', 
                                       self.dir_path+'/bin/internal/lhe_parser.py') 
>>>>>>> 86e94546
        cp(_file_path+'/interface/.mg5_logging.conf', 
                                 self.dir_path+'/bin/internal/me5_logging.conf')
        
        for cp_file in files_to_copy:
            cp(pjoin(_file_path,cp_file),
                pjoin(self.dir_path,'bin','internal',os.path.basename(cp_file)))

    def convert_model_to_mg4(self, model, wanted_lorentz = [], 
                                                         wanted_couplings = []):

        super(ProcessExporterFortranFKS,self).convert_model_to_mg4(model, 
                                               wanted_lorentz, wanted_couplings)
        
        IGNORE_PATTERNS = ('*.pyc','*.dat','*.py~')
        try:
            shutil.rmtree(pjoin(self.dir_path,'bin','internal','ufomodel'))
        except OSError as error:
            pass
        model_path = model.get('modelpath')
        shutil.copytree(model_path, 
                               pjoin(self.dir_path,'bin','internal','ufomodel'),
                               ignore=shutil.ignore_patterns(*IGNORE_PATTERNS))
        if hasattr(model, 'restrict_card'):
            out_path = pjoin(self.dir_path, 'bin', 'internal','ufomodel',
                                                         'restrict_default.dat')
            if isinstance(model.restrict_card, check_param_card.ParamCard):
                model.restrict_card.write(out_path)
            else:
                files.cp(model.restrict_card, out_path)



    #===========================================================================
    # write_maxparticles_file
    #===========================================================================
    def write_maxparticles_file(self, writer, matrix_elements):
        """Write the maxparticles.inc file for MadEvent"""

        maxparticles = max([me.get_nexternal_ninitial()[0] \
                              for me in matrix_elements])

        lines = "integer max_particles, max_branch\n"
        lines += "parameter (max_particles=%d) \n" % maxparticles
        lines += "parameter (max_branch=max_particles-1)"

        # Write the file
        writer.writelines(lines)

        return True


    #===========================================================================
    # write_maxconfigs_file
    #===========================================================================
    def write_maxconfigs_file(self, writer, matrix_elements):
        """Write the maxconfigs.inc file for MadEvent"""

        maxconfigs = max([me.get_num_configs() for me in matrix_elements])

        lines = "integer lmaxconfigs\n"
        lines += "parameter (lmaxconfigs=%d)" % maxconfigs

        # Write the file
        writer.writelines(lines)

        return True


    #===============================================================================
    # write a procdef_mg5 (an equivalent of the MG4 proc_card.dat)
    #===============================================================================
    def write_procdef_mg5(self, file_pos, modelname, process_str):
        """ write an equivalent of the MG4 proc_card in order that all the Madevent
        Perl script of MadEvent4 are still working properly for pure MG5 run."""
        
        proc_card_template = template_files.mg4_proc_card.mg4_template
        process_template = template_files.mg4_proc_card.process_template
        process_text = ''
        coupling = ''
        new_process_content = []
        
        # First find the coupling and suppress the coupling from process_str
        #But first ensure that coupling are define whithout spaces:
        process_str = process_str.replace(' =', '=')
        process_str = process_str.replace('= ', '=')
        process_str = process_str.replace(',',' , ')
        #now loop on the element and treat all the coupling
        for info in process_str.split():
            if '=' in info:
                coupling += info + '\n'
            else:
                new_process_content.append(info)
        # Recombine the process_str (which is the input process_str without coupling
        #info)
        process_str = ' '.join(new_process_content)
        
        #format the SubProcess
        process_text += process_template.substitute({'process': process_str, \
                                                            'coupling': coupling})
        
        text = proc_card_template.substitute({'process': process_text,
                                            'model': modelname,
                                            'multiparticle':''})
        ff = open(file_pos, 'w')
        ff.write(text)
        ff.close()


    #===============================================================================
    # write a initial states map, useful for the fast PDF NLO interface
    #===============================================================================
    def write_init_map(self, file_pos, initial_states):
        """ Write an initial state process map. Each possible PDF
        combination gets an unique identifier."""
        
        text=''
        for i,e in enumerate(initial_states):
            text=text+str(i+1)+' '+str(len(e))
            for t in e:
                text=text+'   '
                for p in t:
                    text=text+' '+str(p)
            text=text+'\n'
        
        ff = open(file_pos, 'w')
        ff.write(text)
        ff.close()

    def get_ME_identifier(self, matrix_element, *args, **opts):
        """ A function returning a string uniquely identifying the matrix 
        element given in argument so that it can be used as a prefix to all
        MadLoop5 subroutines and common blocks related to it. This allows
        to compile several processes into one library as requested by the 
        BLHA (Binoth LesHouches Accord) guidelines. The MadFKS design
        necessitates that there is no process prefix."""
        
        return ''

    #===============================================================================
    # write_coef_specs
    #===============================================================================
    def write_coef_specs_file(self, virt_me_list):
        """writes the coef_specs.inc in the DHELAS folder. Should not be called in the 
        non-optimized mode"""
        raise fks_common.FKSProcessError(), \
                "write_coef_specs should be called only in the loop-optimized mode"
        
        
    #===============================================================================
    # generate_directories_fks
    #===============================================================================
    def generate_directories_fks(self, matrix_element, fortran_model, me_number,
                                    me_ntot, path=os.getcwd(),OLP='MadLoop'):
        """Generate the Pxxxxx_i directories for a subprocess in MadFKS,
        including the necessary matrix.f and various helper files"""
        proc = matrix_element.born_matrix_element['processes'][0]

        if not self.model:
            self.model = matrix_element.get('processes')[0].get('model')
        
        cwd = os.getcwd()
        try:
            os.chdir(path)
        except OSError, error:
            error_msg = "The directory %s should exist in order to be able " % path + \
                        "to \"export\" in it. If you see this error message by " + \
                        "typing the command \"export\" please consider to use " + \
                        "instead the command \"output\". "
            raise MadGraph5Error, error_msg 
        
        calls = 0
        
        self.fksdirs = []
        #first make and cd the direcrory corresponding to the born process:
        borndir = "P%s" % \
        (matrix_element.get('processes')[0].shell_string())
        os.mkdir(borndir)
        os.chdir(borndir)
        logger.info('Writing files in %s (%d / %d)' % (borndir, me_number + 1, me_ntot))

## write the files corresponding to the born process in the P* directory
        self.generate_born_fks_files(matrix_element,
                fortran_model, me_number, path)

        # With NJET you want to generate the order file per subprocess and most
        # likely also generate it for each subproc.
        if OLP=='NJET':
            filename = 'OLE_order.lh'
            self.write_lh_order(filename, matrix_element, OLP)
        
        if matrix_element.virt_matrix_element:
                    calls += self.generate_virt_directory( \
                            matrix_element.virt_matrix_element, \
                            fortran_model, \
                            os.path.join(path, borndir))

#write the infortions for the different real emission processes

        self.write_real_matrix_elements(matrix_element, fortran_model)

        self.write_pdf_calls(matrix_element, fortran_model)

        filename = 'nFKSconfigs.inc'
        self.write_nfksconfigs_file(writers.FortranWriter(filename), 
                                    matrix_element, 
                                    fortran_model)

        filename = 'iproc.dat'
        self.write_iproc_file(writers.FortranWriter(filename),
                              me_number)

        filename = 'fks_info.inc'
        self.write_fks_info_file(writers.FortranWriter(filename), 
                                 matrix_element, 
                                 fortran_model)

        filename = 'leshouche_info.dat'
        nfksconfs,maxproc,maxflow,nexternal=\
                self.write_leshouche_info_file(filename,matrix_element)

        filename = 'leshouche_decl.inc'
        self.write_leshouche_info_declarations(
                              writers.FortranWriter(filename), 
                              nfksconfs,maxproc,maxflow,nexternal,
                              fortran_model)

        filename = 'configs_and_props_info.dat'
        nconfigs,max_leg_number,nfksconfs=self.write_configs_and_props_info_file(
                              filename, 
                              matrix_element)

        filename = 'configs_and_props_decl.inc'
        self.write_configs_and_props_info_declarations(
                              writers.FortranWriter(filename), 
                              nconfigs,max_leg_number,nfksconfs,
                              fortran_model)
        
        filename = 'real_from_born_configs.inc'
        self.write_real_from_born_configs(
                              writers.FortranWriter(filename), 
                              matrix_element,
                              fortran_model)

        filename = 'ngraphs.inc'
        self.write_ngraphs_file(writers.FortranWriter(filename),
                            nconfigs)

#write the wrappers
        filename = 'real_me_chooser.f'
        self.write_real_me_wrapper(writers.FortranWriter(filename), 
                                   matrix_element, 
                                   fortran_model)

        filename = 'parton_lum_chooser.f'
        self.write_pdf_wrapper(writers.FortranWriter(filename), 
                                   matrix_element, 
                                   fortran_model)

        filename = 'get_color.f'
        self.write_colors_file(writers.FortranWriter(filename),
                               matrix_element)

        filename = 'nexternal.inc'
        (nexternal, ninitial) = \
                matrix_element.real_processes[0].get_nexternal_ninitial()
        self.write_nexternal_file(writers.FortranWriter(filename),
                             nexternal, ninitial)
    
        filename = 'pmass.inc'
        self.write_pmass_file(writers.FortranWriter(filename),
                             matrix_element.real_processes[0].matrix_element)

        #draw the diagrams
        self.draw_feynman_diagrams(matrix_element)

        linkfiles = ['BinothLHADummy.f',
                     'check_poles.f',
                     'MCmasses_HERWIG6.inc',
                     'MCmasses_HERWIGPP.inc',
                     'MCmasses_PYTHIA6Q.inc',
                     'MCmasses_PYTHIA6PT.inc',
                     'MCmasses_PYTHIA8.inc',
                     'add_write_info.f',
                     'coupl.inc',
                     'cuts.f',
                     'FKS_params.dat',
                     'initial_states_map.dat',
                     'OLE_order.olc',
                     'FKSParams.inc',
                     'FKSParamReader.f',
                     'cuts.inc',
                     'unlops.inc',
                     'pythia_unlops.f',
                     'driver_mintMC.f',
                     'driver_mintFO.f',
                     'driver_vegas.f',
                     'appl_interface.cc',
                     'appl_interface_dummy.f',
                     'appl_common.inc',
                     'reweight_appl.inc',
                     'driver_reweight.f',
                     'fastjetfortran_madfks_core.cc',
                     'fastjetfortran_madfks_full.cc',
                     'fjcore.cc',
                     'fastjet_wrapper.f',
                     'fjcore.hh',
                     'fks_Sij.f',
                     'fks_powers.inc',
                     'fks_singular.f',
                     'c_weight.inc',
                     'fks_inc_chooser.f',
                     'leshouche_inc_chooser.f',
                     'configs_and_props_inc_chooser.f',
                     'genps.inc',
                     'genps_fks.f',
                     'boostwdir2.f',
                     'madfks_mcatnlo.inc',
                     'open_output_files.f',
                     'open_output_files_dummy.f',
                     'HwU_dummy.f',
                     'madfks_plot.f',
                     'analysis_dummy.f',
                     'mint-integrator2.f',
                     'MC_integer.f',
                     'mint.inc',
                     'montecarlocounter.f',
                     'q_es.inc',
                     'recluster.cc',
                     'Boosts.h',
                     'reweight.inc',
                     'reweight0.inc',
                     'reweight1.inc',
                     'reweightNLO.inc',
                     'reweight_all.inc',
                     'reweight_events.f',
                     'reweight_xsec.f',
                     'reweight_xsec_events.f',
                     'reweight_xsec_events_pdf_dummy.f',
                     'iproc_map.f',
                     'run.inc',
                     'run_card.inc',
                     'setcuts.f',
                     'setscales.f',
                     'symmetry_fks_test_MC.f',
                     'symmetry_fks_test_ME.f',
                     'symmetry_fks_test_Sij.f',
                     'symmetry_fks_v3.f',
                     'trapfpe.c',
                     'vegas2.for',
                     'write_ajob.f',
                     'handling_lhe_events.f',
                     'write_event.f',
                     'fill_MC_mshell.f',
                     'maxparticles.inc',
                     'message.inc',
                     'initcluster.f',
                     'cluster.inc',
                     'cluster.f',
                     'reweight.f',
                     'randinit',
                     'sudakov.inc',
                     'maxconfigs.inc',
                     'timing_variables.inc']

        for file in linkfiles:
            ln('../' + file , '.')
        os.system("ln -s ../../Cards/param_card.dat .")

        #copy the makefile 
        os.system("ln -s ../makefile_fks_dir ./makefile")
        if matrix_element.virt_matrix_element:
            os.system("ln -s ../BinothLHA.f ./BinothLHA.f")
        elif OLP!='MadLoop':
            os.system("ln -s ../BinothLHA_OLP.f ./BinothLHA.f")
        else:
            os.system("ln -s ../BinothLHA_user.f ./BinothLHA.f")


        #import nexternal/leshouches in Source
        ln('nexternal.inc', '../../Source', log=False)
        ln('born_leshouche.inc', '../../Source', log=False)


        # Return to SubProcesses dir
        os.chdir(os.path.pardir)
        # Add subprocess to subproc.mg
        filename = 'subproc.mg'
        files.append_to_file(filename,
                             self.write_subproc,
                             borndir)

            
        os.chdir(cwd)
        # Generate info page
        gen_infohtml.make_info_html_nlo(self.dir_path)


        return calls

    #===========================================================================
    #  create the run_card 
    #===========================================================================
    def create_run_card(self, matrix_elements, history):
        """ """
 
        run_card = banner_mod.RunCardNLO()
        
        processes = [me.get('processes') 
                                 for me in matrix_elements['matrix_elements']]
        
        run_card.create_default_for_process(self.proc_characteristic, 
                                            history,
                                            processes)
        
        run_card.write(pjoin(self.dir_path, 'Cards', 'run_card_default.dat'))
        run_card.write(pjoin(self.dir_path, 'Cards', 'run_card.dat'))


    def finalize_fks_directory(self, matrix_elements, history, makejpg = False,
            online = False, 
            compiler_dict={'fortran': 'gfortran', 'cpp': 'g++'}, 
            output_dependencies = 'external', MG5DIR = None):
        """Finalize FKS directory by creating jpeg diagrams, html
        pages,proc_card_mg5.dat and madevent.tar.gz."""
        
        self.proc_characteristic['grouped_matrix'] = False
        
        self.create_run_card(matrix_elements, history)
#        modelname = self.model.get('name')
#        if modelname == 'mssm' or modelname.startswith('mssm-'):
#            param_card = os.path.join(self.dir_path, 'Cards','param_card.dat')
#            mg5_param = os.path.join(self.dir_path, 'Source', 'MODEL', 'MG5_param.dat')
#            check_param_card.convert_to_mg5card(param_card, mg5_param)
#            check_param_card.check_valid_param_card(mg5_param)

#        # write the model functions get_mass/width_from_id
        filename = os.path.join(self.dir_path,'Source','MODEL','get_mass_width_fcts.f')
        makeinc = os.path.join(self.dir_path,'Source','MODEL','makeinc.inc')
        self.write_get_mass_width_file(writers.FortranWriter(filename), makeinc, self.model)

#        # Write maxconfigs.inc based on max of ME's/subprocess groups
        filename = os.path.join(self.dir_path,'Source','maxconfigs.inc')
        self.write_maxconfigs_file(writers.FortranWriter(filename),
                                   matrix_elements['real_matrix_elements'])
        
#        # Write maxparticles.inc based on max of ME's/subprocess groups
        filename = os.path.join(self.dir_path,'Source','maxparticles.inc')
        self.write_maxparticles_file(writers.FortranWriter(filename),
                                     matrix_elements['real_matrix_elements'])

        # Touch "done" file
        os.system('touch %s/done' % os.path.join(self.dir_path,'SubProcesses'))
        
        # Check for compiler
        fcompiler_chosen = self.set_fortran_compiler(compiler_dict['fortran'])
        ccompiler_chosen = self.set_cpp_compiler(compiler_dict['cpp'])

        old_pos = os.getcwd()
        os.chdir(os.path.join(self.dir_path, 'SubProcesses'))
        P_dir_list = [proc for proc in os.listdir('.') if os.path.isdir(proc) and \
                                                                    proc[0] == 'P']

        devnull = os.open(os.devnull, os.O_RDWR)
        # Convert the poscript in jpg files (if authorize)
        if makejpg:
            logger.info("Generate jpeg diagrams")
            for Pdir in P_dir_list:
                os.chdir(Pdir)
                subprocess.call([os.path.join(old_pos, self.dir_path, 'bin', 'internal', 'gen_jpeg-pl')],
                                stdout = devnull)
                os.chdir(os.path.pardir)
#
        logger.info("Generate web pages")
        # Create the WebPage using perl script

        subprocess.call([os.path.join(old_pos, self.dir_path, 'bin', 'internal', 'gen_cardhtml-pl')], \
                                                                stdout = devnull)

        os.chdir(os.path.pardir)
#
#        obj = gen_infohtml.make_info_html(self.dir_path)
#        [mv(name, './HTML/') for name in os.listdir('.') if \
#                            (name.endswith('.html') or name.endswith('.jpg')) and \
#                            name != 'index.html']               
#        if online:
#            nb_channel = obj.rep_rule['nb_gen_diag']
#            open(os.path.join('./Online'),'w').write(str(nb_channel))
        
        # Write command history as proc_card_mg5
        if os.path.isdir('Cards'):
            output_file = os.path.join('Cards', 'proc_card_mg5.dat')
            history.write(output_file)

        # Duplicate run_card and FO_analyse_card
        for card in ['run_card', 'FO_analyse_card', 'shower_card']:
            try:
                shutil.copy(pjoin(self.dir_path, 'Cards',
                                         card + '.dat'),
                           pjoin(self.dir_path, 'Cards',
                                        card + '_default.dat'))
            except IOError:
                logger.warning("Failed to copy " + card + ".dat to default")


        subprocess.call([os.path.join(old_pos, self.dir_path, 'bin', 'internal', 'gen_cardhtml-pl')],
                        stdout = devnull)

        # Run "make" to generate madevent.tar.gz file
        if os.path.exists(pjoin('SubProcesses', 'subproc.mg')):
            if os.path.exists('amcatnlo.tar.gz'):
                os.remove('amcatnlo.tar.gz')
            subprocess.call([os.path.join(old_pos, self.dir_path, 'bin', 'internal', 'make_amcatnlo_tar')],
                        stdout = devnull)
#
        subprocess.call([os.path.join(old_pos, self.dir_path, 'bin', 'internal', 'gen_cardhtml-pl')],
                        stdout = devnull)

        #return to the initial dir
        os.chdir(old_pos)
        
        # Setup stdHep
        # Find the correct fortran compiler
        base_compiler= ['FC=g77','FC=gfortran']
        
        StdHep_path = pjoin(MG5DIR, 'vendor', 'StdHEP')
        
        if output_dependencies == 'external':
            # check if stdhep has to be compiled (only the first time)
            if not os.path.exists(pjoin(MG5DIR, 'vendor', 'StdHEP', 'lib', 'libstdhep.a')) or \
                not os.path.exists(pjoin(MG5DIR, 'vendor', 'StdHEP', 'lib', 'libFmcfio.a')):
                if 'FC' not in os.environ or not os.environ['FC']:
                    path = os.path.join(StdHep_path, 'src', 'make_opts')
                    text = open(path).read()
                    for base in base_compiler:
                        text = text.replace(base,'FC=%s' % fcompiler_chosen)
                    open(path, 'w').writelines(text)

                logger.info('Compiling StdHEP. This has to be done only once.')
                misc.compile(cwd = pjoin(MG5DIR, 'vendor', 'StdHEP'))
                logger.info('Done.')
            #then link the libraries in the exported dir
            files.ln(pjoin(StdHep_path, 'lib', 'libstdhep.a'), \
                                         pjoin(self.dir_path, 'MCatNLO', 'lib'))
            files.ln(pjoin(StdHep_path, 'lib', 'libFmcfio.a'), \
                                         pjoin(self.dir_path, 'MCatNLO', 'lib'))

        elif output_dependencies == 'internal':
            StdHEP_internal_path = pjoin(self.dir_path,'Source','StdHEP')
            shutil.copytree(StdHep_path,StdHEP_internal_path, symlinks=True)
            # Create the links to the lib folder
            linkfiles = ['libstdhep.a', 'libFmcfio.a']
            for file in linkfiles:
                ln(pjoin(os.path.pardir,os.path.pardir,'Source','StdHEP','lib',file),
                                  os.path.join(self.dir_path, 'MCatNLO', 'lib'))
                if 'FC' not in os.environ or not os.environ['FC']:
                    path = pjoin(StdHEP_internal_path, 'src', 'make_opts')
                    text = open(path).read()
                    for base in base_compiler:
                        text = text.replace(base,'FC=%s' % fcompiler_chosen)
                    open(path, 'w').writelines(text)
                # To avoid compiler version conflicts, we force a clean here
                misc.compile(['clean'],cwd = StdHEP_internal_path)
        
        elif output_dependencies == 'environment_paths':
            # Here the user chose to define the dependencies path in one of 
            # his environmental paths
            libStdHep = misc.which_lib('libstdhep.a')
            libFmcfio = misc.which_lib('libFmcfio.a')
            if not libStdHep is None and not libFmcfio is None:
                logger.info('MG5_aMC is using StdHep installation found at %s.'%\
                                                     os.path.dirname(libStdHep)) 
                ln(pjoin(libStdHep),pjoin(self.dir_path, 'MCatNLO', 'lib'),abspath=True)
                ln(pjoin(libFmcfio),pjoin(self.dir_path, 'MCatNLO', 'lib'),abspath=True)
            else:
                raise InvalidCmd("Could not find the location of the files"+\
                    " libstdhep.a and libFmcfio.a in you environment paths.")
            
        else:
            raise MadGraph5Error, 'output_dependencies option %s not recognized'\
                                                            %output_dependencies
           

    def write_real_from_born_configs(self, writer, matrix_element, fortran_model):
        """Writes the real_from_born_configs.inc file that contains
        the mapping to go for a given born configuration (that is used
        e.g. in the multi-channel phase-space integration to the
        corresponding real-emission diagram, i.e. the real emission
        diagram in which the combined ij is split in i_fks and
        j_fks."""
        lines=[]
        lines2=[]
        max_links=0
        born_me=matrix_element.born_matrix_element
        for iFKS, conf in enumerate(matrix_element.get_fks_info_list()):
            iFKS=iFKS+1
            links=conf['fks_info']['rb_links']
            max_links=max(max_links,len(links))
            for i,diags in enumerate(links):
                if not i == diags['born_conf']:
                    print links
                    raise MadGraph5Error, "born_conf should be canonically ordered"
            real_configs=', '.join(['%d' % int(diags['real_conf']+1) for diags in links])
            lines.append("data (real_from_born_conf(irfbc,%d),irfbc=1,%d) /%s/" \
                             % (iFKS,len(links),real_configs))

        lines2.append("integer irfbc")
        lines2.append("integer real_from_born_conf(%d,%d)" \
                         % (max_links,len(matrix_element.get_fks_info_list())))
        # Write the file
        writer.writelines(lines2+lines)


    #===============================================================================
    # write_get_mass_width_file
    #===============================================================================
    #test written
    def write_get_mass_width_file(self, writer, makeinc, model):
        """Write the get_mass_width_file.f file for MG4.
        Also update the makeinc.inc file
        """
        mass_particles = [p for p in model['particles'] if p['mass'].lower() != 'zero'] 
        width_particles = [p for p in model['particles'] if p['width'].lower() != 'zero'] 
        
        iflines_mass = ''
        iflines_width = ''

        for i, part in enumerate(mass_particles):
            if i == 0:
                ifstring = 'if'
            else:
                ifstring = 'else if'
            if part['self_antipart']:
                iflines_mass += '%s (id.eq.%d) then\n' % \
                        (ifstring, part.get_pdg_code())
            else:
                iflines_mass += '%s (id.eq.%d.or.id.eq.%d) then\n' % \
                        (ifstring, part.get_pdg_code(), part.get_anti_pdg_code())
            iflines_mass += 'get_mass_from_id=abs(%s)\n' % part.get('mass')

        for i, part in enumerate(width_particles):
            if i == 0:
                ifstring = 'if'
            else:
                ifstring = 'else if'
            if part['self_antipart']:
                iflines_width += '%s (id.eq.%d) then\n' % \
                        (ifstring, part.get_pdg_code())
            else:
                iflines_width += '%s (id.eq.%d.or.id.eq.%d) then\n' % \
                        (ifstring, part.get_pdg_code(), part.get_anti_pdg_code())
            iflines_width += 'get_width_from_id=abs(%s)\n' % part.get('width')

        replace_dict = {'iflines_mass' : iflines_mass,
                        'iflines_width' : iflines_width}

        file = open(os.path.join(_file_path, \
                          'iolibs/template_files/get_mass_width_fcts.inc')).read()
        file = file % replace_dict
        
        # Write the file
        writer.writelines(file)

        # update the makeinc
        makeinc_content = open(makeinc).read()
        makeinc_content = makeinc_content.replace('MODEL = ', 'MODEL = get_mass_width_fcts.o ')
        open(makeinc, 'w').write(makeinc_content)

        return 


    def write_configs_and_props_info_declarations(self, writer, max_iconfig, max_leg_number, nfksconfs, fortran_model):
        """writes the declarations for the variables relevant for configs_and_props
        """
        lines = []
        lines.append("integer ifr,lmaxconfigs_used,max_branch_used")
        lines.append("parameter (lmaxconfigs_used=%4d)" % max_iconfig)
        lines.append("parameter (max_branch_used =%4d)" % -max_leg_number)
        lines.append("integer mapconfig_d(%3d,0:lmaxconfigs_used)" % nfksconfs)
        lines.append("integer iforest_d(%3d,2,-max_branch_used:-1,lmaxconfigs_used)" % nfksconfs)
        lines.append("integer sprop_d(%3d,-max_branch_used:-1,lmaxconfigs_used)" % nfksconfs)
        lines.append("integer tprid_d(%3d,-max_branch_used:-1,lmaxconfigs_used)" % nfksconfs)
        lines.append("double precision pmass_d(%3d,-max_branch_used:-1,lmaxconfigs_used)" % nfksconfs)
        lines.append("double precision pwidth_d(%3d,-max_branch_used:-1,lmaxconfigs_used)" % nfksconfs)
        lines.append("integer pow_d(%3d,-max_branch_used:-1,lmaxconfigs_used)" % nfksconfs)

        writer.writelines(lines)


    def write_configs_and_props_info_file(self, filename, matrix_element):
        """writes the configs_and_props_info.inc file that cointains
        all the (real-emission) configurations (IFOREST) as well as
        the masses and widths of intermediate particles"""
        lines = []
        lines.append("# C -> MAPCONFIG_D") 
        lines.append("# F/D -> IFOREST_D") 
        lines.append("# S -> SPROP_D") 
        lines.append("# T -> TPRID_D") 
        lines.append("# M -> PMASS_D/PWIDTH_D") 
        lines.append("# P -> POW_D") 
        lines2 = []
        nconfs = len(matrix_element.get_fks_info_list())
        (nexternal, ninitial) = matrix_element.real_processes[0].get_nexternal_ninitial()

        max_iconfig=0
        max_leg_number=0

        for iFKS, conf in enumerate(matrix_element.get_fks_info_list()):
            iFKS=iFKS+1
            iconfig = 0
            s_and_t_channels = []
            mapconfigs = []
            fks_matrix_element=matrix_element.real_processes[conf['n_me'] - 1].matrix_element
            base_diagrams = fks_matrix_element.get('base_amplitude').get('diagrams')
            model = fks_matrix_element.get('base_amplitude').get('process').get('model')
            minvert = min([max([len(vert.get('legs')) for vert in \
                                    diag.get('vertices')]) for diag in base_diagrams])
    
            lines.append("# ")
            lines.append("# nFKSprocess %d" % iFKS)
            for idiag, diag in enumerate(base_diagrams):
                if any([len(vert.get('legs')) > minvert for vert in
                        diag.get('vertices')]):
                # Only 3-vertices allowed in configs.inc
                    continue
                iconfig = iconfig + 1
                helas_diag = fks_matrix_element.get('diagrams')[idiag]
                mapconfigs.append(helas_diag.get('number'))
                lines.append("# Diagram %d for nFKSprocess %d" % \
                                 (helas_diag.get('number'),iFKS))
                # Correspondance between the config and the amplitudes
                lines.append("C   %4d   %4d   %4d " % (iFKS,iconfig,
                                                           helas_diag.get('number')))
    
                # Need to reorganize the topology so that we start with all
                # final state external particles and work our way inwards
                schannels, tchannels = helas_diag.get('amplitudes')[0].\
                    get_s_and_t_channels(ninitial, model, 990)
    
                s_and_t_channels.append([schannels, tchannels])
    
                # Write out propagators for s-channel and t-channel vertices
                allchannels = schannels
                if len(tchannels) > 1:
                    # Write out tchannels only if there are any non-trivial ones
                    allchannels = schannels + tchannels
    
                for vert in allchannels:
                    daughters = [leg.get('number') for leg in vert.get('legs')[:-1]]
                    last_leg = vert.get('legs')[-1]
                    lines.append("F   %4d   %4d   %4d   %4d" % \
                                     (iFKS,last_leg.get('number'), iconfig, len(daughters)))
                    for d in daughters:
                        lines.append("D   %4d" % d)
                    if vert in schannels:
                        lines.append("S   %4d   %4d   %4d   %10d" % \
                                         (iFKS,last_leg.get('number'), iconfig,
                                          last_leg.get('id')))
                    elif vert in tchannels[:-1]:
                        lines.append("T   %4d   %4d   %4d   %10d" % \
                                         (iFKS,last_leg.get('number'), iconfig,
                                          abs(last_leg.get('id'))))

                # update what the array sizes (mapconfig,iforest,etc) will be
                    max_leg_number = min(max_leg_number,last_leg.get('number'))
                max_iconfig = max(max_iconfig,iconfig)
    
            # Write out number of configs
            lines.append("# Number of configs for nFKSprocess %d" % iFKS)
            lines.append("C   %4d   %4d   %4d" % (iFKS,0,iconfig))
            
            # write the props.inc information
            lines2.append("# ")
            particle_dict = fks_matrix_element.get('processes')[0].get('model').\
                get('particle_dict')
    
            for iconf, configs in enumerate(s_and_t_channels):
                for vertex in configs[0] + configs[1][:-1]:
                    leg = vertex.get('legs')[-1]
                    if leg.get('id') == 21 and 21 not in particle_dict:
                        # Fake propagator used in multiparticle vertices
                        pow_part = 0
                    else:
                        particle = particle_dict[leg.get('id')]
    
                        pow_part = 1 + int(particle.is_boson())
    
                    lines2.append("M   %4d   %4d   %4d   %10d " % \
                                     (iFKS,leg.get('number'), iconf + 1, leg.get('id')))
                    lines2.append("P   %4d   %4d   %4d   %4d " % \
                                     (iFKS,leg.get('number'), iconf + 1, pow_part))
    
        # Write the file
        open(filename,'w').write('\n'.join(lines+lines2))

        return max_iconfig, max_leg_number, nconfs


    def write_leshouche_info_declarations(self, writer, nfksconfs, 
                                  maxproc, maxflow, nexternal, fortran_model):
        """writes the declarations for the variables relevant for leshouche_info
        """
        lines = []
        lines.append('integer maxproc_used, maxflow_used')
        lines.append('parameter (maxproc_used = %d)' % maxproc)
        lines.append('parameter (maxflow_used = %d)' % maxflow)
        lines.append('integer idup_d(%d,%d,maxproc_used)' % (nfksconfs, nexternal))
        lines.append('integer mothup_d(%d,%d,%d,maxproc_used)' % (nfksconfs, 2, nexternal))
        lines.append('integer icolup_d(%d,%d,%d,maxflow_used)' % (nfksconfs, 2, nexternal))

        writer.writelines(lines)


    def write_leshouche_info_file(self, filename, matrix_element):
        """writes the leshouche_info.inc file which contains 
        the LHA informations for all the real emission processes
        """
        lines = []
        lines.append("# I -> IDUP_D")
        lines.append("# M -> MOTHUP_D")
        lines.append("# C -> ICOLUP_D")
        nfksconfs = len(matrix_element.get_fks_info_list())
        (nexternal, ninitial) = matrix_element.real_processes[0].get_nexternal_ninitial()

        maxproc = 0
        maxflow = 0
        for i, conf in enumerate(matrix_element.get_fks_info_list()):
#        for i, real in enumerate(matrix_element.real_processes):
            (newlines, nprocs, nflows) = self.get_leshouche_lines(
                    matrix_element.real_processes[conf['n_me'] - 1].matrix_element, i + 1)
            lines.extend(newlines)
            maxproc = max(maxproc, nprocs)
            maxflow = max(maxflow, nflows)

        # Write the file
        open(filename,'w').write('\n'.join(lines))

        return nfksconfs, maxproc, maxflow, nexternal


    def write_pdf_wrapper(self, writer, matrix_element, fortran_model):
        """writes the wrapper which allows to chose among the different real matrix elements"""

        file = \
"""double precision function dlum()
implicit none
include 'timing_variables.inc'
integer nfksprocess
common/c_nfksprocess/nfksprocess
call cpu_time(tbefore)
"""
        for n, info in enumerate(matrix_element.get_fks_info_list()):
            file += \
"""if (nfksprocess.eq.%(n)d) then
call dlum_%(n_me)d(dlum)
else""" % {'n': n + 1, 'n_me' : info['n_me']}
        file += \
"""
write(*,*) 'ERROR: invalid n in dlum :', nfksprocess
stop
endif
call cpu_time(tAfter)
tPDF = tPDF + (tAfter-tBefore)
return
end
"""
        # Write the file
        writer.writelines(file)
        return 0


    def write_real_me_wrapper(self, writer, matrix_element, fortran_model):
        """writes the wrapper which allows to chose among the different real matrix elements"""

        file = \
"""subroutine smatrix_real(p, wgt)
implicit none
include 'nexternal.inc'
double precision p(0:3, nexternal)
double precision wgt
integer nfksprocess
common/c_nfksprocess/nfksprocess
"""
        for n, info in enumerate(matrix_element.get_fks_info_list()):
            file += \
"""if (nfksprocess.eq.%(n)d) then
call smatrix_%(n_me)d(p, wgt)
else""" % {'n': n + 1, 'n_me' : info['n_me']}
        file += \
"""
write(*,*) 'ERROR: invalid n in real_matrix :', nfksprocess
stop
endif
return
end
"""
        # Write the file
        writer.writelines(file)
        return 0


    def draw_feynman_diagrams(self, matrix_element):
        """Create the ps files containing the feynman diagrams for the born process,
        as well as for all the real emission processes"""

        filename = 'born.ps'
        plot = draw.MultiEpsDiagramDrawer(matrix_element.born_matrix_element.\
                                    get('base_amplitude').get('diagrams'),
                                    filename,
                                    model=matrix_element.born_matrix_element.\
                                    get('processes')[0].get('model'),
                                    amplitude=True, diagram_type='born')
        plot.draw()

        for n, fksreal in enumerate(matrix_element.real_processes):
            filename = 'matrix_%d.ps' % (n + 1)
            plot = draw.MultiEpsDiagramDrawer(fksreal.matrix_element.\
                                        get('base_amplitude').get('diagrams'),
                                        filename,
                                        model=fksreal.matrix_element.\
                                        get('processes')[0].get('model'),
                                        amplitude=True, diagram_type='real')
            plot.draw()


    def write_real_matrix_elements(self, matrix_element, fortran_model):
        """writes the matrix_i.f files which contain the real matrix elements""" 

        for n, fksreal in enumerate(matrix_element.real_processes):
            filename = 'matrix_%d.f' % (n + 1)
            self.write_matrix_element_fks(writers.FortranWriter(filename),
                                            fksreal.matrix_element, n + 1, 
                                            fortran_model)

    def write_pdf_calls(self, matrix_element, fortran_model):
        """writes the parton_lum_i.f files which contain the real matrix elements""" 
        for n, fksreal in enumerate(matrix_element.real_processes):
            filename = 'parton_lum_%d.f' % (n + 1)
            self.write_pdf_file(writers.FortranWriter(filename),
                                            fksreal.matrix_element, n + 1, 
                                            fortran_model)


    def generate_born_fks_files(self, matrix_element, fortran_model, me_number, path):
        """generates the files needed for the born amplitude in the P* directory, which will
        be needed by the P* directories"""
        pathdir = os.getcwd()

        filename = 'born.f'
        calls_born, ncolor_born = \
            self.write_born_fks(writers.FortranWriter(filename),\
                             matrix_element,
                             fortran_model)

        filename = 'born_hel.f'
        self.write_born_hel(writers.FortranWriter(filename),\
                             matrix_element,
                             fortran_model)


        filename = 'born_conf.inc'
        nconfigs, mapconfigs, s_and_t_channels = \
                    self.write_configs_file(
                    writers.FortranWriter(filename),
                    matrix_element.born_matrix_element, 
                    fortran_model)

        filename = 'born_props.inc'
        self.write_props_file(writers.FortranWriter(filename),
                         matrix_element.born_matrix_element,
                         fortran_model,
                            s_and_t_channels)
    
        filename = 'born_decayBW.inc'
        self.write_decayBW_file(writers.FortranWriter(filename),
                            s_and_t_channels)

        filename = 'born_leshouche.inc'
        nflows = self.write_leshouche_file(writers.FortranWriter(filename),
                             matrix_element.born_matrix_element,
                             fortran_model)
    
        filename = 'born_nhel.inc'
        self.write_born_nhel_file(writers.FortranWriter(filename),
                           matrix_element.born_matrix_element, nflows,
                           fortran_model,
                           ncolor_born)
    
        filename = 'born_ngraphs.inc'
        self.write_ngraphs_file(writers.FortranWriter(filename),
                    matrix_element.born_matrix_element.get_number_of_amplitudes())

        filename = 'ncombs.inc'
        self.write_ncombs_file(writers.FortranWriter(filename),
                               matrix_element.born_matrix_element,
                               fortran_model)

        filename = 'born_maxamps.inc'
        maxamps = len(matrix_element.get('diagrams'))
        maxflows = ncolor_born
        self.write_maxamps_file(writers.FortranWriter(filename),
                           maxamps,
                           maxflows,
                           max([len(matrix_element.get('processes')) for me in \
                                matrix_element.born_matrix_element]),1)

        filename = 'config_subproc_map.inc'
        self.write_config_subproc_map_file(writers.FortranWriter(filename),
                                           s_and_t_channels)

        filename = 'coloramps.inc'
        self.write_coloramps_file(writers.FortranWriter(filename),
                             mapconfigs,
                             matrix_element.born_matrix_element,
                             fortran_model)
        
        #write the sborn_sf.f and the b_sf_files
        filename = ['sborn_sf.f', 'sborn_sf_dum.f']
        for i, links in enumerate([matrix_element.color_links, []]):
            self.write_sborn_sf(writers.FortranWriter(filename[i]),
                                                links,
                                                fortran_model)
        self.color_link_files = [] 
        for i in range(len(matrix_element.color_links)):
            filename = 'b_sf_%3.3d.f' % (i + 1)              
            self.color_link_files.append(filename)
            self.write_b_sf_fks(writers.FortranWriter(filename),
                         matrix_element, i,
                         fortran_model)

    def generate_virtuals_from_OLP(self,FKSHMultiproc,export_path, OLP):
        """Generates the library for computing the loop matrix elements
        necessary for this process using the OLP specified."""
        
        # Start by writing the BLHA order file
        virtual_path = pjoin(export_path,'OLP_virtuals')
        if not os.path.exists(virtual_path):
            os.makedirs(virtual_path)
        filename = os.path.join(virtual_path,'OLE_order.lh')
        self.write_lh_order(filename, FKSHMultiproc.get('matrix_elements'),OLP)

        fail_msg='Generation of the virtuals with %s failed.\n'%OLP+\
            'Please check the virt_generation.log file in %s.'\
                                 %str(pjoin(virtual_path,'virt_generation.log'))

        # Perform some tasks specific to certain OLP's
        if OLP=='GoSam':
            cp(pjoin(self.mgme_dir,'Template','loop_material','OLP_specifics',
                             'GoSam','makevirt'),pjoin(virtual_path,'makevirt'))
            cp(pjoin(self.mgme_dir,'Template','loop_material','OLP_specifics',
                             'GoSam','gosam.rc'),pjoin(virtual_path,'gosam.rc'))
            ln(pjoin(export_path,'Cards','param_card.dat'),virtual_path)
            # Now generate the process
            logger.info('Generating the loop matrix elements with %s...'%OLP)
            virt_generation_log = \
                            open(pjoin(virtual_path,'virt_generation.log'), 'w')
            retcode = subprocess.call(['./makevirt'],cwd=virtual_path, 
                            stdout=virt_generation_log, stderr=virt_generation_log)
            virt_generation_log.close()
            # Check what extension is used for the share libraries on this system
            possible_other_extensions = ['so','dylib']
            shared_lib_ext='so'
            for ext in possible_other_extensions:
                if os.path.isfile(pjoin(virtual_path,'Virtuals','lib',
                                                            'libgolem_olp.'+ext)):
                    shared_lib_ext = ext

            # Now check that everything got correctly generated
            files_to_check = ['olp_module.mod',str(pjoin('lib',
                                                'libgolem_olp.'+shared_lib_ext))]
            if retcode != 0 or any([not os.path.exists(pjoin(virtual_path,
                                       'Virtuals',f)) for f in files_to_check]):
                raise fks_common.FKSProcessError(fail_msg)
            # link the library to the lib folder
            ln(pjoin(virtual_path,'Virtuals','lib','libgolem_olp.'+shared_lib_ext),
                                                       pjoin(export_path,'lib'))
            
        # Specify in make_opts the right library necessitated by the OLP
        make_opts_content=open(pjoin(export_path,'Source','make_opts')).read()
        make_opts=open(pjoin(export_path,'Source','make_opts'),'w')
        if OLP=='GoSam':
            # apparently -rpath=../$(LIBDIR) is not necessary.
            #make_opts_content=make_opts_content.replace('libOLP=',
            #                       'libOLP=-Wl,-rpath=../$(LIBDIR),-lgolem_olp')
            make_opts_content=make_opts_content.replace('libOLP=',
                                                          'libOLP=-Wl,-lgolem_olp')
        make_opts.write(make_opts_content)
        make_opts.close()

        # A priori this is generic to all OLP's
        
        # Parse the contract file returned and propagate the process label to
        # the include of the BinothLHA.f file            
        proc_to_label = self.parse_contract_file(
                                            pjoin(virtual_path,'OLE_order.olc'))

        self.write_BinothLHA_inc(FKSHMultiproc,proc_to_label,\
                                              pjoin(export_path,'SubProcesses'))
        
        # Link the contract file to within the SubProcess directory
        ln(pjoin(virtual_path,'OLE_order.olc'),pjoin(export_path,'SubProcesses'))
        
    def write_BinothLHA_inc(self, FKSHMultiproc, proc_to_label, SubProcPath):
        """ Write the file Binoth_proc.inc in each SubProcess directory so as 
        to provide the right process_label to use in the OLP call to get the
        loop matrix element evaluation. The proc_to_label is the dictionary of
        the format of the one returned by the function parse_contract_file."""
        
        for matrix_element in FKSHMultiproc.get('matrix_elements'):
            proc = matrix_element.get('processes')[0]
            name = "P%s"%proc.shell_string()
            proc_pdgs=(tuple([leg.get('id') for leg in proc.get('legs') if \
                                                         not leg.get('state')]),
                       tuple([leg.get('id') for leg in proc.get('legs') if \
                                                             leg.get('state')]))                             
            incFile = open(pjoin(SubProcPath, name,'Binoth_proc.inc'),'w')
            try:
                incFile.write(
"""      INTEGER PROC_LABEL
      PARAMETER (PROC_LABEL=%d)"""%(proc_to_label[proc_pdgs]))
            except KeyError:
                raise fks_common.FKSProcessError('Could not found the target'+\
                  ' process %s > %s in '%(str(proc_pdgs[0]),str(proc_pdgs[1]))+\
                          ' the proc_to_label argument in write_BinothLHA_inc.')
            incFile.close()

    def parse_contract_file(self, contract_file_path):
        """ Parses the BLHA contract file, make sure all parameters could be 
        understood by the OLP and return a mapping of the processes (characterized
        by the pdg's of the initial and final state particles) to their process
        label. The format of the mapping is {((in_pdgs),(out_pdgs)):proc_label}.
        """
        
        proc_def_to_label = {}
        
        if not os.path.exists(contract_file_path):
            raise fks_common.FKSProcessError('Could not find the contract file'+\
                                 ' OLE_order.olc in %s.'%str(contract_file_path))

        comment_re=re.compile(r"^\s*#")
        proc_def_re=re.compile(
            r"^(?P<in_pdgs>(\s*-?\d+\s*)+)->(?P<out_pdgs>(\s*-?\d+\s*)+)\|"+
            r"\s*(?P<proc_class>\d+)\s*(?P<proc_label>\d+)\s*$")
        line_OK_re=re.compile(r"^.*\|\s*OK")
        for line in file(contract_file_path):
            # Ignore comments
            if not comment_re.match(line) is None:
                continue
            # Check if it is a proc definition line
            proc_def = proc_def_re.match(line)
            if not proc_def is None:
                if int(proc_def.group('proc_class'))!=1:
                    raise fks_common.FKSProcessError(
'aMCatNLO can only handle loop processes generated by the OLP which have only '+\
' process class attribute. Found %s instead in: \n%s'\
                                           %(proc_def.group('proc_class'),line))
                in_pdgs=tuple([int(in_pdg) for in_pdg in \
                                             proc_def.group('in_pdgs').split()])
                out_pdgs=tuple([int(out_pdg) for out_pdg in \
                                            proc_def.group('out_pdgs').split()])
                proc_def_to_label[(in_pdgs,out_pdgs)]=\
                                               int(proc_def.group('proc_label'))
                continue
            # For the other types of line, just make sure they end with | OK
            if line_OK_re.match(line) is None:
                raise fks_common.FKSProcessError(
                      'The OLP could not process the following line: \n%s'%line)
        
        return proc_def_to_label
            
                                
    def generate_virt_directory(self, loop_matrix_element, fortran_model, dir_name):
        """writes the V**** directory inside the P**** directories specified in
        dir_name"""

        cwd = os.getcwd()

        matrix_element = loop_matrix_element

        # Create the MadLoop5_resources directory if not already existing
        dirpath = os.path.join(dir_name, 'MadLoop5_resources')
        try:
            os.mkdir(dirpath)
        except os.error as error:
            logger.warning(error.strerror + " " + dirpath)

        # Create the directory PN_xx_xxxxx in the specified path
        name = "V%s" % matrix_element.get('processes')[0].shell_string()
        dirpath = os.path.join(dir_name, name)

        try:
            os.mkdir(dirpath)
        except os.error as error:
            logger.warning(error.strerror + " " + dirpath)

        try:
            os.chdir(dirpath)
        except os.error:
            logger.error('Could not cd to directory %s' % dirpath)
            return 0

        logger.info('Creating files in directory %s' % name)

        # Extract number of external particles
        (nexternal, ninitial) = matrix_element.get_nexternal_ninitial()

        calls=self.write_matrix_element_v4(None,matrix_element,fortran_model)
        # The born matrix element, if needed
        filename = 'born_matrix.f'
        calls = self.write_bornmatrix(
            writers.FortranWriter(filename),
            matrix_element,
            fortran_model)

        filename = 'nexternal.inc'
        self.write_nexternal_file(writers.FortranWriter(filename),
                             (nexternal-2), ninitial)

        filename = 'pmass.inc'
        self.write_pmass_file(writers.FortranWriter(filename),
                         matrix_element)

        filename = 'ngraphs.inc'
        self.write_ngraphs_file(writers.FortranWriter(filename),
                           len(matrix_element.get_all_amplitudes()))

        filename = "loop_matrix.ps"
        plot = draw.MultiEpsDiagramDrawer(base_objects.DiagramList(
              matrix_element.get('base_amplitude').get('loop_diagrams')[:1000]),
              filename,
              model=matrix_element.get('processes')[0].get('model'),
              amplitude='')
        logger.info("Drawing loop Feynman diagrams for " + \
            matrix_element.get('processes')[0].nice_string(print_weighted=False))
        plot.draw()

        filename = "born_matrix.ps"
        plot = draw.MultiEpsDiagramDrawer(matrix_element.get('base_amplitude').\
            get('born_diagrams'),filename,model=matrix_element.get('processes')[0].\
                                                      get('model'),amplitude='')
        logger.info("Generating born Feynman diagrams for " + \
            matrix_element.get('processes')[0].nice_string(print_weighted=False))
        plot.draw()

        linkfiles = ['coupl.inc', 'mp_coupl.inc', 'mp_coupl_same_name.inc',
                     'cts_mprec.h', 'cts_mpc.h', 'MadLoopParamReader.f',
                     'MadLoopCommons.f','MadLoopParams.inc']

        # We should move to MadLoop5_resources directory from the SubProcesses

        ln(pjoin(os.path.pardir,os.path.pardir,'MadLoopParams.dat'),
                                              pjoin('..','MadLoop5_resources'))

        for file in linkfiles:
            ln('../../%s' % file)

        os.system("ln -s ../../makefile_loop makefile")

        linkfiles = ['mpmodule.mod']

        for file in linkfiles:
            ln('../../../lib/%s' % file)

        # Return to original PWD
        os.chdir(cwd)

        if not calls:
            calls = 0
        return calls

    def get_qed_qcd_orders_from_weighted(self, nexternal, weighted):
        """computes the QED/QCD orders from the knowledge of the n of ext particles
        and of the weighted orders"""
        # n vertices = nexternal - 2 =QED + QCD
        # weighted = 2*QED + QCD
        QED = weighted - nexternal + 2
        QCD = weighted - 2 * QED
        return QED, QCD



    #===============================================================================
    # write_lh_order
    #===============================================================================
    #test written
    def write_lh_order(self, filename, matrix_elements, OLP='MadLoop'):
        """Creates the OLE_order.lh file. This function should be edited according
        to the OLP which is used. For now it is generic."""
        
        if isinstance(matrix_elements,fks_helas_objects.FKSHelasProcess):
            fksborns=fks_helas_objects.FKSHelasProcessList([matrix_elements])
        elif isinstance(matrix_elements,fks_helas_objects.FKSHelasProcessList):
            fksborns= matrix_elements
        else:
            raise fks_common.FKSProcessError('Wrong type of argument for '+\
                                  'matrix_elements in function write_lh_order.')
        
        if len(fksborns)==0:
            raise fks_common.FKSProcessError('No matrix elements provided to '+\
                                                 'the function write_lh_order.')
            return
        
        # We assume the orders to be common to all Subprocesses
        
        orders = fksborns[0].orders 
        if 'QED' in orders.keys() and 'QCD' in orders.keys():
            QED=orders['QED']
            QCD=orders['QCD']
        elif 'QED' in orders.keys():
            QED=orders['QED']
            QCD=0
        elif 'QCD' in orders.keys():
            QED=0
            QCD=orders['QCD']
        else:
            QED, QCD = self.get_qed_qcd_orders_from_weighted(\
                    fksborns[0].born_matrix_element.get_nexternal_ninitial()[0],
                    orders['WEIGHTED'])

        replace_dict = {}
        replace_dict['mesq'] = 'CHaveraged'
        replace_dict['corr'] = ' '.join(matrix_elements[0].get('processes')[0].\
                                                  get('perturbation_couplings'))
        replace_dict['irreg'] = 'CDR'
        replace_dict['aspow'] = QCD
        replace_dict['aepow'] = QED
        replace_dict['modelfile'] = './param_card.dat'
        replace_dict['params'] = 'alpha_s'
        proc_lines=[]
        for fksborn in fksborns:
            proc_lines.append(fksborn.get_lh_pdg_string())
        replace_dict['pdgs'] = '\n'.join(proc_lines)
        replace_dict['symfin'] = 'Yes'
        content = \
"#OLE_order written by MadGraph5_aMC@NLO\n\
\n\
MatrixElementSquareType %(mesq)s\n\
CorrectionType          %(corr)s\n\
IRregularisation        %(irreg)s\n\
AlphasPower             %(aspow)d\n\
AlphaPower              %(aepow)d\n\
NJetSymmetrizeFinal     %(symfin)s\n\
ModelFile               %(modelfile)s\n\
Parameters              %(params)s\n\
\n\
# process\n\
%(pdgs)s\n\
" % replace_dict 
        
        file = open(filename, 'w')
        file.write(content)
        file.close
        return


    #===============================================================================
    # write_born_fks
    #===============================================================================
    # test written
    def write_born_fks(self, writer, fksborn, fortran_model):
        """Export a matrix element to a born.f file in MadFKS format"""

        matrix_element = fksborn.born_matrix_element
        
        if not matrix_element.get('processes') or \
               not matrix_element.get('diagrams'):
            return 0
    
        if not isinstance(writer, writers.FortranWriter):
            raise writers.FortranWriter.FortranWriterError(\
                "writer not FortranWriter")
        # Set lowercase/uppercase Fortran code
        writers.FortranWriter.downcase = False
    
        replace_dict = {}
    
        # Extract version number and date from VERSION file
        info_lines = self.get_mg5_info_lines()
        replace_dict['info_lines'] = info_lines
    
        # Extract process info lines
        process_lines = self.get_process_info_lines(matrix_element)
        replace_dict['process_lines'] = process_lines
        
    
        # Extract ncomb
        ncomb = matrix_element.get_helicity_combinations()
        replace_dict['ncomb'] = ncomb
    
        # Extract helicity lines
        helicity_lines = self.get_helicity_lines(matrix_element)
        replace_dict['helicity_lines'] = helicity_lines
    
        # Extract IC line
        ic_line = self.get_ic_line(matrix_element)
        replace_dict['ic_line'] = ic_line
    
        # Extract overall denominator
        # Averaging initial state color, spin, and identical FS particles
        #den_factor_line = get_den_factor_line(matrix_element)
    
        # Extract ngraphs
        ngraphs = matrix_element.get_number_of_amplitudes()
        replace_dict['ngraphs'] = ngraphs
    
        # Extract nwavefuncs
        nwavefuncs = matrix_element.get_number_of_wavefunctions()
        replace_dict['nwavefuncs'] = nwavefuncs
    
        # Extract ncolor
        ncolor = max(1, len(matrix_element.get('color_basis')))
        replace_dict['ncolor'] = ncolor
    
        # Extract color data lines
        color_data_lines = self.get_color_data_lines(matrix_element)
        replace_dict['color_data_lines'] = "\n".join(color_data_lines)
    
        # Extract helas calls
        helas_calls = fortran_model.get_matrix_element_calls(\
                    matrix_element)
        replace_dict['helas_calls'] = "\n".join(helas_calls)
    
        # Extract amp2 lines
        amp2_lines = self.get_amp2_lines(matrix_element)
        replace_dict['amp2_lines'] = '\n'.join(amp2_lines)
    
        # Extract JAMP lines
        jamp_lines = self.get_JAMP_lines(matrix_element)
        replace_dict['jamp_lines'] = '\n'.join(jamp_lines)

        # Set the size of Wavefunction
        if not self.model or any([p.get('spin') in [4,5] for p in self.model.get('particles') if p]):
            replace_dict['wavefunctionsize'] = 20
        else:
            replace_dict['wavefunctionsize'] = 8

        # Extract glu_ij_lines
        ij_lines = self.get_ij_lines(fksborn)
        replace_dict['ij_lines'] = '\n'.join(ij_lines)

        # Extract den_factor_lines
        den_factor_lines = self.get_den_factor_lines(fksborn)
        replace_dict['den_factor_lines'] = '\n'.join(den_factor_lines)
    
        # Extract the number of FKS process
        replace_dict['nconfs'] = len(fksborn.get_fks_info_list())

        file = open(os.path.join(_file_path, \
                          'iolibs/template_files/born_fks.inc')).read()
        file = file % replace_dict
        
        # Write the file
        writer.writelines(file)
    
        return len(filter(lambda call: call.find('#') != 0, helas_calls)), ncolor


    def write_born_hel(self, writer, fksborn, fortran_model):
        """Export a matrix element to a born_hel.f file in MadFKS format"""

        matrix_element = fksborn.born_matrix_element
        
        if not matrix_element.get('processes') or \
               not matrix_element.get('diagrams'):
            return 0
    
        if not isinstance(writer, writers.FortranWriter):
            raise writers.FortranWriter.FortranWriterError(\
                "writer not FortranWriter")
        # Set lowercase/uppercase Fortran code
        writers.FortranWriter.downcase = False
    
        replace_dict = {}
    
        # Extract version number and date from VERSION file
        info_lines = self.get_mg5_info_lines()
        replace_dict['info_lines'] = info_lines
    
        # Extract process info lines
        process_lines = self.get_process_info_lines(matrix_element)
        replace_dict['process_lines'] = process_lines
        
    
        # Extract ncomb
        ncomb = matrix_element.get_helicity_combinations()
        replace_dict['ncomb'] = ncomb
    
        # Extract helicity lines
        helicity_lines = self.get_helicity_lines(matrix_element)
        replace_dict['helicity_lines'] = helicity_lines
    
        # Extract IC line
        ic_line = self.get_ic_line(matrix_element)
        replace_dict['ic_line'] = ic_line
    
        # Extract overall denominator
        # Averaging initial state color, spin, and identical FS particles
        #den_factor_line = get_den_factor_line(matrix_element)
    
        # Extract ngraphs
        ngraphs = matrix_element.get_number_of_amplitudes()
        replace_dict['ngraphs'] = ngraphs
    
        # Extract nwavefuncs
        nwavefuncs = matrix_element.get_number_of_wavefunctions()
        replace_dict['nwavefuncs'] = nwavefuncs
    
        # Extract ncolor
        ncolor = max(1, len(matrix_element.get('color_basis')))
        replace_dict['ncolor'] = ncolor
    
        # Extract color data lines
        color_data_lines = self.get_color_data_lines(matrix_element)
        replace_dict['color_data_lines'] = "\n".join(color_data_lines)
   
        # Extract amp2 lines
        amp2_lines = self.get_amp2_lines(matrix_element)
        replace_dict['amp2_lines'] = '\n'.join(amp2_lines)
    
        # Extract JAMP lines
        jamp_lines = self.get_JAMP_lines(matrix_element)
        replace_dict['jamp_lines'] = '\n'.join(jamp_lines)

        # Extract den_factor_lines
        den_factor_lines = self.get_den_factor_lines(fksborn)
        replace_dict['den_factor_lines'] = '\n'.join(den_factor_lines)
    
        # Extract the number of FKS process
        replace_dict['nconfs'] = len(fksborn.get_fks_info_list())

        file = open(os.path.join(_file_path, \
                          'iolibs/template_files/born_fks_hel.inc')).read()
        file = file % replace_dict
        
        # Write the file
        writer.writelines(file)
    
        return


    #===============================================================================
    # write_born_sf_fks
    #===============================================================================
    #test written
    def write_sborn_sf(self, writer, color_links, fortran_model):
        """Creates the sborn_sf.f file, containing the calls to the different 
        color linked borns"""
        
        replace_dict = {}
        nborns = len(color_links)
        ifkss = []
        iborns = []
        mms = []
        nns = [] 
        iflines = "\n"
        
        #header for the sborn_sf.f file 
        file = """subroutine sborn_sf(p_born,m,n,wgt)
          implicit none
          include "nexternal.inc"
          double precision p_born(0:3,nexternal-1),wgt
          double complex wgt1(2)
          integer m,n \n"""
    
        if nborns > 0:

            for i, c_link in enumerate(color_links):
                iborn = i+1
                
                iff = {True : 'if', False : 'elseif'}[i==0]

                m, n = c_link['link']
                
                if m != n:
                    iflines += \
                    "c b_sf_%(iborn)3.3d links partons %(m)d and %(n)d \n\
                        %(iff)s ((m.eq.%(m)d .and. n.eq.%(n)d).or.(m.eq.%(n)d .and. n.eq.%(m)d)) then \n\
                        call sb_sf_%(iborn)3.3d(p_born,wgt)\n\n" \
                            %{'m':m, 'n': n, 'iff': iff, 'iborn': iborn}
                else:
                    iflines += \
                    "c b_sf_%(iborn)3.3d links partons %(m)d and %(n)d \n\
                        %(iff)s (m.eq.%(m)d .and. n.eq.%(n)d) then \n\
                        call sb_sf_%(iborn)3.3d(p_born,wgt)\n\n" \
                            %{'m':m, 'n': n, 'iff': iff, 'iborn': iborn}

            
            file += iflines + \
            """else
            wgt = 0d0
            endif
            
            return
            end"""        
        elif nborns == 0:
            #write a dummy file
            file+="""
c     This is a dummy function because
c     this subdir has no soft singularities
            wgt = 0d0          
            
            return
            end"""           
        # Write the end of the file
       
        writer.writelines(file)

    
    #===============================================================================
    # write_b_sf_fks
    #===============================================================================
    #test written
    def write_b_sf_fks(self, writer, fksborn, i, fortran_model):
        """Create the b_sf_xxx.f file for the soft linked born in MadFKS format"""

        matrix_element = copy.copy(fksborn.born_matrix_element)

        if not matrix_element.get('processes') or \
               not matrix_element.get('diagrams'):
            return 0
    
        if not isinstance(writer, writers.FortranWriter):
            raise writers.FortranWriter.FortranWriterError(\
                "writer not FortranWriter")
        # Set lowercase/uppercase Fortran code
        writers.FortranWriter.downcase = False

        iborn = i + 1
        link = fksborn.color_links[i]
    
        replace_dict = {}
        
        replace_dict['iborn'] = iborn
    
        # Extract version number and date from VERSION file
        info_lines = self.get_mg5_info_lines()
        replace_dict['info_lines'] = info_lines 
    
        # Extract process info lines
        process_lines = self.get_process_info_lines(matrix_element)
        replace_dict['process_lines'] = process_lines + \
            "\nc spectators: %d %d \n" % tuple(link['link'])
    
        # Extract ncomb
        ncomb = matrix_element.get_helicity_combinations()
        replace_dict['ncomb'] = ncomb
    
        # Extract helicity lines
        helicity_lines = self.get_helicity_lines(matrix_element)
        replace_dict['helicity_lines'] = helicity_lines
    
        # Extract IC line
        ic_line = self.get_ic_line(matrix_element)
        replace_dict['ic_line'] = ic_line

        # Extract den_factor_lines
        den_factor_lines = self.get_den_factor_lines(fksborn)
        replace_dict['den_factor_lines'] = '\n'.join(den_factor_lines)
    
        # Extract ngraphs
        ngraphs = matrix_element.get_number_of_amplitudes()
        replace_dict['ngraphs'] = ngraphs
    
        # Extract nwavefuncs
        nwavefuncs = matrix_element.get_number_of_wavefunctions()
        replace_dict['nwavefuncs'] = nwavefuncs
    
        # Extract ncolor
        ncolor1 = max(1, len(link['orig_basis']))
        replace_dict['ncolor1'] = ncolor1
        ncolor2 = max(1, len(link['link_basis']))
        replace_dict['ncolor2'] = ncolor2
    
        # Extract color data lines
        color_data_lines = self.get_color_data_lines_from_color_matrix(\
                                link['link_matrix'])
        replace_dict['color_data_lines'] = "\n".join(color_data_lines)
    
        # Extract amp2 lines
        amp2_lines = self.get_amp2_lines(matrix_element)
        replace_dict['amp2_lines'] = '\n'.join(amp2_lines)
    
        # Extract JAMP lines
        jamp_lines = self.get_JAMP_lines(matrix_element)
        new_jamp_lines = []
        for line in jamp_lines:
            line = string.replace(line, 'JAMP', 'JAMP1')
            new_jamp_lines.append(line)
        replace_dict['jamp1_lines'] = '\n'.join(new_jamp_lines)
    
        matrix_element.set('color_basis', link['link_basis'] )
        jamp_lines = self.get_JAMP_lines(matrix_element)
        new_jamp_lines = []
        for line in jamp_lines:
            line = string.replace(line, 'JAMP', 'JAMP2')
            new_jamp_lines.append(line)
        replace_dict['jamp2_lines'] = '\n'.join(new_jamp_lines)
    
    
        # Extract the number of FKS process
        replace_dict['nconfs'] = len(fksborn.get_fks_info_list())

        file = open(os.path.join(_file_path, \
                          'iolibs/template_files/b_sf_xxx_fks.inc')).read()
        file = file % replace_dict
        
        # Write the file
        writer.writelines(file)
    
        return 0 , ncolor1
    
    
    #===============================================================================
    # write_born_nhel_file
    #===============================================================================
    #test written
    def write_born_nhel_file(self, writer, matrix_element, nflows, fortran_model, ncolor):
        """Write the born_nhel.inc file for MG4."""
    
        ncomb = matrix_element.get_helicity_combinations()
        file = "       integer    max_bhel, max_bcol \n"
        file = file + "parameter (max_bhel=%d)\nparameter(max_bcol=%d)" % \
               (ncomb, nflows)
    
        # Write the file
        writer.writelines(file)
    
        return True
    
    #===============================================================================
    # write_fks_info_file
    #===============================================================================
    def write_nfksconfigs_file(self, writer, fksborn, fortran_model):
        """Writes the content of nFKSconfigs.inc, which just gives the
        total FKS dirs as a parameter"""
        replace_dict = {}
        replace_dict['nconfs'] = len(fksborn.get_fks_info_list())
        content = \
"""      INTEGER FKS_CONFIGS
      PARAMETER (FKS_CONFIGS=%(nconfs)d)
      
"""   % replace_dict

        writer.writelines(content)

            
    #===============================================================================
    # write_fks_info_file
    #===============================================================================
    def write_fks_info_file(self, writer, fksborn, fortran_model): #test_written
        """Writes the content of fks_info.inc, which lists the informations on the 
        possible splittings of the born ME"""

        replace_dict = {}
        fks_info_list = fksborn.get_fks_info_list()
        replace_dict['nconfs'] = len(fks_info_list)
        replace_dict['fks_i_values'] = ', '.join(['%d' % info['fks_info']['i'] \
                                                 for info in fks_info_list]) 
        replace_dict['fks_j_values'] = ', '.join(['%d' % info['fks_info']['j'] \
                                                 for info in fks_info_list]) 

        col_lines = []
        pdg_lines = []
        charge_lines = []
        fks_j_from_i_lines = []
        for i, info in enumerate(fks_info_list):
            col_lines.append( \
                'DATA (PARTICLE_TYPE_D(%d, IPOS), IPOS=1, NEXTERNAL) / %s /' \
                % (i + 1, ', '.join('%d' % col for col in fksborn.real_processes[info['n_me']-1].colors) ))
            pdg_lines.append( \
                'DATA (PDG_TYPE_D(%d, IPOS), IPOS=1, NEXTERNAL) / %s /' \
                % (i + 1, ', '.join('%d' % pdg for pdg in info['pdgs'])))
            charge_lines.append(\
                'DATA (PARTICLE_CHARGE_D(%d, IPOS), IPOS=1, NEXTERNAL) / %s /'\
                % (i + 1, ', '.join('%19.15fd0' % charg\
                                    for charg in fksborn.real_processes[info['n_me']-1].charges) ))
            fks_j_from_i_lines.extend(self.get_fks_j_from_i_lines(fksborn.real_processes[info['n_me']-1],\
                                                                   i + 1))

        replace_dict['col_lines'] = '\n'.join(col_lines)
        replace_dict['pdg_lines'] = '\n'.join(pdg_lines)
        replace_dict['charge_lines'] = '\n'.join(charge_lines)
        replace_dict['fks_j_from_i_lines'] = '\n'.join(fks_j_from_i_lines)

        content = \
"""      INTEGER IPOS, JPOS
      INTEGER FKS_I_D(%(nconfs)d), FKS_J_D(%(nconfs)d)
      INTEGER FKS_J_FROM_I_D(%(nconfs)d, NEXTERNAL, 0:NEXTERNAL)
      INTEGER PARTICLE_TYPE_D(%(nconfs)d, NEXTERNAL), PDG_TYPE_D(%(nconfs)d, NEXTERNAL)
      REAL*8 PARTICLE_CHARGE_D(%(nconfs)d, NEXTERNAL)
      
data fks_i_D / %(fks_i_values)s /
data fks_j_D / %(fks_j_values)s /

%(fks_j_from_i_lines)s

C     
C     Particle type:
C     octet = 8, triplet = 3, singlet = 1
%(col_lines)s

C     
C     Particle type according to PDG:
C     
%(pdg_lines)s

C
C     Particle charge:
C     charge is set 0. with QCD corrections, which is irrelevant
%(charge_lines)s
"""   % replace_dict
        if not isinstance(writer, writers.FortranWriter):
            raise writers.FortranWriter.FortranWriterError(\
                "writer not FortranWriter")
        # Set lowercase/uppercase Fortran code
        writers.FortranWriter.downcase = False
        
        writer.writelines(content)
    
        return True

 
    #===============================================================================
    # write_matrix_element_fks
    #===============================================================================
    #test written
    def write_matrix_element_fks(self, writer, matrix_element, n, fortran_model):
        """Export a matrix element to a matrix.f file in MG4 madevent format"""
    
        if not matrix_element.get('processes') or \
               not matrix_element.get('diagrams'):
            return 0,0
    
        if not isinstance(writer, writers.FortranWriter):
            raise writers.FortranWriter.FortranWriterError(\
                "writer not FortranWriter")
        # Set lowercase/uppercase Fortran code
        writers.FortranWriter.downcase = False
    
        replace_dict = {}
        replace_dict['N_me'] = n
    
        # Extract version number and date from VERSION file
        info_lines = self.get_mg5_info_lines()
        replace_dict['info_lines'] = info_lines
    
        # Extract process info lines
        process_lines = self.get_process_info_lines(matrix_element)
        replace_dict['process_lines'] = process_lines
    
        # Extract ncomb
        ncomb = matrix_element.get_helicity_combinations()
        replace_dict['ncomb'] = ncomb
    
        # Extract helicity lines
        helicity_lines = self.get_helicity_lines(matrix_element)
        replace_dict['helicity_lines'] = helicity_lines
    
        # Extract IC line
        ic_line = self.get_ic_line(matrix_element)
        replace_dict['ic_line'] = ic_line
    
        # Extract overall denominator
        # Averaging initial state color, spin, and identical FS particles
        den_factor_line = self.get_den_factor_line(matrix_element)
        replace_dict['den_factor_line'] = den_factor_line
    
        # Extract ngraphs
        ngraphs = matrix_element.get_number_of_amplitudes()
        replace_dict['ngraphs'] = ngraphs
    
        # Extract ncolor
        ncolor = max(1, len(matrix_element.get('color_basis')))
        replace_dict['ncolor'] = ncolor
    
        # Extract color data lines
        color_data_lines = self.get_color_data_lines(matrix_element)
        replace_dict['color_data_lines'] = "\n".join(color_data_lines)
    
        # Extract helas calls
        helas_calls = fortran_model.get_matrix_element_calls(\
                    matrix_element)
        replace_dict['helas_calls'] = "\n".join(helas_calls)
    
        # Extract nwavefuncs (important to place after get_matrix_element_calls
        # so that 'me_id' is set)
        nwavefuncs = matrix_element.get_number_of_wavefunctions()
        replace_dict['nwavefuncs'] = nwavefuncs
    
        # Extract amp2 lines
        amp2_lines = self.get_amp2_lines(matrix_element)
        replace_dict['amp2_lines'] = '\n'.join(amp2_lines)

        # Set the size of Wavefunction
        if not self.model or any([p.get('spin') in [4,5] for p in self.model.get('particles') if p]):
            replace_dict['wavefunctionsize'] = 20
        else:
            replace_dict['wavefunctionsize'] = 8
    
        # Extract JAMP lines
        jamp_lines = self.get_JAMP_lines(matrix_element)
    
        replace_dict['jamp_lines'] = '\n'.join(jamp_lines)
    
        realfile = open(os.path.join(_file_path, \
                             'iolibs/template_files/realmatrix_fks.inc')).read()

        realfile = realfile % replace_dict
        
        # Write the file
        writer.writelines(realfile)
    
        return len(filter(lambda call: call.find('#') != 0, helas_calls)), ncolor


    #===============================================================================
    # write_pdf_file
    #===============================================================================
    def write_pdf_file(self, writer, matrix_element, n, fortran_model):
        #test written
        """Write the auto_dsig.f file for MadFKS, which contains 
          pdf call information"""
    
        if not matrix_element.get('processes') or \
               not matrix_element.get('diagrams'):
            return 0
    
        nexternal, ninitial = matrix_element.get_nexternal_ninitial()
    
        if ninitial < 1 or ninitial > 2:
            raise writers.FortranWriter.FortranWriterError, \
                  """Need ninitial = 1 or 2 to write auto_dsig file"""
    
        replace_dict = {}

        replace_dict['N_me'] = n
    
        # Extract version number and date from VERSION file
        info_lines = self.get_mg5_info_lines()
        replace_dict['info_lines'] = info_lines
    
        # Extract process info lines
        process_lines = self.get_process_info_lines(matrix_element)
        replace_dict['process_lines'] = process_lines
    
        pdf_vars, pdf_data, pdf_lines = \
                self.get_pdf_lines_mir(matrix_element, ninitial, False, False)
        replace_dict['pdf_vars'] = pdf_vars
        replace_dict['pdf_data'] = pdf_data
        replace_dict['pdf_lines'] = pdf_lines

        pdf_vars_mirr, pdf_data_mirr, pdf_lines_mirr = \
                self.get_pdf_lines_mir(matrix_element, ninitial, False, True)
        replace_dict['pdf_lines_mirr'] = pdf_lines_mirr
    
        file = open(os.path.join(_file_path, \
                          'iolibs/template_files/parton_lum_n_fks.inc')).read()
        file = file % replace_dict
    
        # Write the file
        writer.writelines(file)



    #===============================================================================
    # write_coloramps_file
    #===============================================================================
    #test written
    def write_coloramps_file(self, writer, mapconfigs, matrix_element, fortran_model):
        """Write the coloramps.inc file for MadEvent"""

        lines = []
        lines.append( "logical icolamp(%d,%d,1)" % \
                        (max(len(matrix_element.get('color_basis').keys()), 1),
                         len(mapconfigs)))
    
        lines += self.get_icolamp_lines(mapconfigs, matrix_element, 1)
    
        # Write the file
        writer.writelines(lines)
    
        return True


    #===============================================================================
    # write_leshouche_file
    #===============================================================================
    #test written
    def write_leshouche_file(self, writer, matrix_element, fortran_model):
        """Write the leshouche.inc file for MG4"""
    
        # Extract number of external particles
        (nexternal, ninitial) = matrix_element.get_nexternal_ninitial()
    
        lines = []
        for iproc, proc in enumerate(matrix_element.get('processes')):
            legs = proc.get_legs_with_decays()
            lines.append("DATA (IDUP(i,%d),i=1,%d)/%s/" % \
                         (iproc + 1, nexternal,
                          ",".join([str(l.get('id')) for l in legs])))
            for i in [1, 2]:
                lines.append("DATA (MOTHUP(%d,i,%3r),i=1,%2r)/%s/" % \
                         (i, iproc + 1, nexternal,
                          ",".join([ "%3r" % 0 ] * ninitial + \
                                   [ "%3r" % i ] * (nexternal - ninitial))))
    
            # Here goes the color connections corresponding to the JAMPs
            # Only one output, for the first subproc!
            if iproc == 0:
                # If no color basis, just output trivial color flow
                if not matrix_element.get('color_basis'):
                    for i in [1, 2]:
                        lines.append("DATA (ICOLUP(%d,i,  1),i=1,%2r)/%s/" % \
                                 (i, nexternal,
                                  ",".join([ "%3r" % 0 ] * nexternal)))
                    color_flow_list = []
    
                else:
                    # First build a color representation dictionnary
                    repr_dict = {}
                    for l in legs:
                        repr_dict[l.get('number')] = \
                            proc.get('model').get_particle(l.get('id')).get_color()\
                            * (-1)**(1+l.get('state'))
                    # Get the list of color flows
                    color_flow_list = \
                        matrix_element.get('color_basis').color_flow_decomposition(repr_dict,
                                                                                   ninitial)
                    # And output them properly
                    for cf_i, color_flow_dict in enumerate(color_flow_list):
                        for i in [0, 1]:
                            lines.append("DATA (ICOLUP(%d,i,%3r),i=1,%2r)/%s/" % \
                                 (i + 1, cf_i + 1, nexternal,
                                  ",".join(["%3r" % color_flow_dict[l.get('number')][i] \
                                            for l in legs])))
    
        # Write the file
        writer.writelines(lines)
    
        return len(color_flow_list)


    #===============================================================================
    # write_configs_file
    #===============================================================================
    #test_written
    def write_configs_file(self, writer, matrix_element, fortran_model):
        """Write the configs.inc file for MadEvent"""
    
        # Extract number of external particles
        (nexternal, ninitial) = matrix_element.get_nexternal_ninitial()
        lines = []
    
        iconfig = 0
    
        s_and_t_channels = []
        mapconfigs = []

        model = matrix_element.get('processes')[0].get('model')
#        new_pdg = model.get_first_non_pdg()
    
        base_diagrams = matrix_element.get('base_amplitude').get('diagrams')
        model = matrix_element.get('base_amplitude').get('process').get('model')
        minvert = min([max([len(vert.get('legs')) for vert in \
                            diag.get('vertices')]) for diag in base_diagrams])
    
        for idiag, diag in enumerate(base_diagrams):
            if any([len(vert.get('legs')) > minvert for vert in
                    diag.get('vertices')]):
                # Only 3-vertices allowed in configs.inc
                continue
            iconfig = iconfig + 1
            helas_diag = matrix_element.get('diagrams')[idiag]
            mapconfigs.append(helas_diag.get('number'))
            lines.append("# Diagram %d, Amplitude %d" % \
                         (helas_diag.get('number'),helas_diag.get('amplitudes')[0]['number']))
            # Correspondance between the config and the amplitudes
            lines.append("data mapconfig(%4d)/%4d/" % (iconfig,
                                                     helas_diag.get('amplitudes')[0]['number']))
    
            # Need to reorganize the topology so that we start with all
            # final state external particles and work our way inwards
            schannels, tchannels = helas_diag.get('amplitudes')[0].\
                                         get_s_and_t_channels(ninitial, model, 990)
    
            s_and_t_channels.append([schannels, tchannels])
    
            # Write out propagators for s-channel and t-channel vertices
            allchannels = schannels
            if len(tchannels) > 1:
                # Write out tchannels only if there are any non-trivial ones
                allchannels = schannels + tchannels
    
            for vert in allchannels:
                daughters = [leg.get('number') for leg in vert.get('legs')[:-1]]
                last_leg = vert.get('legs')[-1]
                lines.append("data (iforest(i,%3d,%4d),i=1,%d)/%s/" % \
                             (last_leg.get('number'), iconfig, len(daughters),
                              ",".join(["%3d" % d for d in daughters])))
                if vert in schannels:
                    lines.append("data sprop(%4d,%4d)/%8d/" % \
                                 (last_leg.get('number'), iconfig,
                                  last_leg.get('id')))
                elif vert in tchannels[:-1]:
                    lines.append("data tprid(%4d,%4d)/%8d/" % \
                                 (last_leg.get('number'), iconfig,
                                  abs(last_leg.get('id'))))
    
        # Write out number of configs
        lines.append("# Number of configs")
        lines.append("data mapconfig(0)/%4d/" % iconfig)
    
        # Write the file
        writer.writelines(lines)
    
        return iconfig, mapconfigs, s_and_t_channels

    
    #===============================================================================
    # write_decayBW_file
    #===============================================================================
    #test written
    def write_decayBW_file(self, writer, s_and_t_channels):
        """Write the decayBW.inc file for MadEvent"""

        lines = []

        booldict = {False: ".false.", True: ".false."}
        ####Changed by MZ 2011-11-23!!!!

        for iconf, config in enumerate(s_and_t_channels):
            schannels = config[0]
            for vertex in schannels:
                # For the resulting leg, pick out whether it comes from
                # decay or not, as given by the from_group flag
                leg = vertex.get('legs')[-1]
                lines.append("data gForceBW(%d,%d)/%s/" % \
                             (leg.get('number'), iconf + 1,
                              booldict[leg.get('from_group')]))

        # Write the file
        writer.writelines(lines)

        return True

    
    #===============================================================================
    # write_dname_file
    #===============================================================================
    def write_dname_file(self, writer, matrix_element, fortran_model):
        """Write the dname.mg file for MG4"""
    
        line = "DIRNAME=P%s" % \
               matrix_element.get('processes')[0].shell_string()
    
        # Write the file
        writer.write(line + "\n")
    
        return True

    
    #===============================================================================
    # write_iproc_file
    #===============================================================================
    def write_iproc_file(self, writer, me_number):
        """Write the iproc.dat file for MG4"""
    
        line = "%d" % (me_number + 1)
    
        # Write the file
        for line_to_write in writer.write_line(line):
            writer.write(line_to_write)
        return True

    
    #===============================================================================
    # Helper functions
    #===============================================================================


    #===============================================================================
    # get_fks_j_from_i_lines
    #===============================================================================

    def get_fks_j_from_i_lines(self, me, i = 0): #test written
        """generate the lines for fks.inc describing initializating the
        fks_j_from_i array"""
        lines = []
        if not me.isfinite:
            for ii, js in me.fks_j_from_i.items():
                if js:
                    lines.append('DATA (FKS_J_FROM_I_D(%d, %d, JPOS), JPOS = 0, %d)  / %d, %s /' \
                             % (i, ii, len(js), len(js), ', '.join(["%d" % j for j in js])))
        else:
            lines.append('DATA (FKS_J_FROM_I_D(%d, JPOS), JPOS = 0, %d)  / %d, %s /' \
                     % (2, 1, 1, '1'))
        lines.append('')

        return lines


    #===============================================================================
    # get_leshouche_lines
    #===============================================================================
    def get_leshouche_lines(self, matrix_element, ime):
        #test written
        """Write the leshouche.inc file for MG4"""
    
        # Extract number of external particles
        (nexternal, ninitial) = matrix_element.get_nexternal_ninitial()
    
        lines = []
        for iproc, proc in enumerate(matrix_element.get('processes')):
            legs = proc.get_legs_with_decays()
            lines.append("I   %4d   %4d       %s" % \
                         (ime, iproc + 1,
                          " ".join([str(l.get('id')) for l in legs])))
            for i in [1, 2]:
                lines.append("M   %4d   %4d   %4d      %s" % \
                         (ime, i, iproc + 1,
                          " ".join([ "%3d" % 0 ] * ninitial + \
                                   [ "%3d" % i ] * (nexternal - ninitial))))
    
            # Here goes the color connections corresponding to the JAMPs
            # Only one output, for the first subproc!
            if iproc == 0:
                # If no color basis, just output trivial color flow
                if not matrix_element.get('color_basis'):
                    for i in [1, 2]:
                        lines.append("C   %4d   %4d   1      %s" % \
                                 (ime, i, 
                                  " ".join([ "%3d" % 0 ] * nexternal)))
                    color_flow_list = []
                    nflow = 1
    
                else:
                    # First build a color representation dictionnary
                    repr_dict = {}
                    for l in legs:
                        repr_dict[l.get('number')] = \
                            proc.get('model').get_particle(l.get('id')).get_color()\
                            * (-1)**(1+l.get('state'))
                    # Get the list of color flows
                    color_flow_list = \
                        matrix_element.get('color_basis').color_flow_decomposition(repr_dict,
                                                                                   ninitial)
                    # And output them properly
                    for cf_i, color_flow_dict in enumerate(color_flow_list):
                        for i in [0, 1]:
                            lines.append("C   %4d   %4d   %4d      %s" % \
                                 (ime, i + 1, cf_i + 1,
                                  " ".join(["%3d" % color_flow_dict[l.get('number')][i] \
                                            for l in legs])))

                    nflow = len(color_flow_list)

        nproc = len(matrix_element.get('processes'))
    
        return lines, nproc, nflow


    #===============================================================================
    # get_den_factor_lines
    #===============================================================================
    def get_den_factor_lines(self, fks_born):
        """returns the lines with the information on the denominator keeping care
        of the identical particle factors in the various real emissions"""
    
        lines = []
        info_list = fks_born.get_fks_info_list()
        lines.append('INTEGER IDEN_VALUES(%d)' % len(info_list))
        lines.append('DATA IDEN_VALUES /' + \
                     ', '.join(['%d' % ( 
                     fks_born.born_matrix_element.get_denominator_factor() / \
                     fks_born.born_matrix_element['identical_particle_factor'] * \
                     fks_born.real_processes[info['n_me'] - 1].matrix_element['identical_particle_factor'] ) \
                     for info in info_list]) + '/')

        return lines


    #===============================================================================
    # get_ij_lines
    #===============================================================================
    def get_ij_lines(self, fks_born):
        """returns the lines with the information on the particle number of the born 
        that splits"""
        info_list = fks_born.get_fks_info_list()
        lines = []
        lines.append('INTEGER IJ_VALUES(%d)' % len(info_list))
        lines.append('DATA IJ_VALUES /' + \
                     ', '.join(['%d' % info['fks_info']['ij'] for info in info_list]) + '/')

        return lines


    def get_pdf_lines_mir(self, matrix_element, ninitial, subproc_group = False,\
                          mirror = False): #test written
        """Generate the PDF lines for the auto_dsig.f file"""

        processes = matrix_element.get('processes')
        model = processes[0].get('model')

        pdf_definition_lines = ""
        pdf_data_lines = ""
        pdf_lines = ""

        if ninitial == 1:
            pdf_lines = "PD(0) = 0d0\nIPROC = 0\n"
            for i, proc in enumerate(processes):
                process_line = proc.base_string()
                pdf_lines = pdf_lines + "IPROC=IPROC+1 ! " + process_line
                pdf_lines = pdf_lines + "\nPD(IPROC) = 1d0\n"
                pdf_lines = pdf_lines + "\nPD(0)=PD(0)+PD(IPROC)\n"
        else:
            # Pick out all initial state particles for the two beams
            initial_states = [sorted(list(set([p.get_initial_pdg(1) for \
                                               p in processes]))),
                              sorted(list(set([p.get_initial_pdg(2) for \
                                               p in processes])))]

            # Prepare all variable names
            pdf_codes = dict([(p, model.get_particle(p).get_name()) for p in \
                              sum(initial_states,[])])
            for key,val in pdf_codes.items():
                pdf_codes[key] = val.replace('~','x').replace('+','p').replace('-','m')

            # Set conversion from PDG code to number used in PDF calls
            pdgtopdf = {21: 0, 22: 7}
            # Fill in missing entries of pdgtopdf
            for pdg in sum(initial_states,[]):
                if not pdg in pdgtopdf and not pdg in pdgtopdf.values():
                    pdgtopdf[pdg] = pdg
                elif pdg not in pdgtopdf and pdg in pdgtopdf.values():
                    # If any particle has pdg code 7, we need to use something else
                    pdgtopdf[pdg] = 6000000 + pdg

            # Get PDF variable declarations for all initial states
            for i in [0,1]:
                pdf_definition_lines += "DOUBLE PRECISION " + \
                                       ",".join(["%s%d" % (pdf_codes[pdg],i+1) \
                                                 for pdg in \
                                                 initial_states[i]]) + \
                                                 "\n"

            # Get PDF data lines for all initial states
            for i in [0,1]:
                pdf_data_lines += "DATA " + \
                                       ",".join(["%s%d" % (pdf_codes[pdg],i+1) \
                                                 for pdg in initial_states[i]]) + \
                                                 "/%d*1D0/" % len(initial_states[i]) + \
                                                 "\n"

            # Get PDF values for the different initial states
            for i, init_states in enumerate(initial_states):
                if not mirror:
                    ibeam = i + 1
                else:
                    ibeam = 2 - i
                if subproc_group:
                    pdf_lines = pdf_lines + \
                           "IF (ABS(LPP(IB(%d))).GE.1) THEN\nLP=SIGN(1,LPP(IB(%d)))\n" \
                                 % (ibeam, ibeam)
                else:
                    pdf_lines = pdf_lines + \
                           "IF (ABS(LPP(%d)) .GE. 1) THEN\nLP=SIGN(1,LPP(%d))\n" \
                                 % (ibeam, ibeam)

                for initial_state in init_states:
                    if initial_state in pdf_codes.keys():
                        if subproc_group:
                            if abs(pdgtopdf[initial_state]) <= 7:  
                                pdf_lines = pdf_lines + \
                                    ("%s%d=PDG2PDF(ABS(LPP(IB(%d))),%d*LP," + \
                                         "XBK(IB(%d)),DSQRT(Q2FACT(%d)))\n") % \
                                         (pdf_codes[initial_state],
                                          i + 1, ibeam, pdgtopdf[initial_state],
                                          ibeam, ibeam)
                            else:
                                # setting other partons flavours outside quark, gluon, photon to be 0d0
                                pdf_lines = pdf_lines + \
                                    ("c settings other partons flavours outside quark, gluon, photon to 0d0\n" + \
                                     "%s%d=0d0\n") % \
                                         (pdf_codes[initial_state],i + 1)                                
                        else:
                            if abs(pdgtopdf[initial_state]) <= 7:  
                                pdf_lines = pdf_lines + \
                                    ("%s%d=PDG2PDF(ABS(LPP(%d)),%d*LP," + \
                                         "XBK(%d),DSQRT(Q2FACT(%d)))\n") % \
                                         (pdf_codes[initial_state],
                                          i + 1, ibeam, pdgtopdf[initial_state],
                                          ibeam, ibeam)
                            else:
                                # setting other partons flavours outside quark, gluon, photon to be 0d0
                                pdf_lines = pdf_lines + \
                                    ("c settings other partons flavours outside quark, gluon, photon to 0d0\n" + \
                                     "%s%d=0d0\n") % \
                                         (pdf_codes[initial_state],i + 1)                                

                pdf_lines = pdf_lines + "ENDIF\n"

            # Add up PDFs for the different initial state particles
            pdf_lines = pdf_lines + "PD(0) = 0d0\nIPROC = 0\n"
            for proc in processes:
                process_line = proc.base_string()
                pdf_lines = pdf_lines + "IPROC=IPROC+1 ! " + process_line
                pdf_lines = pdf_lines + "\nPD(IPROC) = "
                for ibeam in [1, 2]:
                    initial_state = proc.get_initial_pdg(ibeam)
                    if initial_state in pdf_codes.keys():
                        pdf_lines = pdf_lines + "%s%d*" % \
                                    (pdf_codes[initial_state], ibeam)
                    else:
                        pdf_lines = pdf_lines + "1d0*"
                # Remove last "*" from pdf_lines
                pdf_lines = pdf_lines[:-1] + "\n"

        # Remove last line break from pdf_lines
        return pdf_definition_lines[:-1], pdf_data_lines[:-1], pdf_lines[:-1]


    #test written
    def get_color_data_lines_from_color_matrix(self, color_matrix, n=6):
        """Return the color matrix definition lines for the given color_matrix. Split
        rows in chunks of size n."""
    
        if not color_matrix:
            return ["DATA Denom(1)/1/", "DATA (CF(i,1),i=1,1) /1/"]
        else:
            ret_list = []
            my_cs = color.ColorString()
            for index, denominator in \
                enumerate(color_matrix.get_line_denominators()):
                # First write the common denominator for this color matrix line
                ret_list.append("DATA Denom(%i)/%i/" % (index + 1, denominator))
                # Then write the numerators for the matrix elements
                num_list = color_matrix.get_line_numerators(index, denominator)    
                for k in xrange(0, len(num_list), n):
                    ret_list.append("DATA (CF(i,%3r),i=%3r,%3r) /%s/" % \
                                    (index + 1, k + 1, min(k + n, len(num_list)),
                                     ','.join(["%5r" % i for i in num_list[k:k + n]])))

            return ret_list

    #===========================================================================
    # write_maxamps_file
    #===========================================================================
    def write_maxamps_file(self, writer, maxamps, maxflows,
                           maxproc,maxsproc):
        """Write the maxamps.inc file for MG4."""

        file = "       integer    maxamps, maxflow, maxproc, maxsproc\n"
        file = file + "parameter (maxamps=%d, maxflow=%d)\n" % \
               (maxamps, maxflows)
        file = file + "parameter (maxproc=%d, maxsproc=%d)" % \
               (maxproc, maxsproc)

        # Write the file
        writer.writelines(file)

        return True

    #===============================================================================
    # write_ncombs_file
    #===============================================================================
    def write_ncombs_file(self, writer, matrix_element, fortran_model):
#        #test written
        """Write the ncombs.inc file for MadEvent."""
    
        # Extract number of external particles
        (nexternal, ninitial) = matrix_element.get_nexternal_ninitial()
    
        # ncomb (used for clustering) is 2^(nexternal)
        file = "       integer    n_max_cl\n"
        file = file + "parameter (n_max_cl=%d)" % (2 ** (nexternal+1))
    
        # Write the file
        writer.writelines(file)
   
        return True
    
    #===========================================================================
    # write_config_subproc_map_file
    #===========================================================================
    def write_config_subproc_map_file(self, writer, s_and_t_channels):
        """Write a dummy config_subproc.inc file for MadEvent"""

        lines = []

        for iconfig in range(len(s_and_t_channels)):
            lines.append("DATA CONFSUB(1,%d)/1/" % \
                         (iconfig + 1))

        # Write the file
        writer.writelines(lines)

        return True
    
    #===========================================================================
    # write_colors_file
    #===========================================================================
    def write_colors_file(self, writer, matrix_element):
        """Write the get_color.f file for MadEvent, which returns color
        for all particles used in the matrix element."""

        matrix_elements=matrix_element.real_processes[0].matrix_element

        if isinstance(matrix_elements, helas_objects.HelasMatrixElement):
            matrix_elements = [matrix_elements]

        model = matrix_elements[0].get('processes')[0].get('model')

        # We need the both particle and antiparticle wf_ids, since the identity
        # depends on the direction of the wf.
        wf_ids = set(sum([sum([sum([sum([[wf.get_pdg_code(),wf.get_anti_pdg_code()] \
                              for wf in d.get('wavefunctions')],[]) \
                              for d in me.get('diagrams')],[]) \
                              for me in [real_proc.matrix_element]],[])\
                              for real_proc in matrix_element.real_processes],[]))
        leg_ids = set(sum([sum([sum([[l.get('id') for l in \
                                p.get_legs_with_decays()] for p in \
                                me.get('processes')], []) for me in \
                                [real_proc.matrix_element]], []) for real_proc in \
                                matrix_element.real_processes],[]))
        particle_ids = sorted(list(wf_ids.union(leg_ids)))

        lines = """function get_color(ipdg)
        implicit none
        integer get_color, ipdg

        if(ipdg.eq.%d)then
        get_color=%d
        return
        """ % (particle_ids[0], model.get_particle(particle_ids[0]).get_color())

        for part_id in particle_ids[1:]:
            lines += """else if(ipdg.eq.%d)then
            get_color=%d
            return
            """ % (part_id, model.get_particle(part_id).get_color())
        # Dummy particle for multiparticle vertices with pdg given by
        # first code not in the model
        lines += """else if(ipdg.eq.%d)then
c           This is dummy particle used in multiparticle vertices
            get_color=2
            return
            """ % model.get_first_non_pdg()
        lines += """else
        write(*,*)'Error: No color given for pdg ',ipdg
        get_color=0        
        return
        endif
        end
        """
        
        # Write the file
        writer.writelines(lines)

        return True

    #===============================================================================
    # write_props_file
    #===============================================================================
    #test_written
    def write_props_file(self, writer, matrix_element, fortran_model, s_and_t_channels):
        """Write the props.inc file for MadEvent. Needs input from
        write_configs_file. With respect to the parent routine, it has some 
        more specific formats that allow the props.inc file to be read by the 
        link program"""
    
        lines = []
    
        particle_dict = matrix_element.get('processes')[0].get('model').\
                        get('particle_dict')
    
        for iconf, configs in enumerate(s_and_t_channels):
            for vertex in configs[0] + configs[1][:-1]:
                leg = vertex.get('legs')[-1]
                if leg.get('id') == 21 and 21 not in particle_dict:
                    # Fake propagator used in multiparticle vertices
                    mass = 'zero'
                    width = 'zero'
                    pow_part = 0
                else:
                    particle = particle_dict[leg.get('id')]
                    # Get mass
                    if particle.get('mass').lower() == 'zero':
                        mass = particle.get('mass')
                    else:
                        mass = "abs(%s)" % particle.get('mass')
                    # Get width
                    if particle.get('width').lower() == 'zero':
                        width = particle.get('width')
                    else:
                        width = "abs(%s)" % particle.get('width')
    
                    pow_part = 1 + int(particle.is_boson())
    
                lines.append("pmass(%3d,%4d)  = %s" % \
                             (leg.get('number'), iconf + 1, mass))
                lines.append("pwidth(%3d,%4d) = %s" % \
                             (leg.get('number'), iconf + 1, width))
                lines.append("pow(%3d,%4d) = %d" % \
                             (leg.get('number'), iconf + 1, pow_part))
    
        # Write the file
        writer.writelines(lines)
    
        return True


    #===========================================================================
    # write_subproc
    #===========================================================================
    def write_subproc(self, writer, subprocdir):
        """Append this subprocess to the subproc.mg file for MG4"""

        # Write line to file
        writer.write(subprocdir + "\n")

        return True





#=================================================================================
# Class for using the optimized Loop process
#=================================================================================
class ProcessOptimizedExporterFortranFKS(loop_exporters.LoopProcessOptimizedExporterFortranSA,\
                                         ProcessExporterFortranFKS):
    """Class to take care of exporting a set of matrix elements to
    Fortran (v4) format."""

#===============================================================================
# copy the Template in a new directory.
#===============================================================================
    def copy_fkstemplate(self):
        """create the directory run_name as a copy of the MadEvent
        Template, and clean the directory
        For now it is just the same as copy_v4template, but it will be modified
        """
        mgme_dir = self.mgme_dir
        dir_path = self.dir_path
        clean =self.opt['clean']
        
        #First copy the full template tree if dir_path doesn't exit
        if not os.path.isdir(dir_path):
            if not mgme_dir:
                raise MadGraph5Error, \
                      "No valid MG_ME path given for MG4 run directory creation."
            logger.info('initialize a new directory: %s' % \
                        os.path.basename(dir_path))
            shutil.copytree(os.path.join(mgme_dir, 'Template', 'NLO'), dir_path, True)
            # distutils.dir_util.copy_tree since dir_path already exists
            dir_util.copy_tree(pjoin(self.mgme_dir, 'Template', 'Common'),
                               dir_path)
        elif not os.path.isfile(os.path.join(dir_path, 'TemplateVersion.txt')):
            if not mgme_dir:
                raise MadGraph5Error, \
                      "No valid MG_ME path given for MG4 run directory creation."
        try:
            shutil.copy(os.path.join(mgme_dir, 'MGMEVersion.txt'), dir_path)
        except IOError:
            MG5_version = misc.get_pkg_info()
            open(os.path.join(dir_path, 'MGMEVersion.txt'), 'w').write( \
                "5." + MG5_version['version'])
        
        #Ensure that the Template is clean
        if clean:
            logger.info('remove old information in %s' % os.path.basename(dir_path))
            if os.environ.has_key('MADGRAPH_BASE'):
                subprocess.call([os.path.join('bin', 'internal', 'clean_template'), 
                    '--web'], cwd=dir_path)
            else:
                try:
                    subprocess.call([os.path.join('bin', 'internal', 'clean_template')], \
                                                                       cwd=dir_path)
                except Exception, why:
                    raise MadGraph5Error('Failed to clean correctly %s: \n %s' \
                                                % (os.path.basename(dir_path),why))
            #Write version info
            MG_version = misc.get_pkg_info()
            open(os.path.join(dir_path, 'SubProcesses', 'MGVersion.txt'), 'w').write(
                                                              MG_version['version'])

        # We must link the CutTools to the Library folder of the active Template
        self.link_CutTools(dir_path)
        # We must link the TIR to the Library folder of the active Template
        link_tir_libs=[]
        tir_libs=[]
        tir_include=[]
        # special for PJFry++/Golem95
        link_pjfry_lib=""
        pjfry_lib=""
        for tir in self.all_tir:
            tir_dir="%s_dir"%tir
            libpath=getattr(self,tir_dir)
            libname="lib%s.a"%tir
            tir_name=tir
            libpath = self.link_TIR(os.path.join(self.dir_path, 'lib'),
                                              libpath,libname,tir_name=tir_name)
            setattr(self,tir_dir,libpath)
            if libpath != "":
                if tir in ['pjfry','golem']:
                    # Apparently it is necessary to link against the original 
                    # location of the pjfry/golem library, so it needs a special treatment.
                    link_tir_libs.append('-L%s/ -l%s'%(libpath,tir))
                    tir_libs.append('%s/lib%s.$(libext)'%(libpath,tir))
                    if tir=='golem':
                        trg_path = pjoin(os.path.dirname(libpath),'include')
                        golem_include = misc.find_includes_path(trg_path,'.mod')
                        if golem_include is None:
                            logger.error(
'Could not find the include directory for golem, looking in %s.\n' % str(trg_path)+
'Generation carries on but you will need to edit the include path by hand in the makefiles.')
                            golem_include = '<Not_found_define_it_yourself>'
                        tir_include.append('-I %s'%golem_include)
                else:
                    link_tir_libs.append('-l%s'%tir)
                    tir_libs.append('$(LIBDIR)lib%s.$(libext)'%tir)
            
        os.remove(os.path.join(self.dir_path,'SubProcesses','makefile_loop.inc'))
        cwd = os.getcwd()
        dirpath = os.path.join(self.dir_path, 'SubProcesses')
        try:
            os.chdir(dirpath)
        except os.error:
            logger.error('Could not cd to directory %s' % dirpath)
            return 0
        filename = 'makefile_loop'
        calls = self.write_makefile_TIR(writers.MakefileWriter(filename),
                                 link_tir_libs,tir_libs,tir_include=tir_include)
        os.remove(os.path.join(self.dir_path,'Source','make_opts.inc'))
        dirpath = os.path.join(self.dir_path, 'Source')
        try:
            os.chdir(dirpath)
        except os.error:
            logger.error('Could not cd to directory %s' % dirpath)
            return 0
        filename = 'make_opts'
        calls = self.write_make_opts(writers.MakefileWriter(filename),
                                                        link_tir_libs,tir_libs)
        # Return to original PWD
        os.chdir(cwd)

        cwd = os.getcwd()
        dirpath = os.path.join(self.dir_path, 'SubProcesses')
        try:
            os.chdir(dirpath)
        except os.error:
            logger.error('Could not cd to directory %s' % dirpath)
            return 0
                                       
        # We add here the user-friendly MadLoop option setter.
        cpfiles= ["SubProcesses/MadLoopParamReader.f",
                  "Cards/MadLoopParams.dat",
                  "SubProcesses/MadLoopParams.inc"]
        
        for file in cpfiles:
            shutil.copy(os.path.join(self.loop_dir,'StandAlone/', file),
                        os.path.join(self.dir_path, file))
        if os.path.exists(pjoin(self.dir_path, 'Cards', 'MadLoopParams.dat')):          
                self.MadLoopparam = banner_mod.MadLoopParam(pjoin(self.dir_path, 
                                                  'Cards', 'MadLoopParams.dat'))
                # write the output file
                self.MadLoopparam.write(pjoin(self.dir_path,"SubProcesses",
                                                           "MadLoopParams.dat"))

        # We need minimal editing of MadLoopCommons.f
        MadLoopCommon = open(os.path.join(self.loop_dir,'StandAlone', 
                                    "SubProcesses","MadLoopCommons.inc")).read()
        writer = writers.FortranWriter(os.path.join(self.dir_path, 
                                             "SubProcesses","MadLoopCommons.f"))
        writer.writelines(MadLoopCommon%{
                                   'print_banner_commands':self.MadLoop_banner})
        writer.close()

        # link the files from the MODEL
        model_path = self.dir_path + '/Source/MODEL/'
        # Note that for the [real=] mode, these files are not present
        if os.path.isfile(os.path.join(model_path,'mp_coupl.inc')):
            ln(model_path + '/mp_coupl.inc', self.dir_path + '/SubProcesses')
        if os.path.isfile(os.path.join(model_path,'mp_coupl_same_name.inc')):
            ln(model_path + '/mp_coupl_same_name.inc', \
                                                self.dir_path + '/SubProcesses')

        # Write the cts_mpc.h and cts_mprec.h files imported from CutTools
        self.write_mp_files(writers.FortranWriter('cts_mprec.h'),\
                            writers.FortranWriter('cts_mpc.h'),)

        self.copy_python_files()

        # Return to original PWD
        os.chdir(cwd)
        
    def generate_virt_directory(self, loop_matrix_element, fortran_model, dir_name):
        """writes the V**** directory inside the P**** directories specified in
        dir_name"""

        cwd = os.getcwd()

        matrix_element = loop_matrix_element

        # Create the MadLoop5_resources directory if not already existing
        dirpath = os.path.join(dir_name, 'MadLoop5_resources')
        try:
            os.mkdir(dirpath)
        except os.error as error:
            logger.warning(error.strerror + " " + dirpath)

        # Create the directory PN_xx_xxxxx in the specified path
        name = "V%s" % matrix_element.get('processes')[0].shell_string()
        dirpath = os.path.join(dir_name, name)

        try:
            os.mkdir(dirpath)
        except os.error as error:
            logger.warning(error.strerror + " " + dirpath)

        try:
            os.chdir(dirpath)
        except os.error:
            logger.error('Could not cd to directory %s' % dirpath)
            return 0

        logger.info('Creating files in directory %s' % name)

        # Extract number of external particles
        (nexternal, ninitial) = matrix_element.get_nexternal_ninitial()

        calls=self.write_loop_matrix_element_v4(None,matrix_element,fortran_model)
        
        # The born matrix element, if needed
        filename = 'born_matrix.f'
        calls = self.write_bornmatrix(
            writers.FortranWriter(filename),
            matrix_element,
            fortran_model)

        filename = 'nexternal.inc'
        self.write_nexternal_file(writers.FortranWriter(filename),
                             (nexternal-2), ninitial)

        filename = 'pmass.inc'
        self.write_pmass_file(writers.FortranWriter(filename),
                         matrix_element)

        filename = 'ngraphs.inc'
        self.write_ngraphs_file(writers.FortranWriter(filename),
                           len(matrix_element.get_all_amplitudes()))

        filename = "loop_matrix.ps"
        writers.FortranWriter(filename).writelines("""C Post-helas generation loop-drawing is not ready yet.""")
        plot = draw.MultiEpsDiagramDrawer(base_objects.DiagramList(
              matrix_element.get('base_amplitude').get('loop_diagrams')[:1000]),
              filename,
              model=matrix_element.get('processes')[0].get('model'),
              amplitude='')
        logger.info("Drawing loop Feynman diagrams for " + \
                     matrix_element.get('processes')[0].nice_string(\
                                                          print_weighted=False))
        plot.draw()

        filename = "born_matrix.ps"
        plot = draw.MultiEpsDiagramDrawer(matrix_element.get('base_amplitude').\
                                             get('born_diagrams'),
                                          filename,
                                          model=matrix_element.get('processes')[0].\
                                             get('model'),
                                          amplitude='')
        logger.info("Generating born Feynman diagrams for " + \
                     matrix_element.get('processes')[0].nice_string(\
                                                          print_weighted=False))
        plot.draw()

        linkfiles = ['coupl.inc', 'mp_coupl.inc', 'mp_coupl_same_name.inc',
                     'cts_mprec.h', 'cts_mpc.h', 'MadLoopParamReader.f',
                     'MadLoopParams.inc','MadLoopCommons.f']

        for file in linkfiles:
            ln('../../%s' % file)


        os.system("ln -s ../../makefile_loop makefile")
        
# We should move to MadLoop5_resources directory from the SubProcesses
        ln(pjoin(os.path.pardir,os.path.pardir,'MadLoopParams.dat'),
                                              pjoin('..','MadLoop5_resources'))        

        linkfiles = ['mpmodule.mod']

        for file in linkfiles:
            ln('../../../lib/%s' % file)

        # Return to original PWD
        os.chdir(cwd)

        if not calls:
            calls = 0
        return calls


    #===============================================================================
    # write_coef_specs
    #===============================================================================
    def write_coef_specs_file(self, virt_me_list):
        """ writes the coef_specs.inc in the DHELAS folder. Should not be called in the 
        non-optimized mode"""
        filename = os.path.join(self.dir_path, 'Source', 'DHELAS', 'coef_specs.inc')

        general_replace_dict = {}
        general_replace_dict['max_lwf_size'] = 4 

        max_loop_vertex_ranks = [me.get_max_loop_vertex_rank() for me in virt_me_list]
        general_replace_dict['vertex_max_coefs'] = max(\
                [q_polynomial.get_number_of_coefs_for_rank(n) 
                    for n in max_loop_vertex_ranks])

        IncWriter=writers.FortranWriter(filename,'w')
        IncWriter.writelines("""INTEGER MAXLWFSIZE
                           PARAMETER (MAXLWFSIZE=%(max_lwf_size)d)
                           INTEGER VERTEXMAXCOEFS
                           PARAMETER (VERTEXMAXCOEFS=%(vertex_max_coefs)d)"""\
                           % general_replace_dict)
        IncWriter.close()
    


            <|MERGE_RESOLUTION|>--- conflicted
+++ resolved
@@ -234,7 +234,6 @@
     def copy_python_files(self):
         """copy python files required for the Template"""
 
-<<<<<<< HEAD
         files_to_copy = [ \
           pjoin('interface','amcatnlo_run_interface.py'),
           pjoin('interface','extended_cmd.py'),
@@ -255,35 +254,6 @@
           pjoin('..','models','check_param_card.py'),
           pjoin('__init__.py')
         ]
-=======
-        cp(_file_path+'/interface/amcatnlo_run_interface.py',
-                            self.dir_path+'/bin/internal/amcatnlo_run_interface.py')
-        cp(_file_path+'/interface/extended_cmd.py',
-                                  self.dir_path+'/bin/internal/extended_cmd.py')
-        cp(_file_path+'/interface/common_run_interface.py',
-                            self.dir_path+'/bin/internal/common_run_interface.py')
-        cp(_file_path+'/various/misc.py', self.dir_path+'/bin/internal/misc.py')        
-        cp(_file_path+'/various/shower_card.py', self.dir_path+'/bin/internal/shower_card.py')        
-        cp(_file_path+'/various/FO_analyse_card.py', self.dir_path+'/bin/internal/FO_analyse_card.py')        
-        cp(_file_path+'/iolibs/files.py', self.dir_path+'/bin/internal/files.py')
-        cp(_file_path+'/iolibs/save_load_object.py', 
-                              self.dir_path+'/bin/internal/save_load_object.py') 
-        cp(_file_path+'/iolibs/file_writers.py', 
-                              self.dir_path+'/bin/internal/file_writers.py')
-        cp(_file_path+'../models/check_param_card.py', 
-                              self.dir_path+'/bin/internal/check_param_card.py')
-        cp(_file_path+'/__init__.py', self.dir_path+'/bin/internal/__init__.py')
-        cp(_file_path+'/madevent/gen_crossxhtml.py', 
-                                self.dir_path+'/bin/internal/gen_crossxhtml.py')                
-        cp(_file_path+'/various/banner.py', 
-                                   self.dir_path+'/bin/internal/banner.py')
-        cp(_file_path+'/various/cluster.py', 
-                                       self.dir_path+'/bin/internal/cluster.py') 
-        cp(_file_path+'/madevent/sum_html.py', 
-                                       self.dir_path+'/bin/internal/sum_html.py') 
-        cp(_file_path+'/various/lhe_parser.py', 
-                                       self.dir_path+'/bin/internal/lhe_parser.py') 
->>>>>>> 86e94546
         cp(_file_path+'/interface/.mg5_logging.conf', 
                                  self.dir_path+'/bin/internal/me5_logging.conf')
         

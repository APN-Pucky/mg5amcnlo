################################################################################
#
# Copyright (c) 2009 The MadGraph5_aMC@NLO Development team and Contributors
#
# This file is a part of the MadGraph5_aMC@NLO project, an application which 
# automatically generates Feynman diagrams and matrix elements for arbitrary
# high-energy processes in the Standard Model and beyond.
#
# It is subject to the MadGraph5_aMC@NLO license which should accompany this 
# distribution.
#
# For more information, visit madgraph.phys.ucl.ac.be and amcatnlo.web.cern.ch
#
################################################################################
"""Methods and classes to export matrix elements to fks format."""

from distutils import dir_util
import glob
import logging
import os
import re
import shutil
import subprocess
import string
import copy
import platform

import madgraph.core.color_algebra as color
import madgraph.core.helas_objects as helas_objects
import madgraph.core.base_objects as base_objects
import madgraph.fks.fks_helas_objects as fks_helas_objects
import madgraph.fks.fks_base as fks
import madgraph.fks.fks_common as fks_common
import madgraph.iolibs.drawing_eps as draw
import madgraph.iolibs.gen_infohtml as gen_infohtml
import madgraph.iolibs.files as files
import madgraph.various.misc as misc
import madgraph.iolibs.file_writers as writers
import madgraph.iolibs.template_files as template_files
import madgraph.iolibs.ufo_expression_parsers as parsers
import madgraph.iolibs.export_v4 as export_v4
import madgraph.loop.loop_exporters as loop_exporters
import madgraph.various.q_polynomial as q_polynomial
import madgraph.various.banner as banner_mod

import aloha.create_aloha as create_aloha

import models.write_param_card as write_param_card
import models.check_param_card as check_param_card
from madgraph import MadGraph5Error, MG5DIR, InvalidCmd
from madgraph.iolibs.files import cp, ln, mv

pjoin = os.path.join

_file_path = os.path.split(os.path.dirname(os.path.realpath(__file__)))[0] + '/'
logger = logging.getLogger('madgraph.export_fks')


def make_jpeg_async(args):
    Pdir = args[0]
    old_pos = args[1]
    dir_path = args[2]
  
    devnull = os.open(os.devnull, os.O_RDWR)
  
    os.chdir(Pdir)
    subprocess.call([os.path.join(old_pos, dir_path, 'bin', 'internal', 'gen_jpeg-pl')],
                    stdout = devnull)
    os.chdir(os.path.pardir)  


#=================================================================================
# Class for used of the (non-optimized) Loop process
#=================================================================================
class ProcessExporterFortranFKS(loop_exporters.LoopProcessExporterFortranSA):
    """Class to take care of exporting a set of matrix elements to
    Fortran (v4) format."""

#===============================================================================
# copy the Template in a new directory.
#===============================================================================
    def copy_fkstemplate(self):
        """create the directory run_name as a copy of the MadEvent
        Template, and clean the directory
        For now it is just the same as copy_v4template, but it will be modified
        """
        
        mgme_dir = self.mgme_dir
        dir_path = self.dir_path
        clean =self.opt['clean']
        
        #First copy the full template tree if dir_path doesn't exit
        if not os.path.isdir(dir_path):
            if not mgme_dir:
                raise MadGraph5Error, \
                      "No valid MG_ME path given for MG4 run directory creation."
            logger.info('initialize a new directory: %s' % \
                        os.path.basename(dir_path))
            shutil.copytree(os.path.join(mgme_dir, 'Template', 'NLO'), dir_path, True)
            # distutils.dir_util.copy_tree since dir_path already exists
            dir_util.copy_tree(pjoin(self.mgme_dir, 'Template', 'Common'),dir_path)
            # Copy plot_card
            for card in ['plot_card']:
                if os.path.isfile(pjoin(self.dir_path, 'Cards',card + '.dat')):
                    try:
                        shutil.copy(pjoin(self.dir_path, 'Cards', card + '.dat'),
                                   pjoin(self.dir_path, 'Cards', card + '_default.dat'))
                    except IOError:
                        logger.warning("Failed to move " + card + ".dat to default")
            
        elif not os.path.isfile(os.path.join(dir_path, 'TemplateVersion.txt')):
            if not mgme_dir:
                raise MadGraph5Error, \
                      "No valid MG_ME path given for MG4 run directory creation."
        try:
            shutil.copy(os.path.join(mgme_dir, 'MGMEVersion.txt'), dir_path)
        except IOError:
            MG5_version = misc.get_pkg_info()
            open(os.path.join(dir_path, 'MGMEVersion.txt'), 'w').write( \
                "5." + MG5_version['version'])
        
        #Ensure that the Template is clean
        if clean:
            logger.info('remove old information in %s' % os.path.basename(dir_path))
            if os.environ.has_key('MADGRAPH_BASE'):
                subprocess.call([os.path.join('bin', 'internal', 'clean_template'), 
                                    '--web'],cwd=dir_path)
            else:
                try:
                    subprocess.call([os.path.join('bin', 'internal', 'clean_template')], \
                                                                       cwd=dir_path)
                except Exception, why:
                    raise MadGraph5Error('Failed to clean correctly %s: \n %s' \
                                                % (os.path.basename(dir_path),why))
            #Write version info
            MG_version = misc.get_pkg_info()
            open(os.path.join(dir_path, 'SubProcesses', 'MGVersion.txt'), 'w').write(
                                                              MG_version['version'])

        # We must link the CutTools to the Library folder of the active Template
        self.link_CutTools(dir_path)
        
        link_tir_libs=[]
        tir_libs=[]
        os.remove(os.path.join(self.dir_path,'SubProcesses','makefile_loop.inc'))
        dirpath = os.path.join(self.dir_path, 'SubProcesses')
        filename = pjoin(self.dir_path, 'SubProcesses','makefile_loop')
        calls = self.write_makefile_TIR(writers.MakefileWriter(filename),
                                                        link_tir_libs,tir_libs)
        os.remove(os.path.join(self.dir_path,'Source','make_opts.inc'))
        filename = pjoin(self.dir_path, 'Source','make_opts')
        calls = self.write_make_opts(writers.MakefileWriter(filename),
                                                        link_tir_libs,tir_libs)
        
        # Duplicate run_card and FO_analyse_card
        for card in ['FO_analyse_card', 'shower_card']:
            try:
                shutil.copy(pjoin(self.dir_path, 'Cards',
                                         card + '.dat'),
                           pjoin(self.dir_path, 'Cards',
                                        card + '_default.dat'))
            except IOError:
                logger.warning("Failed to copy " + card + ".dat to default")

        cwd = os.getcwd()
        dirpath = os.path.join(self.dir_path, 'SubProcesses')
        try:
            os.chdir(dirpath)
        except os.error:
            logger.error('Could not cd to directory %s' % dirpath)
            return 0

        # We add here the user-friendly MadLoop option setter.
        cpfiles= ["SubProcesses/MadLoopParamReader.f",
                  "Cards/MadLoopParams.dat",
                  "SubProcesses/MadLoopParams.inc"]
        
        for file in cpfiles:
            shutil.copy(os.path.join(self.loop_dir,'StandAlone/', file),
                        os.path.join(self.dir_path, file))
        
        shutil.copy(pjoin(self.dir_path, 'Cards','MadLoopParams.dat'),
                    pjoin(self.dir_path, 'Cards','MadLoopParams_default.dat'))

        if os.path.exists(pjoin(self.dir_path, 'Cards', 'MadLoopParams.dat')):          
                self.MadLoopparam = banner_mod.MadLoopParam(pjoin(self.dir_path, 
                                                  'Cards', 'MadLoopParams.dat'))
                # write the output file
                self.MadLoopparam.write(pjoin(self.dir_path,"SubProcesses",
                                                           "MadLoopParams.dat"))
                                       
        # We need minimal editing of MadLoopCommons.f
        MadLoopCommon = open(os.path.join(self.loop_dir,'StandAlone', 
                                    "SubProcesses","MadLoopCommons.inc")).read()
        writer = writers.FortranWriter(os.path.join(self.dir_path, 
                                             "SubProcesses","MadLoopCommons.f"))
        writer.writelines(MadLoopCommon%{
                                   'print_banner_commands':self.MadLoop_banner},
                                            context={'collier_available':False})
        writer.close()
                                       
        # Write the cts_mpc.h and cts_mprec.h files imported from CutTools
        self.write_mp_files(writers.FortranWriter('cts_mprec.h'),\
                                           writers.FortranWriter('cts_mpc.h'))

        
        # Finally make sure to turn off MC over Hel for the default mode.
        FKS_card_path = pjoin(self.dir_path,'Cards','FKS_params.dat')
        FKS_card_file = open(FKS_card_path,'r')
        FKS_card = FKS_card_file.read()
        FKS_card_file.close()
        FKS_card = re.sub(r"#NHelForMCoverHels\n-?\d+",
                                             "#NHelForMCoverHels\n-1", FKS_card)
        FKS_card_file = open(FKS_card_path,'w')
        FKS_card_file.write(FKS_card)
        FKS_card_file.close()

        # Return to original PWD
        os.chdir(cwd)
        # Copy the different python files in the Template
        self.copy_python_files()

        # We need to create the correct open_data for the pdf
        self.write_pdf_opendata()
        
    # I put it here not in optimized one, because I want to use the same makefile_loop.inc
    # Also, we overload this function (i.e. it is already defined in 
    # LoopProcessExporterFortranSA) because the path of the template makefile
    # is different.
    def write_makefile_TIR(self, writer, link_tir_libs,tir_libs,tir_include=[]):
        """ Create the file makefile_loop which links to the TIR libraries."""
            
        file = open(os.path.join(self.mgme_dir,'Template','NLO',
                                 'SubProcesses','makefile_loop.inc')).read()  
        replace_dict={}
        replace_dict['link_tir_libs']=' '.join(link_tir_libs)
        replace_dict['tir_libs']=' '.join(tir_libs)
        replace_dict['dotf']='%.f'
        replace_dict['doto']='%.o'
        replace_dict['tir_include']=' '.join(tir_include)
        file=file%replace_dict
        if writer:
            writer.writelines(file)
        else:
            return file
        
    # I put it here not in optimized one, because I want to use the same make_opts.inc
    def write_make_opts(self, writer, link_tir_libs,tir_libs):
        """ Create the file make_opts which links to the TIR libraries."""
        file = open(os.path.join(self.mgme_dir,'Template','NLO',
                                 'Source','make_opts.inc')).read()  
        replace_dict={}
        replace_dict['link_tir_libs']=' '.join(link_tir_libs)
        replace_dict['tir_libs']=' '.join(tir_libs)
        replace_dict['dotf']='%.f'
        replace_dict['doto']='%.o'
        file=file%replace_dict
        if writer:
            writer.writelines(file)
        else:
            return file

    #===========================================================================
    # copy_python_files 
    #===========================================================================        
    def copy_python_files(self):
        """copy python files required for the Template"""

        files_to_copy = [ \
          pjoin('interface','amcatnlo_run_interface.py'),
          pjoin('interface','extended_cmd.py'),
          pjoin('interface','common_run_interface.py'),
          pjoin('interface','coloring_logging.py'),
          pjoin('various','misc.py'),
          pjoin('various','shower_card.py'),
          pjoin('various','FO_analyse_card.py'),
          pjoin('various','histograms.py'),      
          pjoin('various','banner.py'),          
          pjoin('various','cluster.py'),
          pjoin('various','systematics.py'),          
          pjoin('various','lhe_parser.py'),
          pjoin('madevent','sum_html.py'),
          pjoin('madevent','gen_crossxhtml.py'),          
          pjoin('iolibs','files.py'),
          pjoin('iolibs','save_load_object.py'),
          pjoin('iolibs','file_writers.py'),
          pjoin('..','models','check_param_card.py'),
          pjoin('__init__.py')
        ]
        cp(_file_path+'/interface/.mg5_logging.conf', 
                                 self.dir_path+'/bin/internal/me5_logging.conf')
        
        for cp_file in files_to_copy:
            cp(pjoin(_file_path,cp_file),
                pjoin(self.dir_path,'bin','internal',os.path.basename(cp_file)))

    def convert_model(self, model, wanted_lorentz = [], 
                                                         wanted_couplings = []):

        super(ProcessExporterFortranFKS,self).convert_model(model, 
                                               wanted_lorentz, wanted_couplings)
        
        IGNORE_PATTERNS = ('*.pyc','*.dat','*.py~')
        try:
            shutil.rmtree(pjoin(self.dir_path,'bin','internal','ufomodel'))
        except OSError as error:
            pass
        model_path = model.get('modelpath')
        shutil.copytree(model_path, 
                               pjoin(self.dir_path,'bin','internal','ufomodel'),
                               ignore=shutil.ignore_patterns(*IGNORE_PATTERNS))
        if hasattr(model, 'restrict_card'):
            out_path = pjoin(self.dir_path, 'bin', 'internal','ufomodel',
                                                         'restrict_default.dat')
            if isinstance(model.restrict_card, check_param_card.ParamCard):
                model.restrict_card.write(out_path)
            else:
                files.cp(model.restrict_card, out_path)



    #===========================================================================
    # write_maxparticles_file
    #===========================================================================
    def write_maxparticles_file(self, writer, maxparticles):
        """Write the maxparticles.inc file for MadEvent"""

        lines = "integer max_particles, max_branch\n"
        lines += "parameter (max_particles=%d) \n" % maxparticles
        lines += "parameter (max_branch=max_particles-1)"

        # Write the file
        writer.writelines(lines)

        return True


    #===========================================================================
    # write_maxconfigs_file
    #===========================================================================
    def write_maxconfigs_file(self, writer, maxconfigs):
        """Write the maxconfigs.inc file for MadEvent"""

        lines = "integer lmaxconfigs\n"
        lines += "parameter (lmaxconfigs=%d)" % maxconfigs

        # Write the file
        writer.writelines(lines)

        return True


    #===============================================================================
    # write a procdef_mg5 (an equivalent of the MG4 proc_card.dat)
    #===============================================================================
    def write_procdef_mg5(self, file_pos, modelname, process_str):
        """ write an equivalent of the MG4 proc_card in order that all the Madevent
        Perl script of MadEvent4 are still working properly for pure MG5 run."""
        
        proc_card_template = template_files.mg4_proc_card.mg4_template
        process_template = template_files.mg4_proc_card.process_template
        process_text = ''
        coupling = ''
        new_process_content = []
        
        # First find the coupling and suppress the coupling from process_str
        #But first ensure that coupling are define whithout spaces:
        process_str = process_str.replace(' =', '=')
        process_str = process_str.replace('= ', '=')
        process_str = process_str.replace(',',' , ')
        #now loop on the element and treat all the coupling
        for info in process_str.split():
            if '=' in info:
                coupling += info + '\n'
            else:
                new_process_content.append(info)
        # Recombine the process_str (which is the input process_str without coupling
        #info)
        process_str = ' '.join(new_process_content)
        
        #format the SubProcess
        process_text += process_template.substitute({'process': process_str, \
                                                            'coupling': coupling})
        
        text = proc_card_template.substitute({'process': process_text,
                                            'model': modelname,
                                            'multiparticle':''})
        ff = open(file_pos, 'w')
        ff.write(text)
        ff.close()


    #===============================================================================
    # write a initial states map, useful for the fast PDF NLO interface
    #===============================================================================
    def write_init_map(self, file_pos, initial_states):
        """ Write an initial state process map. Each possible PDF
        combination gets an unique identifier."""
        
        text=''
        for i,e in enumerate(initial_states):
            text=text+str(i+1)+' '+str(len(e))
            for t in e:
                text=text+'   '
                try:
                    for p in t:
                        text=text+' '+str(p)
                except TypeError:
                        text=text+' '+str(t)
            text=text+'\n'
        
        ff = open(file_pos, 'w')
        ff.write(text)
        ff.close()

    def get_ME_identifier(self, matrix_element, *args, **opts):
        """ A function returning a string uniquely identifying the matrix 
        element given in argument so that it can be used as a prefix to all
        MadLoop5 subroutines and common blocks related to it. This allows
        to compile several processes into one library as requested by the 
        BLHA (Binoth LesHouches Accord) guidelines. The MadFKS design
        necessitates that there is no process prefix."""
        
        return ''

    #===============================================================================
    # write_coef_specs
    #===============================================================================
    def write_coef_specs_file(self, virt_me_list):
        """writes the coef_specs.inc in the DHELAS folder. Should not be called in the 
        non-optimized mode"""
        raise fks_common.FKSProcessError(), \
                "write_coef_specs should be called only in the loop-optimized mode"
        
        
    #===============================================================================
    # generate_directories_fks
    #===============================================================================
    def generate_directories_fks(self, matrix_element, fortran_model, me_number,
                                    me_ntot, path=os.getcwd(),OLP='MadLoop'):
        """Generate the Pxxxxx_i directories for a subprocess in MadFKS,
        including the necessary matrix.f and various helper files"""
        proc = matrix_element.born_matrix_element['processes'][0]

        if not self.model:
            self.model = matrix_element.get('processes')[0].get('model')
        
        cwd = os.getcwd()
        try:
            os.chdir(path)
        except OSError, error:
            error_msg = "The directory %s should exist in order to be able " % path + \
                        "to \"export\" in it. If you see this error message by " + \
                        "typing the command \"export\" please consider to use " + \
                        "instead the command \"output\". "
            raise MadGraph5Error, error_msg 
        
        calls = 0
        
        self.fksdirs = []
        #first make and cd the direcrory corresponding to the born process:
        borndir = "P%s" % \
        (matrix_element.get('processes')[0].shell_string())
        os.mkdir(borndir)
        os.chdir(borndir)
        logger.info('Writing files in %s (%d / %d)' % (borndir, me_number + 1, me_ntot))

## write the files corresponding to the born process in the P* directory
        self.generate_born_fks_files(matrix_element,
                fortran_model, me_number, path)

        # With NJET you want to generate the order file per subprocess and most
        # likely also generate it for each subproc.
        if OLP=='NJET':
            filename = 'OLE_order.lh'
            self.write_lh_order(filename, [matrix_element.born_matrix_element.get('processes')[0]], OLP)
        
        if matrix_element.virt_matrix_element:
                    calls += self.generate_virt_directory( \
                            matrix_element.virt_matrix_element, \
                            fortran_model, \
                            os.path.join(path, borndir))

#write the infortions for the different real emission processes

        self.write_real_matrix_elements(matrix_element, fortran_model)

        self.write_pdf_calls(matrix_element, fortran_model)

        filename = 'nFKSconfigs.inc'
        self.write_nfksconfigs_file(writers.FortranWriter(filename), 
                                    matrix_element, 
                                    fortran_model)

        filename = 'iproc.dat'
        self.write_iproc_file(writers.FortranWriter(filename),
                              me_number)

        filename = 'fks_info.inc'
        self.write_fks_info_file(writers.FortranWriter(filename), 
                                 matrix_element, 
                                 fortran_model)

        filename = 'leshouche_info.dat'
        nfksconfs,maxproc,maxflow,nexternal=\
                self.write_leshouche_info_file(filename,matrix_element)

        # if no corrections are generated ([LOonly] mode), get 
        # these variables from the born
        if nfksconfs == maxproc == maxflow == 0:
            nfksconfs = 1
            (dummylines, maxproc, maxflow) = self.get_leshouche_lines(
                    matrix_element.born_matrix_element, 1)

        filename = 'leshouche_decl.inc'
        self.write_leshouche_info_declarations(
                              writers.FortranWriter(filename), 
                              nfksconfs,maxproc,maxflow,nexternal,
                              fortran_model)
        filename = 'genps.inc'
        ngraphs = matrix_element.born_matrix_element.get_number_of_amplitudes()
        ncolor = max(1,len(matrix_element.born_matrix_element.get('color_basis')))
        self.write_genps(writers.FortranWriter(filename),maxproc,ngraphs,\
                         ncolor,maxflow,fortran_model)

        filename = 'configs_and_props_info.dat'
        nconfigs,max_leg_number=self.write_configs_and_props_info_file(
                              filename, 
                              matrix_element)

        filename = 'configs_and_props_decl.inc'
        self.write_configs_and_props_info_declarations(
                              writers.FortranWriter(filename), 
                              nconfigs,max_leg_number,nfksconfs,
                              fortran_model)
        
        filename = 'real_from_born_configs.inc'
        self.write_real_from_born_configs(
                              writers.FortranWriter(filename), 
                              matrix_element,
                              fortran_model)

        filename = 'ngraphs.inc'
        self.write_ngraphs_file(writers.FortranWriter(filename),
                            nconfigs)

#write the wrappers
        filename = 'real_me_chooser.f'
        self.write_real_me_wrapper(writers.FortranWriter(filename), 
                                   matrix_element, 
                                   fortran_model)

        filename = 'parton_lum_chooser.f'
        self.write_pdf_wrapper(writers.FortranWriter(filename), 
                                   matrix_element, 
                                   fortran_model)

        filename = 'get_color.f'
        self.write_colors_file(writers.FortranWriter(filename),
                               matrix_element)

        filename = 'nexternal.inc'
        (nexternal, ninitial) = matrix_element.get_nexternal_ninitial()
        self.write_nexternal_file(writers.FortranWriter(filename),
                             nexternal, ninitial)
        self.proc_characteristic['ninitial'] = ninitial
        self.proc_characteristic['nexternal'] = max(self.proc_characteristic['nexternal'], nexternal)
    
        filename = 'pmass.inc'
        try:
            self.write_pmass_file(writers.FortranWriter(filename),
                             matrix_element.real_processes[0].matrix_element)
        except IndexError:
            self.write_pmass_file(writers.FortranWriter(filename),
                             matrix_element.born_matrix_element)

        #draw the diagrams
        self.draw_feynman_diagrams(matrix_element)

        linkfiles = ['BinothLHADummy.f',
                     'check_poles.f',
                     'MCmasses_HERWIG6.inc',
                     'MCmasses_HERWIGPP.inc',
                     'MCmasses_PYTHIA6Q.inc',
                     'MCmasses_PYTHIA6PT.inc',
                     'MCmasses_PYTHIA8.inc',
                     'add_write_info.f',
                     'coupl.inc',
                     'cuts.f',
                     'FKS_params.dat',
                     'initial_states_map.dat',
                     'OLE_order.olc',
                     'FKSParams.inc',
                     'FKSParamReader.f',
                     'cuts.inc',
                     'unlops.inc',
                     'pythia_unlops.f',
                     'driver_mintMC.f',
                     'driver_mintFO.f',
                     'appl_interface.cc',
                     'appl_interface_dummy.f',
                     'appl_common.inc',
                     'reweight_appl.inc',
                     'fastjetfortran_madfks_core.cc',
                     'fastjetfortran_madfks_full.cc',
                     'fjcore.cc',
                     'fastjet_wrapper.f',
                     'fjcore.hh',
                     'fks_Sij.f',
                     'fks_powers.inc',
                     'fks_singular.f',
                     'veto_xsec.f',
                     'veto_xsec.inc',
                     'weight_lines.f',
                     'fks_inc_chooser.f',
                     'leshouche_inc_chooser.f',
                     'configs_and_props_inc_chooser.f',
                     'genps_fks.f',
                     'boostwdir2.f',
                     'madfks_mcatnlo.inc',
                     'open_output_files.f',
                     'open_output_files_dummy.f',
                     'HwU_dummy.f',
                     'madfks_plot.f',
                     'analysis_dummy.f',
                     'analysis_lhe.f',
                     'mint-integrator2.f',
                     'MC_integer.f',
                     'mint.inc',
                     'montecarlocounter.f',
                     'q_es.inc',
                     'recluster.cc',
                     'Boosts.h',
                     'reweight_xsec.f',
                     'reweight_xsec_events.f',
                     'reweight_xsec_events_pdf_dummy.f',
                     'iproc_map.f',
                     'run.inc',
                     'run_card.inc',
                     'setcuts.f',
                     'setscales.f',
                     'test_soft_col_limits.f',
                     'symmetry_fks_v3.f',
                     'vegas2.for',
                     'write_ajob.f',
                     'handling_lhe_events.f',
                     'write_event.f',
                     'fill_MC_mshell.f',
                     'maxparticles.inc',
                     'message.inc',
                     'initcluster.f',
                     'cluster.inc',
                     'cluster.f',
                     'reweight.f',
                     'randinit',
                     'sudakov.inc',
                     'maxconfigs.inc',
                     'timing_variables.inc']

        for file in linkfiles:
            ln('../' + file , '.')
        os.system("ln -s ../../Cards/param_card.dat .")

        #copy the makefile 
        os.system("ln -s ../makefile_fks_dir ./makefile")
        if matrix_element.virt_matrix_element:
            os.system("ln -s ../BinothLHA.f ./BinothLHA.f")
        elif OLP!='MadLoop':
            os.system("ln -s ../BinothLHA_OLP.f ./BinothLHA.f")
        else:
            os.system("ln -s ../BinothLHA_user.f ./BinothLHA.f")

<<<<<<< HEAD
=======

        #import nexternal/leshouches in Source
#        ln('nexternal.inc', '../../Source', log=False)
#        ln('born_leshouche.inc', '../../Source', log=False)


>>>>>>> cdfa26c6
        # Return to SubProcesses dir
        os.chdir(os.path.pardir)
        # Add subprocess to subproc.mg
        filename = 'subproc.mg'
        files.append_to_file(filename,
                             self.write_subproc,
                             borndir)
            
        os.chdir(cwd)
        # Generate info page
        gen_infohtml.make_info_html_nlo(self.dir_path)


        return calls

    #===========================================================================
    #  create the run_card 
    #===========================================================================
    def create_run_card(self, processes, history):
        """ """
 
        run_card = banner_mod.RunCardNLO()
        
        run_card.create_default_for_process(self.proc_characteristic, 
                                            history,
                                            processes)
        
        run_card.write(pjoin(self.dir_path, 'Cards', 'run_card_default.dat'))
        run_card.write(pjoin(self.dir_path, 'Cards', 'run_card.dat'))


    def pass_information_from_cmd(self, cmd):
        """pass information from the command interface to the exporter.
           Please do not modify any object of the interface from the exporter.
        """
        self.proc_defs = cmd._curr_proc_defs
        if hasattr(cmd,'born_processes'):
            self.born_processes = cmd.born_processes
        else:
            self.born_processes = []
        return

    def finalize(self, matrix_elements, history, mg5options, flaglist):
        """Finalize FKS directory by creating jpeg diagrams, html
                pages,proc_card_mg5.dat and madevent.tar.gz and create the MA5 card if
        necessary."""
        
        devnull = os.open(os.devnull, os.O_RDWR)
        try:
            res = misc.call([mg5options['lhapdf'], '--version'], \
                                 stdout=subprocess.PIPE, stderr=subprocess.PIPE)
        except Exception:
            res = 1
        if res != 0:
            logger.info('The value for lhapdf in the current configuration does not ' + \
                        'correspond to a valid executable.\nPlease set it correctly either in ' + \
                        'input/mg5_configuration or with "set lhapdf /path/to/lhapdf-config" ' + \
                        'and regenrate the process. \nTo avoid regeneration, edit the ' + \
                        ('%s/Cards/amcatnlo_configuration.txt file.\n' % self.dir_path ) + \
                        'Note that you can still compile and run aMC@NLO with the built-in PDFs\n')
        
        compiler_dict = {'fortran':  mg5options['fortran_compiler'],
                             'cpp':  mg5options['cpp_compiler'],
                             'f2py':  mg5options['f2py_compiler']}
        
        if 'nojpeg' in flaglist:
            makejpg = False
        else:
            makejpg = True
        output_dependencies = mg5options['output_dependencies']
        
        
        self.proc_characteristic['grouped_matrix'] = False
        self.proc_characteristic['complex_mass_scheme'] = mg5options['complex_mass_scheme']

        self.create_proc_charac()

        self.create_run_card(matrix_elements.get_processes(), history)
#        modelname = self.model.get('name')
#        if modelname == 'mssm' or modelname.startswith('mssm-'):
#            param_card = os.path.join(self.dir_path, 'Cards','param_card.dat')
#            mg5_param = os.path.join(self.dir_path, 'Source', 'MODEL', 'MG5_param.dat')
#            check_param_card.convert_to_mg5card(param_card, mg5_param)
#            check_param_card.check_valid_param_card(mg5_param)

#        # write the model functions get_mass/width_from_id
        filename = os.path.join(self.dir_path,'Source','MODEL','get_mass_width_fcts.f')
        makeinc = os.path.join(self.dir_path,'Source','MODEL','makeinc.inc')
        self.write_get_mass_width_file(writers.FortranWriter(filename), makeinc, self.model)

#        # Write maxconfigs.inc based on max of ME's/subprocess groups

        filename = os.path.join(self.dir_path,'Source','maxconfigs.inc')
        self.write_maxconfigs_file(writers.FortranWriter(filename),
                                   matrix_elements.get_max_configs())
        
#        # Write maxparticles.inc based on max of ME's/subprocess groups
        filename = os.path.join(self.dir_path,'Source','maxparticles.inc')
        self.write_maxparticles_file(writers.FortranWriter(filename),
                                     matrix_elements.get_max_particles())

        # Touch "done" file
        os.system('touch %s/done' % os.path.join(self.dir_path,'SubProcesses'))
        
        # Check for compiler
        fcompiler_chosen = self.set_fortran_compiler(compiler_dict)
        ccompiler_chosen = self.set_cpp_compiler(compiler_dict['cpp'])

        old_pos = os.getcwd()
        os.chdir(os.path.join(self.dir_path, 'SubProcesses'))
        P_dir_list = [proc for proc in os.listdir('.') if os.path.isdir(proc) and \
                                                                    proc[0] == 'P']

        devnull = os.open(os.devnull, os.O_RDWR)
        # Convert the poscript in jpg files (if authorize)
        if makejpg:
            logger.info("Generate jpeg diagrams")
            for Pdir in P_dir_list:
                os.chdir(Pdir)
                subprocess.call([os.path.join(old_pos, self.dir_path, 'bin', 'internal', 'gen_jpeg-pl')],
                                stdout = devnull)
                os.chdir(os.path.pardir)
#
        logger.info("Generate web pages")
        # Create the WebPage using perl script

        subprocess.call([os.path.join(old_pos, self.dir_path, 'bin', 'internal', 'gen_cardhtml-pl')], \
                                                                stdout = devnull)

        os.chdir(os.path.pardir)
#
#        obj = gen_infohtml.make_info_html(self.dir_path)
#        [mv(name, './HTML/') for name in os.listdir('.') if \
#                            (name.endswith('.html') or name.endswith('.jpg')) and \
#                            name != 'index.html']               
#        if online:
#            nb_channel = obj.rep_rule['nb_gen_diag']
#            open(os.path.join('./Online'),'w').write(str(nb_channel))
        
        # Write command history as proc_card_mg5
        if os.path.isdir('Cards'):
            output_file = os.path.join('Cards', 'proc_card_mg5.dat')
            history.write(output_file)

        # Duplicate run_card and FO_analyse_card
        for card in ['run_card', 'FO_analyse_card', 'shower_card']:
            try:
                shutil.copy(pjoin(self.dir_path, 'Cards',
                                         card + '.dat'),
                           pjoin(self.dir_path, 'Cards',
                                        card + '_default.dat'))
            except IOError:
                logger.warning("Failed to copy " + card + ".dat to default")


        subprocess.call([os.path.join(old_pos, self.dir_path, 'bin', 'internal', 'gen_cardhtml-pl')],
                        stdout = devnull)

        # Run "make" to generate madevent.tar.gz file
        if os.path.exists(pjoin('SubProcesses', 'subproc.mg')):
            if os.path.exists('amcatnlo.tar.gz'):
                os.remove('amcatnlo.tar.gz')
            subprocess.call([os.path.join(old_pos, self.dir_path, 'bin', 'internal', 'make_amcatnlo_tar')],
                        stdout = devnull)
#
        subprocess.call([os.path.join(old_pos, self.dir_path, 'bin', 'internal', 'gen_cardhtml-pl')],
                        stdout = devnull)

        #return to the initial dir
        os.chdir(old_pos)
        
        # Setup stdHep
        # Find the correct fortran compiler
        base_compiler= ['FC=g77','FC=gfortran']
        
        StdHep_path = pjoin(MG5DIR, 'vendor', 'StdHEP')
        
        if output_dependencies == 'external':
            # check if stdhep has to be compiled (only the first time)
            if not os.path.exists(pjoin(MG5DIR, 'vendor', 'StdHEP', 'lib', 'libstdhep.a')) or \
                not os.path.exists(pjoin(MG5DIR, 'vendor', 'StdHEP', 'lib', 'libFmcfio.a')):
                if 'FC' not in os.environ or not os.environ['FC']:
                    path = os.path.join(StdHep_path, 'src', 'make_opts')
                    text = open(path).read()
                    for base in base_compiler:
                        text = text.replace(base,'FC=%s' % fcompiler_chosen)
                    open(path, 'w').writelines(text)

                logger.info('Compiling StdHEP. This has to be done only once.')
                misc.compile(cwd = pjoin(MG5DIR, 'vendor', 'StdHEP'))
                logger.info('Done.')
            #then link the libraries in the exported dir
            files.ln(pjoin(StdHep_path, 'lib', 'libstdhep.a'), \
                                         pjoin(self.dir_path, 'MCatNLO', 'lib'))
            files.ln(pjoin(StdHep_path, 'lib', 'libFmcfio.a'), \
                                         pjoin(self.dir_path, 'MCatNLO', 'lib'))

        elif output_dependencies == 'internal':
            StdHEP_internal_path = pjoin(self.dir_path,'Source','StdHEP')
            shutil.copytree(StdHep_path,StdHEP_internal_path, symlinks=True)
            # Create the links to the lib folder
            linkfiles = ['libstdhep.a', 'libFmcfio.a']
            for file in linkfiles:
                ln(pjoin(os.path.pardir,os.path.pardir,'Source','StdHEP','lib',file),
                                  os.path.join(self.dir_path, 'MCatNLO', 'lib'))
                if 'FC' not in os.environ or not os.environ['FC']:
                    path = pjoin(StdHEP_internal_path, 'src', 'make_opts')
                    text = open(path).read()
                    for base in base_compiler:
                        text = text.replace(base,'FC=%s' % fcompiler_chosen)
                    open(path, 'w').writelines(text)
                # To avoid compiler version conflicts, we force a clean here
                misc.compile(['clean'],cwd = StdHEP_internal_path)
        
        elif output_dependencies == 'environment_paths':
            # Here the user chose to define the dependencies path in one of 
            # his environmental paths
            libStdHep = misc.which_lib('libstdhep.a')
            libFmcfio = misc.which_lib('libFmcfio.a')
            if not libStdHep is None and not libFmcfio is None:
                logger.info('MG5_aMC is using StdHep installation found at %s.'%\
                                                     os.path.dirname(libStdHep)) 
                ln(pjoin(libStdHep),pjoin(self.dir_path, 'MCatNLO', 'lib'),abspath=True)
                ln(pjoin(libFmcfio),pjoin(self.dir_path, 'MCatNLO', 'lib'),abspath=True)
            else:
                raise InvalidCmd("Could not find the location of the files"+\
                    " libstdhep.a and libFmcfio.a in you environment paths.")
            
        else:
            raise MadGraph5Error, 'output_dependencies option %s not recognized'\
                                                            %output_dependencies
           
        # Create the default MadAnalysis5 cards
        if 'madanalysis5_path' in self.opt and not \
                self.opt['madanalysis5_path'] is None and not self.proc_defs is None:
            # When using 
            processes = sum([me.get('processes') if not isinstance(me, str) else [] \
                                for me in matrix_elements.get('matrix_elements')],[])

            # Try getting the processes from the generation info directly if no ME are
            # available (as it is the case for parallel generation
            if len(processes)==0:
                processes = self.born_processes
            if len(processes)==0:
                logger.warning(
"""MG5aMC could not provide to Madanalysis5 the list of processes generated.
As a result, the default card will not be tailored to the process generated.
This typically happens when using the 'low_mem_multicore_nlo_generation' NLO generation mode.""")
            # For now, simply assign all processes to each proc_defs.
            # That shouldn't really affect the default analysis card created by MA5
            self.create_default_madanalysis5_cards(
                history, self.proc_defs, [processes,]*len(self.proc_defs),
                self.opt['madanalysis5_path'], pjoin(self.dir_path,'Cards'),
                levels =['hadron'])

    def write_real_from_born_configs(self, writer, matrix_element, fortran_model):
        """Writes the real_from_born_configs.inc file that contains
        the mapping to go for a given born configuration (that is used
        e.g. in the multi-channel phase-space integration to the
        corresponding real-emission diagram, i.e. the real emission
        diagram in which the combined ij is split in i_fks and
        j_fks."""
        lines=[]
        lines2=[]
        max_links=0
        born_me=matrix_element.born_matrix_element
        for iFKS, conf in enumerate(matrix_element.get_fks_info_list()):
            iFKS=iFKS+1
            links=conf['fks_info']['rb_links']
            max_links=max(max_links,len(links))
            for i,diags in enumerate(links):
                if not i == diags['born_conf']:
                    print links
                    raise MadGraph5Error, "born_conf should be canonically ordered"
            real_configs=', '.join(['%d' % int(diags['real_conf']+1) for diags in links])
            lines.append("data (real_from_born_conf(irfbc,%d),irfbc=1,%d) /%s/" \
                             % (iFKS,len(links),real_configs))

        # this is for 'LOonly' processes; in this case, a fake configuration 
        # with all the born diagrams is written
        if not matrix_element.get_fks_info_list():
            # compute (again) the number of configurations at the born
            base_diagrams = born_me.get('base_amplitude').get('diagrams')
            minvert = min([max([len(vert.get('legs')) for vert in \
                                    diag.get('vertices')]) for diag in base_diagrams])
    
            for idiag, diag in enumerate(base_diagrams):
                if any([len(vert.get('legs')) > minvert for vert in
                        diag.get('vertices')]):
                # Only 3-vertices allowed in configs.inc
                    continue
                max_links = max_links + 1
                
            real_configs=', '.join(['%d' % i for i in range(1, max_links+1)])
            lines.append("data (real_from_born_conf(irfbc,%d),irfbc=1,%d) /%s/" \
                             % (1,max_links,real_configs))

        lines2.append("integer irfbc")
        lines2.append("integer real_from_born_conf(%d,%d)" \
                         % (max_links, max(len(matrix_element.get_fks_info_list()),1)))
        # Write the file
        writer.writelines(lines2+lines)


    #===============================================================================
    # write_get_mass_width_file
    #===============================================================================
    #test written
    def write_get_mass_width_file(self, writer, makeinc, model):
        """Write the get_mass_width_file.f file for MG4.
        Also update the makeinc.inc file
        """
        mass_particles = [p for p in model['particles'] if p['mass'].lower() != 'zero'] 
        width_particles = [p for p in model['particles'] if p['width'].lower() != 'zero'] 
        
        iflines_mass = ''
        iflines_width = ''

        for i, part in enumerate(mass_particles):
            if i == 0:
                ifstring = 'if'
            else:
                ifstring = 'else if'
            if part['self_antipart']:
                iflines_mass += '%s (id.eq.%d) then\n' % \
                        (ifstring, part.get_pdg_code())
            else:
                iflines_mass += '%s (id.eq.%d.or.id.eq.%d) then\n' % \
                        (ifstring, part.get_pdg_code(), part.get_anti_pdg_code())
            iflines_mass += 'get_mass_from_id=abs(%s)\n' % part.get('mass')

        for i, part in enumerate(width_particles):
            if i == 0:
                ifstring = 'if'
            else:
                ifstring = 'else if'
            if part['self_antipart']:
                iflines_width += '%s (id.eq.%d) then\n' % \
                        (ifstring, part.get_pdg_code())
            else:
                iflines_width += '%s (id.eq.%d.or.id.eq.%d) then\n' % \
                        (ifstring, part.get_pdg_code(), part.get_anti_pdg_code())
            iflines_width += 'get_width_from_id=abs(%s)\n' % part.get('width')

        # Make sure it compiles with an if-statement if the above lists are empty
        if len(mass_particles)==0:
            iflines_mass = 'if (.True.) then\n'

        if len(width_particles)==0:
            iflines_width = 'if (.True.) then\n'

        replace_dict = {'iflines_mass' : iflines_mass,
                        'iflines_width' : iflines_width}

        file = open(os.path.join(_file_path, \
                          'iolibs/template_files/get_mass_width_fcts.inc')).read()
        file = file % replace_dict
        
        # Write the file
        writer.writelines(file)

        # update the makeinc
        makeinc_content = open(makeinc).read()
        makeinc_content = makeinc_content.replace('MODEL = ', 'MODEL = get_mass_width_fcts.o ')
        open(makeinc, 'w').write(makeinc_content)

        return 


    def write_configs_and_props_info_declarations(self, writer, max_iconfig, max_leg_number, nfksconfs, fortran_model):
        """writes the declarations for the variables relevant for configs_and_props
        """
        lines = []
        lines.append("integer ifr,lmaxconfigs_used,max_branch_used")
        lines.append("parameter (lmaxconfigs_used=%4d)" % max_iconfig)
        lines.append("parameter (max_branch_used =%4d)" % -max_leg_number)
        lines.append("integer mapconfig_d(%3d,0:lmaxconfigs_used)" % nfksconfs)
        lines.append("integer iforest_d(%3d,2,-max_branch_used:-1,lmaxconfigs_used)" % nfksconfs)
        lines.append("integer sprop_d(%3d,-max_branch_used:-1,lmaxconfigs_used)" % nfksconfs)
        lines.append("integer tprid_d(%3d,-max_branch_used:-1,lmaxconfigs_used)" % nfksconfs)
        lines.append("double precision pmass_d(%3d,-max_branch_used:-1,lmaxconfigs_used)" % nfksconfs)
        lines.append("double precision pwidth_d(%3d,-max_branch_used:-1,lmaxconfigs_used)" % nfksconfs)
        lines.append("integer pow_d(%3d,-max_branch_used:-1,lmaxconfigs_used)" % nfksconfs)

        writer.writelines(lines)


    def write_configs_and_props_info_file(self, filename, matrix_element):
        """writes the configs_and_props_info.inc file that cointains
        all the (real-emission) configurations (IFOREST) as well as
        the masses and widths of intermediate particles"""
        lines = []
        lines.append("# C -> MAPCONFIG_D") 
        lines.append("# F/D -> IFOREST_D") 
        lines.append("# S -> SPROP_D") 
        lines.append("# T -> TPRID_D") 
        lines.append("# M -> PMASS_D/PWIDTH_D") 
        lines.append("# P -> POW_D") 
        lines2 = []
        (nexternal, ninitial) = matrix_element.get_nexternal_ninitial()

        max_iconfig=0
        max_leg_number=0

        ########################################################
        # this is for standard processes with [(real=)XXX]
        ########################################################
        for iFKS, conf in enumerate(matrix_element.get_fks_info_list()):
            iFKS=iFKS+1
            iconfig = 0
            s_and_t_channels = []
            mapconfigs = []
            fks_matrix_element=matrix_element.real_processes[conf['n_me'] - 1].matrix_element
            base_diagrams = fks_matrix_element.get('base_amplitude').get('diagrams')
            model = fks_matrix_element.get('base_amplitude').get('process').get('model')
            minvert = min([max([len(vert.get('legs')) for vert in \
                                    diag.get('vertices')]) for diag in base_diagrams])
    
            lines.append("# ")
            lines.append("# nFKSprocess %d" % iFKS)
            for idiag, diag in enumerate(base_diagrams):
                if any([len(vert.get('legs')) > minvert for vert in
                        diag.get('vertices')]):
                # Only 3-vertices allowed in configs.inc
                    continue
                iconfig = iconfig + 1
                helas_diag = fks_matrix_element.get('diagrams')[idiag]
                mapconfigs.append(helas_diag.get('number'))
                lines.append("# Diagram %d for nFKSprocess %d" % \
                                 (helas_diag.get('number'),iFKS))
                # Correspondance between the config and the amplitudes
                lines.append("C   %4d   %4d   %4d " % (iFKS,iconfig,
                                                           helas_diag.get('number')))
    
                # Need to reorganize the topology so that we start with all
                # final state external particles and work our way inwards
                schannels, tchannels = helas_diag.get('amplitudes')[0].\
                    get_s_and_t_channels(ninitial, model, 990)
    
                s_and_t_channels.append([schannels, tchannels])
    
                # Write out propagators for s-channel and t-channel vertices
                allchannels = schannels
                if len(tchannels) > 1:
                    # Write out tchannels only if there are any non-trivial ones
                    allchannels = schannels + tchannels
    
                for vert in allchannels:
                    daughters = [leg.get('number') for leg in vert.get('legs')[:-1]]
                    last_leg = vert.get('legs')[-1]
                    lines.append("F   %4d   %4d   %4d   %4d" % \
                                     (iFKS,last_leg.get('number'), iconfig, len(daughters)))
                    for d in daughters:
                        lines.append("D   %4d" % d)
                    if vert in schannels:
                        lines.append("S   %4d   %4d   %4d   %10d" % \
                                         (iFKS,last_leg.get('number'), iconfig,
                                          last_leg.get('id')))
                    elif vert in tchannels[:-1]:
                        lines.append("T   %4d   %4d   %4d   %10d" % \
                                         (iFKS,last_leg.get('number'), iconfig,
                                          abs(last_leg.get('id'))))

                # update what the array sizes (mapconfig,iforest,etc) will be
                    max_leg_number = min(max_leg_number,last_leg.get('number'))
                max_iconfig = max(max_iconfig,iconfig)
    
            # Write out number of configs
            lines.append("# Number of configs for nFKSprocess %d" % iFKS)
            lines.append("C   %4d   %4d   %4d" % (iFKS,0,iconfig))
            
            # write the props.inc information
            lines2.append("# ")
            particle_dict = fks_matrix_element.get('processes')[0].get('model').\
                get('particle_dict')
    
            for iconf, configs in enumerate(s_and_t_channels):
                for vertex in configs[0] + configs[1][:-1]:
                    leg = vertex.get('legs')[-1]
                    if leg.get('id') not in particle_dict:
                        # Fake propagator used in multiparticle vertices
                        pow_part = 0
                    else:
                        particle = particle_dict[leg.get('id')]
    
                        pow_part = 1 + int(particle.is_boson())
    
                    lines2.append("M   %4d   %4d   %4d   %10d " % \
                                     (iFKS,leg.get('number'), iconf + 1, leg.get('id')))
                    lines2.append("P   %4d   %4d   %4d   %4d " % \
                                     (iFKS,leg.get('number'), iconf + 1, pow_part))

        ########################################################
        # this is for [LOonly=XXX]
        ########################################################
        if not matrix_element.get_fks_info_list():
            born_me = matrix_element.born_matrix_element
            # as usual, in this case we assume just one FKS configuration 
            # exists with diagrams corresponding to born ones X the ij -> i,j
            # splitting. Here j is chosen to be the last colored particle in
            # the particle list
            bornproc = born_me.get('processes')[0]
            colors = [l.get('color') for l in bornproc.get('legs')] 

            fks_i = len(colors)
            # use the last colored particle if it exists, or 
            # just the last
            fks_j=1
            for cpos, col in enumerate(colors):
                if col != 1:
                    fks_j = cpos+1
                    fks_j_id = [l.get('id') for l in bornproc.get('legs')][cpos]

            # for the moment, if j is initial-state, we do nothing
            if fks_j > ninitial:
                iFKS=1
                iconfig = 0
                s_and_t_channels = []
                mapconfigs = []
                base_diagrams = born_me.get('base_amplitude').get('diagrams')
                model = born_me.get('base_amplitude').get('process').get('model')
                minvert = min([max([len(vert.get('legs')) for vert in \
                                        diag.get('vertices')]) for diag in base_diagrams])
        
                lines.append("# ")
                lines.append("# nFKSprocess %d" % iFKS)
                for idiag, diag in enumerate(base_diagrams):
                    if any([len(vert.get('legs')) > minvert for vert in
                            diag.get('vertices')]):
                    # Only 3-vertices allowed in configs.inc
                        continue
                    iconfig = iconfig + 1
                    helas_diag = born_me.get('diagrams')[idiag]
                    mapconfigs.append(helas_diag.get('number'))
                    lines.append("# Diagram %d for nFKSprocess %d" % \
                                     (helas_diag.get('number'),iFKS))
                    # Correspondance between the config and the amplitudes
                    lines.append("C   %4d   %4d   %4d " % (iFKS,iconfig,
                                                           helas_diag.get('number')))

                    # Need to reorganize the topology so that we start with all
                    # final state external particles and work our way inwards
                    schannels, tchannels = helas_diag.get('amplitudes')[0].\
                        get_s_and_t_channels(ninitial, model, 990)
        
                    s_and_t_channels.append([schannels, tchannels])

                    #the first thing to write is the splitting ij -> i,j
                    lines.append("F   %4d   %4d   %4d   %4d" % \
                                     (iFKS,-1,iconfig,2))
                                     #(iFKS,last_leg.get('number'), iconfig, len(daughters)))
                    lines.append("D   %4d" % nexternal)
                    lines.append("D   %4d" % fks_j)
                    lines.append("S   %4d   %4d   %4d   %10d" % \
                                         (iFKS,-1, iconfig,fks_j_id)) 
                    # now we continue with all the other vertices of the diagrams;
                    # we need to shift the 'last_leg' by 1 and replace leg fks_j with -1

                    # Write out propagators for s-channel and t-channel vertices
                    allchannels = schannels
                    if len(tchannels) > 1:
                        # Write out tchannels only if there are any non-trivial ones
                        allchannels = schannels + tchannels

                    for vert in allchannels:
                        daughters = [leg.get('number') for leg in vert.get('legs')[:-1]]
                        last_leg = vert.get('legs')[-1]
                        lines.append("F   %4d   %4d   %4d   %4d" % \
                                         (iFKS,last_leg.get('number')-1, iconfig, len(daughters)))

                        # legs with negative number in daughters have to be shifted by -1
                        for i_dau in range(len(daughters)):
                            if daughters[i_dau] < 0:
                                daughters[i_dau] += -1
                        # finally relable fks with -1 if it appears in daughters
                        if fks_j in daughters:
                            daughters[daughters.index(fks_j)] = -1
                        for d in daughters:
                            lines.append("D   %4d" % d)
                        if vert in schannels:
                            lines.append("S   %4d   %4d   %4d   %10d" % \
                                             (iFKS,last_leg.get('number')-1, iconfig,
                                              last_leg.get('id')))
                        elif vert in tchannels[:-1]:
                            lines.append("T   %4d   %4d   %4d   %10d" % \
                                             (iFKS,last_leg.get('number')-1, iconfig,
                                              abs(last_leg.get('id'))))

                        # update what the array sizes (mapconfig,iforest,etc) will be
                        max_leg_number = min(max_leg_number,last_leg.get('number')-1)
                    max_iconfig = max(max_iconfig,iconfig)
        
                # Write out number of configs
                lines.append("# Number of configs for nFKSprocess %d" % iFKS)
                lines.append("C   %4d   %4d   %4d" % (iFKS,0,iconfig))

                # write the props.inc information
                lines2.append("# ")
                particle_dict = born_me.get('processes')[0].get('model').\
                    get('particle_dict')
        
                for iconf, configs in enumerate(s_and_t_channels):
                    lines2.append("M   %4d   %4d   %4d   %10d " % \
                                    (iFKS,-1, iconf + 1, fks_j_id))
                    pow_part = 1 + int(particle_dict[fks_j_id].is_boson())
                    lines2.append("P   %4d   %4d   %4d   %4d " % \
                                    (iFKS,-1, iconf + 1, pow_part))
                    for vertex in configs[0] + configs[1][:-1]:
                        leg = vertex.get('legs')[-1]
                        if leg.get('id') not in particle_dict:
                            # Fake propagator used in multiparticle vertices
                            pow_part = 0
                        else:
                            particle = particle_dict[leg.get('id')]
        
                            pow_part = 1 + int(particle.is_boson())
        
                        lines2.append("M   %4d   %4d   %4d   %10d " % \
                                         (iFKS,leg.get('number')-1, iconf + 1, leg.get('id')))
                        lines2.append("P   %4d   %4d   %4d   %4d " % \
                                         (iFKS,leg.get('number')-1, iconf + 1, pow_part))
    
        # Write the file
        open(filename,'w').write('\n'.join(lines+lines2))

        return max_iconfig, max_leg_number


    def write_leshouche_info_declarations(self, writer, nfksconfs, 
                                  maxproc, maxflow, nexternal, fortran_model):
        """writes the declarations for the variables relevant for leshouche_info
        """
        lines = []
        lines.append('integer maxproc_used, maxflow_used')
        lines.append('parameter (maxproc_used = %d)' % maxproc)
        lines.append('parameter (maxflow_used = %d)' % maxflow)
        lines.append('integer idup_d(%d,%d,maxproc_used)' % (nfksconfs, nexternal))
        lines.append('integer mothup_d(%d,%d,%d,maxproc_used)' % (nfksconfs, 2, nexternal))
        lines.append('integer icolup_d(%d,%d,%d,maxflow_used)' % (nfksconfs, 2, nexternal))
        lines.append('integer niprocs_d(%d)' % (nfksconfs))

        writer.writelines(lines)


    def write_genps(self, writer, maxproc,ngraphs,ncolor,maxflow, fortran_model):
        """writes the genps.inc file
        """
        lines = []
        lines.append("include 'maxparticles.inc'")
        lines.append("include 'maxconfigs.inc'")
        lines.append("integer maxproc,ngraphs,ncolor,maxflow")
        lines.append("parameter (maxproc=%d,ngraphs=%d,ncolor=%d,maxflow=%d)" % \
                     (maxproc,ngraphs,ncolor,maxflow))
        writer.writelines(lines)


    def write_leshouche_info_file(self, filename, matrix_element):
        """writes the leshouche_info.inc file which contains 
        the LHA informations for all the real emission processes
        """
        lines = []
        lines.append("# I -> IDUP_D")
        lines.append("# M -> MOTHUP_D")
        lines.append("# C -> ICOLUP_D")
        nfksconfs = len(matrix_element.get_fks_info_list())
        (nexternal, ninitial) = matrix_element.get_nexternal_ninitial()

        maxproc = 0
        maxflow = 0
        for i, conf in enumerate(matrix_element.get_fks_info_list()):
#        for i, real in enumerate(matrix_element.real_processes):
            (newlines, nprocs, nflows) = self.get_leshouche_lines(
                    matrix_element.real_processes[conf['n_me'] - 1].matrix_element, i + 1)
            lines.extend(newlines)
            maxproc = max(maxproc, nprocs)
            maxflow = max(maxflow, nflows)

        # this is for LOonly
        if not matrix_element.get_fks_info_list():
            (newlines, nprocs, nflows) = self.get_leshouche_lines_dummy(matrix_element.born_matrix_element, 1)
            lines.extend(newlines)

        # Write the file
        open(filename,'w').write('\n'.join(lines))

        return nfksconfs, maxproc, maxflow, nexternal


    def write_pdf_wrapper(self, writer, matrix_element, fortran_model):
        """writes the wrapper which allows to chose among the different real matrix elements"""

        file = \
"""double precision function dlum()
implicit none
integer nfksprocess
common/c_nfksprocess/nfksprocess
"""
        if matrix_element.real_processes:
            for n, info in enumerate(matrix_element.get_fks_info_list()):
                file += \
"""if (nfksprocess.eq.%(n)d) then
call dlum_%(n_me)d(dlum)
else""" % {'n': n + 1, 'n_me' : info['n_me']}
            file += \
"""
write(*,*) 'ERROR: invalid n in dlum :', nfksprocess
stop
endif
return
end
"""
        else:
            file+= \
"""call dlum_0(dlum)
return
end
"""

        # Write the file
        writer.writelines(file)
        return 0


    def write_real_me_wrapper(self, writer, matrix_element, fortran_model):
        """writes the wrapper which allows to chose among the different real matrix elements"""

        file = \
"""subroutine smatrix_real(p, wgt)
implicit none
include 'nexternal.inc'
double precision p(0:3, nexternal)
double precision wgt
integer nfksprocess
common/c_nfksprocess/nfksprocess
"""
        for n, info in enumerate(matrix_element.get_fks_info_list()):
            file += \
"""if (nfksprocess.eq.%(n)d) then
call smatrix_%(n_me)d(p, wgt)
else""" % {'n': n + 1, 'n_me' : info['n_me']}

        if matrix_element.real_processes:
            file += \
"""
write(*,*) 'ERROR: invalid n in real_matrix :', nfksprocess
stop
endif
return
end
"""
        else:
            file += \
"""
wgt=0d0
return
end
"""
        # Write the file
        writer.writelines(file)
        return 0


    def draw_feynman_diagrams(self, matrix_element):
        """Create the ps files containing the feynman diagrams for the born process,
        as well as for all the real emission processes"""

        filename = 'born.ps'
        plot = draw.MultiEpsDiagramDrawer(matrix_element.born_matrix_element.\
                                    get('base_amplitude').get('diagrams'),
                                    filename,
                                    model=matrix_element.born_matrix_element.\
                                    get('processes')[0].get('model'),
                                    amplitude=True, diagram_type='born')
        plot.draw()

        for n, fksreal in enumerate(matrix_element.real_processes):
            filename = 'matrix_%d.ps' % (n + 1)
            plot = draw.MultiEpsDiagramDrawer(fksreal.matrix_element.\
                                        get('base_amplitude').get('diagrams'),
                                        filename,
                                        model=fksreal.matrix_element.\
                                        get('processes')[0].get('model'),
                                        amplitude=True, diagram_type='real')
            plot.draw()


    def write_real_matrix_elements(self, matrix_element, fortran_model):
        """writes the matrix_i.f files which contain the real matrix elements""" 



        for n, fksreal in enumerate(matrix_element.real_processes):
            filename = 'matrix_%d.f' % (n + 1)
            self.write_matrix_element_fks(writers.FortranWriter(filename),
                                            fksreal.matrix_element, n + 1, 
                                            fortran_model)

    def write_pdf_calls(self, matrix_element, fortran_model):
        """writes the parton_lum_i.f files which contain the real matrix elements.
        If no real emission existst, write the one for the born""" 

        if matrix_element.real_processes:
            for n, fksreal in enumerate(matrix_element.real_processes):
                filename = 'parton_lum_%d.f' % (n + 1)
                self.write_pdf_file(writers.FortranWriter(filename),
                                                fksreal.matrix_element, n + 1, 
                                                fortran_model)
        else:
                filename = 'parton_lum_0.f'
                self.write_pdf_file(writers.FortranWriter(filename),
                                                matrix_element.born_matrix_element, 0, 
                                                fortran_model)


    def generate_born_fks_files(self, matrix_element, fortran_model, me_number, path):
        """generates the files needed for the born amplitude in the P* directory, which will
        be needed by the P* directories"""
        pathdir = os.getcwd()

        filename = 'born.f'
        calls_born, ncolor_born = \
            self.write_born_fks(writers.FortranWriter(filename),\
                             matrix_element,
                             fortran_model)

        filename = 'born_hel.f'
        self.write_born_hel(writers.FortranWriter(filename),\
                             matrix_element,
                             fortran_model)


        filename = 'born_conf.inc'
        nconfigs, mapconfigs, s_and_t_channels = \
                    self.write_configs_file(
                    writers.FortranWriter(filename),
                    matrix_element.born_matrix_element, 
                    fortran_model)

        filename = 'born_props.inc'
        self.write_props_file(writers.FortranWriter(filename),
                         matrix_element.born_matrix_element,
                         fortran_model,
                            s_and_t_channels)
    
        filename = 'born_decayBW.inc'
        self.write_decayBW_file(writers.FortranWriter(filename),
                            s_and_t_channels)

        filename = 'born_leshouche.inc'
        nflows = self.write_leshouche_file(writers.FortranWriter(filename),
                             matrix_element.born_matrix_element,
                             fortran_model)
    
        filename = 'born_nhel.inc'
        self.write_born_nhel_file(writers.FortranWriter(filename),
                           matrix_element.born_matrix_element, nflows,
                           fortran_model,
                           ncolor_born)
    
        filename = 'born_ngraphs.inc'
        self.write_ngraphs_file(writers.FortranWriter(filename),
                    matrix_element.born_matrix_element.get_number_of_amplitudes())

        filename = 'ncombs.inc'
        self.write_ncombs_file(writers.FortranWriter(filename),
                               matrix_element.born_matrix_element,
                               fortran_model)

        filename = 'born_maxamps.inc'
        maxamps = len(matrix_element.get('diagrams'))
        maxflows = ncolor_born
        self.write_maxamps_file(writers.FortranWriter(filename),
                           maxamps,
                           maxflows,
                           max([len(matrix_element.get('processes')) for me in \
                                matrix_element.born_matrix_element]),1)

        filename = 'config_subproc_map.inc'
        self.write_config_subproc_map_file(writers.FortranWriter(filename),
                                           s_and_t_channels)

        filename = 'coloramps.inc'
        self.write_coloramps_file(writers.FortranWriter(filename),
                             mapconfigs,
                             matrix_element.born_matrix_element,
                             fortran_model)
        
        #write the sborn_sf.f and the b_sf_files
        filename = ['sborn_sf.f', 'sborn_sf_dum.f']
        for i, links in enumerate([matrix_element.color_links, []]):
            self.write_sborn_sf(writers.FortranWriter(filename[i]),
                                                links,
                                                fortran_model)
        self.color_link_files = [] 
        for i in range(len(matrix_element.color_links)):
            filename = 'b_sf_%3.3d.f' % (i + 1)              
            self.color_link_files.append(filename)
            self.write_b_sf_fks(writers.FortranWriter(filename),
                         matrix_element, i,
                         fortran_model)


    def generate_virtuals_from_OLP(self,process_list,export_path, OLP):
        """Generates the library for computing the loop matrix elements
        necessary for this process using the OLP specified."""
        
        # Start by writing the BLHA order file
        virtual_path = pjoin(export_path,'OLP_virtuals')
        if not os.path.exists(virtual_path):
            os.makedirs(virtual_path)
        filename = os.path.join(virtual_path,'OLE_order.lh')
        self.write_lh_order(filename, process_list, OLP)

        fail_msg='Generation of the virtuals with %s failed.\n'%OLP+\
            'Please check the virt_generation.log file in %s.'\
                                 %str(pjoin(virtual_path,'virt_generation.log'))

        # Perform some tasks specific to certain OLP's
        if OLP=='GoSam':
            cp(pjoin(self.mgme_dir,'Template','loop_material','OLP_specifics',
                             'GoSam','makevirt'),pjoin(virtual_path,'makevirt'))
            cp(pjoin(self.mgme_dir,'Template','loop_material','OLP_specifics',
                             'GoSam','gosam.rc'),pjoin(virtual_path,'gosam.rc'))
            ln(pjoin(export_path,'Cards','param_card.dat'),virtual_path)
            # Now generate the process
            logger.info('Generating the loop matrix elements with %s...'%OLP)
            virt_generation_log = \
                            open(pjoin(virtual_path,'virt_generation.log'), 'w')
            retcode = subprocess.call(['./makevirt'],cwd=virtual_path, 
                            stdout=virt_generation_log, stderr=virt_generation_log)
            virt_generation_log.close()
            # Check what extension is used for the share libraries on this system
            possible_other_extensions = ['so','dylib']
            shared_lib_ext='so'
            for ext in possible_other_extensions:
                if os.path.isfile(pjoin(virtual_path,'Virtuals','lib',
                                                            'libgolem_olp.'+ext)):
                    shared_lib_ext = ext

            # Now check that everything got correctly generated
            files_to_check = ['olp_module.mod',str(pjoin('lib',
                                                'libgolem_olp.'+shared_lib_ext))]
            if retcode != 0 or any([not os.path.exists(pjoin(virtual_path,
                                       'Virtuals',f)) for f in files_to_check]):
                raise fks_common.FKSProcessError(fail_msg)
            # link the library to the lib folder
            ln(pjoin(virtual_path,'Virtuals','lib','libgolem_olp.'+shared_lib_ext),
                                                       pjoin(export_path,'lib'))
            
        # Specify in make_opts the right library necessitated by the OLP
        make_opts_content=open(pjoin(export_path,'Source','make_opts')).read()
        make_opts=open(pjoin(export_path,'Source','make_opts'),'w')
        if OLP=='GoSam':
            if platform.system().lower()=='darwin':
                # On mac the -rpath is not supported and the path of the dynamic
                # library is automatically wired in the executable
                make_opts_content=make_opts_content.replace('libOLP=',
                                                          'libOLP=-Wl,-lgolem_olp')
            else:
                # On other platforms the option , -rpath= path to libgolem.so is necessary
                # Using a relative path is not ideal because the file libgolem.so is not
                # copied on the worker nodes.
#                make_opts_content=make_opts_content.replace('libOLP=',
#                                      'libOLP=-Wl,-rpath=../$(LIBDIR) -lgolem_olp')
                # Using the absolute path is working in the case where the disk of the 
                # front end machine is mounted on all worker nodes as well.
                make_opts_content=make_opts_content.replace('libOLP=', 
                 'libOLP=-Wl,-rpath='+str(pjoin(export_path,'lib'))+' -lgolem_olp')
            
            
        make_opts.write(make_opts_content)
        make_opts.close()

        # A priori this is generic to all OLP's
        
        # Parse the contract file returned and propagate the process label to
        # the include of the BinothLHA.f file            
        proc_to_label = self.parse_contract_file(
                                            pjoin(virtual_path,'OLE_order.olc'))

        self.write_BinothLHA_inc(process_list,proc_to_label,\
                                              pjoin(export_path,'SubProcesses'))
        
        # Link the contract file to within the SubProcess directory
        ln(pjoin(virtual_path,'OLE_order.olc'),pjoin(export_path,'SubProcesses'))
        
    def write_BinothLHA_inc(self, processes, proc_to_label, SubProcPath):
        """ Write the file Binoth_proc.inc in each SubProcess directory so as 
        to provide the right process_label to use in the OLP call to get the
        loop matrix element evaluation. The proc_to_label is the dictionary of
        the format of the one returned by the function parse_contract_file."""
        
        for proc in processes:
            name = "P%s"%proc.shell_string()
            proc_pdgs=(tuple([leg.get('id') for leg in proc.get('legs') if \
                                                         not leg.get('state')]),
                       tuple([leg.get('id') for leg in proc.get('legs') if \
                                                             leg.get('state')]))                             
            incFile = open(pjoin(SubProcPath, name,'Binoth_proc.inc'),'w')
            try:
                incFile.write(
"""      INTEGER PROC_LABEL
      PARAMETER (PROC_LABEL=%d)"""%(proc_to_label[proc_pdgs]))
            except KeyError:
                raise fks_common.FKSProcessError('Could not found the target'+\
                  ' process %s > %s in '%(str(proc_pdgs[0]),str(proc_pdgs[1]))+\
                          ' the proc_to_label argument in write_BinothLHA_inc.')
            incFile.close()

    def parse_contract_file(self, contract_file_path):
        """ Parses the BLHA contract file, make sure all parameters could be 
        understood by the OLP and return a mapping of the processes (characterized
        by the pdg's of the initial and final state particles) to their process
        label. The format of the mapping is {((in_pdgs),(out_pdgs)):proc_label}.
        """
        
        proc_def_to_label = {}
        
        if not os.path.exists(contract_file_path):
            raise fks_common.FKSProcessError('Could not find the contract file'+\
                                 ' OLE_order.olc in %s.'%str(contract_file_path))

        comment_re=re.compile(r"^\s*#")
        proc_def_re=re.compile(
            r"^(?P<in_pdgs>(\s*-?\d+\s*)+)->(?P<out_pdgs>(\s*-?\d+\s*)+)\|"+
            r"\s*(?P<proc_class>\d+)\s*(?P<proc_label>\d+)\s*$")
        line_OK_re=re.compile(r"^.*\|\s*OK")
        for line in file(contract_file_path):
            # Ignore comments
            if not comment_re.match(line) is None:
                continue
            # Check if it is a proc definition line
            proc_def = proc_def_re.match(line)
            if not proc_def is None:
                if int(proc_def.group('proc_class'))!=1:
                    raise fks_common.FKSProcessError(
'aMCatNLO can only handle loop processes generated by the OLP which have only '+\
' process class attribute. Found %s instead in: \n%s'\
                                           %(proc_def.group('proc_class'),line))
                in_pdgs=tuple([int(in_pdg) for in_pdg in \
                                             proc_def.group('in_pdgs').split()])
                out_pdgs=tuple([int(out_pdg) for out_pdg in \
                                            proc_def.group('out_pdgs').split()])
                proc_def_to_label[(in_pdgs,out_pdgs)]=\
                                               int(proc_def.group('proc_label'))
                continue
            # For the other types of line, just make sure they end with | OK
            if line_OK_re.match(line) is None:
                raise fks_common.FKSProcessError(
                      'The OLP could not process the following line: \n%s'%line)
        
        return proc_def_to_label
            
                                
    def generate_virt_directory(self, loop_matrix_element, fortran_model, dir_name):
        """writes the V**** directory inside the P**** directories specified in
        dir_name"""

        cwd = os.getcwd()

        matrix_element = loop_matrix_element

        # Create the MadLoop5_resources directory if not already existing
        dirpath = os.path.join(dir_name, 'MadLoop5_resources')
        try:
            os.mkdir(dirpath)
        except os.error as error:
            logger.warning(error.strerror + " " + dirpath)

        # Create the directory PN_xx_xxxxx in the specified path
        name = "V%s" % matrix_element.get('processes')[0].shell_string()
        dirpath = os.path.join(dir_name, name)

        try:
            os.mkdir(dirpath)
        except os.error as error:
            logger.warning(error.strerror + " " + dirpath)

        try:
            os.chdir(dirpath)
        except os.error:
            logger.error('Could not cd to directory %s' % dirpath)
            return 0

        logger.info('Creating files in directory %s' % name)

        # Extract number of external particles
        (nexternal, ninitial) = matrix_element.get_nexternal_ninitial()

        calls=self.write_loop_matrix_element_v4(None,matrix_element,fortran_model)
        # The born matrix element, if needed
        filename = 'born_matrix.f'
        calls = self.write_bornmatrix(
            writers.FortranWriter(filename),
            matrix_element,
            fortran_model)

        filename = 'nexternal.inc'
        self.write_nexternal_file(writers.FortranWriter(filename),
                             nexternal, ninitial)

        filename = 'pmass.inc'
        self.write_pmass_file(writers.FortranWriter(filename),
                         matrix_element)

        filename = 'ngraphs.inc'
        self.write_ngraphs_file(writers.FortranWriter(filename),
                           len(matrix_element.get_all_amplitudes()))

        filename = "loop_matrix.ps"
        plot = draw.MultiEpsDiagramDrawer(base_objects.DiagramList(
              matrix_element.get('base_amplitude').get('loop_diagrams')[:1000]),
              filename,
              model=matrix_element.get('processes')[0].get('model'),
              amplitude='')
        logger.info("Drawing loop Feynman diagrams for " + \
            matrix_element.get('processes')[0].nice_string(print_weighted=False))
        plot.draw()

        filename = "born_matrix.ps"
        plot = draw.MultiEpsDiagramDrawer(matrix_element.get('base_amplitude').\
            get('born_diagrams'),filename,model=matrix_element.get('processes')[0].\
                                                      get('model'),amplitude='')
        logger.info("Generating born Feynman diagrams for " + \
            matrix_element.get('processes')[0].nice_string(print_weighted=False))
        plot.draw()

        # We also need to write the overall maximum quantities for this group
        # of processes in 'global_specs.inc'. In aMCatNLO, there is always
        # only one process, so this is trivial
        self.write_global_specs(matrix_element, output_path=pjoin(dirpath,'global_specs.inc'))
        open('unique_id.inc','w').write(
"""      integer UNIQUE_ID
      parameter(UNIQUE_ID=1)""")

        linkfiles = ['coupl.inc', 'mp_coupl.inc', 'mp_coupl_same_name.inc',
                     'cts_mprec.h', 'cts_mpc.h', 'MadLoopParamReader.f',
                     'MadLoopCommons.f','MadLoopParams.inc']

        # We should move to MadLoop5_resources directory from the SubProcesses
        ln(pjoin(os.path.pardir,os.path.pardir,'MadLoopParams.dat'),
                                              pjoin('..','MadLoop5_resources'))

        for file in linkfiles:
            ln('../../%s' % file)

        os.system("ln -s ../../makefile_loop makefile")

        linkfiles = ['mpmodule.mod']

        for file in linkfiles:
            ln('../../../lib/%s' % file)

        linkfiles = ['coef_specs.inc']

        for file in linkfiles:        
            ln('../../../Source/DHELAS/%s' % file)

        # Return to original PWD
        os.chdir(cwd)

        if not calls:
            calls = 0
        return calls

    def get_qed_qcd_orders_from_weighted(self, nexternal, weighted):
        """computes the QED/QCD orders from the knowledge of the n of ext particles
        and of the weighted orders"""
        # n vertices = nexternal - 2 =QED + QCD
        # weighted = 2*QED + QCD
        QED = weighted - nexternal + 2
        QCD = weighted - 2 * QED
        return QED, QCD



    #===============================================================================
    # write_lh_order
    #===============================================================================
    #test written
    def write_lh_order(self, filename, process_list, OLP='MadLoop'):
        """Creates the OLE_order.lh file. This function should be edited according
        to the OLP which is used. For now it is generic."""
        
        
        if len(process_list)==0:
            raise fks_common.FKSProcessError('No matrix elements provided to '+\
                                                 'the function write_lh_order.')
            return
        
        # We assume the orders to be common to all Subprocesses
        
        orders = process_list[0].get('orders') 
        if 'QED' in orders.keys() and 'QCD' in orders.keys():
            QED=orders['QED']
            QCD=orders['QCD']
        elif 'QED' in orders.keys():
            QED=orders['QED']
            QCD=0
        elif 'QCD' in orders.keys():
            QED=0
            QCD=orders['QCD']
        else:
            QED, QCD = self.get_qed_qcd_orders_from_weighted(\
                    len(process_list[0].get('legs')),
                    orders['WEIGHTED'])

        replace_dict = {}
        replace_dict['mesq'] = 'CHaveraged'
        replace_dict['corr'] = ' '.join(process_list[0].\
                                                  get('perturbation_couplings'))
        replace_dict['irreg'] = 'CDR'
        replace_dict['aspow'] = QCD
        replace_dict['aepow'] = QED
        replace_dict['modelfile'] = './param_card.dat'
        replace_dict['params'] = 'alpha_s'
        proc_lines=[]
        for proc in process_list:
            proc_lines.append('%s -> %s' % \
                    (' '.join(str(l['id']) for l in proc['legs'] if not l['state']),
                     ' '.join(str(l['id']) for l in proc['legs'] if l['state'])))
        replace_dict['pdgs'] = '\n'.join(proc_lines)
        replace_dict['symfin'] = 'Yes'
        content = \
"#OLE_order written by MadGraph5_aMC@NLO\n\
\n\
MatrixElementSquareType %(mesq)s\n\
CorrectionType          %(corr)s\n\
IRregularisation        %(irreg)s\n\
AlphasPower             %(aspow)d\n\
AlphaPower              %(aepow)d\n\
NJetSymmetrizeFinal     %(symfin)s\n\
ModelFile               %(modelfile)s\n\
Parameters              %(params)s\n\
\n\
# process\n\
%(pdgs)s\n\
" % replace_dict 
        
        file = open(filename, 'w')
        file.write(content)
        file.close
        return


    #===============================================================================
    # write_born_fks
    #===============================================================================
    # test written
    def write_born_fks(self, writer, fksborn, fortran_model):
        """Export a matrix element to a born.f file in MadFKS format"""

        matrix_element = fksborn.born_matrix_element
        
        if not matrix_element.get('processes') or \
               not matrix_element.get('diagrams'):
            return 0
    
        if not isinstance(writer, writers.FortranWriter):
            raise writers.FortranWriter.FortranWriterError(\
                "writer not FortranWriter")
        # Set lowercase/uppercase Fortran code
        writers.FortranWriter.downcase = False
    
        replace_dict = {}
    
        # Extract version number and date from VERSION file
        info_lines = self.get_mg5_info_lines()
        replace_dict['info_lines'] = info_lines
    
        # Extract process info lines
        process_lines = self.get_process_info_lines(matrix_element)
        replace_dict['process_lines'] = process_lines
        
    
        # Extract ncomb
        ncomb = matrix_element.get_helicity_combinations()
        replace_dict['ncomb'] = ncomb
    
        # Extract helicity lines
        helicity_lines = self.get_helicity_lines(matrix_element)
        replace_dict['helicity_lines'] = helicity_lines
    
        # Extract IC line
        ic_line = self.get_ic_line(matrix_element)
        replace_dict['ic_line'] = ic_line
    
        # Extract overall denominator
        # Averaging initial state color, spin, and identical FS particles
        #den_factor_line = get_den_factor_line(matrix_element)
    
        # Extract ngraphs
        ngraphs = matrix_element.get_number_of_amplitudes()
        replace_dict['ngraphs'] = ngraphs
    
        # Extract nwavefuncs
        nwavefuncs = matrix_element.get_number_of_wavefunctions()
        replace_dict['nwavefuncs'] = nwavefuncs
    
        # Extract ncolor
        ncolor = max(1, len(matrix_element.get('color_basis')))
        replace_dict['ncolor'] = ncolor
    
        # Extract color data lines
        color_data_lines = self.get_color_data_lines(matrix_element)
        replace_dict['color_data_lines'] = "\n".join(color_data_lines)
    
        # Extract helas calls
        helas_calls = fortran_model.get_matrix_element_calls(\
                    matrix_element)
        replace_dict['helas_calls'] = "\n".join(helas_calls)
    
        # Extract amp2 lines
        amp2_lines = self.get_amp2_lines(matrix_element)
        replace_dict['amp2_lines'] = '\n'.join(amp2_lines)
    
        # Extract JAMP lines
        jamp_lines = self.get_JAMP_lines(matrix_element)
        replace_dict['jamp_lines'] = '\n'.join(jamp_lines)

        # Set the size of Wavefunction
        if not self.model or any([p.get('spin') in [4,5] for p in self.model.get('particles') if p]):
            replace_dict['wavefunctionsize'] = 20
        else:
            replace_dict['wavefunctionsize'] = 8

        # Extract glu_ij_lines
        ij_lines = self.get_ij_lines(fksborn)
        replace_dict['ij_lines'] = '\n'.join(ij_lines)

        # Extract den_factor_lines
        den_factor_lines = self.get_den_factor_lines(fksborn)
        replace_dict['den_factor_lines'] = '\n'.join(den_factor_lines)
    
        # Extract the number of FKS process
        replace_dict['nconfs'] = max(len(fksborn.get_fks_info_list()),1)

        file = open(os.path.join(_file_path, \
                          'iolibs/template_files/born_fks.inc')).read()
        file = file % replace_dict
        
        # Write the file
        writer.writelines(file)
    
        return len(filter(lambda call: call.find('#') != 0, helas_calls)), ncolor


    def write_born_hel(self, writer, fksborn, fortran_model):
        """Export a matrix element to a born_hel.f file in MadFKS format"""

        matrix_element = fksborn.born_matrix_element
        
        if not matrix_element.get('processes') or \
               not matrix_element.get('diagrams'):
            return 0
    
        if not isinstance(writer, writers.FortranWriter):
            raise writers.FortranWriter.FortranWriterError(\
                "writer not FortranWriter")
        # Set lowercase/uppercase Fortran code
        writers.FortranWriter.downcase = False
    
        replace_dict = {}
    
        # Extract version number and date from VERSION file
        info_lines = self.get_mg5_info_lines()
        replace_dict['info_lines'] = info_lines
    
        # Extract process info lines
        process_lines = self.get_process_info_lines(matrix_element)
        replace_dict['process_lines'] = process_lines
        
    
        # Extract ncomb
        ncomb = matrix_element.get_helicity_combinations()
        replace_dict['ncomb'] = ncomb
    
        # Extract helicity lines
        helicity_lines = self.get_helicity_lines(matrix_element)
        replace_dict['helicity_lines'] = helicity_lines
    
        # Extract IC line
        ic_line = self.get_ic_line(matrix_element)
        replace_dict['ic_line'] = ic_line
    
        # Extract overall denominator
        # Averaging initial state color, spin, and identical FS particles
        #den_factor_line = get_den_factor_line(matrix_element)
    
        # Extract ngraphs
        ngraphs = matrix_element.get_number_of_amplitudes()
        replace_dict['ngraphs'] = ngraphs
    
        # Extract nwavefuncs
        nwavefuncs = matrix_element.get_number_of_wavefunctions()
        replace_dict['nwavefuncs'] = nwavefuncs
    
        # Extract ncolor
        ncolor = max(1, len(matrix_element.get('color_basis')))
        replace_dict['ncolor'] = ncolor
    
        # Extract color data lines
        color_data_lines = self.get_color_data_lines(matrix_element)
        replace_dict['color_data_lines'] = "\n".join(color_data_lines)
   
        # Extract amp2 lines
        amp2_lines = self.get_amp2_lines(matrix_element)
        replace_dict['amp2_lines'] = '\n'.join(amp2_lines)
    
        # Extract JAMP lines
        jamp_lines = self.get_JAMP_lines(matrix_element)
        replace_dict['jamp_lines'] = '\n'.join(jamp_lines)

        # Extract den_factor_lines
        den_factor_lines = self.get_den_factor_lines(fksborn)
        replace_dict['den_factor_lines'] = '\n'.join(den_factor_lines)
    
        # Extract the number of FKS process
        replace_dict['nconfs'] = len(fksborn.get_fks_info_list())

        file = open(os.path.join(_file_path, \
                          'iolibs/template_files/born_fks_hel.inc')).read()
        file = file % replace_dict
        
        # Write the file
        writer.writelines(file)
    
        return


    #===============================================================================
    # write_born_sf_fks
    #===============================================================================
    #test written
    def write_sborn_sf(self, writer, color_links, fortran_model):
        """Creates the sborn_sf.f file, containing the calls to the different 
        color linked borns"""
        
        replace_dict = {}
        nborns = len(color_links)
        ifkss = []
        iborns = []
        mms = []
        nns = [] 
        iflines = "\n"
        
        #header for the sborn_sf.f file 
        file = """subroutine sborn_sf(p_born,m,n,wgt)
          implicit none
          include "nexternal.inc"
          double precision p_born(0:3,nexternal-1),wgt
          double complex wgt1(2)
          integer m,n \n"""
    
        if nborns > 0:

            for i, c_link in enumerate(color_links):
                iborn = i+1
                
                iff = {True : 'if', False : 'elseif'}[i==0]

                m, n = c_link['link']
                
                if m != n:
                    iflines += \
                    "c b_sf_%(iborn)3.3d links partons %(m)d and %(n)d \n\
                        %(iff)s ((m.eq.%(m)d .and. n.eq.%(n)d).or.(m.eq.%(n)d .and. n.eq.%(m)d)) then \n\
                        call sb_sf_%(iborn)3.3d(p_born,wgt)\n\n" \
                            %{'m':m, 'n': n, 'iff': iff, 'iborn': iborn}
                else:
                    iflines += \
                    "c b_sf_%(iborn)3.3d links partons %(m)d and %(n)d \n\
                        %(iff)s (m.eq.%(m)d .and. n.eq.%(n)d) then \n\
                        call sb_sf_%(iborn)3.3d(p_born,wgt)\n\n" \
                            %{'m':m, 'n': n, 'iff': iff, 'iborn': iborn}

            
            file += iflines + \
            """else
            wgt = 0d0
            endif
            
            return
            end"""        
        elif nborns == 0:
            #write a dummy file
            file+="""
c     This is a dummy function because
c     this subdir has no soft singularities
            wgt = 0d0          
            
            return
            end"""           
        # Write the end of the file
       
        writer.writelines(file)

    
    #===============================================================================
    # write_b_sf_fks
    #===============================================================================
    #test written
    def write_b_sf_fks(self, writer, fksborn, i, fortran_model):
        """Create the b_sf_xxx.f file for the soft linked born in MadFKS format"""

        matrix_element = copy.copy(fksborn.born_matrix_element)

        if not matrix_element.get('processes') or \
               not matrix_element.get('diagrams'):
            return 0
    
        if not isinstance(writer, writers.FortranWriter):
            raise writers.FortranWriter.FortranWriterError(\
                "writer not FortranWriter")
        # Set lowercase/uppercase Fortran code
        writers.FortranWriter.downcase = False

        iborn = i + 1
        link = fksborn.color_links[i]
    
        replace_dict = {}
        
        replace_dict['iborn'] = iborn
    
        # Extract version number and date from VERSION file
        info_lines = self.get_mg5_info_lines()
        replace_dict['info_lines'] = info_lines 
    
        # Extract process info lines
        process_lines = self.get_process_info_lines(matrix_element)
        replace_dict['process_lines'] = process_lines + \
            "\nc spectators: %d %d \n" % tuple(link['link'])
    
        # Extract ncomb
        ncomb = matrix_element.get_helicity_combinations()
        replace_dict['ncomb'] = ncomb
    
        # Extract helicity lines
        helicity_lines = self.get_helicity_lines(matrix_element)
        replace_dict['helicity_lines'] = helicity_lines
    
        # Extract IC line
        ic_line = self.get_ic_line(matrix_element)
        replace_dict['ic_line'] = ic_line

        # Extract den_factor_lines
        den_factor_lines = self.get_den_factor_lines(fksborn)
        replace_dict['den_factor_lines'] = '\n'.join(den_factor_lines)
    
        # Extract ngraphs
        ngraphs = matrix_element.get_number_of_amplitudes()
        replace_dict['ngraphs'] = ngraphs
    
        # Extract nwavefuncs
        nwavefuncs = matrix_element.get_number_of_wavefunctions()
        replace_dict['nwavefuncs'] = nwavefuncs
    
        # Extract ncolor
        ncolor1 = max(1, len(link['orig_basis']))
        replace_dict['ncolor1'] = ncolor1
        ncolor2 = max(1, len(link['link_basis']))
        replace_dict['ncolor2'] = ncolor2
    
        # Extract color data lines
        color_data_lines = self.get_color_data_lines_from_color_matrix(\
                                link['link_matrix'])
        replace_dict['color_data_lines'] = "\n".join(color_data_lines)
    
        # Extract amp2 lines
        amp2_lines = self.get_amp2_lines(matrix_element)
        replace_dict['amp2_lines'] = '\n'.join(amp2_lines)
    
        # Extract JAMP lines
        jamp_lines = self.get_JAMP_lines(matrix_element)
        new_jamp_lines = []
        for line in jamp_lines:
            line = string.replace(line, 'JAMP', 'JAMP1')
            new_jamp_lines.append(line)
        replace_dict['jamp1_lines'] = '\n'.join(new_jamp_lines)
    
        matrix_element.set('color_basis', link['link_basis'] )
        jamp_lines = self.get_JAMP_lines(matrix_element)
        new_jamp_lines = []
        for line in jamp_lines:
            line = string.replace(line, 'JAMP', 'JAMP2')
            new_jamp_lines.append(line)
        replace_dict['jamp2_lines'] = '\n'.join(new_jamp_lines)
    
    
        # Extract the number of FKS process
        replace_dict['nconfs'] = len(fksborn.get_fks_info_list())

        file = open(os.path.join(_file_path, \
                          'iolibs/template_files/b_sf_xxx_fks.inc')).read()
        file = file % replace_dict
        
        # Write the file
        writer.writelines(file)
    
        return 0 , ncolor1
    
    
    #===============================================================================
    # write_born_nhel_file
    #===============================================================================
    #test written
    def write_born_nhel_file(self, writer, matrix_element, nflows, fortran_model, ncolor):
        """Write the born_nhel.inc file for MG4."""
    
        ncomb = matrix_element.get_helicity_combinations()
        file = "       integer    max_bhel, max_bcol \n"
        file = file + "parameter (max_bhel=%d)\nparameter(max_bcol=%d)" % \
               (ncomb, nflows)
    
        # Write the file
        writer.writelines(file)
    
        return True
    
    #===============================================================================
    # write_fks_info_file
    #===============================================================================
    def write_nfksconfigs_file(self, writer, fksborn, fortran_model):
        """Writes the content of nFKSconfigs.inc, which just gives the
        total FKS dirs as a parameter.
        nFKSconfigs is always >=1 (use a fake configuration for LOonly)"""
        replace_dict = {}
        replace_dict['nconfs'] = max(len(fksborn.get_fks_info_list()), 1)
        content = \
"""      INTEGER FKS_CONFIGS
      PARAMETER (FKS_CONFIGS=%(nconfs)d)
      
"""   % replace_dict

        writer.writelines(content)

            
    #===============================================================================
    # write_fks_info_file
    #===============================================================================
    def write_fks_info_file(self, writer, fksborn, fortran_model): #test_written
        """Writes the content of fks_info.inc, which lists the informations on the 
        possible splittings of the born ME.
        nconfs is always >=1 (use a fake configuration for LOonly).
        The fake configuration use an 'antigluon' (id -21, color=8) as i_fks and 
        the last colored particle as j_fks."""

        replace_dict = {}
        fks_info_list = fksborn.get_fks_info_list()
        replace_dict['nconfs'] = max(len(fks_info_list), 1)

        # this is for processes with 'real' or 'all' as NLO mode 
        if len(fks_info_list) > 0:
            fks_i_values = ', '.join(['%d' % info['fks_info']['i'] \
                                                     for info in fks_info_list]) 
            fks_j_values = ', '.join(['%d' % info['fks_info']['j'] \
                                                     for info in fks_info_list]) 

            col_lines = []
            pdg_lines = []
            charge_lines = []
            fks_j_from_i_lines = []
            for i, info in enumerate(fks_info_list):
                col_lines.append( \
                    'DATA (PARTICLE_TYPE_D(%d, IPOS), IPOS=1, NEXTERNAL) / %s /' \
                    % (i + 1, ', '.join('%d' % col for col in fksborn.real_processes[info['n_me']-1].colors) ))
                pdg_lines.append( \
                    'DATA (PDG_TYPE_D(%d, IPOS), IPOS=1, NEXTERNAL) / %s /' \
                    % (i + 1, ', '.join('%d' % pdg for pdg in info['pdgs'])))
                charge_lines.append(\
                    'DATA (PARTICLE_CHARGE_D(%d, IPOS), IPOS=1, NEXTERNAL) / %s /'\
                    % (i + 1, ', '.join('%19.15fd0' % charg\
                                        for charg in fksborn.real_processes[info['n_me']-1].charges) ))
                fks_j_from_i_lines.extend(self.get_fks_j_from_i_lines(fksborn.real_processes[info['n_me']-1],\
                                                                       i + 1))
        else:
        # this is for 'LOonly', generate a fake FKS configuration with
        # - i_fks = nexternal, pdg type = -21 and color =8
        # - j_fks = the last colored particle
            bornproc = fksborn.born_matrix_element.get('processes')[0]
            pdgs = [l.get('id') for l in bornproc.get('legs')] + [-21]
            colors = [l.get('color') for l in bornproc.get('legs')] + [8]
            charges = [0.] * len(colors) 

            fks_i = len(colors)
            # use the last colored particle if it exists, or 
            # just the last
            fks_j=1
            for cpos, col in enumerate(colors[:-1]):
                if col != 1:
                    fks_j = cpos+1

            fks_i_values = str(fks_i)
            fks_j_values = str(fks_j)
            col_lines = ['DATA (PARTICLE_TYPE_D(1, IPOS), IPOS=1, NEXTERNAL) / %s /' \
                            % ', '.join([str(col) for col in colors])]
            pdg_lines = ['DATA (PDG_TYPE_D(1, IPOS), IPOS=1, NEXTERNAL) / %s /' \
                            % ', '.join([str(pdg) for pdg in pdgs])]
            charge_lines = ['DATA (PARTICLE_CHARGE_D(1, IPOS), IPOS=1, NEXTERNAL) / %s /' \
                            % ', '.join('%19.15fd0' % charg for charg in charges)]
            fks_j_from_i_lines = ['DATA (FKS_J_FROM_I_D(1, %d, JPOS), JPOS = 0, 1)  / 1, %d /' \
                            % (fks_i, fks_j)]
            

        replace_dict['fks_i_line'] = "data fks_i_D / %s /" % fks_i_values
        replace_dict['fks_j_line'] = "data fks_j_D / %s /" % fks_j_values
        replace_dict['col_lines'] = '\n'.join(col_lines)
        replace_dict['pdg_lines'] = '\n'.join(pdg_lines)
        replace_dict['charge_lines'] = '\n'.join(charge_lines)
        replace_dict['fks_j_from_i_lines'] = '\n'.join(fks_j_from_i_lines)

        content = \
"""      INTEGER IPOS, JPOS
      INTEGER FKS_I_D(%(nconfs)d), FKS_J_D(%(nconfs)d)
      INTEGER FKS_J_FROM_I_D(%(nconfs)d, NEXTERNAL, 0:NEXTERNAL)
      INTEGER PARTICLE_TYPE_D(%(nconfs)d, NEXTERNAL), PDG_TYPE_D(%(nconfs)d, NEXTERNAL)
      REAL*8 PARTICLE_CHARGE_D(%(nconfs)d, NEXTERNAL)
      
 %(fks_i_line)s 
 %(fks_j_line)s 

%(fks_j_from_i_lines)s

C     
C     Particle type:
C     octet = 8, triplet = 3, singlet = 1
%(col_lines)s

C     
C     Particle type according to PDG:
C     
%(pdg_lines)s

C
C     Particle charge:
C     charge is set 0. with QCD corrections, which is irrelevant
%(charge_lines)s
"""   % replace_dict
        if not isinstance(writer, writers.FortranWriter):
            raise writers.FortranWriter.FortranWriterError(\
                "writer not FortranWriter")
        # Set lowercase/uppercase Fortran code
        writers.FortranWriter.downcase = False
        
        writer.writelines(content)
    
        return True

 
    #===============================================================================
    # write_matrix_element_fks
    #===============================================================================
    #test written
    def write_matrix_element_fks(self, writer, matrix_element, n, fortran_model):
        """Export a matrix element to a matrix.f file in MG4 madevent format"""
    
        if not matrix_element.get('processes') or \
               not matrix_element.get('diagrams'):
            return 0,0
    
        if not isinstance(writer, writers.FortranWriter):
            raise writers.FortranWriter.FortranWriterError(\
                "writer not FortranWriter")
        # Set lowercase/uppercase Fortran code
        writers.FortranWriter.downcase = False
    
        replace_dict = {}
        replace_dict['N_me'] = n
    
        # Extract version number and date from VERSION file
        info_lines = self.get_mg5_info_lines()
        replace_dict['info_lines'] = info_lines
    
        # Extract process info lines
        process_lines = self.get_process_info_lines(matrix_element)
        replace_dict['process_lines'] = process_lines
    
        # Extract ncomb
        ncomb = matrix_element.get_helicity_combinations()
        replace_dict['ncomb'] = ncomb
    
        # Extract helicity lines
        helicity_lines = self.get_helicity_lines(matrix_element)
        replace_dict['helicity_lines'] = helicity_lines
    
        # Extract IC line
        ic_line = self.get_ic_line(matrix_element)
        replace_dict['ic_line'] = ic_line
    
        # Extract overall denominator
        # Averaging initial state color, spin, and identical FS particles
        den_factor_line = self.get_den_factor_line(matrix_element)
        replace_dict['den_factor_line'] = den_factor_line
    
        # Extract ngraphs
        ngraphs = matrix_element.get_number_of_amplitudes()
        replace_dict['ngraphs'] = ngraphs
    
        # Extract ncolor
        ncolor = max(1, len(matrix_element.get('color_basis')))
        replace_dict['ncolor'] = ncolor
    
        # Extract color data lines
        color_data_lines = self.get_color_data_lines(matrix_element)
        replace_dict['color_data_lines'] = "\n".join(color_data_lines)
    
        # Extract helas calls
        helas_calls = fortran_model.get_matrix_element_calls(\
                    matrix_element)
        replace_dict['helas_calls'] = "\n".join(helas_calls)
    
        # Extract nwavefuncs (important to place after get_matrix_element_calls
        # so that 'me_id' is set)
        nwavefuncs = matrix_element.get_number_of_wavefunctions()
        replace_dict['nwavefuncs'] = nwavefuncs
    
        # Extract amp2 lines
        amp2_lines = self.get_amp2_lines(matrix_element)
        replace_dict['amp2_lines'] = '\n'.join(amp2_lines)

        # Set the size of Wavefunction
        if not self.model or any([p.get('spin') in [4,5] for p in self.model.get('particles') if p]):
            replace_dict['wavefunctionsize'] = 20
        else:
            replace_dict['wavefunctionsize'] = 8
    
        # Extract JAMP lines
        jamp_lines = self.get_JAMP_lines(matrix_element)
    
        replace_dict['jamp_lines'] = '\n'.join(jamp_lines)
    
        realfile = open(os.path.join(_file_path, \
                             'iolibs/template_files/realmatrix_fks.inc')).read()

        realfile = realfile % replace_dict
        
        # Write the file
        writer.writelines(realfile)
    
        return len(filter(lambda call: call.find('#') != 0, helas_calls)), ncolor


    #===============================================================================
    # write_pdf_file
    #===============================================================================
    def write_pdf_file(self, writer, matrix_element, n, fortran_model):
        #test written
        """Write the auto_dsig.f file for MadFKS, which contains 
          pdf call information"""
    
        if not matrix_element.get('processes') or \
               not matrix_element.get('diagrams'):
            return 0
    
        nexternal, ninitial = matrix_element.get_nexternal_ninitial()
    
        if ninitial < 1 or ninitial > 2:
            raise writers.FortranWriter.FortranWriterError, \
                  """Need ninitial = 1 or 2 to write auto_dsig file"""
    
        replace_dict = {}

        replace_dict['N_me'] = n
    
        # Extract version number and date from VERSION file
        info_lines = self.get_mg5_info_lines()
        replace_dict['info_lines'] = info_lines
    
        # Extract process info lines
        process_lines = self.get_process_info_lines(matrix_element)
        replace_dict['process_lines'] = process_lines
    
        pdf_vars, pdf_data, pdf_lines = \
                self.get_pdf_lines_mir(matrix_element, ninitial, False, False)
        replace_dict['pdf_vars'] = pdf_vars
        replace_dict['pdf_data'] = pdf_data
        replace_dict['pdf_lines'] = pdf_lines

        pdf_vars_mirr, pdf_data_mirr, pdf_lines_mirr = \
                self.get_pdf_lines_mir(matrix_element, ninitial, False, True)
        replace_dict['pdf_lines_mirr'] = pdf_lines_mirr
    
        file = open(os.path.join(_file_path, \
                          'iolibs/template_files/parton_lum_n_fks.inc')).read()
        file = file % replace_dict
    
        # Write the file
        writer.writelines(file)



    #===============================================================================
    # write_coloramps_file
    #===============================================================================
    #test written
    def write_coloramps_file(self, writer, mapconfigs, matrix_element, fortran_model):
        """Write the coloramps.inc file for MadEvent"""

        lines = []
        lines.append( "logical icolamp(%d,%d,1)" % \
                        (max(len(matrix_element.get('color_basis').keys()), 1),
                         len(mapconfigs)))
    
        lines += self.get_icolamp_lines(mapconfigs, matrix_element, 1)
    
        # Write the file
        writer.writelines(lines)
    
        return True


    #===============================================================================
    # write_leshouche_file
    #===============================================================================
    #test written
    def write_leshouche_file(self, writer, matrix_element, fortran_model):
        """Write the leshouche.inc file for MG4"""
    
        # Extract number of external particles
        (nexternal, ninitial) = matrix_element.get_nexternal_ninitial()
    
        lines = []
        for iproc, proc in enumerate(matrix_element.get('processes')):
            legs = proc.get_legs_with_decays()
            lines.append("DATA (IDUP(i,%d),i=1,%d)/%s/" % \
                         (iproc + 1, nexternal,
                          ",".join([str(l.get('id')) for l in legs])))
            for i in [1, 2]:
                lines.append("DATA (MOTHUP(%d,i,%3r),i=1,%2r)/%s/" % \
                         (i, iproc + 1, nexternal,
                          ",".join([ "%3r" % 0 ] * ninitial + \
                                   [ "%3r" % i ] * (nexternal - ninitial))))
    
            # Here goes the color connections corresponding to the JAMPs
            # Only one output, for the first subproc!
            if iproc == 0:
                # If no color basis, just output trivial color flow
                if not matrix_element.get('color_basis'):
                    for i in [1, 2]:
                        lines.append("DATA (ICOLUP(%d,i,  1),i=1,%2r)/%s/" % \
                                 (i, nexternal,
                                  ",".join([ "%3r" % 0 ] * nexternal)))
                    color_flow_list = []
    
                else:
                    # First build a color representation dictionnary
                    repr_dict = {}
                    for l in legs:
                        repr_dict[l.get('number')] = \
                            proc.get('model').get_particle(l.get('id')).get_color()\
                            * (-1)**(1+l.get('state'))
                    # Get the list of color flows
                    color_flow_list = \
                        matrix_element.get('color_basis').color_flow_decomposition(repr_dict,
                                                                                   ninitial)
                    # And output them properly
                    for cf_i, color_flow_dict in enumerate(color_flow_list):
                        for i in [0, 1]:
                            lines.append("DATA (ICOLUP(%d,i,%3r),i=1,%2r)/%s/" % \
                                 (i + 1, cf_i + 1, nexternal,
                                  ",".join(["%3r" % color_flow_dict[l.get('number')][i] \
                                            for l in legs])))
    
        # Write the file
        writer.writelines(lines)
    
        return len(color_flow_list)


    #===============================================================================
    # write_configs_file
    #===============================================================================
    #test_written
    def write_configs_file(self, writer, matrix_element, fortran_model):
        """Write the configs.inc file for MadEvent"""
    
        # Extract number of external particles
        (nexternal, ninitial) = matrix_element.get_nexternal_ninitial()
        lines = []
    
        iconfig = 0
    
        s_and_t_channels = []
        mapconfigs = []

        model = matrix_element.get('processes')[0].get('model')
#        new_pdg = model.get_first_non_pdg()
    
        base_diagrams = matrix_element.get('base_amplitude').get('diagrams')
        model = matrix_element.get('base_amplitude').get('process').get('model')
        minvert = min([max([len(vert.get('legs')) for vert in \
                            diag.get('vertices')]) for diag in base_diagrams])
    
        for idiag, diag in enumerate(base_diagrams):
            if any([len(vert.get('legs')) > minvert for vert in
                    diag.get('vertices')]):
                # Only 3-vertices allowed in configs.inc
                continue
            iconfig = iconfig + 1
            helas_diag = matrix_element.get('diagrams')[idiag]
            mapconfigs.append(helas_diag.get('number'))
            lines.append("# Diagram %d, Amplitude %d" % \
                         (helas_diag.get('number'),helas_diag.get('amplitudes')[0]['number']))
            # Correspondance between the config and the amplitudes
            lines.append("data mapconfig(%4d)/%4d/" % (iconfig,
                                                     helas_diag.get('amplitudes')[0]['number']))
    
            # Need to reorganize the topology so that we start with all
            # final state external particles and work our way inwards
            schannels, tchannels = helas_diag.get('amplitudes')[0].\
                                         get_s_and_t_channels(ninitial, model, 990)
    
            s_and_t_channels.append([schannels, tchannels])
    
            # Write out propagators for s-channel and t-channel vertices
            allchannels = schannels
            if len(tchannels) > 1:
                # Write out tchannels only if there are any non-trivial ones
                allchannels = schannels + tchannels
    
            for vert in allchannels:
                daughters = [leg.get('number') for leg in vert.get('legs')[:-1]]
                last_leg = vert.get('legs')[-1]
                lines.append("data (iforest(i,%3d,%4d),i=1,%d)/%s/" % \
                             (last_leg.get('number'), iconfig, len(daughters),
                              ",".join(["%3d" % d for d in daughters])))
                if vert in schannels:
                    lines.append("data sprop(%4d,%4d)/%8d/" % \
                                 (last_leg.get('number'), iconfig,
                                  last_leg.get('id')))
                elif vert in tchannels[:-1]:
                    lines.append("data tprid(%4d,%4d)/%8d/" % \
                                 (last_leg.get('number'), iconfig,
                                  abs(last_leg.get('id'))))
    
        # Write out number of configs
        lines.append("# Number of configs")
        lines.append("data mapconfig(0)/%4d/" % iconfig)
    
        # Write the file
        writer.writelines(lines)
    
        return iconfig, mapconfigs, s_and_t_channels

    
    #===============================================================================
    # write_decayBW_file
    #===============================================================================
    #test written
    def write_decayBW_file(self, writer, s_and_t_channels):
        """Write the decayBW.inc file for MadEvent"""

        lines = []

        booldict = {False: ".false.", True: ".false."}
        ####Changed by MZ 2011-11-23!!!!

        for iconf, config in enumerate(s_and_t_channels):
            schannels = config[0]
            for vertex in schannels:
                # For the resulting leg, pick out whether it comes from
                # decay or not, as given by the from_group flag
                leg = vertex.get('legs')[-1]
                lines.append("data gForceBW(%d,%d)/%s/" % \
                             (leg.get('number'), iconf + 1,
                              booldict[leg.get('from_group')]))

        # Write the file
        writer.writelines(lines)

        return True

    
    #===============================================================================
    # write_dname_file
    #===============================================================================
    def write_dname_file(self, writer, matrix_element, fortran_model):
        """Write the dname.mg file for MG4"""
    
        line = "DIRNAME=P%s" % \
               matrix_element.get('processes')[0].shell_string()
    
        # Write the file
        writer.write(line + "\n")
    
        return True

    
    #===============================================================================
    # write_iproc_file
    #===============================================================================
    def write_iproc_file(self, writer, me_number):
        """Write the iproc.dat file for MG4"""
    
        line = "%d" % (me_number + 1)
    
        # Write the file
        for line_to_write in writer.write_line(line):
            writer.write(line_to_write)
        return True

    
    #===============================================================================
    # Helper functions
    #===============================================================================


    #===============================================================================
    # get_fks_j_from_i_lines
    #===============================================================================

    def get_fks_j_from_i_lines(self, me, i = 0): #test written
        """generate the lines for fks.inc describing initializating the
        fks_j_from_i array"""
        lines = []
        if not me.isfinite:
            for ii, js in me.fks_j_from_i.items():
                if js:
                    lines.append('DATA (FKS_J_FROM_I_D(%d, %d, JPOS), JPOS = 0, %d)  / %d, %s /' \
                             % (i, ii, len(js), len(js), ', '.join(["%d" % j for j in js])))
        else:
            lines.append('DATA (FKS_J_FROM_I_D(%d, JPOS), JPOS = 0, %d)  / %d, %s /' \
                     % (2, 1, 1, '1'))
        lines.append('')

        return lines


    #===============================================================================
    # get_leshouche_lines
    #===============================================================================
    def get_leshouche_lines(self, matrix_element, ime):
        #test written
        """Write the leshouche.inc file for MG4"""
    
        # Extract number of external particles
        (nexternal, ninitial) = matrix_element.get_nexternal_ninitial()
    
        lines = []
        for iproc, proc in enumerate(matrix_element.get('processes')):
            legs = proc.get_legs_with_decays()
            lines.append("I   %4d   %4d       %s" % \
                         (ime, iproc + 1,
                          " ".join([str(l.get('id')) for l in legs])))
            for i in [1, 2]:
                lines.append("M   %4d   %4d   %4d      %s" % \
                         (ime, i, iproc + 1,
                          " ".join([ "%3d" % 0 ] * ninitial + \
                                   [ "%3d" % i ] * (nexternal - ninitial))))
    
            # Here goes the color connections corresponding to the JAMPs
            # Only one output, for the first subproc!
            if iproc == 0:
                # If no color basis, just output trivial color flow
                if not matrix_element.get('color_basis'):
                    for i in [1, 2]:
                        lines.append("C   %4d   %4d   1      %s" % \
                                 (ime, i, 
                                  " ".join([ "%3d" % 0 ] * nexternal)))
                    color_flow_list = []
                    nflow = 1
    
                else:
                    # First build a color representation dictionnary
                    repr_dict = {}
                    for l in legs:
                        repr_dict[l.get('number')] = \
                            proc.get('model').get_particle(l.get('id')).get_color()\
                            * (-1)**(1+l.get('state'))
                    # Get the list of color flows
                    color_flow_list = \
                        matrix_element.get('color_basis').color_flow_decomposition(repr_dict,
                                                                                   ninitial)
                    # And output them properly
                    for cf_i, color_flow_dict in enumerate(color_flow_list):
                        for i in [0, 1]:
                            lines.append("C   %4d   %4d   %4d      %s" % \
                                 (ime, i + 1, cf_i + 1,
                                  " ".join(["%3d" % color_flow_dict[l.get('number')][i] \
                                            for l in legs])))

                    nflow = len(color_flow_list)

        nproc = len(matrix_element.get('processes'))
    
        return lines, nproc, nflow


    def get_leshouche_lines_dummy(self, matrix_element, ime):
        #test written
        """As get_leshouche_lines, but for 'fake' real emission processes (LOonly
        In this case, write born color structure times ij -> i,j splitting)
        """

        bornproc = matrix_element.get('processes')[0]
        colors = [l.get('color') for l in bornproc.get('legs')] 

        fks_i = len(colors)
        # use the last colored particle if it exists, or 
        # just the last
        fks_j=1
        for cpos, col in enumerate(colors):
            if col != 1:
                fks_j = cpos+1
    
        # Extract number of external particles
        (nexternal, ninitial) = matrix_element.get_nexternal_ninitial()
        nexternal+=1 # remember, in this case matrix_element is born
    
        lines = []
        for iproc, proc in enumerate(matrix_element.get('processes')):
            # add the fake extra leg
            legs = proc.get_legs_with_decays() + \
                   [fks_common.FKSLeg({'id': -21,
                                       'number': nexternal,
                                       'state': True,
                                       'fks': 'i',
                                       'color': 8,
                                       'charge': 0.,
                                       'massless': True,
                                       'spin': 3,
                                       'is_part': True,
                                       'self_antipart': True})]
                                        
            lines.append("I   %4d   %4d       %s" % \
                         (ime, iproc + 1,
                          " ".join([str(l.get('id')) for l in legs])))
            for i in [1, 2]:
                lines.append("M   %4d   %4d   %4d      %s" % \
                         (ime, i, iproc + 1,
                          " ".join([ "%3d" % 0 ] * ninitial + \
                                   [ "%3d" % i ] * (nexternal - ninitial))))
    
            # Here goes the color connections corresponding to the JAMPs
            # Only one output, for the first subproc!
            if iproc == 0:
                # If no color basis, just output trivial color flow
                if not matrix_element.get('color_basis'):
                    for i in [1, 2]:
                        lines.append("C   %4d   %4d   1      %s" % \
                                 (ime, i, 
                                  " ".join([ "%3d" % 0 ] * nexternal)))
                    color_flow_list = []
                    nflow = 1
    
                else:
                    # in this case the last particle (-21) has two color indices
                    # and it has to be emitted by j_fks
                    # First build a color representation dictionnary
                    repr_dict = {}
                    for l in legs[:-1]:
                        repr_dict[l.get('number')] = \
                            proc.get('model').get_particle(l.get('id')).get_color()\
                            * (-1)**(1+l.get('state'))
                    # Get the list of color flows
                    color_flow_list = \
                        matrix_element.get('color_basis').color_flow_decomposition(repr_dict,
                                                                                   ninitial)
                    # And output them properly
                    for cf_i, color_flow_dict in enumerate(color_flow_list):
                        # we have to add the extra leg (-21), linked to the j_fks leg
                        # first, find the maximum color label
                        maxicol = max(sum(color_flow_dict.values(), []))
                        #then, replace the color labels
                        if color_flow_dict[fks_j][0] == 0:
                            anti = True
                            icol_j = color_flow_dict[fks_j][1]
                        else:
                            anti = False
                            icol_j = color_flow_dict[fks_j][0]

                        if anti:
                            color_flow_dict[nexternal] = (maxicol + 1, color_flow_dict[fks_j][1])
                            color_flow_dict[fks_j][1] = maxicol + 1
                        else:
                            color_flow_dict[nexternal] = (color_flow_dict[fks_j][0], maxicol + 1) 
                            color_flow_dict[fks_j][0] = maxicol + 1

                        for i in [0, 1]:
                            lines.append("C   %4d   %4d   %4d      %s" % \
                                 (ime, i + 1, cf_i + 1,
                                  " ".join(["%3d" % color_flow_dict[l.get('number')][i] \
                                            for l in legs])))

                    nflow = len(color_flow_list)

        nproc = len(matrix_element.get('processes'))
    
        return lines, nproc, nflow


    #===============================================================================
    # get_den_factor_lines
    #===============================================================================
    def get_den_factor_lines(self, fks_born):
        """returns the lines with the information on the denominator keeping care
        of the identical particle factors in the various real emissions"""
    
        lines = []
        info_list = fks_born.get_fks_info_list()
        if info_list:
            # if the reals have been generated, fill with the corresponding average factor
            lines.append('INTEGER IDEN_VALUES(%d)' % len(info_list))
            lines.append('DATA IDEN_VALUES /' + \
                         ', '.join(['%d' % ( 
                         fks_born.born_matrix_element.get_denominator_factor() ) \
                         for info in info_list]) + '/')
        else:
            # otherwise use the born
            lines.append('INTEGER IDEN_VALUES(1)')
            lines.append('DATA IDEN_VALUES / %d /' \
                    % fks_born.born_matrix_element.get_denominator_factor())

        return lines


    #===============================================================================
    # get_ij_lines
    #===============================================================================
    def get_ij_lines(self, fks_born):
        """returns the lines with the information on the particle number of the born 
        that splits"""
        info_list = fks_born.get_fks_info_list()
        lines = []
        if info_list:
            # if the reals have been generated, fill with the corresponding value of ij if
            # ij is massless, or with 0 if ij is massive (no collinear singularity)
            ij_list = [info['fks_info']['ij']if \
                    fks_born.born_matrix_element['processes'][0]['legs'][info['fks_info']['ij']-1]['massless'] \
                    else 0 for info in info_list]
            lines.append('INTEGER IJ_VALUES(%d)' % len(info_list))
            lines.append('DATA IJ_VALUES /' + ', '.join(['%d' % ij for ij in ij_list]) + '/')
        else:
            #otherwise just put the first leg
            lines.append('INTEGER IJ_VALUES(1)')
            lines.append('DATA IJ_VALUES / 1 /')

        return lines


    def get_pdf_lines_mir(self, matrix_element, ninitial, subproc_group = False,\
                          mirror = False): #test written
        """Generate the PDF lines for the auto_dsig.f file"""

        processes = matrix_element.get('processes')
        model = processes[0].get('model')

        pdf_definition_lines = ""
        pdf_data_lines = ""
        pdf_lines = ""

        if ninitial == 1:
            pdf_lines = "PD(0) = 0d0\nIPROC = 0\n"
            for i, proc in enumerate(processes):
                process_line = proc.base_string()
                pdf_lines = pdf_lines + "IPROC=IPROC+1 ! " + process_line
                pdf_lines = pdf_lines + "\nPD(IPROC) = 1d0\n"
                pdf_lines = pdf_lines + "\nPD(0)=PD(0)+PD(IPROC)\n"
        else:
            # Pick out all initial state particles for the two beams
            initial_states = [sorted(list(set([p.get_initial_pdg(1) for \
                                               p in processes]))),
                              sorted(list(set([p.get_initial_pdg(2) for \
                                               p in processes])))]

            # Prepare all variable names
            pdf_codes = dict([(p, model.get_particle(p).get_name()) for p in \
                              sum(initial_states,[])])
            for key,val in pdf_codes.items():
                pdf_codes[key] = val.replace('~','x').replace('+','p').replace('-','m')

            # Set conversion from PDG code to number used in PDF calls
            pdgtopdf = {21: 0, 22: 7}
            # Fill in missing entries of pdgtopdf
            for pdg in sum(initial_states,[]):
                if not pdg in pdgtopdf and not pdg in pdgtopdf.values():
                    pdgtopdf[pdg] = pdg
                elif pdg not in pdgtopdf and pdg in pdgtopdf.values():
                    # If any particle has pdg code 7, we need to use something else
                    pdgtopdf[pdg] = 6000000 + pdg

            # Get PDF variable declarations for all initial states
            for i in [0,1]:
                pdf_definition_lines += "DOUBLE PRECISION " + \
                                       ",".join(["%s%d" % (pdf_codes[pdg],i+1) \
                                                 for pdg in \
                                                 initial_states[i]]) + \
                                                 "\n"

            # Get PDF data lines for all initial states
            for i in [0,1]:
                pdf_data_lines += "DATA " + \
                                       ",".join(["%s%d" % (pdf_codes[pdg],i+1) \
                                                 for pdg in initial_states[i]]) + \
                                                 "/%d*1D0/" % len(initial_states[i]) + \
                                                 "\n"

            # Get PDF values for the different initial states
            for i, init_states in enumerate(initial_states):
                if not mirror:
                    ibeam = i + 1
                else:
                    ibeam = 2 - i
                if subproc_group:
                    pdf_lines = pdf_lines + \
                           "IF (ABS(LPP(IB(%d))).GE.1) THEN\nLP=SIGN(1,LPP(IB(%d)))\n" \
                                 % (ibeam, ibeam)
                else:
                    pdf_lines = pdf_lines + \
                           "IF (ABS(LPP(%d)) .GE. 1) THEN\nLP=SIGN(1,LPP(%d))\n" \
                                 % (ibeam, ibeam)

                for initial_state in init_states:
                    if initial_state in pdf_codes.keys():
                        if subproc_group:
                            if abs(pdgtopdf[initial_state]) <= 7:  
                                pdf_lines = pdf_lines + \
                                    ("%s%d=PDG2PDF(ABS(LPP(IB(%d))),%d*LP," + \
                                         "XBK(IB(%d)),DSQRT(Q2FACT(%d)))\n") % \
                                         (pdf_codes[initial_state],
                                          i + 1, ibeam, pdgtopdf[initial_state],
                                          ibeam, ibeam)
                            else:
                                # setting other partons flavours outside quark, gluon, photon to be 0d0
                                pdf_lines = pdf_lines + \
                                    ("c settings other partons flavours outside quark, gluon, photon to 0d0\n" + \
                                     "%s%d=0d0\n") % \
                                         (pdf_codes[initial_state],i + 1)                                
                        else:
                            if abs(pdgtopdf[initial_state]) <= 7:  
                                pdf_lines = pdf_lines + \
                                    ("%s%d=PDG2PDF(ABS(LPP(%d)),%d*LP," + \
                                         "XBK(%d),DSQRT(Q2FACT(%d)))\n") % \
                                         (pdf_codes[initial_state],
                                          i + 1, ibeam, pdgtopdf[initial_state],
                                          ibeam, ibeam)
                            else:
                                # setting other partons flavours outside quark, gluon, photon to be 0d0
                                pdf_lines = pdf_lines + \
                                    ("c settings other partons flavours outside quark, gluon, photon to 0d0\n" + \
                                     "%s%d=0d0\n") % \
                                         (pdf_codes[initial_state],i + 1)                                

                pdf_lines = pdf_lines + "ENDIF\n"

            # Add up PDFs for the different initial state particles
            pdf_lines = pdf_lines + "PD(0) = 0d0\nIPROC = 0\n"
            for proc in processes:
                process_line = proc.base_string()
                pdf_lines = pdf_lines + "IPROC=IPROC+1 ! " + process_line
                pdf_lines = pdf_lines + "\nPD(IPROC) = "
                for ibeam in [1, 2]:
                    initial_state = proc.get_initial_pdg(ibeam)
                    if initial_state in pdf_codes.keys():
                        pdf_lines = pdf_lines + "%s%d*" % \
                                    (pdf_codes[initial_state], ibeam)
                    else:
                        pdf_lines = pdf_lines + "1d0*"
                # Remove last "*" from pdf_lines
                pdf_lines = pdf_lines[:-1] + "\n"

        # Remove last line break from pdf_lines
        return pdf_definition_lines[:-1], pdf_data_lines[:-1], pdf_lines[:-1]


    #test written
    def get_color_data_lines_from_color_matrix(self, color_matrix, n=6):
        """Return the color matrix definition lines for the given color_matrix. Split
        rows in chunks of size n."""
    
        if not color_matrix:
            return ["DATA Denom(1)/1/", "DATA (CF(i,1),i=1,1) /1/"]
        else:
            ret_list = []
            my_cs = color.ColorString()
            for index, denominator in \
                enumerate(color_matrix.get_line_denominators()):
                # First write the common denominator for this color matrix line
                ret_list.append("DATA Denom(%i)/%i/" % (index + 1, denominator))
                # Then write the numerators for the matrix elements
                num_list = color_matrix.get_line_numerators(index, denominator)    
                for k in xrange(0, len(num_list), n):
                    ret_list.append("DATA (CF(i,%3r),i=%3r,%3r) /%s/" % \
                                    (index + 1, k + 1, min(k + n, len(num_list)),
                                     ','.join(["%5r" % i for i in num_list[k:k + n]])))

            return ret_list

    #===========================================================================
    # write_maxamps_file
    #===========================================================================
    def write_maxamps_file(self, writer, maxamps, maxflows,
                           maxproc,maxsproc):
        """Write the maxamps.inc file for MG4."""

        file = "       integer    maxamps, maxflow, maxproc, maxsproc\n"
        file = file + "parameter (maxamps=%d, maxflow=%d)\n" % \
               (maxamps, maxflows)
        file = file + "parameter (maxproc=%d, maxsproc=%d)" % \
               (maxproc, maxsproc)

        # Write the file
        writer.writelines(file)

        return True

    #===============================================================================
    # write_ncombs_file
    #===============================================================================
    def write_ncombs_file(self, writer, matrix_element, fortran_model):
#        #test written
        """Write the ncombs.inc file for MadEvent."""
    
        # Extract number of external particles
        (nexternal, ninitial) = matrix_element.get_nexternal_ninitial()
    
        # ncomb (used for clustering) is 2^(nexternal)
        file = "       integer    n_max_cl\n"
        file = file + "parameter (n_max_cl=%d)" % (2 ** (nexternal+1))
    
        # Write the file
        writer.writelines(file)
   
        return True
    
    #===========================================================================
    # write_config_subproc_map_file
    #===========================================================================
    def write_config_subproc_map_file(self, writer, s_and_t_channels):
        """Write a dummy config_subproc.inc file for MadEvent"""

        lines = []

        for iconfig in range(len(s_and_t_channels)):
            lines.append("DATA CONFSUB(1,%d)/1/" % \
                         (iconfig + 1))

        # Write the file
        writer.writelines(lines)

        return True
    
    #===========================================================================
    # write_colors_file
    #===========================================================================
    def write_colors_file(self, writer, matrix_element):
        """Write the get_color.f file for MadEvent, which returns color
        for all particles used in the matrix element."""

        try:
            matrix_elements=matrix_element.real_processes[0].matrix_element
        except IndexError:
            matrix_elements=[matrix_element.born_matrix_element]

        if isinstance(matrix_elements, helas_objects.HelasMatrixElement):
            matrix_elements = [matrix_elements]

        model = matrix_elements[0].get('processes')[0].get('model')

        # We need the both particle and antiparticle wf_ids, since the identity
        # depends on the direction of the wf.
        # loop on the real emissions
        wf_ids = set(sum([sum([sum([sum([[wf.get_pdg_code(),wf.get_anti_pdg_code()] \
                              for wf in d.get('wavefunctions')],[]) \
                              for d in me.get('diagrams')],[]) \
                              for me in [real_proc.matrix_element]],[])\
                              for real_proc in matrix_element.real_processes],[]))
        # and also on the born
        wf_ids = wf_ids.union(set(sum([sum([[wf.get_pdg_code(),wf.get_anti_pdg_code()] \
                              for wf in d.get('wavefunctions')],[]) \
                              for d in matrix_element.born_matrix_element.get('diagrams')],[])))

        # loop on the real emissions
        leg_ids = set(sum([sum([sum([[l.get('id') for l in \
                                p.get_legs_with_decays()] for p in \
                                me.get('processes')], []) for me in \
                                [real_proc.matrix_element]], []) for real_proc in \
                                matrix_element.real_processes],[]))
        # and also on the born
        leg_ids = leg_ids.union(set(sum([[l.get('id') for l in \
                                p.get_legs_with_decays()] for p in \
                                matrix_element.born_matrix_element.get('processes')], [])))
        particle_ids = sorted(list(wf_ids.union(leg_ids)))

        lines = """function get_color(ipdg)
        implicit none
        integer get_color, ipdg

        if(ipdg.eq.%d)then
        get_color=%d
        return
        """ % (particle_ids[0], model.get_particle(particle_ids[0]).get_color())

        for part_id in particle_ids[1:]:
            lines += """else if(ipdg.eq.%d)then
            get_color=%d
            return
            """ % (part_id, model.get_particle(part_id).get_color())
        # Dummy particle for multiparticle vertices with pdg given by
        # first code not in the model
        lines += """else if(ipdg.eq.%d)then
c           This is dummy particle used in multiparticle vertices
            get_color=2
            return
            """ % model.get_first_non_pdg()
        lines += """else
        write(*,*)'Error: No color given for pdg ',ipdg
        get_color=0        
        return
        endif
        end
        """
        
        # Write the file
        writer.writelines(lines)

        return True

    #===============================================================================
    # write_props_file
    #===============================================================================
    #test_written
    def write_props_file(self, writer, matrix_element, fortran_model, s_and_t_channels):
        """Write the props.inc file for MadEvent. Needs input from
        write_configs_file. With respect to the parent routine, it has some 
        more specific formats that allow the props.inc file to be read by the 
        link program"""
    
        lines = []
    
        particle_dict = matrix_element.get('processes')[0].get('model').\
                        get('particle_dict')
    
        for iconf, configs in enumerate(s_and_t_channels):
            for vertex in configs[0] + configs[1][:-1]:
                leg = vertex.get('legs')[-1]
                if leg.get('id') not in particle_dict:
                    # Fake propagator used in multiparticle vertices
                    mass = 'zero'
                    width = 'zero'
                    pow_part = 0
                else:
                    particle = particle_dict[leg.get('id')]
                    # Get mass
                    if particle.get('mass').lower() == 'zero':
                        mass = particle.get('mass')
                    else:
                        mass = "abs(%s)" % particle.get('mass')
                    # Get width
                    if particle.get('width').lower() == 'zero':
                        width = particle.get('width')
                    else:
                        width = "abs(%s)" % particle.get('width')
    
                    pow_part = 1 + int(particle.is_boson())
    
                lines.append("pmass(%3d,%4d)  = %s" % \
                             (leg.get('number'), iconf + 1, mass))
                lines.append("pwidth(%3d,%4d) = %s" % \
                             (leg.get('number'), iconf + 1, width))
                lines.append("pow(%3d,%4d) = %d" % \
                             (leg.get('number'), iconf + 1, pow_part))
    
        # Write the file
        writer.writelines(lines)
    
        return True


    #===========================================================================
    # write_subproc
    #===========================================================================
    def write_subproc(self, writer, subprocdir):
        """Append this subprocess to the subproc.mg file for MG4"""

        # Write line to file
        writer.write(subprocdir + "\n")

        return True





#=================================================================================
# Class for using the optimized Loop process
#=================================================================================
class ProcessOptimizedExporterFortranFKS(loop_exporters.LoopProcessOptimizedExporterFortranSA,\
                                         ProcessExporterFortranFKS):
    """Class to take care of exporting a set of matrix elements to
    Fortran (v4) format."""


    def finalize(self, *args, **opts):
        ProcessExporterFortranFKS.finalize(self, *args, **opts)
        #export_v4.ProcessExporterFortranSA.finalize(self, *args, **opts)

#===============================================================================
# copy the Template in a new directory.
#===============================================================================
    def copy_fkstemplate(self):
        """create the directory run_name as a copy of the MadEvent
        Template, and clean the directory
        For now it is just the same as copy_v4template, but it will be modified
        """
        mgme_dir = self.mgme_dir
        dir_path = self.dir_path
        clean =self.opt['clean']
        
        #First copy the full template tree if dir_path doesn't exit
        if not os.path.isdir(dir_path):
            if not mgme_dir:
                raise MadGraph5Error, \
                      "No valid MG_ME path given for MG4 run directory creation."
            logger.info('initialize a new directory: %s' % \
                        os.path.basename(dir_path))
            shutil.copytree(os.path.join(mgme_dir, 'Template', 'NLO'), dir_path, True)
            # distutils.dir_util.copy_tree since dir_path already exists
            dir_util.copy_tree(pjoin(self.mgme_dir, 'Template', 'Common'),
                               dir_path)
            # Copy plot_card
            for card in ['plot_card']:
                if os.path.isfile(pjoin(self.dir_path, 'Cards',card + '.dat')):
                    try:
                        shutil.copy(pjoin(self.dir_path, 'Cards', card + '.dat'),
                                   pjoin(self.dir_path, 'Cards', card + '_default.dat'))
                    except IOError:
                        logger.warning("Failed to copy " + card + ".dat to default")

        elif not os.path.isfile(os.path.join(dir_path, 'TemplateVersion.txt')):
            if not mgme_dir:
                raise MadGraph5Error, \
                      "No valid MG_ME path given for MG4 run directory creation."
        try:
            shutil.copy(os.path.join(mgme_dir, 'MGMEVersion.txt'), dir_path)
        except IOError:
            MG5_version = misc.get_pkg_info()
            open(os.path.join(dir_path, 'MGMEVersion.txt'), 'w').write( \
                "5." + MG5_version['version'])
        
        #Ensure that the Template is clean
        if clean:
            logger.info('remove old information in %s' % os.path.basename(dir_path))
            if os.environ.has_key('MADGRAPH_BASE'):
                subprocess.call([os.path.join('bin', 'internal', 'clean_template'), 
                    '--web'], cwd=dir_path)
            else:
                try:
                    subprocess.call([os.path.join('bin', 'internal', 'clean_template')], \
                                                                       cwd=dir_path)
                except Exception, why:
                    raise MadGraph5Error('Failed to clean correctly %s: \n %s' \
                                                % (os.path.basename(dir_path),why))
            #Write version info
            MG_version = misc.get_pkg_info()
            open(os.path.join(dir_path, 'SubProcesses', 'MGVersion.txt'), 'w').write(
                                                              MG_version['version'])

        # We must link the CutTools to the Library folder of the active Template
        self.link_CutTools(dir_path)
        # We must link the TIR to the Library folder of the active Template
        link_tir_libs=[]
        tir_libs=[]
        tir_include=[]
        for tir in self.all_tir:
            tir_dir="%s_dir"%tir
            libpath=getattr(self,tir_dir)
            libpath = self.link_TIR(os.path.join(self.dir_path, 'lib'),
                                              libpath,"lib%s.a"%tir,tir_name=tir)
            setattr(self,tir_dir,libpath)
            if libpath != "":
                if tir in ['pjfry','ninja','golem', 'samurai','collier']:
                    # We should link dynamically when possible, so we use the original
                    # location of these libraries.
                    link_tir_libs.append('-L%s/ -l%s'%(libpath,tir))
                    tir_libs.append('%s/lib%s.$(libext)'%(libpath,tir))
                    # For Ninja, we must also link against OneLoop.
                    if tir in ['ninja']:
                        if not any(os.path.isfile(pjoin(libpath,'libavh_olo.%s'%ext)) 
                                              for ext in ['a','dylib','so']):
                            raise MadGraph5Error(
"The OneLOop library 'libavh_olo.(a|dylib|so)' could no be found in path '%s'. Please place a symlink to it there."%libpath)
                        link_tir_libs.append('-L%s/ -l%s'%(libpath,'avh_olo'))
                        tir_libs.append('%s/lib%s.$(libext)'%(libpath,'avh_olo'))
                    # We must add the corresponding includes for these TIR
                    if tir in ['golem','samurai','ninja','collier']:
                        trg_path = pjoin(os.path.dirname(libpath),'include')
                        if os.path.isdir(trg_path):
                            to_include = misc.find_includes_path(trg_path,
                                                        self.include_names[tir])
                        else:
                            to_include = None
                        # Special possible location for collier
                        if to_include is None and tir=='collier':
                            to_include = misc.find_includes_path(
                               pjoin(libpath,'modules'),self.include_names[tir])
                        if to_include is None:
                            logger.error(
'Could not find the include directory for %s, looking in %s.\n' % (tir ,str(trg_path))+
'Generation carries on but you will need to edit the include path by hand in the makefiles.')
                            to_include = '<Not_found_define_it_yourself>'
                        tir_include.append('-I %s'%to_include)
                else:
                    link_tir_libs.append('-l%s'%tir)
                    tir_libs.append('$(LIBDIR)lib%s.$(libext)'%tir)
            
        os.remove(os.path.join(self.dir_path,'SubProcesses','makefile_loop.inc'))
        cwd = os.getcwd()
        dirpath = os.path.join(self.dir_path, 'SubProcesses')
        try:
            os.chdir(dirpath)
        except os.error:
            logger.error('Could not cd to directory %s' % dirpath)
            return 0
        filename = 'makefile_loop'
        calls = self.write_makefile_TIR(writers.MakefileWriter(filename),
                                 link_tir_libs,tir_libs,tir_include=tir_include)
        os.remove(os.path.join(self.dir_path,'Source','make_opts.inc'))
        dirpath = os.path.join(self.dir_path, 'Source')
        try:
            os.chdir(dirpath)
        except os.error:
            logger.error('Could not cd to directory %s' % dirpath)
            return 0
        filename = 'make_opts'
        calls = self.write_make_opts(writers.MakefileWriter(filename),
                                                        link_tir_libs,tir_libs)
        # Return to original PWD
        os.chdir(cwd)

        cwd = os.getcwd()
        dirpath = os.path.join(self.dir_path, 'SubProcesses')
        try:
            os.chdir(dirpath)
        except os.error:
            logger.error('Could not cd to directory %s' % dirpath)
            return 0
                                       
        # We add here the user-friendly MadLoop option setter.
        cpfiles= ["SubProcesses/MadLoopParamReader.f",
                  "Cards/MadLoopParams.dat",
                  "SubProcesses/MadLoopParams.inc"]

        for file in cpfiles:
            shutil.copy(os.path.join(self.loop_dir,'StandAlone/', file),
                        os.path.join(self.dir_path, file))
        
        shutil.copy(pjoin(self.dir_path, 'Cards','MadLoopParams.dat'),
                      pjoin(self.dir_path, 'Cards','MadLoopParams_default.dat'))

        
        
        if os.path.exists(pjoin(self.dir_path, 'Cards', 'MadLoopParams.dat')):          
                self.MadLoopparam = banner_mod.MadLoopParam(pjoin(self.dir_path, 
                                                  'Cards', 'MadLoopParams.dat'))
                # write the output file
                self.MadLoopparam.write(pjoin(self.dir_path,"SubProcesses",
                                                           "MadLoopParams.dat"))

        # We need minimal editing of MadLoopCommons.f
        MadLoopCommon = open(os.path.join(self.loop_dir,'StandAlone', 
                                    "SubProcesses","MadLoopCommons.inc")).read()
        writer = writers.FortranWriter(os.path.join(self.dir_path, 
                                             "SubProcesses","MadLoopCommons.f"))
        writer.writelines(MadLoopCommon%{
                                   'print_banner_commands':self.MadLoop_banner},
               context={'collier_available':self.tir_available_dict['collier']})
        writer.close()

        # link the files from the MODEL
        model_path = self.dir_path + '/Source/MODEL/'
        # Note that for the [real=] mode, these files are not present
        if os.path.isfile(os.path.join(model_path,'mp_coupl.inc')):
            ln(model_path + '/mp_coupl.inc', self.dir_path + '/SubProcesses')
        if os.path.isfile(os.path.join(model_path,'mp_coupl_same_name.inc')):
            ln(model_path + '/mp_coupl_same_name.inc', \
                                                self.dir_path + '/SubProcesses')

        # Write the cts_mpc.h and cts_mprec.h files imported from CutTools
        self.write_mp_files(writers.FortranWriter('cts_mprec.h'),\
                            writers.FortranWriter('cts_mpc.h'),)

        self.copy_python_files()


        # We need to create the correct open_data for the pdf
        self.write_pdf_opendata()


        # Return to original PWD
        os.chdir(cwd)
        
    def generate_virt_directory(self, loop_matrix_element, fortran_model, dir_name):
        """writes the V**** directory inside the P**** directories specified in
        dir_name"""

        cwd = os.getcwd()

        matrix_element = loop_matrix_element

        # Create the MadLoop5_resources directory if not already existing
        dirpath = os.path.join(dir_name, 'MadLoop5_resources')
        try:
            os.mkdir(dirpath)
        except os.error as error:
            logger.warning(error.strerror + " " + dirpath)

        # Create the directory PN_xx_xxxxx in the specified path
        name = "V%s" % matrix_element.get('processes')[0].shell_string()
        dirpath = os.path.join(dir_name, name)

        try:
            os.mkdir(dirpath)
        except os.error as error:
            logger.warning(error.strerror + " " + dirpath)

        try:
            os.chdir(dirpath)
        except os.error:
            logger.error('Could not cd to directory %s' % dirpath)
            return 0

        logger.info('Creating files in directory %s' % name)

        # Extract number of external particles
        (nexternal, ninitial) = matrix_element.get_nexternal_ninitial()

        calls=self.write_loop_matrix_element_v4(None,matrix_element,fortran_model)
        
        # We need a link to coefs.inc from DHELAS
        ln(pjoin(self.dir_path, 'Source', 'DHELAS', 'coef_specs.inc'),
                                                        abspath=False, cwd=None)
    
        # The born matrix element, if needed
        filename = 'born_matrix.f'
        calls = self.write_bornmatrix(
            writers.FortranWriter(filename),
            matrix_element,
            fortran_model)

        filename = 'nexternal.inc'
        self.write_nexternal_file(writers.FortranWriter(filename),
                             nexternal, ninitial)

        filename = 'pmass.inc'
        self.write_pmass_file(writers.FortranWriter(filename),
                         matrix_element)

        filename = 'ngraphs.inc'
        self.write_ngraphs_file(writers.FortranWriter(filename),
                           len(matrix_element.get_all_amplitudes()))

        filename = "loop_matrix.ps"
        writers.FortranWriter(filename).writelines("""C Post-helas generation loop-drawing is not ready yet.""")
        plot = draw.MultiEpsDiagramDrawer(base_objects.DiagramList(
              matrix_element.get('base_amplitude').get('loop_diagrams')[:1000]),
              filename,
              model=matrix_element.get('processes')[0].get('model'),
              amplitude='')
        logger.info("Drawing loop Feynman diagrams for " + \
                     matrix_element.get('processes')[0].nice_string(\
                                                          print_weighted=False))
        plot.draw()

        filename = "born_matrix.ps"
        plot = draw.MultiEpsDiagramDrawer(matrix_element.get('base_amplitude').\
                                             get('born_diagrams'),
                                          filename,
                                          model=matrix_element.get('processes')[0].\
                                             get('model'),
                                          amplitude='')
        logger.info("Generating born Feynman diagrams for " + \
                     matrix_element.get('processes')[0].nice_string(\
                                                          print_weighted=False))
        plot.draw()

        # We also need to write the overall maximum quantities for this group
        # of processes in 'global_specs.inc'. In aMCatNLO, there is always
        # only one process, so this is trivial
        self.write_global_specs(matrix_element, output_path=pjoin(dirpath,'global_specs.inc'))
        
        open('unique_id.inc','w').write(
"""      integer UNIQUE_ID
      parameter(UNIQUE_ID=1)""")

        linkfiles = ['coupl.inc', 'mp_coupl.inc', 'mp_coupl_same_name.inc',
                     'cts_mprec.h', 'cts_mpc.h', 'MadLoopParamReader.f',
                     'MadLoopParams.inc','MadLoopCommons.f']

        for file in linkfiles:
            ln('../../%s' % file)
                
        os.system("ln -s ../../makefile_loop makefile")
        
# We should move to MadLoop5_resources directory from the SubProcesses
        ln(pjoin(os.path.pardir,os.path.pardir,'MadLoopParams.dat'),
                                              pjoin('..','MadLoop5_resources'))        

        linkfiles = ['mpmodule.mod']

        for file in linkfiles:
            ln('../../../lib/%s' % file)

        linkfiles = ['coef_specs.inc']

        for file in linkfiles:        
            ln('../../../Source/DHELAS/%s' % file)

        # Return to original PWD
        os.chdir(cwd)

        if not calls:
            calls = 0
        return calls


    #===============================================================================
    # write_coef_specs
    #===============================================================================
    def write_coef_specs_file(self, max_loop_vertex_ranks):
        """ writes the coef_specs.inc in the DHELAS folder. Should not be called in the 
        non-optimized mode"""
        filename = os.path.join(self.dir_path, 'Source', 'DHELAS', 'coef_specs.inc')

        replace_dict = {}
        replace_dict['max_lwf_size'] = 4
        replace_dict['vertex_max_coefs'] = max(\
                [q_polynomial.get_number_of_coefs_for_rank(n) 
                    for n in max_loop_vertex_ranks])
        IncWriter=writers.FortranWriter(filename,'w')
        IncWriter.writelines("""INTEGER MAXLWFSIZE
                           PARAMETER (MAXLWFSIZE=%(max_lwf_size)d)
                           INTEGER VERTEXMAXCOEFS
                           PARAMETER (VERTEXMAXCOEFS=%(vertex_max_coefs)d)"""\
                           % replace_dict)
        IncWriter.close()
    


            <|MERGE_RESOLUTION|>--- conflicted
+++ resolved
@@ -670,15 +670,6 @@
         else:
             os.system("ln -s ../BinothLHA_user.f ./BinothLHA.f")
 
-<<<<<<< HEAD
-=======
-
-        #import nexternal/leshouches in Source
-#        ln('nexternal.inc', '../../Source', log=False)
-#        ln('born_leshouche.inc', '../../Source', log=False)
-
-
->>>>>>> cdfa26c6
         # Return to SubProcesses dir
         os.chdir(os.path.pardir)
         # Add subprocess to subproc.mg

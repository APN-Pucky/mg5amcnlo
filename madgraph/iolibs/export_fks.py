################################################################################
#
# Copyright (c) 2009 The MadGraph5_aMC@NLO Development team and Contributors
#
# This file is a part of the MadGraph5_aMC@NLO project, an application which 
# automatically generates Feynman diagrams and matrix elements for arbitrary
# high-energy processes in the Standard Model and beyond.
#
# It is subject to the MadGraph5_aMC@NLO license which should accompany this 
# distribution.
#
# For more information, visit madgraph.phys.ucl.ac.be and amcatnlo.web.cern.ch
#
################################################################################
"""Methods and classes to export matrix elements to fks format."""

from distutils import dir_util
import glob
import logging
import os
import re
import shutil
import subprocess
import string
import copy

import madgraph.core.color_algebra as color
import madgraph.core.helas_objects as helas_objects
import madgraph.core.base_objects as base_objects
import madgraph.fks.fks_helas_objects as fks_helas_objects
import madgraph.fks.fks_base as fks
import madgraph.fks.fks_common as fks_common
import madgraph.iolibs.drawing_eps as draw
import madgraph.iolibs.gen_infohtml as gen_infohtml
import madgraph.iolibs.files as files
import madgraph.various.misc as misc
import madgraph.iolibs.file_writers as writers
import madgraph.iolibs.template_files as template_files
import madgraph.iolibs.ufo_expression_parsers as parsers
import madgraph.iolibs.export_v4 as export_v4
import madgraph.loop.loop_exporters as loop_exporters
import madgraph.various.q_polynomial as q_polynomial

import aloha.create_aloha as create_aloha

import models.write_param_card as write_param_card
import models.check_param_card as check_param_card
from madgraph import MadGraph5Error, MG5DIR, InvalidCmd
from madgraph.iolibs.files import cp, ln, mv

pjoin = os.path.join

_file_path = os.path.split(os.path.dirname(os.path.realpath(__file__)))[0] + '/'
logger = logging.getLogger('madgraph.export_fks')

#=================================================================================
# Class for used of the (non-optimized) Loop process
#=================================================================================
class ProcessExporterFortranFKS(loop_exporters.LoopProcessExporterFortranSA):
    """Class to take care of exporting a set of matrix elements to
    Fortran (v4) format."""

#===============================================================================
# copy the Template in a new directory.
#===============================================================================
    def copy_fkstemplate(self):
        """create the directory run_name as a copy of the MadEvent
        Template, and clean the directory
        For now it is just the same as copy_v4template, but it will be modified
        """
        mgme_dir = self.mgme_dir
        dir_path = self.dir_path
        clean =self.opt['clean']
        
        #First copy the full template tree if dir_path doesn't exit
        if not os.path.isdir(dir_path):
            if not mgme_dir:
                raise MadGraph5Error, \
                      "No valid MG_ME path given for MG4 run directory creation."
            logger.info('initialize a new directory: %s' % \
                        os.path.basename(dir_path))
            shutil.copytree(os.path.join(mgme_dir, 'Template', 'NLO'), dir_path, True)
            # distutils.dir_util.copy_tree since dir_path already exists
            dir_util.copy_tree(pjoin(self.mgme_dir, 'Template', 'Common'),
                               dir_path)
        elif not os.path.isfile(os.path.join(dir_path, 'TemplateVersion.txt')):
            if not mgme_dir:
                raise MadGraph5Error, \
                      "No valid MG_ME path given for MG4 run directory creation."
        try:
            shutil.copy(os.path.join(mgme_dir, 'MGMEVersion.txt'), dir_path)
        except IOError:
            MG5_version = misc.get_pkg_info()
            open(os.path.join(dir_path, 'MGMEVersion.txt'), 'w').write( \
                "5." + MG5_version['version'])
        
        #Ensure that the Template is clean
        if clean:
            logger.info('remove old information in %s' % os.path.basename(dir_path))
            if os.environ.has_key('MADGRAPH_BASE'):
                subprocess.call([os.path.join('bin', 'internal', 'clean_template'), 
                                    '--web'],cwd=dir_path)
            else:
                try:
                    subprocess.call([os.path.join('bin', 'internal', 'clean_template')], \
                                                                       cwd=dir_path)
                except Exception, why:
                    raise MadGraph5Error('Failed to clean correctly %s: \n %s' \
                                                % (os.path.basename(dir_path),why))
            #Write version info
            MG_version = misc.get_pkg_info()
            open(os.path.join(dir_path, 'SubProcesses', 'MGVersion.txt'), 'w').write(
                                                              MG_version['version'])

        # We must link the CutTools to the Library folder of the active Template
        self.link_CutTools(dir_path)
        
        link_tir_libs=[]
        tir_libs=[]
        os.remove(os.path.join(self.dir_path,'SubProcesses','makefile_loop.inc'))
        dirpath = os.path.join(self.dir_path, 'SubProcesses')
        filename = pjoin(self.dir_path, 'SubProcesses','makefile_loop')
        calls = self.write_makefile_TIR(writers.MakefileWriter(filename),
                                                        link_tir_libs,tir_libs)
        os.remove(os.path.join(self.dir_path,'Source','make_opts.inc'))
        filename = pjoin(self.dir_path, 'Source','make_opts')
        calls = self.write_make_opts(writers.MakefileWriter(filename),
                                                        link_tir_libs,tir_libs)
        
        # Duplicate run_card and FO_analyse_card
        for card in ['run_card', 'FO_analyse_card', 'shower_card']:
            try:
                shutil.copy(pjoin(self.dir_path, 'Cards',
                                         card + '.dat'),
                           pjoin(self.dir_path, 'Cards',
                                        card + '_default.dat'))
            except IOError:
                logger.warning("Failed to copy " + card + ".dat to default")

        cwd = os.getcwd()
        dirpath = os.path.join(self.dir_path, 'SubProcesses')
        try:
            os.chdir(dirpath)
        except os.error:
            logger.error('Could not cd to directory %s' % dirpath)
            return 0

        # We add here the user-friendly MadLoop option setter.
        cpfiles= ["SubProcesses/MadLoopParamReader.f",
                  "Cards/MadLoopParams.dat",
                  "SubProcesses/MadLoopParams.inc"]
        
        for file in cpfiles:
            shutil.copy(os.path.join(self.loop_dir,'StandAlone/', file),
                        os.path.join(self.dir_path, file))
                                       
        # We need minimal editing of MadLoopCommons.f
        MadLoopCommon = open(os.path.join(self.loop_dir,'StandAlone', 
                                    "SubProcesses","MadLoopCommons.inc")).read()
        writer = writers.FortranWriter(os.path.join(self.dir_path, 
                                             "SubProcesses","MadLoopCommons.f"))
        writer.writelines(MadLoopCommon%{
                                   'print_banner_commands':self.MadLoop_banner})
        writer.close()
                                       
        # Write the cts_mpc.h and cts_mprec.h files imported from CutTools
        self.write_mp_files(writers.FortranWriter('cts_mprec.h'),\
                                           writers.FortranWriter('cts_mpc.h'))

        
        # Finally make sure to turn off MC over Hel for the default mode.
        FKS_card_path = pjoin(self.dir_path,'Cards','FKS_params.dat')
        FKS_card_file = open(FKS_card_path,'r')
        FKS_card = FKS_card_file.read()
        FKS_card_file.close()
        FKS_card = re.sub(r"#NHelForMCoverHels\n-?\d+",
                                             "#NHelForMCoverHels\n-1", FKS_card)
        FKS_card_file = open(FKS_card_path,'w')
        FKS_card_file.write(FKS_card)
        FKS_card_file.close()

        # Return to original PWD
        os.chdir(cwd)
        # Copy the different python files in the Template
        self.copy_python_files()

    # I put it here not in optimized one, because I want to use the same makefile_loop.inc
    # Also, we overload this function (i.e. it is already defined in 
    # LoopProcessExporterFortranSA) because the path of the template makefile
    # is different.
    def write_makefile_TIR(self, writer, link_tir_libs,tir_libs,tir_include=[]):
        """ Create the file makefile_loop which links to the TIR libraries."""
            
        file = open(os.path.join(self.mgme_dir,'Template','NLO',
                                 'SubProcesses','makefile_loop.inc')).read()  
        replace_dict={}
        replace_dict['link_tir_libs']=' '.join(link_tir_libs)
        replace_dict['tir_libs']=' '.join(tir_libs)
        replace_dict['dotf']='%.f'
        replace_dict['doto']='%.o'
        replace_dict['tir_include']=' '.join(tir_include)
        file=file%replace_dict
        if writer:
            writer.writelines(file)
        else:
            return file
        
    # I put it here not in optimized one, because I want to use the same make_opts.inc
    def write_make_opts(self, writer, link_tir_libs,tir_libs):
        """ Create the file make_opts which links to the TIR libraries."""
        file = open(os.path.join(self.mgme_dir,'Template','NLO',
                                 'Source','make_opts.inc')).read()  
        replace_dict={}
        replace_dict['link_tir_libs']=' '.join(link_tir_libs)
        replace_dict['tir_libs']=' '.join(tir_libs)
        replace_dict['dotf']='%.f'
        replace_dict['doto']='%.o'
        file=file%replace_dict
        if writer:
            writer.writelines(file)
        else:
            return file

    #===========================================================================
    # copy_python_files 
    #===========================================================================        
    def copy_python_files(self):
        """copy python files required for the Template"""

        cp(_file_path+'/interface/amcatnlo_run_interface.py',
                            self.dir_path+'/bin/internal/amcatnlo_run_interface.py')
        cp(_file_path+'/interface/extended_cmd.py',
                                  self.dir_path+'/bin/internal/extended_cmd.py')
        cp(_file_path+'/interface/common_run_interface.py',
                            self.dir_path+'/bin/internal/common_run_interface.py')
        cp(_file_path+'/various/misc.py', self.dir_path+'/bin/internal/misc.py')        
        cp(_file_path+'/various/shower_card.py', self.dir_path+'/bin/internal/shower_card.py')        
        cp(_file_path+'/various/FO_analyse_card.py', self.dir_path+'/bin/internal/FO_analyse_card.py')        
        cp(_file_path+'/iolibs/files.py', self.dir_path+'/bin/internal/files.py')
        cp(_file_path+'/iolibs/save_load_object.py', 
                              self.dir_path+'/bin/internal/save_load_object.py') 
        cp(_file_path+'/iolibs/file_writers.py', 
                              self.dir_path+'/bin/internal/file_writers.py')
        cp(_file_path+'../models/check_param_card.py', 
                              self.dir_path+'/bin/internal/check_param_card.py')
        cp(_file_path+'/__init__.py', self.dir_path+'/bin/internal/__init__.py')
        cp(_file_path+'/various/gen_crossxhtml.py', 
                                self.dir_path+'/bin/internal/gen_crossxhtml.py')                
        cp(_file_path+'/various/banner.py', 
                                   self.dir_path+'/bin/internal/banner.py')
        cp(_file_path+'/various/cluster.py', 
                                       self.dir_path+'/bin/internal/cluster.py') 
        cp(_file_path+'/various/sum_html.py', 
                                       self.dir_path+'/bin/internal/sum_html.py') 
        cp(_file_path+'/various/lhe_parser.py', 
                                       self.dir_path+'/bin/internal/lhe_parser.py') 
        cp(_file_path+'/interface/.mg5_logging.conf', 
                                 self.dir_path+'/bin/internal/me5_logging.conf') 
        cp(_file_path+'/interface/coloring_logging.py', 
                                 self.dir_path+'/bin/internal/coloring_logging.py') 


    def convert_model_to_mg4(self, model, wanted_lorentz = [], 
                                                         wanted_couplings = []):

        super(ProcessExporterFortranFKS,self).convert_model_to_mg4(model, 
                                               wanted_lorentz, wanted_couplings)
        
        IGNORE_PATTERNS = ('*.pyc','*.dat','*.py~')
        try:
            shutil.rmtree(pjoin(self.dir_path,'bin','internal','ufomodel'))
        except OSError as error:
            pass
        model_path = model.get('modelpath')
        shutil.copytree(model_path, 
                               pjoin(self.dir_path,'bin','internal','ufomodel'),
                               ignore=shutil.ignore_patterns(*IGNORE_PATTERNS))
        if hasattr(model, 'restrict_card'):
            out_path = pjoin(self.dir_path, 'bin', 'internal','ufomodel',
                                                         'restrict_default.dat')
            if isinstance(model.restrict_card, check_param_card.ParamCard):
                model.restrict_card.write(out_path)
            else:
                files.cp(model.restrict_card, out_path)



    #===========================================================================
    # write_maxparticles_file
    #===========================================================================
    def write_maxparticles_file(self, writer, matrix_elements):
        """Write the maxparticles.inc file for MadEvent"""

        maxparticles = max([me.get_nexternal_ninitial()[0] \
                              for me in matrix_elements])

        lines = "integer max_particles, max_branch\n"
        lines += "parameter (max_particles=%d) \n" % maxparticles
        lines += "parameter (max_branch=max_particles-1)"

        # Write the file
        writer.writelines(lines)

        return True


    #===========================================================================
    # write_maxconfigs_file
    #===========================================================================
    def write_maxconfigs_file(self, writer, matrix_elements):
        """Write the maxconfigs.inc file for MadEvent"""

        maxconfigs = max([me.get_num_configs() for me in matrix_elements])

        lines = "integer lmaxconfigs\n"
        lines += "parameter (lmaxconfigs=%d)" % maxconfigs

        # Write the file
        writer.writelines(lines)

        return True


    #===============================================================================
    # write a procdef_mg5 (an equivalent of the MG4 proc_card.dat)
    #===============================================================================
    def write_procdef_mg5(self, file_pos, modelname, process_str):
        """ write an equivalent of the MG4 proc_card in order that all the Madevent
        Perl script of MadEvent4 are still working properly for pure MG5 run."""
        
        proc_card_template = template_files.mg4_proc_card.mg4_template
        process_template = template_files.mg4_proc_card.process_template
        process_text = ''
        coupling = ''
        new_process_content = []
        
        # First find the coupling and suppress the coupling from process_str
        #But first ensure that coupling are define whithout spaces:
        process_str = process_str.replace(' =', '=')
        process_str = process_str.replace('= ', '=')
        process_str = process_str.replace(',',' , ')
        #now loop on the element and treat all the coupling
        for info in process_str.split():
            if '=' in info:
                coupling += info + '\n'
            else:
                new_process_content.append(info)
        # Recombine the process_str (which is the input process_str without coupling
        #info)
        process_str = ' '.join(new_process_content)
        
        #format the SubProcess
        process_text += process_template.substitute({'process': process_str, \
                                                            'coupling': coupling})
        
        text = proc_card_template.substitute({'process': process_text,
                                            'model': modelname,
                                            'multiparticle':''})
        ff = open(file_pos, 'w')
        ff.write(text)
        ff.close()


    #===============================================================================
    # write a initial states map, useful for the fast PDF NLO interface
    #===============================================================================
    def write_init_map(self, file_pos, initial_states):
        """ Write an initial state process map. Each possible PDF
        combination gets an unique identifier."""
        
        text=''
        for i,e in enumerate(initial_states):
            text=text+str(i+1)+' '+str(len(e))
            for t in e:
                text=text+'   '
                for p in t:
                    text=text+' '+str(p)
            text=text+'\n'
        
        ff = open(file_pos, 'w')
        ff.write(text)
        ff.close()

    def get_ME_identifier(self, matrix_element):
        """ A function returning a string uniquely identifying the matrix 
        element given in argument so that it can be used as a prefix to all
        MadLoop5 subroutines and common blocks related to it. This allows
        to compile several processes into one library as requested by the 
        BLHA (Binoth LesHouches Accord) guidelines. The MadFKS design
        necessitates that there is no process prefix."""
        
        return ''

    #===============================================================================
    # write_coef_specs
    #===============================================================================
    def write_coef_specs_file(self, virt_me_list):
        """writes the coef_specs.inc in the DHELAS folder. Should not be called in the 
        non-optimized mode"""
        raise fks_common.FKSProcessError(), \
                "write_coef_specs should be called only in the loop-optimized mode"
        
        
    #===============================================================================
    # generate_directories_fks
    #===============================================================================
    def generate_directories_fks(self, matrix_element, fortran_model, me_number,
                                    me_ntot, path=os.getcwd(),OLP='MadLoop'):
        """Generate the Pxxxxx_i directories for a subprocess in MadFKS,
        including the necessary matrix.f and various helper files"""
        proc = matrix_element.born_me['processes'][0]

        if not self.model:
            self.model = matrix_element.get('processes')[0].get('model')
        
        cwd = os.getcwd()
        try:
            os.chdir(path)
        except OSError, error:
            error_msg = "The directory %s should exist in order to be able " % path + \
                        "to \"export\" in it. If you see this error message by " + \
                        "typing the command \"export\" please consider to use " + \
                        "instead the command \"output\". "
            raise MadGraph5Error, error_msg 
        
        calls = 0
        
        self.fksdirs = []
        #first make and cd the direcrory corresponding to the born process:
        borndir = "P%s" % \
        (matrix_element.born_me.get('processes')[0].shell_string())
        if not matrix_element.real_processes:
            logger.warning('Skipping %s, it has no corrections' % borndir)
            return 0
        os.mkdir(borndir)
        os.chdir(borndir)
        logger.info('Writing files in %s (%d / %d)' % (borndir, me_number + 1, me_ntot))

## write the files corresponding to the born process in the P* directory
        self.generate_born_fks_files(matrix_element,
                fortran_model, me_number, path)

        # With NJET you want to generate the order file per subprocess and most
        # likely also generate it for each subproc.
        if OLP=='NJET':
            filename = 'OLE_order.lh'
            self.write_lh_order(filename, matrix_element, OLP)
        
        if matrix_element.virt_matrix_element:
                    calls += self.generate_virt_directory( \
                            matrix_element.virt_matrix_element, \
                            fortran_model, \
                            os.path.join(path, borndir))

#write the infortions for the different real emission processes
        sqsorders_list = \
            self.write_real_matrix_elements(matrix_element, fortran_model)

        filename = 'extra_cnt_wrapper.f'
        self.write_extra_cnt_wrapper(writers.FortranWriter(filename),
                                     matrix_element.extra_cnt_me_list, 
                                     fortran_model)
        for i, extra_cnt_me in enumerate(matrix_element.extra_cnt_me_list):
            replace_dict = {}

            den_factor_lines = self.get_den_factor_lines(matrix_element,
                                                         extra_cnt_me)
            replace_dict['den_factor_lines'] = '\n'.join(den_factor_lines)

            ij_lines = self.get_ij_lines(matrix_element)
            replace_dict['ij_lines'] = '\n'.join(ij_lines)

            filename = 'born_cnt_%d.f' % (i+1)
            self.write_split_me_fks(writers.FortranWriter(filename),
                                        extra_cnt_me, 
                                        fortran_model, 'cnt', '%d' % (i+1),
                                        replace_dict)

        self.write_pdf_calls(matrix_element, fortran_model)

        filename = 'nFKSconfigs.inc'
        self.write_nfksconfigs_file(writers.FortranWriter(filename), 
                                    matrix_element, 
                                    fortran_model)

        filename = 'iproc.dat'
        self.write_iproc_file(writers.FortranWriter(filename),
                              me_number)

        filename = 'fks_info.inc'
        self.write_fks_info_file(writers.FortranWriter(filename), 
                                 matrix_element, 
                                 fortran_model)

        filename = 'leshouche_info.dat'
        nfksconfs,maxproc,maxflow,nexternal=\
                self.write_leshouche_info_file(filename,matrix_element)

        filename = 'leshouche_decl.inc'
        self.write_leshouche_info_declarations(
                              writers.FortranWriter(filename), 
                              nfksconfs,maxproc,maxflow,nexternal,
                              fortran_model)

        filename = 'configs_and_props_info.dat'
        nconfigs,max_leg_number,nfksconfs=self.write_configs_and_props_info_file(
                              filename, 
                              matrix_element)

        filename = 'configs_and_props_decl.inc'
        self.write_configs_and_props_info_declarations(
                              writers.FortranWriter(filename), 
                              nconfigs,max_leg_number,nfksconfs,
                              fortran_model)
        
# THIS IS A TEMPORARY FIX!!!!
        filename = 'real_from_born_configs.inc'
        self.write_real_from_born_configs_dummy(
                              writers.FortranWriter(filename), 
                              matrix_element,
                              fortran_model)

        filename = 'ngraphs.inc'
        self.write_ngraphs_file(writers.FortranWriter(filename),
                            nconfigs)

#write the wrappers for real ME's
        filename = 'real_me_lum_chooser.f'
        self.write_real_wrappers(writers.FortranWriter(filename), 
                                   matrix_element, sqsorders_list,
                                   fortran_model)

        filename = 'get_color.f'
        self.write_colors_file(writers.FortranWriter(filename),
                               matrix_element)

        filename = 'nexternal.inc'
        (nexternal, ninitial) = \
                matrix_element.real_processes[0].get_nexternal_ninitial()
        self.write_nexternal_file(writers.FortranWriter(filename),
                             nexternal, ninitial)

        filename = 'orders.inc'
        self.write_orders_file(writers.FortranWriter(filename),
                                    matrix_element)
    
        filename = 'pmass.inc'
        self.write_pmass_file(writers.FortranWriter(filename),
                             matrix_element.real_processes[0].matrix_element)

        #draw the diagrams
        self.draw_feynman_diagrams(matrix_element)

        linkfiles = ['BinothLHADummy.f',
                     'check_poles.f',
                     'MCmasses_HERWIG6.inc',
                     'MCmasses_HERWIGPP.inc',
                     'MCmasses_PYTHIA6Q.inc',
                     'MCmasses_PYTHIA6PT.inc',
                     'MCmasses_PYTHIA8.inc',
                     'add_write_info.f',
                     'coupl.inc',
                     'cuts.f',
                     'FKS_params.dat',
                     'initial_states_map.dat',
                     'OLE_order.olc',
                     'FKSParams.inc',
                     'FKSParamReader.f',
                     'cuts.inc',
                     'unlops.inc',
                     'pythia_unlops.f',
                     'driver_mintMC.f',
                     'driver_mintFO.f',
                     'driver_vegas.f',
                     'appl_interface.cc',
                     'appl_interface_dummy.f',
                     'appl_common.inc',
                     'reweight_appl.inc',
                     'driver_reweight.f',
                     'fastjetfortran_madfks_core.cc',
                     'fastjetfortran_madfks_full.cc',
                     'fjcore.cc',
                     'fastjet_wrapper.f',
                     'fjcore.hh',
                     'fks_Sij.f',
                     'fks_powers.inc',
                     'fks_singular.f',
<<<<<<< HEAD
                     'chooser_functions.f',
=======
                     'c_weight.inc',
                     'fks_inc_chooser.f',
                     'leshouche_inc_chooser.f',
                     'configs_and_props_inc_chooser.f',
>>>>>>> dfe564ac
                     'genps.inc',
                     'genps_fks.f',
                     'boostwdir2.f',
                     'madfks_mcatnlo.inc',
                     'open_output_files.f',
                     'open_output_files_dummy.f',
                     'madfks_plot.f',
                     'analysis_dummy.f',
                     'mint-integrator2.f',
                     'MC_integer.f',
                     'mint.inc',
                     'montecarlocounter.f',
                     'q_es.inc',
                     'recluster.cc',
                     'Boosts.h',
                     'reweight.inc',
                     'reweight0.inc',
                     'reweight1.inc',
                     'reweightNLO.inc',
                     'reweight_all.inc',
                     'reweight_events.f',
                     'reweight_xsec.f',
                     'reweight_xsec_events.f',
                     'reweight_xsec_events_pdf_dummy.f',
                     'iproc_map.f',
                     'run.inc',
                     'setcuts.f',
                     'setscales.f',
                     'symmetry_fks_test_MC.f',
                     'symmetry_fks_test_ME.f',
                     'symmetry_fks_test_Sij.f',
                     'symmetry_fks_v3.f',
                     'trapfpe.c',
                     'vegas2.for',
                     'write_ajob.f',
                     'handling_lhe_events.f',
                     'write_event.f',
                     'fill_MC_mshell.f',
                     'maxparticles.inc',
                     'message.inc',
                     'initcluster.f',
                     'cluster.inc',
                     'cluster.f',
                     'reweight.f',
                     'randinit',
                     'sudakov.inc',
                     'maxconfigs.inc',
                     'timing_variables.inc']

        for file in linkfiles:
            ln('../' + file , '.')
        os.system("ln -s ../../Cards/param_card.dat .")

        #copy the makefile 
        os.system("ln -s ../makefile_fks_dir ./makefile")
        if matrix_element.virt_matrix_element:
            os.system("ln -s ../BinothLHA.f ./BinothLHA.f")
        elif OLP!='MadLoop':
            os.system("ln -s ../BinothLHA_OLP.f ./BinothLHA.f")
        else:
            os.system("ln -s ../BinothLHA_user.f ./BinothLHA.f")


        #import nexternal/leshouches in Source
        ln('nexternal.inc', '../../Source', log=False)
        ln('born_leshouche.inc', '../../Source', log=False)


        # Return to SubProcesses dir
        os.chdir(os.path.pardir)
        # Add subprocess to subproc.mg
        filename = 'subproc.mg'
        files.append_to_file(filename,
                             self.write_subproc,
                             borndir)

            
        os.chdir(cwd)
        # Generate info page
        gen_infohtml.make_info_html_nlo(self.dir_path)


        return calls


    def finalize_fks_directory(self, matrix_elements, history, makejpg = False,
            online = False, 
            compiler_dict={'fortran': 'gfortran', 'cpp': 'g++'}, 
            output_dependencies = 'external', MG5DIR = None):
        """Finalize FKS directory by creating jpeg diagrams, html
        pages,proc_card_mg5.dat and madevent.tar.gz."""
        
#        modelname = self.model.get('name')
#        if modelname == 'mssm' or modelname.startswith('mssm-'):
#            param_card = os.path.join(self.dir_path, 'Cards','param_card.dat')
#            mg5_param = os.path.join(self.dir_path, 'Source', 'MODEL', 'MG5_param.dat')
#            check_param_card.convert_to_mg5card(param_card, mg5_param)
#            check_param_card.check_valid_param_card(mg5_param)

#        # write the model functions get_mass/width_from_id
        filename = os.path.join(self.dir_path,'Source','MODEL','get_mass_width_fcts.f')
        makeinc = os.path.join(self.dir_path,'Source','MODEL','makeinc.inc')
        self.write_get_mass_width_file(writers.FortranWriter(filename), makeinc, self.model)

#        # Write maxconfigs.inc based on max of ME's/subprocess groups
        filename = os.path.join(self.dir_path,'Source','maxconfigs.inc')
        self.write_maxconfigs_file(writers.FortranWriter(filename),
                                   matrix_elements['real_matrix_elements'])
        
#        # Write maxparticles.inc based on max of ME's/subprocess groups
        filename = os.path.join(self.dir_path,'Source','maxparticles.inc')
        self.write_maxparticles_file(writers.FortranWriter(filename),
                                     matrix_elements['real_matrix_elements'])

        # Touch "done" file
        os.system('touch %s/done' % os.path.join(self.dir_path,'SubProcesses'))
        
        # Check for compiler
        fcompiler_chosen = self.set_fortran_compiler(compiler_dict['fortran'])
        ccompiler_chosen = self.set_cpp_compiler(compiler_dict['cpp'])

        old_pos = os.getcwd()
        os.chdir(os.path.join(self.dir_path, 'SubProcesses'))
        P_dir_list = [proc for proc in os.listdir('.') if os.path.isdir(proc) and \
                                                                    proc[0] == 'P']

        devnull = os.open(os.devnull, os.O_RDWR)
        # Convert the poscript in jpg files (if authorize)
        if makejpg:
            logger.info("Generate jpeg diagrams")
            for Pdir in P_dir_list:
                os.chdir(Pdir)
                subprocess.call([os.path.join(old_pos, self.dir_path, 'bin', 'internal', 'gen_jpeg-pl')],
                                stdout = devnull)
                os.chdir(os.path.pardir)
#
        logger.info("Generate web pages")
        # Create the WebPage using perl script

        subprocess.call([os.path.join(old_pos, self.dir_path, 'bin', 'internal', 'gen_cardhtml-pl')], \
                                                                stdout = devnull)

        os.chdir(os.path.pardir)
#
#        obj = gen_infohtml.make_info_html(self.dir_path)
#        [mv(name, './HTML/') for name in os.listdir('.') if \
#                            (name.endswith('.html') or name.endswith('.jpg')) and \
#                            name != 'index.html']               
#        if online:
#            nb_channel = obj.rep_rule['nb_gen_diag']
#            open(os.path.join('./Online'),'w').write(str(nb_channel))
        
        # Write command history as proc_card_mg5
        if os.path.isdir('Cards'):
            output_file = os.path.join('Cards', 'proc_card_mg5.dat')
            history.write(output_file)

        # Duplicate run_card and FO_analyse_card
        for card in ['run_card', 'FO_analyse_card', 'shower_card']:
            try:
                shutil.copy(pjoin(self.dir_path, 'Cards',
                                         card + '.dat'),
                           pjoin(self.dir_path, 'Cards',
                                        card + '_default.dat'))
            except IOError:
                logger.warning("Failed to copy " + card + ".dat to default")


        subprocess.call([os.path.join(old_pos, self.dir_path, 'bin', 'internal', 'gen_cardhtml-pl')],
                        stdout = devnull)

        # Run "make" to generate madevent.tar.gz file
        if os.path.exists(pjoin('SubProcesses', 'subproc.mg')):
            if os.path.exists('amcatnlo.tar.gz'):
                os.remove('amcatnlo.tar.gz')
            subprocess.call([os.path.join(old_pos, self.dir_path, 'bin', 'internal', 'make_amcatnlo_tar')],
                        stdout = devnull)
#
        subprocess.call([os.path.join(old_pos, self.dir_path, 'bin', 'internal', 'gen_cardhtml-pl')],
                        stdout = devnull)

        #return to the initial dir
        os.chdir(old_pos)
        
        # Setup stdHep
        # Find the correct fortran compiler
        base_compiler= ['FC=g77','FC=gfortran']
        
        StdHep_path = pjoin(MG5DIR, 'vendor', 'StdHEP')
        
        if output_dependencies == 'external':
            # check if stdhep has to be compiled (only the first time)
            if not os.path.exists(pjoin(MG5DIR, 'vendor', 'StdHEP', 'lib', 'libstdhep.a')) or \
                not os.path.exists(pjoin(MG5DIR, 'vendor', 'StdHEP', 'lib', 'libFmcfio.a')):
                if 'FC' not in os.environ or not os.environ['FC']:
                    path = os.path.join(StdHep_path, 'src', 'make_opts')
                    text = open(path).read()
                    for base in base_compiler:
                        text = text.replace(base,'FC=%s' % fcompiler_chosen)
                    open(path, 'w').writelines(text)

                logger.info('Compiling StdHEP. This has to be done only once.')
                misc.compile(cwd = pjoin(MG5DIR, 'vendor', 'StdHEP'))
                logger.info('Done.')
            #then link the libraries in the exported dir
            files.ln(pjoin(StdHep_path, 'lib', 'libstdhep.a'), \
                                         pjoin(self.dir_path, 'MCatNLO', 'lib'))
            files.ln(pjoin(StdHep_path, 'lib', 'libFmcfio.a'), \
                                         pjoin(self.dir_path, 'MCatNLO', 'lib'))

        elif output_dependencies == 'internal':
            StdHEP_internal_path = pjoin(self.dir_path,'Source','StdHEP')
            shutil.copytree(StdHep_path,StdHEP_internal_path, symlinks=True)
            # Create the links to the lib folder
            linkfiles = ['libstdhep.a', 'libFmcfio.a']
            for file in linkfiles:
                ln(pjoin(os.path.pardir,os.path.pardir,'Source','StdHEP','lib',file),
                                  os.path.join(self.dir_path, 'MCatNLO', 'lib'))
                if 'FC' not in os.environ or not os.environ['FC']:
                    path = pjoin(StdHEP_internal_path, 'src', 'make_opts')
                    text = open(path).read()
                    for base in base_compiler:
                        text = text.replace(base,'FC=%s' % fcompiler_chosen)
                    open(path, 'w').writelines(text)
                # To avoid compiler version conflicts, we force a clean here
                misc.compile(['clean'],cwd = StdHEP_internal_path)
        
        elif output_dependencies == 'environment_paths':
            # Here the user chose to define the dependencies path in one of 
            # his environmental paths
            libStdHep = misc.which_lib('libstdhep.a')
            libFmcfio = misc.which_lib('libFmcfio.a')
            if not libStdHep is None and not libFmcfio is None:
                logger.info('MG5_aMC is using StdHep installation found at %s.'%\
                                                     os.path.dirname(libStdHep)) 
                ln(pjoin(libStdHep),pjoin(self.dir_path, 'MCatNLO', 'lib'),abspath=True)
                ln(pjoin(libFmcfio),pjoin(self.dir_path, 'MCatNLO', 'lib'),abspath=True)
            else:
                raise InvalidCmd("Could not find the location of the files"+\
                    " libstdhep.a and libFmcfio.a in you environment paths.")
            
        else:
            raise MadGraph5Error, 'output_dependencies option %s not recognized'\
                                                            %output_dependencies
           



    def write_real_from_born_configs(self, writer, matrix_element, fortran_model):
        """Writes the real_from_born_configs.inc file that contains
        the mapping to go for a given born configuration (that is used
        e.g. in the multi-channel phase-space integration to the
        corresponding real-emission diagram, i.e. the real emission
        diagram in which the combined ij is split in i_fks and
        j_fks."""
        lines = []
        lines2 = []
        max_links = 0
        born_me = matrix_element.born_matrix_element
        for iFKS, conf in enumerate(matrix_element.get_fks_info_list()):
            iFKS = iFKS+1
            links = conf['fks_info']['rb_links']
            max_links = max(max_links,len(links))
            for i,diags in enumerate(links):
                if not i == diags['born_conf']:
                    print links
                    raise MadGraph5Error, "born_conf should be canonically ordered"
            real_configs = ', '.join(['%d' % int(diags['real_conf']+1) for diags in links])
            lines.append("data (real_from_born_conf(irfbc,%d),irfbc=1,%d) /%s/" \
                             % (iFKS,len(links),real_configs))

        lines2.append("integer irfbc")
        lines2.append("integer real_from_born_conf(%d,%d)" \
                         % (max_links,len(matrix_element.get_fks_info_list())))
        # Write the file
        writer.writelines(lines2+lines)

    def write_real_from_born_configs_dummy(self, writer, matrix_element, fortran_model):
        """write a dummy file"""
        max_links = 10
        lines2 = []
        lines2.append("integer irfbc")
        lines2.append("integer real_from_born_conf(%d,%d)" \
                         % (max_links,len(matrix_element.get_fks_info_list())))
        # Write the file
        writer.writelines(lines2)



    def write_orders_file(self, writer, matrix_element):
        """writes the include file with the informations about coupling orders.
        In particular this file should contain the constraints requested by the user
        for all the orders which are split"""

        born_orders = {}
        for ordd, val in matrix_element.born_me['processes'][0]['born_orders'].items():
            # factor 2 to pass to squared orders
            born_orders[ordd] = 2 * val 

        nlo_orders = {}
        for ordd, val in matrix_element.born_me['processes'][0]['squared_orders'].items():
            # no need to multiply by 2 here
            nlo_orders[ordd] = val
        
        split_orders = \
                matrix_element.born_me['processes'][0]['split_orders']

        pert_orders = \
                matrix_element.born_me['processes'][0]['perturbation_couplings']

        max_born_orders = {}
        max_nlo_orders = {}

        model = matrix_element.born_me['processes'][0]['model']

        # first get the max_born_orders
        if born_orders.keys() == ['WEIGHTED']:
            # if user has not specified born_orders, check the 'weighted' for each
            # of the split_orders contributions
            wgt_ord_max = born_orders['WEIGHTED']
            squared_orders, amp_orders = matrix_element.born_me.get_split_orders_mapping()
            for sq_order in squared_orders:
                # put the numbers in sq_order in a dictionary, with as keys
                # the corresponding order name
                ord_dict = {}
                assert len(sq_order) == len(split_orders) 
                for o, v in zip(split_orders, list(sq_order)):
                    ord_dict[o] = v

                wgt = sum([v * model.get('order_hierarchy')[o] for \
                        o, v in ord_dict.items()])
                if wgt > wgt_ord_max:
                    continue

                for o, v in ord_dict.items():
                    try:
                        max_born_orders[o] = max(max_born_orders[o], v)
                    except KeyError:
                        max_born_orders[o] = v

        else:
            for o in [oo for oo in split_orders if oo != 'WEIGHTED']:
                try:
                    max_born_orders[o] = born_orders[o]
                except KeyError:
                    # if the order is not in born_orders set it to 1000
                    max_born_orders[o] = 1000
                try:
                    max_nlo_orders[o] = nlo_orders[o]
                except KeyError:
                    # if the order is not in born_orders set it to 1000
                    max_nlo_orders[o] = 1000

        # keep track also of the position of QED, QCD in the order array
        # might be useful in the fortran code
        qcd_pos = -1
        qed_pos = -1
        if 'QCD' in split_orders:
            qcd_pos = split_orders.index('QCD') + 1
        if 'QED' in split_orders:
            qed_pos = split_orders.index('QED') + 1

        text = 'C The orders to be integrated for the Born and at NLO\n'
        text += 'integer nsplitorders\n'
        text += 'parameter (nsplitorders=%d)\n' % len(split_orders)
        text += 'character*3 ordernames(nsplitorders)\n'
        text += 'data ordernames / %s /\n' % ', '.join(['"%3s"' % o for o in split_orders])
        text += 'integer born_orders(nsplitorders), nlo_orders(nsplitorders)\n'
        text += 'C the order of the coupling orders is %s\n' % ', '.join(split_orders)
        text += 'data born_orders / %s /\n' % ', '.join([str(max_born_orders[o]) for o in split_orders])
        text += 'data nlo_orders / %s /\n' % ', '.join([str(max_nlo_orders[o]) for o in split_orders])
        text += 'C The position of the QCD /QED orders in the array\n'
        text += 'integer qcd_pos, qed_pos\n'
        text += 'C if = -1, then it is not in the split_orders\n'
        text += 'parameter (qcd_pos = %d)\n' % qcd_pos
        text += 'parameter (qed_pos = %d)' % qed_pos

        writer.writelines(text)

    #===============================================================================
    # write_get_mass_width_file
    #===============================================================================
    #test written
    def write_get_mass_width_file(self, writer, makeinc, model):
        """Write the get_mass_width_file.f file for MG4.
        Also update the makeinc.inc file
        """
        mass_particles = [p for p in model['particles'] if p['mass'].lower() != 'zero'] 
        width_particles = [p for p in model['particles'] if p['width'].lower() != 'zero'] 
        
        iflines_mass = ''
        iflines_width = ''

        for i, part in enumerate(mass_particles):
            if i == 0:
                ifstring = 'if'
            else:
                ifstring = 'else if'
            if part['self_antipart']:
                iflines_mass += '%s (id.eq.%d) then\n' % \
                        (ifstring, part.get_pdg_code())
            else:
                iflines_mass += '%s (id.eq.%d.or.id.eq.%d) then\n' % \
                        (ifstring, part.get_pdg_code(), part.get_anti_pdg_code())
            iflines_mass += 'get_mass_from_id=abs(%s)\n' % part.get('mass')

        if mass_particles:
            iflines_mass += 'else\n'
        else:
            iflines_mass = 'if (.true.) then\n'

        for i, part in enumerate(width_particles):
            if i == 0:
                ifstring = 'if'
            else:
                ifstring = 'else if'
            if part['self_antipart']:
                iflines_width += '%s (id.eq.%d) then\n' % \
                        (ifstring, part.get_pdg_code())
            else:
                iflines_width += '%s (id.eq.%d.or.id.eq.%d) then\n' % \
                        (ifstring, part.get_pdg_code(), part.get_anti_pdg_code())
            iflines_width += 'get_width_from_id=abs(%s)\n' % part.get('width')

        if width_particles:
            iflines_width += 'else\n'
        else:
            iflines_width = 'if (.true.) then\n'

        replace_dict = {'iflines_mass' : iflines_mass,
                        'iflines_width' : iflines_width}

        file = open(os.path.join(_file_path, \
                          'iolibs/template_files/get_mass_width_fcts.inc')).read()
        file = file % replace_dict
        
        # Write the file
        writer.writelines(file)

        # update the makeinc
        makeinc_content = open(makeinc).read()
        makeinc_content = makeinc_content.replace('MODEL = ', 'MODEL = get_mass_width_fcts.o ')
        open(makeinc, 'w').write(makeinc_content)

        return 


    def write_configs_and_props_info_declarations(self, writer, max_iconfig, max_leg_number, nfksconfs, fortran_model):
        """writes the declarations for the variables relevant for configs_and_props
        """
        lines = []
        lines.append("integer ifr,lmaxconfigs_used,max_branch_used")
        lines.append("parameter (lmaxconfigs_used=%4d)" % max_iconfig)
        lines.append("parameter (max_branch_used =%4d)" % -max_leg_number)
        lines.append("integer mapconfig_d(%3d,0:lmaxconfigs_used)" % nfksconfs)
        lines.append("integer iforest_d(%3d,2,-max_branch_used:-1,lmaxconfigs_used)" % nfksconfs)
        lines.append("integer sprop_d(%3d,-max_branch_used:-1,lmaxconfigs_used)" % nfksconfs)
        lines.append("integer tprid_d(%3d,-max_branch_used:-1,lmaxconfigs_used)" % nfksconfs)
        lines.append("double precision pmass_d(%3d,-max_branch_used:-1,lmaxconfigs_used)" % nfksconfs)
        lines.append("double precision pwidth_d(%3d,-max_branch_used:-1,lmaxconfigs_used)" % nfksconfs)
        lines.append("integer pow_d(%3d,-max_branch_used:-1,lmaxconfigs_used)" % nfksconfs)

        writer.writelines(lines)


    def write_configs_and_props_info_file(self, filename, matrix_element):
        """writes the configs_and_props_info.inc file that cointains
        all the (real-emission) configurations (IFOREST) as well as
        the masses and widths of intermediate particles"""
        lines = []
        lines.append("# C -> MAPCONFIG_D") 
        lines.append("# F/D -> IFOREST_D") 
        lines.append("# S -> SPROP_D") 
        lines.append("# T -> TPRID_D") 
        lines.append("# M -> PMASS_D/PWIDTH_D") 
        lines.append("# P -> POW_D") 
        lines2 = []
        nconfs = len(matrix_element.get_fks_info_list())
        (nexternal, ninitial) = matrix_element.real_processes[0].get_nexternal_ninitial()

        max_iconfig=0
        max_leg_number=0

        for iFKS, conf in enumerate(matrix_element.get_fks_info_list()):
            iFKS=iFKS+1
            iconfig = 0
            s_and_t_channels = []
            mapconfigs = []
            fks_matrix_element=matrix_element.real_processes[conf['n_me'] - 1].matrix_element
            base_diagrams = fks_matrix_element.get('base_amplitude').get('diagrams')
            model = fks_matrix_element.get('base_amplitude').get('process').get('model')
            minvert = min([max([len(vert.get('legs')) for vert in \
                                    diag.get('vertices')]) for diag in base_diagrams])
    
            lines.append("# ")
            lines.append("# nFKSprocess %d" % iFKS)
            for idiag, diag in enumerate(base_diagrams):
                if any([len(vert.get('legs')) > minvert for vert in
                        diag.get('vertices')]):
                # Only 3-vertices allowed in configs.inc
                    continue
                iconfig = iconfig + 1
                helas_diag = fks_matrix_element.get('diagrams')[idiag]
                mapconfigs.append(helas_diag.get('number'))
                lines.append("# Diagram %d for nFKSprocess %d" % \
                                 (helas_diag.get('number'),iFKS))
                # Correspondance between the config and the amplitudes
                lines.append("C   %4d   %4d   %4d " % (iFKS,iconfig,
                                                           helas_diag.get('number')))
    
                # Need to reorganize the topology so that we start with all
                # final state external particles and work our way inwards
                schannels, tchannels = helas_diag.get('amplitudes')[0].\
                    get_s_and_t_channels(ninitial, model, 990)
    
                s_and_t_channels.append([schannels, tchannels])
    
                # Write out propagators for s-channel and t-channel vertices
                allchannels = schannels
                if len(tchannels) > 1:
                    # Write out tchannels only if there are any non-trivial ones
                    allchannels = schannels + tchannels
    
                for vert in allchannels:
                    daughters = [leg.get('number') for leg in vert.get('legs')[:-1]]
                    last_leg = vert.get('legs')[-1]
                    lines.append("F   %4d   %4d   %4d   %4d" % \
                                     (iFKS,last_leg.get('number'), iconfig, len(daughters)))
                    for d in daughters:
                        lines.append("D   %4d" % d)
                    if vert in schannels:
                        lines.append("S   %4d   %4d   %4d   %10d" % \
                                         (iFKS,last_leg.get('number'), iconfig,
                                          last_leg.get('id')))
                    elif vert in tchannels[:-1]:
                        lines.append("T   %4d   %4d   %4d   %10d" % \
                                         (iFKS,last_leg.get('number'), iconfig,
                                          abs(last_leg.get('id'))))

                # update what the array sizes (mapconfig,iforest,etc) will be
                    max_leg_number = min(max_leg_number,last_leg.get('number'))
                max_iconfig = max(max_iconfig,iconfig)
    
            # Write out number of configs
            lines.append("# Number of configs for nFKSprocess %d" % iFKS)
            lines.append("C   %4d   %4d   %4d" % (iFKS,0,iconfig))
            
            # write the props.inc information
            lines2.append("# ")
            particle_dict = fks_matrix_element.get('processes')[0].get('model').\
                get('particle_dict')
    
            for iconf, configs in enumerate(s_and_t_channels):
                for vertex in configs[0] + configs[1][:-1]:
                    leg = vertex.get('legs')[-1]
                    if leg.get('id') == 21 and 21 not in particle_dict:
                        # Fake propagator used in multiparticle vertices
                        pow_part = 0
                    else:
                        particle = particle_dict[leg.get('id')]
    
                        pow_part = 1 + int(particle.is_boson())
    
                    lines2.append("M   %4d   %4d   %4d   %10d " % \
                                     (iFKS,leg.get('number'), iconf + 1, leg.get('id')))
                    lines2.append("P   %4d   %4d   %4d   %4d " % \
                                     (iFKS,leg.get('number'), iconf + 1, pow_part))
    
        # Write the file
        open(filename,'w').write('\n'.join(lines+lines2))

        return max_iconfig, max_leg_number, nconfs


    def write_leshouche_info_declarations(self, writer, nfksconfs, 
                                  maxproc, maxflow, nexternal, fortran_model):
        """writes the declarations for the variables relevant for leshouche_info
        """
        lines = []
        lines.append('integer maxproc_used, maxflow_used')
        lines.append('parameter (maxproc_used = %d)' % maxproc)
        lines.append('parameter (maxflow_used = %d)' % maxflow)
        lines.append('integer idup_d(%d,%d,maxproc_used)' % (nfksconfs, nexternal))
        lines.append('integer mothup_d(%d,%d,%d,maxproc_used)' % (nfksconfs, 2, nexternal))
        lines.append('integer icolup_d(%d,%d,%d,maxflow_used)' % (nfksconfs, 2, nexternal))

        writer.writelines(lines)


    def write_leshouche_info_file(self, filename, matrix_element):
        """writes the leshouche_info.inc file which contains 
        the LHA informations for all the real emission processes
        """
        lines = []
        lines.append("# I -> IDUP_D")
        lines.append("# M -> MOTHUP_D")
        lines.append("# C -> ICOLUP_D")
        nfksconfs = len(matrix_element.get_fks_info_list())
        (nexternal, ninitial) = matrix_element.real_processes[0].get_nexternal_ninitial()

        maxproc = 0
        maxflow = 0
        for i, conf in enumerate(matrix_element.get_fks_info_list()):
            (newlines, nprocs, nflows) = self.get_leshouche_lines(
                    matrix_element.real_processes[conf['n_me'] - 1].matrix_element, i + 1)
            lines.extend(newlines)
            maxproc = max(maxproc, nprocs)
            maxflow = max(maxflow, nflows)

        # Write the file
        open(filename,'w').write('\n'.join(lines))

        return nfksconfs, maxproc, maxflow, nexternal


    def write_real_wrappers(self, writer, matrix_element, sqsolist, fortran_model):
        """writes the wrappers which allows to chose among the different real matrix elements
        and among the different parton luminosities and 
        among the various helper functions for the split-orders"""

        maxsqso = max(sqsolist)

        # the real me wrapper
        text = \
            """subroutine smatrix_real(p, wgt)
            implicit none
            include 'nexternal.inc'
            double precision p(0:3, nexternal)
            double precision wgt
            integer nfksprocess
            common/c_nfksprocess/nfksprocess
            real*4 tbefore, tAfter
            real*4 tTot, tOLP, tFastJet, tPDF
            common/timings/tTot, tOLP, tFastJet, tPDF
            call cpu_time(tbefore)
            """ 
        # the pdf wrapper
        text1 = \
            """\n\ndouble precision function dlum()
            implicit none
            integer nfksprocess
            common/c_nfksprocess/nfksprocess
            """
        # the wrapper to the function which returns the number of squared 
        # split orders
        text2 = \
            """\n\n integer function get_nsqso_real()
            implicit none
            integer nfksprocess
            common/c_nfksprocess/nfksprocess
            """
        # the wrapper to the function which returns the power of a given coupling 
        #appearing at a given index in the ans array
        function_list = set(['getordpowfromindex%(n_me)d' % info \
                for info in matrix_element.get_fks_info_list()])
        text3 = \
            """\n\n integer function getordpowfromindex_real(iorder, index)
            implicit none
            integer iorder, index
            integer nfksprocess
            common/c_nfksprocess/nfksprocess
            integer %s
            """ % ', '.join(function_list)
        # the wrapper to the function which returns the index in the res array
        # of the contribution of given orders
        function_list = set(['sqsoindex_from_orders%(n_me)d' % info \
                for info in matrix_element.get_fks_info_list()])
        text4 = \
            """\n\n integer function sqsoindex_from_orders_real(orders)
            implicit none
            integer orders(%d)
            integer nfksprocess
            common/c_nfksprocess/nfksprocess
            integer %s
            """ % (maxsqso, ', '.join(function_list))

        for n, info in enumerate(matrix_element.get_fks_info_list()):
            text += \
                """if (nfksprocess.eq.%(n)d) then
                call smatrix%(n_me)d(p, wgt)
                else""" % {'n': n + 1, 'n_me' : info['n_me']}
            text1 += \
                """if (nfksprocess.eq.%(n)d) then
                call dlum_%(n_me)d(dlum)
                else""" % {'n': n + 1, 'n_me' : info['n_me']}
            text2 += \
                """if (nfksprocess.eq.%(n)d) then
                call get_nsqso_real%(n_me)d(get_nsqso_real)
                else""" % {'n': n + 1, 'n_me' : info['n_me']}
            text3 += \
                """if (nfksprocess.eq.%(n)d) then
                 getordpowfromindex_real = getordpowfromindex%(n_me)d(iorder, index)
                else""" % {'n': n + 1, 'n_me' : info['n_me']}
            text4 += \
                """if (nfksprocess.eq.%(n)d) then
                 sqsoindex_from_orders_real = sqsoindex_from_orders%(n_me)d(orders)
                else""" % {'n': n + 1, 'n_me' : info['n_me']}
        text += \
            """
            write(*,*) 'ERROR: invalid n in real_matrix :', nfksprocess
            stop\n endif\n call cpu_time(tAfter) \n tPDF = tPDF + (tAfter-tBefore)
            return \n end
            """
        text1 += \
            """
            write(*,*) 'ERROR: invalid n in dlum :', nfksprocess\n stop\n endif
            return \nend
            """
        text2 += \
            """
            write(*,*) 'ERROR: invalid n in get_nsqso_real :', nfksprocess\n stop\n endif
            return \nend
            """
        text3 += \
            """
            write(*,*) 'ERROR: invalid n in getordpowfromindex_real :', nfksprocess\n stop\n endif
            return \nend
            """
        text4 += \
            """
            write(*,*) 'ERROR: invalid n in sqsoindex_from_orders_real :', nfksprocess\n stop\n endif
            return \nend
            """
        # Write the file
        writer.writelines(text + text1 + text2 + text3 + text4)
        return 0


    def draw_feynman_diagrams(self, matrix_element):
        """Create the ps files containing the feynman diagrams for the born process,
        as well as for all the real emission processes"""

        filename = 'born.ps'
        plot = draw.MultiEpsDiagramDrawer(
                matrix_element.born_me.get('base_amplitude').get('diagrams'),
                filename,
                model=matrix_element.born_me.get('processes')[0].get('model'),
                amplitude=True, diagram_type='born')
        plot.draw()

        for n, fksreal in enumerate(matrix_element.real_processes):
            filename = 'matrix_%d.ps' % (n + 1)
            plot = draw.MultiEpsDiagramDrawer(fksreal.matrix_element.\
                                        get('base_amplitude').get('diagrams'),
                                        filename,
                                        model=fksreal.matrix_element.\
                                        get('processes')[0].get('model'),
                                        amplitude=True, diagram_type='real')
            plot.draw()


    def write_real_matrix_elements(self, matrix_element, fortran_model):
        """writes the matrix_i.f files which contain the real matrix elements""" 
        
        sqsorders_list = []
        for n, fksreal in enumerate(matrix_element.real_processes):
            filename = 'matrix_%d.f' % (n + 1)
            ncalls, ncolors, nsplitorders, nsqsplitorders = \
                                    self.write_split_me_fks(\
                                        writers.FortranWriter(filename),
                                        fksreal.matrix_element, 
                                        fortran_model, 'real', "%d" % (n+1))
            sqsorders_list.append(nsqsplitorders)
        return sqsorders_list

        
    
    def write_extra_cnt_wrapper(self, writer, cnt_me_list, fortran_model):
        """write a wrapper for the extra born counterterms that may be 
        present e.g. if the process has gluon at the born
        """

        replace_dict = {'ncnt': max(len(cnt_me_list),1)}

        # this is the trivial case with no cnt.
        # fill everything with 0s (or 1 for color)
        if not cnt_me_list:
            replace_dict['cnt_charge_lines'] = \
                    "data (cnt_charge(1,i), i=1,nexternalB) / nexternalB * 0d0 /" 
            replace_dict['cnt_color_lines'] = \
                    "data (cnt_color(1,i), i=1,nexternalB) / nexternalB * 1 /" 
            replace_dict['cnt_pdg_lines'] = \
                    "data (cnt_pdg(1,i), i=1,nexternalB) / nexternalB * 0 /" 

            replace_dict['iflines'] = ''

        else:
            iflines = ''
            cnt_charge_lines = ''
            cnt_color_lines = ''
            cnt_pdg_lines = ''

            for i, cnt in enumerate(cnt_me_list):
                icnt = i+1
                if not iflines:
                    iflines = \
                       'if (icnt.eq.%d) then\n call sborn_cnt%d(p,cnts)\n' % (icnt, icnt)
                else:
                    iflines += \
                       'else if (icnt.eq.%d) then\n call sborn_cnt%d(p,cnts)\n' % (icnt, icnt)

                cnt_charge_lines += 'data (cnt_charge(%d,i), i=1,nexternalB) / %s /\n' % \
                        (icnt, ', '.join(['%19.15fd0' % l['charge'] for l in cnt['processes'][0]['legs']]))
                cnt_color_lines += 'data (cnt_color(%d,i), i=1,nexternalB) / %s /\n' % \
                        (icnt, ', '.join(['%d' % l['color'] for l in cnt['processes'][0]['legs']]))
                cnt_pdg_lines += 'data (cnt_pdg(%d,i), i=1,nexternalB) / %s /\n' % \
                        (icnt, ', '.join(['%d' % l['id'] for l in cnt['processes'][0]['legs']]))

            iflines += 'endif\n'

            replace_dict['iflines'] = iflines
            replace_dict['cnt_color_lines'] = cnt_color_lines
            replace_dict['cnt_charge_lines'] = cnt_charge_lines
            replace_dict['cnt_pdg_lines'] = cnt_pdg_lines

        file = open(pjoin(_file_path, \
            'iolibs/template_files/extra_cnt_wrapper_fks.inc')).read()

        file = file % replace_dict

        # Write the file
        writer.writelines(file)



    #===========================================================================
    # write_split_me_fks
    #===========================================================================
    def write_split_me_fks(self, writer, matrix_element, fortran_model,
                                    proc_type, proc_prefix='',start_dict={}):
        """Export a matrix element using the split_order format
        proc_type is either born, bhel, real or cnt,
        start_dict contains additional infos to be put in replace_dict"""

        if not matrix_element.get('processes') or \
               not matrix_element.get('diagrams'):
            return 0

        if not isinstance(writer, writers.FortranWriter):
            raise writers.FortranWriter.FortranWriterError(\
                "writer not FortranWriter")
            
        if not self.opt.has_key('sa_symmetry'):
            self.opt['sa_symmetry']=False

        # Set lowercase/uppercase Fortran code
        writers.FortranWriter.downcase = False

        replace_dict = {'global_variable':'', 'amp2_lines':''}
        if proc_prefix:
            replace_dict['proc_prefix'] = proc_prefix

        # update replace_dict according to start_dict
        for k,v in start_dict.items():
            replace_dict[k] = v

        # Extract helas calls
        helas_calls = fortran_model.get_matrix_element_calls(\
                    matrix_element)
        replace_dict['helas_calls'] = "\n".join(helas_calls)

        # Extract version number and date from VERSION file
        info_lines = self.get_mg5_info_lines()
        replace_dict['info_lines'] = info_lines

        # Set the size of Wavefunction
        if not self.model or any([p.get('spin') in [4,5] for p in self.model.get('particles') if p]):
            replace_dict['wavefunctionsize'] = 20
        else:
            replace_dict['wavefunctionsize'] = 8

        # Extract process info lines
        process_lines = self.get_process_info_lines(matrix_element)
        replace_dict['process_lines'] = process_lines

        # Extract number of external particles
        (nexternal, ninitial) = matrix_element.get_nexternal_ninitial()
        replace_dict['nexternal'] = nexternal

        # Extract ncomb
        ncomb = matrix_element.get_helicity_combinations()
        replace_dict['ncomb'] = ncomb

        # Extract helicity lines
        helicity_lines = self.get_helicity_lines(matrix_element)
        replace_dict['helicity_lines'] = helicity_lines

        # Extract overall denominator
        # Averaging initial state color, spin, and identical FS particles
        replace_dict['den_factor_line'] = self.get_den_factor_line(matrix_element)

        # Extract ngraphs
        ngraphs = matrix_element.get_number_of_amplitudes()
        replace_dict['ngraphs'] = ngraphs

        # Extract nwavefuncs
        nwavefuncs = matrix_element.get_number_of_wavefunctions()
        replace_dict['nwavefuncs'] = nwavefuncs

        # Extract ncolor
        ncolor = max(1, len(matrix_element.get('color_basis')))
        replace_dict['ncolor'] = ncolor

        replace_dict['hel_avg_factor'] = matrix_element.get_hel_avg_factor()

        # Extract color data lines
        color_data_lines = self.get_color_data_lines(matrix_element)
        replace_dict['color_data_lines'] = "\n".join(color_data_lines)

        if self.opt['export_format']=='standalone_msP':
        # For MadSpin need to return the AMP2
            amp2_lines = self.get_amp2_lines(matrix_element, [] )
            replace_dict['amp2_lines'] = '\n'.join(amp2_lines)
            replace_dict['global_variable'] = "       Double Precision amp2(NGRAPHS)\n       common/to_amps/  amp2\n"

        # JAMP definition, depends on the number of independent split orders
        split_orders=matrix_element.get('processes')[0].get('split_orders')
        if len(split_orders)==0:
            replace_dict['nSplitOrders']=''
            # Extract JAMP lines
            jamp_lines = self.get_JAMP_lines(matrix_element)
        else:
            split_orders_name = matrix_element['processes'][0]['split_orders']
            squared_orders, amp_orders = matrix_element.get_split_orders_mapping()
            replace_dict['nAmpSplitOrders']=len(amp_orders)
            replace_dict['nSqAmpSplitOrders']=len(squared_orders)
            replace_dict['nSplitOrders']=len(split_orders)
            amp_so = self.get_split_orders_lines(
                    [amp_order[0] for amp_order in amp_orders],'AMPSPLITORDERS')
            sqamp_so = self.get_split_orders_lines(squared_orders,'SQSPLITORDERS')
            replace_dict['ampsplitorders']='\n'.join(amp_so)
            # add a comment line
            replace_dict['sqsplitorders']= \
    'C the values listed below are for %s\n' % ', '.join(split_orders_name)
            replace_dict['sqsplitorders']+='\n'.join(sqamp_so)           
            jamp_lines = self.get_JAMP_lines_split_order(\
                       matrix_element,amp_orders,split_order_names=split_orders)

        replace_dict['jamp_lines'] = '\n'.join(jamp_lines)    

        if proc_type=='born':
            file = open(pjoin(_file_path, \
            'iolibs/template_files/bornmatrix_splitorders_fks.inc')).read()
        elif proc_type=='bhel':
            file = open(pjoin(_file_path, \
            'iolibs/template_files/born_hel_splitorders_fks.inc')).read()
        elif proc_type=='real':
            file = open(pjoin(_file_path, \
            'iolibs/template_files/realmatrix_splitorders_fks.inc')).read()
        elif proc_type=='cnt':
            # MZ this is probably not the best way to go
            file = open(pjoin(_file_path, \
            'iolibs/template_files/born_cnt_splitorders_fks.inc')).read()

        file = file % replace_dict

        # Write the file
        writer.writelines(file)

        return len(filter(lambda call: call.find('#') != 0, helas_calls)), ncolor, \
                replace_dict['nAmpSplitOrders'], replace_dict['nSqAmpSplitOrders']


    def write_pdf_calls(self, matrix_element, fortran_model):
        """writes the parton_lum_i.f files which contain the real matrix elements""" 
        for n, fksreal in enumerate(matrix_element.real_processes):
            filename = 'parton_lum_%d.f' % (n + 1)
            self.write_pdf_file(writers.FortranWriter(filename),
                                            fksreal.matrix_element, n + 1, 
                                            fortran_model)


    def generate_born_fks_files(self, matrix_element, fortran_model, me_number, path):
        """generates the files needed for the born amplitude in the P* directory, which will
        be needed by the P* directories"""
        pathdir = os.getcwd()

        born_me = matrix_element.born_me

        # the .inc files
        filename = 'born_conf.inc'
        nconfigs, mapconfigs, s_and_t_channels = \
                    self.write_born_conf_file(
                    writers.FortranWriter(filename),
                    born_me, fortran_model)

        filename = 'born_props.inc'
        self.write_born_props_file(
                    writers.FortranWriter(filename),
                    born_me, s_and_t_channels, fortran_model)

        filename = 'born_leshouche.inc'
        nflows = self.write_born_leshouche_file(writers.FortranWriter(filename),
                             born_me, fortran_model)

        filename = 'born_nhel.inc'
        self.write_born_nhel_file(writers.FortranWriter(filename),
                           born_me, nflows, fortran_model)

        filename = 'born_ngraphs.inc'
        self.write_ngraphs_file(writers.FortranWriter(filename), nconfigs)

        filename = 'ncombs.inc'
        self.write_ncombs_file(writers.FortranWriter(filename),
                               born_me, fortran_model)

        filename = 'born_coloramps.inc'
        self.write_coloramps_file(writers.FortranWriter(filename),
                                  mapconfigs, born_me, fortran_model)
        
        # the born ME's and color/charge links
        sqsorders_list = []
        filename = 'born.f'

        born_dict = {}
        born_dict['nconfs'] = len(matrix_element.get_fks_info_list())

        den_factor_lines = self.get_den_factor_lines(matrix_element)
        born_dict['den_factor_lines'] = '\n'.join(den_factor_lines)

        ij_lines = self.get_ij_lines(matrix_element)
        born_dict['ij_lines'] = '\n'.join(ij_lines)

        calls_born, ncolor_born, norders, nsqorders = \
            self.write_split_me_fks(writers.FortranWriter(filename),
                                    born_me, fortran_model, 'born', '',
                                    start_dict = born_dict)

        # the second call is for the born_hel file. use the same writer
        # function
        filename = 'born_hel.f'
        calls_born, ncolor_born, norders, nsqorders = \
            self.write_split_me_fks(writers.FortranWriter(filename),
                                    born_me, fortran_model, 'bhel', '',
                                    start_dict = born_dict)

        sqsorders_list.append(nsqorders)
    
        self.color_link_files = [] 
        for j in range(len(matrix_element.color_links)):
            filename = 'b_sf_%3.3d.f' % (j + 1)
            self.color_link_files.append(filename)
            self.write_b_sf_fks(writers.FortranWriter(filename),
                         matrix_element, j,
                         fortran_model)

        #write the sborn_sf.f and the b_sf_files
        filename = 'sborn_sf.f'
        self.write_sborn_sf(writers.FortranWriter(filename),
                            matrix_element,
                            nsqorders,
                            fortran_model)


    def generate_virtuals_from_OLP(self,FKSHMultiproc,export_path, OLP):
        """Generates the library for computing the loop matrix elements
        necessary for this process using the OLP specified."""
        
        # Start by writing the BLHA order file
        virtual_path = pjoin(export_path,'OLP_virtuals')
        if not os.path.exists(virtual_path):
            os.makedirs(virtual_path)
        filename = os.path.join(virtual_path,'OLE_order.lh')
        self.write_lh_order(filename, FKSHMultiproc.get('matrix_elements'),OLP)

        fail_msg='Generation of the virtuals with %s failed.\n'%OLP+\
            'Please check the virt_generation.log file in %s.'\
                                 %str(pjoin(virtual_path,'virt_generation.log'))

        # Perform some tasks specific to certain OLP's
        if OLP=='GoSam':
            cp(pjoin(self.mgme_dir,'Template','loop_material','OLP_specifics',
                             'GoSam','makevirt'),pjoin(virtual_path,'makevirt'))
            cp(pjoin(self.mgme_dir,'Template','loop_material','OLP_specifics',
                             'GoSam','gosam.rc'),pjoin(virtual_path,'gosam.rc'))
            ln(pjoin(export_path,'Cards','param_card.dat'),virtual_path)
            # Now generate the process
            logger.info('Generating the loop matrix elements with %s...'%OLP)
            virt_generation_log = \
                            open(pjoin(virtual_path,'virt_generation.log'), 'w')
            retcode = subprocess.call(['./makevirt'],cwd=virtual_path, 
                            stdout=virt_generation_log, stderr=virt_generation_log)
            virt_generation_log.close()
            # Check what extension is used for the share libraries on this system
            possible_other_extensions = ['so','dylib']
            shared_lib_ext='so'
            for ext in possible_other_extensions:
                if os.path.isfile(pjoin(virtual_path,'Virtuals','lib',
                                                            'libgolem_olp.'+ext)):
                    shared_lib_ext = ext

            # Now check that everything got correctly generated
            files_to_check = ['olp_module.mod',str(pjoin('lib',
                                                'libgolem_olp.'+shared_lib_ext))]
            if retcode != 0 or any([not os.path.exists(pjoin(virtual_path,
                                       'Virtuals',f)) for f in files_to_check]):
                raise fks_common.FKSProcessError(fail_msg)
            # link the library to the lib folder
            ln(pjoin(virtual_path,'Virtuals','lib','libgolem_olp.'+shared_lib_ext),
                                                       pjoin(export_path,'lib'))
            
        # Specify in make_opts the right library necessitated by the OLP
        make_opts_content=open(pjoin(export_path,'Source','make_opts')).read()
        make_opts=open(pjoin(export_path,'Source','make_opts'),'w')
        if OLP=='GoSam':
            # apparently -rpath=../$(LIBDIR) is not necessary.
            #make_opts_content=make_opts_content.replace('libOLP=',
            #                       'libOLP=-Wl,-rpath=../$(LIBDIR),-lgolem_olp')
            make_opts_content=make_opts_content.replace('libOLP=',
                                                          'libOLP=-Wl,-lgolem_olp')
        make_opts.write(make_opts_content)
        make_opts.close()

        # A priori this is generic to all OLP's
        
        # Parse the contract file returned and propagate the process label to
        # the include of the BinothLHA.f file            
        proc_to_label = self.parse_contract_file(
                                            pjoin(virtual_path,'OLE_order.olc'))

        self.write_BinothLHA_inc(FKSHMultiproc,proc_to_label,\
                                              pjoin(export_path,'SubProcesses'))
        
        # Link the contract file to within the SubProcess directory
        ln(pjoin(virtual_path,'OLE_order.olc'),pjoin(export_path,'SubProcesses'))
        
    def write_BinothLHA_inc(self, FKSHMultiproc, proc_to_label, SubProcPath):
        """ Write the file Binoth_proc.inc in each SubProcess directory so as 
        to provide the right process_label to use in the OLP call to get the
        loop matrix element evaluation. The proc_to_label is the dictionary of
        the format of the one returned by the function parse_contract_file."""
        
        for matrix_element in FKSHMultiproc.get('matrix_elements'):
            proc = matrix_element.get('processes')[0]
            name = "P%s"%proc.shell_string()
            proc_pdgs=(tuple([leg.get('id') for leg in proc.get('legs') if \
                                                         not leg.get('state')]),
                       tuple([leg.get('id') for leg in proc.get('legs') if \
                                                             leg.get('state')]))                             
            incFile = open(pjoin(SubProcPath, name,'Binoth_proc.inc'),'w')
            try:
                incFile.write(
"""      INTEGER PROC_LABEL
      PARAMETER (PROC_LABEL=%d)"""%(proc_to_label[proc_pdgs]))
            except KeyError:
                raise fks_common.FKSProcessError('Could not found the target'+\
                  ' process %s > %s in '%(str(proc_pdgs[0]),str(proc_pdgs[1]))+\
                          ' the proc_to_label argument in write_BinothLHA_inc.')
            incFile.close()

    def parse_contract_file(self, contract_file_path):
        """ Parses the BLHA contract file, make sure all parameters could be 
        understood by the OLP and return a mapping of the processes (characterized
        by the pdg's of the initial and final state particles) to their process
        label. The format of the mapping is {((in_pdgs),(out_pdgs)):proc_label}.
        """
        
        proc_def_to_label = {}
        
        if not os.path.exists(contract_file_path):
            raise fks_common.FKSProcessError('Could not find the contract file'+\
                                 ' OLE_order.olc in %s.'%str(contract_file_path))

        comment_re=re.compile(r"^\s*#")
        proc_def_re=re.compile(
            r"^(?P<in_pdgs>(\s*-?\d+\s*)+)->(?P<out_pdgs>(\s*-?\d+\s*)+)\|"+
            r"\s*(?P<proc_class>\d+)\s*(?P<proc_label>\d+)\s*$")
        line_OK_re=re.compile(r"^.*\|\s*OK")
        for line in file(contract_file_path):
            # Ignore comments
            if not comment_re.match(line) is None:
                continue
            # Check if it is a proc definition line
            proc_def = proc_def_re.match(line)
            if not proc_def is None:
                if int(proc_def.group('proc_class'))!=1:
                    raise fks_common.FKSProcessError(
'aMCatNLO can only handle loop processes generated by the OLP which have only '+\
' process class attribute. Found %s instead in: \n%s'\
                                           %(proc_def.group('proc_class'),line))
                in_pdgs=tuple([int(in_pdg) for in_pdg in \
                                             proc_def.group('in_pdgs').split()])
                out_pdgs=tuple([int(out_pdg) for out_pdg in \
                                            proc_def.group('out_pdgs').split()])
                proc_def_to_label[(in_pdgs,out_pdgs)]=\
                                               int(proc_def.group('proc_label'))
                continue
            # For the other types of line, just make sure they end with | OK
            if line_OK_re.match(line) is None:
                raise fks_common.FKSProcessError(
                      'The OLP could not process the following line: \n%s'%line)
        
        return proc_def_to_label
            
                                
    def generate_virt_directory(self, loop_matrix_element, fortran_model, dir_name):
        """writes the V**** directory inside the P**** directories specified in
        dir_name"""

        cwd = os.getcwd()

        matrix_element = loop_matrix_element

        # Create the MadLoop5_resources directory if not already existing
        dirpath = os.path.join(dir_name, 'MadLoop5_resources')
        try:
            os.mkdir(dirpath)
        except os.error as error:
            logger.warning(error.strerror + " " + dirpath)

        # Create the directory PN_xx_xxxxx in the specified path
        name = "V%s" % matrix_element.get('processes')[0].shell_string()
        dirpath = os.path.join(dir_name, name)

        try:
            os.mkdir(dirpath)
        except os.error as error:
            logger.warning(error.strerror + " " + dirpath)

        try:
            os.chdir(dirpath)
        except os.error:
            logger.error('Could not cd to directory %s' % dirpath)
            return 0

        logger.info('Creating files in directory %s' % name)

        # Extract number of external particles
        (nexternal, ninitial) = matrix_element.get_nexternal_ninitial()

        calls=self.write_matrix_element_v4(None,matrix_element,fortran_model)
        # The born matrix element, if needed
        filename = 'born_matrix.f'
        calls = self.write_bornmatrix(
            writers.FortranWriter(filename),
            matrix_element,
            fortran_model)

        filename = 'nexternal.inc'
        self.write_nexternal_file(writers.FortranWriter(filename),
                             (nexternal-2), ninitial)

        filename = 'pmass.inc'
        self.write_pmass_file(writers.FortranWriter(filename),
                         matrix_element)

        filename = 'ngraphs.inc'
        self.write_ngraphs_file(writers.FortranWriter(filename),
                           len(matrix_element.get_all_amplitudes()))

        filename = "loop_matrix.ps"
        plot = draw.MultiEpsDiagramDrawer(base_objects.DiagramList(
              matrix_element.get('base_amplitude').get('loop_diagrams')[:1000]),
              filename,
              model=matrix_element.get('processes')[0].get('model'),
              amplitude='')
        logger.info("Drawing loop Feynman diagrams for " + \
            matrix_element.get('processes')[0].nice_string(print_weighted=False))
        plot.draw()

        filename = "born_matrix.ps"
        plot = draw.MultiEpsDiagramDrawer(matrix_element.get('base_amplitude').\
            get('born_diagrams'),filename,model=matrix_element.get('processes')[0].\
                                                      get('model'),amplitude='')
        logger.info("Generating born Feynman diagrams for " + \
            matrix_element.get('processes')[0].nice_string(print_weighted=False))
        plot.draw()

        linkfiles = ['coupl.inc', 'mp_coupl.inc', 'mp_coupl_same_name.inc',
                     'cts_mprec.h', 'cts_mpc.h', 'MadLoopParamReader.f',
                     'MadLoopCommons.f','MadLoopParams.inc']

        # We should move to MadLoop5_resources directory from the SubProcesses

        ln(pjoin('../../..','Cards','MadLoopParams.dat'),
                                              pjoin('..','MadLoop5_resources'))

        for file in linkfiles:
            ln('../../%s' % file)

        os.system("ln -s ../../makefile_loop makefile")

        linkfiles = ['mpmodule.mod']

        for file in linkfiles:
            ln('../../../lib/%s' % file)

        # Return to original PWD
        os.chdir(cwd)

        if not calls:
            calls = 0
        return calls

    def get_qed_qcd_orders_from_weighted(self, nexternal, weighted):
        """computes the QED/QCD orders from the knowledge of the n of ext particles
        and of the weighted orders"""
        # n vertices = nexternal - 2 =QED + QCD
        # weighted = 2*QED + QCD
        QED = weighted - nexternal + 2
        QCD = weighted - 2 * QED
        return QED, QCD



    #===============================================================================
    # write_lh_order
    #===============================================================================
    #test written
    def write_lh_order(self, filename, matrix_elements, OLP='MadLoop'):
        """Creates the OLE_order.lh file. This function should be edited according
        to the OLP which is used. For now it is generic."""
        
        if isinstance(matrix_elements,fks_helas_objects.FKSHelasProcess):
            fksborns=fks_helas_objects.FKSHelasProcessList([matrix_elements])
        elif isinstance(matrix_elements,fks_helas_objects.FKSHelasProcessList):
            fksborns= matrix_elements
        else:
            raise fks_common.FKSProcessError('Wrong type of argument for '+\
                                  'matrix_elements in function write_lh_order.')
        
        if len(fksborns)==0:
            raise fks_common.FKSProcessError('No matrix elements provided to '+\
                                                 'the function write_lh_order.')
            return
        
        # We assume the orders to be common to all Subprocesses
        
        orders = fksborns[0].orders 
        if 'QED' in orders.keys() and 'QCD' in orders.keys():
            QED=orders['QED']
            QCD=orders['QCD']
        elif 'QED' in orders.keys():
            QED=orders['QED']
            QCD=0
        elif 'QCD' in orders.keys():
            QED=0
            QCD=orders['QCD']
        else:
            QED, QCD = self.get_qed_qcd_orders_from_weighted(\
                    fksborns[0].born_matrix_element.get_nexternal_ninitial()[0],
                    orders['WEIGHTED'])

        replace_dict = {}
        replace_dict['mesq'] = 'CHaveraged'
        replace_dict['corr'] = ' '.join(matrix_elements[0].get('processes')[0].\
                                                  get('perturbation_couplings'))
        replace_dict['irreg'] = 'CDR'
        replace_dict['aspow'] = QCD
        replace_dict['aepow'] = QED
        replace_dict['modelfile'] = './param_card.dat'
        replace_dict['params'] = 'alpha_s'
        proc_lines=[]
        for fksborn in fksborns:
            proc_lines.append(fksborn.get_lh_pdg_string())
        replace_dict['pdgs'] = '\n'.join(proc_lines)
        replace_dict['symfin'] = 'Yes'
        content = \
"#OLE_order written by MadGraph5_aMC@NLO\n\
\n\
MatrixElementSquareType %(mesq)s\n\
CorrectionType          %(corr)s\n\
IRregularisation        %(irreg)s\n\
AlphasPower             %(aspow)d\n\
AlphaPower              %(aepow)d\n\
NJetSymmetrizeFinal     %(symfin)s\n\
ModelFile               %(modelfile)s\n\
Parameters              %(params)s\n\
\n\
# process\n\
%(pdgs)s\n\
" % replace_dict 
        
        file = open(filename, 'w')
        file.write(content)
        file.close
        return


    def write_born_hel(self, writer, fksborn, fortran_model):
        """Export a matrix element to a born_hel.f file in MadFKS format"""

        matrix_element = fksborn.born_matrix_element
        
        if not matrix_element.get('processes') or \
               not matrix_element.get('diagrams'):
            return 0
    
        if not isinstance(writer, writers.FortranWriter):
            raise writers.FortranWriter.FortranWriterError(\
                "writer not FortranWriter")
        # Set lowercase/uppercase Fortran code
        writers.FortranWriter.downcase = False
    
        replace_dict = {}
    
        # Extract version number and date from VERSION file
        info_lines = self.get_mg5_info_lines()
        replace_dict['info_lines'] = info_lines
    
        # Extract process info lines
        process_lines = self.get_process_info_lines(matrix_element)
        replace_dict['process_lines'] = process_lines
        
    
        # Extract ncomb
        ncomb = matrix_element.get_helicity_combinations()
        replace_dict['ncomb'] = ncomb
    
        # Extract helicity lines
        helicity_lines = self.get_helicity_lines(matrix_element)
        replace_dict['helicity_lines'] = helicity_lines
    
        # Extract IC line
        ic_line = self.get_ic_line(matrix_element)
        replace_dict['ic_line'] = ic_line
    
        # Extract overall denominator
        # Averaging initial state color, spin, and identical FS particles
        #den_factor_line = get_den_factor_line(matrix_element)
    
        # Extract ngraphs
        ngraphs = matrix_element.get_number_of_amplitudes()
        replace_dict['ngraphs'] = ngraphs
    
        # Extract nwavefuncs
        nwavefuncs = matrix_element.get_number_of_wavefunctions()
        replace_dict['nwavefuncs'] = nwavefuncs
    
        # Extract ncolor
        ncolor = max(1, len(matrix_element.get('color_basis')))
        replace_dict['ncolor'] = ncolor
    
        # Extract color data lines
        color_data_lines = self.get_color_data_lines(matrix_element)
        replace_dict['color_data_lines'] = "\n".join(color_data_lines)
   
        # Extract amp2 lines
        amp2_lines = self.get_amp2_lines(matrix_element)
        replace_dict['amp2_lines'] = '\n'.join(amp2_lines)
    
        # Extract JAMP lines
        jamp_lines = self.get_JAMP_lines(matrix_element)
        replace_dict['jamp_lines'] = '\n'.join(jamp_lines)

        # Extract den_factor_lines
        den_factor_lines = self.get_den_factor_lines(fksborn)
        replace_dict['den_factor_lines'] = '\n'.join(den_factor_lines)
    
        # Extract the number of FKS process
        replace_dict['nconfs'] = len(fksborn.get_fks_info_list())

        file = open(os.path.join(_file_path, \
                          'iolibs/template_files/born_fks_hel.inc')).read()
        file = file % replace_dict
        
        # Write the file
        writer.writelines(file)
    
        return


    #===============================================================================
    # write_born_sf_fks
    #===============================================================================
    #test written
    def write_sborn_sf(self, writer, me, nsqorders, fortran_model):
        """Creates the sborn_sf.f file, containing the calls to the different 
        color linked borns"""
        
        replace_dict = {}
        color_links = me.color_links
        nlinks = len(color_links)

        replace_dict['nsqorders'] = nsqorders
        replace_dict['iflines_col'] = ''
         
        for i, c_link in enumerate(color_links):
            ilink = i+1
            iff = {True : 'if', False : 'elseif'}[i==0]
            m, n = c_link['link']
            if m != n:
                replace_dict['iflines_col'] += \
                "c link partons %(m)d and %(n)d \n\
                    %(iff)s ((m.eq.%(m)d .and. n.eq.%(n)d).or.(m.eq.%(n)d .and. n.eq.%(m)d)) then \n\
                    call sb_sf_%(ilink)3.3d(p_born,wgt_col)\n" \
                    % {'m':m, 'n': n, 'iff': iff, 'ilink': ilink}
            else:
                replace_dict['iflines_col'] += \
                "c link partons %(m)d and %(n)d \n\
                    %(iff)s (m.eq.%(m)d .and. n.eq.%(n)d) then \n\
                    call sb_sf_%(ilink)3.3d(p_born,wgt_col)\n" \
                    % {'m':m, 'n': n, 'iff': iff, 'ilink': ilink}

        
        if replace_dict['iflines_col']:
            replace_dict['iflines_col'] += 'endif\n'
        else:
            # this is when no color links are there
            replace_dict['iflines_col'] += 'write(*,*) \'Error in sborn_sf, no color links\'\nstop\n'

        file = open(os.path.join(_file_path, \
                          'iolibs/template_files/sborn_sf_fks.inc')).read()
        file = file % replace_dict
        writer.writelines(file)


    def get_chargeprod(self, charge_list, ninitial, n, m):
        """return the product of charges (as a string) of particles m and n.
        Special sign conventions may be needed for initial/final state particles
        """
        return charge_list[n - 1] * charge_list[m - 1]

    
    #===============================================================================
    # write_b_sf_fks
    #===============================================================================
    #test written
    def write_b_sf_fks(self, writer, fksborn, ilink, fortran_model):
        """Create the b_sf_xxx.f file for the ilink-th soft linked born 
        """

        matrix_element = copy.copy(fksborn.born_me)

        if not matrix_element.get('processes') or \
               not matrix_element.get('diagrams'):
            return 0
    
        if not isinstance(writer, writers.FortranWriter):
            raise writers.FortranWriter.FortranWriterError(\
                "writer not FortranWriter")
        # Set lowercase/uppercase Fortran code
        writers.FortranWriter.downcase = False

        link = fksborn.color_links[ilink]
    
        replace_dict = {}
        
        replace_dict['ilink'] = ilink + 1
    
        # Extract version number and date from VERSION file
        info_lines = self.get_mg5_info_lines()
        replace_dict['info_lines'] = info_lines 
    
        # Extract process info lines
        process_lines = self.get_process_info_lines(matrix_element)
        replace_dict['process_lines'] = process_lines + \
            "\nc spectators: %d %d \n" % tuple(link['link'])
    
        # Extract ncomb
        ncomb = matrix_element.get_helicity_combinations()
        replace_dict['ncomb'] = ncomb
    
        # Extract helicity lines
        helicity_lines = self.get_helicity_lines(matrix_element)
        replace_dict['helicity_lines'] = helicity_lines
    
        # Extract IC line
        ic_line = self.get_ic_line(matrix_element)
        replace_dict['ic_line'] = ic_line

        # Extract den_factor_lines
        den_factor_lines = self.get_den_factor_lines(fksborn)
        replace_dict['den_factor_lines'] = '\n'.join(den_factor_lines)
    
        # Extract ngraphs
        ngraphs = matrix_element.get_number_of_amplitudes()
        replace_dict['ngraphs'] = ngraphs
    
        # Extract nwavefuncs
        nwavefuncs = matrix_element.get_number_of_wavefunctions()
        replace_dict['nwavefuncs'] = nwavefuncs
    
        # Extract ncolor
        ncolor1 = max(1, len(link['orig_basis']))
        replace_dict['ncolor1'] = ncolor1
        ncolor2 = max(1, len(link['link_basis']))
        replace_dict['ncolor2'] = ncolor2
    
        # Extract color data lines
        color_data_lines = self.get_color_data_lines_from_color_matrix(\
                                link['link_matrix'])
        replace_dict['color_data_lines'] = "\n".join(color_data_lines)
    
        # Extract amp2 lines
        amp2_lines = self.get_amp2_lines(matrix_element)
        replace_dict['amp2_lines'] = '\n'.join(amp2_lines)
    
        # Extract JAMP lines

        # JAMP definition, depends on the number of independent split orders
        split_orders=matrix_element.get('processes')[0].get('split_orders')
        if len(split_orders)==0:
            replace_dict['nSplitOrders']=''
            # Extract JAMP lines
            jamp_lines = self.get_JAMP_lines(matrix_element)
        else:
            squared_orders, amp_orders = matrix_element.get_split_orders_mapping()
            replace_dict['nAmpSplitOrders']=len(amp_orders)
            replace_dict['nSqAmpSplitOrders']=len(squared_orders)
            replace_dict['nSplitOrders']=len(split_orders)
            amp_so = self.get_split_orders_lines(
                    [amp_order[0] for amp_order in amp_orders],'AMPSPLITORDERS')
            sqamp_so = self.get_split_orders_lines(squared_orders,'SQSPLITORDERS')
            replace_dict['ampsplitorders']='\n'.join(amp_so)
            replace_dict['sqsplitorders']='\n'.join(sqamp_so)           
            jamp_lines = self.get_JAMP_lines_split_order(\
                       matrix_element,amp_orders,split_order_names=split_orders)

        replace_dict['jamp1_lines'] = '\n'.join(jamp_lines).replace('JAMP', 'JAMP1')    

        matrix_element.set('color_basis', link['link_basis'] )
        if len(split_orders)==0:
            replace_dict['nSplitOrders']=''
            # Extract JAMP lines
            jamp_lines = self.get_JAMP_lines(matrix_element)
        else:
            jamp_lines = self.get_JAMP_lines_split_order(\
                       matrix_element,amp_orders,split_order_names=split_orders)

        replace_dict['jamp2_lines'] = '\n'.join(jamp_lines).replace('JAMP','JAMP2')
    
    
        # Extract the number of FKS process
        replace_dict['nconfs'] = len(fksborn.get_fks_info_list())

        file = open(os.path.join(_file_path, \
                          'iolibs/template_files/b_sf_xxx_splitorders_fks.inc')).read()
        file = file % replace_dict
        
        # Write the file
        writer.writelines(file)
    
        return 0 , ncolor1
    

    #===============================================================================
    # write_born_nhel_file_list
    #===============================================================================
    def write_born_nhel_file(self, writer, me, nflows, fortran_model):
        """Write the born_nhel.inc file for MG4. Write the maximum as they are
        typically used for setting array limits."""
    
        ncomb = me.get_helicity_combinations()
        file = "integer    max_bhel, max_bcol \n"
        file += "parameter (max_bhel=%d)\nparameter(max_bcol=%d)" % \
               (ncomb, nflows)
    
        # Write the file
        writer.writelines(file)
    
        return True
    
    #===============================================================================
    # write_nfksconfigs_file
    #===============================================================================
    def write_nfksconfigs_file(self, writer, fksborn, fortran_model):
        """Writes the content of nFKSconfigs.inc, which just gives the
        total FKS dirs as a parameter"""
        replace_dict = {}
        replace_dict['nconfs'] = len(fksborn.get_fks_info_list())
        content = \
"""      INTEGER FKS_CONFIGS
      PARAMETER (FKS_CONFIGS=%(nconfs)d)
      
"""   % replace_dict

        writer.writelines(content)

            
    #===============================================================================
    # write_fks_info_file
    #===============================================================================
    def write_fks_info_file(self, writer, fksborn, fortran_model): #test_written
        """Writes the content of fks_info.inc, which lists the informations on the 
        possible splittings of the born ME"""

        replace_dict = {}
        fks_info_list = fksborn.get_fks_info_list()
        split_orders = fksborn.born_me['processes'][0]['split_orders']
        replace_dict['nconfs'] = len(fks_info_list)
        replace_dict['fks_i_values'] = ', '.join(['%d' % info['fks_info']['i'] \
                                                 for info in fks_info_list]) 
        replace_dict['fks_j_values'] = ', '.join(['%d' % info['fks_info']['j'] \
                                                 for info in fks_info_list]) 
        replace_dict['extra_cnt_values'] = ', '.join(['%d' % (info['fks_info']['extra_cnt_index'] + 1) \
                                                 for info in fks_info_list]) 
        replace_dict['nsplitorders'] = len(split_orders)
        replace_dict['splitorders_name'] = ', '.join(split_orders)

        bool_dict = {True: '.true.', False: '.false.'}

        # extra array to be filled, with the type of the splitting of the born and of the extra cnt
        isplitorder_born = []
        isplitorder_cnt = []
        for info in fks_info_list:
            # fill 0 if no extra_cnt is needed
            if info['fks_info']['extra_cnt_index'] == -1:
                isplitorder_born.append(0)
                isplitorder_cnt.append(0)
            else:
                # the 0th component of split_type correspond to the born, the 1st
                # to the extra_cnt
                isplitorder_born.append(split_orders.index(
                                        info['fks_info']['splitting_type'][0]) + 1)
                isplitorder_cnt.append(split_orders.index(
                                       info['fks_info']['splitting_type'][1]) + 1)

        replace_dict['isplitorder_born_values'] = \
                        ', '.join(['%d' % n for n in isplitorder_born])
        replace_dict['isplitorder_cnt_values'] = \
                        ', '.join(['%d' % n for n in isplitorder_cnt])

        col_lines = []
        pdg_lines = []
        charge_lines = []
        fks_j_from_i_lines = []
        split_type_lines = []
        replace_dict['need_color_links'] = ', '.join(\
                [bool_dict[info['fks_info']['need_color_links']] for \
                info in fks_info_list ])
        replace_dict['need_charge_links'] = ', '.join(\
                [bool_dict[info['fks_info']['need_charge_links']] for \
                info in fks_info_list ])
        for i, info in enumerate(fks_info_list):
            col_lines.append( \
                'DATA (PARTICLE_TYPE_D(%d, IPOS), IPOS=1, NEXTERNAL) / %s /' \
                % (i + 1, ', '.join('%d' % col for col in fksborn.real_processes[info['n_me']-1].colors) ))
            pdg_lines.append( \
                'DATA (PDG_TYPE_D(%d, IPOS), IPOS=1, NEXTERNAL) / %s /' \
                % (i + 1, ', '.join('%d' % pdg for pdg in info['pdgs'])))
            charge_lines.append(\
                'DATA (PARTICLE_CHARGE_D(%d, IPOS), IPOS=1, NEXTERNAL) / %s /'\
                % (i + 1, ', '.join('%19.15fd0' % charg\
                                    for charg in fksborn.real_processes[info['n_me']-1].charges) ))
            fks_j_from_i_lines.extend(self.get_fks_j_from_i_lines(fksborn.real_processes[info['n_me']-1],\
                                                                   i + 1))
            split_type_lines.append( \
                'DATA (SPLIT_TYPE_D (%d, IPOS), IPOS=1, %d) / %s /' %
                  (i + 1, len(split_orders), 
                   ', '.join([bool_dict[ordd in info['fks_info']['splitting_type']] for ordd in split_orders])))

        replace_dict['col_lines'] = '\n'.join(col_lines)
        replace_dict['pdg_lines'] = '\n'.join(pdg_lines)
        replace_dict['charge_lines'] = '\n'.join(charge_lines)
        replace_dict['fks_j_from_i_lines'] = '\n'.join(fks_j_from_i_lines)
        replace_dict['split_type_lines'] = '\n'.join(split_type_lines)

        content = open(os.path.join(_file_path, \
                    'iolibs/template_files/fks_info.inc')).read() % replace_dict

        if not isinstance(writer, writers.FortranWriter):
            raise writers.FortranWriter.FortranWriterError(\
                "writer not FortranWriter")
        # Set lowercase/uppercase Fortran code
        writers.FortranWriter.downcase = False
        
        writer.writelines(content)
    
        return True

 
    #===============================================================================
    # write_pdf_file
    #===============================================================================
    def write_pdf_file(self, writer, matrix_element, n, fortran_model):
        #test written
        """Write the auto_dsig.f file for MadFKS, which contains 
          pdf call information"""
    
        if not matrix_element.get('processes') or \
               not matrix_element.get('diagrams'):
            return 0
    
        nexternal, ninitial = matrix_element.get_nexternal_ninitial()
    
        if ninitial < 1 or ninitial > 2:
            raise writers.FortranWriter.FortranWriterError, \
                  """Need ninitial = 1 or 2 to write auto_dsig file"""
    
        replace_dict = {}

        replace_dict['N_me'] = n
    
        # Extract version number and date from VERSION file
        info_lines = self.get_mg5_info_lines()
        replace_dict['info_lines'] = info_lines
    
        # Extract process info lines
        process_lines = self.get_process_info_lines(matrix_element)
        replace_dict['process_lines'] = process_lines
    
        pdf_vars, pdf_data, pdf_lines = \
                self.get_pdf_lines_mir(matrix_element, ninitial, False, False)
        replace_dict['pdf_vars'] = pdf_vars
        replace_dict['pdf_data'] = pdf_data
        replace_dict['pdf_lines'] = pdf_lines

        file = open(os.path.join(_file_path, \
                          'iolibs/template_files/parton_lum_n_fks.inc')).read()
        file = file % replace_dict
    
        # Write the file
        writer.writelines(file)



    #===============================================================================
    # write_coloramps_file
    #===============================================================================
    def write_coloramps_file(self, writer, mapconfigs, me, fortran_model):
        """Write the coloramps.inc file for MadEvent"""

        lines = []
        lines.append( "logical icolamp(%d,%d,1)" % \
                        (max([len(me.get('color_basis').keys()), 1]),
                         len(mapconfigs)))

        lines += self.get_icolamp_lines(mapconfigs, me, 1)
    
        # Write the file
        writer.writelines(lines)
    
        return True


    #===============================================================================
    # write_leshouche_file_list
    #===============================================================================
    def write_born_leshouche_file(self, writer, me, fortran_model):
        """Write the leshouche.inc file for MG4"""
    
        # Extract number of external particles
        (nexternal, ninitial) = me.get_nexternal_ninitial()
    
        lines = []
        lines.append('integer idup(%d,maxprocb_used)' % nexternal)
        lines.append('integer mothup(%d,%d,maxprocb_used)' % (2, nexternal))
        lines.append('integer icolup(%d,%d,maxflowb_used)' % (2, nexternal))
        lines.append('integer ilh')
        lines.append('')

        for iproc, proc in enumerate(me.get('processes')):
            legs = proc.get_legs_with_decays()
            lines.append("DATA (IDUP(ilh,%d),ilh=1,%d)/%s/" % \
                         (iproc + 1, nexternal,
                          ",".join([str(l.get('id')) for l in legs])))
            for i in [1, 2]:
                lines.append("DATA (MOTHUP(%d,ilh,%3r),ilh=1,%2r)/%s/" % \
                         (i, iproc + 1, nexternal,
                          ",".join([ "%3r" % 0 ] * ninitial + \
                                   [ "%3r" % i ] * (nexternal - ninitial))))
    
            # Here goes the color connections corresponding to the JAMPs
            # Only one output, for the first subproc!
            if iproc == 0:
                # If no color basis, just output trivial color flow
                if not me.get('color_basis'):
                    for i in [1, 2]:
                        lines.append("DATA (ICOLUP(%d,ilh,  1),ilh=1,%2r)/%s/" % \
                                 (i, nexternal,
                                  ",".join([ "%3r" % 0 ] * nexternal)))
                    color_flow_list = []
    
                else:
                    # First build a color representation dictionnary
                    repr_dict = {}
                    for l in legs:
                        repr_dict[l.get('number')] = \
                            proc.get('model').get_particle(l.get('id')).get_color()\
                            * (-1)**(1+l.get('state'))
                    # Get the list of color flows
                    color_flow_list = \
                        me.get('color_basis').color_flow_decomposition(repr_dict, ninitial)
                    # And output them properly
                    for cf_i, color_flow_dict in enumerate(color_flow_list):
                        for i in [0, 1]:
                            lines.append("DATA (ICOLUP(%d,ilh,%3r),ilh=1,%2r)/%s/" % \
                                 (i + 1, cf_i + 1, nexternal,
                                  ",".join(["%3r" % color_flow_dict[l.get('number')][i] \
                                            for l in legs])))

        nflows = len(color_flow_list)

        nproc = len(me.get('processes'))
        firstlines = ['integer maxprocb_used, maxflowb_used',
                      'parameter (maxprocb_used = %d)' % len(me.get('processes')),
                      'parameter (maxflowb_used = %d)' % nflows]
        # Write the file
        writer.writelines(firstlines + lines)
    
        return nflows


    #===============================================================================
    # write_born_conf_file
    #===============================================================================
    def write_born_conf_file(self, writer, me, fortran_model):
        """Write the configs.inc file for the list of born matrix-elements"""
    
        # Extract number of external particles
        (nexternal, ninitial) = me.get_nexternal_ninitial()
        model = me.get('processes')[0].get('model')
        lines = ['', 'C Here are the congifurations']
        lines_P = ['', 'C Here are the propagators']
        lines_BW = ['', 'C Here are the BWs']
    
        iconfig = 0
    
        iconfig_list = []
        mapconfigs_list = [] 
        s_and_t_channels_list = []
        nschannels = []
    
        particle_dict = me.get('processes')[0].get('model').\
                        get('particle_dict')

        booldict = {True: '.false.', False: '.false'} 

        max_leg_number = 0

        ######first get the configurations
        s_and_t_channels = []
        mapconfigs = []
        lines.extend(['C     %s' % proc.nice_string() for proc in me.get('processes')])
        base_diagrams = me.get('base_amplitude').get('diagrams')
        minvert = min([max([len(vert.get('legs')) for vert in \
                            diag.get('vertices')]) for diag in base_diagrams])

        for idiag, diag in enumerate(base_diagrams):
            if any([len(vert.get('legs')) > minvert for vert in
                    diag.get('vertices')]):
                # Only 3-vertices allowed in configs.inc
                continue
            iconfig = iconfig + 1
            helas_diag = me.get('diagrams')[idiag]
            mapconfigs.append(helas_diag.get('number'))
            lines.append("# Diagram %d, Amplitude %d" % \
                         (helas_diag.get('number'),helas_diag.get('amplitudes')[0]['number']))
            # Correspondance between the config and the amplitudes
            lines.append("data mapconfig(%4d)/%4d/" % (iconfig,
                                                     helas_diag.get('amplitudes')[0]['number']))
    
            # Need to reorganize the topology so that we start with all
            # final state external particles and work our way inwards
            schannels, tchannels = helas_diag.get('amplitudes')[0].\
                                         get_s_and_t_channels(ninitial, model, 990)
    
            s_and_t_channels.append([schannels, tchannels])
    
            # Write out propagators for s-channel and t-channel vertices
            allchannels = schannels
            if len(tchannels) > 1:
                # Write out tchannels only if there are any non-trivial ones
                allchannels = schannels + tchannels
    
            for vert in allchannels:
                daughters = [leg.get('number') for leg in vert.get('legs')[:-1]]
                last_leg = vert.get('legs')[-1]
                lines.append("data (iforest(ifr,%3d,%4d),ifr=1,%d)/%s/" % \
                             (last_leg.get('number'), iconfig, len(daughters),
                              ",".join(["%3d" % d for d in daughters])))
                if vert in schannels:
                    lines.append("data sprop(%4d,%4d)/%8d/" % \
                                 (last_leg.get('number'), iconfig,
                                  last_leg.get('id')))
                elif vert in tchannels[:-1]:
                    lines.append("data tprid(%4d,%4d)/%8d/" % \
                                 (last_leg.get('number'), iconfig,
                                  abs(last_leg.get('id'))))

                max_leg_number = min(max_leg_number,last_leg.get('number'))

        ##### Write out number of configs
        lines.append("# Number of configs")
        lines.append("data mapconfig(0)/%4d/" % (iconfig))

        ######finally the BWs
        for iconf, config in enumerate(s_and_t_channels):
            schannels = config[0]
            nschannels.append(len(schannels))
            for vertex in schannels:
                # For the resulting leg, pick out whether it comes from
                # decay or not, as given by the from_group flag
                leg = vertex.get('legs')[-1]
                lines_BW.append("data gForceBW(%d,%d)/%s/" % \
                             (leg.get('number'), iconf + 1,
                              booldict[leg.get('from_group')]))

        #lines for the declarations
        firstlines = []
        firstlines.append('integer ifr')
        firstlines.append('integer lmaxconfigsb_used\nparameter (lmaxconfigsb_used=%d)' % iconfig)
        firstlines.append('integer max_branchb_used\nparameter (max_branchb_used=%d)' % -max_leg_number)
        firstlines.append('integer mapconfig(0 : lmaxconfigsb_used)')
        firstlines.append('integer iforest(2, -max_branchb_used:-1, lmaxconfigsb_used)')
        firstlines.append('integer sprop(-max_branchb_used:-1, lmaxconfigsb_used)')
        firstlines.append('integer tprid(-max_branchb_used:-1, lmaxconfigsb_used)')
        firstlines.append('logical gforceBW(-max_branchb_used : -1, lmaxconfigsb_used)')
    
        # Write the file
        writer.writelines(firstlines + lines + lines_BW)
    
        return iconfig, mapconfigs, s_and_t_channels


    #===============================================================================
    # write_born_props_file
    #===============================================================================
    def write_born_props_file(self, writer, me, s_and_t_channels, fortran_model):
        """Write the configs.inc file for the list of born matrix-elements"""
    
        # Extract number of external particles
        lines_P = ['', 'C Here are the propagators']
    
        particle_dict = me.get('processes')[0].get('model').\
                        get('particle_dict')

        for iconf, configs in enumerate(s_and_t_channels):
            for vertex in configs[0] + configs[1][:-1]:
                leg = vertex.get('legs')[-1]
                if leg.get('id') == 21 and 21 not in particle_dict:
                    # Fake propagator used in multiparticle vertices
                    mass = 'zero'
                    width = 'zero'
                    pow_part = 0
                else:
                    particle = particle_dict[leg.get('id')]
                    # Get mass
                    if particle.get('mass').lower() == 'zero':
                        mass = particle.get('mass')
                    else:
                        mass = "abs(%s)" % particle.get('mass')
                    # Get width
                    if particle.get('width').lower() == 'zero':
                        width = particle.get('width')
                    else:
                        width = "abs(%s)" % particle.get('width')
    
                    pow_part = 1 + int(particle.is_boson())
    
                lines_P.append("pmass(%3d,%4d)  = %s" % \
                             (leg.get('number'), iconf + 1, mass))
                lines_P.append("pwidth(%3d,%4d) = %s" % \
                             (leg.get('number'), iconf + 1, width))
                lines_P.append("pow(%3d,%4d) = %d" % \
                             (leg.get('number'), iconf + 1, pow_part))

        # Write the file
        writer.writelines(lines_P)

    

    
    #===============================================================================
    # write_dname_file
    #===============================================================================
    def write_dname_file(self, writer, matrix_element, fortran_model):
        """Write the dname.mg file for MG4"""
    
        line = "DIRNAME=P%s" % \
               matrix_element.get('processes')[0].shell_string()
    
        # Write the file
        writer.write(line + "\n")
    
        return True

    
    #===============================================================================
    # write_iproc_file
    #===============================================================================
    def write_iproc_file(self, writer, me_number):
        """Write the iproc.dat file for MG4"""
    
        line = "%d" % (me_number + 1)
    
        # Write the file
        for line_to_write in writer.write_line(line):
            writer.write(line_to_write)
        return True

    
    #===============================================================================
    # Helper functions
    #===============================================================================


    #===============================================================================
    # get_fks_j_from_i_lines
    #===============================================================================

    def get_fks_j_from_i_lines(self, me, i = 0): #test written
        """generate the lines for fks.inc describing initializating the
        fks_j_from_i array"""
        lines = []
        if not me.isfinite:
            for ii, js in me.fks_j_from_i.items():
                if js:
                    lines.append('DATA (FKS_J_FROM_I_D(%d, %d, JPOS), JPOS = 0, %d)  / %d, %s /' \
                             % (i, ii, len(js), len(js), ', '.join(["%d" % j for j in js])))
        else:
            lines.append('DATA (FKS_J_FROM_I_D(%d, JPOS), JPOS = 0, %d)  / %d, %s /' \
                     % (2, 1, 1, '1'))
        lines.append('')

        return lines


    #===============================================================================
    # get_leshouche_lines
    #===============================================================================
    def get_leshouche_lines(self, matrix_element, ime):
        #test written
        """Write the leshouche.inc file for MG4"""
    
        # Extract number of external particles
        (nexternal, ninitial) = matrix_element.get_nexternal_ninitial()
    
        lines = []
        for iproc, proc in enumerate(matrix_element.get('processes')):
            legs = proc.get_legs_with_decays()
            lines.append("I   %4d   %4d       %s" % \
                         (ime, iproc + 1,
                          " ".join([str(l.get('id')) for l in legs])))
            for i in [1, 2]:
                lines.append("M   %4d   %4d   %4d      %s" % \
                         (ime, i, iproc + 1,
                          " ".join([ "%3d" % 0 ] * ninitial + \
                                   [ "%3d" % i ] * (nexternal - ninitial))))
    
            # Here goes the color connections corresponding to the JAMPs
            # Only one output, for the first subproc!
            if iproc == 0:
                # If no color basis, just output trivial color flow
                if not matrix_element.get('color_basis'):
                    for i in [1, 2]:
                        lines.append("C   %4d   %4d   1      %s" % \
                                 (ime, i, 
                                  " ".join([ "%3d" % 0 ] * nexternal)))
                    color_flow_list = []
                    nflow = 1
    
                else:
                    # First build a color representation dictionnary
                    repr_dict = {}
                    for l in legs:
                        repr_dict[l.get('number')] = \
                            proc.get('model').get_particle(l.get('id')).get_color()\
                            * (-1)**(1+l.get('state'))
                    # Get the list of color flows
                    color_flow_list = \
                        matrix_element.get('color_basis').color_flow_decomposition(repr_dict,
                                                                                   ninitial)
                    # And output them properly
                    for cf_i, color_flow_dict in enumerate(color_flow_list):
                        for i in [0, 1]:
                            lines.append("C   %4d   %4d   %4d      %s" % \
                                 (ime, i + 1, cf_i + 1,
                                  " ".join(["%3d" % color_flow_dict[l.get('number')][i] \
                                            for l in legs])))

                    nflow = len(color_flow_list)

        nproc = len(matrix_element.get('processes'))
    
        return lines, nproc, nflow


    #===============================================================================
    # get_den_factor_lines
    #===============================================================================
    def get_den_factor_lines(self, fks_born, born_me=None):
        """returns the lines with the information on the denominator keeping care
        of the identical particle factors in the various real emissions
        If born_me is procided, it is used instead of fksborn.born_me"""
        
        if not born_me:
            born_me = fks_born.born_me
    
        lines = []
        info_list = fks_born.get_fks_info_list()
        lines.append('INTEGER IDEN_VALUES(%d)' % len(info_list))
        lines.append('DATA IDEN_VALUES /' + \
                     ', '.join(['%d' % ( 
                     born_me.get_denominator_factor() / \
                     born_me['identical_particle_factor'] * \
                     fks_born.real_processes[info['n_me'] - 1].matrix_element['identical_particle_factor'] ) \
                     for info in info_list]) + '/')

        return lines


    #===============================================================================
    # get_ij_lines
    #===============================================================================
    def get_ij_lines(self, fks_born):
        """returns the lines with the information on the particle number of the born 
        that splits"""
        info_list = fks_born.get_fks_info_list()
        lines = []
        lines.append('INTEGER IJ_VALUES(%d)' % len(info_list))
        lines.append('DATA IJ_VALUES /' + \
                     ', '.join(['%d' % info['fks_info']['ij'] for info in info_list]) + '/')

        return lines


    def get_pdf_lines_mir(self, matrix_element, ninitial, subproc_group = False,\
                          mirror = False): #test written
        """Generate the PDF lines for the auto_dsig.f file"""

        processes = matrix_element.get('processes')
        model = processes[0].get('model')

        pdf_definition_lines = ""
        pdf_data_lines = ""
        pdf_lines = ""

        if ninitial == 1:
            pdf_lines = "PD(0) = 0d0\nIPROC = 0\n"
            for i, proc in enumerate(processes):
                process_line = proc.base_string()
                pdf_lines = pdf_lines + "IPROC=IPROC+1 ! " + process_line
                pdf_lines = pdf_lines + "\nPD(IPROC) = 1d0\n"
                pdf_lines = pdf_lines + "\nPD(0)=PD(0)+PD(IPROC)\n"
        else:
            # Pick out all initial state particles for the two beams
            initial_states = [sorted(list(set([p.get_initial_pdg(1) for \
                                               p in processes]))),
                              sorted(list(set([p.get_initial_pdg(2) for \
                                               p in processes])))]

            # Prepare all variable names
            pdf_codes = dict([(p, model.get_particle(p).get_name()) for p in \
                              sum(initial_states,[])])
            for key,val in pdf_codes.items():
                pdf_codes[key] = val.replace('~','x').replace('+','p').replace('-','m')

            # Set conversion from PDG code to number used in PDF calls
            pdgtopdf = {21: 0, 22: 7}
            # Fill in missing entries of pdgtopdf
            for pdg in sum(initial_states,[]):
                if not pdg in pdgtopdf and not pdg in pdgtopdf.values():
                    pdgtopdf[pdg] = pdg
                elif pdg not in pdgtopdf and pdg in pdgtopdf.values():
                    # If any particle has pdg code 7, we need to use something else
                    pdgtopdf[pdg] = 6000000 + pdg

            # Get PDF variable declarations for all initial states
            for i in [0,1]:
                pdf_definition_lines += "DOUBLE PRECISION " + \
                                       ",".join(["%s%d" % (pdf_codes[pdg],i+1) \
                                                 for pdg in \
                                                 initial_states[i]]) + \
                                                 "\n"

            # Get PDF data lines for all initial states
            for i in [0,1]:
                pdf_data_lines += "DATA " + \
                                       ",".join(["%s%d" % (pdf_codes[pdg],i+1) \
                                                 for pdg in initial_states[i]]) + \
                                                 "/%d*1D0/" % len(initial_states[i]) + \
                                                 "\n"

            # Get PDF values for the different initial states
            for i, init_states in enumerate(initial_states):
                if not mirror:
                    ibeam = i + 1
                else:
                    ibeam = 2 - i
                if subproc_group:
                    pdf_lines = pdf_lines + \
                           "IF (ABS(LPP(IB(%d))).GE.1) THEN\nLP=SIGN(1,LPP(IB(%d)))\n" \
                                 % (ibeam, ibeam)
                else:
                    pdf_lines = pdf_lines + \
                           "IF (ABS(LPP(%d)) .GE. 1) THEN\nLP=SIGN(1,LPP(%d))\n" \
                                 % (ibeam, ibeam)

                for initial_state in init_states:
                    if initial_state in pdf_codes.keys():
                        if subproc_group:
                            if abs(pdgtopdf[initial_state]) <= 7:  
                                pdf_lines = pdf_lines + \
                                    ("%s%d=PDG2PDF(ABS(LPP(IB(%d))),%d*LP," + \
                                         "XBK(IB(%d)),DSQRT(Q2FACT(%d)))\n") % \
                                         (pdf_codes[initial_state],
                                          i + 1, ibeam, pdgtopdf[initial_state],
                                          ibeam, ibeam)
                            else:
                                # setting other partons flavours outside quark, gluon, photon to be 0d0
                                pdf_lines = pdf_lines + \
                                    ("c settings other partons flavours outside quark, gluon, photon to 0d0\n" + \
                                     "%s%d=0d0\n") % \
                                         (pdf_codes[initial_state],i + 1)                                
                        else:
                            if abs(pdgtopdf[initial_state]) <= 7:  
                                pdf_lines = pdf_lines + \
                                    ("%s%d=PDG2PDF(ABS(LPP(%d)),%d*LP," + \
                                         "XBK(%d),DSQRT(Q2FACT(%d)))\n") % \
                                         (pdf_codes[initial_state],
                                          i + 1, ibeam, pdgtopdf[initial_state],
                                          ibeam, ibeam)
                            else:
                                # setting other partons flavours outside quark, gluon, photon to be 0d0
                                pdf_lines = pdf_lines + \
                                    ("c settings other partons flavours outside quark, gluon, photon to 0d0\n" + \
                                     "%s%d=0d0\n") % \
                                         (pdf_codes[initial_state],i + 1)                                

                pdf_lines = pdf_lines + "ENDIF\n"

            # Add up PDFs for the different initial state particles
            pdf_lines = pdf_lines + "PD(0) = 0d0\nIPROC = 0\n"
            for proc in processes:
                process_line = proc.base_string()
                pdf_lines = pdf_lines + "IPROC=IPROC+1 ! " + process_line
                pdf_lines = pdf_lines + "\nPD(IPROC) = "
                for ibeam in [1, 2]:
                    initial_state = proc.get_initial_pdg(ibeam)
                    if initial_state in pdf_codes.keys():
                        pdf_lines = pdf_lines + "%s%d*" % \
                                    (pdf_codes[initial_state], ibeam)
                    else:
                        pdf_lines = pdf_lines + "1d0*"
                # Remove last "*" from pdf_lines
                pdf_lines = pdf_lines[:-1] + "\n"

        # Remove last line break from pdf_lines
        return pdf_definition_lines[:-1], pdf_data_lines[:-1], pdf_lines[:-1]


    #test written
    def get_color_data_lines_from_color_matrix(self, color_matrix, n=6):
        """Return the color matrix definition lines for the given color_matrix. Split
        rows in chunks of size n."""
    
        if not color_matrix:
            return ["DATA Denom(1)/1/", "DATA (CF(i,1),i=1,1) /1/"]
        else:
            ret_list = []
            my_cs = color.ColorString()
            for index, denominator in \
                enumerate(color_matrix.get_line_denominators()):
                # First write the common denominator for this color matrix line
                ret_list.append("DATA Denom(%i)/%i/" % (index + 1, denominator))
                # Then write the numerators for the matrix elements
                num_list = color_matrix.get_line_numerators(index, denominator)    
                for k in xrange(0, len(num_list), n):
                    ret_list.append("DATA (CF(i,%3r),i=%3r,%3r) /%s/" % \
                                    (index + 1, k + 1, min(k + n, len(num_list)),
                                     ','.join(["%5r" % i for i in num_list[k:k + n]])))

            return ret_list

    #===========================================================================
    # write_maxamps_file
    #===========================================================================
    def write_maxamps_file(self, writer, maxamps, maxflows,
                           maxproc,maxsproc):
        """Write the maxamps.inc file for MG4."""

        file = "       integer    maxamps, maxflow, maxproc, maxsproc\n"
        file = file + "parameter (maxamps=%d, maxflow=%d)\n" % \
               (maxamps, maxflows)
        file = file + "parameter (maxproc=%d, maxsproc=%d)" % \
               (maxproc, maxsproc)

        # Write the file
        writer.writelines(file)

        return True

    #===============================================================================
    # write_ncombs_file
    #===============================================================================
    def write_ncombs_file(self, writer, matrix_element, fortran_model):
#        #test written
        """Write the ncombs.inc file for MadEvent."""
    
        # Extract number of external particles
        (nexternal, ninitial) = matrix_element.get_nexternal_ninitial()
    
        # ncomb (used for clustering) is 2^(nexternal)
        file = "       integer    n_max_cl\n"
        file = file + "parameter (n_max_cl=%d)" % (2 ** (nexternal+1))
    
        # Write the file
        writer.writelines(file)
   
        return True
    
    #===========================================================================
    # write_config_subproc_map_file
    #===========================================================================
    def write_config_subproc_map_file(self, writer, s_and_t_channels):
        """Write a dummy config_subproc.inc file for MadEvent"""

        lines = []

        for iconfig in range(len(s_and_t_channels)):
            lines.append("DATA CONFSUB(1,%d)/1/" % \
                         (iconfig + 1))

        # Write the file
        writer.writelines(lines)

        return True
    
    #===========================================================================
    # write_colors_file
    #===========================================================================
    def write_colors_file(self, writer, matrix_element):
        """Write the get_color.f file for MadEvent, which returns color
        for all particles used in the matrix element."""

        matrix_elements=matrix_element.real_processes[0].matrix_element

        if isinstance(matrix_elements, helas_objects.HelasMatrixElement):
            matrix_elements = [matrix_elements]

        model = matrix_elements[0].get('processes')[0].get('model')

        # We need the both particle and antiparticle wf_ids, since the identity
        # depends on the direction of the wf.
        wf_ids = set(sum([sum([sum([sum([[wf.get_pdg_code(),wf.get_anti_pdg_code()] \
                              for wf in d.get('wavefunctions')],[]) \
                              for d in me.get('diagrams')],[]) \
                              for me in [real_proc.matrix_element]],[])\
                              for real_proc in matrix_element.real_processes],[]))
        leg_ids = set(sum([sum([sum([[l.get('id') for l in \
                                p.get_legs_with_decays()] for p in \
                                me.get('processes')], []) for me in \
                                [real_proc.matrix_element]], []) for real_proc in \
                                matrix_element.real_processes],[]))
        particle_ids = sorted(list(wf_ids.union(leg_ids)))

        lines = """function get_color(ipdg)
        implicit none
        integer get_color, ipdg

        if(ipdg.eq.%d)then
        get_color=%d
        return
        """ % (particle_ids[0], model.get_particle(particle_ids[0]).get_color())

        for part_id in particle_ids[1:]:
            lines += """else if(ipdg.eq.%d)then
            get_color=%d
            return
            """ % (part_id, model.get_particle(part_id).get_color())
        # Dummy particle for multiparticle vertices with pdg given by
        # first code not in the model
        lines += """else if(ipdg.eq.%d)then
c           This is dummy particle used in multiparticle vertices
            get_color=2
            return
            """ % model.get_first_non_pdg()
        lines += """else
        write(*,*)'Error: No color given for pdg ',ipdg
        get_color=0        
        return
        endif
        end
        """
        
        # Write the file
        writer.writelines(lines)

        return True


    #===========================================================================
    # write_subproc
    #===========================================================================
    def write_subproc(self, writer, subprocdir):
        """Append this subprocess to the subproc.mg file for MG4"""

        # Write line to file
        writer.write(subprocdir + "\n")

        return True



#=================================================================================
# Class for using the optimized Loop process
#=================================================================================
class ProcessOptimizedExporterFortranFKS(loop_exporters.LoopProcessOptimizedExporterFortranSA,\
                                         ProcessExporterFortranFKS):
    """Class to take care of exporting a set of matrix elements to
    Fortran (v4) format."""

#===============================================================================
# copy the Template in a new directory.
#===============================================================================
    def copy_fkstemplate(self):
        """create the directory run_name as a copy of the MadEvent
        Template, and clean the directory
        For now it is just the same as copy_v4template, but it will be modified
        """
        mgme_dir = self.mgme_dir
        dir_path = self.dir_path
        clean =self.opt['clean']
        
        #First copy the full template tree if dir_path doesn't exit
        if not os.path.isdir(dir_path):
            if not mgme_dir:
                raise MadGraph5Error, \
                      "No valid MG_ME path given for MG4 run directory creation."
            logger.info('initialize a new directory: %s' % \
                        os.path.basename(dir_path))
            shutil.copytree(os.path.join(mgme_dir, 'Template', 'NLO'), dir_path, True)
            # distutils.dir_util.copy_tree since dir_path already exists
            dir_util.copy_tree(pjoin(self.mgme_dir, 'Template', 'Common'),
                               dir_path)
        elif not os.path.isfile(os.path.join(dir_path, 'TemplateVersion.txt')):
            if not mgme_dir:
                raise MadGraph5Error, \
                      "No valid MG_ME path given for MG4 run directory creation."
        try:
            shutil.copy(os.path.join(mgme_dir, 'MGMEVersion.txt'), dir_path)
        except IOError:
            MG5_version = misc.get_pkg_info()
            open(os.path.join(dir_path, 'MGMEVersion.txt'), 'w').write( \
                "5." + MG5_version['version'])
        
        #Ensure that the Template is clean
        if clean:
            logger.info('remove old information in %s' % os.path.basename(dir_path))
            if os.environ.has_key('MADGRAPH_BASE'):
                subprocess.call([os.path.join('bin', 'internal', 'clean_template'), 
                    '--web'], cwd=dir_path)
            else:
                try:
                    subprocess.call([os.path.join('bin', 'internal', 'clean_template')], \
                                                                       cwd=dir_path)
                except Exception, why:
                    raise MadGraph5Error('Failed to clean correctly %s: \n %s' \
                                                % (os.path.basename(dir_path),why))
            #Write version info
            MG_version = misc.get_pkg_info()
            open(os.path.join(dir_path, 'SubProcesses', 'MGVersion.txt'), 'w').write(
                                                              MG_version['version'])

        # We must link the CutTools to the Library folder of the active Template
        self.link_CutTools(dir_path)
        # We must link the TIR to the Library folder of the active Template
        link_tir_libs=[]
        tir_libs=[]
        tir_include=[]
        # special for PJFry++/Golem95
        link_pjfry_lib=""
        pjfry_lib=""
        for tir in self.all_tir:
            tir_dir="%s_dir"%tir
            libpath=getattr(self,tir_dir)
            libname="lib%s.a"%tir
            tir_name=tir
            libpath = self.link_TIR(os.path.join(self.dir_path, 'lib'),
                                              libpath,libname,tir_name=tir_name)
            setattr(self,tir_dir,libpath)
            if libpath != "":
                if tir in ['pjfry','golem']:
                    # Apparently it is necessary to link against the original 
                    # location of the pjfry/golem library, so it needs a special treatment.
                    link_tir_libs.append('-L%s/ -l%s'%(libpath,tir))
                    tir_libs.append('%s/lib%s.$(libext)'%(libpath,tir))
                    if tir=='golem':
                        trg_path = pjoin(os.path.dirname(libpath),'include')
                        golem_include = misc.find_includes_path(trg_path,'.mod')
                        if golem_include is None:
                            logger.error(
'Could not find the include directory for golem, looking in %s.\n' % str(trg_path)+
'Generation carries on but you will need to edit the include path by hand in the makefiles.')
                            golem_include = '<Not_found_define_it_yourself>'
                        tir_include.append('-I %s'%golem_include)
                else:
                    link_tir_libs.append('-l%s'%tir)
                    tir_libs.append('$(LIBDIR)lib%s.$(libext)'%tir)
            
        os.remove(os.path.join(self.dir_path,'SubProcesses','makefile_loop.inc'))
        cwd = os.getcwd()
        dirpath = os.path.join(self.dir_path, 'SubProcesses')
        try:
            os.chdir(dirpath)
        except os.error:
            logger.error('Could not cd to directory %s' % dirpath)
            return 0
        filename = 'makefile_loop'
        calls = self.write_makefile_TIR(writers.MakefileWriter(filename),
                                 link_tir_libs,tir_libs,tir_include=tir_include)
        os.remove(os.path.join(self.dir_path,'Source','make_opts.inc'))
        dirpath = os.path.join(self.dir_path, 'Source')
        try:
            os.chdir(dirpath)
        except os.error:
            logger.error('Could not cd to directory %s' % dirpath)
            return 0
        filename = 'make_opts'
        calls = self.write_make_opts(writers.MakefileWriter(filename),
                                                        link_tir_libs,tir_libs)
        # Return to original PWD
        os.chdir(cwd)

        cwd = os.getcwd()
        dirpath = os.path.join(self.dir_path, 'SubProcesses')
        try:
            os.chdir(dirpath)
        except os.error:
            logger.error('Could not cd to directory %s' % dirpath)
            return 0
                                       
        # We add here the user-friendly MadLoop option setter.
        cpfiles= ["SubProcesses/MadLoopParamReader.f",
                  "Cards/MadLoopParams.dat",
                  "SubProcesses/MadLoopParams.inc"]
        
        for file in cpfiles:
            shutil.copy(os.path.join(self.loop_dir,'StandAlone/', file),
                        os.path.join(self.dir_path, file))

        # We need minimal editing of MadLoopCommons.f
        MadLoopCommon = open(os.path.join(self.loop_dir,'StandAlone', 
                                    "SubProcesses","MadLoopCommons.inc")).read()
        writer = writers.FortranWriter(os.path.join(self.dir_path, 
                                             "SubProcesses","MadLoopCommons.f"))
        writer.writelines(MadLoopCommon%{
                                   'print_banner_commands':self.MadLoop_banner})
        writer.close()

        # link the files from the MODEL
        model_path = self.dir_path + '/Source/MODEL/'
        # Note that for the [real=] mode, these files are not present
        if os.path.isfile(os.path.join(model_path,'mp_coupl.inc')):
            ln(model_path + '/mp_coupl.inc', self.dir_path + '/SubProcesses')
        if os.path.isfile(os.path.join(model_path,'mp_coupl_same_name.inc')):
            ln(model_path + '/mp_coupl_same_name.inc', \
                                                self.dir_path + '/SubProcesses')

        # Write the cts_mpc.h and cts_mprec.h files imported from CutTools
        self.write_mp_files(writers.FortranWriter('cts_mprec.h'),\
                            writers.FortranWriter('cts_mpc.h'),)

        self.copy_python_files()

        # Return to original PWD
        os.chdir(cwd)
        
    def generate_virt_directory(self, loop_matrix_element, fortran_model, dir_name):
        """writes the V**** directory inside the P**** directories specified in
        dir_name"""

        cwd = os.getcwd()

        matrix_element = loop_matrix_element

        # Create the MadLoop5_resources directory if not already existing
        dirpath = os.path.join(dir_name, 'MadLoop5_resources')
        try:
            os.mkdir(dirpath)
        except os.error as error:
            logger.warning(error.strerror + " " + dirpath)

        # Create the directory PN_xx_xxxxx in the specified path
        name = "V%s" % matrix_element.get('processes')[0].shell_string()
        dirpath = os.path.join(dir_name, name)

        try:
            os.mkdir(dirpath)
        except os.error as error:
            logger.warning(error.strerror + " " + dirpath)

        try:
            os.chdir(dirpath)
        except os.error:
            logger.error('Could not cd to directory %s' % dirpath)
            return 0

        logger.info('Creating files in directory %s' % name)

        # Extract number of external particles
        (nexternal, ninitial) = matrix_element.get_nexternal_ninitial()

        calls=self.write_matrix_element_v4(None,matrix_element,fortran_model)
        
        # The born matrix element, if needed
        filename = 'born_matrix.f'
        calls = self.write_bornmatrix(
            writers.FortranWriter(filename),
            matrix_element,
            fortran_model)

        filename = 'nexternal.inc'
        self.write_nexternal_file(writers.FortranWriter(filename),
                             (nexternal-2), ninitial)

        filename = 'pmass.inc'
        self.write_pmass_file(writers.FortranWriter(filename),
                         matrix_element)

        filename = 'ngraphs.inc'
        self.write_ngraphs_file(writers.FortranWriter(filename),
                           len(matrix_element.get_all_amplitudes()))

        filename = "loop_matrix.ps"
        writers.FortranWriter(filename).writelines("""C Post-helas generation loop-drawing is not ready yet.""")
        plot = draw.MultiEpsDiagramDrawer(base_objects.DiagramList(
              matrix_element.get('base_amplitude').get('loop_diagrams')[:1000]),
              filename,
              model=matrix_element.get('processes')[0].get('model'),
              amplitude='')
        logger.info("Drawing loop Feynman diagrams for " + \
                     matrix_element.get('processes')[0].nice_string(\
                                                          print_weighted=False))
        plot.draw()

        filename = "born_matrix.ps"
        plot = draw.MultiEpsDiagramDrawer(matrix_element.get('base_amplitude').\
                                             get('born_diagrams'),
                                          filename,
                                          model=matrix_element.get('processes')[0].\
                                             get('model'),
                                          amplitude='')
        logger.info("Generating born Feynman diagrams for " + \
                     matrix_element.get('processes')[0].nice_string(\
                                                          print_weighted=False))
        plot.draw()

        linkfiles = ['coupl.inc', 'mp_coupl.inc', 'mp_coupl_same_name.inc',
                     'cts_mprec.h', 'cts_mpc.h', 'MadLoopParamReader.f',
                     'MadLoopParams.inc','MadLoopCommons.f']

        for file in linkfiles:
            ln('../../%s' % file)


        os.system("ln -s ../../makefile_loop makefile")
        
# We should move to MadLoop5_resources directory from the SubProcesses
        ln(pjoin('../../..','Cards','MadLoopParams.dat'),
                                              pjoin('..','MadLoop5_resources'))        

        linkfiles = ['mpmodule.mod']

        for file in linkfiles:
            ln('../../../lib/%s' % file)

        # Return to original PWD
        os.chdir(cwd)

        if not calls:
            calls = 0
        return calls


    #===============================================================================
    # write_coef_specs
    #===============================================================================
    def write_coef_specs_file(self, virt_me_list):
        """ writes the coef_specs.inc in the DHELAS folder. Should not be called in the 
        non-optimized mode"""
        filename = os.path.join(self.dir_path, 'Source', 'DHELAS', 'coef_specs.inc')

        general_replace_dict = {}
        general_replace_dict['max_lwf_size'] = 4 

        max_loop_vertex_ranks = [me.get_max_loop_vertex_rank() for me in virt_me_list]
        general_replace_dict['vertex_max_coefs'] = max(\
                [q_polynomial.get_number_of_coefs_for_rank(n) 
                    for n in max_loop_vertex_ranks])

        IncWriter=writers.FortranWriter(filename,'w')
        IncWriter.writelines("""INTEGER MAXLWFSIZE
                           PARAMETER (MAXLWFSIZE=%(max_lwf_size)d)
                           INTEGER VERTEXMAXCOEFS
                           PARAMETER (VERTEXMAXCOEFS=%(vertex_max_coefs)d)"""\
                           % general_replace_dict)
        IncWriter.close()
    


            <|MERGE_RESOLUTION|>--- conflicted
+++ resolved
@@ -585,14 +585,8 @@
                      'fks_Sij.f',
                      'fks_powers.inc',
                      'fks_singular.f',
-<<<<<<< HEAD
                      'chooser_functions.f',
-=======
                      'c_weight.inc',
-                     'fks_inc_chooser.f',
-                     'leshouche_inc_chooser.f',
-                     'configs_and_props_inc_chooser.f',
->>>>>>> dfe564ac
                      'genps.inc',
                      'genps_fks.f',
                      'boostwdir2.f',

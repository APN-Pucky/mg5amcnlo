--- conflicted
+++ resolved
@@ -116,10 +116,8 @@
                                                               MG_version['version'])
 
         # We must link the CutTools to the Library folder of the active Template
-<<<<<<< HEAD
-        self.link_CutTools(os.path.join(dir_path, 'lib'))
-        
-        #if self.all_tir and link_tir_libs:
+        self.link_CutTools(dir_path)
+        
         link_tir_libs=[]
         tir_libs=[]
         pjdir=""
@@ -146,10 +144,7 @@
                                          link_tir_libs,tir_libs,pjdir)
         # Return to original PWD
         os.chdir(cwd)
-=======
-        self.link_CutTools(dir_path)
-
->>>>>>> d278afb5
+        
         # Duplicate run_card and FO_analyse_card
         for card in ['run_card', 'FO_analyse_card', 'shower_card']:
             try:
@@ -2835,8 +2830,7 @@
                                                               MG_version['version'])
 
         # We must link the CutTools to the Library folder of the active Template
-<<<<<<< HEAD
-        self.link_CutTools(os.path.join(dir_path, 'lib'))
+        self.link_CutTools(dir_path)
         # We must link the TIR to the Library folder of the active Template
         link_tir_libs=[]
         tir_libs=[]
@@ -2887,9 +2881,6 @@
                                          link_tir_libs,tir_libs,pjdir)
         # Return to original PWD
         os.chdir(cwd)
-=======
-        self.link_CutTools(dir_path)
->>>>>>> d278afb5
 
         cwd = os.getcwd()
         dirpath = os.path.join(self.dir_path, 'SubProcesses')

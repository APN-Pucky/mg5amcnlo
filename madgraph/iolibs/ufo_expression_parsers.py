--- conflicted
+++ resolved
@@ -65,14 +65,8 @@
     # List of tokens and literals
     tokens = (
         'LOGICAL','LOGICALCOMB','POWER', 'CSC', 'SEC', 'ACSC', 'ASEC', 'TAN', 'ATAN',
-<<<<<<< HEAD
-        'SQRT', 'CONJ', 'RE', 'RE2', 'IM', 'PI', 'COMPLEX', 'FUNCTION', 'IF','ELSE',
-        'VARIABLE', 'NUMBER','COND','REGLOG', 'REGLOGP', 'REGLOGM','RECMS','ARG',
-        'GRREGLOG','CRECMS','REGSQRT'
-=======
         'SQRT', 'BUILTIN', 'CONJ', 'RE', 'RE2', 'IM', 'PI', 'COMPLEX', 'FUNCTION', 'IF','ELSE',
         'VARIABLE', 'NUMBER','COND','REGLOG', 'REGLOGP', 'REGLOGM','RECMS','ARG'
->>>>>>> ea4ff83a
         )
     literals = "=+-*/(),"
 
@@ -105,17 +99,8 @@
     def t_REGLOGM(self, t):
         r'(?<!\w)reglogm(?=\()'
         return t
-    def t_GRREGLOG(self, t):
-        r'(?<!\w)grreglog(?=\()'
-        return t
     def t_RECMS(self, t):
         r'(?<!\w)recms(?=\()'
-        return t
-    def t_CRECMS(self, t):
-        r'(?<!\w)crecms(?=\()'
-        return t
-    def t_REGSQRT(self, t):
-        r'(?<!\w)regsqrt(?=\()'
         return t
     def t_COND(self, t):
         r'(?<!\w)cond(?=\()'
@@ -208,10 +193,7 @@
         ('right','REGLOG'),
         ('right','REGLOGP'),
         ('right','REGLOGM'),
-        ('right','GRREGLOG'),
         ('right','RECMS'),
-        ('right','CRECMS'),
-        ('right','REGSQRT'),
         ('right','ARG'),
         ('right','CSC'),
         ('right','SEC'),
@@ -293,8 +275,7 @@
         re_groups = self.re_cmath_function.match(p1)
         if re_groups:
             p1 = re_groups.group("name")
-        p[0] = p1 + '(' + p[3] + ',' + p[5] + ',' + p[7] + ')'
-
+        p[0] = p1 + '(' + p[3] + ',' + p[5] + ' , ' + p[7] + ')'
 
     def p_expression_function4(self, p):
         "expression : FUNCTION '(' expression ',' expression ',' expression ',' expression ')'"
@@ -302,7 +283,7 @@
         re_groups = self.re_cmath_function.match(p1)
         if re_groups:
             p1 = re_groups.group("name")
-        p[0] = p1 + '(' + p[3] + ',' + p[5] + ',' + p[7] + ',' + p[9] + ')'
+        p[0] = p1 + '(' + p[3] + ',' + p[5] + ' , ' + p[7] + ' , ' + p[9] + ')'
 
     def p_error(self, p):
         if p:
@@ -397,21 +378,10 @@
         p[0] = 'COND(DCMPLX('+p[3]+'),DCMPLX('+p[5]+'),DCMPLX('+p[7]+'))'
         self.to_define.add('cond')
 
-    def p_expression_grreglog(self, p):
-        "expression :  GRREGLOG '(' expression ',' expression ',' expression ')'"
-        p[0] = 'GRREGLOG('+p[3]+',DCMPLX('+p[5]+'),DCMPLX('+p[7]+'))'
-        self.to_define.add('grreglog')
-
-
     def p_expression_recms(self, p):
         "expression : RECMS '(' boolexpression ',' expression ')'"
         p[0] = 'RECMS('+p[3]+',DCMPLX('+p[5]+'))'
         self.to_define.add('recms')
-
-    def p_expression_crecms(self, p):
-        "expression : CRECMS '(' boolexpression ',' expression ')'"
-        p[0] = 'CRECMS('+p[3]+',DCMPLX('+p[5]+'))'
-        self.to_define.add('crecms')
 
     def p_expression_complex(self, p):
         "expression : COMPLEX '(' expression ',' expression ')'"
@@ -430,7 +400,6 @@
                       | REGLOG group
                       | REGLOGP group
                       | REGLOGM group
-                      | REGSQRT group
                       | TAN group
                       | ATAN group
                       | BUILTIN group'''
@@ -449,13 +418,9 @@
         elif p[1] == 'reglog': p[0] = 'reglog(DCMPLX' + p[2] +')'
         elif p[1] == 'reglogp': p[0] = 'reglogp(DCMPLX' + p[2] + ')'
         elif p[1] == 'reglogm': p[0] = 'reglogm(DCMPLX' + p[2] + ')'
-<<<<<<< HEAD
-        elif p[1] == 'regsqrt': p[0] = 'regsqrt(DCMPLX' + p[2] + ')'
-=======
         elif p[1] in self.builtin_equiv: p[0] = self.builtin_equiv[p[1]] + p[2]
->>>>>>> ea4ff83a
-
-        if p[1] in ['reglog', 'reglogp', 'reglogm', 'regsqrt']:
+
+        if p[1] in ['reglog', 'reglogp', 'reglogm']:
             self.to_define.add(p[1])
             
     def create_modelfct(self):
@@ -561,8 +526,7 @@
             if p[1].startswith('('):
                 p[0] = 'conjg(DCMPLX%s)' % p[1]
             else:
-                p[0] = 'conjg(DCMPLX(%s))' % p[1]
-
+                p[0] = 'conjg(DCMPLX(%s))' % p[1]                        
 
     def p_expression_pi(self, p):
         '''expression : PI'''
@@ -725,21 +689,10 @@
                                           ',KIND=16),CMPLX('+p[7]+',KIND=16))'
         self.to_define.add('cond')
 
-    def p_expression_grreglog(self, p):
-        "expression :  GRREGLOG '(' expression ',' expression ',' expression ')'"
-        p[0] = 'MP_GRREGLOG('+p[3]+',CMPLX('+p[5]+',KIND=16),CMPLX('+p[7]+\
-                                              ',KIND=16))'
-        self.to_define.add('grreglog')
-
     def p_expression_recms(self, p):
         "expression : RECMS '(' boolexpression ',' expression ')'"
         p[0] = 'MP_RECMS('+p[3]+',CMPLX('+p[5]+',KIND=16))'
         self.to_define.add('recms')
-
-    def p_expression_crecms(self, p):
-        "expression : CRECMS '(' boolexpression ',' expression ')'"
-        p[0] = 'MP_CRECMS('+p[3]+',CMPLX('+p[5]+',KIND=16))'
-        self.to_define.add('crecms')
 
     def p_expression_func(self, p):
         '''expression : CSC group
@@ -754,7 +707,6 @@
                       | REGLOG group
                       | REGLOGP group
                       | REGLOGM group
-                      | REGSQRT group
                       | TAN group
                       | ATAN group
                       | BUILTIN group'''
@@ -773,13 +725,9 @@
         elif p[1] == 'reglog': p[0] = 'mp_reglog(CMPLX(' + p[2] +',KIND=16))'
         elif p[1] == 'reglogp': p[0] = 'mp_reglogp(CMPLX(' + p[2] + ',KIND=16))'
         elif p[1] == 'reglogm': p[0] = 'mp_reglogm(CMPLX(' + p[2] + ',KIND=16))'
-<<<<<<< HEAD
-        elif p[1] == 'regsqrt': p[0] = 'mp_regsqrt(CMPLX(' + p[2] + ',KIND=16))'
-=======
         elif p[1] in self.builtin_equiv: p[0] = self.builtin_equiv[p[1]](p[2])
->>>>>>> ea4ff83a
-
-        if p[1] in ['reglog', 'reglogp', 'reglogm', 'regsqrt']:
+
+        if p[1] in ['reglog', 'reglogp', 'reglogm']:
             self.to_define.add(p[1])
             
     def p_expression_real(self, p):
@@ -860,17 +808,9 @@
         "expression :  COND '(' expression ',' expression ',' expression ')'"
         p[0] = 'COND('+p[3]+','+p[5]+','+p[7]+')'
 
-    def p_expression_grreglog(self, p):
-        "expression :  GRREGLOG '(' expression ',' expression ',' expression ')'"
-        p[0] = 'GRREGLOG('+p[3]+','+p[5]+','+p[7]+')'
-
     def p_expression_recms(self, p):
         "expression : RECMS '(' boolexpression ',' expression ')'"
         p[0] = 'RECMS('+p[3]+','+p[5]+')'
-
-    def p_expression_crecms(self, p):
-        "expression : CRECMS '(' boolexpression ',' expression ')'"
-        p[0] = 'CRECMS('+p[3]+','+p[5]+')'
 
     def p_expression_power(self, p):
         'expression : expression POWER expression'
@@ -912,11 +852,7 @@
                       | REGLOG group 
                       | REGLOGP group
                       | REGLOGM group
-<<<<<<< HEAD
-                      | REGSQRT group'''
-=======
                       | BUILTIN group '''
->>>>>>> ea4ff83a
         if p[1] == 'csc': p[0] = '1./cos' + p[2]
         elif p[1] == 'sec': p[0] = '1./sin' + p[2]
         elif p[1] == 'acsc': p[0] = 'asin(1./' + p[2] + ')'
@@ -931,12 +867,8 @@
         elif p[1] == 'reglog': p[0] = 'reglog' + p[2]
         elif p[1] == 'reglogp': p[0] = 'reglogp' + p[2]
         elif p[1] == 'reglogm': p[0] = 'reglogm' + p[2]
-<<<<<<< HEAD
-        elif p[1] == 'regsqrt': p[0] = 'regsqrt' + p[2]
-=======
         elif p[1] in self.buitin_equiv: p[0] = self.builtin_equiv[p[1]] + p[2]
         
->>>>>>> ea4ff83a
 
     def p_expression_real(self, p):
         ''' expression : expression RE2 '''
@@ -1065,10 +997,6 @@
         # get simplified, ever.
         p[0] = 'cond('+p[3]+','+p[5]+','+p[7]+')'
 
-    def p_expression_grreglog(self, p):
-        "expression :  GRREGLOG '(' expression ',' expression ',' expression ')'"
-        p[0] = 'grreglog('+p[3]+','+p[5]+','+p[7]+')'
-
     def p_expression_complex(self, p):
         "expression : COMPLEX '(' expression ',' expression ')'"
         p[0] = 'complex(' + p[3] + ',' + p[5] + ')'
@@ -1076,10 +1004,6 @@
     def p_expression_recms(self, p):
         "expression : RECMS '(' boolexpression ',' expression ')'"
         p[0] = 'recms('+p[3]+','+p[5]+')'
-
-    def p_expression_crecms(self, p):
-        "expression : CRECMS '(' boolexpression ',' expression ')'"
-        p[0] = 'crecms('+p[3]+','+p[5]+')'
 
     def p_expression_func(self, p):
         '''expression : CSC group
@@ -1096,11 +1020,7 @@
                       | REGLOG group
                       | REGLOGP group
                       | REGLOGM group
-<<<<<<< HEAD
-                      | REGSQRT group'''
-=======
                       | BUILTIN group'''
->>>>>>> ea4ff83a
         if p[1] == 'csc': p[0] = 'csc' + p[2]
         elif p[1] == 'sec': p[0] = 'sec' + p[2]
         elif p[1] == 'acsc': p[0] = 'acsc' + p[2]
@@ -1115,11 +1035,7 @@
         elif p[1] == 'reglog': p[0] = 'reglog' + p[2]
         elif p[1] == 'reglogp': p[0] = 'reglogp' + p[2]
         elif p[1] == 'reglogm': p[0] = 'reglogm' + p[2]
-<<<<<<< HEAD
-        elif p[1] == 'regsqrt': p[0] = 'regsqrt' + p[2]
-=======
         elif p[1] in self.builtin_equiv: p[0] = self.builtin_equiv[p[1]] + p[2]
->>>>>>> ea4ff83a
 
     def p_expression_real(self, p):
         ''' expression : expression RE2 '''

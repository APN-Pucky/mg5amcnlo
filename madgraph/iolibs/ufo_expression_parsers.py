################################################################################
#
# Copyright (c) 2009 The MadGraph5_aMC@NLO Development team and Contributors
#
# This file is a part of the MadGraph5_aMC@NLO project, an application which 
# automatically generates Feynman diagrams and matrix elements for arbitrary
# high-energy processes in the Standard Model and beyond.
#
# It is subject to the MadGraph5_aMC@NLO license which should accompany this 
# distribution.
#
# For more information, visit madgraph.phys.ucl.ac.be and amcatnlo.web.cern.ch
#
################################################################################

"""Parsers for algebraic expressions coming from UFO, outputting into
different languages/frameworks (Fortran and Pythia8). Uses the PLY 3.3
Lex + Yacc framework"""

import logging
import os
import re
import sys
import copy

root_path = os.path.split(os.path.dirname(os.path.realpath( __file__ )))[0]
sys.path.append(os.path.join(root_path, os.path.pardir))

import madgraph.various.misc as misc

from madgraph import MadGraph5Error
import vendor.ply.lex as lex
import vendor.ply.yacc as yacc
import models.check_param_card as check_param_card

logger = logging.getLogger('madgraph.ufo_parsers')

# PLY lexer class

class ModelError(MadGraph5Error):
    """Appropriate Error for a wrong parsing"""

class UFOExpressionParser(object):
    """A base class for parsers for algebraic expressions coming from UFO."""

    parsed_string = ""
    logical_equiv = {}

    def __init__(self, **kw):
        """Initialize the lex and yacc"""

        modname = self.__class__.__name__
        self.debugfile = os.path.devnull
        self.tabmodule = os.path.join(root_path, "iolibs",  modname + "_" + "parsetab.py")
        lex.lex(module=self, debug=0)
        self.y=yacc.yacc(module=self, debug=0, debugfile=self.debugfile,
                  tabmodule=self.tabmodule)
        
    def parse(self, buf):
        """Parse the string buf"""
        self.y.parse(buf)
        return self.parsed_string

    # List of tokens and literals
    tokens = (
        'LOGICAL','LOGICALCOMB','POWER', 'CSC', 'SEC', 'ACSC', 'ASEC', 'TAN',
        'SQRT', 'CONJ', 'RE', 'RE2', 'IM', 'PI', 'COMPLEX', 'FUNCTION', 'IF','ELSE',
        'VARIABLE', 'NUMBER','COND','REGLOG', 'REGLOGP', 'REGLOGM','ARG'
        )
    literals = "=+-*/(),"

    # Definition of tokens

    def t_CSC(self, t):
        r'(?<!\w)csc(?=\()'
        return t
    def t_SEC(self, t):
        r'(?<!\w)sec(?=\()'
        return t
    def t_ACSC(self, t):
        r'(?<!\w)acsc(?=\()'
        return t
    def t_TAN(self, t):
        r'(?<!\w)tan(?=\()|(?<!\w)cmath.tan(?=\()'
        return t    
    def t_ASEC(self, t):
        r'(?<!\w)asec(?=\()'
        return t
    def t_REGLOG(self, t):
        r'(?<!\w)reglog(?=\()'
        return t
    def t_REGLOGP(self, t):
        r'(?<!\w)reglogp(?=\()'
        return t
    def t_REGLOGM(self, t):
        r'(?<!\w)reglogm(?=\()'
        return t
    def t_COND(self, t):
        r'(?<!\w)cond(?=\()'
        return t
    def t_ARG(self,t):
        r'(?<!\w)arg(?=\()'
        return t
    def t_IF(self, t):
        r'(?<!\w)if\s'
        return t
    def t_ELSE(self, t):
        r'(?<!\w)else\s'
        return t
    def t_LOGICAL(self, t):
        r'==|!=|<=|>=|<|>'
        return t
    def t_LOGICALCOMB(self, t):
        r'(?<!\w)and(?=[\s\(])|(?<!\w)or(?=[\s\(])'
        return t
    def t_SQRT(self, t):
        r'cmath\.sqrt'
        return t
    def t_PI(self, t):
        r'cmath\.pi'
        return t
    def t_CONJ(self, t):
        r'complexconjugate'
        return t
    def t_IM(self, t):
        r'(?<!\w)im(?=\()'
        return t
    def t_RE(self, t):
        r'(?<!\w)re(?=\()'
        return t
    def t_RE2(self, t):
        r'\.real|\.imag'
        return t
    
    def t_COMPLEX(self, t):
        r'(?<!\w)complex(?=\()'
        return t
    def t_FUNCTION(self, t):
        r'(cmath\.){0,1}[a-zA-Z_][0-9a-zA-Z_]*(?=\()'
        return t
    def t_VARIABLE(self, t):
        r'[a-zA-Z_][0-9a-zA-Z_]*'
        return t

    t_NUMBER = r'([0-9]+\.[0-9]*|\.[0-9]+|[0-9]+)([eE][+-]{0,1}[0-9]+){0,1}j{0,1}'
    t_POWER  = r'\*\*'

    t_ignore = " \t"

    re_cmath_function = re.compile("cmath\.(?P<name>[0-9a-zA-Z_]+)")

    def t_newline(self, t):
        r'\n+'
        t.lexer.lineno += t.value.count("\n")

    def t_error(self, t):
        logger.error("Illegal character '%s'" % t.value[0])
        t.lexer.skip(1)

    # Build the lexer
    def build(self,**kwargs):
        self.lexer = lex.lex(module=self, **kwargs)

    # Definitions for the PLY yacc parser
    # Parsing rules
    precedence = (
        ('right', 'LOGICALCOMB'),
        ('right', 'LOGICAL'),
        ('right','IF'),
        ('right','ELSE'),
        ('left','='),
        ('left','+','-'),
        ('left','*','/'),
        ('left', 'RE2'),
        ('right','UMINUS'),
        ('left','POWER'),
        ('right','REGLOG'),
        ('right','REGLOGP'),
        ('right','REGLOGM'),
        ('right','ARG'),
        ('right','CSC'),
        ('right','SEC'),
        ('right','ACSC'),
        ('right','ASEC'),
        ('right','SQRT'),
        ('right','CONJ'),
        ('right','RE'),
        ('right','IM'),
        ('right','FUNCTION'),
        ('right','COMPLEX'),
        ('right','COND'),
        )

    # Dictionary of parser expressions
    def p_statement_expr(self, p):
        'statement : expression'
        self.parsed_string = p[1]

    def p_expression_binop(self, p):
        '''expression : expression '=' expression
                      | expression '+' expression
                      | expression '-' expression
                      | expression '*' expression
                      | expression '/' expression'''
        p[0] = p[1] + p[2] + p[3]

    def p_expression_logical(self, p):
        '''boolexpression : expression LOGICAL expression'''
        if p[2] not in self.logical_equiv:
            p[0] = p[1] + p[2] + p[3]
        else:
            p[0] = p[1] + self.logical_equiv[p[2]] + p[3]        

    def p_expression_logicalcomb(self, p):
        '''boolexpression : boolexpression LOGICALCOMB boolexpression'''
        if p[2] not in self.logical_equiv:
            p[0] = p[1] + p[2] + p[3]
        else:
            p[0] = p[1] + self.logical_equiv[p[2]] + p[3]

    def p_expression_uminus(self, p):
        "expression : '-' expression %prec UMINUS"
        p[0] = '-' + p[2]

    def p_group_parentheses(self, p):
        "group : '(' expression ')'"
        p[0] = '(' + p[2] +')'

    def p_group_parentheses_boolexpr(self, p):
        "boolexpression : '(' boolexpression ')'"
        p[0] = '(' + p[2] +')'

    def p_expression_group(self, p):
        "expression : group"
        p[0] = p[1]

    def p_expression_function1(self, p):
        "expression : FUNCTION '(' expression ')'"
        p1 = p[1]
        re_groups = self.re_cmath_function.match(p1)
        if re_groups:
            p1 = re_groups.group("name")
        p[0] = p1 + '(' + p[3] + ')'

    def p_expression_function2(self, p):
        "expression : FUNCTION '(' expression ',' expression ')'"
        p1 = p[1]
        re_groups = self.re_cmath_function.match(p1)
        if re_groups:
            p1 = re_groups.group("name")
        p[0] = p1 + '(' + p[3] + ',' + p[5] + ')'

    def p_error(self, p):
        if p:
            raise ModelError("Syntax error at '%s' (%s)." %(p.value,p))
        else:
            logger.error("Syntax error at EOF")
        self.parsed_string = "Error"

class UFOExpressionParserFortran(UFOExpressionParser):
    """A parser for UFO algebraic expressions, outputting
    Fortran-style code."""

    # The following parser expressions need to be defined for each
    # output language/framework
    
    logical_equiv = {'==':'.EQ.',
                     '>=':'.GE.',
                     '<=':'.LE.',
                     '!=':'.NE.',
                     '>':'.GT.',
                     '<':'.LT.',
                     'or':'.OR.',
                     'and':'.AND.'}

    def p_expression_number(self, p):
        "expression : NUMBER"
        if p[1].endswith('j'):
            p[0] = ('DCMPLX(0d0, %e)' % float(p[1][:-1])).replace('e', 'd')
        else:
            p[0] = ('%e' % float(p[1])).replace('e', 'd')

    def p_expression_variable(self, p):
        "expression : VARIABLE"
        p[0] = p[1].lower()

    def p_expression_power(self, p):
        'expression : expression POWER expression'
        try:
            p3 = float(p[3].replace('d','e'))
            # Chebck if exponent is an integer
            if p3 == int(p3):
                p3 = str(int(p3))
                p[0] = p[1] + "**" + p3
            else:
                p[0] = p[1] + "**" + p[3]
        except Exception:
            p[0] = p[1] + "**" + p[3]

    def p_expression_if(self,p):
        "expression :   expression IF boolexpression ELSE expression "
        p[0] = 'CONDIF(%s,DCMPLX(%s),DCMPLX(%s))' % (p[3], p[1], p[5])
            
    def p_expression_ifimplicit(self,p):
        "expression :   expression IF expression ELSE expression "
        p[0] = 'CONDIF(DCMPLX(%s).NE.(0d0,0d0),DCMPLX(%s),DCMPLX(%s))'\
                                                             %(p[3], p[1], p[5])

    def p_expression_cond(self, p):
        "expression :  COND '(' expression ',' expression ',' expression ')'"
        p[0] = 'COND(DCMPLX('+p[3]+'),DCMPLX('+p[5]+'),DCMPLX('+p[7]+'))'

    def p_expression_complex(self, p):
        "expression : COMPLEX '(' expression ',' expression ')'"
        p[0] = 'DCMPLX(' + p[3] + ',' + p[5] + ')'

    def p_expression_func(self, p):
        '''expression : CSC group
                      | SEC group
                      | ACSC group
                      | ASEC group
                      | RE group
                      | IM group
                      | ARG group
                      | SQRT group
                      | CONJ group
                      | REGLOG group
<<<<<<< HEAD
                      | REGLOGP group
                      | REGLOGM group'''
=======
                      | TAN group'''

>>>>>>> be9f0370
        if p[1] == 'csc': p[0] = '1d0/cos' + p[2]
        elif p[1] == 'sec': p[0] = '1d0/sin' + p[2]
        elif p[1] == 'acsc': p[0] = 'asin(1./' + p[2] + ')'
        elif p[1] == 'asec': p[0] = 'acos(1./' + p[2] + ')'
        elif p[1] in ['tan', 'cmath.tan'] : p[0] = 'tan(dble' + p[2]+')'
        elif p[1] == 're': p[0] = 'dble' + p[2]
        elif p[1] == 'im': p[0] = 'dimag' + p[2]
        elif p[1] == 'arg': p[0] = 'arg(DCMPLX'+p[2]+')'
        elif p[1] == 'cmath.sqrt' or p[1] == 'sqrt': p[0] = 'sqrt(dcmplx' + p[2]+')'
        elif p[1] == 'complexconjugate': p[0] = 'conjg(DCMPLX' + p[2]+')'
        elif p[1] == 'reglog': p[0] = 'reglog(DCMPLX' + p[2] +')'
        elif p[1] == 'reglogp': p[0] = 'reglogp(DCMPLX' + p[2] + ')'
        elif p[1] == 'reglogm': p[0] = 'reglogm(DCMPLX' + p[2] + ')'


    def p_expression_real(self, p):
        ''' expression : expression RE2 '''
        
        if p[2] == '.real':
            if p[1].startswith('('):
                p[0] = 'dble' +p[1]
            else:
                p[0] = 'dble(%s)' % p[1]
        elif p[2] == '.imag':
            if p[1].startswith('('):
                p[0] = 'dimag' +p[1]
            else:
                p[0] = 'dimag(%s)' % p[1]            

    def p_expression_pi(self, p):
        '''expression : PI'''
        p[0] = 'pi'

class UFOExpressionParserMPFortran(UFOExpressionParserFortran):
    """A parser for UFO algebraic expressions, outputting
    Fortran-style code for quadruple precision computation."""

    mp_prefix = check_param_card.ParamCard.mp_prefix

    # The following parser expressions need to be defined for each
    # output language/framework

    def p_expression_number(self, p):
        "expression : NUMBER"
        
        if p[1].endswith('j'):
            p[0] = 'CMPLX(0.000000e+00_16, %e_16 ,KIND=16)' % float(p[1][:-1])
        else:
            p[0] = '%e_16' % float(p[1])

    def p_expression_variable(self, p):
        "expression : VARIABLE"
        # All the multiple_precision variables are defined with the prefix _MP_"
        p[0] = (self.mp_prefix+p[1]).lower()

    def p_expression_power(self, p):
        'expression : expression POWER expression'
        try:
            p3 = float(p[3].replace('_16',''))
            # Check if exponent is an integer
            if p3 == int(p3):
                p3 = str(int(p3))
                p[0] = p[1] + "**" + p3
            else:
                p[0] = p[1] + "**" + p[3]
        except Exception:
            p[0] = p[1] + "**" + p[3]

    def p_expression_if(self,p):
        "expression :   expression IF boolexpression ELSE expression "
        p[0] = 'MP_CONDIF(%s,CMPLX(%s,KIND=16),CMPLX(%s,KIND=16))' % (p[3], p[1], p[5])
            
    def p_expression_ifimplicit(self,p):
        "expression :   expression IF expression ELSE expression "
        p[0] = 'MP_CONDIF(CMPLX(%s,KIND=16).NE.(0.0e0_16,0.0e0_16),CMPLX(%s,KIND=16),CMPLX(%s,KIND=16))'\
                                                             %(p[3], p[1], p[5])

    def p_expression_complex(self, p):
        "expression : COMPLEX '(' expression ',' expression ')'"
        p[0] = 'CMPLX(' + p[3] + ',' + p[5] + ',KIND=16)'

    def p_expression_cond(self, p):
        "expression :  COND '(' expression ',' expression ',' expression ')'"
        p[0] = 'MP_COND(CMPLX('+p[3]+',KIND=16),CMPLX('+p[5]+\
                                          ',KIND=16),CMPLX('+p[7]+',KIND=16))'

    def p_expression_func(self, p):
        '''expression : CSC group
                      | SEC group
                      | ACSC group
                      | ASEC group
                      | RE group
                      | IM group
                      | ARG group
                      | SQRT group
                      | CONJ group
<<<<<<< HEAD
                      | REGLOG group
                      | REGLOGP group
                      | REGLOGM group'''
=======
                      | TAN group
                      | REGLOG group'''
>>>>>>> be9f0370
        if p[1] == 'csc': p[0] = '1e0_16/cos' + p[2]
        elif p[1] == 'sec': p[0] = '1e0_16/sin' + p[2]
        elif p[1] == 'acsc': p[0] = 'asin(1e0_16/' + p[2] + ')'
        elif p[1] == 'asec': p[0] = 'acos(1e0_16/' + p[2] + ')'
        elif p[1] in ['tan', 'cmath.tan']: p[0] = 'tan(real' + p[2]+')'
        elif p[1] == 're': p[0] = 'real' + p[2]
        elif p[1] == 'im': p[0] = 'imag' + p[2]
        elif p[1] == 'arg': p[0] = 'mp_arg(CMPLX(' + p[2] + ',KIND=16))'
        elif p[1] == 'cmath.sqrt' or p[1] == 'sqrt': p[0] = 'sqrt(CMPLX(' + p[2] + ',KIND=16))'
        elif p[1] == 'complexconjugate': p[0] = 'conjg(CMPLX(' + p[2] + ',KIND=16))'
        elif p[1] == 'reglog': p[0] = 'mp_reglog(CMPLX(' + p[2] +',KIND=16))'
        elif p[1] == 'reglogp': p[0] = 'mp_reglogp(CMPLX(' + p[2] + ',KIND=16))'
        elif p[1] == 'reglogm': p[0] = 'mp_reglogm(CMPLX(' + p[2] + ',KIND=16))'

    def p_expression_real(self, p):
        ''' expression : expression RE2 '''
        
        if p[2] == '.real':
            if p[1].startswith('('):
                p[0] = 'real' +p[1]
            else:
                p[0] = 'real(%s)' % p[1]
        elif p[2] == '.imag':
            if p[1].startswith('('):
                p[0] = 'imag' +p[1]
            else:
                p[0] = 'imag(%s)' % p[1]  


    def p_expression_pi(self, p):
        '''expression : PI'''
        p[0] = self.mp_prefix+'pi'

class UFOExpressionParserCPP(UFOExpressionParser):
    """A parser for UFO algebraic expressions, outputting
    C++-style code."""

    logical_equiv = {'==':'==',
                     '>=':'>=',
                     '<=':'<=',
                     '!=':'!=',
                     '>':'>',
                     '<':'<',
                     'or':'||',
                     'and':'&&'}

    # The following parser expressions need to be defined for each
    # output language/framework

    def p_expression_number(self, p):
        'expression : NUMBER'
        
        if p[1].endswith('j'):
            p[0] = 'std::complex<double>(0., %e)'  % float(p[1][:-1]) 
        else:
            p[0] = ('%e' % float(p[1])).replace('e', 'd')
        
        
        p[0] = p[1]
        # Check number is an integer, if so add "."
        if float(p[1]) == int(float(p[1])) and float(p[1]) < 1000:
            p[0] = str(int(float(p[1]))) + '.'

    def p_expression_variable(self, p):
        'expression : VARIABLE'
        p[0] = p[1]

    def p_expression_if(self,p):
        "expression :   expression IF boolexpression ELSE expression "
        p[0] = '(%s ? %s : %s)' % (p[3], p[1], p[5])
            
    def p_expression_ifimplicit(self,p):
        "expression :   expression IF expression ELSE expression "
        p[0] = '(%s ? %s : %s)' % (p[3], p[1], p[5])

    def p_expression_cond(self, p):
        "expression :  COND '(' expression ',' expression ',' expression ')'"
        p[0] = 'COND('+p[3]+','+p[5]+','+p[7]+')'

    def p_expression_power(self, p):
        'expression : expression POWER expression'
        p1=p[1]
        p3=p[3]
        if p[1][0] == '(' and p[1][-1] == ')':
            p1 = p[1][1:-1]
        if p[3][0] == '(' and p[3][-1] == ')':
            p3 = p[3][1:-1]
        p[0] = 'pow(' + p1 + ',' + p3 + ')'        

    def p_expression_complex(self, p):
        "expression : COMPLEX '(' expression ',' expression ')'"
        p[0] = 'std::complex<double>(' + p[3] + ',' + p[5] + ')'
    
    def p_expression_func(self, p):
        '''expression : CSC group
                      | SEC group
                      | ACSC group
                      | ASEC group
                      | TAN group
                      | RE group
                      | IM group
                      | ARG group
                      | SQRT group
                      | CONJ group
                      | REGLOG group 
                      | REGLOGP group
                      | REGLOGM group'''
        if p[1] == 'csc': p[0] = '1./cos' + p[2]
        elif p[1] == 'sec': p[0] = '1./sin' + p[2]
        elif p[1] == 'acsc': p[0] = 'asin(1./' + p[2] + ')'
        elif p[1] == 'asec': p[0] = 'acos(1./' + p[2] + ')'
        elif p[1] in ['tan', 'cmath.tan']: p[0] = 'tan' +p[2]
        elif p[1] == 're': p[0] = 'real' + p[2]
        elif p[1] == 'im': p[0] = 'imag' + p[2]
        elif p[1] == 'arg':p[0] = 'arg' + p[2]
        elif p[1] == 'cmath.sqrt' or p[1] == 'sqrt': p[0] = 'sqrt' + p[2]
        elif p[1] == 'complexconjugate': p[0] = 'conj' + p[2]
        elif p[1] == 'reglog': p[0] = 'reglog' + p[2]
        elif p[1] == 'reglogp': p[0] = 'reglogp' + p[2]
        elif p[1] == 'reglogm': p[0] = 'reglogm' + p[2]

    def p_expression_real(self, p):
        ''' expression : expression RE2 '''
        
        if p[2] == '.real':
            if p[1].startswith('('):
                p[0] = 'real' +p[1]
            else:
                p[0] = 'real(%s)' % p[1]
        elif p[2] == '.imag':
            if p[1].startswith('('):
                p[0] = 'imag' +p[1]
            else:
                p[0] = 'imag(%s)' % p[1]    

    
    def p_expression_pi(self, p):
        '''expression : PI'''
        p[0] = 'M_PI'
           
class UFOExpressionParserPythonIF(UFOExpressionParser):
    """An ad hoc parser for UFO algebraic expressions with if statement, outputting
    Python-style code, with the conditional 'if' expressions simplified using
    pre-defined set of variables specified when instanciating this parser."""

    logical_equiv = {'==':'==',
                     '>=':'>=',
                     '<=':'<=',
                     '!=':'!=',
                     '>':'>',
                     '<':'<',
                     'or':' or ',
                     'and':' and '}

    def __init__(self, *args,**kw):
        """Initialize the lex and yacc"""

        self.changes_performed = 0
        
        if len(args) > 0:
            if isinstance(args[0],dict):
                self.defined_variables = copy.copy(args[0])
            elif isinstance(args[0],str):
                try:
                    self.defined_variables = eval(args[0])
                except:
                    raise ModelError, 'The expression "%s"'%str(args[0])+\
                      " given as defined variables for the UFOExpressionParserPythonIF"+\
                      " does not have a correct syntax."
                if not isinstance(self.defined_variables, dict):
                    raise ModelError, 'The argument "%s"'%str(args[0])+\
                      " given as defined variables for the UFOExpressionParserPythonIF"+\
                      " is not a dictionary."
            else:
                raise ModelError, "The argument %s"%str(args[0])+\
                      " given as defined variables for the UFOExpressionParserPythonIF"+\
                      " must be either a dictionary or a string."
            args = args[1:]
            for key, value in self.defined_variables.items():
                if not isinstance(key,str) or \
                      not any(isinstance(value,t) for t in [float,complex,int]):
                    # This is not a valid environment variable for the parser
                    del self.defined_variables[key]

        else:
            # If the user doesn't specify any defined variable for this parser, this means
            # that it shouldn't do anything, not even simplify trivial conditional expressions
            # such as '1 if True else 2'
            self.defined_variables = None
  
        super(UFOExpressionParserPythonIF,self).__init__(*args, **kw)
        
    def parse(self, *args, **kw):
        """ Wrapper around the parse function so as to also return the number
        of if substitutions made."""
        self.changes_performed = 0
        new_expression = super(UFOExpressionParserPythonIF,self).parse(*args, **kw)
        return new_expression, self.changes_performed
        
    def p_expression_number(self, p):
        "expression : NUMBER"
        p[0] = p[1]

    def p_expression_variable(self, p):
        "expression : VARIABLE"
        p[0] = p[1]

    def p_expression_power(self, p):
        'expression : expression POWER expression'
        p[0] = p[1] + "**" + p[3]
    
    def p_expression_if(self,p):
        "expression :   expression IF boolexpression ELSE expression "
        if self.defined_variables is None:
            p[0] = '%s if %s else %s'%(p[1],p[3],p[5])
            return
        try:
            p[0] = '%s'%p[1] if eval(p[3],self.defined_variables) else '%s'%p[5]
            self.changes_performed += 1
        except Exception:
            p[0] = '%s if %s else %s'%(p[1],p[3],p[5])
            
    def p_expression_ifimplicit(self,p):
        "expression :   expression IF expression ELSE expression "
        if self.defined_variables is None:
            p[0] = '%s if %s!=0.0 else %s'%(p[1],p[3],p[5])
            return
        try:
            p[0] = '%s'%p[1] if eval(p[3]+'!= 0.0',self.defined_variables) else '%s'%p[5]
            self.changes_performed += 1
        except Exception:
            p[0] = '%s if %s!=0.0 else %s'%(p[1],p[3],p[5])
                                                             
    def p_expression_cond(self, p):
        "expression :  COND '(' expression ',' expression ',' expression ')'"
        # We assume the cond syntax is used by the Model builder when he doesn't want it to 
        # get simplified, ever.
        p[0] = 'cond('+p[3]+','+p[5]+','+p[7]+')'

    def p_expression_complex(self, p):
        "expression : COMPLEX '(' expression ',' expression ')'"
        p[0] = 'complex(' + p[3] + ',' + p[5] + ')'

    def p_expression_func(self, p):
        '''expression : CSC group
                      | SEC group
                      | ACSC group
                      | ASEC group
                      | RE group
                      | IM group
                      | ARG group
                      | SQRT group
                      | TAN group
                      | CONJ group
                      | REGLOG group'''
        if p[1] == 'csc': p[0] = 'csc' + p[2]
        elif p[1] == 'sec': p[0] = 'sec' + p[2]
        elif p[1] == 'acsc': p[0] = 'acsc' + p[2]
        elif p[1] == 'asec': p[0] = 'asec' + p[2]
        elif p[1] in ['tan','cmath.tan']: p[0] = 'tan' + p[2]
        elif p[1] == 're': p[0] = 're' + p[2]
        elif p[1] == 'im': p[0] = 'im' + p[2]
        elif p[1] == 'arg': p[0] = 'arg' + p[2]
        elif p[1] == 'cmath.sqrt' or p[1] == 'sqrt': p[0] = 'cmath.sqrt' + p[2]
        elif p[1] == 'complexconjugate': p[0] = 'complexconjugate' + p[2]
        elif p[1] == 'reglog': p[0] = 'reglog' + p[2]

    def p_expression_real(self, p):
        ''' expression : expression RE2 '''
        p[0] = p[1]+p[2]                   

    def p_expression_pi(self, p):
        '''expression : PI'''
        p[0] = 'cmath.pi'
         


# Main program, allows to interactively test the parser
if __name__ == '__main__':
    
    if len(sys.argv) == 1:
        print "Please specify a parser: fortran, mpfortran or c++"
        exit()
    if sys.argv[1] == "fortran":
        calc = UFOExpressionParserFortran()
    elif sys.argv[1] == "mpfortran":
        calc = UFOExpressionParserMPFortran()
    elif sys.argv[1] == "c++":
        calc = UFOExpressionParserCPP()
    elif sys.argv[1] == "aloha":
        calc = UFOExpressionParserCPP()
    elif sys.argv[1] == "pythonif":
        if len(sys.argv) > 2:
            calc = UFOExpressionParserPythonIF(sys.argv[2])
        else:
            calc = UFOExpressionParserPythonIF()
    else:
        print "Please specify a parser: fortran, mpfortran, c++ or pythonif"
        print "You gave", sys.argv[1]
        if len(sys.argv) > 2:
            print "with the second argument",sys.argv[2]
        exit()

    while 1:
        try:
            s = raw_input('calc > ')
        except EOFError:
            break
        if not s: continue
        print calc.parse(s)
    <|MERGE_RESOLUTION|>--- conflicted
+++ resolved
@@ -325,13 +325,10 @@
                       | SQRT group
                       | CONJ group
                       | REGLOG group
-<<<<<<< HEAD
                       | REGLOGP group
-                      | REGLOGM group'''
-=======
+                      | REGLOGM group
                       | TAN group'''
 
->>>>>>> be9f0370
         if p[1] == 'csc': p[0] = '1d0/cos' + p[2]
         elif p[1] == 'sec': p[0] = '1d0/sin' + p[2]
         elif p[1] == 'acsc': p[0] = 'asin(1./' + p[2] + ')'
@@ -428,14 +425,10 @@
                       | ARG group
                       | SQRT group
                       | CONJ group
-<<<<<<< HEAD
                       | REGLOG group
                       | REGLOGP group
-                      | REGLOGM group'''
-=======
-                      | TAN group
-                      | REGLOG group'''
->>>>>>> be9f0370
+                      | REGLOGM group
+                      | TAN group'''
         if p[1] == 'csc': p[0] = '1e0_16/cos' + p[2]
         elif p[1] == 'sec': p[0] = '1e0_16/sin' + p[2]
         elif p[1] == 'acsc': p[0] = 'asin(1e0_16/' + p[2] + ')'

################################################################################
#
# Copyright (c) 2009 The MadGraph5_aMC@NLO Development team and Contributors
#
# This file is a part of the MadGraph5_aMC@NLO project, an application which 
# automatically generates Feynman diagrams and matrix elements for arbitrary
# high-energy processes in the Standard Model and beyond.
#
# It is subject to the MadGraph5_aMC@NLO license which should accompany this 
# distribution.
#
# For more information, visit madgraph.phys.ucl.ac.be and amcatnlo.web.cern.ch
#
################################################################################

"""Parsers for algebraic expressions coming from UFO, outputting into
different languages/frameworks (Fortran and Pythia8). Uses the PLY 3.3
Lex + Yacc framework"""

import logging
import os
import re
import sys
import copy

root_path = os.path.split(os.path.dirname(os.path.realpath( __file__ )))[0]
sys.path.append(os.path.join(root_path, os.path.pardir))

import madgraph.various.misc as misc

from madgraph import MadGraph5Error
import vendor.ply.lex as lex
import vendor.ply.yacc as yacc
import models.check_param_card as check_param_card

logger = logging.getLogger('madgraph.ufo_parsers')

# PLY lexer class

class ModelError(MadGraph5Error):
    """Appropriate Error for a wrong parsing"""

class UFOExpressionParser(object):
    """A base class for parsers for algebraic expressions coming from UFO."""

    parsed_string = ""
    logical_equiv = {}

    def __init__(self, **kw):
        """Initialize the lex and yacc"""

        modname = self.__class__.__name__
        self.debugfile = os.path.devnull
        self.tabmodule = os.path.join(root_path, "iolibs",  modname + "_" + "parsetab.py")
        lex.lex(module=self, debug=0)
        self.y=yacc.yacc(module=self, debug=0, debugfile=self.debugfile,
                  tabmodule=self.tabmodule)
        
    def parse(self, buf):
        """Parse the string buf"""
        self.y.parse(buf)
        return self.parsed_string

    # List of tokens and literals
    tokens = (
        'LOGICAL','LOGICALCOMB','POWER', 'CSC', 'SEC', 'ACSC', 'ASEC', 'TAN',
        'SQRT', 'CONJ', 'RE', 'RE2', 'IM', 'PI', 'COMPLEX', 'FUNCTION', 'IF','ELSE',
<<<<<<< HEAD
        'VARIABLE', 'NUMBER','COND','REGLOG', 'REGLOGP', 'REGLOGM','ARG'
=======
        'VARIABLE', 'NUMBER','COND','REGLOG', 'REGLOGP', 'REGLOGM','RECMS','ARG'
>>>>>>> bd5df1bb
        )
    literals = "=+-*/(),"

    # Definition of tokens

    def t_CSC(self, t):
        r'(?<!\w)csc(?=\()'
        return t
    def t_SEC(self, t):
        r'(?<!\w)sec(?=\()'
        return t
    def t_ACSC(self, t):
        r'(?<!\w)acsc(?=\()'
        return t
    def t_TAN(self, t):
        r'(?<!\w)tan(?=\()|(?<!\w)cmath.tan(?=\()'
        return t    
    def t_ASEC(self, t):
        r'(?<!\w)asec(?=\()'
        return t
    def t_REGLOG(self, t):
        r'(?<!\w)reglog(?=\()'
        return t
    def t_REGLOGP(self, t):
        r'(?<!\w)reglogp(?=\()'
        return t
    def t_REGLOGM(self, t):
        r'(?<!\w)reglogm(?=\()'
        return t
<<<<<<< HEAD
=======
    def t_RECMS(self, t):
        r'(?<!\w)recms(?=\()'
        return t
>>>>>>> bd5df1bb
    def t_COND(self, t):
        r'(?<!\w)cond(?=\()'
        return t
    def t_ARG(self,t):
        r'(?<!\w)arg(?=\()'
        return t
    def t_IF(self, t):
        r'(?<!\w)if\s'
        return t
    def t_ELSE(self, t):
        r'(?<!\w)else\s'
        return t
    def t_LOGICAL(self, t):
        r'==|!=|<=|>=|<|>'
        return t
    def t_LOGICALCOMB(self, t):
        r'(?<!\w)and(?=[\s\(])|(?<!\w)or(?=[\s\(])'
        return t
    def t_SQRT(self, t):
        r'cmath\.sqrt'
        return t
    def t_PI(self, t):
        r'cmath\.pi'
        return t
    def t_CONJ(self, t):
        r'complexconjugate'
        return t
    def t_IM(self, t):
        r'(?<!\w)im(?=\()'
        return t
    def t_RE(self, t):
        r'(?<!\w)re(?=\()'
        return t
    def t_RE2(self, t):
        r'\.real|\.imag'
        return t
    
    def t_COMPLEX(self, t):
        r'(?<!\w)complex(?=\()'
        return t
    def t_FUNCTION(self, t):
        r'(cmath\.){0,1}[a-zA-Z_][0-9a-zA-Z_]*(?=\()'
        return t
    def t_VARIABLE(self, t):
        r'[a-zA-Z_][0-9a-zA-Z_]*'
        return t

    t_NUMBER = r'([0-9]+\.[0-9]*|\.[0-9]+|[0-9]+)([eE][+-]{0,1}[0-9]+){0,1}j{0,1}'
    t_POWER  = r'\*\*'

    t_ignore = " \t"

    re_cmath_function = re.compile("cmath\.(?P<name>[0-9a-zA-Z_]+)")

    def t_newline(self, t):
        r'\n+'
        t.lexer.lineno += t.value.count("\n")

    def t_error(self, t):
        logger.error("Illegal character '%s'" % t.value[0])
        t.lexer.skip(1)

    # Build the lexer
    def build(self,**kwargs):
        self.lexer = lex.lex(module=self, **kwargs)

    # Definitions for the PLY yacc parser
    # Parsing rules
    precedence = (
        ('right', 'LOGICALCOMB'),
        ('right', 'LOGICAL'),
        ('right','IF'),
        ('right','ELSE'),
        ('left','='),
        ('left','+','-'),
        ('left','*','/'),
        ('left', 'RE2'),
        ('right','UMINUS'),
        ('left','POWER'),
        ('right','REGLOG'),
        ('right','REGLOGP'),
        ('right','REGLOGM'),
<<<<<<< HEAD
=======
        ('right','RECMS'),
>>>>>>> bd5df1bb
        ('right','ARG'),
        ('right','CSC'),
        ('right','SEC'),
        ('right','ACSC'),
        ('right','ASEC'),
        ('right','SQRT'),
        ('right','CONJ'),
        ('right','RE'),
        ('right','IM'),
        ('right','FUNCTION'),
        ('right','COMPLEX'),
        ('right','COND'),
        )

    # Dictionary of parser expressions
    def p_statement_expr(self, p):
        'statement : expression'
        self.parsed_string = p[1]

    def p_expression_binop(self, p):
        '''expression : expression '=' expression
                      | expression '+' expression
                      | expression '-' expression
                      | expression '*' expression
                      | expression '/' expression'''
        p[0] = p[1] + p[2] + p[3]

    def p_expression_logical(self, p):
        '''boolexpression : expression LOGICAL expression'''
        if p[2] not in self.logical_equiv:
            p[0] = p[1] + p[2] + p[3]
        else:
            p[0] = p[1] + self.logical_equiv[p[2]] + p[3]        

    def p_expression_logicalcomb(self, p):
        '''boolexpression : boolexpression LOGICALCOMB boolexpression'''
        if p[2] not in self.logical_equiv:
            p[0] = p[1] + p[2] + p[3]
        else:
            p[0] = p[1] + self.logical_equiv[p[2]] + p[3]

    def p_expression_uminus(self, p):
        "expression : '-' expression %prec UMINUS"
        p[0] = '-' + p[2]

    def p_group_parentheses(self, p):
        "group : '(' expression ')'"
        p[0] = '(' + p[2] +')'

    def p_group_parentheses_boolexpr(self, p):
        "boolexpression : '(' boolexpression ')'"
        p[0] = '(' + p[2] +')'

    def p_expression_group(self, p):
        "expression : group"
        p[0] = p[1]

    def p_expression_function1(self, p):
        "expression : FUNCTION '(' expression ')'"
        p1 = p[1]
        re_groups = self.re_cmath_function.match(p1)
        if re_groups:
            p1 = re_groups.group("name")
        p[0] = p1 + '(' + p[3] + ')'

    def p_expression_function2(self, p):
        "expression : FUNCTION '(' expression ',' expression ')'"
        p1 = p[1]
        re_groups = self.re_cmath_function.match(p1)
        if re_groups:
            p1 = re_groups.group("name")
        p[0] = p1 + '(' + p[3] + ',' + p[5] + ')'

    def p_error(self, p):
        if p:
            raise ModelError("Syntax error at '%s' (%s)." %(p.value,p))
        else:
            logger.error("Syntax error at EOF")
        self.parsed_string = "Error"

class UFOExpressionParserFortran(UFOExpressionParser):
    """A parser for UFO algebraic expressions, outputting
    Fortran-style code."""

    # The following parser expressions need to be defined for each
    # output language/framework
    
    logical_equiv = {'==':'.EQ.',
                     '>=':'.GE.',
                     '<=':'.LE.',
                     '!=':'.NE.',
                     '>':'.GT.',
                     '<':'.LT.',
                     'or':'.OR.',
                     'and':'.AND.'}

    def p_expression_number(self, p):
        "expression : NUMBER"
        if p[1].endswith('j'):
            p[0] = ('DCMPLX(0d0, %e)' % float(p[1][:-1])).replace('e', 'd')
        else:
            p[0] = ('%e' % float(p[1])).replace('e', 'd')

    def p_expression_variable(self, p):
        "expression : VARIABLE"
        p[0] = p[1].lower()

    def p_expression_power(self, p):
        'expression : expression POWER expression'
        try:
            p3 = float(p[3].replace('d','e'))
            # Chebck if exponent is an integer
            if p3 == int(p3):
                p3 = str(int(p3))
                p[0] = p[1] + "**" + p3
            else:
                p[0] = p[1] + "**" + p[3]
        except Exception:
            p[0] = p[1] + "**" + p[3]

    def p_expression_if(self,p):
        "expression :   expression IF boolexpression ELSE expression "
        p[0] = 'CONDIF(%s,DCMPLX(%s),DCMPLX(%s))' % (p[3], p[1], p[5])
            
    def p_expression_ifimplicit(self,p):
        "expression :   expression IF expression ELSE expression "
        p[0] = 'CONDIF(DCMPLX(%s).NE.(0d0,0d0),DCMPLX(%s),DCMPLX(%s))'\
                                                             %(p[3], p[1], p[5])

    def p_expression_cond(self, p):
        "expression :  COND '(' expression ',' expression ',' expression ')'"
        p[0] = 'COND(DCMPLX('+p[3]+'),DCMPLX('+p[5]+'),DCMPLX('+p[7]+'))'

    def p_expression_recms(self, p):
        "expression : RECMS '(' boolexpression ',' expression ')'"
        p[0] = 'RECMS('+p[3]+',DCMPLX('+p[5]+'))'

    def p_expression_complex(self, p):
        "expression : COMPLEX '(' expression ',' expression ')'"
        p[0] = 'DCMPLX(' + p[3] + ',' + p[5] + ')'

    def p_expression_func(self, p):
        '''expression : CSC group
                      | SEC group
                      | ACSC group
                      | ASEC group
                      | RE group
                      | IM group
                      | ARG group
                      | SQRT group
                      | CONJ group
                      | REGLOG group
                      | REGLOGP group
                      | REGLOGM group
                      | TAN group'''

        if p[1] == 'csc': p[0] = '1d0/sin' + p[2]
        elif p[1] == 'sec': p[0] = '1d0/cos' + p[2]
        elif p[1] == 'acsc': p[0] = 'asin(1./' + p[2] + ')'
        elif p[1] == 'asec': p[0] = 'acos(1./' + p[2] + ')'
        elif p[1] in ['tan', 'cmath.tan'] : p[0] = 'tan(dble' + p[2]+')'
        elif p[1] == 're': p[0] = 'dble' + p[2]
        elif p[1] == 'im': p[0] = 'dimag' + p[2]
        elif p[1] == 'arg': p[0] = 'arg(DCMPLX'+p[2]+')'
        elif p[1] == 'cmath.sqrt' or p[1] == 'sqrt': p[0] = 'sqrt(dcmplx' + p[2]+')'
        elif p[1] == 'complexconjugate': p[0] = 'conjg(DCMPLX' + p[2]+')'
        elif p[1] == 'reglog': p[0] = 'reglog(DCMPLX' + p[2] +')'
        elif p[1] == 'reglogp': p[0] = 'reglogp(DCMPLX' + p[2] + ')'
        elif p[1] == 'reglogm': p[0] = 'reglogm(DCMPLX' + p[2] + ')'


    def p_expression_real(self, p):
        ''' expression : expression RE2 '''
        
        if p[2] == '.real':
            if p[1].startswith('('):
                p[0] = 'dble' +p[1]
            else:
                p[0] = 'dble(%s)' % p[1]
        elif p[2] == '.imag':
            if p[1].startswith('('):
                p[0] = 'dimag' +p[1]
            else:
                p[0] = 'dimag(%s)' % p[1]            

    def p_expression_pi(self, p):
        '''expression : PI'''
        p[0] = 'pi'

class UFOExpressionParserMPFortran(UFOExpressionParserFortran):
    """A parser for UFO algebraic expressions, outputting
    Fortran-style code for quadruple precision computation."""

    mp_prefix = check_param_card.ParamCard.mp_prefix

    # The following parser expressions need to be defined for each
    # output language/framework

    def p_expression_number(self, p):
        "expression : NUMBER"
        
        if p[1].endswith('j'):
            p[0] = 'CMPLX(0.000000e+00_16, %e_16 ,KIND=16)' % float(p[1][:-1])
        else:
            p[0] = '%e_16' % float(p[1])

    def p_expression_variable(self, p):
        "expression : VARIABLE"
        # All the multiple_precision variables are defined with the prefix _MP_"
        p[0] = (self.mp_prefix+p[1]).lower()

    def p_expression_power(self, p):
        'expression : expression POWER expression'
        try:
            p3 = float(p[3].replace('_16',''))
            # Check if exponent is an integer
            if p3 == int(p3):
                p3 = str(int(p3))
                p[0] = p[1] + "**" + p3
            else:
                p[0] = p[1] + "**" + p[3]
        except Exception:
            p[0] = p[1] + "**" + p[3]

    def p_expression_if(self,p):
        "expression :   expression IF boolexpression ELSE expression "
        p[0] = 'MP_CONDIF(%s,CMPLX(%s,KIND=16),CMPLX(%s,KIND=16))' % (p[3], p[1], p[5])
            
    def p_expression_ifimplicit(self,p):
        "expression :   expression IF expression ELSE expression "
        p[0] = 'MP_CONDIF(CMPLX(%s,KIND=16).NE.(0.0e0_16,0.0e0_16),CMPLX(%s,KIND=16),CMPLX(%s,KIND=16))'\
                                                             %(p[3], p[1], p[5])

    def p_expression_complex(self, p):
        "expression : COMPLEX '(' expression ',' expression ')'"
        p[0] = 'CMPLX(' + p[3] + ',' + p[5] + ',KIND=16)'

    def p_expression_cond(self, p):
        "expression :  COND '(' expression ',' expression ',' expression ')'"
        p[0] = 'MP_COND(CMPLX('+p[3]+',KIND=16),CMPLX('+p[5]+\
                                          ',KIND=16),CMPLX('+p[7]+',KIND=16))'

    def p_expression_recms(self, p):
        "expression : RECMS '(' boolexpression ',' expression ')'"
        p[0] = 'MP_RECMS('+p[3]+',CMPLX('+p[5]+',KIND=16))'

    def p_expression_func(self, p):
        '''expression : CSC group
                      | SEC group
                      | ACSC group
                      | ASEC group
                      | RE group
                      | IM group
                      | ARG group
                      | SQRT group
                      | CONJ group
                      | REGLOG group
                      | REGLOGP group
                      | REGLOGM group
                      | TAN group'''
<<<<<<< HEAD
=======
        
>>>>>>> bd5df1bb
        if p[1] == 'csc': p[0] = '1e0_16/cos' + p[2]
        elif p[1] == 'sec': p[0] = '1e0_16/sin' + p[2]
        elif p[1] == 'acsc': p[0] = 'asin(1e0_16/' + p[2] + ')'
        elif p[1] == 'asec': p[0] = 'acos(1e0_16/' + p[2] + ')'
        elif p[1] in ['tan', 'cmath.tan']: p[0] = 'tan(real' + p[2]+')'
        elif p[1] == 're': p[0] = 'real' + p[2]
        elif p[1] == 'im': p[0] = 'imag' + p[2]
        elif p[1] == 'arg': p[0] = 'mp_arg(CMPLX(' + p[2] + ',KIND=16))'
        elif p[1] == 'cmath.sqrt' or p[1] == 'sqrt': p[0] = 'sqrt(CMPLX(' + p[2] + ',KIND=16))'
        elif p[1] == 'complexconjugate': p[0] = 'conjg(CMPLX(' + p[2] + ',KIND=16))'
        elif p[1] == 'reglog': p[0] = 'mp_reglog(CMPLX(' + p[2] +',KIND=16))'
        elif p[1] == 'reglogp': p[0] = 'mp_reglogp(CMPLX(' + p[2] + ',KIND=16))'
        elif p[1] == 'reglogm': p[0] = 'mp_reglogm(CMPLX(' + p[2] + ',KIND=16))'

    def p_expression_real(self, p):
        ''' expression : expression RE2 '''
        
        if p[2] == '.real':
            if p[1].startswith('('):
                p[0] = 'real' +p[1]
            else:
                p[0] = 'real(%s)' % p[1]
        elif p[2] == '.imag':
            if p[1].startswith('('):
                p[0] = 'imag' +p[1]
            else:
                p[0] = 'imag(%s)' % p[1]  


    def p_expression_pi(self, p):
        '''expression : PI'''
        p[0] = self.mp_prefix+'pi'

class UFOExpressionParserCPP(UFOExpressionParser):
    """A parser for UFO algebraic expressions, outputting
    C++-style code."""

    logical_equiv = {'==':'==',
                     '>=':'>=',
                     '<=':'<=',
                     '!=':'!=',
                     '>':'>',
                     '<':'<',
                     'or':'||',
                     'and':'&&'}

    # The following parser expressions need to be defined for each
    # output language/framework

    def p_expression_number(self, p):
        'expression : NUMBER'
        
        if p[1].endswith('j'):
            p[0] = 'std::complex<double>(0., %e)'  % float(p[1][:-1]) 
        else:
            p[0] = ('%e' % float(p[1])).replace('e', 'd')
        
        
        p[0] = p[1]
        # Check number is an integer, if so add "."
        if float(p[1]) == int(float(p[1])) and float(p[1]) < 1000:
            p[0] = str(int(float(p[1]))) + '.'

    def p_expression_variable(self, p):
        'expression : VARIABLE'
        p[0] = p[1]

    def p_expression_if(self,p):
        "expression :   expression IF boolexpression ELSE expression "
        p[0] = '(%s ? %s : %s)' % (p[3], p[1], p[5])
            
    def p_expression_ifimplicit(self,p):
        "expression :   expression IF expression ELSE expression "
        p[0] = '(%s ? %s : %s)' % (p[3], p[1], p[5])

    def p_expression_cond(self, p):
        "expression :  COND '(' expression ',' expression ',' expression ')'"
        p[0] = 'COND('+p[3]+','+p[5]+','+p[7]+')'

    def p_expression_recms(self, p):
        "expression : RECMS '(' boolexpression ',' expression ')'"
        p[0] = 'RECMS('+p[3]+','+p[5]+')'

    def p_expression_power(self, p):
        'expression : expression POWER expression'
        p1=p[1]
        p3=p[3]
        if p[1][0] == '(' and p[1][-1] == ')':
            p1 = p[1][1:-1]
        if p[3][0] == '(' and p[3][-1] == ')':
            p3 = p[3][1:-1]
        p[0] = 'pow(' + p1 + ',' + p3 + ')'        

    def p_expression_complex(self, p):
        "expression : COMPLEX '(' expression ',' expression ')'"
        p[0] = 'std::complex<double>(' + p[3] + ',' + p[5] + ')'
    
    def p_expression_func(self, p):
        '''expression : CSC group
                      | SEC group
                      | ACSC group
                      | ASEC group
                      | TAN group
                      | RE group
                      | IM group
                      | ARG group
                      | SQRT group
                      | CONJ group
                      | REGLOG group 
                      | REGLOGP group
                      | REGLOGM group'''
        if p[1] == 'csc': p[0] = '1./cos' + p[2]
        elif p[1] == 'sec': p[0] = '1./sin' + p[2]
        elif p[1] == 'acsc': p[0] = 'asin(1./' + p[2] + ')'
        elif p[1] == 'asec': p[0] = 'acos(1./' + p[2] + ')'
        elif p[1] in ['tan', 'cmath.tan']: p[0] = 'tan' +p[2]
        elif p[1] == 're': p[0] = 'real' + p[2]
        elif p[1] == 'im': p[0] = 'imag' + p[2]
        elif p[1] == 'arg':p[0] = 'arg' + p[2]
        elif p[1] == 'cmath.sqrt' or p[1] == 'sqrt': p[0] = 'sqrt' + p[2]
        elif p[1] == 'complexconjugate': p[0] = 'conj' + p[2]
        elif p[1] == 'reglog': p[0] = 'reglog' + p[2]
        elif p[1] == 'reglogp': p[0] = 'reglogp' + p[2]
        elif p[1] == 'reglogm': p[0] = 'reglogm' + p[2]

    def p_expression_real(self, p):
        ''' expression : expression RE2 '''
        
        if p[2] == '.real':
            if p[1].startswith('('):
                p[0] = 'real' +p[1]
            else:
                p[0] = 'real(%s)' % p[1]
        elif p[2] == '.imag':
            if p[1].startswith('('):
                p[0] = 'imag' +p[1]
            else:
                p[0] = 'imag(%s)' % p[1]    

    
    def p_expression_pi(self, p):
        '''expression : PI'''
        p[0] = 'M_PI'
           
class UFOExpressionParserPythonIF(UFOExpressionParser):
    """An ad hoc parser for UFO algebraic expressions with if statement, outputting
    Python-style code, with the conditional 'if' expressions simplified using
    pre-defined set of variables specified when instanciating this parser."""

    logical_equiv = {'==':'==',
                     '>=':'>=',
                     '<=':'<=',
                     '!=':'!=',
                     '>':'>',
                     '<':'<',
                     'or':' or ',
                     'and':' and '}

    def __init__(self, *args,**kw):
        """Initialize the lex and yacc"""

        self.changes_performed = 0
        
        if len(args) > 0:
            if isinstance(args[0],dict):
                self.defined_variables = copy.copy(args[0])
            elif isinstance(args[0],str):
                try:
                    self.defined_variables = eval(args[0])
                except:
                    raise ModelError, 'The expression "%s"'%str(args[0])+\
                      " given as defined variables for the UFOExpressionParserPythonIF"+\
                      " does not have a correct syntax."
                if not isinstance(self.defined_variables, dict):
                    raise ModelError, 'The argument "%s"'%str(args[0])+\
                      " given as defined variables for the UFOExpressionParserPythonIF"+\
                      " is not a dictionary."
            else:
                raise ModelError, "The argument %s"%str(args[0])+\
                      " given as defined variables for the UFOExpressionParserPythonIF"+\
                      " must be either a dictionary or a string."
            args = args[1:]
            for key, value in self.defined_variables.items():
                if not isinstance(key,str) or \
                      not any(isinstance(value,t) for t in [float,complex,int]):
                    # This is not a valid environment variable for the parser
                    del self.defined_variables[key]

        else:
            # If the user doesn't specify any defined variable for this parser, this means
            # that it shouldn't do anything, not even simplify trivial conditional expressions
            # such as '1 if True else 2'
            self.defined_variables = None
  
        super(UFOExpressionParserPythonIF,self).__init__(*args, **kw)
        
    def parse(self, *args, **kw):
        """ Wrapper around the parse function so as to also return the number
        of if substitutions made."""
        self.changes_performed = 0
        new_expression = super(UFOExpressionParserPythonIF,self).parse(*args, **kw)
        return new_expression, self.changes_performed
        
    def p_expression_number(self, p):
        "expression : NUMBER"
        p[0] = p[1]

    def p_expression_variable(self, p):
        "expression : VARIABLE"
        p[0] = p[1]

    def p_expression_power(self, p):
        'expression : expression POWER expression'
        p[0] = p[1] + "**" + p[3]
    
    def p_expression_if(self,p):
        "expression :   expression IF boolexpression ELSE expression "
        if self.defined_variables is None:
            p[0] = '%s if %s else %s'%(p[1],p[3],p[5])
            return
        try:
            p[0] = '%s'%p[1] if eval(p[3],self.defined_variables) else '%s'%p[5]
            self.changes_performed += 1
        except Exception:
            p[0] = '%s if %s else %s'%(p[1],p[3],p[5])
            
    def p_expression_ifimplicit(self,p):
        "expression :   expression IF expression ELSE expression "
        if self.defined_variables is None:
            p[0] = '%s if %s!=0.0 else %s'%(p[1],p[3],p[5])
            return
        try:
            p[0] = '%s'%p[1] if eval(p[3]+'!= 0.0',self.defined_variables) else '%s'%p[5]
            self.changes_performed += 1
        except Exception:
            p[0] = '%s if %s!=0.0 else %s'%(p[1],p[3],p[5])
                                                             
    def p_expression_cond(self, p):
        "expression :  COND '(' expression ',' expression ',' expression ')'"
        # We assume the cond syntax is used by the Model builder when he doesn't want it to 
        # get simplified, ever.
        p[0] = 'cond('+p[3]+','+p[5]+','+p[7]+')'

    def p_expression_complex(self, p):
        "expression : COMPLEX '(' expression ',' expression ')'"
        p[0] = 'complex(' + p[3] + ',' + p[5] + ')'

    def p_expression_recms(self, p):
        "expression : RECMS '(' boolexpression ',' expression ')'"
        p[0] = 'recms('+p[3]+','+p[5]+')'

    def p_expression_func(self, p):
        '''expression : CSC group
                      | SEC group
                      | ACSC group
                      | ASEC group
                      | RE group
                      | IM group
                      | ARG group
                      | SQRT group
                      | TAN group
                      | CONJ group
                      | REGLOG group
                      | REGLOGP group
                      | REGLOGM group'''
        if p[1] == 'csc': p[0] = 'csc' + p[2]
        elif p[1] == 'sec': p[0] = 'sec' + p[2]
        elif p[1] == 'acsc': p[0] = 'acsc' + p[2]
        elif p[1] == 'asec': p[0] = 'asec' + p[2]
        elif p[1] in ['tan','cmath.tan']: p[0] = 'tan' + p[2]
        elif p[1] == 're': p[0] = 're' + p[2]
        elif p[1] == 'im': p[0] = 'im' + p[2]
        elif p[1] == 'arg': p[0] = 'arg' + p[2]
        elif p[1] == 'cmath.sqrt' or p[1] == 'sqrt': p[0] = 'cmath.sqrt' + p[2]
        elif p[1] == 'complexconjugate': p[0] = 'complexconjugate' + p[2]
        elif p[1] == 'reglog': p[0] = 'reglog' + p[2]
        elif p[1] == 'reglogp': p[0] = 'reglogp' + p[2]
        elif p[1] == 'reglogm': p[0] = 'reglogm' + p[2]

    def p_expression_real(self, p):
        ''' expression : expression RE2 '''
        p[0] = p[1]+p[2]                   

    def p_expression_pi(self, p):
        '''expression : PI'''
        p[0] = 'cmath.pi'
         


# Main program, allows to interactively test the parser
if __name__ == '__main__':
    
    if len(sys.argv) == 1:
        print "Please specify a parser: fortran, mpfortran or c++"
        exit()
    if sys.argv[1] == "fortran":
        calc = UFOExpressionParserFortran()
    elif sys.argv[1] == "mpfortran":
        calc = UFOExpressionParserMPFortran()
    elif sys.argv[1] == "c++":
        calc = UFOExpressionParserCPP()
    elif sys.argv[1] == "aloha":
        calc = UFOExpressionParserCPP()
    elif sys.argv[1] == "pythonif":
        if len(sys.argv) > 2:
            calc = UFOExpressionParserPythonIF(sys.argv[2])
        else:
            calc = UFOExpressionParserPythonIF()
    else:
        print "Please specify a parser: fortran, mpfortran, c++ or pythonif"
        print "You gave", sys.argv[1]
        if len(sys.argv) > 2:
            print "with the second argument",sys.argv[2]
        exit()

    while 1:
        try:
            s = raw_input('calc > ')
        except EOFError:
            break
        if not s: continue
        print calc.parse(s)
    <|MERGE_RESOLUTION|>--- conflicted
+++ resolved
@@ -65,11 +65,7 @@
     tokens = (
         'LOGICAL','LOGICALCOMB','POWER', 'CSC', 'SEC', 'ACSC', 'ASEC', 'TAN',
         'SQRT', 'CONJ', 'RE', 'RE2', 'IM', 'PI', 'COMPLEX', 'FUNCTION', 'IF','ELSE',
-<<<<<<< HEAD
-        'VARIABLE', 'NUMBER','COND','REGLOG', 'REGLOGP', 'REGLOGM','ARG'
-=======
         'VARIABLE', 'NUMBER','COND','REGLOG', 'REGLOGP', 'REGLOGM','RECMS','ARG'
->>>>>>> bd5df1bb
         )
     literals = "=+-*/(),"
 
@@ -99,12 +95,9 @@
     def t_REGLOGM(self, t):
         r'(?<!\w)reglogm(?=\()'
         return t
-<<<<<<< HEAD
-=======
     def t_RECMS(self, t):
         r'(?<!\w)recms(?=\()'
         return t
->>>>>>> bd5df1bb
     def t_COND(self, t):
         r'(?<!\w)cond(?=\()'
         return t
@@ -187,10 +180,7 @@
         ('right','REGLOG'),
         ('right','REGLOGP'),
         ('right','REGLOGM'),
-<<<<<<< HEAD
-=======
         ('right','RECMS'),
->>>>>>> bd5df1bb
         ('right','ARG'),
         ('right','CSC'),
         ('right','SEC'),
@@ -451,10 +441,7 @@
                       | REGLOGP group
                       | REGLOGM group
                       | TAN group'''
-<<<<<<< HEAD
-=======
-        
->>>>>>> bd5df1bb
+        
         if p[1] == 'csc': p[0] = '1e0_16/cos' + p[2]
         elif p[1] == 'sec': p[0] = '1e0_16/sin' + p[2]
         elif p[1] == 'acsc': p[0] = 'asin(1e0_16/' + p[2] + ')'

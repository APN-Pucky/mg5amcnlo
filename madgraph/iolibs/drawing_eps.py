################################################################################
#
# Copyright (c) 2009 The MadGraph5_aMC@NLO Development team and Contributors
#
# This file is a part of the MadGraph5_aMC@NLO project, an application which 
# automatically generates Feynman diagrams and matrix elements for arbitrary
# high-energy processes in the Standard Model and beyond.
#
# It is subject to the MadGraph5_aMC@NLO license which should accompany this 
# distribution.
#
# For more information, visit madgraph.phys.ucl.ac.be and amcatnlo.web.cern.ch
#
################################################################################

"""This files contains class for creating files or object representing a 
diagram or a set of diagrams.

class structure:
 
DrawDiagram: 
    In principle ALL routines representing a diagram in Any format SHOULD derive
    from this class. This is a (nearly empty) frameworks to draw a diagram 
    in any type format.  

    This frameworks defines in particular 
        - function to convert the input diagram in the correct object. 
            [convert_diagram]
        - main loop to draw a diagram in a line-by-line method
            [draw - draw_diagram]
        
DrawDiagramEPS:
    This contains all the routines to represent one diagram in Encapsuled 
    PostScript (EPS)
    
DrawDiagramsEPS:
    This contains all the routines to represent a set of diagrams in Encapsuled 
    PostScript (EPS)."""

from __future__ import division

import os
import math
import madgraph.core.drawing as draw
import madgraph.core.base_objects as base_objects
import madgraph.loop.loop_base_objects as loop_objects
<<<<<<< HEAD
=======
import madgraph.various.misc as misc
>>>>>>> c9d91378
import logging

logger = logging.getLogger('madgraph.drawing_eps')

_file_path = os.path.split(os.path.dirname(os.path.realpath(__file__)))[0] + '/'

#===============================================================================
# DrawDiagramEps
#===============================================================================
class EpsDiagramDrawer(draw.DiagramDrawer):
    """Class to write a EPS file containing the asked diagram 
    This class follows the DrawDiagram Frameworks.
    
    The main routine to draw a diagram is 'draw' which call
    1) initialize: setup things for the diagram (usually open a file)
    2) convert_diagram : Update the diagram in the correct format if needed
    3) draw_diagram : Perform diagram dependent operation
    4) conclude : finish the operation. 
    """

    #some page information
    width = 450
    height = 450
    npage = 1

    # Define where to put the diagram in the page. This is the coordinate of 
    #the two opposites point of the drawing area
    x_min = 150
    y_min = 450
    x_max = 450
    y_max = 750
    
    blob_size = 1.5

    def initialize(self):
        """Operation done before starting to create diagram specific EPS content
        First open the file in write mode then write in it the header and the 
        library of particle type."""

        # Open file 
        super(EpsDiagramDrawer, self).initialize()

        # File Header
        text = "%!PS-Adobe-2.0\n"
        text += "%%" + "BoundingBox: -20 -20 %s  %s \n" % \
                                                       (self.width, self.height)
        text += "%%DocumentFonts: Helvetica\n"
        text += "%%" + "Pages:  %s \n" % self.npage
        self.file.writelines(text)

        # Import the definition of the different way to represent a line
        self.file.writelines(open(os.path.join(_file_path, \
                        'iolibs/template_files/drawing_eps_header.inc')).read())


    def conclude(self):
        """Operation to perform when all code related to a specific diagram are
        finish. Operation :
        - Add the 'end of page' code
        - write unwritten text and close the file. [DrawDiagram.conclude]"""

        # Add an 'end of page statement'
        self.text = 'showpage\n'
        self.text += '%%trailer\n'

        #write the diagram file
        super(EpsDiagramDrawer, self).conclude()


    def rescale(self, x, y):
        """All coordinates belongs to [0,1]. So that in order to have a visible
        graph we need to re-scale the graph. This method distort the square in
        a oblong. Deformation are linear."""

        # Use the information for the graph position. 'self.x_???,self.y_????
        #are the coordinate of the two opposites point of the drawing area. 
        x = self.x_min + (self.x_max - self.x_min) * x
        y = self.y_min + (self.y_max - self.y_min) * y

        return x, y


    def line_format(self, x1, y1, x2, y2, name):
        """Specify the text format of a specific Particles.
        EPS format for Particle is either [X Y X Y NAME] or [X Y X Y NUM NAME].
        In this routine we will consider only the first format. The second can 
        be matched by redefining name in [NUM NAME]."""

        # Compute real position for starting/ending point
        x1, y1 = self.rescale(x1, y1)
        x2, y2 = self.rescale(x2, y2)

        #return the line in correct format
        return " %s %s %s %s %s \n" % (x1, y1, x2, y2, name)

    def draw_vertex(self, vertex, bypass = ['QED','QCD']  ):
        """Add blob in case on non QED-QCD information"""
        
        interaction = self.model.get_interaction(vertex.id)
        if interaction:
            order = interaction.get('orders')
            order = [key for key in order.keys() if order[key] and \
                                                     key not in bypass]

            if order:
                x1, y1 = self.rescale(vertex.pos_x, vertex.pos_y)
                self.text += " %s %s %s 1.0 Fblob \n" % (x1, y1, self.blob_size)



    def draw_straight(self, line):
        """ADD the EPS code for this fermion line."""

        #add the code in the correct format
        self.text += self.line_format(line.begin.pos_x, line.begin.pos_y,
                         line.end.pos_x, line.end.pos_y, 'Ffermion')

    def draw_curved_dashed(self, line, cercle):
        """ADD the EPS code for this fermion line."""

        if not cercle:
            curvature = 0.4
        else:
            curvature = 1
        
        if (line.begin.pos_x, line.begin.pos_y) == self.curved_part_start:
            curvature *= -1
        
        #add the code in the correct format
        x1, y1 = self.rescale(line.begin.pos_x, line.begin.pos_y)
        self.text += ' %s  %s moveto \n' % (x1, y1)
        self.text += self.line_format(line.begin.pos_x, line.begin.pos_y,
                         line.end.pos_x, line.end.pos_y, '%s Fhiggsl' %\
                         curvature)

    def draw_curved_straight(self, line, cercle):
        """ADD the EPS code for this fermion line."""

        if not cercle:
            curvature = 0.4
        else:
            curvature = 1
        
        if (line.begin.pos_x, line.begin.pos_y) == self.curved_part_start:
            curvature *= -1
        
        #add the code in the correct format
        self.text += self.line_format(line.begin.pos_x, line.begin.pos_y,
                         line.end.pos_x, line.end.pos_y, '%s Ffermionl' %\
                         curvature)
    
    def draw_circled_straight(self, line, cercle):
        """ADD the EPS code for this fermion line."""

        if not cercle:
            curvature = 4
        else:
            curvature = 5
            
        is_tadpole = line.begin.pos_x==line.end.pos_x and \
                                                line.begin.pos_y==line.end.pos_y
                                                
        if is_tadpole:
            # Obtain the direction of the propagator supporting the tadpole
            direction = None
            for l in line.begin.lines:
                new_direction = (l.end.pos_x-l.begin.pos_x, l.end.pos_y-l.begin.pos_y)
                if new_direction==(0.0,0.0):
                    continue
                norm = math.sqrt(new_direction[0]**2+new_direction[1]**2)
                new_direction = (new_direction[0]/norm, new_direction[1]/norm)

                if not direction:
                    direction = new_direction
                else:
                    if direction not in \
                         [new_direction, (-new_direction[0],-new_direction[1])]:
                        pass
#                        logger.debug('The case of a five-point vertex'+
#                                          'yielding a tadpole is not supported')            
                continue

            #add the code in the correct format
            self.text += self.line_format(line.begin.pos_x, line.begin.pos_y,
             line.end.pos_x+0.01*direction[0], line.end.pos_y+0.01*direction[1],
                                   '%s Ffermionl' % (curvature*7))
        else:
            #add the code in the correct format
            self.text += self.line_format(line.begin.pos_x, line.begin.pos_y,
                         line.end.pos_x+0.01, line.end.pos_y+0.01, '%s Ffermionl' %\
                         curvature)
    def draw_dashed(self, line):
        """ADD the EPS code for this Higgs line."""

        #add the code in the correct format
        self.text += self.line_format(line.begin.pos_x, line.begin.pos_y,
                         line.end.pos_x, line.end.pos_y, 'Fhiggs')


    def draw_circled_dashed(self, line,cercle):
        """ADD the EPS code for this Higgs line."""
        if not cercle:
            curvature = 4
        else:
            curvature = 5

        is_tadpole = line.begin.pos_x==line.end.pos_x and \
                                                line.begin.pos_y==line.end.pos_y
                                                
        if is_tadpole:
            # Obtain the direction of the propagator supporting the tadpole
            direction = None
            for l in line.begin.lines:
                new_direction = (l.end.pos_x-l.begin.pos_x, l.end.pos_y-l.begin.pos_y)
                if new_direction==(0.0,0.0):
                    continue
                norm = math.sqrt(new_direction[0]**2+new_direction[1]**2)
                new_direction = (new_direction[0]/norm, new_direction[1]/norm)

                if not direction:
                    direction = new_direction
                else:
                    if direction not in \
                         [new_direction, (-new_direction[0],-new_direction[1])]:
#                        logger.error('The case of a five-point vertex'+
#                                          'yielding a tadpole is not supported')            
                        pass

            #add the code in the correct format
            x, y = self.rescale(line.begin.pos_x, line.begin.pos_y)
            self.text += '%s %s moveto'%(x, y)
            self.text += self.line_format(line.begin.pos_x, line.begin.pos_y,
             line.end.pos_x+0.01*direction[0], line.end.pos_y+0.01*direction[1],
                                   '%s Fhiggsl' % (curvature*7))
        else:
            #add the code in the correct format
            self.text += self.line_format(line.begin.pos_x, line.begin.pos_y,
                         line.end.pos_x+0.01, line.end.pos_y+0.01, '%s Fhiggsl'% curvature)

    def draw_dotted(self,line):
        """ADD the EPS code for the ghost line."""

        #add the code in the correct format
        self.text += self.line_format(line.begin.pos_x, line.begin.pos_y,\
                                      line.end.pos_x, line.end.pos_y, 'Fghost')

    def draw_curved_dotted(self, line, cercle):
        """ADD the EPS code for the ghost line."""
        if not cercle:
            curvature = 0.4
        else:
            curvature = 1

        if (line.begin.pos_x, line.begin.pos_y) == self.curved_part_start:
            curvature *= -1	
        #add the code in the correct format
        self.text += self.line_format(line.begin.pos_x, line.begin.pos_y,\
                        line.end.pos_x, line.end.pos_y, '%s Fghostl'% curvature)

    def draw_circled_dotted(self, line, cercle):
        """ADD the EPS code for the ghost line."""
        if not cercle:
            curvature = 4
        else:
            curvature = 5

        is_tadpole = line.begin.pos_x==line.end.pos_x and \
                                                line.begin.pos_y==line.end.pos_y
                                                
        if is_tadpole:
            # Obtain the direction of the propagator supporting the tadpole
            direction = None
            for l in line.begin.lines:
                new_direction = (l.end.pos_x-l.begin.pos_x, l.end.pos_y-l.begin.pos_y)
                if new_direction==(0.0,0.0):
                    continue
                norm = math.sqrt(new_direction[0]**2+new_direction[1]**2)
                new_direction = (new_direction[0]/norm, new_direction[1]/norm)

                if not direction:
                    direction = new_direction
                else:
                    if direction not in \
                         [new_direction, (-new_direction[0],-new_direction[1])]:
#                        logger.error('The case of a five-point vertex'+
#                                          'yielding a tadpole is not supported')            
                        pass           
            
            #add the code in the correct format
            self.text += self.line_format(line.begin.pos_x, line.begin.pos_y,
             line.end.pos_x+0.01*direction[0], line.end.pos_y+0.01*direction[1],
                                   '%s Fghostl' % (curvature*7))
        else:
            #add the code in the correct format
            self.text += self.line_format(line.begin.pos_x, line.begin.pos_y,\
              line.end.pos_x+0.01, line.end.pos_y+0.01, '%s Fghostl'% curvature)

    def draw_wavy(self, line, opt=0, type=''):
        """ADD the EPS code for this photon line."""

        #add the code in the correct format
        self.text += self.line_format(line.begin.pos_x, line.begin.pos_y,
                         line.end.pos_x, line.end.pos_y, '%d Fphoton%s' % (opt,type))

    def draw_curved_wavy(self, line, cercle, opt=0, type=''):
        """ADD the EPS code for this photon line."""
        if not cercle:
            curvature = 0.4
        else:
            curvature = 1
        if (line.begin.pos_x, line.begin.pos_y) == self.curved_part_start:
            curvature *= -1
        #add the code in the correct format
        self.text += self.line_format(line.begin.pos_x, line.begin.pos_y,
                         line.end.pos_x, line.end.pos_y, '%d %s Fphotonl%s' % (opt,curvature,type))

    def draw_circled_wavy(self, line, cercle, opt=0, type=''):
        """ADD the EPS code for this photon line."""

        if not cercle:
            curvature = 4
        else:
            curvature = 5
        
        is_tadpole = line.begin.pos_x==line.end.pos_x and \
                                                line.begin.pos_y==line.end.pos_y
                                                
        if is_tadpole:
            # Obtain the direction of the propagator supporting the tadpole
            direction = None
            for l in line.begin.lines:
                new_direction = (l.end.pos_x-l.begin.pos_x, l.end.pos_y-l.begin.pos_y)
                if new_direction==(0.0,0.0):
                    continue
                norm = math.sqrt(new_direction[0]**2+new_direction[1]**2)
                new_direction = (new_direction[0]/norm, new_direction[1]/norm)

                if not direction:
                    direction = new_direction
                else:
                    if direction not in \
                         [new_direction, (-new_direction[0],-new_direction[1])]:
#                        logger.error('The case of a five-point vertex'+
#                                          'yielding a tadpole is not supported')            
                        pass            
            
            #add the code in the correct format
            self.text += self.line_format(line.begin.pos_x, line.begin.pos_y,
             line.end.pos_x+0.01*direction[0], line.end.pos_y+0.01*direction[1],
                                   '%d %s Fphotonl%s' % (opt,curvature*7,type))
        else:
            #add the code in the correct format
            self.text += self.line_format(line.begin.pos_x, line.begin.pos_y,
                         line.end.pos_x+0.01, line.end.pos_y+0.01, 
                                      '%d %s Fphotonl%s' % (opt,curvature,type))

    def draw_curly(self, line, type=''):
        """ADD the EPS code for this gluon line."""

        # Due to the asymmetry in the way to draw the gluon (everything is draw
        #upper or below the line joining the points). We have to put conditions
        #in order to have nice diagram.
        if (line.begin.pos_x < line.end.pos_x) or \
                                (line.begin.pos_x == line.end.pos_x and \
                                line.begin.pos_y > line.end.pos_y):
            self.text += self.line_format(line.begin.pos_x,
                        line.begin.pos_y, line.end.pos_x,
                        line.end.pos_y, '0 Fgluon%s' % type)
        else:
            self.text += self.line_format(line.end.pos_x,
                        line.end.pos_y, line.begin.pos_x,
                        line.begin.pos_y, '0 Fgluon%s' % type)
            
    def draw_curved_curly(self, line, cercle, type=''):
        """ADD the EPS code for this gluon line."""

        dist = math.sqrt((line.begin.pos_x-line.end.pos_x)**2 + \
                                           (line.begin.pos_y-line.end.pos_y)**2)
        if not cercle or dist > 0.3:
            curvature = 0.4
        else:
            curvature = 1


        # Due to the asymmetry in the way to draw the gluon (everything is draw
        #upper or below the line joining the points). We have to put conditions
        #in order to have nice diagram.
        
        if (line.begin.pos_x, line.begin.pos_y) == self.curved_part_start:
            curvature *= -1

        self.text += self.line_format(line.end.pos_x,
                        line.end.pos_y, line.begin.pos_x,
                        line.begin.pos_y, '0 %s Fgluonl%s' % (-1*curvature, type))
        
                    
    
    def draw_scurly(self, line):
        """ADD the EPS code for this gluino line."""
        self.draw_curly(line, type='r'
                        )
        self.draw_straight(line)
        
    def draw_swavy(self, line):
        """ADD the EPS code for this neutralino line."""
        self.draw_wavy(line, type='r')
        self.draw_straight(line)  
             
    def draw_double(self, line, type='r'):
        """ADD the EPS code for this neutralino line."""
        
        
        length = math.sqrt((line.end.pos_y - line.begin.pos_y)**2 + (line.end.pos_x - line.begin.pos_x) **2)
        c1 = (line.end.pos_x - line.begin.pos_x)/length
        c2 = (line.end.pos_y - line.begin.pos_y)/length
        
        gap = 0.013
        start2_x = line.begin.pos_x + gap * c1  
        start2_y = line.begin.pos_y + gap * c2
        stop1_x = line.end.pos_x - gap * c1
        stop1_y = line.end.pos_y - gap * c2
        
        
        self.text += self.line_format(line.begin.pos_x, line.begin.pos_y,
                         stop1_x, stop1_y, '0 Fphoton%s' % (type))
        #add the code in the correct format
        self.text += self.line_format(start2_x, start2_y,
                         line.end.pos_x, line.end.pos_y, '0 Fphoton%s' % (type))
        
        
    def put_diagram_number(self, number=0):
        """ADD the comment 'diagram [number]' just below the diagram."""

        # Position of the text in [0,1] square
        x = 0.2
        y = -0.17
        # Compute the EPS coordinate
        x, y = self.rescale(x, y)
        #write the text
        self.text += ' %s  %s moveto \n' % (x, y)
        
        if hasattr(self, 'diagram_type'):
            self.text += '(%s diagram %s )   show\n' % (self.diagram_type, number + 1) # +1 python
                                                            #starts to count at
                                                            #zero.
        else:
            self.text += '(diagram %s )   show\n' % (number + 1) # +1 python
                                                            #starts to count at
                                                            #zero.
            
        mystr = " (%s)" % ", ".join(["%s=%d" % (key, self.diagram.diagram['orders'][key]) \
                      for key in sorted(self.diagram.diagram['orders'].keys()) \
                      if key != 'WEIGHTED'])
        
        x = 0.6
        y = -0.17
        x, y = self.rescale(x, y)
        #write the text
        self.text += ' %s  %s moveto \n' % (x, y)
        self.text += '%s   show\n' % (mystr)                                                             
        
        

    def associate_number(self, line, number):
        """Write in the EPS figure the MadGraph5_aMC@NLO number associate to the line.
        Note that this routine is called only for external particle."""

        # find the external vertex associate to the line
        if line.begin.is_external():
            vertex = line.begin
        else:
            vertex = line.end

        # find the position of this vertex    
        x = vertex.pos_x
        y = vertex.pos_y

        # Move slightly the position to avoid overlapping
        if x == 0:
            x = -0.04
        else:
            x += 0.04
            y = line._has_ordinate(x)

        # Re-scale x,y in order to pass in EPS coordinate
        x, y = self.rescale(x, y)
        # Write the EPS text associate
        self.text += ' %s  %s moveto \n' % (x, y)
        self.text += '(%s)   show\n' % (number)

    def associate_name(self, line, name, loop=False, reverse=False):
        """ADD the EPS code associate to the name of the particle. Place it near
        to the center of the line.
        """

        is_tadpole = line.begin.pos_x==line.end.pos_x and \
                                                line.begin.pos_y==line.end.pos_y
<<<<<<< HEAD
=======
                                                
>>>>>>> c9d91378
        if is_tadpole:
            # Obtain the direction of the propagator supporting the tadpole
            direction = None
            for l in line.begin.lines:
                new_direction = (l.end.pos_x-l.begin.pos_x, l.end.pos_y-l.begin.pos_y)
                if new_direction==(0.0,0.0):
                    continue
                norm = math.sqrt(new_direction[0]**2+new_direction[1]**2)
                new_direction = (new_direction[0]/norm, new_direction[1]/norm)
<<<<<<< HEAD

=======
>>>>>>> c9d91378
                if not direction:
                    direction = new_direction
                else:
                    if direction not in \
                         [new_direction, (-new_direction[0],-new_direction[1])]:
#                        logger.error('The case of a five-point vertex'+
#                                          'yielding a tadpole is not supported')            
                        pass           
<<<<<<< HEAD
            
=======
>>>>>>> c9d91378
            # Compute the orthogonal the
            orthogonal = (-direction[1],direction[0])

        # Put alias for vertex positions
        x1, y1 = line.begin.pos_x, line.begin.pos_y
        x2, y2 = line.end.pos_x, line.end.pos_y

        d = line.get_length()
        if is_tadpole:
            scale = 0.08
            dx, dy = scale*orthogonal[0], scale*orthogonal[1]
        # compute gap from middle point
        elif abs(x1 - x2) < 1e-3:
            dx = 0.015
            dy = -0.01
        elif abs(y1 - y2) < 1e-3:
            dx = -0.01
            dy = 0.025
        elif ((x1 < x2) == (y1 < y2)):
            dx = -0.03 * len(name)
            dy = 0.02 * len(name) #d * 0.12
        else:
            dx = 0.01 #0.05
            dy = 0.02 #d * 0.12 
        if loop:
            dx, dy = 1.5* dx, dy
            if x1 == x2:
                if y1 < y2:
                    dx, dy = -dx, -dy
            elif y1 == y2:
                if x1 >x2:
                    dx, dy = -dx, -dy
            elif x1 < x2:
                dx, dy = -dx, -dy
        if reverse:
            dx, dy = -dx, -dy

            
                
        # Assign position
        x_pos = (x1 + x2) / 2 + dx
        y_pos = (y1 + y2) / 2 + dy
        
        # Pass in EPS coordinate
        x_pos, y_pos = self.rescale(x_pos, y_pos)
        #write EPS code
        self.text += ' %s  %s moveto \n' % (x_pos, y_pos)
        self.text += '(' + name + ')   show\n'


#===============================================================================
# DrawDiagramsEps
#===============================================================================
class MultiEpsDiagramDrawer(EpsDiagramDrawer):
    """Class to write a EPS file containing the asked set of diagram
    This class follows the DrawDiagram Frameworks.
    
    The main routine to draw a diagram is 'draw' which call
    1) initialize: setup things for the diagram (usually open a file)
    2) convert_diagram : Update the diagram in the correct format if needed
    3) draw_diagram : Perform diagram dependent operation
    4) conclude : finish the operation.
    """

    # Define where to put the diagrams in the page. This is the coordinate of 
    #the lower left corner of the drawing area of the first graph. and the 
    #dimension associate to this drawing area.
    
    x_min = 75
    x_size = 200
    y_min = 560
    y_size = 150
    # Define distances between two drawing area
    x_gap = 75
    y_gap = 70

    #define font
    font=9
    
    #Defines the number of line-column in a EPS page
    nb_line = 3
    nb_col = 2
    
    blob_size = 1.5
    
    lower_scale = 5
    second_scale ={'x_min': 40, 'x_size':150,'y_min':620,'y_size':100,
                   'x_gap':42,'y_gap':30,'font':6,'nb_line':5,'nb_col':3,
                   'blob_size':0.9}
    
    def __init__(self, diagramlist=None, filename='diagram.eps', \
                  model=None, amplitude=None, legend='',diagram_type=''):
        """Define basic variable and store some global information
        all argument are optional
        diagramlist : are the list of object to draw. item should inherit 
                from either  base_objects.Diagram  or drawing_lib.FeynmanDiagram
        filename: filename of the file to write
        model: model associate to the diagram. In principle use only if diagram
            inherit from base_objects.Diagram
        amplitude: amplitude associate to the diagram. NOT USE for the moment.
            In future you could pass the amplitude associate to the object in 
            order to adjust fermion flow in case of Majorana fermion."""

        #use standard initialization but without any diagram
        super(MultiEpsDiagramDrawer, self).__init__(None, filename , model, \
                                                                      amplitude)
        self.legend = legend
        #additional information
        self.block_nb = 0  # keep track of the number of diagram already written
        self.curr_page = 0 # keep track of the page position
        self.block_in_page = 0 #ckeep track of the block in a page
        #compute the number of pages
        self.npage = 1
        self.diagram_type = diagram_type

        diagramlist = [d for d in diagramlist if not (isinstance(d, loop_objects.LoopUVCTDiagram) or \
                (isinstance(d, loop_objects.LoopDiagram) and d.get('type') < 0))]
        diagramlist = base_objects.DiagramList(diagramlist)

        limit = self.lower_scale * self.nb_col * self.nb_line
        if len(diagramlist) < limit:
            self.npage += (len(diagramlist)-1) // (self.nb_col * self.nb_line)
        else:
            add = (len(diagramlist) - limit -1) // \
                     (self.second_scale['nb_col'] * self.second_scale['nb_line'])
            self.npage += self.lower_scale + add
            
        if diagramlist:
            # diagramlist Argument should be a DiagramList object
            assert(isinstance(diagramlist, base_objects.DiagramList))
            self.diagramlist = diagramlist
        else:
            self.diagramlist = None            
            
    def rescale(self, x, y):
        """All coordinates belongs to [0,1]. So that in order to have a visible
        graph we need to re-scale the graph. This method distort the square in
        a oblong. Deformation are linear."""

        # Compute the current line and column
        block_pos = self.block_in_page 
        line_pos = block_pos // self.nb_col
        col_pos = block_pos % self.nb_col

        # Compute the coordinate of the drawing area associate to this line
        #and column.
        x_min = self.x_min + (self.x_size + self.x_gap) * col_pos
        x_max = self.x_min + self.x_gap * (col_pos) + self.x_size * \
                                                                (col_pos + 1)
        y_min = self.y_min - (self.y_size + self.y_gap) * line_pos
        y_max = self.y_min - self.y_gap * (line_pos) - self.y_size * \
                                                                (line_pos - 1)

        # Re-scale the coordinate in that box
        x = x_min + (x_max - x_min) * x
        y = y_min + (y_max - y_min) * y

        return x, y

    def draw_diagram(self, diagram):
        """Creates the representation in EPS format associate to a specific 
        diagram."""

        # Standard method
        super(MultiEpsDiagramDrawer, self).draw_diagram(diagram, self.block_nb)
        # But keep track how many diagrams are already drawn
        
        self.block_nb += 1
        self.block_in_page +=1


    def draw(self, diagramlist='', opt=None):
        """Creates the representation in EPS format associate to a specific 
        diagram. 'opt' keeps track of possible option of drawing. Those option
        are used if we need to convert diagram to Drawing Object.
        opt is an DrawOption object containing all the possible option on how
        draw a diagram."""

        if diagramlist == '':
            diagramlist = self.diagramlist

        # Initialize some variable before starting to draw the diagram
        # This creates the header-library of the output file
        self.initialize()
        self.text += '/Helvetica findfont %s scalefont setfont\n' % self.font
        self.text += ' 50         770  moveto\n'
        self.text += ' (%s) show\n' % self.legend
        self.text += ' 525         770  moveto\n'
        self.text += ' (page %s/%s) show\n' % (self.curr_page + 1, self.npage)
        self.text += ' 260         50  moveto\n'
        self.text += ' (Diagrams made by MadGraph5_aMC@NLO) show\n'       
        # Loop on all diagram
        for i,diagram in enumerate(diagramlist):
            # Check if they need to be convert in correct format
            diagram = self.convert_diagram(diagram, self.model, self.amplitude, opt)
            if diagram==None:
                continue
            # Write the code associate to this diagram
            self.draw_diagram(diagram)

            # Check if the current page is full or not
            if self.block_in_page % (self.nb_col * self.nb_line) == 0:
                #if full initialize a new page
                self.pass_to_next_page()

        #finish operation
        self.conclude()

    def pass_to_next_page(self):
        """Insert text in order to pass to next EPS page."""

        self.curr_page += 1
        self.block_in_page = 0
        if self.curr_page == self.lower_scale:
            for key, value in self.second_scale.items():
                setattr(self, key, value)
        
        
        self.text += 'showpage\n'
        self.text += '%%' + 'Page: %s %s \n' % (self.curr_page+1, self.curr_page+1)
        self.text += '%%PageBoundingBox:-20 -20 600 800\n'
        self.text += '%%PageFonts: Helvetica\n'
        self.text += '/Helvetica findfont %s scalefont setfont\n' % self.font
        self.text += ' 50         770  moveto\n'
        self.text += ' (%s) show\n' % self.legend
        self.text += ' 525         770  moveto\n'
        self.text += ' (page %s/%s) show\n' % (self.curr_page + 1, self.npage)
        self.text += ' 260         40  moveto\n'
        self.text += ' (Diagrams made by MadGraph5_aMC@NLO) show\n'
        <|MERGE_RESOLUTION|>--- conflicted
+++ resolved
@@ -44,10 +44,7 @@
 import madgraph.core.drawing as draw
 import madgraph.core.base_objects as base_objects
 import madgraph.loop.loop_base_objects as loop_objects
-<<<<<<< HEAD
-=======
 import madgraph.various.misc as misc
->>>>>>> c9d91378
 import logging
 
 logger = logging.getLogger('madgraph.drawing_eps')
@@ -545,10 +542,7 @@
 
         is_tadpole = line.begin.pos_x==line.end.pos_x and \
                                                 line.begin.pos_y==line.end.pos_y
-<<<<<<< HEAD
-=======
                                                 
->>>>>>> c9d91378
         if is_tadpole:
             # Obtain the direction of the propagator supporting the tadpole
             direction = None
@@ -558,10 +552,6 @@
                     continue
                 norm = math.sqrt(new_direction[0]**2+new_direction[1]**2)
                 new_direction = (new_direction[0]/norm, new_direction[1]/norm)
-<<<<<<< HEAD
-
-=======
->>>>>>> c9d91378
                 if not direction:
                     direction = new_direction
                 else:
@@ -570,10 +560,6 @@
 #                        logger.error('The case of a five-point vertex'+
 #                                          'yielding a tadpole is not supported')            
                         pass           
-<<<<<<< HEAD
-            
-=======
->>>>>>> c9d91378
             # Compute the orthogonal the
             orthogonal = (-direction[1],direction[0])
 

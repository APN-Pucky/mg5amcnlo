--- conflicted
+++ resolved
@@ -22,11 +22,6 @@
 	  PARAMETER (NLOOPAMPS=%(nloopamps)d)
       INTEGER    NWAVEFUNCS,NLOOPWAVEFUNCS
       PARAMETER (NWAVEFUNCS=%(nwavefuncs)d,NLOOPWAVEFUNCS=%(nloopwavefuncs)d)
-<<<<<<< HEAD
-      include 'loop_max_coefs.inc'
-      include 'coef_specs.inc'
-=======
->>>>>>> c9d91378
       %(real_dp_format)s     ZERO
       PARAMETER (ZERO=0D0)
 	  %(real_mp_format)s     MP__ZERO

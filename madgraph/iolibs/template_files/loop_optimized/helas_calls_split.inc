--- conflicted
+++ resolved
@@ -1,8 +1,6 @@
       SUBROUTINE %(proc_prefix)s%(bunch_name)s_%(bunch_number)d(P,NHEL,H,IC)
 C  
       IMPLICIT NONE
-	  include 'coef_specs.inc'
-	  include 'polynomial_specs.inc'
 C  
 C CONSTANTS
 C    
@@ -20,11 +18,8 @@
 	  PARAMETER (NLOOPAMPS=%(nloopamps)d)
       INTEGER    NWAVEFUNCS,NLOOPWAVEFUNCS
       PARAMETER (NWAVEFUNCS=%(nwavefuncs)d,NLOOPWAVEFUNCS=%(nloopwavefuncs)d)
-<<<<<<< HEAD
-=======
       include 'loop_max_coefs.inc'
       include 'coef_specs.inc'
->>>>>>> 001136bf
       %(real_dp_format)s     ZERO
       PARAMETER (ZERO=0D0)
 	  %(real_mp_format)s     MP__ZERO

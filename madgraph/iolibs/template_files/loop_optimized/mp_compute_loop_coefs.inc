--- conflicted
+++ resolved
@@ -9,8 +9,6 @@
 %(process_lines)s
 C  
       IMPLICIT NONE
-      include 'coef_specs.inc'
-      include 'polynomial_specs.inc'
 C  
 C CONSTANTS
 C
@@ -30,11 +28,8 @@
       PARAMETER (NEXTERNAL=%(nexternal)d)
       INTEGER    NWAVEFUNCS,NLOOPWAVEFUNCS
       PARAMETER (NWAVEFUNCS=%(nwavefuncs)d,NLOOPWAVEFUNCS=%(nloopwavefuncs)d)
-<<<<<<< HEAD
-=======
       include 'loop_max_coefs.inc'
       include 'coef_specs.inc'
->>>>>>> 001136bf
 	  INTEGER    NCOMB
       PARAMETER (NCOMB=%(ncomb)d)
 	  %(real_mp_format)s    ZERO

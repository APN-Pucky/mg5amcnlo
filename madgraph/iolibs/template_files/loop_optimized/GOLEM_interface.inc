--- conflicted
+++ resolved
@@ -103,13 +103,8 @@
 	  common/%(proc_prefix)sLOOP/ID,R
 ## }
 
-<<<<<<< HEAD
-      LOGICAL CTINIT, TIRINIT, GOLEMINIT, SAMURAIINIT, NINJAINIT
-      COMMON/REDUCTIONCODEINIT/CTINIT, TIRINIT,GOLEMINIT,SAMURAIINIT,NINJAINIT
-=======
       LOGICAL CTINIT, TIRINIT, GOLEMINIT, SAMURAIINIT, NINJAINIT,COLLIERINIT
       COMMON/REDUCTIONCODEINIT/CTINIT, TIRINIT,GOLEMINIT,SAMURAIINIT,NINJAINIT,COLLIERINIT
->>>>>>> c9d91378
 
       INTEGER NLOOPGROUPS
       PARAMETER (NLOOPGROUPS=%(nloop_groups)d)

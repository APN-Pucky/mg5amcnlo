C --=========================================--
C   Main subroutine
C --=========================================--

	  SUBROUTINE %(proc_prefix)sSLOOPMATRIX(P_USER,ANS)
C  
%(info_lines)s
C
C Returns amplitude squared summed/avg over colors
c and helicities for the point in phase space P(0:3,NEXTERNAL)
c and external lines W(0:6,NEXTERNAL)
C  
%(process_lines)s
C
C Modules
C
      use %(proc_prefix)sPOLYNOMIAL_CONSTANTS      
C
      IMPLICIT NONE
C
C USER CUSTOMIZABLE OPTIONS
C 
## if(ComputeColorFlows) {
C The variables below are just used in the context of a JAMP consistency check turned off by default.
      %(real_dp_format)s JAMP_DOUBLECHECK_THRES
      PARAMETER (JAMP_DOUBLECHECK_THRES=1.0d-9)
      LOGICAL DIRECT_ME_COMPUTATION, ME_COMPUTATION_FROM_JAMP
C     Modify the logicals below to chose how the ME must be computed
C        DIRECT_ME_COMPUTATION    = Each loop amplitude is squared individually against all amplitudes with its own color factor.
C        ME_COMPUTATION_FROM_JAMP = Amplitudes are first projected onto color flows (many less of them) which are then squared to form the ME.
C     When setting both computation method to .TRUE., their systematic comparisons will be printed out.
## if(LoopInduced) {
      DATA DIRECT_ME_COMPUTATION/.FALSE./
c     When using this MadLoop output for integration with MadEvent, ME_COMPUTATION_FROM_JAMP *must* be set to .True. because it is necessary to compute the AMP2 setting up the multichanneling. 
      DATA ME_COMPUTATION_FROM_JAMP/.TRUE./
## } else {
      DATA DIRECT_ME_COMPUTATION/.TRUE./
      DATA ME_COMPUTATION_FROM_JAMP/.FALSE./
## }
## }
C     This parameter is designed for the check timing command of MG5. It skips the loop reduction.
      LOGICAL SKIPLOOPEVAL
      PARAMETER (SKIPLOOPEVAL=.FALSE.)
C     For timing checks. Stops the code after having only initialized its arrays from the external data files 
	  LOGICAL BOOTANDSTOP
      PARAMETER (BOOTANDSTOP=.FALSE.)
## if(TIRCaching) {
      INTEGER TIR_CACHE_SIZE
C To change memory foot-print of MadLoop, you can change this parameter to be 0,1 or 2 *and recompile*.
C Notice that this will impact MadLoop speed performances in the context of stability checks.
      include 'tir_cache_size.inc'
## }
C  
C CONSTANTS
C
      CHARACTER*512 paramFName,HelConfigFName,LoopFilterFName
	  CHARACTER*512 colorNumFName,colorDenomFName, HelFilterFName
	  CHARACTER*512 Proc_Prefix
      PARAMETER ( paramFName='MadLoopParams.dat')
      PARAMETER ( HelConfigFName='HelConfigs.dat')
      PARAMETER ( LoopFilterFName='LoopFilter.dat')
      PARAMETER ( HelFilterFName='HelFilter.dat')
      PARAMETER ( ColorNumFName='ColorNumFactors.dat')
      PARAMETER ( ColorDenomFName='ColorDenomFactors.dat')
      PARAMETER ( Proc_Prefix='%(proc_prefix)s')

## if (not LoopInduced) {
	  INTEGER NBORNAMPS
      PARAMETER (NBORNAMPS=%(nbornamps)d)
## }
      INTEGER    NLOOPS, NLOOPGROUPS, NCTAMPS
      PARAMETER (NLOOPS=%(nloops)d, NLOOPGROUPS=%(nloop_groups)d, NCTAMPS=%(nctamps)d)
      INTEGER    NLOOPAMPS
      PARAMETER (NLOOPAMPS=%(nloopamps)d)
      INTEGER    NCOLORROWS
	  PARAMETER (NCOLORROWS=NLOOPAMPS)
	  INTEGER    NEXTERNAL
      PARAMETER (NEXTERNAL=%(nexternal)d)
      INTEGER NINITIAL
      PARAMETER (NINITIAL=%(nincoming)d)
      INTEGER    NWAVEFUNCS,NLOOPWAVEFUNCS
      PARAMETER (NWAVEFUNCS=%(nwavefuncs)d,NLOOPWAVEFUNCS=%(nloopwavefuncs)d)
	  INTEGER    NCOMB
      PARAMETER (NCOMB=%(ncomb)d)
      %(real_dp_format)s     ZERO
      PARAMETER (ZERO=0D0)
	  %(real_mp_format)s     MP__ZERO
      PARAMETER (MP__ZERO=0E0_16)
      %(complex_dp_format)s IMAG1
      PARAMETER (IMAG1=(0D0,1D0))
C     These are constants related to the split orders
      %(get_nsqso_born)s
      INTEGER    NSO, NSQUAREDSO, NAMPSO
	  PARAMETER (NSO=%(nSO)d, NSQUAREDSO=%(nSquaredSO)d, NAMPSO=%(nAmpSO)d)
	  INTEGER ANS_DIMENSION
	  PARAMETER(ANS_DIMENSION=MAX(NSQSO_BORN,NSQUAREDSO))
	  INTEGER NSQSOXNLG
	  PARAMETER (NSQSOXNLG=NSQUAREDSO*NLOOPGROUPS)
	  INTEGER NSQUAREDSOP1
	  PARAMETER (NSQUAREDSOP1=NSQUAREDSO+1)
C     The total number of loop reduction libraries
C     At present, there are only CutTools,PJFry++,IREGI,Golem95,Samurai, Ninja and COLLIER
      INTEGER NLOOPLIB
      PARAMETER (NLOOPLIB=7)
C     Only CutTools or possibly Ninja (if installed with qp support) provide QP
      INTEGER QP_NLOOPLIB
## if(ninja_supports_quad_prec) {
      PARAMETER (QP_NLOOPLIB=2)
## } else {
      PARAMETER (QP_NLOOPLIB=1)
## }
	  INTEGER MAXSTABILITYLENGTH
	  DATA MAXSTABILITYLENGTH/20/
	  common/%(proc_prefix)sstability_tests/maxstabilitylength

C  
C ARGUMENTS 
C  
      %(real_dp_format)s P_USER(0:3,NEXTERNAL)
C
C The zeroth component of the second dimension is the result summed over all
c contributing split orders. The zeroth component of the first one is the Born.
C Notice that the upper bound of the second integer is not number of squared orders
c combination for the loops but the maximum between this number for the Born
c contributions and the loop ones. There are some cases for which the Born contrib.
c has squared split order contributions than the loop does. For example
c
c generate u u~ > d d~ QCD^2<=2 QED^2<=99 [virt=QCD]
c
c It is however somehow academical. This is why ANS_DIMENSION is not just NSQSO but rather MAX(NSQSO,NSQSO_BORN)
C
	  %(real_dp_format)s ANS(0:3,0:ANS_DIMENSION)
C  
C LOCAL VARIABLES 
C  
<<<<<<< HEAD
      INTEGER I,J,K,H,HEL_MULT,I_QP_LIB,DUMMY
      LOGICAL ISACCNAN
=======
      INTEGER I,J,K,L,H,HEL_MULT,I_QP_LIB,DUMMY
>>>>>>> c3ba368b

      CHARACTER*512 ParamFN,HelConfigFN,LoopFilterFN,ColorNumFN,ColorDenomFN,HelFilterFN
	  CHARACTER*512 TMP
	  SAVE ParamFN
	  SAVE HelConfigFN
	  SAVE LoopFilterFN
	  SAVE ColorNumFN
	  SAVE ColorDenomFN
	  SAVE HelFilterFN

	  INTEGER CTMODEINIT_BU
	  %(real_dp_format)s MLSTABTHRES_BU
	  INTEGER NEWHELREF	  
	  LOGICAL HEL_INCONSISTENT	  
      %(real_dp_format)s P(0:3,NEXTERNAL)	  
C DP_RES STORES THE DOUBLE PRECISION RESULT OBTAINED FROM DIFFERENT EVALUATION METHODS IN ORDER TO ASSESS STABILITY.
C THE STAB_STAGE COUNTER I CORRESPONDANCE GOES AS FOLLOWS
C  I=1 -> ORIGINAL PS, CTMODE=1
C  I=2 -> ORIGINAL PS, CTMODE=2, (ONLY WITH CTMODERUN=-1)
C  I=3 -> PS WITH ROTATION 1, CTMODE=1, (ONLY WITH CTMODERUN=-2)
C  I=4 -> PS WITH ROTATION 2, CTMODE=1, (ONLY WITH CTMODERUN=-3)
C  I=5 -> POSSIBLY MORE EVALUATION METHODS IN THE FUTURE, MAX IS MAXSTABILITYLENGTH
C IF UNSTABLE IT GOES TO THE SAME PATTERN BUT STAB_INDEX IS THEN I+20.
      LOGICAL EVAL_DONE(MAXSTABILITYLENGTH)
	  LOGICAL DOING_QP_EVALS
      INTEGER STAB_INDEX,BASIC_CT_MODE

## if(LoopInduced){	  
C This is used for loop-induced where the reference scale for comparisons is inferred from the first 100 points at most (notice that the weight of a  given kinematic configuration can appear more than once because of the stability tests).
C When changing this parameter, make sure to correspondingly update the parameter with the same name in MadLoopCommons.f.
      INTEGER MAXNREF_EVALS
      PARAMETER (MAXNREF_EVALS=100)
      %(real_dp_format)s REF_EVALS(MAXNREF_EVALS)
      DATA REF_EVALS/MAXNREF_EVALS*ZERO/
      INTEGER NPSPOINTS
      DATA NPSPOINTS/0/      
## }

	  %(real_dp_format)s ACC(0:NSQUAREDSO)
	  %(real_dp_format)s DP_RES(3,0:NSQUAREDSO,MAXSTABILITYLENGTH)
C QP_RES STORES THE QUADRUPLE PRECISION RESULT OBTAINED FROM DIFFERENT EVALUATION METHODS IN ORDER TO ASSESS STABILITY.
	  %(real_dp_format)s QP_RES(3,0:NSQUAREDSO,MAXSTABILITYLENGTH)
      INTEGER NHEL(NEXTERNAL), IC(NEXTERNAL)
	  INTEGER NATTEMPTS
	  DATA NATTEMPTS/0/
	  DATA IC/NEXTERNAL*1/
	  %(real_dp_format)s HELSAVED(3,NCOMB)
	  INTEGER ITEMP
	  LOGICAL LTEMP
	  %(real_dp_format)s BORNBUFF(0:NSQSO_BORN),TMPR
	  %(real_dp_format)s BUFFR(3,0:NSQUAREDSO),BUFFR_BIS(3,0:NSQUAREDSO),TEMP(0:3,0:NSQUAREDSO),TEMP1(0:NSQUAREDSO)
	  %(complex_dp_format)s CTEMP
## if(not AmplitudeReduction){
	  %(real_dp_format)s TEMP2
## }else{
	  %(real_dp_format)s TEMP2(3)
## }
## if(ComputeColorFlows) {
	  %(real_dp_format)s BUFFRES(0:3,0:NSQUAREDSO)
## }
      %(complex_dp_format)s COEFS(MAXLWFSIZE,0:VERTEXMAXCOEFS-1,MAXLWFSIZE)
      %(complex_dp_format)s CFTOT
	  LOGICAL FOUNDHELFILTER,FOUNDLOOPFILTER
	  DATA FOUNDHELFILTER/.TRUE./
	  DATA FOUNDLOOPFILTER/.TRUE./
      LOGICAL LOOPFILTERBUFF(NSQUAREDSO,NLOOPGROUPS)
	  DATA ((LOOPFILTERBUFF(J,I),J=1,NSQUAREDSO),I=1,NLOOPGROUPS)/NSQSOXNLG*.FALSE./

      LOGICAL AUTOMATIC_CACHE_CLEARING
      DATA AUTOMATIC_CACHE_CLEARING/.TRUE./
      COMMON/%(proc_prefix)sRUNTIME_OPTIONS/AUTOMATIC_CACHE_CLEARING

	  INTEGER IDEN
      %(den_factor_line)s
	  INTEGER HELAVGFACTOR
	  DATA HELAVGFACTOR/%(hel_avg_factor)d/
C     For a 1>N process, them BEAMTWO_HELAVGFACTOR would be set to 1.
      INTEGER BEAMS_HELAVGFACTOR(2)
	  DATA (BEAMS_HELAVGFACTOR(I),I=1,2)/%(beamone_helavgfactor)d,%(beamtwo_helavgfactor)d/
      LOGICAL DONEHELDOUBLECHECK
      DATA DONEHELDOUBLECHECK/.FALSE./
	  INTEGER NEPS
	  DATA NEPS/0/
C     Below are variables to bypass the checkphase and insure stability check to take place
      LOGICAL OLD_CHECKPHASE, OLD_HELDOUBLECHECKED
	  INTEGER OLD_GOODHEL(NCOMB)
	  LOGICAL OLD_GOODAMP(NSQUAREDSO,NLOOPGROUPS)
	  LOGICAL BYPASS_CHECK, ALWAYS_TEST_STABILITY
	  COMMON/%(proc_prefix)sBYPASS_CHECK/BYPASS_CHECK, ALWAYS_TEST_STABILITY
C
C FUNCTIONS
C
	  INTEGER %(proc_prefix)sTIRCACHE_INDEX
      INTEGER %(proc_prefix)sML5SOINDEX_FOR_BORN_AMP
	  INTEGER %(proc_prefix)sML5SOINDEX_FOR_LOOP_AMP
	  INTEGER %(proc_prefix)sML5SQSOINDEX
      INTEGER %(proc_prefix)sISSAME
      LOGICAL %(proc_prefix)sISZERO
      LOGICAL %(proc_prefix)sIS_HEL_SELECTED
      INTEGER SET_RET_CODE_U
## if(LoopInduced){
	  %(real_dp_format)s Median
## }
C  
C GLOBAL VARIABLES
C 
      include 'process_info.inc'
      include 'unique_id.inc'
      include 'coupl.inc'
	  include 'mp_coupl.inc'
	  include 'MadLoopParams.inc'

## if(ComputeColorFlows) {
      %(real_dp_format)s RES_FROM_JAMP(0:3,0:NSQUAREDSO)
	  common/%(proc_prefix)sDOUBLECHECK_JAMP/RES_FROM_JAMP,DIRECT_ME_COMPUTATION,ME_COMPUTATION_FROM_JAMP
## }

      LOGICAL CHOSEN_SO_CONFIGS(NSQUAREDSO)
	  DATA CHOSEN_SO_CONFIGS/%(chosen_so_configs)s/
      COMMON/%(proc_prefix)sCHOSEN_LOOP_SQSO/CHOSEN_SO_CONFIGS

	  INTEGER N_DP_EVAL, N_QP_EVAL
	  DATA N_DP_EVAL/1/
	  DATA N_QP_EVAL/1/
	  COMMON/%(proc_prefix)sN_EVALS/N_DP_EVAL,N_QP_EVAL

	  LOGICAL CHECKPHASE
	  DATA CHECKPHASE/.TRUE./
	  LOGICAL HELDOUBLECHECKED
	  DATA HELDOUBLECHECKED/.FALSE./
      common/%(proc_prefix)sINIT/CHECKPHASE, HELDOUBLECHECKED
	  INTEGER NTRY
      DATA NTRY/0/
	  %(real_dp_format)s REF
	  DATA REF/0.0d0/

	  LOGICAL MP_DONE
	  DATA MP_DONE/.FALSE./
	  common/%(proc_prefix)sMP_DONE/MP_DONE
C     A FLAG TO DENOTE WHETHER THE CORRESPONDING LOOPLIBS ARE AVAILABLE OR NOT
      LOGICAL LOOPLIBS_AVAILABLE(NLOOPLIB)
      DATA LOOPLIBS_AVAILABLE/%(data_looplibs_av)s/
	  common/%(proc_prefix)sLOOPLIBS_AV/ LOOPLIBS_AVAILABLE
C     A FLAG TO DENOTE WHETHER THE CORRESPONDING DIRECTION TESTS AVAILABLE OR NOT IN THE LOOPLIBS
      LOGICAL LOOPLIBS_DIRECTEST(NLOOPLIB)
	  DATA LOOPLIBS_DIRECTEST /.TRUE.,.TRUE.,.TRUE.,.TRUE.,.TRUE.,.TRUE.,.TRUE./
C     Specifying for which reduction tool quadruple precision is available.
C     The index 0 is dummy and simply means that the corresponding loop_library is not available
C     in which case neither is its quadruple precision version.
      LOGICAL LOOPLIBS_QPAVAILABLE(0:7)
## if(ninja_supports_quad_prec) {
	  DATA LOOPLIBS_QPAVAILABLE /.FALSE.,.TRUE.,.FALSE.,.FALSE.,.FALSE.,.FALSE.,.TRUE.,.FALSE./
## } else {
	  DATA LOOPLIBS_QPAVAILABLE /.FALSE.,.TRUE.,.FALSE.,.FALSE.,.FALSE.,.FALSE.,.FALSE.,.FALSE./
## }
C     PS CAN POSSIBILY BE PASSED THROUGH IMPROVE_PS BUT IS NOT MODIFIED FOR THE PURPOSE OF THE STABILITY TEST
C     EVEN THOUGH THEY ARE PUT IN COMMON BLOCK, FOR NOW THEY ARE NOT USED ANYWHERE ELSE
	  %(real_dp_format)s PS(0:3,NEXTERNAL)
	  common/%(proc_prefix)sPSPOINT/PS
C     AGAIN BELOW, MP_PS IS THE FIXED (POSSIBLY IMPROVED) MP PS POINT AND MP_P IS THE ONE WHICH CAN BE MODIFIED (I.E. ROTATED ETC.) FOR STABILITY PURPOSE
	  %(real_mp_format)s MP_PS(0:3,NEXTERNAL),MP_P(0:3,NEXTERNAL)
	  common/%(proc_prefix)sMP_PSPOINT/MP_PS,MP_P

	  %(real_dp_format)s LSCALE
	  INTEGER CTMODE	  
      common/%(proc_prefix)sCT/LSCALE,CTMODE
	  LOGICAL MP_PS_SET
	  DATA MP_PS_SET/.FALSE./

C     The parameter below sets the convention for the helicity filter
C     For a given helicity, the attached integer 'i' means
C     'i' in ]-inf;-HELOFFSET[ -> Helicity is equal, up to a sign, to helicity number abs(i+HELOFFSET)
C     'i' == -HELOFFSET        -> Helicity is analytically zero
C     'i' in ]-HELOFFSET,inf[  -> Helicity is contributing with weight 'i'. If it is zero, it is skipped.
C     Typically, the hel_offset is 10000
	  INTEGER HELOFFSET
	  DATA HELOFFSET/%(hel_offset)d/
	  INTEGER GOODHEL(NCOMB)
	  LOGICAL GOODAMP(NSQUAREDSO,NLOOPGROUPS)
	  common/%(proc_prefix)sFilters/GOODAMP,GOODHEL,HELOFFSET

	  INTEGER HELPICKED
	  DATA HELPICKED/-1/
	  common/%(proc_prefix)sHELCHOICE/HELPICKED
	  INTEGER USERHEL
	  DATA USERHEL/-1/
	  common/%(proc_prefix)sUSERCHOICE/USERHEL
	  
C     This integer can be accessed by an external user to set its target squared split order.
C     If set to a value different than -1, the code will try to avoid computing anything which
C     does not contribute to contributions of squared split orders SQSO_TARGET and below.
	  INTEGER SQSO_TARGET
	  DATA SQSO_TARGET/-1/
	  common/%(proc_prefix)sSOCHOICE/SQSO_TARGET
C     The following logical are used to broadcast the fact that the target 'required' CT and
C     loop split orders contributions have been reached already and the rest can be skipped.
	  LOGICAL UVCT_REQ_SO_DONE,MP_UVCT_REQ_SO_DONE,CT_REQ_SO_DONE,MP_CT_REQ_SO_DONE,LOOP_REQ_SO_DONE,MP_LOOP_REQ_SO_DONE,CTCALL_REQ_SO_DONE,FILTER_SO
	  DATA UVCT_REQ_SO_DONE/.FALSE./
	  DATA MP_UVCT_REQ_SO_DONE/.FALSE./	  
	  DATA CT_REQ_SO_DONE/.FALSE./
	  DATA MP_CT_REQ_SO_DONE/.FALSE./	  
	  DATA LOOP_REQ_SO_DONE/.FALSE./
	  DATA MP_LOOP_REQ_SO_DONE/.FALSE./
	  DATA CTCALL_REQ_SO_DONE/.FALSE./
	  DATA FILTER_SO/.FALSE./
	  common/%(proc_prefix)sSO_REQS/UVCT_REQ_SO_DONE,MP_UVCT_REQ_SO_DONE,CT_REQ_SO_DONE,MP_CT_REQ_SO_DONE,LOOP_REQ_SO_DONE,MP_LOOP_REQ_SO_DONE,CTCALL_REQ_SO_DONE,FILTER_SO

C     Allows to forbid the zero helicity double check, no matter the value in MadLoopParams.dat
C     This can be accessed with the SET_FORBID_HEL_DOUBLECHECK subroutine of MadLoopCommons.dat
      LOGICAL FORBID_HEL_DOUBLECHECK
	  COMMON/FORBID_HEL_DOUBLECHECK/FORBID_HEL_DOUBLECHECK

	  integer I_SO
	  DATA I_SO/1/
	  common/%(proc_prefix)sI_SO/I_SO
	  integer I_LIB
	  DATA I_LIB/1/
	  common/%(proc_prefix)sI_LIB/I_LIB
      LOGICAL QP_TOOLS_AVAILABLE
      DATA QP_TOOLS_AVAILABLE/.FALSE./
      INTEGER INDEX_QP_TOOLS(QP_NLOOPLIB+1)
      common/%(proc_prefix)sLOOP_TOOLS/QP_TOOLS_AVAILABLE,INDEX_QP_TOOLS

## if(not LoopInduced) {
	  %(complex_dp_format)s AMP(NBORNAMPS)
	  common/%(proc_prefix)sAMPS/AMP
## }
	  %(complex_dp_format)s W(20,NWAVEFUNCS)
	  common/%(proc_prefix)sW/W  

      %(complex_mp_format)s MPW(20,NWAVEFUNCS)
	  common/%(proc_prefix)sMP_W/MPW

	  %(complex_dp_format)s WL(MAXLWFSIZE,0:LOOPMAXCOEFS-1,MAXLWFSIZE,0:NLOOPWAVEFUNCS)
	  %(complex_dp_format)s PL(0:3,0:NLOOPWAVEFUNCS)
	  common/%(proc_prefix)sWL/WL,PL

## if(not AmplitudeReduction){
	  %(complex_dp_format)s LOOPCOEFS(0:LOOPMAXCOEFS-1,NSQUAREDSO,NLOOPGROUPS)
## } else {
	  %(complex_dp_format)s LOOPCOEFS(0:LOOPMAXCOEFS-1,NLOOPGROUPS)
## }
	  common/%(proc_prefix)sLCOEFS/LOOPCOEFS

## if(AmplitudeReduction) {
C This flag is used to prevent the re-computation of the OpenLoop coefficients when changing the CTMode for the stability test.
	  LOGICAL SKIP_LOOPNUM_COEFS_CONSTRUCTION
	  DATA SKIP_LOOPNUM_COEFS_CONSTRUCTION/.FALSE./
	  COMMON/%(proc_prefix)sSKIP_COEFS/SKIP_LOOPNUM_COEFS_CONSTRUCTION
## }

## if(TIRCaching){
	  LOGICAL TIR_DONE(NLOOPGROUPS)
	  COMMON/%(proc_prefix)sTIRCACHING/TIR_DONE
## }

## if(not AmplitudeReduction){
      %(complex_dp_format)s AMPL(3,NCTAMPS)
## } else {
      %(complex_dp_format)s AMPL(3,NLOOPAMPS)
## }
	  common/%(proc_prefix)sAMPL/AMPL

      %(complex_dp_format)s LOOPRES(3,NSQUAREDSO,NLOOPGROUPS)
	  LOGICAL S(NSQUAREDSO,NLOOPGROUPS)
	  common/%(proc_prefix)sLOOPRES/LOOPRES,S
	  
	  INTEGER CF_D(NCOLORROWS,%(color_matrix_size)s)
	  INTEGER CF_N(NCOLORROWS,%(color_matrix_size)s)
	  common/%(proc_prefix)sCF/CF_D,CF_N

	  INTEGER HELC(NEXTERNAL,NCOMB)
	  common/%(proc_prefix)sHELCONFIGS/HELC

	  %(real_dp_format)s PREC,USER_STAB_PREC
	  DATA USER_STAB_PREC/-1.0d0/	  
	  COMMON/%(proc_prefix)sUSER_STAB_PREC/USER_STAB_PREC

C     Return codes H,T,U correspond to the hundreds, tens and units
C     building returncode, i.e.
C     RETURNCODE=100*RET_CODE_H+10*RET_CODE_T+RET_CODE_U
	  
      INTEGER RET_CODE_H,RET_CODE_T,RET_CODE_U
	  %(real_dp_format)s ACCURACY(0:NSQUAREDSO)
	  DATA (ACCURACY(I),I=0,NSQUAREDSO)/NSQUAREDSOP1*1.0d0/
	  DATA RET_CODE_H,RET_CODE_T,RET_CODE_U/1,1,0/
	  common/%(proc_prefix)sACC/ACCURACY,RET_CODE_H,RET_CODE_T,RET_CODE_U
	  
	  LOGICAL MP_DONE_ONCE
	  DATA MP_DONE_ONCE/.FALSE./
	  common/%(proc_prefix)sMP_DONE_ONCE/MP_DONE_ONCE

                                               	  character(512) MLPath
      common/MLPATH/MLPath

C     This is just so that if the user disabled the computation of poles by COLLIER
C     using the MadLoop subroutine, we don't overwrite his choice when reading the parameters
      LOGICAL FORCED_CHOICE_OF_COLLIER_UV_POLE_COMPUTATION, FORCED_CHOICE_OF_COLLIER_IR_POLE_COMPUTATION
      LOGICAL COLLIER_UV_POLE_COMPUTATION_CHOICE, COLLIER_IR_POLE_COMPUTATION_CHOICE
	  DATA  FORCED_CHOICE_OF_COLLIER_UV_POLE_COMPUTATION,FORCED_CHOICE_OF_COLLIER_IR_POLE_COMPUTATION/.FALSE.,.FALSE./
	  COMMON/%(proc_prefix)sCOLLIERPOLESFORCEDCHOICE/FORCED_CHOICE_OF_COLLIER_UV_POLE_COMPUTATION, FORCED_CHOICE_OF_COLLIER_IR_POLE_COMPUTATION,COLLIER_UV_POLE_COMPUTATION_CHOICE,COLLIER_IR_POLE_COMPUTATION_CHOICE

C     This variable controls the general initialization which is *common* between all MadLoop SubProcesses.
C     For example setting the MadLoopPath or reading the ML runtime parameters.
	  LOGICAL ML_INIT
	  common/ML_INIT/ML_INIT

C     This variable controls the *local* initialization of this particular SubProcess.
C     For example, the reading of the filters must be done independently by each SubProcess.
      LOGICAL LOCAL_ML_INIT
	  data LOCAL_ML_INIT/.TRUE./

      LOGICAL WARNED_LORENTZ_STAB_TEST_OFF
	  data WARNED_LORENTZ_STAB_TEST_OFF/.FALSE./
	  INTEGER NROTATIONS_DP_BU,NROTATIONS_QP_BU

      LOGICAL FPE_IN_DP_REDUCTION, FPE_IN_QP_REDUCTION
	  data FPE_IN_DP_REDUCTION, FPE_IN_QP_REDUCTION/.FALSE.,.FALSE./      
	  COMMON/%(proc_prefix)sFPE_IN_REDUCTION/FPE_IN_DP_REDUCTION, FPE_IN_QP_REDUCTION

C     This array specify potential special requirements on the helicities to
C     consider. POLARIZATIONS(0,0) is -1 if there is not such requirement.
      INTEGER POLARIZATIONS(0:NEXTERNAL,0:5)
      COMMON/%(proc_prefix)sBEAM_POL/POLARIZATIONS

C ----------
C BEGIN CODE
C ----------

IF(ML_INIT) THEN
  ML_INIT = .FALSE.
  CALL PRINT_MADLOOP_BANNER()
  TMP = 'auto'
  CALL setMadLoopPath(TMP)
  CALL JOINPATH(MLPATH,PARAMFNAME,PARAMFN)
  CALL MADLOOPPARAMREADER(PARAMFN,.TRUE.)
  IF (FORCED_CHOICE_OF_COLLIER_UV_POLE_COMPUTATION) THEN
    COLLIERComputeUVpoles = COLLIER_UV_POLE_COMPUTATION_CHOICE
  ENDIF
  IF (FORCED_CHOICE_OF_COLLIER_IR_POLE_COMPUTATION) THEN
    COLLIERComputeIRpoles = COLLIER_IR_POLE_COMPUTATION_CHOICE
  ENDIF
  IF (FORBID_HEL_DOUBLECHECK) THEN
    DoubleCheckHelicityFilter = .False. 
  ENDIF

C Make sure that HELFILTERLEVEL is at most 1 if the beam is polarized
  IF (POLARIZATIONS(0,0).eq.0) THEN
    IF (HELICITYFILTERLEVEL.gt.1) THEN
      WRITE(*,*) '##INFO: When using polarized beam, the helicity filter of MadLoop can be at most 1. Now setting HELICITYFILTERLEVEL to 1.'
      HELICITYFILTERLEVEL = 1
    ENDIF
  ENDIF

## if(LoopInduced){
  IF(.NOT.LoopInitStartOver) THEN
    WRITE(*,*) '##INFO: For loop-induced processes it is preferable to always set the parameter LoopInitStartOver to True, so it is hard-set here to True.'
    LoopInitStartOver=.TRUE.
  ENDIF
  IF(.NOT.HelInitStartOver) THEN
    WRITE(*,*) "##INFO: For loop-induced processes it is preferable to always set the parameter HelInitStartOver to True, so it is hard-set here to True.'
    HelInitStartOver=.TRUE.
  ENDIF
  IF (CheckCycle.LT.5) THEN
    WRITE(*,*) "##INFO: Due to the dynamic setting of the reference scale for contributions comparisons, it is preferable to set the parameter CheckCycle to a value larger than 4, so it is hard-set here to 5.'
    CheckCycle=5
  ENDIF
## }

C Make sure that NROTATIONS_QP and NROTATIONS_DP are set to zero if AUTOMATIC_CACHE_CLEARING is disabled.
  if(.NOT.AUTOMATIC_CACHE_CLEARING) THEN
    IF(NROTATIONS_DP.NE.0.or.NROTATIONS_QP.NE.0) THEN
      WRITE(*,*) '##INFO: AUTOMATIC_CACHE_CLEARING is disabled, so MadLoop automatically resets NROTATIONS_DP and NROTATIONS_QP to 0.'
      NROTATIONS_QP=0
      NROTATIONS_DP=0
    ENDIF
  ENDIF

ENDIF

IF (LOCAL_ML_INIT) THEN
  LOCAL_ML_INIT = .FALSE.
  QP_TOOLS_AVAILABLE=.FALSE.
  INDEX_QP_TOOLS(1:QP_NLOOPLIB+1)=0
C SKIP THE ONES THAT NOT AVAILABLE
  J=1
  DO I=1,NLOOPLIB
     IF(MLReductionLib(J).EQ.0)EXIT
     IF(.NOT.LOOPLIBS_AVAILABLE(MLReductionLib(J)))THEN
	   MLReductionLib(J:NLOOPLIB-1)=MLReductionLib(J+1:NLOOPLIB)
	   MLReductionLib(NLOOPLIB)=0
     ELSE
	J=J+1
     ENDIF
  ENDDO
  IF(MLReductionLib(1).EQ.0)THEN
     STOP "No available loop reduction lib is provided. Make sure MLReductionLib is correct."
  ENDIF
  J=0
  DO I=1,NLOOPLIB
     IF(LOOPLIBS_QPAVAILABLE(MLReductionLib(I)))THEN
      J=J+1
      IF(.NOT.QP_TOOLS_AVAILABLE) THEN
	    QP_TOOLS_AVAILABLE=.TRUE.
      ENDIF
      INDEX_QP_TOOLS(J)=I
     ENDIF	
  ENDDO

C Setup the file paths
  CALL JOINPATH(MLPATH,PARAMFNAME,PARAMFN)
  CALL JOINPATH(MLPATH,PROC_PREFIX,TMP)
  CALL JOINPATH(TMP,HELCONFIGFNAME,HELCONFIGFN)
  CALL JOINPATH(TMP,LOOPFILTERFNAME,LOOPFILTERFN)
  CALL JOINPATH(TMP,COLORNUMFNAME,COLORNUMFN)
  CALL JOINPATH(TMP,COLORDENOMFNAME,COLORDENOMFN)
  CALL JOINPATH(TMP,HELFILTERFNAME,HELFILTERFN)

  CALL %(proc_prefix)sSET_N_EVALS(N_DP_EVAL,N_QP_EVAL)  

C Make sure that the loop filter is disabled when there is spin-2 particles for 2>1 or 1>2 processes
  if(MAX_SPIN_EXTERNAL_PARTICLE.gt.3.AND.(NEXTERNAL.LE.3.AND.HelicityFilterLevel.NE.0)) THEN
    WRITE(*,*) '##INFO: Helicity filter deactivated for 2>1 processes involving spin 2 particles.'
    HelicityFilterLevel = 0	
C   We write a dummy filter for structural reasons here
    OPEN(1, FILE=HelFilterFN, err=6116, status='NEW',action='WRITE')
    DO I=1,NCOMB
      WRITE(1,*) 1  
    ENDDO
6116  CONTINUE
    CLOSE(1)
  ENDIF

OPEN(1, FILE=ColorNumFN, err=104, status='OLD',           action='READ')
  DO I=1,NCOLORROWS
    READ(1,*,END=105) (CF_N(I,J),J=1,%(color_matrix_size)s)
  ENDDO
  GOTO 105
104  CONTINUE
  STOP 'Color factors could not be initialized from file %(proc_prefix)sColorNumFactors.dat. File not found' 
105  CONTINUE
CLOSE(1)
OPEN(1, FILE=ColorDenomFN, err=106, status='OLD',           action='READ')
  DO I=1,NCOLORROWS
    READ(1,*,END=107) (CF_D(I,J),J=1,%(color_matrix_size)s)
  ENDDO
  GOTO 107
106  CONTINUE
  STOP 'Color factors could not be initialized from file %(proc_prefix)sColorDenomFactors.dat. File not found' 
107  CONTINUE
CLOSE(1)
OPEN(1, FILE=HelConfigFN, err=108, status='OLD',                  action='READ')
  DO H=1,NCOMB
    READ(1,*,END=109) (HELC(I,H),I=1,NEXTERNAL)
  ENDDO
  GOTO 109
108  CONTINUE
  STOP 'Color helictiy configurations could not be initialized from file %(proc_prefix)sHelConfigs.dat. File not found' 
109  CONTINUE
CLOSE(1)

C SETUP OF THE COMMON STARTING EXTERNAL LOOP WAVEFUNCTION
C IT IS ALSO PS POINT INDEPENDENT, SO IT CAN BE DONE HERE.
  DO I=0,3
    PL(I,0)=DCMPLX(0.0d0,0.0d0)
  ENDDO
  DO I=1,MAXLWFSIZE
    DO J=0,LOOPMAXCOEFS-1
	  DO K=1,MAXLWFSIZE
	    IF(I.EQ.K.AND.J.EQ.0) then
        	WL(I,J,K,0)=(1.0d0,0.0d0)
		ELSE
        	WL(I,J,K,0)=(0.0d0,0.0d0)
		ENDIF
	  ENDDO
	ENDDO
  ENDDO
  IF(BOOTANDSTOP) THEN
    WRITE(*,*) '##Stopped by user request.'
    stop
  ENDIF
ENDIF

C Make sure that lorentz rotation tests are not used if there is external loop wavefunction of spin 2 and that one specific helicity is asked
NROTATIONS_DP_BU = NROTATIONS_DP
NROTATIONS_QP_BU = NROTATIONS_QP
if(MAX_SPIN_EXTERNAL_PARTICLE.gt.3.AND.USERHEL.NE.-1) THEN
   if(.NOT.WARNED_LORENTZ_STAB_TEST_OFF) THEN
     WRITE(*,*) '##WARNING: Evaluation of a specific helicity was asked for this PS point, and there is a spin-2 (or higher) particle in the external states.'
	 WRITE(*,*) '##WARNING: As a result, MadLoop disabled the Lorentz rotation test for this phase-space point only.'
	 WRITE(*,*) '##WARNING: Further warning of that type suppressed.'
     WARNED_LORENTZ_STAB_TEST_OFF = .TRUE. 
   ENDIF
   NROTATIONS_QP=0
   NROTATIONS_DP=0
   CALL %(proc_prefix)sSET_N_EVALS(N_DP_EVAL,N_QP_EVAL)
ENDIF

IF(NTRY.EQ.0) THEN
  HELDOUBLECHECKED=(.NOT.DoubleCheckHelicityFilter).OR.(HelicityFilterLevel.eq.0)
OPEN(1, FILE=LoopFilterFN, err=100, status='OLD',           action='READ')
  DO J=1,NLOOPGROUPS
    READ(1,*,END=101) (GOODAMP(I,J),I=1,NSQUAREDSO)
  ENDDO
  GOTO 101
100  CONTINUE
  FOUNDLOOPFILTER=.FALSE.
  DO J=1,NLOOPGROUPS
    DO I=1,NSQUAREDSO
	  GOODAMP(I,J)=(.NOT.USELOOPFILTER)
	ENDDO
  ENDDO
101  CONTINUE
CLOSE(1)

IF (HelicityFilterLevel.eq.0) then
  FOUNDHELFILTER=.TRUE.
  DO J=1,NCOMB
	GOODHEL(J)=1
  ENDDO
  GOTO 122
ENDIF
OPEN(1, FILE=HelFilterFN, err=102, status='OLD',           action='READ')
  DO I=1,NCOMB
    READ(1,*,END=103) GOODHEL(I)
  ENDDO
  GOTO 103
102  CONTINUE
  FOUNDHELFILTER=.FALSE.
  DO J=1,NCOMB
	GOODHEL(J)=1
  ENDDO
103  CONTINUE
CLOSE(1)
IF (HelicityFilterLevel.eq.1) then
C We must make sure to remove the matching-helicity optimisation, as requested by the user.
  DO J=1,NCOMB
    IF ((GOODHEL(J).GT.1).OR.(GOODHEL(J).LT.-HELOFFSET)) THEN
	  GOODHEL(J)=1
	ENDIF
  ENDDO
ENDIF
122  CONTINUE
ENDIF

## if(LoopInduced){
C The born is of course 0 for loop-induced processes.
DO I=0,NSQUAREDSO
  ANS(0,I)=0.0d0
ENDDO
## }else{
C First compute the borns, it will store them in ANS(0,I)
C It is left untouched for the rest of MadLoop evaluation.
C Notice that the squared split order index I does NOT
C correspond to the same ordering of J for the loop ME 
C results stored in ANS(K,J), with K in [1-3].The ordering 
C of each can be obtained with ML5SOINDEX_FOR_SQUARED_ORDERS 
C and SQSOINDEX_FROM_ORDERS for the loop ME and born ME 
C respectively. For this to work, we assume that there is 
C always more squared split orders in the loop ME than in the
C born ME, which is practically always true. In any case, only
C the split_order summed value I=0 is used in ML5 code.
DO I=0,NSQSO_BORN
  BORNBUFF(I)=0.0d0
ENDDO
CALL %(proc_prefix)sSMATRIXHEL_SPLITORDERS(P_USER,USERHEL,BORNBUFF(0))
DO I=0,NSQSO_BORN
  ANS(0,I)=BORNBUFF(I)
ENDDO
## }

## if(LoopInduced){
C For loop-induced, the reference for comparison is set later from the total contribution of the previous PS point considered.
C But you can edit here the value to be used for the first PS points.    
IF (NPSPOINTS.EQ.0) THEN
  REF=1.0D-50
ELSE
  IF(NPSPOINTS.GE.MAXNREF_EVALS) THEN
    REF=Median(REF_EVALS,MAXNREF_EVALS)
  ELSE
    REF=Median(REF_EVALS,NPSPOINTS)
  ENDIF
ENDIF
## }else{
C We set here the reference to the born summed over all split orders
REF=0.0d0
DO I=1,NSQSO_BORN
REF=REF+ANS(0,I)
ENDDO
## }

MP_DONE=.FALSE.
MP_DONE_ONCE=.FALSE.
MP_PS_SET=.FALSE.
STAB_INDEX=0
DOING_QP_EVALS=.FALSE.
EVAL_DONE(1)=.TRUE.
DO I=2,MAXSTABILITYLENGTH
  EVAL_DONE(I)=.FALSE.
ENDDO

## if(LoopInduced) {
C For loop-induced processes, we should make sure not to use the first points
C to set the filters because it doesn't have a reasonable REF scale yet.
IF(.NOT.BYPASS_CHECK.AND.NPSPOINTS.GE.1) THEN
## } else {
IF(.NOT.BYPASS_CHECK) THEN
## }
  NTRY=NTRY+1
ENDIF

IF (USER_STAB_PREC.GT.0.0d0) THEN
  MLSTABTHRES_BU=MLSTABTHRES
  MLSTABTHRES=USER_STAB_PREC
C In the initialization, I cannot perform stability test and therefore guarantee any precision
  CTMODEINIT_BU=CTMODEINIT
C So either one choses quad precision directly
C  CTMODEINIT=4
C Or, because this is very slow, we keep the orignal value. The accuracy returned is -1 and tells the MC that he should not trust the evaluation for checks.
  CTMODEINIT=CTMODEINIT_BU
ENDIF

IF(DONEHELDOUBLECHECK.AND.(.NOT.HELDOUBLECHECKED)) THEN
  HELDOUBLECHECKED=.TRUE.
  DONEHELDOUBLECHECK=.FALSE.
ENDIF

CHECKPHASE=(NTRY.LE.CHECKCYCLE).AND.(((.NOT.FOUNDLOOPFILTER).AND.USELOOPFILTER).OR.(.NOT.FOUNDHELFILTER))

IF (WriteOutFilters) THEN
IF ((HelicityFilterLevel.ne.0).AND.(.NOT. CHECKPHASE).AND.(.NOT.FOUNDHELFILTER)) THEN
OPEN(1, FILE=HelFilterFN, err=110, status='NEW',action='WRITE')
  DO I=1,NCOMB
    WRITE(1,*) GOODHEL(I)  
  ENDDO
110  CONTINUE
  CLOSE(1)
FOUNDHELFILTER=.TRUE.
ENDIF

IF ((.NOT. CHECKPHASE).AND.(.NOT.FOUNDLOOPFILTER).AND.USELOOPFILTER) THEN
OPEN(1, FILE=LoopFilterFN, err=111, status='NEW',action='WRITE')
  DO J=1,NLOOPGROUPS
    WRITE(1,*) (GOODAMP(I,J),I=1,NSQUAREDSO)
  ENDDO
111  CONTINUE
  CLOSE(1)
FOUNDLOOPFILTER=.TRUE.
ENDIF
ENDIF

IF (BYPASS_CHECK) THEN
  OLD_CHECKPHASE = CHECKPHASE
  OLD_HELDOUBLECHECKED = HELDOUBLECHECKED
  CHECKPHASE = .FALSE.
  HELDOUBLECHECKED = .TRUE.
  DO I=1,NCOMB
    OLD_GOODHEL(I)=GOODHEL(I)
	GOODHEL(I)=1
  ENDDO
  DO I=1,NSQUAREDSO
    DO J=1,NLOOPGROUPS
      OLD_GOODAMP(I,J)=GOODAMP(I,J)
	  GOODAMP(I,J)=.TRUE.
    ENDDO
  ENDDO
ENDIF

IF(CHECKPHASE.OR.(.NOT.HELDOUBLECHECKED)) THEN
  HELPICKED=1
  CTMODE=CTMODEINIT
ELSE
  IF (USERHEL.ne.-1) then
    IF(GOODHEL(USERHEL).eq.-HELOFFSET) THEN
	  DO I=0,NSQUAREDSO
        ANS(1,I)=0.0d0
        ANS(2,I)=0.0d0
        ANS(3,I)=0.0d0
	  ENDDO
      goto 9999
    ENDIF
  ENDIF
  HELPICKED=USERHEL
  IF (CTMODERUN.NE.-1) THEN
    CTMODE=CTMODERUN
  ELSE
    CTMODE=1
  ENDIF
ENDIF

DO I=1,NEXTERNAL
  DO J=0,3
    PS(J,I)=P_USER(J,I)
  ENDDO
ENDDO

C Make sure we start with empty caches
IF (AUTOMATIC_CACHE_CLEARING) THEN
  CALL %(proc_prefix)sCLEAR_CACHES()
ENDIF

## if(collier_available){
C Now make sure to turn on the global COLLIER cache if applicable
CALL %(proc_prefix)sSET_COLLIER_GLOBAL_CACHE(.TRUE.)
## }

IF (ImprovePSPoint.ge.0) THEN
C Make the input PS more precise (exact onshell and energy-momentum conservation)
  CALL %(proc_prefix)sIMPROVE_PS_POINT_PRECISION(PS)
ENDIF

DO I=1,NEXTERNAL
  DO J=0,3
    P(J,I)=PS(J,I)
  ENDDO
ENDDO

DO K=1, 3
  DO I=0,NSQUAREDSO
    BUFFR(K,I)=0.0d0
  ENDDO
## if(not AmplitudeReduction){
  DO I=1,NCTAMPS
## }else{
  DO I=1,NLOOPAMPS
## }
    AMPL(K,I)=(0.0d0,0.0d0)
  ENDDO
ENDDO

C Start by using the first available loop reduction library and qp library.
I_LIB=1
I_QP_LIB=1

goto 208
C MadLoop jumps to this label during stability checks when it recomputes a rotated PS point
200 CONTINUE
C For the computation of a rotated version of this PS point we must reset the all MadLoop cache since this changes the definition of the loop denominators.
C We don't check for AUTOMATIC_CACHE_CLEARING here because the Lorentz test should anyway be disabled if the flag is turned off.
CALL %(proc_prefix)sCLEAR_CACHES()
208 CONTINUE
## if(AmplitudeReduction) {
SKIP_LOOPNUM_COEFS_CONSTRUCTION=.FALSE.
GOTO 308
C MadLoop jumps to this label during stability checks when it recomputes the same PS point with a different CTMode
300 CONTINUE
C Of course the trick of reusing coefficients when reducing at the amplitude level only works when computing one helicity at a time
if (USERHEL.ne.-1) THEN
  SKIP_LOOPNUM_COEFS_CONSTRUCTION = .TRUE.
ENDIF
308 CONTINUE
## if(ComputeColorFlows) {
C We don't want to re-initialized the following quantities when checking the helicity filter. (which jumps to label 205 to probe each helicity).
C We however want to re-initialize them for each new computation part of the stability check (which jumps to label 200)
C This code is therefore placed before 205 and after 200.
CALL %(proc_prefix)sREINITIALIZE_CUMULATIVE_ARRAYS()
IF (ME_COMPUTATION_FROM_JAMP) THEN
C If both ME computational methods have been used, then the ME computation from color flows was stored in RES_FROM_JAMP and we must reset it here.
  DO I=0,NSQUAREDSO
    DO K=0,3
      RES_FROM_JAMP(K,I)=0.0d0
    ENDDO
  ENDDO
ENDIF
IF ((.NOT.DIRECT_ME_COMPUTATION).AND.ME_COMPUTATION_FROM_JAMP) THEN
C When computing the ME with color flows, the Born ME will be computed as well, so we reset here the result obtained from the smatrix call above.
DO I=0,NSQUAREDSO
  ANS(0,I)=0.0d0
ENDDO
ENDIF
## }

## if(iregi_available) {
C     Free cache when using IREGI
      IF(IREGIRECY.AND.MLReductionLib(I_LIB).EQ.3) THEN
        CALL IREGI_FREE_PS()
      ENDIF
## }

## if(TIRCaching){
C Even if the user did ask to turn off the automatic TIR cache clearing, we must do it now if the CTModeIndex rolls over the size of the TIR cache employed.
C Notice that we must do that only when processing a new CT mode as part of the stability test and not when computing a new helicity as part of the filtering process.
C This we check that we are not in the initialization phase.
C If we are not in CTModeRun=-1, then we never need to clear the cache since the TIR will always be used for a unique computation (not stab test).
C Also, it is clear that if we are running OPP when reaching this line, then we shouldn't clear the TIR cache as it might still be useful later.
C Finally, notice that the conditional statement below should never be true except you have TIR library supporting quadruple precision or when TIR_CACHE_SIZE<2.
IF((.NOT.CHECKPHASE.AND.(HELDOUBLECHECKED)).and.CTMODERUN.eq.-1.and.(MLReductionLib(I_LIB).ne.1.AND.MLReductionLib(I_LIB).ne.5).AND.(%(proc_prefix)sTIRCACHE_INDEX(CTMODE).eq.(TIR_CACHE_SIZE+1))) THEN
  CALL %(proc_prefix)sCLEAR_TIR_CACHE()
ENDIF
## }

## }

C MadLoop jumps to this label during initialization when it goes to the computation of the next helicity.
205 CONTINUE

IF (.NOT.MP_PS_SET.AND.(CTMODE.EQ.0.OR.CTMODE.GE.4)) THEN
  CALL %(proc_prefix)sSET_MP_PS(P_USER)
  MP_PS_SET = .TRUE.
ENDIF

LSCALE=DSQRT(ABS((P(0,1)+P(0,2))**2-(P(1,1)+P(1,2))**2-(P(2,1)+P(2,2))**2-(P(3,1)+P(3,2))**2))

CTCALL_REQ_SO_DONE=.FALSE.
FILTER_SO = (.NOT.CHECKPHASE).AND.HELDOUBLECHECKED.AND.(SQSO_TARGET.ne.-1)

## if(not AmplitudeReduction){
DO I=1,NLOOPGROUPS
  DO J=0,LOOPMAXCOEFS-1
    DO K=1,NSQUAREDSO
      LOOPCOEFS(J,K,I)=(0.0d0,0.0d0)
	ENDDO
  ENDDO
ENDDO
## }

DO I=1,NLOOPGROUPS
  DO J=1,3
    DO K=1,NSQUAREDSO  
      LOOPRES(J,K,I)=(0.0d0,0.0d0)
	ENDDO
  ENDDO
ENDDO

DO K=1,3
  DO I=0,NSQUAREDSO
    ANS(K,I)=0.0d0
  ENDDO
ENDDO

C Check if we directly go to multiple precision
IF (CTMODE.GE.4) THEN
## if(not AmplitudeReduction){
  IF (.NOT.MP_DONE) THEN
    CALL %(proc_prefix)sMP_COMPUTE_LOOP_COEFS(MP_P,BUFFR_BIS)
C   It should be safe to directly set MP_DONE to true already here. But maybe I overlooked something.
    MP_DONE=.TRUE.
  ENDIF
C Even if MP_DONE is .TRUE. we should anyway skip the
C double precision evaluation as it as already been
c computed in quadruple precision.
  goto 300
## }else{
  CALL %(proc_prefix)sMP_COMPUTE_LOOP_COEFS(MP_P,BUFFR_BIS)
## if(ComputeColorFlows) {
    IF ((.NOT.DIRECT_ME_COMPUTATION).AND.ME_COMPUTATION_FROM_JAMP) THEN
C   If the ME's are computed from the color flows only, we must update the NLO part of ANS from BUFFR_BIS and the Born part of ANS using RES_FROM_JAMP(0,*)
      DO I=0,NSQUAREDSO
        ANS(0,I)=RES_FROM_JAMP(0,I)
        DO K=1,3
          ANS(K,I)=BUFFR_BIS(K,I)
        ENDDO
      ENDDO
    ENDIF
## }
C We must skip the double precision computation of both loop amplitudes and CT amplitudes because they will all be computed in MP_COMPUTE_LOOP_COEFS.
  goto 301
## }
ENDIF

DO H=1,NCOMB
  IF ((HELPICKED.EQ.H).OR.((HELPICKED.EQ.-1).AND.(CHECKPHASE.OR.(.NOT.HELDOUBLECHECKED).OR.(GOODHEL(H).GT.-HELOFFSET.AND.GOODHEL(H).NE.0)))) THEN
  
C  Handle the possible requirement of specific polarizations
  IF ((.NOT.CHECKPHASE).AND.HELDOUBLECHECKED.AND.POLARIZATIONS(0,0).eq.0.AND.(.NOT.%(proc_prefix)sIS_HEL_SELECTED(H))) THEN
    CYCLE
  ENDIF

  DO I=1,NEXTERNAL
    NHEL(I)=HELC(I,H)
  ENDDO
  
  UVCT_REQ_SO_DONE=.FALSE.
  CT_REQ_SO_DONE=.FALSE.
  LOOP_REQ_SO_DONE=.FALSE.
 
  IF (.NOT.CHECKPHASE.AND.HELDOUBLECHECKED.AND.HELPICKED.EQ.-1) THEN
    HEL_MULT=GOODHEL(H)
  ELSE
    HEL_MULT=1
  ENDIF
 
## if(AmplitudeReduction){
  CTCALL_REQ_SO_DONE=.FALSE.
  
C The coefficient were already computed previously with another CTMode, so we can skip them
  IF (SKIP_LOOPNUM_COEFS_CONSTRUCTION) THEN
    GOTO 4000
  ENDIF
  
  DO I=1,NLOOPGROUPS
    DO J=0,LOOPMAXCOEFS-1
      LOOPCOEFS(J,I)=(0.0d0,0.0d0)
    ENDDO
  ENDDO
  
  DO K=1,3
    DO I=1,NLOOPAMPS
      AMPL(K,I)=(0.0d0,0.0d0)
    ENDDO
  ENDDO
## }

C Helas calls for the born amplitudes and counterterms associated to given loops
  %(born_ct_helas_calls)s
2000 CONTINUE
  CT_REQ_SO_DONE=.TRUE.

c Helas calls for the counterterm of type 'UVtree' in the UFO.
c These are generated irrespectively of the produced loops.
c In general, only wavefunction renormalization counterterms
c (if needed by the loop UFO model) are of this type.
c Quite often and in principle for all loop UFO models from 
c FeynRules, there are none of these type of counterterms.
  %(uvct_helas_calls)s
3000 CONTINUE
  UVCT_REQ_SO_DONE=.TRUE.

## if(not AmplitudeReduction) {
  DO J=1,NBORNAMPS
    CTEMP = 2.0d0*HEL_MULT*DCONJG(AMP(J))
    DO I=1,NCTAMPS	
	  CFTOT=DCMPLX(CF_N(I,J)/DBLE(ABS(CF_D(I,J))),0.0d0)
      IF(CF_D(I,J).LT.0) CFTOT=CFTOT*IMAG1
      ITEMP = %(proc_prefix)sML5SQSOINDEX(%(proc_prefix)sML5SOINDEX_FOR_LOOP_AMP(I),%(proc_prefix)sML5SOINDEX_FOR_BORN_AMP(J))
	  IF (.NOT.FILTER_SO.OR.SQSO_TARGET.EQ.ITEMP) THEN
        DO K=1,3
          TEMP2 = DBLE(CFTOT*AMPL(K,I)*CTEMP)
          ANS(K,ITEMP)=ANS(K,ITEMP)+TEMP2
          ANS(K,0)=ANS(K,0)+TEMP2
        ENDDO
      ENDIF
    ENDDO
  ENDDO
## }
  
  %(coef_construction)s
4000 CONTINUE
  LOOP_REQ_SO_DONE=.TRUE.

## if(AmplitudeReduction) {
  IF(SKIPLOOPEVAL.OR.(.NOT.LOOP_REQ_SO_DONE.AND..NOT.MP_LOOP_REQ_SO_DONE)) THEN
    GOTO 5000
  ENDIF
  DO I=1,NSQUAREDSO
    DO J=1,NLOOPGROUPS
      S(I,J)=.TRUE.
    ENDDO
  ENDDO
C We need the dummy argument I_SO for the squared order index to conform to the structure that the call to the LOOP* subroutine takes for processes with Born diagrams.
  I_SO=1
%(loop_CT_calls)s
5000 CONTINUE
  CTCALL_REQ_SO_DONE=.TRUE.

## if(ComputeColorFlows) {
  IF (DIRECT_ME_COMPUTATION) THEN
## }
  DO I=1,NLOOPAMPS
## if(not LoopInduced) {
    DO J=1,NBORNAMPS
## } else {
    DO J=1,NLOOPAMPS
## }
	  CFTOT=DCMPLX(CF_N(I,J)/DBLE(ABS(CF_D(I,J))),0.0d0)
      IF(CF_D(I,J).LT.0) CFTOT=CFTOT*IMAG1
## if(not LoopInduced) {
      ITEMP = %(proc_prefix)sML5SQSOINDEX(%(proc_prefix)sML5SOINDEX_FOR_LOOP_AMP(I),%(proc_prefix)sML5SOINDEX_FOR_BORN_AMP(J))
      DO K=1,3
        TEMP2(K) = 2.0d0*HEL_MULT*DBLE(CFTOT*AMPL(K,I)*DCONJG(AMP(J)))
      ENDDO
## } else {
      ITEMP = %(proc_prefix)sML5SQSOINDEX(%(proc_prefix)sML5SOINDEX_FOR_LOOP_AMP(I),%(proc_prefix)sML5SOINDEX_FOR_LOOP_AMP(J))
      TEMP2(1) = HEL_MULT*DBLE(CFTOT*(AMPL(1,I)*DCONJG(AMPL(1,J))))
C Computing the quantities below is not strictly necessary since the result should be finite
C It is however a good cross-check.
      TEMP2(2) = HEL_MULT*DBLE(CFTOT*(AMPL(2,I)*DCONJG(AMPL(1,J)) + AMPL(1,I)*DCONJG(AMPL(2,J))))
      TEMP2(3) = HEL_MULT*DBLE(CFTOT*(AMPL(3,I)*DCONJG(AMPL(1,J)) + AMPL(1,I)*DCONJG(AMPL(3,J))+AMPL(2,I)*DCONJG(AMPL(2,J))))
## }
C To mimick the structure of the squared amplitude reduction, we add here the squared counterterm contribution directly to the result ANS() and put the loop contributions in the LOOPRES array which will be added to ANS later
      IF (I.LE.NCTAMPS) THEN
        IF (.NOT.FILTER_SO.OR.SQSO_TARGET.EQ.ITEMP) THEN
          DO K=1,3
            ANS(K,ITEMP)=ANS(K,ITEMP)+TEMP2(K)
            ANS(K,0)=ANS(K,0)+TEMP2(K)
          ENDDO
        ENDIF
      ELSE
        DO K=1,3
          LOOPRES(K,ITEMP,I-NCTAMPS)=LOOPRES(K,ITEMP,I-NCTAMPS)+TEMP2(K)
C During the evaluation of the AMPL, we had stored the stability in S(1,*) so we now copy over this flag to the relevant contributing Squared orders.
          S(ITEMP,I-NCTAMPS)=S(1,I-NCTAMPS)
        ENDDO
      ENDIF
    ENDDO
  ENDDO
## }
## if(ComputeColorFlows) {
ENDIF
## }

## if(ComputeColorFlows){
C We should compute the color flow either if it contributes to the final result (i.e. not used just for the filtering), or if the computation is only done from the color flows
IF (((.NOT.DIRECT_ME_COMPUTATION).AND.ME_COMPUTATION_FROM_JAMP).OR.((H.EQ.USERHEL.OR.USERHEL.EQ.-1).and.(POLARIZATIONS(0,0).eq.-1.or.%(proc_prefix)sIS_HEL_SELECTED(H)))) THEN
C The cumulative quantities must only be computed if that helicity contributes according to user request (second argument of the subroutine below).
  CALL %(proc_prefix)sCOMPUTE_COLOR_FLOWS(HEL_MULT)
  IF(ME_COMPUTATION_FROM_JAMP) THEN
    CALL %(proc_prefix)sCOMPUTE_RES_FROM_JAMP(BUFFRES,HEL_MULT)
    IF(((.NOT.DIRECT_ME_COMPUTATION).AND.ME_COMPUTATION_FROM_JAMP)) THEN
C     If the computation from the color flow is the only form of computation, we directly update the answer.
      DO K=0,3
        DO I=0,NSQUAREDSO
          ANS(K,I)=ANS(K,I)+BUFFRES(K,I)
        ENDDO
      ENDDO
C   When setting up the loop filter, it is important to set the quantitied LOOPRES.
C   Notice that you may have a more powerful filter with the direct computation mode because it can filter vanishing loop contributions for a particular squared split order only
C   The quantity LOOPRES defined below is not physical, but it's ok since it is only intended for the loop filtering.
     IF(.NOT.FOUNDLOOPFILTER.AND.USELOOPFILTER) THEN
        DO J=1,NLOOPGROUPS
          DO I=1,NSQUAREDSO
            DO K=1,3
              LOOPRES(K,I,J)=LOOPRES(K,I,J)+AMPL(K,NCTAMPS+J)
            ENDDO
          ENDDO
        ENDDO
      ENDIF
C   The if statement below is not strictly necessary but makes it clear when it is executed.
    ELSEIF(H.EQ.USERHEL.OR.USERHEL.EQ.-1) THEN
C     Make sure that that no polarization constraint filters out this helicity
      IF (POLARIZATIONS(0,0).eq.-1.or.%(proc_prefix)sIS_HEL_SELECTED(H)) THEN
C       If both computational method is used, then we must just update RES_FROM_JAMP
        DO K=0,3
          DO I=0,NSQUAREDSO        
            RES_FROM_JAMP(K,I)=RES_FROM_JAMP(K,I)+BUFFRES(K,I)
          ENDDO
        ENDDO
      ENDIF
    ENDIF
	IF (H.EQ.USERHEL.OR.USERHEL.EQ.-1) THEN
C     Make sure that that no polarization constraint filters out this helicity
      IF (POLARIZATIONS(0,0).eq.-1.or.%(proc_prefix)sIS_HEL_SELECTED(H)) THEN
	    CALL %(proc_prefix)sCOMPUTE_COLOR_FLOWS_DERIVED_QUANTITIES(HEL_MULT)
	  ENDIF
	ENDIF
  ENDIF
ENDIF
## }

  ENDIF
ENDDO

## if(not AmplitudeReduction){
%(coef_merging)s
## }

## if (ComputeColorFlows) {
IF(DIRECT_ME_COMPUTATION) THEN
C Lines below are not necessary when computing the ME from color flows
## }
DO I=0,NSQUAREDSO
  DO J=1,3
    BUFFR_BIS(J,I)=ANS(J,I)
  ENDDO
ENDDO
## if (ComputeColorFlows) {
ENDIF
## }


## if(not AmplitudeReduction){
C MadLoop jumps to this label during stability checks when it recomputes the same PS point with a different CTMode
300 CONTINUE

C Make sure that the loop calls are performed since this is new evaluation.
CTCALL_REQ_SO_DONE=.FALSE.

## if(iregi_available) {
C     Free cache when using IREGI
      IF(IREGIRECY.AND.MLReductionLib(I_LIB).EQ.3) THEN
        CALL IREGI_FREE_PS()
      ENDIF
## }

## if(TIRCaching){
C Even if the user did ask to turn off the automatic TIR cache clearing, we must do it now if the CTModeIndex rolls over the size of the TIR cache employed.
C Notice that we must do that only when processing a new CT mode as part of the stability test and not when computing a new helicity as part of the filtering process.
C This we check that we are not in the initialization phase.
C If we are not in CTModeRun=-1, then we never need to clear the cache since the TIR will always be used for a unique computation (not stab test).
C Also, it is clear that if we are running OPP when reaching this line, then we shouldn't clear the TIR cache as it might still be useful later.
C Finally, notice that the conditional statement below should never be true except you have TIR library supporting quadruple precision or when TIR_CACHE_SIZE<2.
IF((.NOT.CHECKPHASE.AND.(HELDOUBLECHECKED)).AND.CTMODERUN.eq.-1.and.(MLReductionLib(I_LIB).ne.1.AND.MLReductionLib(I_LIB).ne.5).AND.(%(proc_prefix)sTIRCACHE_INDEX(CTMODE).eq.(TIR_CACHE_SIZE+1))) THEN
  CALL %(proc_prefix)sCLEAR_TIR_CACHE()
ENDIF
## }

## }else{
C MadLoop jumps to this label just after having called the subroutine %(proc_prefix)sMP_COMPUTE_LOOP_COEFS to compute OpenLoop coefficients in quadruple precision (and not double precision as done above)
301 CONTINUE
## }

## if (ComputeColorFlows) {
IF(DIRECT_ME_COMPUTATION) THEN
C Lines below are not necessary when computing the ME from color flows
## }
DO I=0,NSQUAREDSO
  DO J=1,3
    ANS(J,I)=BUFFR_BIS(J,I)
  ENDDO
ENDDO
## if (ComputeColorFlows) {
ENDIF
## }

## if (ComputeColorFlows) {
IF ((.NOT.DIRECT_ME_COMPUTATION).AND.ME_COMPUTATION_FROM_JAMP) THEN
C We can skip the update of ANS if it was computed from color flows
  GOTO 1226
ENDIF
## }

IF(SKIPLOOPEVAL.OR.(.NOT.LOOP_REQ_SO_DONE.AND..NOT.MP_LOOP_REQ_SO_DONE)) THEN
  GOTO 1226
ENDIF

## if(not AmplitudeReduction){
DO I_SO=1,NSQUAREDSO
  DO J=1,NLOOPGROUPS
    S(I_SO,J)=.TRUE.
  ENDDO
  IF (FILTER_SO.and.SQSO_TARGET.NE.I_SO) GOTO 5001
%(loop_CT_calls)s
  GOTO 5001
5000 CONTINUE
  CTCALL_REQ_SO_DONE=.TRUE.
5001 CONTINUE
ENDDO
## }

DO I=1,NLOOPGROUPS
  LTEMP=.TRUE.
  DO K=1,NSQUAREDSO
    IF (.NOT.FILTER_SO.OR.SQSO_TARGET.EQ.K) THEN
      IF (.NOT.S(K,I)) LTEMP=.FALSE.
      DO J=1,3
        ANS(J,K)=ANS(J,K)+LOOPRES(J,K,I)
        ANS(J,0)=ANS(J,0)+LOOPRES(J,K,I)
      ENDDO
    ENDIF
  ENDDO
  IF((CTMODERUN.NE.-1).AND..NOT.CHECKPHASE.AND.(.NOT.LTEMP)) THEN
    WRITE(*,*) '##W03 WARNING Contribution ',I,' is unstable.'           
  ENDIF
ENDDO

C Make sure that no NaN is present in the result
DO K=1,NSQUAREDSO
  DO J=1,3
    IF (.NOT.(ANS(J,K).eq.ANS(J,K))) THEN
      IF (DOING_QP_EVALS) THEN
        FPE_IN_QP_REDUCTION = .TRUE.
      ELSE
        FPE_IN_DP_REDUCTION = .TRUE.
      ENDIF
    ENDIF
  ENDDO
ENDDO

1226 CONTINUE

IF (CHECKPHASE.OR.(.NOT.HELDOUBLECHECKED)) THEN
  IF((USERHEL.EQ.-1).OR.(USERHEL.EQ.HELPICKED)) THEN
C   Make sure that that no polarization constraint filters out this helicity
    IF (POLARIZATIONS(0,0).eq.-1.or.%(proc_prefix)sIS_HEL_SELECTED(HELPICKED)) THEN
C     TO KEEP TRACK OF THE FINAL ANSWER TO BE RETURNED DURING CHECK PHASE
      DO I=0,NSQUAREDSO
        DO K=1,3
          BUFFR(K,I)=BUFFR(K,I)+ANS(K,I)
	    ENDDO
	  ENDDO
	ENDIF
  ENDIF
C SAVE RESULT OF EACH INDEPENDENT HELICITY FOR COMPARISON DURING THE HELICITY FILTER SETUP
  HELSAVED(1,HELPICKED)=0.0d0
  HELSAVED(2,HELPICKED)=0.0d0
  HELSAVED(3,HELPICKED)=0.0d0
  DO I=1,NSQUAREDSO
    IF (CHOSEN_SO_CONFIGS(I)) THEN
      HELSAVED(1,HELPICKED)=HELSAVED(1,HELPICKED)+ANS(1,I)
      HELSAVED(2,HELPICKED)=HELSAVED(2,HELPICKED)+ANS(2,I)
      HELSAVED(3,HELPICKED)=HELSAVED(3,HELPICKED)+ANS(3,I)
	ENDIF
  ENDDO

## if(LoopInduced){
C We make sure not to perform any check when NTRY is 0 because this means that
C the REF scale has not been set to the result of the evaluation for the first PS point.
## }
  IF (CHECKPHASE.AND.NTRY.NE.0) THEN
C   SET THE HELICITY FILTER
    IF(.NOT.FOUNDHELFILTER) THEN
	  HEL_INCONSISTENT=.FALSE.
      IF(%(proc_prefix)sIsZero(DABS(HELSAVED(1,HELPICKED))+DABS(HELSAVED(2,HELPICKED))+DABS(HELSAVED(3,HELPICKED)),REF/DBLE(NCOMB),-1,-1)) THEN
        IF(NTRY.EQ.1) THEN
	      GOODHEL(HELPICKED)=-HELOFFSET
	    ELSEIF(GOODHEL(HELPICKED).NE.-HELOFFSET) THEN
		  WRITE(*,*) '##W02A WARNING Inconsistent zero helicity ',HELPICKED
		  IF(HELINITSTARTOVER) THEN
	        WRITE(*,*) '##I01 INFO Initialization starting over because of inconsistency in the helicity filter setup.'
	        NTRY=0
		  ELSE
		    HEL_INCONSISTENT=.TRUE.
		  ENDIF
		ENDIF
      ELSEIF(HelicityFilterLevel.gt.1) THEN
	    DO H=1,HELPICKED-1
		  IF(GOODHEL(H).GT.-HELOFFSET) THEN
C           Be looser for helicity check, bring a factor 100
		    DUMMY=%(proc_prefix)sISSAME(HELSAVED(1,HELPICKED),HELSAVED(1,H),REF,.FALSE.)
		    IF(DUMMY.NE.0) THEN
              IF(NTRY.EQ.1) THEN
C               Set the matching helicity to be contributing once more
		        GOODHEL(H)=GOODHEL(H)+DUMMY
C               Use an offset to clearly show it is linked to an other one and to avoid overlap
			    GOODHEL(HELPICKED)=-H-HELOFFSET
C             Make sure we have paired this hel config to the same one last PS point
			  ELSEIF(GOODHEL(HELPICKED).NE.(-H-HELOFFSET)) THEN
			    WRITE(*,*) '##W02B WARNING Inconsistent matching helicity ',HELPICKED
		        IF(HELINITSTARTOVER) THEN
	              WRITE(*,*) '##I01 INFO Initialization starting over because of inconsistency in the helicity filter setup.'
	              NTRY=0
		        ELSE
				  HEL_INCONSISTENT=.TRUE. 
				ENDIF
			  ENDIF
			ENDIF
		  ENDIF
		ENDDO
      ENDIF
	  IF(HEL_INCONSISTENT) THEN
C This helicity has unstable filter so we will always compute it by itself.
C We therefore also need to remove it from the multiplicative factor of the corresponding helicity.
	    IF(GOODHEL(HELPICKED).LT.-HELOFFSET) THEN
	      GOODHEL(-GOODHEL(HELPICKED)-HELOFFSET)=GOODHEL(-GOODHEL(HELPICKED)-HELOFFSET)-1
	    ENDIF
C If several helicities were matched to that one, we need to chose another one as reference and redirect the others to this new one
C Of course if it is one, then we do not need to do anything (because with HELINITSTARTOVER=.FALSE. we only support exactly identical Hels.)
	    IF(GOODHEL(HELPICKED).GT.-HELOFFSET.AND.GOODHEL(HELPICKED).NE.1) THEN
		  NEWHELREF=-1
		  DO H=1,NCOMB
		    IF (GOODHEL(H).EQ.(-HELOFFSET-HELPICKED)) THEN
			  IF (NEWHELREF.EQ.-1) THEN
			    NEWHELREF=H
				GOODHEL(H)=GOODHEL(HELPICKED)-1
			  ELSE
				GOODHEL(H)=-NEWHELREF-HELOFFSET
			  ENDIF
			ENDIF
		  ENDDO
		ENDIF
C In all cases, from now on this helicity will be computed independantly of the others.
C In particular, it is the only thing to do if the helicity was flagged not contributing.
		GOODHEL(HELPICKED)=1
	  ENDIF
    ENDIF

C   SET THE LOOP FILTER
    IF(.NOT.FOUNDLOOPFILTER.AND.USELOOPFILTER) THEN
  	  DO I=1,NLOOPGROUPS
	    DO J=1,NSQUAREDSO
          IF(.NOT.%(proc_prefix)sIsZero(ABS(LOOPRES(1,J,I))+ABS(LOOPRES(2,J,I))+ABS(LOOPRES(3,J,I)),(REF*1.0d-4),I,J)) THEN
              IF(NTRY.EQ.1) THEN
	          GOODAMP(J,I)=.TRUE.
		      LOOPFILTERBUFF(J,I)=.TRUE.
	        ELSEIF(.NOT.LOOPFILTERBUFF(J,I)) THEN
	          WRITE(*,*) '##W02 WARNING Inconsistent loop amp ',I,'.'
		      IF(LOOPINITSTARTOVER) THEN
		        WRITE(*,*) '##I01 INFO Initialization starting over because of inconsistency in the loop filter setup.'
	            NTRY=0
		      ELSE
		        GOODAMP(J,I)=.TRUE.
		      ENDIF
	        ENDIF
          ENDIF
  	    ENDDO
	  ENDDO
    ENDIF
  ELSEIF (.NOT.HELDOUBLECHECKED.AND.NTRY.NE.0)THEN
C   DOUBLE CHECK THE HELICITY FILTER
    IF (GOODHEL(HELPICKED).EQ.-HELOFFSET) THEN
	  IF (.NOT.%(proc_prefix)sIsZero(DABS(HELSAVED(1,HELPICKED))+DABS(HELSAVED(2,HELPICKED))+DABS(HELSAVED(2,HELPICKED)),REF/DBLE(NCOMB),-1,-1)) THEN
	    write(*,*) '##W15 Helicity filter could not be successfully double checked.'
	    write(*,*) '##One reason for this is that you might have changed sensible parameters which affected what are the zero helicity configurations.'
	    write(*,*) '##MadLoop will try to reset the Helicity filter with the next PS points it receives.'
	    NTRY=0
	    OPEN(29,FILE=HelFilterFN,err=348)
348     CONTINUE
        CLOSE(29,STATUS='delete')
	  ENDIF
	ENDIF
	IF (GOODHEL(HELPICKED).LT.-HELOFFSET.AND.NTRY.NE.0) THEN
	  IF(%(proc_prefix)sISSAME(HELSAVED(1,HELPICKED),HELSAVED(1,ABS(GOODHEL(HELPICKED)+HELOFFSET)),REF,.TRUE.).EQ.0) THEN
	    write(*,*) '##W15 Helicity filter could not be successfully double checked.'
	    write(*,*) '##One reason for this is that you might have changed sensible parameters which affected the helicity dependance relations.'
	    write(*,*) '##MadLoop will try to reset the Helicity filter with the next PS points it receives.'
	    NTRY=0
	    OPEN(30,FILE=HelFilterFN,err=349)
349     CONTINUE
        CLOSE(30,STATUS='delete')
	  ENDIF
	ENDIF
C   SET HELDOUBLECHECKED TO .TRUE. WHEN DONE
C   even if it failed we do not want to redo the check afterwards if HELINITSTARTOVER=.FALSE.
    IF (HELPICKED.EQ.NCOMB.AND.(NTRY.NE.0.OR..NOT.HELINITSTARTOVER)) THEN
	  DONEHELDOUBLECHECK=.TRUE.
	ENDIF
  ENDIF

C GOTO NEXT HELICITY OR FINISH
  IF(HELPICKED.NE.NCOMB) THEN
    HELPICKED=HELPICKED+1
	MP_DONE=.FALSE.
    goto 205
  ELSE
C   Useful printout
c    do I=1,NCOMB
c      write(*,*) 'HELSAVED(1,',I,')=',HELSAVED(1,I)
c      write(*,*) 'HELSAVED(2,',I,')=',HELSAVED(2,I)
c      write(*,*) 'HELSAVED(3,',I,')=',HELSAVED(3,I)
c      write(*,*) '   GOODHEL(',I,')=',GOODHEL(I)
c    ENDDO
    DO I=0,NSQUAREDSO
      DO K=1,3
        ANS(K,I)=BUFFR(K,I)
      ENDDO
	ENDDO
## if(LoopInduced){
C Update of REF_EVALS (only for loop-induced processes).
    TMPR = ABS(ANS(1,0)) + ABS(ANS(2,0)) + ABS(ANS(3,0))
C We add one here to the number of PS points used for building the reference scale for comparisons.
C It might be that when asking for specific helicities, the user started with a vanishing helicity
C not filtered yet. In this case, the new ref would remain zero. So we want to check for this
C and wait for a point for which the evaluation isn't be zero.
    IF(TMPR.ne.0.0d0) THEN
	  REF_EVALS(MOD(NPSPOINTS,MAXNREF_EVALS)+1) = TMPR
      NPSPOINTS = NPSPOINTS+1
	ENDIF
## }
	IF(NTRY.EQ.0) THEN
	  NATTEMPTS=NATTEMPTS+1
	  IF(NATTEMPTS.EQ.MAXATTEMPTS) THEN
	    WRITE(*,*) '##E01 ERROR Could not initialize the filters in ',MAXATTEMPTS,' trials'
		STOP 1
	  ENDIF
	ENDIF
  ENDIF
## if(LoopInduced){
ELSE
C When not in checking mode, update the ref for the first MAXNREF_EVALS points (The ref. scale could still be used after this stage if BYPASS_CHECK was set to true at some point using SLOOPMATRIX_THRES).
C Is is possible to simply remove the if statement below to have a running reference scale which always depends on the MAXNREF_EVALS *last* evaluations. 
    if (NPSPOINTS.LE.MAXNREF_EVALS) THEN
	  TMPR = ABS(ANS(1,0)) + ABS(ANS(2,0)) + ABS(ANS(3,0))
	  IF (TMPR.ne.0.0d0) THEN
        REF_EVALS(MOD(NPSPOINTS,MAXNREF_EVALS)+1) = TMPR
        NPSPOINTS = NPSPOINTS+1
      ENDIF
    ENDIF
## }
ENDIF

## if (ComputeColorFlows) {
C When computing the ME from the color flows, we also compute the born ME from them, so we must apply the normalization factors to the born ME as well.
IF(((.NOT.DIRECT_ME_COMPUTATION).AND.ME_COMPUTATION_FROM_JAMP)) THEN
  ITEMP=0
ELSE
  ITEMP=1
ENDIF
DO K=ITEMP,3
## } else {
DO K=1,3
## }
  DO I=0,NSQUAREDSO
    ANS(K,I)=ANS(K,I)/DBLE(IDEN)
    IF (USERHEL.NE.-1) THEN
      ANS(K,I)=ANS(K,I)*HELAVGFACTOR
	ELSE
	  DO J=1,NINITIAL
	    IF (POLARIZATIONS(J,0).ne.-1) THEN
          ANS(K,I)=ANS(K,I)*BEAMS_HELAVGFACTOR(J)
          ANS(K,I)=ANS(K,I)/POLARIZATIONS(J,0)
		ENDIF
      ENDDO
	ENDIF
  ENDDO
ENDDO

## if (ComputeColorFlows) {
IF (DIRECT_ME_COMPUTATION.AND.ME_COMPUTATION_FROM_JAMP) THEN
  WRITE(*,*) ' ================================= '
  WRITE(*,*) ' === JAMP double-checking test === '
  WRITE(*,*) ' ================================= '
  CALL %(proc_prefix)sWRITE_MOM(P)
  DO J=1,NSQUAREDSO+1
C We should finish by the summed orders
    I = MOD(J,NSQUAREDSO+1)
    IF (I.EQ.0) THEN
      WRITE(*,*) ' > Checking the sum of all chosen squared split orders'    
    ELSE
      WRITE(*,*) ' > Checking squared split order #',I
    ENDIF
## if (LoopInduced) {
    DO K=1,1
## } else {
    DO K=0,3
## }
      RES_FROM_JAMP(K,I)=RES_FROM_JAMP(K,I)/DBLE(IDEN)
      IF (USERHEL.NE.-1) THEN
        RES_FROM_JAMP(K,I)=RES_FROM_JAMP(K,I)*HELAVGFACTOR
	  ELSE
	    DO L=1,NINITIAL
	      IF (POLARIZATIONS(L,0).ne.-1) THEN
            RES_FROM_JAMP(K,I)=RES_FROM_JAMP(K,I)*BEAMS_HELAVGFACTOR(L)
            RES_FROM_JAMP(K,I)=RES_FROM_JAMP(K,I)/POLARIZATIONS(L,0)
		  ENDIF
        ENDDO
	  ENDIF
      IF (K.eq.0) WRITE(*,*) ' || Born :' 
      IF (K.eq.1) WRITE(*,*) ' || Finite part :' 
      IF (K.eq.2) WRITE(*,*) ' || Single pole residue :' 
      IF (K.eq.3) WRITE(*,*) ' || Double pole residue :' 
      WRITE(*,*) ' --> Direct result        =',ANS(K,I)
      WRITE(*,*) ' --> Computed from JAMPS  =',RES_FROM_JAMP(K,I)
      IF((RES_FROM_JAMP(K,I)+ANS(K,I)).EQ.0.0d0) THEN
        TMPR = ABS(RES_FROM_JAMP(K,I)-ANS(K,I))      
      ELSE
        TMPR = ABS((ANS(K,I)-RES_FROM_JAMP(K,I))/((ANS(K,I)+RES_FROM_JAMP(K,I))/2.0d0))
      ENDIF
      WRITE(*,*) ' --> Relative diff.       =',TMPR
      IF(TMPR.GT.JAMP_DOUBLECHECK_THRES) THEN
         STOP 'Consistency cross-check of JAMPS failed.'
      ENDIF
    ENDDO
  ENDDO
  WRITE(*,*) ' ================================= '
ENDIF
## }

IF(.NOT.CHECKPHASE.AND.HELDOUBLECHECKED.AND.(CTMODERUN.EQ.-1)) THEN
  STAB_INDEX=STAB_INDEX+1  
  IF(DOING_QP_EVALS.AND.LOOPLIBS_QPAVAILABLE(MLReductionLib(I_LIB))) THEN
C   Only run over the reduction algorithms which support quadruple precision
    DO I=0,NSQUAREDSO
	  DO K=1,3
        QP_RES(K,I,STAB_INDEX)=ANS(K,I)
      ENDDO
	ENDDO
  ELSE
    DO I=0,NSQUAREDSO
	  DO K=1,3
        DP_RES(K,I,STAB_INDEX)=ANS(K,I)
	  ENDDO
	ENDDO
  ENDIF

  IF(DOING_QP_EVALS.AND.LOOPLIBS_QPAVAILABLE(MLReductionLib(I_LIB))) THEN	
      BASIC_CT_MODE=4
  ELSE
      BASIC_CT_MODE=1
  ENDIF

C BEGINNING OF THE DEFINITIONS OF THE DIFFERENT EVALUATION METHODS

  IF(.NOT.EVAL_DONE(2)) THEN
	EVAL_DONE(2)=.TRUE.
	IF(LOOPLIBS_DIRECTEST(MLReductionLib(I_LIB)))THEN 
	  CTMODE=BASIC_CT_MODE+1
	  goto 300
    ELSE
C     If some TIR library would not support the loop direction test (they all do for now), then we would just copy the answer from mode 1 and carry on.
	  STAB_INDEX=STAB_INDEX+1
	  IF(DOING_QP_EVALS)THEN
	    DO I=0,NSQUAREDSO
	      DO K=1,3
	        QP_RES(K,I,STAB_INDEX)=ANS(K,I)
	      ENDDO
	    ENDDO
	  ELSE
	    DO I=0,NSQUAREDSO
       	  DO K=1,3
            DP_RES(K,I,STAB_INDEX)=ANS(K,I)
       	  ENDDO
        ENDDO
	  ENDIF
    ENDIF
  ENDIF

  CTMODE=BASIC_CT_MODE
  
  IF(.NOT.EVAL_DONE(3).AND. ((DOING_QP_EVALS.AND.NRotations_QP.GE.1).OR.((.NOT.DOING_QP_EVALS).AND.NRotations_DP.GE.1)) ) THEN
	EVAL_DONE(3)=.TRUE.
	CALL %(proc_prefix)sROTATE_PS(PS,P,1)
	IF (DOING_QP_EVALS) CALL %(proc_prefix)sMP_ROTATE_PS(MP_PS,MP_P,1)
	goto 200
  ENDIF

  IF(.NOT.EVAL_DONE(4).AND. ((DOING_QP_EVALS.AND.NRotations_QP.GE.2).OR.((.NOT.DOING_QP_EVALS).AND.NRotations_DP.GE.2)) ) THEN
	EVAL_DONE(4)=.TRUE.
	CALL %(proc_prefix)sROTATE_PS(PS,P,2)
	IF (DOING_QP_EVALS) CALL %(proc_prefix)sMP_ROTATE_PS(MP_PS,MP_P,2)
	goto 200
  ENDIF

  CALL %(proc_prefix)sROTATE_PS(PS,P,0)
  IF (DOING_QP_EVALS) CALL %(proc_prefix)sMP_ROTATE_PS(MP_PS,MP_P,0)

C END OF THE DEFINITIONS OF THE DIFFERENT EVALUATION METHODS

  IF(DOING_QP_EVALS.AND.LOOPLIBS_QPAVAILABLE(MLReductionLib(I_LIB))) THEN
    CALL %(proc_prefix)sCOMPUTE_ACCURACY(QP_RES,N_QP_EVAL,ACC,ANS)
C   If a floating point exception was encountered during the reduction,
C   the result cannot be trusted at all and we hardset all accuracies to 1.0
    IF(FPE_IN_QP_REDUCTION) THEN
      DO I=0,NSQUAREDSO
        ACC(I)=1.0d0
      ENDDO
    ENDIF
	DO I=0,NSQUAREDSO
	  ACCURACY(I)=ACC(I)
          IF(ISNAN(ACC(I)))THEN
             ISACCNAN=.TRUE.
	  ENDIF
	ENDDO
	RET_CODE_H=3
	RET_CODE_U=SET_RET_CODE_U(MLReductionLib(I_LIB),.TRUE.,.TRUE.)	
	IF(MAXVAL(ACC).GE.MLSTABTHRES.OR.ISACCNAN) THEN
	  I_QP_LIB=I_QP_LIB+1
	  IF(I_QP_LIB.GT.QP_NLOOPLIB.OR.INDEX_QP_TOOLS(I_QP_LIB).EQ.0)THEN
	  RET_CODE_H=4
	  RET_CODE_U=SET_RET_CODE_U(MLReductionLib(I_LIB),.TRUE.,.FALSE.)
	  NEPS=NEPS+1
      CALL %(proc_prefix)sCOMPUTE_ACCURACY(DP_RES,N_DP_EVAL,TEMP1,TEMP)
      CALL %(proc_prefix)sCOMPUTE_ACCURACY(QP_RES,N_QP_EVAL,ACC,ANS)
	  IF(NEPS.LE.10) THEN	  
        WRITE(*,*) '##W03 WARNING An unstable PS point was',       ' detected.'
        IF(FPE_IN_QP_REDUCTION) THEN
          WRITE(*,*) '## The last QP reduction was deemed unstable because a floating point exception was encountered.'        
        ENDIF
		IF (NSQUAREDSO.NE.1) THEN
		  WRITE(*,*) '##Accuracies for each split order, starting with the summed case'
	      WRITE(*,*) '##DP accuracies (for each split order): ',(TEMP1(I),I=0,NSQUAREDSO)
	      WRITE(*,*) '##QP accuracies (for each split order): ',(ACC(I),I=0,NSQUAREDSO)
		ELSE
	      WRITE(*,*) '##DP accuracy: ',TEMP1(1)
	      WRITE(*,*) '##QP accuracy: ',ACC(1)
		ENDIF
	    DO J=0,NSQUAREDSO
		  IF (NSQUAREDSO.NE.1.OR.J.NE.0) THEN
		    IF (J.EQ.0) THEN
		      WRITE(*,*) 'Details for all split orders summed :'
	        ELSE
		      WRITE(*,*) 'Details for split order index : ',J
		    ENDIF
	        WRITE(*,*) 'Best estimate (fin,1eps,2eps):',(ANS(I,J),I=1,3)
	        WRITE(*,*) 'Finite double precision evaluations :',(DP_RES(1,J,I),I=1,N_DP_EVAL)
	        WRITE(*,*) 'Finite quad   precision evaluations :',(QP_RES(1,J,I),I=1,N_QP_EVAL)
		  ENDIF
		ENDDO
	    WRITE(*,*) 'PS point specification :'
	    WRITE(*,*) 'Renormalization scale MU_R=',MU_R	
	    DO I=1,NEXTERNAL
          WRITE (*,'(i2,1x,4e27.17)') i, P(0,i),P(1,i),P(2,i),P(3,i) 
        ENDDO
	  ENDIF
	  IF(NEPS.EQ.10) THEN
	    WRITE(*,*) 'Further output of the details of these unstable PS points will now be suppressed.'
	  ENDIF
    ELSE
C    A new reduction tool will be used. Reinitialize the FPE flags.
	 FPE_IN_DP_REDUCTION=.False.
	 FPE_IN_QP_REDUCTION=.False.
     I_LIB=INDEX_QP_TOOLS(I_QP_LIB)
     EVAL_DONE(1)=.TRUE.
     DO I=2,MAXSTABILITYLENGTH
     EVAL_DONE(I)=.FALSE.
     ENDDO
     STAB_INDEX=0
     IF(NRotations_QP.GE.1)THEN
	goto 200
     ELSE
	goto 300
     ENDIF
    ENDIF
    ENDIF
  ELSEIF(.NOT.DOING_QP_EVALS)THEN
    CALL %(proc_prefix)sCOMPUTE_ACCURACY(DP_RES,N_DP_EVAL,ACC,ANS)
C   If a floating point exception was encountered during the reduction,
C   the result cannot be trusted at all and we hardset all accuracies to 1.0
    IF(FPE_IN_DP_REDUCTION) THEN
      DO I=0,NSQUAREDSO
        ACC(I)=1.0d0
      ENDDO
    ENDIF
	IF(MAXVAL(ACC).GE.MLSTABTHRES) THEN
	  I_LIB=I_LIB+1
	  IF((I_LIB.GT.NLOOPLIB.OR.MLReductionLib(I_LIB).EQ.0).AND.QP_TOOLS_AVAILABLE)THEN
	        I_LIB=INDEX_QP_TOOLS(1)
C       A new reduction tool will be used. Reinitialize the FPE flags.
	    FPE_IN_DP_REDUCTION=.False.
	    FPE_IN_QP_REDUCTION=.False.	    
		I_QP_LIB=1
		DOING_QP_EVALS=.TRUE.
	  	EVAL_DONE(1)=.TRUE.
	  	DO I=2,MAXSTABILITYLENGTH
        	EVAL_DONE(I)=.FALSE.
      		ENDDO
	  	STAB_INDEX=0
		CTMODE=4
	  	goto 200
	  ELSEIF(I_LIB.LE.NLOOPLIB.AND.MLReductionLib(I_LIB).GT.0)THEN
C       A new reduction tool will be used. Reinitialize the FPE flags.
	    FPE_IN_DP_REDUCTION=.False.
	    FPE_IN_QP_REDUCTION=.False.
	    EVAL_DONE(1)=.TRUE.
		DO I=2,MAXSTABILITYLENGTH
		EVAL_DONE(I)=.FALSE.
		ENDDO
		STAB_INDEX=0
		IF(NRotations_DP.GE.1)THEN
		   goto 200
		ELSE
		   goto 300
		ENDIF
	  ELSE
	     DO I=0,NSQUAREDSO
	       ACCURACY(I)=ACC(I)
	     ENDDO
	     RET_CODE_H=4
	     RET_CODE_U=SET_RET_CODE_U(MLReductionLib(I_LIB),.FALSE.,.FALSE.)
	     NEPS=NEPS+1
             IF(NEPS.LE.10) THEN
               WRITE(*,*) '##W03 WARNING An unstable PS point was',       ' detected.'
	           WRITE(*,*) '##W03 WARNING No quadruple precision will be used.'
               IF(FPE_IN_DP_REDUCTION) THEN
                 WRITE(*,*) '## The last DP reduction was deemed unstable because a floating point exception was encountered.'        
               ENDIF
               CALL %(proc_prefix)sCOMPUTE_ACCURACY(DP_RES,N_DP_EVAL,ACC,ANS)
               IF (NSQUAREDSO.NE.1) THEN
                  WRITE(*,*) 'Accuracies for each split order, starting with the summed case'
              	  WRITE(*,*) 'DP accuracies (for each split order): ',(ACC(I),I=0,NSQUAREDSO)
               ELSE
              WRITE(*,*) 'DP accuracy: ',ACC(1)
	        ENDIF
              DO J=0,NSQUAREDSO
                  IF (NSQUAREDSO.NE.1.OR.J.NE.0) THEN
                    IF (J.EQ.0) THEN
                      WRITE(*,*) 'Details for all split orders summed :'
                    ELSE
                      WRITE(*,*) 'Details for split order index : ',J
                    ENDIF
                    WRITE(*,*) 'Best estimate (fin,1eps,2eps):',(ANS(I,J),I=1,3)
               	     WRITE(*,*) 'Finite double precision evaluations :',(DP_RES(1,J,I),I=1,N_DP_EVAL)
                  ENDIF
                ENDDO
            WRITE(*,*) 'PS point specification :'
            WRITE(*,*) 'Renormalization scale MU_R=',MU_R
            DO I=1,NEXTERNAL
            WRITE (*,'(i2,1x,4e27.17)') i, P(0,i),P(1,i),P(2,i),P(3,i)
            ENDDO
            ENDIF
            IF(NEPS.EQ.10) THEN
             WRITE(*,*) 'Further output of the details of these unstable PS points will now be suppressed.'
            ENDIF
	  ENDIF
    ELSE
	  DO I=0,NSQUAREDSO
	    ACCURACY(I)=ACC(I)
	  ENDDO
      	  RET_CODE_H=2
	  RET_CODE_U=SET_RET_CODE_U(MLReductionLib(I_LIB),.FALSE.,.TRUE.)	
	  ENDIF	
  ENDIF
ELSE
  RET_CODE_H=1
  DO I=0,NSQUAREDSO
    ACCURACY(I)=-1.0d0
  ENDDO
  RET_CODE_U=SET_RET_CODE_U(MLReductionLib(I_LIB),.FALSE.,.FALSE.)
ENDIF

 9999 CONTINUE

C Finalize the return code
IF (MP_DONE_ONCE) THEN
  RET_CODE_T=2
ELSE
  RET_CODE_T=1
ENDIF
IF(CHECKPHASE.OR..NOT.HELDOUBLECHECKED) THEN
  RET_CODE_H=1
  RET_CODE_U=SET_RET_CODE_U(MLReductionLib(I_LIB),.FALSE.,.FALSE.)
  RET_CODE_T=RET_CODE_T+2
  DO I=0,NSQUAREDSO
    ACCURACY(I)=-1.0d0
  ENDDO
ENDIF

C Finally for the summed result in ANS(1:3,0), make sure to only
c consider the squared order asked for by the user.
C Notice that this filtering using CHOSEN_SO_CONFIGS happens
C here only while everywhere else one always considers the sum.
DO J=1,3
  ANS(J,0)=0.0d0
ENDDO	
DO I=1,NSQUAREDSO
  IF (CHOSEN_SO_CONFIGS(I)) THEN
    DO J=1,3
	  ANS(J,0)=ANS(J,0)+ANS(J,I)
    ENDDO
  ENDIF
ENDDO

C Reinitialize the default threshold if it was specified by the user
IF (USER_STAB_PREC.GT.0.0d0) THEN
  MLSTABTHRES=MLSTABTHRES_BU
  CTMODEINIT=CTMODEINIT_BU  
ENDIF

C Reinitialize the Lorentz test if it had been disabled because spin-2 particles are in the external states.
NROTATIONS_DP = NROTATIONS_DP_BU
NROTATIONS_QP = NROTATIONS_QP_BU

C Reinitialize the check phase logicals and the filters if check bypassed
IF (BYPASS_CHECK) THEN
  CHECKPHASE = OLD_CHECKPHASE
  HELDOUBLECHECKED = OLD_HELDOUBLECHECKED
  DO I=1,NCOMB
	GOODHEL(I)=OLD_GOODHEL(I)
  ENDDO
  DO I=1,NSQUAREDSO
    DO J=1,NLOOPGROUPS
      GOODAMP(I,J)=OLD_GOODAMP(I,J)
    ENDDO
  ENDDO
ENDIF

C Make sure that we finish by emptying caches
IF (AUTOMATIC_CACHE_CLEARING) THEN
  CALL %(proc_prefix)sCLEAR_CACHES()
ENDIF

## if(collier_available){
C Now make sure to turn off the global COLLIER cache if applicable
CALL %(proc_prefix)sSET_COLLIER_GLOBAL_CACHE(.FALSE.)
## }

      END

      SUBROUTINE %(proc_prefix)sCLEAR_CACHES()
C
C     This routine can be called directly from the user if
C     AUTOMATIC_CACHE_CLEARING is set to False. It must then be called after
C     ech event
C
        CALL %(proc_prefix)sCLEAR_TIR_CACHE()
## if(ninja_available){
        call ninja_clear_integral_cache()
## }
## if(collier_available){
        call %(proc_prefix)sCLEAR_COLLIER_CACHE()
## }
      END

C --=========================================--
C   General Helper functions and subroutine
C   for the main sloopmatrix subroutine
C --=========================================--

      LOGICAL FUNCTION %(proc_prefix)sIS_HEL_SELECTED(HELID)
      IMPLICIT NONE
C     
C     CONSTANTS
C     
      INTEGER    NEXTERNAL
      PARAMETER (NEXTERNAL=%(nexternal)d)
      INTEGER    NCOMB
      PARAMETER (NCOMB=%(ncomb)d)
C
C     ARGUMENTS
C
      INTEGER HELID
C
C     LOCALS
C
      INTEGER I,J
      LOGICAL FOUNDIT
C
C     GLOBALS
C
      INTEGER HELC(NEXTERNAL,NCOMB)
      COMMON/%(proc_prefix)sHELCONFIGS/HELC

      INTEGER POLARIZATIONS(0:NEXTERNAL,0:5)
      COMMON/%(proc_prefix)sBEAM_POL/POLARIZATIONS
C     ----------
C     BEGIN CODE
C     ----------
      
      %(proc_prefix)sIS_HEL_SELECTED = .True.
      if (POLARIZATIONS(0,0).eq.-1) THEN
        RETURN
      ENDIF
      
      DO I=1,NEXTERNAL
        IF (POLARIZATIONS(I,0).eq.-1) THEN
          CYCLE
        ENDIF
        FOUNDIT = .FALSE.
        DO J=1,POLARIZATIONS(I,0)
          IF (HELC(I,HELID).eq.POLARIZATIONS(I,J)) THEN
            FOUNDIT = .True.
            EXIT
          ENDIF
        ENDDO
        IF(.not.FOUNDIT) THEN
          %(proc_prefix)sIS_HEL_SELECTED = .False.
          RETURN
        ENDIF
      ENDDO
      RETURN

      END

	  logical function %(proc_prefix)sIsZero(toTest, reference_value, loop, soindex)
      IMPLICIT NONE
C  
C CONSTANTS
C
      INTEGER    NLOOPGROUPS
	  PARAMETER (NLOOPGROUPS=%(nloop_groups)d)
	  INTEGER    NSQUAREDSO
	  PARAMETER (NSQUAREDSO=%(nSquaredSO)d)
C  
C ARGUMENTS 
C  
	  %(real_dp_format)s toTest, reference_value
	  integer loop, soindex
C  
C GLOBAL 
C
      INCLUDE 'MadLoopParams.inc'
      %(complex_dp_format)s LOOPRES(3,NSQUAREDSO,NLOOPGROUPS)
	  LOGICAL S(NSQUAREDSO,NLOOPGROUPS)
      common/%(proc_prefix)sLOOPRES/LOOPRES,S
C ----------
C BEGIN CODE
C ----------
	  IF(abs(reference_value).eq.0.0d0) then
	    %(proc_prefix)sIsZero=.FALSE.
		write(*,*) '##E02 ERRROR Reference value for comparison is zero.'
		STOP 1
	  else
	    %(proc_prefix)sIsZero=((abs(toTest)/abs(reference_value)).lt.ZEROTHRES)
	  endif
      
	  IF(loop.NE.-1) THEN
	    IF((.NOT.%(proc_prefix)sIsZero).AND.(.NOT.S(soindex,loop))) THEN
	      write(*,*) '##W01 WARNING Contribution ',loop,' of split order ',soindex,' is detected as contributing with CR=',(abs(toTest)/abs(reference_value)),' but is unstable.' 
	    ENDIF
	  ENDIF

	  end

      integer function %(proc_prefix)sISSAME(resA,resB,ref,useMax)
	  IMPLICIT NONE
C     This function compares the result from two different helicity configuration A and B
C     It returns 0 if they are not related and (+/-wgt) if A=(+/-wgt)*B.
C     For now, the only wgt implemented is the integer 1 or -1.
C     If useMax is .TRUE., it uses all implemented weights no matter what is HELINITSTARTOVER
C   
C CONSTANTS
C
      integer MAX_WGT_TO_TRY
	  parameter (MAX_WGT_TO_TRY=2)
C  
C ARGUMENTS 
C  
	  %(real_dp_format)s resA(3), resB(3)
	  %(real_dp_format)s ref
	  logical useMax
C  
C LOCAL VARIABLES
C
      LOGICAL %(proc_prefix)sIsZero
      integer I,J
	  integer N_WGT_TO_TRY
      integer WGT_TO_TRY(MAX_WGT_TO_TRY)
	  data WGT_TO_TRY/1,-1/
C
C INCLUDES
C
	  include 'MadLoopParams.inc'
C ----------
C BEGIN CODE
C ----------
      %(proc_prefix)sISSAME=0

C If the helicity can be constructed progressively while allowing inconsistency, then we only allow for weight one comparisons.
	  IF (.NOT.HELINITSTARTOVER.AND..NOT.USEMAX) THEN
	    N_WGT_TO_TRY=1
	  ELSE
	    N_WGT_TO_TRY=MAX_WGT_TO_TRY
	  ENDIF

	  DO I=1,N_WGT_TO_TRY
	    DO J=1,3
		  IF (%(proc_prefix)sIsZero(ABS(resB(J)),ref,-1,-1)) THEN
		    IF(.NOT.%(proc_prefix)sIsZero(ABS(resB(J))+ABS(resA(J)),ref,-1,-1)) THEN
		      GOTO 1231
			ENDIF
C         Be looser for helicity comparison, so bring a factor 100
		  ELSEIF(.NOT.%(proc_prefix)sIsZero(ABS((resA(J)/resB(J))-DBLE(WGT_TO_TRY(I))),1.0d0,-1,-1)) THEN
		    GOTO 1231		    
		  ENDIF
		ENDDO
		%(proc_prefix)sISSAME = WGT_TO_TRY(I)
		RETURN
 1231   CONTINUE
      ENDDO
	  END

      SUBROUTINE %(proc_prefix)scompute_accuracy(fulllist, length, acc, estimate)
      implicit none
C  
C PARAMETERS 
C
      integer maxstabilitylength
	  common/%(proc_prefix)sstability_tests/maxstabilitylength
      INTEGER    NSQUAREDSO
	  PARAMETER (NSQUAREDSO=%(nSquaredSO)d)
C  
C ARGUMENTS 
C
      real*8 fulllist(3,0:NSQUAREDSO,maxstabilitylength)
      integer length
      real*8 acc(0:NSQUAREDSO), estimate(0:3,0:NSQUAREDSO)
C  
C LOCAL VARIABLES 
C
      logical mask(maxstabilitylength)
	  logical mask3(3)
	  data mask3/.TRUE.,.TRUE.,.TRUE./
      integer i,j,k
      real*8 avg
      real*8 diff
	  real*8 accuracies(3)
	  real*8 list(maxstabilitylength)

C
C GLOBAL VARIABLES
C
	  integer I_LIB
	  common/%(proc_prefix)sI_LIB/I_LIB
	  include 'MadLoopParams.inc'

C ----------
C BEGIN CODE
C ----------
      do i=1,length
        mask(i)=.TRUE.
      enddo
      do i=length+1,maxstabilitylength
        mask(i)=.FALSE.
C For some architectures, it is necessary to initialize all the elements of fulllist(i,j)
C Beware that if the length provided is incorrect, then this can corrup the fulllist given in argument.
        do j=0,NSQUAREDSO
          do k=1,3
		    fulllist(k,j,i)=0.0d0
		  enddo
		enddo
      enddo

      do k=0,NSQUAREDSO

	    do i=1,3
	      do j=1,maxstabilitylength
		    list(j)=fulllist(i,k,j)
		  enddo
          diff=maxval(list,1,mask)-minval(list,1,mask)
          avg=(maxval(list,1,mask)+minval(list,1,mask))/2.0d0
		  estimate(i,k)=avg
          if (avg.eq.0.0d0) then
            accuracies(i)=diff
          else
            accuracies(i)=diff/abs(avg)
          endif
	    enddo

C       The technique below is too sensitive, typically to
C       unstablities in very small poles
C       acc(k)=MAXVAL(ACCURACIES,1,MASK3)
C       The following is used instead
        acc(k) = 0.0d0
        AVG = 0.0d0
        DO I=1,3
          acc(k) = acc(k) + ACCURACIES(I)*ABS(ESTIMATE(I,K))
          AVG = AVG + ESTIMATE(I,K)
        ENDDO
		if (avg.ne.0.0d0) then
          acc(k)  = acc(k) / ( ABS(AVG) / 3.0d0)
		endif
        
C       When using COLLIER with the internal stability test, the first evaluation is typically more reliable so we do not want to use the average but rather the first evaluation.
		IF (MLREDUCTIONLIB(I_LIB).eq.7.and.COLLIERUseInternalStabilityTest) THEN
		  DO I=1,3
		    estimate(i,k) = fulllist(i,k,1)
		  ENDDO
		ENDIF

	  enddo

      end

      SUBROUTINE %(proc_prefix)sSET_N_EVALS(N_DP_EVALS,N_QP_EVALS)
 
	  IMPLICIT NONE
	  INTEGER N_DP_EVALS, N_QP_EVALS

	  include 'MadLoopParams.inc'

	  IF(CTMODERUN.LE.-1) THEN
	    N_DP_EVALS=2+NRotations_DP
	    N_QP_EVALS=2+NRotations_QP
	  ELSE
	  	N_DP_EVALS=1
	    N_QP_EVALS=1
	  ENDIF

	  IF(N_DP_EVALS.GT.20.OR.N_QP_EVALS.GT.20) THEN
	    WRITE(*,*) 'ERROR:: Increase hardcoded maxstabilitylength.'
		stop 1
	  ENDIF

	  END

C THIS SUBROUTINE SIMPLY SET THE GLOBAL PS CONFIGURATION GLOBAL VARIABLES FROM A GIVEN VARIABLE IN DOUBLE PRECISION
	  SUBROUTINE %(proc_prefix)sSET_MP_PS(P)

	    INTEGER    NEXTERNAL
        PARAMETER (NEXTERNAL=%(nexternal)d)
	    %(real_mp_format)s MP_PS(0:3,NEXTERNAL),MP_P(0:3,NEXTERNAL)
	    common/%(proc_prefix)sMP_PSPOINT/MP_PS,MP_P
  	    %(real_dp_format)s P(0:3,NEXTERNAL)

	    DO I=1,NEXTERNAL
	      DO J=0,3
    	    MP_PS(J,I)=P(J,I) 
    	  ENDDO
  	    ENDDO
  	    CALL %(proc_prefix)sMP_IMPROVE_PS_POINT_PRECISION(MP_PS)
  	    DO I=1,NEXTERNAL
    	  DO J=0,3
      	  	MP_P(J,I)=MP_PS(J,I) 
    	  ENDDO
  	  	ENDDO

	  END

C --=========================================--
C   Functions for dealing with the ordering
C   and indexing of split order contributions
C --=========================================--

      SUBROUTINE %(proc_prefix)sGET_NSQSO_LOOP(NSQSO)
C
C     Simple subroutine returning the number of squared split order
C     contributions returned in ANS when calling sloopmatrix 
C
      INTEGER    NSQUAREDSO
	  PARAMETER (NSQUAREDSO=%(nSquaredSO)d)

	  INTEGER NSQSO

	  NSQSO=NSQUAREDSO

      END

      SUBROUTINE %(proc_prefix)sGET_ANSWER_DIMENSION(ANS_DIM)
C
C     MadLoop subroutines return an array of dimension ANS(0:3,0:ANS_DIM)
C     In order for the user program to be able to correctly declare this
c     array when calling MadLoop, this subroutine returns its dimension
C
      INTEGER    NSQUAREDSO
	  PARAMETER (NSQUAREDSO=%(nSquaredSO)d)
	  INTEGER ANS_DIM 

	  %(get_nsqso_born)s 

	  ANS_DIM=MAX(NSQSO_BORN,NSQUAREDSO)

      END

      INTEGER FUNCTION %(proc_prefix)sML5SOINDEX_FOR_SQUARED_ORDERS(ORDERS)
C
C This functions returns the integer index identifying the split orders list passed in argument which correspond to the values of the following list of couplings (and in this order):
C %(split_order_str_list)s
C
C CONSTANTS
C
      INTEGER    NSO, NSQSO
	  PARAMETER (NSO=%(nSO)d, NSQSO=%(nSquaredSO)d)
C
C ARGUMENTS
C
      INTEGER ORDERS(NSO)
C
C LOCAL VARIABLES
C
      INTEGER I,J
	  INTEGER SQPLITORDERS(NSQSO,NSO)
	  %(SquaredSO)s
	  COMMON/%(proc_prefix)sML5SQPLITORDERS/SQPLITORDERS
C
C BEGIN CODE
C
      DO I=1,NSQSO
	    DO J=1,NSO
		  IF (ORDERS(J).NE.SQPLITORDERS(I,J)) GOTO 1009
		ENDDO
		%(proc_prefix)sML5SOINDEX_FOR_SQUARED_ORDERS = I
		RETURN
1009    CONTINUE
	  ENDDO

	  WRITE(*,*) 'ERROR:: Stopping function %(proc_prefix)sML5SOINDEX_FOR_SQUARED_ORDERS'
	  WRITE(*,*) 'Could not find squared orders ',(ORDERS(I),I=1,NSO)
	  STOP

      END

      INTEGER FUNCTION %(proc_prefix)sGETORDPOWFROMINDEX_ML5(IORDER, INDX)
C
C Return the power of the IORDER-th order appearing at position INDX
C in the split-orders output
C
C %(split_order_str_list)s
C
C CONSTANTS
C
      INTEGER    NSO, NSQSO
	  PARAMETER (NSO=%(nSO)d, NSQSO=%(nSquaredSO)d)
C
C ARGUMENTS
C
      INTEGER ORDERS(NSO)
C
C LOCAL VARIABLES
C
      INTEGER I,J
	  INTEGER SQPLITORDERS(NSQSO,NSO)
	  %(SquaredSO)s
C
C BEGIN CODE
C
      IF (IORDER.GT.NSO.OR.IORDER.LT.1) THEN
      WRITE(*,*) "INVALID IORDER ML5", IORDER
      WRITE(*,*) "SHOULD BE BETWEEN 1 AND ", NSO
      STOP
      ENDIF

      IF (INDX.GT.NSQSO.OR.INDX.LT.1) THEN
      WRITE(*,*) "INVALID INDX ML5", INDX
      WRITE(*,*) "SHOULD BE BETWEEN 1 AND ", NSQSO
      STOP
      ENDIF

      %(proc_prefix)sGETORDPOWFROMINDEX_ML5=SQPLITORDERS(INDX, IORDER)

      END

      INTEGER FUNCTION %(proc_prefix)sML5SOINDEX_FOR_BORN_AMP(AMPID)
C
C For a given born amplitude number, it returns the ID of the split orders it has
C
C CONSTANTS
C
	  INTEGER NBORNAMPS
	  PARAMETER (NBORNAMPS=%(nBornAmps)d)
C
C ARGUMENTS
C
      INTEGER AMPID
C
C LOCAL VARIABLES
C
	  INTEGER BORNAMPORDERS(NBORNAMPS)
	  %(BornAmpSO)s
C -----------
C BEGIN CODE
C -----------
	  IF (AMPID.gt.NBORNAMPS) THEN
	    WRITE(*,*) 'ERROR:: Born amplitude ID ',AMPID,' above the maximum ',NBORNAMPS	
      ENDIF
	  %(proc_prefix)sML5SOINDEX_FOR_BORN_AMP = BORNAMPORDERS(AMPID)

      END

      INTEGER FUNCTION %(proc_prefix)sML5SOINDEX_FOR_LOOP_AMP(AMPID)
C
C For a given loop amplitude number, it returns the ID of the split orders it has
C
C CONSTANTS
C
      INTEGER    NLOOPAMPS
      PARAMETER (NLOOPAMPS=%(nloopamps)d)
C
C ARGUMENTS
C
      INTEGER AMPID
C
C LOCAL VARIABLES
C
      INTEGER LOOPAMPORDERS(NLOOPAMPS)
	  %(loopAmpSO)s
C -----------
C BEGIN CODE
C -----------
	  IF (AMPID.gt.NLOOPAMPS) THEN
	    WRITE(*,*) 'ERROR:: Loop amplitude ID ',AMPID,' above the maximum ',NLOOPAMPS	
	  ENDIF
	  %(proc_prefix)sML5SOINDEX_FOR_LOOP_AMP = LOOPAMPORDERS(AMPID)

      END


      INTEGER FUNCTION %(proc_prefix)sML5SQSOINDEX(ORDERINDEXA, ORDERINDEXB)
C
C This functions plays the role of the interference matrix. It can be hardcoded or 
C made more elegant using hashtables if its execution speed ever becomes a relevant
C factor. From two split order indices, it return the corresponding index in the squared 
c order canonical ordering.
C
C CONSTANTS
C      
      INTEGER    NSO, NSQUAREDSO, NAMPSO
	  PARAMETER (NSO=%(nSO)d, NSQUAREDSO=%(nSquaredSO)d, NAMPSO=%(nAmpSO)d)
C
C ARGUMENTS
C
	  INTEGER ORDERINDEXA, ORDERINDEXB
C
C LOCAL VARIABLES
C
      INTEGER I, SQORDERS(NSO)
      INTEGER AMPSPLITORDERS(NAMPSO,NSO)
	  %(ampsplitorders)s
	  COMMON/%(proc_prefix)sML5AMPSPLITORDERS/AMPSPLITORDERS
C
C FUNCTION
C
      INTEGER %(proc_prefix)sML5SOINDEX_FOR_SQUARED_ORDERS
C
C BEGIN CODE
C
      DO I=1,NSO
	    SQORDERS(I)=AMPSPLITORDERS(ORDERINDEXA,I)+AMPSPLITORDERS(ORDERINDEXB,I)
	  ENDDO
	  %(proc_prefix)sML5SQSOINDEX=%(proc_prefix)sML5SOINDEX_FOR_SQUARED_ORDERS(SQORDERS)
	  END

C This is the inverse subroutine of ML5SOINDEX_FOR_SQUARED_ORDERS. Not directly useful, but provided nonetheless.
      SUBROUTINE %(proc_prefix)sML5GET_SQUARED_ORDERS_FOR_SOINDEX(SOINDEX,ORDERS)
C
C This functions returns the orders identified by the squared split order index in argument. Order values correspond to following list of couplings (and in this order):
C %(split_order_str_list)s
C
C CONSTANTS
C
      INTEGER    NSO, NSQSO
	  PARAMETER (NSO=%(nSO)d, NSQSO=%(nSquaredSO)d)
C
C ARGUMENTS
C
      INTEGER SOINDEX, ORDERS(NSO)
C
C LOCAL VARIABLES
C
      INTEGER I
	  INTEGER SQPLITORDERS(NSQSO,NSO)
	  COMMON/%(proc_prefix)sML5SQPLITORDERS/SQPLITORDERS	  
C
C BEGIN CODE
C
      IF (SOINDEX.gt.0.and.SOINDEX.le.NSQSO) THEN
        DO I=1,NSO
          ORDERS(I) =  SQPLITORDERS(SOINDEX,I)
        ENDDO
        RETURN
      ENDIF

	  WRITE(*,*) 'ERROR:: Stopping function %(proc_prefix)sML5GET_SQUARED_ORDERS_FOR_SOINDEX'
	  WRITE(*,*) 'Could not find squared orders index ',SOINDEX
	  STOP

      END SUBROUTINE

C This is the inverse subroutine of getting amplitude SO orders. Not directly useful, but provided nonetheless.
      SUBROUTINE %(proc_prefix)sML5GET_ORDERS_FOR_AMPSOINDEX(SOINDEX,ORDERS)
C
C This functions returns the orders identified by the split order index in argument. Order values correspond to following list of couplings (and in this order):
C %(split_order_str_list)s
C
C CONSTANTS
C
      INTEGER    NSO, NAMPSO
	  PARAMETER (NSO=%(nSO)d, NAMPSO=%(nAmpSO)d)
C
C ARGUMENTS
C
      INTEGER SOINDEX, ORDERS(NSO)
C
C LOCAL VARIABLES
C
      INTEGER I
      INTEGER AMPSPLITORDERS(NAMPSO,NSO)
	  COMMON/%(proc_prefix)sML5AMPSPLITORDERS/AMPSPLITORDERS
C
C BEGIN CODE
C
      IF (SOINDEX.gt.0.and.SOINDEX.le.NAMPSO) THEN
        DO I=1,NSO
          ORDERS(I) =  AMPSPLITORDERS(SOINDEX,I)
        ENDDO
        RETURN
      ENDIF

	  WRITE(*,*) 'ERROR:: Stopping function %(proc_prefix)sML5GET_ORDERS_FOR_AMPSOINDEX'
	  WRITE(*,*) 'Could not find amplitude split orders index ',SOINDEX
	  STOP

      END SUBROUTINE


C This function is not directly useful, but included for completeness
      INTEGER FUNCTION %(proc_prefix)sML5SOINDEX_FOR_AMPORDERS(ORDERS)
C
C This functions returns the integer index identifying the amplitude split orders passed in argument which correspond to the values of the following list of couplings (and in this order):
C %(split_order_str_list)s
C
C CONSTANTS
C
      INTEGER    NSO, NAMPSO
	  PARAMETER (NSO=%(nSO)d, NAMPSO=%(nAmpSO)d)
C
C ARGUMENTS
C
      INTEGER ORDERS(NSO)
C
C LOCAL VARIABLES
C
      INTEGER I,J
      INTEGER AMPSPLITORDERS(NAMPSO,NSO)
	  COMMON/%(proc_prefix)sML5AMPSPLITORDERS/AMPSPLITORDERS
C
C BEGIN CODE
C
      DO I=1,NAMPSO
	    DO J=1,NSO
		  IF (ORDERS(J).NE.AMPSPLITORDERS(I,J)) GOTO 1009
		ENDDO
		%(proc_prefix)sML5SOINDEX_FOR_AMPORDERS = I
		RETURN
1009    CONTINUE
	  ENDDO

	  WRITE(*,*) 'ERROR:: Stopping function %(proc_prefix)sML5SOINDEX_FOR_AMPORDERS'
	  WRITE(*,*) 'Could not find squared orders ',(ORDERS(I),I=1,NSO)
	  STOP

      END

C --=========================================--
C   Definition of additional access routines
C --=========================================--

	  SUBROUTINE %(proc_prefix)sCOLLIER_COMPUTE_UV_POLES(ONOFF)
C
C This function can be called by the MadLoop user so as to chose to have COLLIER
C compute the UV pole or not (it costs more time).
C
      LOGICAL ONOFF

	  include 'MadLoopParams.inc'

      LOGICAL FORCED_CHOICE_OF_COLLIER_UV_POLE_COMPUTATION, FORCED_CHOICE_OF_COLLIER_IR_POLE_COMPUTATION
      LOGICAL COLLIER_UV_POLE_COMPUTATION_CHOICE, COLLIER_IR_POLE_COMPUTATION_CHOICE
	  COMMON/%(proc_prefix)sCOLLIERPOLESFORCEDCHOICE/FORCED_CHOICE_OF_COLLIER_UV_POLE_COMPUTATION, FORCED_CHOICE_OF_COLLIER_IR_POLE_COMPUTATION,COLLIER_UV_POLE_COMPUTATION_CHOICE,COLLIER_IR_POLE_COMPUTATION_CHOICE

	  COLLIERComputeUVpoles                        = ONOFF
C     This is just so that if we read the param again, we don't overwrite the choice made here
	  FORCED_CHOICE_OF_COLLIER_UV_POLE_COMPUTATION = .TRUE.
      COLLIER_UV_POLE_COMPUTATION_CHOICE           = ONOFF

	  END SUBROUTINE

	  SUBROUTINE %(proc_prefix)sCOLLIER_COMPUTE_IR_POLES(ONOFF)
C
C This function can be called by the MadLoop user so as to chose to have COLLIER
C compute the IR pole or not (it costs more time).
C
      LOGICAL ONOFF

	  include 'MadLoopParams.inc'

      LOGICAL FORCED_CHOICE_OF_COLLIER_UV_POLE_COMPUTATION, FORCED_CHOICE_OF_COLLIER_IR_POLE_COMPUTATION
      LOGICAL COLLIER_UV_POLE_COMPUTATION_CHOICE, COLLIER_IR_POLE_COMPUTATION_CHOICE
	  COMMON/%(proc_prefix)sCOLLIERPOLESFORCEDCHOICE/FORCED_CHOICE_OF_COLLIER_UV_POLE_COMPUTATION, FORCED_CHOICE_OF_COLLIER_IR_POLE_COMPUTATION,COLLIER_UV_POLE_COMPUTATION_CHOICE,COLLIER_IR_POLE_COMPUTATION_CHOICE

	  COLLIERComputeIRpoles         = ONOFF
C     This is just so that if we read the param again, we don't overwrite the choice made here
	  FORCED_CHOICE_OF_COLLIER_IR_POLE_COMPUTATION = .TRUE.
      COLLIER_IR_POLE_COMPUTATION_CHOICE           = ONOFF

	  END SUBROUTINE

	  SUBROUTINE %(proc_prefix)sFORCE_STABILITY_CHECK(ONOFF)
C
C This function can be called by the MadLoop user so as to always have stability
C checked, even during initialisation, when calling the *_thres routines.
C
      LOGICAL ONOFF

	  LOGICAL BYPASS_CHECK, ALWAYS_TEST_STABILITY
	  DATA BYPASS_CHECK, ALWAYS_TEST_STABILITY /.FALSE.,.FALSE./
	  COMMON/%(proc_prefix)sBYPASS_CHECK/BYPASS_CHECK, ALWAYS_TEST_STABILITY

	  ALWAYS_TEST_STABILITY = ONOFF

	  END SUBROUTINE

	  SUBROUTINE %(proc_prefix)sSET_AUTOMATIC_CACHE_CLEARING(ONOFF)
C
C This function can be called by the MadLoop user so as to manually chose when
C to reset the TIR cache.
C
	  	IMPLICIT NONE

	    include 'MadLoopParams.inc'

		LOGICAL ONOFF

      	LOGICAL AUTOMATIC_CACHE_CLEARING
      	DATA AUTOMATIC_CACHE_CLEARING/.TRUE./
      	COMMON/%(proc_prefix)sRUNTIME_OPTIONS/AUTOMATIC_CACHE_CLEARING
      	
	    INTEGER N_DP_EVAL, N_QP_EVAL
	    COMMON/%(proc_prefix)sN_EVALS/N_DP_EVAL,N_QP_EVAL

## if(not TIRCaching){
       WRITE(*,*) 'Warning: No TIR caching implemented. Call to SET_AUTOMATIC_CACHE_CLEARING did nothing.'
## } else {

		AUTOMATIC_CACHE_CLEARING = ONOFF
		
		IF (NRotations_DP.ne.0.or.NRotations_QP.ne.0) THEN
		  WRITE(*,*) 'Warning: One cannot remove the TIR cache automatic clearing while at the same time keeping Lorentz rotations for stability tests.'
		  WRITE(*,*) 'MadLoop will therefore automatically set NRotations_DP and NRotations_QP to 0.'
		  NRotations_DP = 0
		  NRotations_QP = 0
  		  CALL %(proc_prefix)sSET_N_EVALS(N_DP_EVAL,N_QP_EVAL)
		ENDIF
## }
	  END SUBROUTINE
	  
	  SUBROUTINE %(proc_prefix)sSET_COUPLINGORDERS_TARGET(SOTARGET)
	  IMPLICIT NONE
C
C     This routine can be accessed by an external user to set the squared split order target.
C     If set to a value different than -1, the code will try to avoid computing anything which
C     does not contribute to contributions of squared split orders SQSO_TARGET and below.
C     This can considerably speed up the code. However, keep in mind that any contribution of
C     'squared order index' larger than SQSO_TARGET cannot be trust.
C
C     ARGUMENTS
C
      INTEGER SOTARGET
C
C     GLOBAL
C
	  INTEGER SQSO_TARGET
	  common/%(proc_prefix)sSOCHOICE/SQSO_TARGET
C ----------
C BEGIN CODE
C ----------
      SQSO_TARGET = SOTARGET
	  END

      SUBROUTINE %(proc_prefix)sSET_LEG_POLARIZATION(LEG_ID, LEG_POLARIZATION)
      IMPLICIT NONE
C
C     ARGUMENTS
C
      INTEGER LEG_ID
      INTEGER LEG_POLARIZATION
C
C     LOCALS
C
      INTEGER I
      INTEGER LEG_POLARIZATIONS(0:5)
C     ----------
C     BEGIN CODE
C     ----------

      IF (LEG_POLARIZATION.eq.-10000) THEN
        LEG_POLARIZATIONS(0)=-1
        DO I=1,5
          LEG_POLARIZATIONS(I)=-10000
        ENDDO      
      ELSE
        LEG_POLARIZATIONS(0)=1
        LEG_POLARIZATIONS(1)=LEG_POLARIZATION
        DO I=2,5
          LEG_POLARIZATIONS(I)=-10000
        ENDDO
      ENDIF
      CALL %(proc_prefix)sSET_LEG_POLARIZATIONS(LEG_ID,LEG_POLARIZATIONS)

      END

      SUBROUTINE %(proc_prefix)sSET_LEG_POLARIZATIONS(LEG_ID, LEG_POLARIZATIONS)
      IMPLICIT NONE
C     
C     CONSTANTS
C     
      INTEGER    NEXTERNAL
      PARAMETER (NEXTERNAL=%(nexternal)d)
      INTEGER NPOLENTRIES
      PARAMETER (NPOLENTRIES=(NEXTERNAL+1)*6)
      INTEGER    NCOMB
      PARAMETER (NCOMB=%(ncomb)d)
C
C     ARGUMENTS
C
      INTEGER LEG_ID
      INTEGER LEG_POLARIZATIONS(0:5)
C
C     LOCALS
C
      INTEGER I,J
      LOGICAL ALL_SUMMED_OVER
C
C     GLOBALS
C
C     Entry 0 of the first dimension is all -1 if there is no polarization requirement.
C     Then for each leg with ID legID, it is either summed over if
C     POLARIZATIONS(legID,0) is -1, or the list of helicity considered for that
C     leg is POLARIZATIONS(legID,1: POLARIZATIONS(legID,0)   ).
      INTEGER POLARIZATIONS(0:NEXTERNAL,0:5)
      DATA ((POLARIZATIONS(I,J),I=0,NEXTERNAL),J=0,5)/NPOLENTRIES*-1/
      COMMON/%(proc_prefix)sBEAM_POL/POLARIZATIONS

      INTEGER BORN_POLARIZATIONS(0:NEXTERNAL,0:5)
      COMMON/%(proc_prefix)sBORN_BEAM_POL/BORN_POLARIZATIONS

C     ----------
C     BEGIN CODE
C     ----------

      IF (LEG_POLARIZATIONS(0).eq.-1) THEN
        DO I=0,5
          POLARIZATIONS(LEG_ID,I)=-1
        ENDDO
      ELSE
        DO I=0,LEG_POLARIZATIONS(0)
          POLARIZATIONS(LEG_ID,I)=LEG_POLARIZATIONS(I)
        ENDDO
        DO I=LEG_POLARIZATIONS(0)+1,5
          POLARIZATIONS(LEG_ID,I)=-10000        
        ENDDO
      ENDIF

      ALL_SUMMED_OVER = .True.
      DO I=1,NEXTERNAL
        IF (POLARIZATIONS(I,0).NE.-1) THEN
          ALL_SUMMED_OVER = .False.
          EXIT
        ENDIF
      ENDDO
      IF (ALL_SUMMED_OVER) THEN
        DO I=0,5
          POLARIZATIONS(0,I)=-1
        ENDDO
      ELSE
        DO I=0,5
          POLARIZATIONS(0,I)=0
        ENDDO
      ENDIF

      DO I=0,NEXTERNAL
        DO J=0,5
          BORN_POLARIZATIONS(I,J) = POLARIZATIONS(I,J)
        ENDDO
      ENDDO


      RETURN

      END

      SUBROUTINE %(proc_prefix)sSLOOPMATRIXHEL(P,HEL,ANS)
      IMPLICIT NONE
C  
C CONSTANTS
C
      INTEGER    NEXTERNAL
      PARAMETER (NEXTERNAL=%(nexternal)d)
      INTEGER    NSQUAREDSO
      PARAMETER (NSQUAREDSO=%(nSquaredSO)d)
C  
C ARGUMENTS 
C  
      %(real_dp_format)s P(0:3,NEXTERNAL)
      %(real_dp_format)s ANS(0:3,0:NSQUAREDSO)
	  INTEGER HEL, USERHEL
	  common/%(proc_prefix)sUSERCHOICE/USERHEL
C ----------
C BEGIN CODE
C ----------
	  USERHEL=HEL
      CALL %(proc_prefix)sSLOOPMATRIX(P,ANS)
	  END

      SUBROUTINE %(proc_prefix)sSLOOPMATRIXHEL_THRES(P,HEL,ANS,PREC_ASKED,PREC_FOUND,RET_CODE)
	  IMPLICIT NONE
C  
C CONSTANTS
C
      INTEGER    NEXTERNAL
      PARAMETER (NEXTERNAL=%(nexternal)d)
      INTEGER    NSQUAREDSO
      PARAMETER (NSQUAREDSO=%(nSquaredSO)d)
C  
C ARGUMENTS 
C  
      %(real_dp_format)s P(0:3,NEXTERNAL)
      %(real_dp_format)s ANS(0:3,0:NSQUAREDSO)
	  INTEGER HEL, RET_CODE
	  %(real_dp_format)s PREC_ASKED,PREC_FOUND(0:NSQUAREDSO)
C
C LOCAL VARIABLES
C
      INTEGER I
C
C GLOBAL VARIABLES
C
	  %(real_dp_format)s USER_STAB_PREC
	  COMMON/%(proc_prefix)sUSER_STAB_PREC/USER_STAB_PREC

	  INTEGER H,T,U
	  %(real_dp_format)s ACCURACY(0:NSQUAREDSO)
	  common/%(proc_prefix)sACC/ACCURACY,H,T,U

	  LOGICAL BYPASS_CHECK, ALWAYS_TEST_STABILITY
	  COMMON/%(proc_prefix)sBYPASS_CHECK/BYPASS_CHECK, ALWAYS_TEST_STABILITY

C ----------
C BEGIN CODE
C ----------
      USER_STAB_PREC = PREC_ASKED

      CALL %(proc_prefix)sSLOOPMATRIXHEL(P,HEL,ANS)
	  IF(ALWAYS_TEST_STABILITY.AND.(H.eq.1.OR.ACCURACY(0).lt.0.0d0)) THEN
	    BYPASS_CHECK = .TRUE.
        CALL %(proc_prefix)sSLOOPMATRIXHEL(P,HEL,ANS) 
	    BYPASS_CHECK = .FALSE.
C       Make sure we correctly return an initialization-type T code
		IF (T.eq.2) T=4
		IF (T.eq.1) T=3
	  ENDIF

C Reset it to default value not to affect next runs
	  USER_STAB_PREC = -1.0d0
	  
      DO I=0,NSQUAREDSO
	    PREC_FOUND(I)=ACCURACY(I)
	  ENDDO
      RET_CODE=100*H+10*T+U

	  END

      SUBROUTINE %(proc_prefix)sSLOOPMATRIX_THRES(P,ANS,PREC_ASKED,PREC_FOUND,RET_CODE)
C
C     Inputs are:
C     P(0:3, Nexternal)  double  :: Kinematic configuration (E,px,py,pz)
C     PEC_ASKED          double  :: Target relative accuracy, -1 for default
C
C     Outputs are:
C     ANS(3)             double  :: Result (finite, single pole, double pole) 
C     PREC_FOUND         double  :: Relative accuracy estimated for the result
C                                   Returns -1 if no stab test could be performed.
C	  RET_CODE			 integer :: Return code. See below for details
C
C     Return code conventions: RET_CODE = H*100 + T*10 + U
C
C     H == 1
C         Stability unknown.
C     H == 2
C         Stable PS (SPS) point.
C         No stability rescue was necessary.
C     H == 3
C         Unstable PS (UPS) point.
C         Stability rescue necessary, and successful.
C     H == 4
C         Exceptional PS (EPS) point.
C         Stability rescue attempted, but unsuccessful.
C
C     T == 1
C         Default computation (double prec.) was performed.
C     T == 2
C         Quadruple precision was used for this PS point.
C     T == 3
C         MadLoop in initialization phase. Only double precision used.
C     T == 4
C         MadLoop in initialization phase. Quadruple precision used.
C
C     U == 0
C         Not stable.
C     U == 1
C         Stable with CutTools in double precision.
C     U == 2
C         Stable with PJFry++.
C     U == 3
C         Stable with IREGI.
C     U == 4
C         Stable with Golem95
C     U == 5
C         Stable with Samurai
C     U == 6
C         Stable with Ninja in double precision
C     U == 8
C         Stable with Ninja in quadruple precision
C     U == 9
C         Stable with CutTools in quadruple precision.         
C
      IMPLICIT NONE
C  
C CONSTANTS
C
      INTEGER    NEXTERNAL
      PARAMETER (NEXTERNAL=%(nexternal)d)
      INTEGER    NSQUAREDSO
      PARAMETER (NSQUAREDSO=%(nSquaredSO)d)
C  
C ARGUMENTS 
C  
      %(real_dp_format)s P(0:3,NEXTERNAL)
      %(real_dp_format)s ANS(0:3,0:NSQUAREDSO)
	  %(real_dp_format)s PREC_ASKED,PREC_FOUND(0:NSQUAREDSO)
	  INTEGER RET_CODE	  
C
C LOCAL VARIABLES
C
      INTEGER I
C
C GLOBAL VARIABLES
C
	  %(real_dp_format)s USER_STAB_PREC
	  COMMON/%(proc_prefix)sUSER_STAB_PREC/USER_STAB_PREC

	  INTEGER H,T,U
	  %(real_dp_format)s ACCURACY(0:NSQUAREDSO)
	  common/%(proc_prefix)sACC/ACCURACY,H,T,U

	  LOGICAL BYPASS_CHECK, ALWAYS_TEST_STABILITY
	  COMMON/%(proc_prefix)sBYPASS_CHECK/BYPASS_CHECK, ALWAYS_TEST_STABILITY

C ----------
C BEGIN CODE
C ----------
      USER_STAB_PREC = PREC_ASKED
      CALL %(proc_prefix)sSLOOPMATRIX(P,ANS)
	  IF(ALWAYS_TEST_STABILITY.AND.(H.eq.1.OR.ACCURACY(0).lt.0.0d0)) THEN
	    BYPASS_CHECK = .TRUE.	  
        CALL %(proc_prefix)sSLOOPMATRIX(P,ANS)
		BYPASS_CHECK = .FALSE.
C     Make sure we correctly return an initialization-type T code
		IF (T.eq.2) T=4
		IF (T.eq.1) T=3
	  ENDIF

C Reset it to default value not to affect next runs
	  USER_STAB_PREC = -1.0d0
      DO I=0,NSQUAREDSO	  
	    PREC_FOUND(I)=ACCURACY(I)
	  ENDDO
	  RET_CODE=100*H+10*T+U

	  END
	  
C The subroutine below perform clean-up duties for MadLoop like de-allocating
c arrays
	  SUBROUTINE %(proc_prefix)sEXIT_MADLOOP()
## if(ComputeColorFlows) {
	    CALL %(proc_prefix)sDEALLOCATE_COLOR_FLOWS()
## }
        CONTINUE
	  END<|MERGE_RESOLUTION|>--- conflicted
+++ resolved
@@ -133,12 +133,8 @@
 C  
 C LOCAL VARIABLES 
 C  
-<<<<<<< HEAD
-      INTEGER I,J,K,H,HEL_MULT,I_QP_LIB,DUMMY
+      INTEGER I,J,K,L,H,HEL_MULT,I_QP_LIB,DUMMY
       LOGICAL ISACCNAN
-=======
-      INTEGER I,J,K,L,H,HEL_MULT,I_QP_LIB,DUMMY
->>>>>>> c3ba368b
 
       CHARACTER*512 ParamFN,HelConfigFN,LoopFilterFN,ColorNumFN,ColorDenomFN,HelFilterFN
 	  CHARACTER*512 TMP

C --=========================================--
C   Main subroutine
C --=========================================--

	  SUBROUTINE %(proc_prefix)sSLOOPMATRIX(P_USER,ANS)
C  
%(info_lines)s
C
C Returns amplitude squared summed/avg over colors
c and helicities for the point in phase space P(0:3,NEXTERNAL)
c and external lines W(0:6,NEXTERNAL)
C  
%(process_lines)s
C  
      IMPLICIT NONE
C
C USER CUSTOMIZABLE OPTIONS
C 
## if(ComputeColorFlows) {
C The variables below are just used in the context of a JAMP consistency check turned off by default.
      %(real_dp_format)s JAMP_DOUBLECHECK_THRES
      PARAMETER (JAMP_DOUBLECHECK_THRES=1.0d-9)
      LOGICAL DIRECT_ME_COMPUTATION, ME_COMPUTATION_FROM_JAMP
C     Modify the logicals below to chose how the ME must be computed
C        DIRECT_ME_COMPUTATION    = Each loop amplitude is squared individually against all amplitudes with its own color factor.
C        ME_COMPUTATION_FROM_JAMP = Amplitudes are first projected onto color flows (many less of them) which are then squared to form the ME.
C     When setting both computation method to .TRUE., their systematic comparisons will be printed out.
## if(LoopInduced) {
      DATA DIRECT_ME_COMPUTATION/.FALSE./
      DATA ME_COMPUTATION_FROM_JAMP/.TRUE./
## } else {
      DATA DIRECT_ME_COMPUTATION/.TRUE./
      DATA ME_COMPUTATION_FROM_JAMP/.FALSE./
## }
## }
C     This parameter is designed for the check timing command of MG5. It skips the loop reduction.
      LOGICAL SKIPLOOPEVAL
      PARAMETER (SKIPLOOPEVAL=.FALSE.)
C     For timing checks. Stops the code after having only initialized its arrays from the external data files 
	  LOGICAL BOOTANDSTOP
      PARAMETER (BOOTANDSTOP=.FALSE.)
## if(TIRCaching) {
      INTEGER TIR_CACHE_SIZE
C To change memory foot-print of MadLoop, you can change this parameter to be 0,1 or 2 *and recompile*.
C Notice that this will impact MadLoop speed performances in the context of stability checks.
      include 'tir_cache_size.inc'
## }
C  
C CONSTANTS
C
      CHARACTER*512 paramFName,HelConfigFName,LoopFilterFName
	  CHARACTER*512 colorNumFName,colorDenomFName, HelFilterFName
	  CHARACTER*512 Proc_Prefix
      PARAMETER ( paramFName='MadLoopParams.dat')
      PARAMETER ( HelConfigFName='HelConfigs.dat')
      PARAMETER ( LoopFilterFName='LoopFilter.dat')
      PARAMETER ( HelFilterFName='HelFilter.dat')
      PARAMETER ( ColorNumFName='ColorNumFactors.dat')
      PARAMETER ( ColorDenomFName='ColorDenomFactors.dat')
      PARAMETER ( Proc_Prefix='%(proc_prefix)s')

## if (not LoopInduced) {
	  INTEGER NBORNAMPS
      PARAMETER (NBORNAMPS=%(nbornamps)d)
## }
      INTEGER    NLOOPS, NLOOPGROUPS, NCTAMPS
      PARAMETER (NLOOPS=%(nloops)d, NLOOPGROUPS=%(nloop_groups)d, NCTAMPS=%(nctamps)d)
      INTEGER    NLOOPAMPS
      PARAMETER (NLOOPAMPS=%(nloopamps)d)
      INTEGER    NCOLORROWS
	  PARAMETER (NCOLORROWS=NLOOPAMPS)
	  INTEGER    NEXTERNAL
      PARAMETER (NEXTERNAL=%(nexternal)d)
      INTEGER    NWAVEFUNCS,NLOOPWAVEFUNCS
      PARAMETER (NWAVEFUNCS=%(nwavefuncs)d,NLOOPWAVEFUNCS=%(nloopwavefuncs)d)
	  INTEGER MAXLWFSIZE
	  PARAMETER (MAXLWFSIZE=%(max_lwf_size)d)
	  INTEGER LOOPMAXCOEFS, VERTEXMAXCOEFS
	  PARAMETER (LOOPMAXCOEFS=%(loop_max_coefs)d, VERTEXMAXCOEFS=%(vertex_max_coefs)d)
	  INTEGER    NCOMB
      PARAMETER (NCOMB=%(ncomb)d)
      %(real_dp_format)s     ZERO
      PARAMETER (ZERO=0D0)
	  %(real_mp_format)s     MP__ZERO
      PARAMETER (MP__ZERO=0E0_16)
      %(complex_dp_format)s IMAG1
      PARAMETER (IMAG1=(0D0,1D0))
C     These are constants related to the split orders
      %(get_nsqso_born)s
      INTEGER    NSO, NSQUAREDSO, NAMPSO
	  PARAMETER (NSO=%(nSO)d, NSQUAREDSO=%(nSquaredSO)d, NAMPSO=%(nAmpSO)d)
	  INTEGER ANS_DIMENSION
	  PARAMETER(ANS_DIMENSION=MAX(NSQSO_BORN,NSQUAREDSO))
	  INTEGER NSQSOXNLG
	  PARAMETER (NSQSOXNLG=NSQUAREDSO*NLOOPGROUPS)
	  INTEGER NSQUAREDSOP1
	  PARAMETER (NSQUAREDSOP1=NSQUAREDSO+1)
C     The total number of loop reduction libraries
C     At present, there are only CutTools,PJFry++,IREGI,Golem95
      INTEGER NLOOPLIB
      PARAMETER (NLOOPLIB=4)
C     Only CutTools provides QP
      INTEGER QP_NLOOPLIB
      PARAMETER (QP_NLOOPLIB=1)
	  INTEGER MAXSTABILITYLENGTH
	  DATA MAXSTABILITYLENGTH/20/
	  common/%(proc_prefix)sstability_tests/maxstabilitylength

C  
C ARGUMENTS 
C  
      %(real_dp_format)s P_USER(0:3,NEXTERNAL)
C
C The zeroth component of the second dimension is the result summed over all
c contributing split orders. The zeroth component of the first one is the Born.
C Notice that the upper bound of the second integer is not number of squared orders
c combination for the loops but the maximum between this number for the Born
c contributions and the loop ones. There are some cases for which the Born contrib.
c has squared split order contributions than the loop does. For example
c
c generate u u~ > d d~ QCD^2<=2 QED^2<=99 [virt=QCD]
c
c It is however somehow academical. This is why ANS_DIMENSION is not just NSQSO but rather MAX(NSQSO,NSQSO_BORN)
C
	  %(real_dp_format)s ANS(0:3,0:ANS_DIMENSION)
C  
C LOCAL VARIABLES 
C  
      INTEGER I,J,K,H,HEL_MULT,I_QP_LIB,DUMMY

      CHARACTER*512 ParamFN,HelConfigFN,LoopFilterFN,ColorNumFN,ColorDenomFN,HelFilterFN
	  CHARACTER*512 TMP
	  SAVE ParamFN
	  SAVE HelConfigFN
	  SAVE LoopFilterFN
	  SAVE ColorNumFN
	  SAVE ColorDenomFN
	  SAVE HelFilterFN

	  INTEGER CTMODEINIT_BU
	  %(real_dp_format)s MLSTABTHRES_BU
	  INTEGER NEWHELREF	  
	  LOGICAL HEL_INCONSISTENT	  
      %(real_dp_format)s P(0:3,NEXTERNAL)	  
C DP_RES STORES THE DOUBLE PRECISION RESULT OBTAINED FROM DIFFERENT EVALUATION METHODS IN ORDER TO ASSESS STABILITY.
C THE STAB_STAGE COUNTER I CORRESPONDANCE GOES AS FOLLOWS
C  I=1 -> ORIGINAL PS, CTMODE=1
C  I=2 -> ORIGINAL PS, CTMODE=2, (ONLY WITH CTMODERUN=-1)
C  I=3 -> PS WITH ROTATION 1, CTMODE=1, (ONLY WITH CTMODERUN=-2)
C  I=4 -> PS WITH ROTATION 2, CTMODE=1, (ONLY WITH CTMODERUN=-3)
C  I=5 -> POSSIBLY MORE EVALUATION METHODS IN THE FUTURE, MAX IS MAXSTABILITYLENGTH
C IF UNSTABLE IT GOES TO THE SAME PATTERN BUT STAB_INDEX IS THEN I+20.
      LOGICAL EVAL_DONE(MAXSTABILITYLENGTH)
	  LOGICAL DOING_QP_EVALS
      INTEGER STAB_INDEX,BASIC_CT_MODE

## if(LoopInduced){	  
C This is used for loop-induced where the reference scale for comparisons is inferred from the first 30 points at most
      INTEGER MAXNREF_EVALS
      PARAMETER (MAXNREF_EVALS=30)
      %(real_dp_format)s REF_EVALS(MAXNREF_EVALS)
      DATA REF_EVALS/MAXNREF_EVALS*ZERO/
      INTEGER NPSPOINTS
      DATA NPSPOINTS/0/      
## }

	  %(real_dp_format)s ACC(0:NSQUAREDSO)
	  %(real_dp_format)s DP_RES(3,0:NSQUAREDSO,MAXSTABILITYLENGTH)
C QP_RES STORES THE QUADRUPLE PRECISION RESULT OBTAINED FROM DIFFERENT EVALUATION METHODS IN ORDER TO ASSESS STABILITY.
	  %(real_dp_format)s QP_RES(3,0:NSQUAREDSO,MAXSTABILITYLENGTH)
      INTEGER NHEL(NEXTERNAL), IC(NEXTERNAL)
	  INTEGER NATTEMPTS
	  DATA NATTEMPTS/0/
	  DATA IC/NEXTERNAL*1/
	  %(real_dp_format)s HELSAVED(3,NCOMB)
	  INTEGER ITEMP
	  LOGICAL LTEMP
	  %(real_dp_format)s BORNBUFF(0:NSQSO_BORN),TMPR
	  %(real_dp_format)s BUFFR(3,0:NSQUAREDSO),BUFFR_BIS(3,0:NSQUAREDSO),TEMP(0:3,0:NSQUAREDSO),TEMP1(0:NSQUAREDSO)
## if(not AmplitudeReduction){
	  %(real_dp_format)s TEMP2
## }else{
	  %(real_dp_format)s TEMP2(3)
## }
## if(ComputeColorFlows) {
	  %(real_dp_format)s BUFFRES(0:3,0:NSQUAREDSO)
## }
	  %(complex_dp_format)s COEFS(MAXLWFSIZE,0:VERTEXMAXCOEFS-1,MAXLWFSIZE)
      %(complex_dp_format)s CFTOT
	  LOGICAL FOUNDHELFILTER,FOUNDLOOPFILTER
	  DATA FOUNDHELFILTER/.TRUE./
	  DATA FOUNDLOOPFILTER/.TRUE./
      LOGICAL LOOPFILTERBUFF(NSQUAREDSO,NLOOPGROUPS)
	  DATA ((LOOPFILTERBUFF(J,I),J=1,NSQUAREDSO),I=1,NLOOPGROUPS)/NSQSOXNLG*.FALSE./

      LOGICAL AUTOMATIC_TIR_CACHE_CLEARING
      DATA AUTOMATIC_TIR_CACHE_CLEARING/.TRUE./
      COMMON/%(proc_prefix)sRUNTIME_OPTIONS/AUTOMATIC_TIR_CACHE_CLEARING

	  INTEGER IDEN
      %(den_factor_line)s
	  INTEGER HELAVGFACTOR
	  DATA HELAVGFACTOR/%(hel_avg_factor)d/
      LOGICAL DONEHELDOUBLECHECK
      DATA DONEHELDOUBLECHECK/.FALSE./
	  INTEGER NEPS
	  DATA NEPS/0/
C     Below are variables to bypass the checkphase and insure stability check to take place
      LOGICAL OLD_CHECKPHASE, OLD_HELDOUBLECHECKED
	  INTEGER OLD_GOODHEL(NCOMB)
	  LOGICAL OLD_GOODAMP(NSQUAREDSO,NLOOPGROUPS)
	  LOGICAL BYPASS_CHECK, ALWAYS_TEST_STABILITY
	  COMMON/%(proc_prefix)sBYPASS_CHECK/BYPASS_CHECK, ALWAYS_TEST_STABILITY
C
C FUNCTIONS
C
	  INTEGER %(proc_prefix)sTIRCACHE_INDEX
      INTEGER %(proc_prefix)sML5SOINDEX_FOR_BORN_AMP
	  INTEGER %(proc_prefix)sML5SOINDEX_FOR_LOOP_AMP
	  INTEGER %(proc_prefix)sML5SQSOINDEX
      INTEGER %(proc_prefix)sISSAME
      LOGICAL %(proc_prefix)sISZERO
      INTEGER SET_RET_CODE_U
## if(LoopInduced){
	  %(real_dp_format)s Median
## }
C  
C GLOBAL VARIABLES
C  
      include 'coupl.inc'
	  include 'mp_coupl.inc'
	  include 'MadLoopParams.inc'

## if(ComputeColorFlows) {
      %(real_dp_format)s RES_FROM_JAMP(0:3,0:NSQUAREDSO)
	  common/%(proc_prefix)sDOUBLECHECK_JAMP/RES_FROM_JAMP,DIRECT_ME_COMPUTATION,ME_COMPUTATION_FROM_JAMP
## }

      LOGICAL CHOSEN_SO_CONFIGS(NSQUAREDSO)
	  DATA CHOSEN_SO_CONFIGS/%(chosen_so_configs)s/
      COMMON/%(proc_prefix)sCHOSEN_LOOP_SQSO/CHOSEN_SO_CONFIGS

	  INTEGER N_DP_EVAL, N_QP_EVAL
	  DATA N_DP_EVAL/1/
	  DATA N_QP_EVAL/1/
	  COMMON/%(proc_prefix)sN_EVALS/N_DP_EVAL,N_QP_EVAL

	  LOGICAL CHECKPHASE
	  DATA CHECKPHASE/.TRUE./
	  LOGICAL HELDOUBLECHECKED
	  DATA HELDOUBLECHECKED/.FALSE./
      common/%(proc_prefix)sINIT/CHECKPHASE, HELDOUBLECHECKED
	  INTEGER NTRY
      DATA NTRY/0/
	  %(real_dp_format)s REF
	  DATA REF/0.0d0/

	  LOGICAL MP_DONE
	  DATA MP_DONE/.FALSE./
	  common/%(proc_prefix)sMP_DONE/MP_DONE
C     A FLAG TO DENOTE WHETHER THE CORRESPONDING LOOPLIBS ARE AVAILABLE OR NOT
      LOGICAL LOOPLIBS_AVAILABLE(4)
      DATA LOOPLIBS_AVAILABLE/%(data_looplibs_av)s/
	  common/%(proc_prefix)sLOOPLIBS_AV/ LOOPLIBS_AVAILABLE
C     A FLAG TO DENOTE WHETHER THE CORRESPONDING DIRECTION TESTS AVAILABLE OR NOT IN THE LOOPLIBS
C     PJFry++ and Golem95 do not support direction test
      LOGICAL LOOPLIBS_DIRECTEST(4)
	  DATA LOOPLIBS_DIRECTEST /.TRUE.,.TRUE.,.TRUE.,.TRUE./

C     PS CAN POSSIBILY BE PASSED THROUGH IMPROVE_PS BUT IS NOT MODIFIED FOR THE PURPOSE OF THE STABILITY TEST
C     EVEN THOUGH THEY ARE PUT IN COMMON BLOCK, FOR NOW THEY ARE NOT USED ANYWHERE ELSE
	  %(real_dp_format)s PS(0:3,NEXTERNAL)
	  common/%(proc_prefix)sPSPOINT/PS
C     AGAIN BELOW, MP_PS IS THE FIXED (POSSIBLY IMPROVED) MP PS POINT AND MP_P IS THE ONE WHICH CAN BE MODIFIED (I.E. ROTATED ETC.) FOR STABILITY PURPOSE
	  %(real_mp_format)s MP_PS(0:3,NEXTERNAL),MP_P(0:3,NEXTERNAL)
	  common/%(proc_prefix)sMP_PSPOINT/MP_PS,MP_P

	  %(real_dp_format)s LSCALE
	  INTEGER CTMODE	  
      common/%(proc_prefix)sCT/LSCALE,CTMODE
	  LOGICAL MP_PS_SET
	  DATA MP_PS_SET/.FALSE./

C     The parameter below sets the convention for the helicity filter
C     For a given helicity, the attached integer 'i' means
C     'i' in ]-inf;-HELOFFSET[ -> Helicity is equal, up to a sign, to helicity number abs(i+HELOFFSET)
C     'i' == -HELOFFSET        -> Helicity is analytically zero
C     'i' in ]-HELOFFSET,inf[  -> Helicity is contributing with weight 'i'. If it is zero, it is skipped.
C     Typically, the hel_offset is 10000
	  INTEGER HELOFFSET
	  DATA HELOFFSET/%(hel_offset)d/
	  INTEGER GOODHEL(NCOMB)
	  LOGICAL GOODAMP(NSQUAREDSO,NLOOPGROUPS)
	  common/%(proc_prefix)sFilters/GOODAMP,GOODHEL,HELOFFSET

	  INTEGER HELPICKED
	  DATA HELPICKED/-1/
	  common/%(proc_prefix)sHELCHOICE/HELPICKED
	  INTEGER USERHEL
	  DATA USERHEL/-1/
	  common/%(proc_prefix)sUSERCHOICE/USERHEL
	  
C     This integer can be accessed by an external user to set its target squared split order.
C     If set to a value different than -1, the code will try to avoid computing anything which
C     does not contribute to contributions of squared split orders SQSO_TARGET and below.
	  INTEGER SQSO_TARGET
	  DATA SQSO_TARGET/-1/
	  common/%(proc_prefix)sSOCHOICE/SQSO_TARGET
C     The following logical are used to broadcast the fact that the target 'required' CT and
C     loop split orders contributions have been reached already and the rest can be skipped.
	  LOGICAL UVCT_REQ_SO_DONE,MP_UVCT_REQ_SO_DONE,CT_REQ_SO_DONE,MP_CT_REQ_SO_DONE,LOOP_REQ_SO_DONE,MP_LOOP_REQ_SO_DONE,CTCALL_REQ_SO_DONE,FILTER_SO
	  DATA UVCT_REQ_SO_DONE/.FALSE./
	  DATA MP_UVCT_REQ_SO_DONE/.FALSE./	  
	  DATA CT_REQ_SO_DONE/.FALSE./
	  DATA MP_CT_REQ_SO_DONE/.FALSE./	  
	  DATA LOOP_REQ_SO_DONE/.FALSE./
	  DATA MP_LOOP_REQ_SO_DONE/.FALSE./	  
	  DATA CTCALL_REQ_SO_DONE/.FALSE./
	  DATA FILTER_SO/.FALSE./
	  common/%(proc_prefix)sSO_REQS/UVCT_REQ_SO_DONE,MP_UVCT_REQ_SO_DONE,CT_REQ_SO_DONE,MP_CT_REQ_SO_DONE,LOOP_REQ_SO_DONE,MP_LOOP_REQ_SO_DONE,CTCALL_REQ_SO_DONE,FILTER_SO

	  integer I_SO
	  DATA I_SO/1/
	  common/%(proc_prefix)sI_SO/I_SO
	  integer I_LIB
	  DATA I_LIB/1/
	  common/%(proc_prefix)sI_LIB/I_LIB
C TILL NOW, ONLY CUTTOOLS PROVIDE QP
       	  LOGICAL QP_TOOLS_AVAILABLE
       	  DATA QP_TOOLS_AVAILABLE/.FALSE./
       	  INTEGER INDEX_QP_TOOLS(QP_NLOOPLIB+1)
       	  common/%(proc_prefix)sLOOP_TOOLS/QP_TOOLS_AVAILABLE,INDEX_QP_TOOLS

## if(not LoopInduced) {
	  %(complex_dp_format)s AMP(NBORNAMPS)
	  common/%(proc_prefix)sAMPS/AMP
## }
	  %(complex_dp_format)s W(20,NWAVEFUNCS)
	  common/%(proc_prefix)sW/W  

      %(complex_mp_format)s MPW(20,NWAVEFUNCS)
	  common/%(proc_prefix)sMP_W/MPW

	  %(complex_dp_format)s WL(MAXLWFSIZE,0:LOOPMAXCOEFS-1,MAXLWFSIZE,0:NLOOPWAVEFUNCS)
	  %(complex_dp_format)s PL(0:3,0:NLOOPWAVEFUNCS)
	  common/%(proc_prefix)sWL/WL,PL

## if(not AmplitudeReduction){
	  %(complex_dp_format)s LOOPCOEFS(0:LOOPMAXCOEFS-1,NSQUAREDSO,NLOOPGROUPS)
## } else {
	  %(complex_dp_format)s LOOPCOEFS(0:LOOPMAXCOEFS-1,NLOOPGROUPS)
## }
	  common/%(proc_prefix)sLCOEFS/LOOPCOEFS

## if(AmplitudeReduction) {
C This flag is used to prevent the re-computation of the OpenLoop coefficients when changing the CTMode for the stability test.
	  LOGICAL SKIP_LOOPNUM_COEFS_CONSTRUCTION
	  DATA SKIP_LOOPNUM_COEFS_CONSTRUCTION/.FALSE./
	  COMMON/%(proc_prefix)sSKIP_COEFS/SKIP_LOOPNUM_COEFS_CONSTRUCTION
## }

## if(TIRCaching){
	  LOGICAL TIR_DONE(NLOOPGROUPS)
	  COMMON/%(proc_prefix)sTIRCACHING/TIR_DONE
## }

## if(not AmplitudeReduction){
      %(complex_dp_format)s AMPL(3,NCTAMPS)
## } else {
      %(complex_dp_format)s AMPL(3,NLOOPAMPS)
## }
	  common/%(proc_prefix)sAMPL/AMPL

      %(complex_dp_format)s LOOPRES(3,NSQUAREDSO,NLOOPGROUPS)
	  LOGICAL S(NSQUAREDSO,NLOOPGROUPS)
	  common/%(proc_prefix)sLOOPRES/LOOPRES,S
	  
	  INTEGER CF_D(NCOLORROWS,%(color_matrix_size)s)
	  INTEGER CF_N(NCOLORROWS,%(color_matrix_size)s)
	  common/%(proc_prefix)sCF/CF_D,CF_N

	  INTEGER HELC(NEXTERNAL,NCOMB)
	  common/%(proc_prefix)sHELCONFIGS/HELC

	  %(real_dp_format)s PREC,USER_STAB_PREC
	  DATA USER_STAB_PREC/-1.0d0/	  
	  COMMON/%(proc_prefix)sUSER_STAB_PREC/USER_STAB_PREC

C     Return codes H,T,U correspond to the hundreds, tens and units
C     building returncode, i.e.
C     RETURNCODE=100*RET_CODE_H+10*RET_CODE_T+RET_CODE_U
	  
      INTEGER RET_CODE_H,RET_CODE_T,RET_CODE_U
	  %(real_dp_format)s ACCURACY(0:NSQUAREDSO)
	  DATA (ACCURACY(I),I=0,NSQUAREDSO)/NSQUAREDSOP1*1.0d0/
	  DATA RET_CODE_H,RET_CODE_T,RET_CODE_U/1,1,0/
	  common/%(proc_prefix)sACC/ACCURACY,RET_CODE_H,RET_CODE_T,RET_CODE_U
	  
	  LOGICAL MP_DONE_ONCE
	  DATA MP_DONE_ONCE/.FALSE./
	  common/%(proc_prefix)sMP_DONE_ONCE/MP_DONE_ONCE

	  character(512) MLPath
      common/MLPATH/MLPath

	  LOGICAL ML_INIT
	  common/ML_INIT/ML_INIT

C ----------
C BEGIN CODE
C ----------

IF(ML_INIT) THEN
<<<<<<< HEAD
  ML_INIT = .FALSE.
=======
  CALL PRINT_MADLOOP_BANNER()
>>>>>>> b7a2f459
  TMP = 'auto'
  CALL setMadLoopPath(TMP)
  CALL JOINPATH(MLPATH,PARAMFNAME,PARAMFN)
  CALL MADLOOPPARAMREADER(PARAMFN,.TRUE.)
## if(LoopInduced){
  IF(.NOT.LoopInitStartOver) THEN
    WRITE(*,*) 'INFO: For loop-induced processes it is preferable to always set the parameter LoopInitStartOver to True, so it is hard-set here to True.'
    LoopInitStartOver=.TRUE.
  ENDIF
  IF(.NOT.HelInitStartOver) THEN
    WRITE(*,*) "INFO: For loop-induced processes it is preferable to always set the parameter HelInitStartOver to True, so it is hard-set here to True.'
    HelInitStartOver=.TRUE.
  ENDIF
  IF (CheckCycle.LT.5) THEN
    WRITE(*,*) "INFO: Due to the dynamic setting of the reference scale for contributions comparisons, it is preferable to set the parameter CheckCycle to a value larger than 4, so it is hard-set here to 5.'
    CheckCycle=5
  ENDIF
## }

C Make sure that NROTATIONS_QP and NROTATIONS_DP are set to zero if AUTOMATIC_TIR_CACHE_CLEARING is disabled.
  if(.NOT.AUTOMATIC_TIR_CACHE_CLEARING) THEN
    IF(NROTATIONS_DP.NE.0.or.NROTATIONS_QP.NE.0) THEN
      WRITE(*,*) 'INFO: AUTOMATIC_TIR_CACHE_CLEARING is disabled, so MadLoop automatically resets NROTATIONS_DP and NROTATIONS_QP to 0.'
      NROTATIONS_QP=0
      NROTATIONS_DP=0
    ENDIF
  ENDIF

  QP_TOOLS_AVAILABLE=.FALSE.
  INDEX_QP_TOOLS(1:QP_NLOOPLIB+1)=0
C SKIP THE ONES THAT NOT AVAILABLE
  J=1
  DO I=1,NLOOPLIB
     IF(MLReductionLib(J).EQ.0)EXIT
     IF(.NOT.LOOPLIBS_AVAILABLE(MLReductionLib(J)))THEN
	MLReductionLib(J:NLOOPLIB-1)=MLReductionLib(J+1:NLOOPLIB)
	MLReductionLib(NLOOPLIB)=0
     ELSE
	J=J+1
     ENDIF
  ENDDO
  IF(MLReductionLib(1).EQ.0)THEN
     STOP "No available loop reduction lib is provided. Make sure MLReductionLib is correct."
  ENDIF
  J=0
  DO I=1,NLOOPLIB
     IF(MLReductionLib(I).EQ.1)THEN
      J=J+1
      IF(.NOT.QP_TOOLS_AVAILABLE)QP_TOOLS_AVAILABLE=.TRUE.
      INDEX_QP_TOOLS(J)=I
     ENDIF	
  ENDDO

C Setup the file paths
  CALL JOINPATH(MLPATH,PARAMFNAME,PARAMFN)
  CALL JOINPATH(MLPATH,PROC_PREFIX,TMP)
  CALL JOINPATH(TMP,HELCONFIGFNAME,HELCONFIGFN)
  CALL JOINPATH(TMP,LOOPFILTERFNAME,LOOPFILTERFN)
  CALL JOINPATH(TMP,COLORNUMFNAME,COLORNUMFN)
  CALL JOINPATH(TMP,COLORDENOMFNAME,COLORDENOMFN)
  CALL JOINPATH(TMP,HELFILTERFNAME,HELFILTERFN)

  CALL %(proc_prefix)sSET_N_EVALS(N_DP_EVAL,N_QP_EVAL)  

OPEN(1, FILE=ColorNumFN, err=104, status='OLD',           action='READ')
  DO I=1,NCOLORROWS
    READ(1,*,END=105) (CF_N(I,J),J=1,%(color_matrix_size)s)
  ENDDO
  GOTO 105
104  CONTINUE
  STOP 'Color factors could not be initialized from file %(proc_prefix)sColorNumFactors.dat. File not found' 
105  CONTINUE
CLOSE(1)
OPEN(1, FILE=ColorDenomFN, err=106, status='OLD',           action='READ')
  DO I=1,NCOLORROWS
    READ(1,*,END=107) (CF_D(I,J),J=1,%(color_matrix_size)s)
  ENDDO
  GOTO 107
106  CONTINUE
  STOP 'Color factors could not be initialized from file %(proc_prefix)sColorDenomFactors.dat. File not found' 
107  CONTINUE
CLOSE(1)
OPEN(1, FILE=HelConfigFN, err=108, status='OLD',                  action='READ')
  DO H=1,NCOMB
    READ(1,*,END=109) (HELC(I,H),I=1,NEXTERNAL)
  ENDDO
  GOTO 109
108  CONTINUE
  STOP 'Color helictiy configurations could not be initialized from file %(proc_prefix)sHelConfigs.dat. File not found' 
109  CONTINUE
CLOSE(1)

C SETUP OF THE COMMON STARTING EXTERNAL LOOP WAVEFUNCTION
C IT IS ALSO PS POINT INDEPENDENT, SO IT CAN BE DONE HERE.
  DO I=0,3
    PL(I,0)=(0.0d0,0.0d0)
  ENDDO
  DO I=1,MAXLWFSIZE
    DO J=0,LOOPMAXCOEFS-1
	  DO K=1,MAXLWFSIZE
	    IF(I.EQ.K.AND.J.EQ.0) then
        	WL(I,J,K,0)=(1.0d0,0.0d0)
		ELSE
        	WL(I,J,K,0)=(0.0d0,0.0d0)
		ENDIF
	  ENDDO
	ENDDO
  ENDDO
  IF(BOOTANDSTOP) THEN
    WRITE(*,*) 'Stopped by user request.'
    stop
  ENDIF

ENDIF

IF(NTRY.EQ.0) THEN
  HELDOUBLECHECKED=(.NOT.DoubleCheckHelicityFilter).OR.(HelicityFilterLevel.eq.0)
OPEN(1, FILE=LoopFilterFN, err=100, status='OLD',           action='READ')
  DO J=1,NLOOPGROUPS
    READ(1,*,END=101) (GOODAMP(I,J),I=1,NSQUAREDSO)
  ENDDO
  GOTO 101
100  CONTINUE
  FOUNDLOOPFILTER=.FALSE.
  DO J=1,NLOOPGROUPS
    DO I=1,NSQUAREDSO
	  GOODAMP(I,J)=(.NOT.USELOOPFILTER)
	ENDDO
  ENDDO
101  CONTINUE
CLOSE(1)

IF (HelicityFilterLevel.eq.0) then
  FOUNDHELFILTER=.TRUE.
  DO J=1,NCOMB
	GOODHEL(J)=1
  ENDDO
  GOTO 122
ENDIF
OPEN(1, FILE=HelFilterFN, err=102, status='OLD',           action='READ')
  DO I=1,NCOMB
    READ(1,*,END=103) GOODHEL(I)
  ENDDO
  GOTO 103
102  CONTINUE
  FOUNDHELFILTER=.FALSE.
  DO J=1,NCOMB
	GOODHEL(J)=1
  ENDDO
103  CONTINUE
CLOSE(1)
IF (HelicityFilterLevel.eq.1) then
C We must make sure to remove the matching-helicity optimisation, as requested by the user.
  DO J=1,NCOMB
    IF ((GOODHEL(J).GT.1).OR.(GOODHEL(J).LT.HELOFFSET)) THEN
	  GOODHEL(J)=1
	ENDIF
  ENDDO
ENDIF
122  CONTINUE
ENDIF

## if(LoopInduced){
C The born is of course 0 for loop-induced processes.
DO I=0,NSQUAREDSO
  ANS(0,I)=0.0d0
ENDDO
## }else{
C First compute the borns, it will store them in ANS(0,I)
C It is left untouched for the rest of MadLoop evaluation.
C Notice that the squared split order index I does NOT
C correspond to the same ordering of J for the loop ME 
C results stored in ANS(K,J), with K in [1-3].The ordering 
C of each can be obtained with ML5SOINDEX_FOR_SQUARED_ORDERS 
C and SQSOINDEX_FROM_ORDERS for the loop ME and born ME 
C respectively. For this to work, we assume that there is 
C always more squared split orders in the loop ME than in the
C born ME, which is practically always true. In any case, only
C the split_order summed value I=0 is used in ML5 code.
DO I=0,NSQSO_BORN
  BORNBUFF(I)=0.0d0
ENDDO
CALL %(proc_prefix)sSMATRIXHEL_SPLITORDERS(P_USER,USERHEL,BORNBUFF(0))
DO I=0,NSQSO_BORN
  ANS(0,I)=BORNBUFF(I)
ENDDO
## }

## if(LoopInduced){
C For loop-induced, the reference for comparison is set later from the total contribution of the previous PS point considered.
C But you can edit here the value to be used for the first PS points.    
IF (NPSPOINTS.EQ.0) THEN
  REF=1.0D-50
ELSE
  IF(NPSPOINTS.GE.MAXNREF_EVALS) THEN
    REF=Median(REF_EVALS,MAXNREF_EVALS)
  ELSE
    REF=Median(REF_EVALS,NPSPOINTS)
  ENDIF
ENDIF
## }else{
C We set here the reference to the born summed over all split orders
REF=0.0d0
DO I=1,NSQSO_BORN
REF=REF+ANS(0,I)
ENDDO
## }

MP_DONE=.FALSE.
MP_DONE_ONCE=.FALSE.
MP_PS_SET=.FALSE.
STAB_INDEX=0
DOING_QP_EVALS=.FALSE.
EVAL_DONE(1)=.TRUE.
DO I=2,MAXSTABILITYLENGTH
  EVAL_DONE(I)=.FALSE.
ENDDO

## if(LoopInduced) {
C For loop-induced processes, we should make sure not to use the first points
C to set the filters because it doesn't have a reasonable REF scale yet.
IF(.NOT.BYPASS_CHECK.AND.NPSPOINTS.GE.1) THEN
## } else {
IF(.NOT.BYPASS_CHECK) THEN
## }
  NTRY=NTRY+1
ENDIF

IF (USER_STAB_PREC.GT.0.0d0) THEN
  MLSTABTHRES_BU=MLSTABTHRES
  MLSTABTHRES=USER_STAB_PREC
C In the initialization, I cannot perform stability test and therefore guarantee any precision
  CTMODEINIT_BU=CTMODEINIT
C So either one choses quad precision directly
C  CTMODEINIT=4
C Or, because this is very slow, we keep the orignal value. The accuracy returned is -1 and tells the MC that he should not trust the evaluation for checks.
  CTMODEINIT=CTMODEINIT_BU
ENDIF

IF(DONEHELDOUBLECHECK.AND.(.NOT.HELDOUBLECHECKED)) THEN
  HELDOUBLECHECKED=.TRUE.
  DONEHELDOUBLECHECK=.FALSE.
ENDIF

CHECKPHASE=(NTRY.LE.CHECKCYCLE).AND.(((.NOT.FOUNDLOOPFILTER).AND.USELOOPFILTER).OR.(.NOT.FOUNDHELFILTER))

IF (WriteOutFilters) THEN
IF ((HelicityFilterLevel.ne.0).AND.(.NOT. CHECKPHASE).AND.(.NOT.FOUNDHELFILTER)) THEN
OPEN(1, FILE=HelFilterFN, err=110, status='NEW',action='WRITE')
  DO I=1,NCOMB
    WRITE(1,*) GOODHEL(I)  
  ENDDO
110  CONTINUE
  CLOSE(1)
FOUNDHELFILTER=.TRUE.
ENDIF

IF ((.NOT. CHECKPHASE).AND.(.NOT.FOUNDLOOPFILTER).AND.USELOOPFILTER) THEN
OPEN(1, FILE=LoopFilterFN, err=111, status='NEW',action='WRITE')
  DO J=1,NLOOPGROUPS
    WRITE(1,*) (GOODAMP(I,J),I=1,NSQUAREDSO)
  ENDDO
111  CONTINUE
  CLOSE(1)
FOUNDLOOPFILTER=.TRUE.
ENDIF
ENDIF

IF (BYPASS_CHECK) THEN
  OLD_CHECKPHASE = CHECKPHASE
  OLD_HELDOUBLECHECKED = HELDOUBLECHECKED
  CHECKPHASE = .FALSE.
  HELDOUBLECHECKED = .TRUE.
  DO I=1,NCOMB
    OLD_GOODHEL(I)=GOODHEL(I)
	GOODHEL(I)=1
  ENDDO
  DO I=1,NSQUAREDSO
    DO J=1,NLOOPGROUPS
      OLD_GOODAMP(I,J)=GOODAMP(I,J)
	  GOODAMP(I,J)=.TRUE.
    ENDDO
  ENDDO
ENDIF

IF(CHECKPHASE.OR.(.NOT.HELDOUBLECHECKED)) THEN
  HELPICKED=1
  CTMODE=CTMODEINIT
ELSE
  IF (USERHEL.ne.-1) then
    IF(GOODHEL(USERHEL).eq.-HELOFFSET) THEN
	  DO I=0,NSQUAREDSO
        ANS(1,I)=0.0d0
        ANS(2,I)=0.0d0
        ANS(3,I)=0.0d0
	  ENDDO
      goto 9999
    ENDIF
  ENDIF
  HELPICKED=USERHEL
  IF (CTMODERUN.NE.-1) THEN
    CTMODE=CTMODERUN
  ELSE
    CTMODE=1
  ENDIF
ENDIF

DO I=1,NEXTERNAL
  DO J=0,3
    PS(J,I)=P_USER(J,I)
  ENDDO
ENDDO

## if(TIRCaching){
IF (AUTOMATIC_TIR_CACHE_CLEARING) THEN
  CALL %(proc_prefix)sCLEAR_TIR_CACHE()
ENDIF
## }

IF (ImprovePSPoint.ge.0) THEN
C Make the input PS more precise (exact onshell and energy-momentum conservation)
  CALL %(proc_prefix)sIMPROVE_PS_POINT_PRECISION(PS)
ENDIF

DO I=1,NEXTERNAL
  DO J=0,3
    P(J,I)=PS(J,I)
  ENDDO
ENDDO

DO K=1, 3
  DO I=0,NSQUAREDSO
    BUFFR(K,I)=0.0d0
  ENDDO
## if(not AmplitudeReduction){
  DO I=1,NCTAMPS
## }else{
  DO I=1,NLOOPAMPS
## }
    AMPL(K,I)=(0.0d0,0.0d0)
  ENDDO
ENDDO

C Start by using the first available loop reduction library and qp library.
I_LIB=1
I_QP_LIB=1

goto 208
C MadLoop jumps to this label during stability checks when it recomputes a rotated PS point
200 CONTINUE
C For the computation of a rotated version of this PS point we must reset the TIR cache since this changes the definition of the loop denominators.
CALL %(proc_prefix)sCLEAR_TIR_CACHE()
208 CONTINUE
## if(AmplitudeReduction) {
SKIP_LOOPNUM_COEFS_CONSTRUCTION=.FALSE.
GOTO 308
C MadLoop jumps to this label during stability checks when it recomputes the same PS point with a different CTMode
300 CONTINUE
C Of course the trick of reusing coefficients when reducing at the amplitude level only works when computing one helicity at a time
if (USERHEL.ne.-1) THEN
  SKIP_LOOPNUM_COEFS_CONSTRUCTION = .TRUE.
ENDIF
308 CONTINUE
## if(ComputeColorFlows) {
C We don't want to re-initialized the following quantities when checking the helicity filter. (which jumps to label 205 to probe each helicity).
C We however want to re-initialize them for each new computation part of the stability check (which jumps to label 200)
C This code is therefore placed before 205 and after 200.
CALL %(proc_prefix)sREINITIALIZE_CUMULATIVE_ARRAYS()
IF (ME_COMPUTATION_FROM_JAMP) THEN
C If both ME computational methods have been used, then the ME computation from color flows was stored in RES_FROM_JAMP and we must reset it here.
  DO I=0,NSQUAREDSO
    DO K=0,3
      RES_FROM_JAMP(K,I)=0.0d0
    ENDDO
  ENDDO
ENDIF
IF ((.NOT.DIRECT_ME_COMPUTATION).AND.ME_COMPUTATION_FROM_JAMP) THEN
C When computing the ME with color flows, the Born ME will be computed as well, so we reset here the result obtained from the smatrix call above.
DO I=0,NSQUAREDSO
  ANS(0,I)=0.0d0
ENDDO
ENDIF
## }

## if(iregi_available) {
C     Free cache when using IREGI
      IF(IREGIRECY.AND.MLReductionLib(I_LIB).EQ.3) THEN
        CALL IREGI_FREE_PS()
      ENDIF
## }

## if(TIRCaching){
C Even if the user did ask to turn off the automatic TIR cache clearing, we must do it now if the CTModeIndex rolls over the size of the TIR cache employed.
C Notice that we must do that only when processing a new CT mode as part of the stability test and not when computing a new helicity as part of the filtering process.
C This we check that we are not in the initialization phase.
C If we are not in CTModeRun=-1, then we never need to clear the cache since the TIR will always be used for a unique computation (not stab test).
C Also, it is clear that if we are running OPP when reaching this line, then we shouldn't clear the TIR cache as it might still be useful later.
C Finally, notice that the conditional statement below should never be true except you have TIR library supporting quadruple precision or when TIR_CACHE_SIZE<2.
IF((.NOT.CHECKPHASE.AND.(HELDOUBLECHECKED)).and.CTMODERUN.eq.-1.and.MLReductionLib(I_LIB).ne.1..AND.(%(proc_prefix)sTIRCACHE_INDEX(CTMODE).eq.(TIR_CACHE_SIZE+1))) THEN
  CALL %(proc_prefix)sCLEAR_TIR_CACHE()
ENDIF
## }

## }

C MadLoop jumps to this label during initialization when it goes to the computation of the next helicity.
205 CONTINUE

IF (.NOT.MP_PS_SET.AND.(CTMODE.EQ.0.OR.CTMODE.GE.4)) THEN
  CALL %(proc_prefix)sSET_MP_PS(P_USER)
  MP_PS_SET = .TRUE.
ENDIF

LSCALE=DSQRT(ABS((P(0,1)+P(0,2))**2-(P(1,1)+P(1,2))**2-(P(2,1)+P(2,2))**2-(P(3,1)+P(3,2))**2))

CTCALL_REQ_SO_DONE=.FALSE.
FILTER_SO = (.NOT.CHECKPHASE).AND.HELDOUBLECHECKED.AND.(SQSO_TARGET.ne.-1)

## if(not AmplitudeReduction){
DO I=1,NLOOPGROUPS
  DO J=0,LOOPMAXCOEFS-1
    DO K=1,NSQUAREDSO
      LOOPCOEFS(J,K,I)=(0.0d0,0.0d0)
	ENDDO
  ENDDO
ENDDO
## }

DO I=1,NLOOPGROUPS
  DO J=1,3
    DO K=1,NSQUAREDSO  
      LOOPRES(J,K,I)=(0.0d0,0.0d0)
	ENDDO
  ENDDO
ENDDO

DO K=1,3
  DO I=0,NSQUAREDSO
    ANS(K,I)=0.0d0
  ENDDO
ENDDO

C Check if we directly go to multiple precision
IF (CTMODE.GE.4) THEN
## if(not AmplitudeReduction){
  IF (.NOT.MP_DONE) THEN
    CALL %(proc_prefix)sMP_COMPUTE_LOOP_COEFS(MP_P,BUFFR_BIS)
C   It should be safe to directly set MP_DONE to true already here. But maybe I overlooked something.
    MP_DONE=.TRUE.
  ENDIF
C Even if MP_DONE is .TRUE. we should anyway skip the
C double precision evaluation as it as already been
c computed in quadruple precision.
  goto 300
## }else{
  CALL %(proc_prefix)sMP_COMPUTE_LOOP_COEFS(MP_P,BUFFR_BIS)
## if(ComputeColorFlows) {
    IF ((.NOT.DIRECT_ME_COMPUTATION).AND.ME_COMPUTATION_FROM_JAMP) THEN
C   If the ME's are computed from the color flows only, we must update the NLO part of ANS from BUFFR_BIS and the Born part of ANS using RES_FROM_JAMP(0,*)
      DO I=0,NSQUAREDSO
        ANS(0,I)=RES_FROM_JAMP(0,I)
        DO K=1,3
          ANS(K,I)=BUFFR_BIS(K,I)
        ENDDO
      ENDDO
    ENDIF
## }
C We must skip the double precision computation of both loop amplitudes and CT amplitudes because they will all be computed in MP_COMPUTE_LOOP_COEFS.
  goto 301
## }
ENDIF

DO H=1,NCOMB
  IF ((HELPICKED.EQ.H).OR.((HELPICKED.EQ.-1).AND.(CHECKPHASE.OR.(.NOT.HELDOUBLECHECKED).OR.(GOODHEL(H).GT.-HELOFFSET.AND.GOODHEL(H).NE.0)))) THEN
  DO I=1,NEXTERNAL
    NHEL(I)=HELC(I,H)
  ENDDO
  
  UVCT_REQ_SO_DONE=.FALSE.
  CT_REQ_SO_DONE=.FALSE.
  LOOP_REQ_SO_DONE=.FALSE.
 
  IF (.NOT.CHECKPHASE.AND.HELDOUBLECHECKED.AND.HELPICKED.EQ.-1) THEN
    HEL_MULT=GOODHEL(H)
  ELSE
    HEL_MULT=1
  ENDIF
 
## if(AmplitudeReduction){
  CTCALL_REQ_SO_DONE=.FALSE.
  
C The coefficient were already computed previously with another CTMode, so we can skip them
  IF (SKIP_LOOPNUM_COEFS_CONSTRUCTION) THEN
    GOTO 4000
  ENDIF
  
  DO I=1,NLOOPGROUPS
    DO J=0,LOOPMAXCOEFS-1
      LOOPCOEFS(J,I)=(0.0d0,0.0d0)
    ENDDO
  ENDDO
  
  DO K=1,3
    DO I=1,NLOOPAMPS
      AMPL(K,I)=(0.0d0,0.0d0)
    ENDDO
  ENDDO
## }

C Helas calls for the born amplitudes and counterterms associated to given loops
  %(born_ct_helas_calls)s
2000 CONTINUE
  CT_REQ_SO_DONE=.TRUE.

c Helas calls for the counterterm of type 'UVtree' in the UFO.
c These are generated irrespectively of the produced loops.
c In general, only wavefunction renormalization counterterms
c (if needed by the loop UFO model) are of this type.
c Quite often and in principle for all loop UFO models from 
c FeynRules, there are none of these type of counterterms.
  %(uvct_helas_calls)s
3000 CONTINUE
  UVCT_REQ_SO_DONE=.TRUE.

## if(not AmplitudeReduction) {
  DO I=1,NCTAMPS
    DO J=1,NBORNAMPS
	  CFTOT=DCMPLX(CF_N(I,J)/DBLE(ABS(CF_D(I,J))),0.0d0)
      IF(CF_D(I,J).LT.0) CFTOT=CFTOT*IMAG1
      ITEMP = %(proc_prefix)sML5SQSOINDEX(%(proc_prefix)sML5SOINDEX_FOR_LOOP_AMP(I),%(proc_prefix)sML5SOINDEX_FOR_BORN_AMP(J))
	  IF (.NOT.FILTER_SO.OR.SQSO_TARGET.EQ.ITEMP) THEN
        DO K=1,3
          TEMP2 = 2.0d0*HEL_MULT*DBLE(CFTOT*AMPL(K,I)*DCONJG(AMP(J)))
          ANS(K,ITEMP)=ANS(K,ITEMP)+TEMP2
          ANS(K,0)=ANS(K,0)+TEMP2
        ENDDO
      ENDIF
    ENDDO
  ENDDO
## }
  
  %(coef_construction)s
4000 CONTINUE
  LOOP_REQ_SO_DONE=.TRUE.

## if(AmplitudeReduction) {
  IF(SKIPLOOPEVAL) THEN
    GOTO 5000
  ENDIF
  DO I=1,NSQUAREDSO
    DO J=1,NLOOPGROUPS
      S(I,J)=.TRUE.
    ENDDO
  ENDDO
C We need the dummy argument I_SO for the squared order index to conform to the structure that the call to the LOOP* subroutine takes for processes with Born diagrams.
  I_SO=1
%(loop_CT_calls)s
5000 CONTINUE
  CTCALL_REQ_SO_DONE=.TRUE.

## if(ComputeColorFlows) {
  IF (DIRECT_ME_COMPUTATION) THEN
## }
  DO I=1,NLOOPAMPS
## if(not LoopInduced) {
    DO J=1,NBORNAMPS
## } else {
    DO J=1,NLOOPAMPS
## }
	  CFTOT=DCMPLX(CF_N(I,J)/DBLE(ABS(CF_D(I,J))),0.0d0)
      IF(CF_D(I,J).LT.0) CFTOT=CFTOT*IMAG1
## if(not LoopInduced) {
      ITEMP = %(proc_prefix)sML5SQSOINDEX(%(proc_prefix)sML5SOINDEX_FOR_LOOP_AMP(I),%(proc_prefix)sML5SOINDEX_FOR_BORN_AMP(J))
      DO K=1,3
        TEMP2(K) = 2.0d0*HEL_MULT*DBLE(CFTOT*AMPL(K,I)*DCONJG(AMP(J)))
      ENDDO
## } else {
      ITEMP = %(proc_prefix)sML5SQSOINDEX(%(proc_prefix)sML5SOINDEX_FOR_LOOP_AMP(I),%(proc_prefix)sML5SOINDEX_FOR_LOOP_AMP(J))
      TEMP2(1) = HEL_MULT*DBLE(CFTOT*(AMPL(1,I)*DCONJG(AMPL(1,J))))
C Computing the quantities below is not strictly necessary since the result should be finite
C It is however a good cross-check.
      TEMP2(2) = HEL_MULT*DBLE(CFTOT*(AMPL(2,I)*DCONJG(AMPL(1,J)) + AMPL(1,I)*DCONJG(AMPL(2,J))))
      TEMP2(3) = HEL_MULT*DBLE(CFTOT*(AMPL(3,I)*DCONJG(AMPL(1,J)) + AMPL(1,I)*DCONJG(AMPL(3,J))+AMPL(2,I)*DCONJG(AMPL(2,J))))
## }
C To mimick the structure of the squared amplitude reduction, we add here the squared counterterm contribution directly to the result ANS() and put the loop contributions in the LOOPRES array which will be added to ANS later
      IF (I.LE.NCTAMPS) THEN
        IF (.NOT.FILTER_SO.OR.SQSO_TARGET.EQ.ITEMP) THEN
          DO K=1,3
            ANS(K,ITEMP)=ANS(K,ITEMP)+TEMP2(K)
            ANS(K,0)=ANS(K,0)+TEMP2(K)
          ENDDO
        ENDIF
      ELSE
        DO K=1,3
          LOOPRES(K,ITEMP,I-NCTAMPS)=LOOPRES(K,ITEMP,I-NCTAMPS)+TEMP2(K)
C During the evaluation of the AMPL, we had stored the stability in S(1,*) so we now copy over this flag to the relevant contributing Squared orders.
          S(ITEMP,I-NCTAMPS)=S(1,I-NCTAMPS)
        ENDDO
      ENDIF
    ENDDO
  ENDDO
## }
## if(ComputeColorFlows) {
ENDIF
## }

## if(ComputeColorFlows){
C We should compute the color flow either if it contributes to the final result (i.e. not used just for the filtering), or if the computation is only done from the color flows
IF (((.NOT.DIRECT_ME_COMPUTATION).AND.ME_COMPUTATION_FROM_JAMP).OR.(H.EQ.USERHEL.OR.USERHEL.EQ.-1)) THEN
C The cumulative quantities must only be computed if that helicity contributes according to user request (second argument of the subroutine below).
  CALL %(proc_prefix)sCOMPUTE_COLOR_FLOWS(HEL_MULT,(H.EQ.USERHEL.OR.USERHEL.EQ.-1))
  IF(ME_COMPUTATION_FROM_JAMP) THEN
    CALL %(proc_prefix)sCOMPUTE_RES_FROM_JAMP(BUFFRES,HEL_MULT)
    IF(((.NOT.DIRECT_ME_COMPUTATION).AND.ME_COMPUTATION_FROM_JAMP)) THEN
C     If the computation from the color flow is the only form of computation, we directly update the answer.
      DO K=0,3
        DO I=0,NSQUAREDSO
          ANS(K,I)=ANS(K,I)+BUFFRES(K,I)
        ENDDO
      ENDDO
C   When setting up the loop filter, it is important to set the quantitied LOOPRES.
C   Notice that you may have a more powerful filter with the direct computation mode because it can filter vanishing loop contributions for a particular squared split order only
C   The quantity LOOPRES defined below is not physical, but it's ok since it is only intended for the loop filtering.
     IF(.NOT.FOUNDLOOPFILTER.AND.USELOOPFILTER) THEN
        DO J=1,NLOOPGROUPS
          DO I=1,NSQUAREDSO
            DO K=1,3
              LOOPRES(K,I,J)=LOOPRES(K,I,J)+AMPL(K,NCTAMPS+J)
            ENDDO
          ENDDO
        ENDDO
      ENDIF
C   The if statement below is not strictly necessary but makes it clear when it is executed.
    ELSEIF(H.EQ.USERHEL.OR.USERHEL.EQ.-1) THEN
C     If both computational method is used, then we must just update RES_FROM_JAMP
      DO K=0,3
        DO I=0,NSQUAREDSO
          RES_FROM_JAMP(K,I)=RES_FROM_JAMP(K,I)+BUFFRES(K,I)
        ENDDO
      ENDDO
    ENDIF
  ENDIF
ENDIF
## }

  ENDIF
ENDDO

## if(not AmplitudeReduction){
%(coef_merging)s
## }

## if (ComputeColorFlows) {
IF(DIRECT_ME_COMPUTATION) THEN
C Lines below are not necessary when computing the ME from color flows
## }
DO I=0,NSQUAREDSO
  DO J=1,3
    BUFFR_BIS(J,I)=ANS(J,I)
  ENDDO
ENDDO
## if (ComputeColorFlows) {
ENDIF
## }


## if(not AmplitudeReduction){
C MadLoop jumps to this label during stability checks when it recomputes the same PS point with a different CTMode
300 CONTINUE

## if(iregi_available) {
C     Free cache when using IREGI
      IF(IREGIRECY.AND.MLReductionLib(I_LIB).EQ.3) THEN
        CALL IREGI_FREE_PS()
      ENDIF
## }

## if(TIRCaching){
C Even if the user did ask to turn off the automatic TIR cache clearing, we must do it now if the CTModeIndex rolls over the size of the TIR cache employed.
C Notice that we must do that only when processing a new CT mode as part of the stability test and not when computing a new helicity as part of the filtering process.
C This we check that we are not in the initialization phase.
C If we are not in CTModeRun=-1, then we never need to clear the cache since the TIR will always be used for a unique computation (not stab test).
C Also, it is clear that if we are running OPP when reaching this line, then we shouldn't clear the TIR cache as it might still be useful later.
C Finally, notice that the conditional statement below should never be true except you have TIR library supporting quadruple precision or when TIR_CACHE_SIZE<2.
IF((.NOT.CHECKPHASE.AND.(HELDOUBLECHECKED)).AND.CTMODERUN.eq.-1.and.MLReductionLib(I_LIB).ne.1.AND.(%(proc_prefix)sTIRCACHE_INDEX(CTMODE).eq.(TIR_CACHE_SIZE+1))) THEN
  CALL %(proc_prefix)sCLEAR_TIR_CACHE()
ENDIF
## }

## }else{
C MadLoop jumps to this label just after having called the subroutine %(proc_prefix)sMP_COMPUTE_LOOP_COEFS to compute OpenLoop coefficients in quadruple precision (and not double precision as done above)
301 CONTINUE
## }

## if (ComputeColorFlows) {
IF(DIRECT_ME_COMPUTATION) THEN
C Lines below are not necessary when computing the ME from color flows
## }
DO I=0,NSQUAREDSO
  DO J=1,3
    ANS(J,I)=BUFFR_BIS(J,I)
  ENDDO
ENDDO
## if (ComputeColorFlows) {
ENDIF
## }

## if (ComputeColorFlows) {
IF ((.NOT.DIRECT_ME_COMPUTATION).AND.ME_COMPUTATION_FROM_JAMP) THEN
C We can skip the update of ANS if it was computed from color flows
  GOTO 1226
ENDIF
## }

IF(SKIPLOOPEVAL) THEN
  GOTO 1226
ENDIF

## if(not AmplitudeReduction){
DO I_SO=1,NSQUAREDSO
  DO J=1,NLOOPGROUPS
    S(I_SO,J)=.TRUE.
  ENDDO
  IF (FILTER_SO.and.SQSO_TARGET.NE.I_SO) GOTO 5001
%(loop_CT_calls)s
  GOTO 5001
5000 CONTINUE
  CTCALL_REQ_SO_DONE=.TRUE.
5001 CONTINUE
ENDDO
## }

DO I=1,NLOOPGROUPS
  LTEMP=.TRUE.
  DO K=1,NSQUAREDSO
    IF (.NOT.FILTER_SO.OR.SQSO_TARGET.EQ.K) THEN
      IF (.NOT.S(K,I)) LTEMP=.FALSE.
      DO J=1,3
        ANS(J,K)=ANS(J,K)+LOOPRES(J,K,I)
        ANS(J,0)=ANS(J,0)+LOOPRES(J,K,I)
      ENDDO
    ENDIF
  ENDDO
  IF((CTMODERUN.NE.-1).AND..NOT.CHECKPHASE.AND.(.NOT.LTEMP)) THEN
    WRITE(*,*) '##W03 WARNING Contribution ',I,' is unstable.'           
  ENDIF
ENDDO

1226 CONTINUE

IF (CHECKPHASE.OR.(.NOT.HELDOUBLECHECKED)) THEN
  IF((USERHEL.EQ.-1).OR.(USERHEL.EQ.HELPICKED)) THEN
C   TO KEEP TRACK OF THE FINAL ANSWER TO BE RETURNED DURING CHECK PHASE
    DO I=0,NSQUAREDSO
      DO K=1,3
        BUFFR(K,I)=BUFFR(K,I)+ANS(K,I)
	  ENDDO
	ENDDO
  ENDIF
C SAVE RESULT OF EACH INDEPENDENT HELICITY FOR COMPARISON DURING THE HELICITY FILTER SETUP
  HELSAVED(1,HELPICKED)=ANS(1,0)
  HELSAVED(2,HELPICKED)=ANS(2,0)
  HELSAVED(3,HELPICKED)=ANS(3,0)

## if(LoopInduced){
C We make sure not to perform any check when NTRY is 0 because this means that
C the REF scale has not been set to the result of the evaluation for the first PS point.
## }
  IF (CHECKPHASE.AND.NTRY.NE.0) THEN
C   SET THE HELICITY FILTER
    IF(.NOT.FOUNDHELFILTER) THEN
	  HEL_INCONSISTENT=.FALSE.
      IF(%(proc_prefix)sIsZero(ABS(ANS(1,0))+ABS(ANS(2,0))+ABS(ANS(3,0)),REF/DBLE(NCOMB),-1,-1)) THEN
        IF(NTRY.EQ.1) THEN
	      GOODHEL(HELPICKED)=-HELOFFSET
	    ELSEIF(GOODHEL(HELPICKED).NE.-HELOFFSET) THEN
		  WRITE(*,*) '##W02A WARNING Inconsistent zero helicity ',HELPICKED
		  IF(HELINITSTARTOVER) THEN
	        WRITE(*,*) '##I01 INFO Initialization starting over because of inconsistency in the helicity filter setup.'
	        NTRY=0
		  ELSE
		    HEL_INCONSISTENT=.TRUE.
		  ENDIF
		ENDIF
      ELSEIF(HelicityFilterLevel.gt.1) THEN
	    DO H=1,HELPICKED-1
		  IF(GOODHEL(H).GT.-HELOFFSET) THEN
C           Be looser for helicity check, bring a factor 100
		    DUMMY=%(proc_prefix)sISSAME(ANS(1,0),HELSAVED(1,H),REF,.FALSE.)
		    IF(DUMMY.NE.0) THEN
              IF(NTRY.EQ.1) THEN
C               Set the matching helicity to be contributing once more
		        GOODHEL(H)=GOODHEL(H)+DUMMY
C               Use an offset to clearly show it is linked to an other one and to avoid overlap
			    GOODHEL(HELPICKED)=-H-HELOFFSET
C             Make sure we have paired this hel config to the same one last PS point
			  ELSEIF(GOODHEL(HELPICKED).NE.(-H-HELOFFSET)) THEN
			    WRITE(*,*) '##W02B WARNING Inconsistent matching helicity ',HELPICKED
		        IF(HELINITSTARTOVER) THEN
	              WRITE(*,*) '##I01 INFO Initialization starting over because of inconsistency in the helicity filter setup.'
	              NTRY=0
		        ELSE
				  HEL_INCONSISTENT=.TRUE. 
				ENDIF
			  ENDIF
			ENDIF
		  ENDIF
		ENDDO
      ENDIF
	  IF(HEL_INCONSISTENT) THEN
C This helicity has unstable filter so we will always compute it by itself.
C We therefore also need to remove it from the multiplicative factor of the corresponding helicity.
	    IF(GOODHEL(HELPICKED).LT.-HELOFFSET) THEN
	      GOODHEL(-GOODHEL(HELPICKED)-HELOFFSET)=GOODHEL(-GOODHEL(HELPICKED)-HELOFFSET)-1
	    ENDIF
C If several helicities were matched to that one, we need to chose another one as reference and redirect the others to this new one
C Of course if it is one, then we do not need to do anything (because with HELINITSTARTOVER=.FALSE. we only support exactly identical Hels.)
	    IF(GOODHEL(HELPICKED).GT.-HELOFFSET.AND.GOODHEL(HELPICKED).NE.1) THEN
		  NEWHELREF=-1
		  DO H=1,NCOMB
		    IF (GOODHEL(H).EQ.(-HELOFFSET-HELPICKED)) THEN
			  IF (NEWHELREF.EQ.-1) THEN
			    NEWHELREF=H
				GOODHEL(H)=GOODHEL(HELPICKED)-1
			  ELSE
				GOODHEL(H)=-NEWHELREF-HELOFFSET
			  ENDIF
			ENDIF
		  ENDDO
		ENDIF
C In all cases, from now on this helicity will be computed independantly of the others.
C In particular, it is the only thing to do if the helicity was flagged not contributing.
		GOODHEL(HELPICKED)=1
	  ENDIF
    ENDIF

C   SET THE LOOP FILTER
    IF(.NOT.FOUNDLOOPFILTER.AND.USELOOPFILTER) THEN
  	  DO I=1,NLOOPGROUPS
	    DO J=1,NSQUAREDSO
          IF(.NOT.%(proc_prefix)sIsZero(ABS(LOOPRES(1,J,I))+ABS(LOOPRES(2,J,I))+ABS(LOOPRES(3,J,I)),(REF*1.0d-4),I,J)) THEN
              IF(NTRY.EQ.1) THEN
	          GOODAMP(J,I)=.TRUE.
		      LOOPFILTERBUFF(J,I)=.TRUE.
	        ELSEIF(.NOT.LOOPFILTERBUFF(J,I)) THEN
	          WRITE(*,*) '##W02 WARNING Inconsistent loop amp ',I,'.'
		      IF(LOOPINITSTARTOVER) THEN
		        WRITE(*,*) '##I01 INFO Initialization starting over because of inconsistency in the loop filter setup.'
	            NTRY=0
		      ELSE
		        GOODAMP(J,I)=.TRUE.
		      ENDIF
	        ENDIF
          ENDIF
  	    ENDDO
	  ENDDO
    ENDIF
  ELSEIF (.NOT.HELDOUBLECHECKED.AND.NTRY.NE.0)THEN
C   DOUBLE CHECK THE HELICITY FILTER
    IF (GOODHEL(HELPICKED).EQ.-HELOFFSET) THEN
	  IF (.NOT.%(proc_prefix)sIsZero(ABS(ANS(1,0))+ABS(ANS(2,0))+ABS(ANS(3,0)),REF/DBLE(NCOMB),-1,-1)) THEN
	    write(*,*) '##W15 Helicity filter could not be successfully double checked.'
	    write(*,*) 'One reason for this is that you might have changed sensible parameters which affected what are the zero helicity configurations.'
	    write(*,*) 'MadLoop will try to reset the Helicity filter with the next PS points it receives.'
	    NTRY=0
	    OPEN(29,FILE=HelFilterFN,err=348)
348     CONTINUE
        CLOSE(29,STATUS='delete')
	  ENDIF
	ENDIF
	IF (GOODHEL(HELPICKED).LT.-HELOFFSET.AND.NTRY.NE.0) THEN
	  IF(%(proc_prefix)sISSAME(ANS(1,0),HELSAVED(1,ABS(GOODHEL(HELPICKED)+HELOFFSET)),REF,.TRUE.).EQ.0) THEN
	    write(*,*) '##W15 Helicity filter could not be successfully double checked.'
	    write(*,*) 'One reason for this is that you might have changed sensible parameters which affected the helicity dependance relations.'
	    write(*,*) 'MadLoop will try to reset the Helicity filter with the next PS points it receives.'
	    NTRY=0
	    OPEN(30,FILE=HelFilterFN,err=349)
349     CONTINUE
        CLOSE(30,STATUS='delete')
	  ENDIF
	ENDIF
C   SET HELDOUBLECHECKED TO .TRUE. WHEN DONE
C   even if it failed we do not want to redo the check afterwards if HELINITSTARTOVER=.FALSE.
    IF (HELPICKED.EQ.NCOMB.AND.(NTRY.NE.0.OR..NOT.HELINITSTARTOVER)) THEN
	  DONEHELDOUBLECHECK=.TRUE.
	ENDIF
  ENDIF

C GOTO NEXT HELICITY OR FINISH
  IF(HELPICKED.NE.NCOMB) THEN
    HELPICKED=HELPICKED+1
	MP_DONE=.FALSE.
    goto 205
  ELSE
C   Useful printout
c    do I=1,NCOMB
c      write(*,*) 'HELSAVED(1,',I,')=',HELSAVED(1,I)
c      write(*,*) 'HELSAVED(2,',I,')=',HELSAVED(2,I)
c      write(*,*) 'HELSAVED(3,',I,')=',HELSAVED(3,I)
c      write(*,*) '   GOODHEL(',I,')=',GOODHEL(I)
c    ENDDO
    DO I=0,NSQUAREDSO
      DO K=1,3
        ANS(K,I)=BUFFR(K,I)
      ENDDO
	ENDDO
## if(LoopInduced){
C Update of REF_EVALS (only for loop-induced processes).
    REF_EVALS(MOD(NPSPOINTS,MAXNREF_EVALS)+1) = ABS(ANS(1,0)) + ABS(ANS(2,0)) + ABS(ANS(3,0))
C We add one here to the number of PS points used for building the reference scale for comparisons.
C It might be that when asking for specific helicities, the user started with a vanishing helicity
C not filtered yet. In this case, the new ref would remain zero. So we want to check for this
C and wait for a point for which the evaluation won't be zero.
    IF(NPSPOINTS.GE.MAXNREF_EVALS) THEN
      TMPR=MEDIAN(REF_EVALS,MAXNREF_EVALS)
    ELSE
      TMPR=MEDIAN(REF_EVALS,NPSPOINTS+1)
    ENDIF
    IF (TMPR.NE.0.0d0) THEN
      NPSPOINTS = NPSPOINTS+1
    ENDIF
## }
	IF(NTRY.EQ.0) THEN
	  NATTEMPTS=NATTEMPTS+1
	  IF(NATTEMPTS.EQ.MAXATTEMPTS) THEN
	    WRITE(*,*) '##E01 ERROR Could not initialize the filters in ',MAXATTEMPTS,' trials'
		STOP 1
	  ENDIF
	ENDIF
  ENDIF
## if(LoopInduced){
ELSE
C When not in checking mode, update the ref for the first MAXNREF_EVALS points (Not really important since the ref. scale shouldn't be used anymore at this stage).
C Is is possible to simply remove the if statement below to have a running reference scale which always depends on the MAXNREF_EVALS *last* evaluations. 
    if (NPSPOINTS.LE.MAXNREF_EVALS) THEN
      REF_EVALS(MOD(NPSPOINTS,MAXNREF_EVALS)+1) = ABS(ANS(1,0)) + ABS(ANS(2,0)) + ABS(ANS(3,0))
      NPSPOINTS = NPSPOINTS+1
    ENDIF
## }
ENDIF

## if (ComputeColorFlows) {
C When computing the ME from the color flows, we also compute the born ME from them, so we must apply the normalization factors to the born ME as well.
IF(((.NOT.DIRECT_ME_COMPUTATION).AND.ME_COMPUTATION_FROM_JAMP)) THEN
  ITEMP=0
ELSE
  ITEMP=1
ENDIF
DO K=ITEMP,3
## } else {
DO K=1,3
## }
  DO I=0,NSQUAREDSO
    ANS(K,I)=ANS(K,I)/DBLE(IDEN)
    IF (USERHEL.NE.-1) THEN
      ANS(K,I)=ANS(K,I)*HELAVGFACTOR
    ENDIF
  ENDDO
ENDDO

## if (ComputeColorFlows) {
IF (DIRECT_ME_COMPUTATION.AND.ME_COMPUTATION_FROM_JAMP) THEN
  WRITE(*,*) ' ================================= '
  WRITE(*,*) ' === JAMP double-checking test === '
  WRITE(*,*) ' ================================= '
  CALL %(proc_prefix)sWRITE_MOM(P)
  DO J=1,NSQUAREDSO+1
C We should finish by the summed orders
    I = MOD(J,NSQUAREDSO+1)
    IF (I.EQ.0) THEN
      WRITE(*,*) ' > Checking the sum of all chosen squared split orders'    
    ELSE
      WRITE(*,*) ' > Checking squared split order #',I
    ENDIF
## if (LoopInduced) {
    DO K=1,1
## } else {
    DO K=0,3
## }
      RES_FROM_JAMP(K,I)=RES_FROM_JAMP(K,I)/DBLE(IDEN)
      IF (USERHEL.NE.-1) THEN
        RES_FROM_JAMP(K,I)=RES_FROM_JAMP(K,I)*HELAVGFACTOR
      ENDIF
      IF (K.eq.0) WRITE(*,*) ' || Born :' 
      IF (K.eq.1) WRITE(*,*) ' || Finite part :' 
      IF (K.eq.2) WRITE(*,*) ' || Single pole residue :' 
      IF (K.eq.3) WRITE(*,*) ' || Double pole residue :' 
      WRITE(*,*) ' --> Direct result        =',ANS(K,I)
      WRITE(*,*) ' --> Computed from JAMPS  =',RES_FROM_JAMP(K,I)
      IF((RES_FROM_JAMP(K,I)+ANS(K,I)).EQ.0.0d0) THEN
        TMPR = ABS(RES_FROM_JAMP(K,I)-ANS(K,I))      
      ELSE
        TMPR = ABS((ANS(K,I)-RES_FROM_JAMP(K,I))/((ANS(K,I)+RES_FROM_JAMP(K,I))/2.0d0))
      ENDIF
      WRITE(*,*) ' --> Relative diff.       =',TMPR
      IF(TMPR.GT.JAMP_DOUBLECHECK_THRES) THEN
         STOP 'Consistency cross-check of JAMPS failed.'
      ENDIF
    ENDDO
  ENDDO
  WRITE(*,*) ' ================================= '
ENDIF
## }

IF(.NOT.CHECKPHASE.AND.HELDOUBLECHECKED.AND.(CTMODERUN.EQ.-1)) THEN
  STAB_INDEX=STAB_INDEX+1  
  IF(DOING_QP_EVALS.AND.MLReductionLib(I_LIB).EQ.1) THEN
C NOW,ONLY CUTTOOLS PROVIDES QP
    DO I=0,NSQUAREDSO
	  DO K=1,3
        QP_RES(K,I,STAB_INDEX)=ANS(K,I)
      ENDDO
	ENDDO
  ELSE
    DO I=0,NSQUAREDSO
	  DO K=1,3
        DP_RES(K,I,STAB_INDEX)=ANS(K,I)
	  ENDDO
	ENDDO
  ENDIF

  IF(DOING_QP_EVALS.AND.MLReductionLib(I_LIB).EQ.1) THEN	
      BASIC_CT_MODE=4
  ELSE
      BASIC_CT_MODE=1
  ENDIF

C BEGINNING OF THE DEFINITIONS OF THE DIFFERENT EVALUATION METHODS

  IF(.NOT.EVAL_DONE(2)) THEN
	EVAL_DONE(2)=.TRUE.
	IF(LOOPLIBS_DIRECTEST(MLReductionLib(I_LIB)))THEN 
	  CTMODE=BASIC_CT_MODE+1
	  goto 300
    ELSE
C     If some TIR library would not support the loop direction test (they all do for now), then we would just copy the answer from mode 1 and carry on.
	  STAB_INDEX=STAB_INDEX+1
	  IF(DOING_QP_EVALS)THEN
	    DO I=0,NSQUAREDSO
	      DO K=1,3
	        QP_RES(K,I,STAB_INDEX)=ANS(K,I)
	      ENDDO
	    ENDDO
	  ELSE
	    DO I=0,NSQUAREDSO
       	  DO K=1,3
            DP_RES(K,I,STAB_INDEX)=ANS(K,I)
       	  ENDDO
        ENDDO
	  ENDIF
    ENDIF
  ENDIF

  CTMODE=BASIC_CT_MODE
  
  IF(.NOT.EVAL_DONE(3).AND. ((DOING_QP_EVALS.AND.NRotations_QP.GE.1).OR.((.NOT.DOING_QP_EVALS).AND.NRotations_DP.GE.1)) ) THEN
	EVAL_DONE(3)=.TRUE.
	CALL %(proc_prefix)sROTATE_PS(PS,P,1)
	IF (DOING_QP_EVALS) CALL %(proc_prefix)sMP_ROTATE_PS(MP_PS,MP_P,1)
	goto 200
  ENDIF

  IF(.NOT.EVAL_DONE(4).AND. ((DOING_QP_EVALS.AND.NRotations_QP.GE.2).OR.((.NOT.DOING_QP_EVALS).AND.NRotations_DP.GE.2)) ) THEN
	EVAL_DONE(4)=.TRUE.
	CALL %(proc_prefix)sROTATE_PS(PS,P,2)
	IF (DOING_QP_EVALS) CALL %(proc_prefix)sMP_ROTATE_PS(MP_PS,MP_P,2)
	goto 200
  ENDIF

  CALL %(proc_prefix)sROTATE_PS(PS,P,0)
  IF (DOING_QP_EVALS) CALL %(proc_prefix)sMP_ROTATE_PS(MP_PS,MP_P,0)

C END OF THE DEFINITIONS OF THE DIFFERENT EVALUATION METHODS

  IF(DOING_QP_EVALS.AND.MLReductionLib(I_LIB).EQ.1) THEN
    CALL %(proc_prefix)sCOMPUTE_ACCURACY(QP_RES,N_QP_EVAL,ACC,ANS)
	DO I=0,NSQUAREDSO
	  ACCURACY(I)=ACC(I)
	ENDDO
	RET_CODE_H=3
	RET_CODE_U=SET_RET_CODE_U(MLReductionLib(I_LIB),.TRUE.,.TRUE.)	
	IF(MAXVAL(ACC).GE.MLSTABTHRES) THEN
	  I_QP_LIB=I_QP_LIB+1
	  IF(I_QP_LIB.GT.QP_NLOOPLIB.OR.INDEX_QP_TOOLS(I_QP_LIB).EQ.0)THEN
	  RET_CODE_H=4
	  RET_CODE_U=SET_RET_CODE_U(MLReductionLib(I_LIB),.TRUE.,.FALSE.)
	  NEPS=NEPS+1
      CALL %(proc_prefix)sCOMPUTE_ACCURACY(DP_RES,N_DP_EVAL,TEMP1,TEMP)
	  IF(NEPS.LE.10) THEN	  
        WRITE(*,*) '##W03 WARNING An unstable PS point was',       ' detected.'
		IF (NSQUAREDSO.NE.1) THEN
		  WRITE(*,*) 'Accuracies for each split order, starting with the summed case'
	      WRITE(*,*) 'DP accuracies (for each split order): ',(TEMP1(I),I=0,NSQUAREDSO)
	      WRITE(*,*) 'QP accuracies (for each split order): ',(ACC(I),I=0,NSQUAREDSO)
		ELSE
	      WRITE(*,*) 'DP accuracy: ',TEMP1(1)
	      WRITE(*,*) 'QP accuracy: ',ACC(1)
		ENDIF
	    DO J=0,NSQUAREDSO
		  IF (NSQUAREDSO.NE.1.OR.J.NE.0) THEN
		    IF (J.EQ.0) THEN
		      WRITE(*,*) 'Details for all split orders summed :'
	        ELSE
		      WRITE(*,*) 'Details for split order index : ',J
		    ENDIF
	        WRITE(*,*) 'Best estimate (fin,1eps,2eps):',(ANS(I,J),I=1,3)
	        WRITE(*,*) 'Finite double precision evaluations :',(DP_RES(1,J,I),I=1,N_DP_EVAL)
	        WRITE(*,*) 'Finite quad   precision evaluations :',(QP_RES(1,J,I),I=1,N_QP_EVAL)
		  ENDIF
		ENDDO
	    WRITE(*,*) 'PS point specification :'
	    WRITE(*,*) 'Renormalization scale MU_R=',MU_R	
	    DO I=1,NEXTERNAL
          WRITE (*,'(i2,1x,4e27.17)') i, P(0,i),P(1,i),P(2,i),P(3,i) 
        ENDDO
	  ENDIF
	  IF(NEPS.EQ.10) THEN
	    WRITE(*,*) 'Further output of the details of these unstable PS points will now be suppressed.'
	  ENDIF
    ELSE
     I_LIB=INDEX_QP_TOOLS(I_QP_LIB)
     EVAL_DONE(1)=.TRUE.
     DO I=2,MAXSTABILITYLENGTH
     EVAL_DONE(I)=.FALSE.
     ENDDO
     STAB_INDEX=0
     IF(NRotations_QP.GE.1)THEN
	goto 200
     ELSE
	goto 300
     ENDIF
    ENDIF
    ENDIF
  ELSEIF(.NOT.DOING_QP_EVALS)THEN
    CALL %(proc_prefix)sCOMPUTE_ACCURACY(DP_RES,N_DP_EVAL,ACC,ANS)
	IF(MAXVAL(ACC).GE.MLSTABTHRES) THEN
	  I_LIB=I_LIB+1
	  IF((I_LIB.GT.NLOOPLIB.OR.MLReductionLib(I_LIB).EQ.0).AND.QP_TOOLS_AVAILABLE)THEN
	        I_LIB=INDEX_QP_TOOLS(1)
		I_QP_LIB=1
		DOING_QP_EVALS=.TRUE.
	  	EVAL_DONE(1)=.TRUE.
	  	DO I=2,MAXSTABILITYLENGTH
        	EVAL_DONE(I)=.FALSE.
      		ENDDO
	  	STAB_INDEX=0
		CTMODE=4
	  	goto 200
	  ELSEIF(I_LIB.LE.NLOOPLIB.AND.MLReductionLib(I_LIB).GT.0)THEN
	        EVAL_DONE(1)=.TRUE.
		DO I=2,MAXSTABILITYLENGTH
		EVAL_DONE(I)=.FALSE.
		ENDDO
		STAB_INDEX=0
		IF(NRotations_DP.GE.1)THEN
		   goto 200
		ELSE
		   goto 300
		ENDIF
	  ELSE
	     DO I=0,NSQUAREDSO
	       ACCURACY(I)=ACC(I)
	     ENDDO
	     RET_CODE_H=4
	     RET_CODE_U=SET_RET_CODE_U(MLReductionLib(I_LIB),.FALSE.,.FALSE.)
	     NEPS=NEPS+1
             IF(NEPS.LE.10) THEN
             WRITE(*,*) '##W03 WARNING An unstable PS point was',       ' detected.'
	     WRITE(*,*) '##W03 WARNING No quadruple precision will be used.'
              IF (NSQUAREDSO.NE.1) THEN
                  WRITE(*,*) 'Accuracies for each split order, starting with the summed case'
              	  WRITE(*,*) 'DP accuracies (for each split order): ',(ACC(I),I=0,NSQUAREDSO)
              ELSE
              	WRITE(*,*) 'DP accuracy: ',ACC(1)
	      ENDIF
              DO J=0,NSQUAREDSO
                  IF (NSQUAREDSO.NE.1.OR.J.NE.0) THEN
                    IF (J.EQ.0) THEN
                      WRITE(*,*) 'Details for all split orders summed :'
                    ELSE
                      WRITE(*,*) 'Details for split order index : ',J
                    ENDIF
                    WRITE(*,*) 'Best estimate (fin,1eps,2eps):',(ANS(I,J),I=1,3)
               	     WRITE(*,*) 'Finite double precision evaluations :',(DP_RES(1,J,I),I=1,N_DP_EVAL)
                  ENDIF
                ENDDO
            WRITE(*,*) 'PS point specification :'
            WRITE(*,*) 'Renormalization scale MU_R=',MU_R
            DO I=1,NEXTERNAL
            WRITE (*,'(i2,1x,4e27.17)') i, P(0,i),P(1,i),P(2,i),P(3,i)
            ENDDO
            ENDIF
            IF(NEPS.EQ.10) THEN
             WRITE(*,*) 'Further output of the details of these unstable PS points will now be suppressed.'
            ENDIF
	  ENDIF
    ELSE
	  DO I=0,NSQUAREDSO
	    ACCURACY(I)=ACC(I)
	  ENDDO
      	  RET_CODE_H=2
	  RET_CODE_U=SET_RET_CODE_U(MLReductionLib(I_LIB),.FALSE.,.TRUE.)	
	  ENDIF	
  ENDIF
ELSE
  RET_CODE_H=1
  DO I=0,NSQUAREDSO
    ACCURACY(I)=-1.0d0
  ENDDO
  RET_CODE_U=SET_RET_CODE_U(MLReductionLib(I_LIB),.FALSE.,.FALSE.)
ENDIF

 9999 CONTINUE

C Finalize the return code
IF (MP_DONE_ONCE) THEN
  RET_CODE_T=2
ELSE
  RET_CODE_T=1
ENDIF
IF(CHECKPHASE.OR..NOT.HELDOUBLECHECKED) THEN
  RET_CODE_H=1
  RET_CODE_U=SET_RET_CODE_U(MLReductionLib(I_LIB),.FALSE.,.FALSE.)
  RET_CODE_T=RET_CODE_T+2
  DO I=0,NSQUAREDSO
    ACCURACY(I)=-1.0d0
  ENDDO
ENDIF

C Finally for the summed result in ANS(1:3,0), make sure to only
c consider the squared order asked for by the user.
C Notice that this filtering using CHOSEN_SO_CONFIGS happens
C here only while everywhere else one always considers the sum.
DO J=1,3
  ANS(J,0)=0.0d0
ENDDO	
DO I=1,NSQUAREDSO
  IF (CHOSEN_SO_CONFIGS(I)) THEN
    DO J=1,3
	  ANS(J,0)=ANS(J,0)+ANS(J,I)
    ENDDO
  ENDIF
ENDDO

C Reinitialize the default threshold if it was specified by the user
IF (USER_STAB_PREC.GT.0.0d0) THEN
  MLSTABTHRES=MLSTABTHRES_BU
  CTMODEINIT=CTMODEINIT_BU  
ENDIF

C Reinitialize the check phase logicals and the filters if check bypassed
IF (BYPASS_CHECK) THEN
  CHECKPHASE = OLD_CHECKPHASE
  HELDOUBLECHECKED = OLD_HELDOUBLECHECKED
  DO I=1,NCOMB
	GOODHEL(I)=OLD_GOODHEL(I)
  ENDDO
  DO I=1,NSQUAREDSO
    DO J=1,NLOOPGROUPS
      GOODAMP(I,J)=OLD_GOODAMP(I,J)
    ENDDO
  ENDDO
ENDIF
      END

C --=========================================--
C   General Helper functions and subroutine
C   for the main sloopmatrix subroutine
C --=========================================--

	  logical function %(proc_prefix)sIsZero(toTest, reference_value, loop, soindex)
      IMPLICIT NONE
C  
C CONSTANTS
C
      INTEGER    NLOOPGROUPS
	  PARAMETER (NLOOPGROUPS=%(nloop_groups)d)
	  INTEGER    NSQUAREDSO
	  PARAMETER (NSQUAREDSO=%(nSquaredSO)d)
C  
C ARGUMENTS 
C  
	  %(real_dp_format)s toTest, reference_value
	  integer loop, soindex
C  
C GLOBAL 
C
      INCLUDE 'MadLoopParams.inc'
      %(complex_dp_format)s LOOPRES(3,NSQUAREDSO,NLOOPGROUPS)
	  LOGICAL S(NSQUAREDSO,NLOOPGROUPS)
      common/%(proc_prefix)sLOOPRES/LOOPRES,S
C ----------
C BEGIN CODE
C ----------
	  IF(abs(reference_value).eq.0.0d0) then
	    %(proc_prefix)sIsZero=.FALSE.
		write(*,*) '##E02 ERRROR Reference value for comparison is zero.'
		STOP 1
	  else
	    %(proc_prefix)sIsZero=((abs(toTest)/abs(reference_value)).lt.ZEROTHRES)
	  endif
      
	  IF(loop.NE.-1) THEN
	    IF((.NOT.%(proc_prefix)sIsZero).AND.(.NOT.S(soindex,loop))) THEN
	      write(*,*) '##W01 WARNING Contribution ',loop,' of split order ',soindex,' is detected as contributing with CR=',(abs(toTest)/abs(reference_value)),' but is unstable.' 
	    ENDIF
	  ENDIF

	  end

      integer function %(proc_prefix)sISSAME(resA,resB,ref,useMax)
	  IMPLICIT NONE
C     This function compares the result from two different helicity configuration A and B
C     It returns 0 if they are not related and (+/-wgt) if A=(+/-wgt)*B.
C     For now, the only wgt implemented is the integer 1 or -1.
C     If useMax is .TRUE., it uses all implemented weights no matter what is HELINITSTARTOVER
C   
C CONSTANTS
C
      integer MAX_WGT_TO_TRY
	  parameter (MAX_WGT_TO_TRY=2)
C  
C ARGUMENTS 
C  
	  %(real_dp_format)s resA(3), resB(3)
	  %(real_dp_format)s ref
	  logical useMax
C  
C LOCAL VARIABLES
C
      LOGICAL %(proc_prefix)sIsZero
      integer I,J
	  integer N_WGT_TO_TRY
      integer WGT_TO_TRY(MAX_WGT_TO_TRY)
	  data WGT_TO_TRY/1,-1/
C
C INCLUDES
C
	  include 'MadLoopParams.inc'
C ----------
C BEGIN CODE
C ----------
      %(proc_prefix)sISSAME=0

C If the helicity can be constructed progressively while allowing inconsistency, then we only allow for weight one comparisons.
	  IF (.NOT.HELINITSTARTOVER.AND..NOT.USEMAX) THEN
	    N_WGT_TO_TRY=1
	  ELSE
	    N_WGT_TO_TRY=MAX_WGT_TO_TRY
	  ENDIF

	  DO I=1,N_WGT_TO_TRY
	    DO J=1,3
		  IF (%(proc_prefix)sIsZero(ABS(resB(J)),ref,-1,-1)) THEN
		    IF(.NOT.%(proc_prefix)sIsZero(ABS(resB(J))+ABS(resA(J)),ref,-1,-1)) THEN
		      GOTO 1231
			ENDIF
C         Be looser for helicity comparison, so bring a factor 100
		  ELSEIF(.NOT.%(proc_prefix)sIsZero(ABS((resA(J)/resB(J))-DBLE(WGT_TO_TRY(I))),1.0d0,-1,-1)) THEN
		    GOTO 1231		    
		  ENDIF
		ENDDO
		%(proc_prefix)sISSAME = WGT_TO_TRY(I)
		RETURN
 1231   CONTINUE
      ENDDO
	  END

      SUBROUTINE %(proc_prefix)scompute_accuracy(fulllist, length, acc, estimate)
      implicit none
C  
C PARAMETERS 
C
      integer maxstabilitylength
	  common/%(proc_prefix)sstability_tests/maxstabilitylength
      INTEGER    NSQUAREDSO
	  PARAMETER (NSQUAREDSO=%(nSquaredSO)d)
C  
C ARGUMENTS 
C
      real*8 fulllist(3,0:NSQUAREDSO,maxstabilitylength)
      integer length
      real*8 acc(0:NSQUAREDSO), estimate(0:3,0:NSQUAREDSO)
C  
C LOCAL VARIABLES 
C
      logical mask(maxstabilitylength)
	  logical mask3(3)
	  data mask3/.TRUE.,.TRUE.,.TRUE./
      integer i,j,k
      real*8 avg
      real*8 diff
	  real*8 accuracies(3)
	  real*8 list(maxstabilitylength)

C ----------
C BEGIN CODE
C ----------
      do i=1,length
        mask(i)=.TRUE.
      enddo
      do i=length+1,maxstabilitylength
        mask(i)=.FALSE.
C For some architectures, it is necessary to initialize all the elements of fulllist(i,j)
C Beware that if the length provided is incorrect, then this can corrup the fulllist given in argument.
        do j=0,NSQUAREDSO
          do k=1,3
		    fulllist(k,j,i)=0.0d0
		  enddo
		enddo
      enddo

      do k=0,NSQUAREDSO

	    do i=1,3
	      do j=1,maxstabilitylength
		    list(j)=fulllist(i,k,j)
		  enddo
          diff=maxval(list,1,mask)-minval(list,1,mask)
          avg=(maxval(list,1,mask)+minval(list,1,mask))/2.0d0
		  estimate(i,k)=avg
          if (avg.eq.0.0d0) then
            accuracies(i)=diff
          else
            accuracies(i)=diff/abs(avg)
          endif
	    enddo

C       The technique below is too sensitive, typically to
C       unstablities in very small poles
C       acc(k)=MAXVAL(ACCURACIES,1,MASK3)
C       The following is used instead
        acc(k) = 0.0d0
        AVG = 0.0d0
        DO I=1,3
          acc(k) = acc(k) + ACCURACIES(I)*ABS(ESTIMATE(I,K))
          AVG = AVG + ESTIMATE(I,K)
        ENDDO
		if (avg.ne.0.0d0) then
          acc(k)  = acc(k) / ( ABS(AVG) / 3.0d0)
		endif

	  enddo

      end

      SUBROUTINE %(proc_prefix)sSET_N_EVALS(N_DP_EVALS,N_QP_EVALS)
 
	  IMPLICIT NONE
	  INTEGER N_DP_EVALS, N_QP_EVALS

	  include 'MadLoopParams.inc'

	  IF(CTMODERUN.LE.-1) THEN
	    N_DP_EVALS=2+NRotations_DP
	    N_QP_EVALS=2+NRotations_QP
	  ELSE
	  	N_DP_EVALS=1
	    N_QP_EVALS=1
	  ENDIF

	  IF(N_DP_EVALS.GT.20.OR.N_QP_EVALS.GT.20) THEN
	    WRITE(*,*) 'ERROR:: Increase hardcoded maxstabilitylength.'
		stop 1
	  ENDIF

	  END

C THIS SUBROUTINE SIMPLY SET THE GLOBAL PS CONFIGURATION GLOBAL VARIABLES FROM A GIVEN VARIABLE IN DOUBLE PRECISION
	  SUBROUTINE %(proc_prefix)sSET_MP_PS(P)

	    INTEGER    NEXTERNAL
        PARAMETER (NEXTERNAL=%(nexternal)d)
	    %(real_mp_format)s MP_PS(0:3,NEXTERNAL),MP_P(0:3,NEXTERNAL)
	    common/%(proc_prefix)sMP_PSPOINT/MP_PS,MP_P
  	    %(real_dp_format)s P(0:3,NEXTERNAL)

	    DO I=1,NEXTERNAL
	      DO J=0,3
    	    MP_PS(J,I)=P(J,I) 
    	  ENDDO
  	    ENDDO
  	    CALL %(proc_prefix)sMP_IMPROVE_PS_POINT_PRECISION(MP_PS)
  	    DO I=1,NEXTERNAL
    	  DO J=0,3
      	  	MP_P(J,I)=MP_PS(J,I) 
    	  ENDDO
  	  	ENDDO

	  END

C --=========================================--
C   Functions for dealing with the ordering
C   and indexing of split order contributions
C --=========================================--

      SUBROUTINE %(proc_prefix)sGET_NSQSO_LOOP(NSQSO)
C
C     Simple subroutine returning the number of squared split order
C     contributions returned in ANS when calling sloopmatrix 
C
      INTEGER    NSQUAREDSO
	  PARAMETER (NSQUAREDSO=%(nSquaredSO)d)

	  INTEGER NSQSO

	  NSQSO=NSQUAREDSO

      END

      SUBROUTINE %(proc_prefix)sGET_ANSWER_DIMENSION(ANS_DIM)
C
C     MadLoop subroutines return an array of dimension ANS(0:3,0:ANS_DIM)
C     In order for the user program to be able to correctly declare this
c     array when calling MadLoop, this subroutine returns its dimension
C
      INTEGER    NSQUAREDSO
	  PARAMETER (NSQUAREDSO=%(nSquaredSO)d)
	  INTEGER ANS_DIM 

	  %(get_nsqso_born)s 

	  ANS_DIM=MAX(NSQSO_BORN,NSQUAREDSO)

      END

      INTEGER FUNCTION %(proc_prefix)sML5SOINDEX_FOR_SQUARED_ORDERS(ORDERS)
C
C This functions returns the integer index identifying the split orders list passed in argument which correspond to the values of the following list of couplings (and in this order):
C %(split_order_str_list)s
C
C CONSTANTS
C
      INTEGER    NSO, NSQSO
	  PARAMETER (NSO=%(nSO)d, NSQSO=%(nSquaredSO)d)
C
C ARGUMENTS
C
      INTEGER ORDERS(NSO)
C
C LOCAL VARIABLES
C
      INTEGER I,J
	  INTEGER SQPLITORDERS(NSQSO,NSO)
	  %(SquaredSO)s
	  COMMON/%(proc_prefix)sML5SQPLITORDERS/SQPLITORDERS
C
C BEGIN CODE
C
      DO I=1,NSQSO
	    DO J=1,NSO
		  IF (ORDERS(J).NE.SQPLITORDERS(I,J)) GOTO 1009
		ENDDO
		%(proc_prefix)sML5SOINDEX_FOR_SQUARED_ORDERS = I
		RETURN
1009    CONTINUE
	  ENDDO

	  WRITE(*,*) 'ERROR:: Stopping function %(proc_prefix)sML5SOINDEX_FOR_SQUARED_ORDERS'
	  WRITE(*,*) 'Could not find squared orders ',(ORDERS(I),I=1,NSO)
	  STOP

      END

      INTEGER FUNCTION %(proc_prefix)sML5SOINDEX_FOR_BORN_AMP(AMPID)
C
C For a given born amplitude number, it returns the ID of the split orders it has
C
C CONSTANTS
C
	  INTEGER NBORNAMPS
	  PARAMETER (NBORNAMPS=%(nBornAmps)d)
C
C ARGUMENTS
C
      INTEGER AMPID
C
C LOCAL VARIABLES
C
	  INTEGER BORNAMPORDERS(NBORNAMPS)
	  %(BornAmpSO)s
C -----------
C BEGIN CODE
C -----------
	  IF (AMPID.gt.NBORNAMPS) THEN
	    WRITE(*,*) 'ERROR:: Born amplitude ID ',AMPID,' above the maximum ',NBORNAMPS	
      ENDIF
	  %(proc_prefix)sML5SOINDEX_FOR_BORN_AMP = BORNAMPORDERS(AMPID)

      END

      INTEGER FUNCTION %(proc_prefix)sML5SOINDEX_FOR_LOOP_AMP(AMPID)
C
C For a given loop amplitude number, it returns the ID of the split orders it has
C
C CONSTANTS
C
      INTEGER    NLOOPAMPS
      PARAMETER (NLOOPAMPS=%(nloopamps)d)
C
C ARGUMENTS
C
      INTEGER AMPID
C
C LOCAL VARIABLES
C
      INTEGER LOOPAMPORDERS(NLOOPAMPS)
	  %(loopAmpSO)s
C -----------
C BEGIN CODE
C -----------
	  IF (AMPID.gt.NLOOPAMPS) THEN
	    WRITE(*,*) 'ERROR:: Loop amplitude ID ',AMPID,' above the maximum ',NLOOPAMPS	
	  ENDIF
	  %(proc_prefix)sML5SOINDEX_FOR_LOOP_AMP = LOOPAMPORDERS(AMPID)

      END


      INTEGER FUNCTION %(proc_prefix)sML5SQSOINDEX(ORDERINDEXA, ORDERINDEXB)
C
C This functions plays the role of the interference matrix. It can be hardcoded or 
C made more elegant using hashtables if its execution speed ever becomes a relevant
C factor. From two split order indices, it return the corresponding index in the squared 
c order canonical ordering.
C
C CONSTANTS
C      
      INTEGER    NSO, NSQUAREDSO, NAMPSO
	  PARAMETER (NSO=%(nSO)d, NSQUAREDSO=%(nSquaredSO)d, NAMPSO=%(nAmpSO)d)
C
C ARGUMENTS
C
	  INTEGER ORDERINDEXA, ORDERINDEXB
C
C LOCAL VARIABLES
C
      INTEGER I, SQORDERS(NSO)
      INTEGER AMPSPLITORDERS(NAMPSO,NSO)
	  %(ampsplitorders)s
	  COMMON/%(proc_prefix)sML5AMPSPLITORDERS/AMPSPLITORDERS
C
C FUNCTION
C
      INTEGER %(proc_prefix)sML5SOINDEX_FOR_SQUARED_ORDERS
C
C BEGIN CODE
C
      DO I=1,NSO
	    SQORDERS(I)=AMPSPLITORDERS(ORDERINDEXA,I)+AMPSPLITORDERS(ORDERINDEXB,I)
	  ENDDO
	  %(proc_prefix)sML5SQSOINDEX=%(proc_prefix)sML5SOINDEX_FOR_SQUARED_ORDERS(SQORDERS)
	  END

C This is the inverse subroutine of ML5SOINDEX_FOR_SQUARED_ORDERS. Not directly useful, but provided nonetheless.
      SUBROUTINE %(proc_prefix)sML5GET_SQUARED_ORDERS_FOR_SOINDEX(SOINDEX,ORDERS)
C
C This functions returns the orders identified by the squared split order index in argument. Order values correspond to following list of couplings (and in this order):
C %(split_order_str_list)s
C
C CONSTANTS
C
      INTEGER    NSO, NSQSO
	  PARAMETER (NSO=%(nSO)d, NSQSO=%(nSquaredSO)d)
C
C ARGUMENTS
C
      INTEGER SOINDEX, ORDERS(NSO)
C
C LOCAL VARIABLES
C
      INTEGER I
	  INTEGER SQPLITORDERS(NSQSO,NSO)
	  COMMON/%(proc_prefix)sML5SQPLITORDERS/SQPLITORDERS	  
C
C BEGIN CODE
C
      IF (SOINDEX.gt.0.and.SOINDEX.le.NSQSO) THEN
        DO I=1,NSO
          ORDERS(I) =  SQPLITORDERS(SOINDEX,I)
        ENDDO
        RETURN
      ENDIF

	  WRITE(*,*) 'ERROR:: Stopping function %(proc_prefix)sML5GET_SQUARED_ORDERS_FOR_SOINDEX'
	  WRITE(*,*) 'Could not find squared orders index ',SOINDEX
	  STOP

      END SUBROUTINE

C This is the inverse subroutine of getting amplitude SO orders. Not directly useful, but provided nonetheless.
      SUBROUTINE %(proc_prefix)sML5GET_ORDERS_FOR_AMPSOINDEX(SOINDEX,ORDERS)
C
C This functions returns the orders identified by the split order index in argument. Order values correspond to following list of couplings (and in this order):
C %(split_order_str_list)s
C
C CONSTANTS
C
      INTEGER    NSO, NAMPSO
	  PARAMETER (NSO=%(nSO)d, NAMPSO=%(nAmpSO)d)
C
C ARGUMENTS
C
      INTEGER SOINDEX, ORDERS(NSO)
C
C LOCAL VARIABLES
C
      INTEGER I
      INTEGER AMPSPLITORDERS(NAMPSO,NSO)
	  COMMON/%(proc_prefix)sML5AMPSPLITORDERS/AMPSPLITORDERS
C
C BEGIN CODE
C
      IF (SOINDEX.gt.0.and.SOINDEX.le.NAMPSO) THEN
        DO I=1,NSO
          ORDERS(I) =  AMPSPLITORDERS(SOINDEX,I)
        ENDDO
        RETURN
      ENDIF

	  WRITE(*,*) 'ERROR:: Stopping function %(proc_prefix)sML5GET_ORDERS_FOR_AMPSOINDEX'
	  WRITE(*,*) 'Could not find amplitude split orders index ',SOINDEX
	  STOP

      END SUBROUTINE


C This function is not directly useful, but included for completeness
      INTEGER FUNCTION %(proc_prefix)sML5SOINDEX_FOR_AMPORDERS(ORDERS)
C
C This functions returns the integer index identifying the amplitude split orders passed in argument which correspond to the values of the following list of couplings (and in this order):
C %(split_order_str_list)s
C
C CONSTANTS
C
      INTEGER    NSO, NAMPSO
	  PARAMETER (NSO=%(nSO)d, NAMPSO=%(nAmpSO)d)
C
C ARGUMENTS
C
      INTEGER ORDERS(NSO)
C
C LOCAL VARIABLES
C
      INTEGER I,J
      INTEGER AMPSPLITORDERS(NAMPSO,NSO)
	  COMMON/%(proc_prefix)sML5AMPSPLITORDERS/AMPSPLITORDERS
C
C BEGIN CODE
C
      DO I=1,NAMPSO
	    DO J=1,NSO
		  IF (ORDERS(J).NE.AMPSPLITORDERS(I,J)) GOTO 1009
		ENDDO
		%(proc_prefix)sML5SOINDEX_FOR_AMPORDERS = I
		RETURN
1009    CONTINUE
	  ENDDO

	  WRITE(*,*) 'ERROR:: Stopping function %(proc_prefix)sML5SOINDEX_FOR_AMPORDERS'
	  WRITE(*,*) 'Could not find squared orders ',(ORDERS(I),I=1,NSO)
	  STOP

      END

C --=========================================--
C   Definition of additional access routines
C --=========================================--

	  SUBROUTINE %(proc_prefix)sFORCE_STABILITY_CHECK(ONOFF)
C
C This function can be called by the MadLoop user so as to always have stability
C checked, even during initialisation, when calling the *_thres routines.
C
      LOGICAL ONOFF

	  LOGICAL BYPASS_CHECK, ALWAYS_TEST_STABILITY
	  DATA BYPASS_CHECK, ALWAYS_TEST_STABILITY /.FALSE.,.FALSE./
	  COMMON/%(proc_prefix)sBYPASS_CHECK/BYPASS_CHECK, ALWAYS_TEST_STABILITY

	  ALWAYS_TEST_STABILITY = ONOFF

	  END SUBROUTINE

	  SUBROUTINE %(proc_prefix)sSET_AUTOMATIC_TIR_CACHE_CLEARING(ONOFF)
C
C This function can be called by the MadLoop user so as to manually chose when
C to reset the TIR cache.
C
	  	IMPLICIT NONE

	    include 'MadLoopParams.inc'

		LOGICAL ONOFF

      	LOGICAL AUTOMATIC_TIR_CACHE_CLEARING
      	DATA AUTOMATIC_TIR_CACHE_CLEARING/.TRUE./
      	COMMON/%(proc_prefix)sRUNTIME_OPTIONS/AUTOMATIC_TIR_CACHE_CLEARING
      	
	    INTEGER N_DP_EVAL, N_QP_EVAL
	    COMMON/%(proc_prefix)sN_EVALS/N_DP_EVAL,N_QP_EVAL

## if(not TIRCaching){
       WRITE(*,*) 'Warning: No TIR caching implemented. Call to SET_AUTOMATIC_TIR_CACHE_CLEARING did nothing.'
## } else {

		AUTOMATIC_TIR_CACHE_CLEARING = ONOFF
		
		IF (NRotations_DP.ne.0.or.NRotations_QP.ne.0) THEN
		  WRITE(*,*) 'Warning: One cannot remove the TIR cache automatic clearing while at the same time keeping Lorentz rotations for stability tests.'
		  WRITE(*,*) 'MadLoop will therefore automatically set NRotations_DP and NRotations_QP to 0.'
		  NRotations_DP = 0
		  NRotations_QP = 0
  		  CALL %(proc_prefix)sSET_N_EVALS(N_DP_EVAL,N_QP_EVAL)
		ENDIF
## }
	  END SUBROUTINE
	  
	  SUBROUTINE %(proc_prefix)sSET_COUPLINGORDERS_TARGET(SOTARGET)
	  IMPLICIT NONE
C
C     This routine can be accessed by an external user to set the squared split order target.
C     If set to a value different than -1, the code will try to avoid computing anything which
C     does not contribute to contributions of squared split orders SQSO_TARGET and below.
C     This can considerably speed up the code. However, keep in mind that any contribution of
C     'squared order index' larger than SQSO_TARGET cannot be trust.
C
C     ARGUMENTS
C
      INTEGER SOTARGET
C
C     GLOBAL
C
	  INTEGER SQSO_TARGET
	  common/%(proc_prefix)sSOCHOICE/SQSO_TARGET
C ----------
C BEGIN CODE
C ----------
      SQSO_TARGET = SOTARGET
	  END

      SUBROUTINE %(proc_prefix)sSLOOPMATRIXHEL(P,HEL,ANS)
      IMPLICIT NONE
C  
C CONSTANTS
C
      INTEGER    NEXTERNAL
      PARAMETER (NEXTERNAL=%(nexternal)d)
      INTEGER    NSQUAREDSO
      PARAMETER (NSQUAREDSO=%(nSquaredSO)d)
C  
C ARGUMENTS 
C  
      %(real_dp_format)s P(0:3,NEXTERNAL)
      %(real_dp_format)s ANS(0:3,0:NSQUAREDSO)
	  INTEGER HEL, USERHEL
	  common/%(proc_prefix)sUSERCHOICE/USERHEL
C ----------
C BEGIN CODE
C ----------
	  USERHEL=HEL
      CALL %(proc_prefix)sSLOOPMATRIX(P,ANS)
	  END

      SUBROUTINE %(proc_prefix)sSLOOPMATRIXHEL_THRES(P,HEL,ANS,PREC_ASKED,PREC_FOUND,RET_CODE)
	  IMPLICIT NONE
C  
C CONSTANTS
C
      INTEGER    NEXTERNAL
      PARAMETER (NEXTERNAL=%(nexternal)d)
      INTEGER    NSQUAREDSO
      PARAMETER (NSQUAREDSO=%(nSquaredSO)d)
C  
C ARGUMENTS 
C  
      %(real_dp_format)s P(0:3,NEXTERNAL)
      %(real_dp_format)s ANS(0:3,0:NSQUAREDSO)
	  INTEGER HEL, RET_CODE
	  %(real_dp_format)s PREC_ASKED,PREC_FOUND(0:NSQUAREDSO)
C
C LOCAL VARIABLES
C
      INTEGER I
C
C GLOBAL VARIABLES
C
	  %(real_dp_format)s USER_STAB_PREC
	  COMMON/%(proc_prefix)sUSER_STAB_PREC/USER_STAB_PREC

	  INTEGER H,T,U
	  %(real_dp_format)s ACCURACY(0:NSQUAREDSO)
	  common/%(proc_prefix)sACC/ACCURACY,H,T,U

	  LOGICAL BYPASS_CHECK, ALWAYS_TEST_STABILITY
	  COMMON/%(proc_prefix)sBYPASS_CHECK/BYPASS_CHECK, ALWAYS_TEST_STABILITY

C ----------
C BEGIN CODE
C ----------
      USER_STAB_PREC = PREC_ASKED

      CALL %(proc_prefix)sSLOOPMATRIXHEL(P,HEL,ANS)
	  IF(ALWAYS_TEST_STABILITY.AND.(H.eq.1.OR.ACCURACY(0).lt.0.0d0)) THEN
	    BYPASS_CHECK = .TRUE.
        CALL %(proc_prefix)sSLOOPMATRIXHEL(P,HEL,ANS) 
	    BYPASS_CHECK = .FALSE.
C       Make sure we correctly return an initialization-type T code
		IF (T.eq.2) T=4
		IF (T.eq.1) T=3
	  ENDIF

C Reset it to default value not to affect next runs
	  USER_STAB_PREC = -1.0d0
	  
      DO I=0,NSQUAREDSO
	    PREC_FOUND(I)=ACCURACY(I)
	  ENDDO
      RET_CODE=100*H+10*T+U

	  END

      SUBROUTINE %(proc_prefix)sSLOOPMATRIX_THRES(P,ANS,PREC_ASKED,PREC_FOUND,RET_CODE)
C
C     Inputs are:
C     P(0:3, Nexternal)  double  :: Kinematic configuration (E,px,py,pz)
C     PEC_ASKED          double  :: Target relative accuracy, -1 for default
C
C     Outputs are:
C     ANS(3)             double  :: Result (finite, single pole, double pole) 
C     PREC_FOUND         double  :: Relative accuracy estimated for the result
C                                   Returns -1 if no stab test could be performed.
C	  RET_CODE			 integer :: Return code. See below for details
C
C     Return code conventions: RET_CODE = H*100 + T*10 + U
C
C     H == 1
C         Stability unknown.
C     H == 2
C         Stable PS (SPS) point.
C         No stability rescue was necessary.
C     H == 3
C         Unstable PS (UPS) point.
C         Stability rescue necessary, and successful.
C     H == 4
C         Exceptional PS (EPS) point.
C         Stability rescue attempted, but unsuccessful.
C
C     T == 1
C         Default computation (double prec.) was performed.
C     T == 2
C         Quadruple precision was used for this PS point.
C     T == 3
C         MadLoop in initialization phase. Only double precision used.
C     T == 4
C         MadLoop in initialization phase. Quadruple precision used.
C
C     U == 0
C         Not stable.
C     U == 1
C         Stable with CutTools in double precision.
C     U == 2
C         Stable with PJFry++.
C     U == 3
C         Stable with IREGI.
C     U == 4
C         Stable with Golem95
C     U == 9
C         Stable with CutTools in quadruple precision.         
C
      IMPLICIT NONE
C  
C CONSTANTS
C
      INTEGER    NEXTERNAL
      PARAMETER (NEXTERNAL=%(nexternal)d)
      INTEGER    NSQUAREDSO
      PARAMETER (NSQUAREDSO=%(nSquaredSO)d)
C  
C ARGUMENTS 
C  
      %(real_dp_format)s P(0:3,NEXTERNAL)
      %(real_dp_format)s ANS(0:3,0:NSQUAREDSO)
	  %(real_dp_format)s PREC_ASKED,PREC_FOUND(0:NSQUAREDSO)
	  INTEGER RET_CODE	  
C
C LOCAL VARIABLES
C
      INTEGER I
C
C GLOBAL VARIABLES
C
	  %(real_dp_format)s USER_STAB_PREC
	  COMMON/%(proc_prefix)sUSER_STAB_PREC/USER_STAB_PREC

	  INTEGER H,T,U
	  %(real_dp_format)s ACCURACY(0:NSQUAREDSO)
	  common/%(proc_prefix)sACC/ACCURACY,H,T,U

	  LOGICAL BYPASS_CHECK, ALWAYS_TEST_STABILITY
	  COMMON/%(proc_prefix)sBYPASS_CHECK/BYPASS_CHECK, ALWAYS_TEST_STABILITY

C ----------
C BEGIN CODE
C ----------
      USER_STAB_PREC = PREC_ASKED
      CALL %(proc_prefix)sSLOOPMATRIX(P,ANS)
	  IF(ALWAYS_TEST_STABILITY.AND.(H.eq.1.OR.ACCURACY(0).lt.0.0d0)) THEN
	    BYPASS_CHECK = .TRUE.	  
        CALL %(proc_prefix)sSLOOPMATRIX(P,ANS)
		BYPASS_CHECK = .FALSE.
C     Make sure we correctly return an initialization-type T code
		IF (T.eq.2) T=4
		IF (T.eq.1) T=3
	  ENDIF

C Reset it to default value not to affect next runs
	  USER_STAB_PREC = -1.0d0
      DO I=0,NSQUAREDSO	  
	    PREC_FOUND(I)=ACCURACY(I)
	  ENDDO
	  RET_CODE=100*H+10*T+U

<<<<<<< HEAD
	  END
	  
C The subroutine below perform clean-up duties for MadLoop like de-allocating
c arrays
	  SUBROUTINE %(proc_prefix)sEXIT_MADLOOP()
## if(ComputeColorFlows) {
	    CALL %(proc_prefix)sDEALLOCATE_COLOR_FLOWS()
## }
        CONTINUE
	  END
=======
	  END
>>>>>>> b7a2f459
<|MERGE_RESOLUTION|>--- conflicted
+++ resolved
@@ -411,11 +411,8 @@
 C ----------
 
 IF(ML_INIT) THEN
-<<<<<<< HEAD
   ML_INIT = .FALSE.
-=======
   CALL PRINT_MADLOOP_BANNER()
->>>>>>> b7a2f459
   TMP = 'auto'
   CALL setMadLoopPath(TMP)
   CALL JOINPATH(MLPATH,PARAMFNAME,PARAMFN)
@@ -2439,7 +2436,6 @@
 	  ENDDO
 	  RET_CODE=100*H+10*T+U
 
-<<<<<<< HEAD
 	  END
 	  
 C The subroutine below perform clean-up duties for MadLoop like de-allocating
@@ -2450,6 +2446,3 @@
 ## }
         CONTINUE
 	  END
-=======
-	  END
->>>>>>> b7a2f459

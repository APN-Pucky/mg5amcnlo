## if(not AmplitudeReduction){
C THE SUBROUTINE TO CREATE THE COEFFICIENTS FROM LAST LOOP WF AND 
C MULTIPLY BY THE BORN

      SUBROUTINE %(mp_prefix)s%(proc_prefix)sCREATE_LOOP_COEFS(LOOP_WF,RANK,LCUT_SIZE,LOOP_GROUP_NUMBER,SYMFACT,MULTIPLIER,COLOR_ID,HELCONFIG)
	  USE %(proc_prefix)sPOLYNOMIAL_CONSTANTS	  
	  implicit none
C  
C CONSTANTS 
C 
## if (not LoopInduced) {
	  INTEGER NBORNAMPS
      PARAMETER (NBORNAMPS=%(nbornamps)d)
## }
	  %(real_format)s ZERO,ONE
	  PARAMETER (ZERO=%(zero_def)s,ONE=%(one_def)s)
	  %(complex_format)s IMAG1
      PARAMETER (IMAG1=(ZERO,ONE))
	  %(complex_format)s CMPLX_ZERO
	  PARAMETER (CMPLX_ZERO=(ZERO,ZERO))
<<<<<<< HEAD
      include 'loop_max_coefs.inc'
      include 'coef_specs.inc'
=======
>>>>>>> c9d91378
      INTEGER    NCOLORROWS
	  PARAMETER (NCOLORROWS=%(nloopamps)d)
	  INTEGER    NLOOPGROUPS
      PARAMETER (NLOOPGROUPS=%(nloop_groups)d)
	  INTEGER    NCOMB
      PARAMETER (NCOMB=%(ncomb)d)
C     These are constants related to the split orders
      INTEGER    NSO, NSQUAREDSO, NAMPSO
	  PARAMETER (NSO=%(nSO)d, NSQUAREDSO=%(nSquaredSO)d, NAMPSO=%(nAmpSO)d)
C  
C ARGUMENTS 
C  
      %(complex_format)s LOOP_WF(MAXLWFSIZE,0:LOOPMAXCOEFS-1,MAXLWFSIZE)
	  INTEGER RANK, COLOR_ID, SYMFACT, MULTIPLIER, LCUT_SIZE, HELCONFIG, LOOP_GROUP_NUMBER
C  
C LOCAL VARIABLES 
C
      %(complex_format)s CFTOT
      %(complex_format)s CONST(NAMPSO)
      INTEGER I,J
C  
C FUNCTIONS
C
      INTEGER %(proc_prefix)sML5SOINDEX_FOR_BORN_AMP, %(proc_prefix)sML5SOINDEX_FOR_LOOP_AMP, %(proc_prefix)sML5SQSOINDEX
C
C GLOBAL VARIABLES
C
	  INTEGER CF_D(NCOLORROWS,%(color_matrix_size)s)
	  INTEGER CF_N(NCOLORROWS,%(color_matrix_size)s)
	  common/%(proc_prefix)sCF/CF_D,CF_N

	  LOGICAL CHECKPHASE
	  LOGICAL HELDOUBLECHECKED
      common/%(proc_prefix)sINIT/CHECKPHASE, HELDOUBLECHECKED

	  INTEGER HELOFFSET
	  INTEGER GOODHEL(NCOMB)
	  LOGICAL GOODAMP(NSQUAREDSO,NLOOPGROUPS)
	  common/%(proc_prefix)sFilters/GOODAMP,GOODHEL,HELOFFSET

      %(complex_format)s LOOPCOEFS(0:LOOPMAXCOEFS-1,NSQUAREDSO,NLOOPGROUPS)
	  common/%(proc_prefix)s%(mp_prefix)sLCOEFS/LOOPCOEFS

	  INTEGER HELPICKED
	  common/%(proc_prefix)sHELCHOICE/HELPICKED
      
## if(not LoopInduced) {
	  %(complex_format)s AMP(NBORNAMPS)
	  common/%(proc_prefix)s%(mp_prefix)sAMPS/AMP
## }
      
	  DO I=1,NAMPSO
	    CONST(I)=CMPLX_ZERO
      ENDDO

      DO I=1,NBORNAMPS
	    CFTOT=CMPLX(CF_N(COLOR_ID,I)/(ONE*ABS(CF_D(COLOR_ID,I))),ZERO,KIND=%(kind)d)
	    IF(CF_D(COLOR_ID,I).LT.0) CFTOT=CFTOT*IMAG1
	    CONST(%(proc_prefix)sML5SOINDEX_FOR_BORN_AMP(I))=CONST(%(proc_prefix)sML5SOINDEX_FOR_BORN_AMP(I))+CFTOT*CONJG(AMP(I))
	  ENDDO
	  
      DO I=1,NAMPSO
	    IF (CONST(I).NE.CMPLX_ZERO) THEN
	      CONST(I)=(CONST(I)*MULTIPLIER)/SYMFACT
	      IF (.NOT.CHECKPHASE.AND.HELDOUBLECHECKED.AND.HELPICKED.EQ.-1) THEN
	        CONST(I)=CONST(I)*GOODHEL(HELCONFIG)
	      ENDIF
	      CALL %(mp_prefix)s%(proc_prefix)sMERGE_WL(LOOP_WF,RANK,LCUT_SIZE,CONST(I),LOOPCOEFS(0,%(proc_prefix)sML5SQSOINDEX(I,%(proc_prefix)sML5SOINDEX_FOR_LOOP_AMP(COLOR_ID)),LOOP_GROUP_NUMBER))
	    ENDIF
      ENDDO

	  END
## }else{
C The subroutine to create the loop coefficients form the last loop wf.
C In this case of loop-induced process, the reduction is performed at the loop
C amplitude level so that no multiplication is performed.

      SUBROUTINE %(mp_prefix)s%(proc_prefix)sCREATE_LOOP_COEFS(LOOP_WF,RANK,LCUT_SIZE,LOOP_GROUP_NUMBER,SYMFACT,MULTIPLIER)
	  USE %(proc_prefix)sPOLYNOMIAL_CONSTANTS	  
	  implicit none
C  
C CONSTANTS 
C 
	  %(real_format)s ZERO,ONE
	  PARAMETER (ZERO=%(zero_def)s,ONE=%(one_def)s)
	  %(complex_format)s IMAG1
      PARAMETER (IMAG1=(ZERO,ONE))
	  %(complex_format)s CMPLX_ZERO
	  PARAMETER (CMPLX_ZERO=(ZERO,ZERO))
<<<<<<< HEAD
      include 'loop_max_coefs.inc'
      include 'coef_specs.inc'
=======
>>>>>>> c9d91378
	  INTEGER    NLOOPGROUPS
      PARAMETER (NLOOPGROUPS=%(nloop_groups)d)
	  INTEGER    NCOMB
      PARAMETER (NCOMB=%(ncomb)d)
C  
C ARGUMENTS 
C  
      %(complex_format)s LOOP_WF(MAXLWFSIZE,0:LOOPMAXCOEFS-1,MAXLWFSIZE)
	  INTEGER RANK, SYMFACT, LCUT_SIZE, LOOP_GROUP_NUMBER, MULTIPLIER
C  
C LOCAL VARIABLES 
C
      %(complex_format)s CONST
      INTEGER I,J
C
C GLOBAL VARIABLES
C
      %(complex_format)s LOOPCOEFS(0:LOOPMAXCOEFS-1,NLOOPGROUPS)
	  common/%(proc_prefix)s%(mp_prefix)sLCOEFS/LOOPCOEFS
C
C BEGIN CODE
C
	  CONST=CMPLX((ONE*MULTIPLIER)/SYMFACT,ZERO,KIND=16)

      CALL %(mp_prefix)s%(proc_prefix)sMERGE_WL(LOOP_WF,RANK,LCUT_SIZE,CONST,LOOPCOEFS(0,LOOP_GROUP_NUMBER))

	  END
## }

## if(ninja_available){
      SUBROUTINE %(mp_prefix)s%(proc_prefix)sINVERT_MOMENTA_IN_POLYNOMIAL(NCOEFS,POLYNOMIAL)
C       Just a handy subroutine to modify the coefficients for the
C       tranformation q_loop -> -q_loop
C       It is only used for the NINJA interface
<<<<<<< HEAD
        IMPLICIT NONE

      	include 'loop_max_coefs.inc'
=======
        USE %(proc_prefix)sPOLYNOMIAL_CONSTANTS
        IMPLICIT NONE

>>>>>>> c9d91378
        INTEGER I, NCOEFS

		%(complex_format)s POLYNOMIAL(0:NCOEFS-1)

<<<<<<< HEAD
        INTEGER COEFTORANK_MAP(0:LOOPMAXCOEFS-1)
		%(coef_to_rank_map_definition)s

=======
>>>>>>> c9d91378
        DO I=0,NCOEFS-1
          IF (MOD(COEFTORANK_MAP(I),2).eq.1) then
            POLYNOMIAL(I)=-POLYNOMIAL(I)
          ENDIF
        ENDDO

      END
<<<<<<< HEAD
## }
=======
## }

C Now the routines to update the wavefunctions
>>>>>>> c9d91378
<|MERGE_RESOLUTION|>--- conflicted
+++ resolved
@@ -18,11 +18,6 @@
       PARAMETER (IMAG1=(ZERO,ONE))
 	  %(complex_format)s CMPLX_ZERO
 	  PARAMETER (CMPLX_ZERO=(ZERO,ZERO))
-<<<<<<< HEAD
-      include 'loop_max_coefs.inc'
-      include 'coef_specs.inc'
-=======
->>>>>>> c9d91378
       INTEGER    NCOLORROWS
 	  PARAMETER (NCOLORROWS=%(nloopamps)d)
 	  INTEGER    NLOOPGROUPS
@@ -112,11 +107,6 @@
       PARAMETER (IMAG1=(ZERO,ONE))
 	  %(complex_format)s CMPLX_ZERO
 	  PARAMETER (CMPLX_ZERO=(ZERO,ZERO))
-<<<<<<< HEAD
-      include 'loop_max_coefs.inc'
-      include 'coef_specs.inc'
-=======
->>>>>>> c9d91378
 	  INTEGER    NLOOPGROUPS
       PARAMETER (NLOOPGROUPS=%(nloop_groups)d)
 	  INTEGER    NCOMB
@@ -151,25 +141,13 @@
 C       Just a handy subroutine to modify the coefficients for the
 C       tranformation q_loop -> -q_loop
 C       It is only used for the NINJA interface
-<<<<<<< HEAD
-        IMPLICIT NONE
-
-      	include 'loop_max_coefs.inc'
-=======
         USE %(proc_prefix)sPOLYNOMIAL_CONSTANTS
         IMPLICIT NONE
 
->>>>>>> c9d91378
         INTEGER I, NCOEFS
 
 		%(complex_format)s POLYNOMIAL(0:NCOEFS-1)
 
-<<<<<<< HEAD
-        INTEGER COEFTORANK_MAP(0:LOOPMAXCOEFS-1)
-		%(coef_to_rank_map_definition)s
-
-=======
->>>>>>> c9d91378
         DO I=0,NCOEFS-1
           IF (MOD(COEFTORANK_MAP(I),2).eq.1) then
             POLYNOMIAL(I)=-POLYNOMIAL(I)
@@ -177,10 +155,6 @@
         ENDDO
 
       END
-<<<<<<< HEAD
-## }
-=======
 ## }
 
 C Now the routines to update the wavefunctions
->>>>>>> c9d91378

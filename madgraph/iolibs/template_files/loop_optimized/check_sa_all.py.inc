--- conflicted
+++ resolved
@@ -50,17 +50,10 @@
 allmatrix2py.set_madloop_path(os.path.abspath(pjoin(root_path,'MadLoop5_resources')))
 # List all processes available in this module
 
-<<<<<<< HEAD
-all_procs_available = [[pdg for pdg in proc_pdgs if pdg!=0] for proc_pdgs in allmatrix2py.get_pdg_order()]
-print( "Available processes are:")
-for process_pdgs in all_procs_available:
-    print( "   --> %s"%str(process_pdgs))
-=======
 all_procs_available = [[(pdg,pids[i]) for i, pdg in enumerate(proc_pdgs) if pdg!=0] for (proc_pdgs, pids) in allmatrix2py.get_pdg_order()]
 print( "Available processes are:")
 for process_pdgs in all_procs_available:
     print( "   --> %s: process id: %i "%str(process_pdgs[0], process_pdgs[1]))
->>>>>>> b19b3d15
 
 def invert_momenta(p):
     """ fortran/C-python do not order table in the same order"""

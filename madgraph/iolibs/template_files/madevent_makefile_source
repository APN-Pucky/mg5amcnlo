# Definitions

LIBDIR= ../lib/
BINDIR= ../bin/internal/
PDFDIR= ./PDF/
CUTTOOLSDIR= ./CutTools/
IREGIDIR= ./IREGI/src/

include make_opts

# Source files

PROCESS= hfill.o matrix.o myamp.o 
DSAMPLE = dsample.o ranmar.o DiscreteSampler.o StringCast.o
HBOOK = hfill.o hcurve.o hbook1.o hbook2.o
GENERIC = $(alfas_functions).o transpole.o invarients.o hfill.o pawgraphs.o ran1.o \
          rw_events.o rw_routines.o kin_functions.o open_file.o basecode.o setrun.o \
          run_printout.o dgauss.o readgrid.o getissud.o
INCLUDEF= coupl.inc genps.inc hbook.inc DECAY/decay.inc psample.inc cluster.inc sudgrid.inc
COMBINE = combine_events.o  rw_events.o ranmar.o  kin_functions.o open_file.o rw_routines.o alfas_functions.o setrun.o
GENSUDGRID = gensudgrid.o is-sud.o setrun_gen.o rw_routines.o open_file.o

# Locally compiled libraries

LIBRARIES=$(LIBDIR)libdsample.$(libext) $(LIBDIR)libgeneric.$(libext)

# Binaries

BINARIES = $(BINDIR)gen_ximprove $(BINDIR)combine_events \
           $(BINDIR)gensudgrid $(BINDIR)combine_runs

# Compile commands

all: %(libraries)s


# Libraries

$(LIBDIR)libdsample.$(libext): $(DSAMPLE)
	$(call CREATELIB, $@, $^)
$(LIBDIR)libgeneric.$(libext): $(GENERIC)
	$(call CREATELIB, $@, $^)
$(LIBDIR)libdhelas.$(libext): DHELAS
	cd DHELAS; make
$(LIBDIR)libpdf.$(libext): PDF
	cd PDF; make	
$(LIBDIR)libcernlib.$(libext): CERNLIB
	cd CERNLIB; make
%(model)s

$(BINDIR)gen_ximprove: gen_ximprove.o ranmar.o rw_routines.o open_file.o 
	$(FC) $(LDFLAGS) -o $@ $^
$(BINDIR)combine_events: $(COMBINE) $(LIBDIR)libmodel.$(libext) $(LIBDIR)libpdf.$(libext) run_card.inc
<<<<<<< HEAD
			 $(FC) $(FFLAGS) -o $@ $(COMBINE) -L$(LIBDIR) -lmodel -lpdf $(llhapdf)
$(BINDIR)gensudgrid: $(GENSUDGRID) $(LIBDIR)libpdf.$(libext) $(LIBDIR)libcernlib.$(libext)
	$(FC) $(FFLAGS) -o $@ $(GENSUDGRID) -L$(LIBDIR) -lmodel -lpdf -lcernlib $(llhapdf)
=======
			 $(FC) $(LDFLAGS) -o $@ $(COMBINE) -L$(LIBDIR) -lmodel -lpdf $(llhapdf)
$(BINDIR)gensudgrid: $(GENSUDGRID) $(LIBDIR)libpdf.$(libext) $(LIBDIR)libcernlib.$(libext)
	$(FC) $(LDFLAGS) -o $@ $(GENSUDGRID) -L$(LIBDIR) -lmodel -lpdf -lcernlib $(llhapdf)
>>>>>>> 001136bf

# Dependencies

dsample.o: DiscreteSampler.o dsample.f genps.inc
DiscreteSampler.o: StringCast.o
invarients.o: invarients.f genps.inc
setrun.o: setrun.f nexternal.inc leshouche.inc genps.inc
gen_ximprove.o: gen_ximprove.f run_config.inc run_card.inc
combine_events.o: combine_events.f run_config.inc run_card.inc
combine_runs.o: combine_runs.f run_config.inc run_card.inc
select_events.o: select_events.f run_config.inc
setrun.o: setrun.f nexternal.inc leshouche.inc run_card.inc run_config.inc
rw_events.o: rw_events.f run_config.inc

run_card.inc: ../Cards/run_card.dat
	../bin/madevent treatcards run

clean4pdf:
	rm -f ../lib/libpdf.$(libext)
	rm -f ../lib/libgeneric.$(libext)

cleanCT:
	cd $(CUTTOOLSDIR); make clean; cd ..

cleanIR:
	cd $(IREGIDIR); make clean; cd ..

libiregi: $(LIBDIR)libiregi.a

libcuttools: $(LIBDIR)libcts.a

treatCards:
	../bin/madevent treatcards all

treatCardsLoopNoInit:
	../bin/madevent treatcards loop --no_MadLoopInit

libmodel: $(LIBDIR)libmodel.$(libext)

libdhelas: $(LIBDIR)libdhelas.$(libext)

$(LIBDIR)libcts.a: $(CUTTOOLSDIR)
	cd $(CUTTOOLSDIR); make
	ln -sf ../Source/$(CUTTOOLSDIR)includects/libcts.a $(LIBDIR)libcts.a
	ln -sf ../Source/$(CUTTOOLSDIR)includects/mpmodule.mod $(LIBDIR)mpmodule.mod

$(LIBDIR)libiregi.a: $(IREGIDIR)
	cd $(IREGIDIR); make
	ln -sf ../Source/$(IREGIDIR)libiregi.a $(LIBDIR)libiregi.a

clean:
	$(RM) *.o $(LIBRARIES) $(BINARIES)
	cd PDF; make clean; cd ..
	cd DHELAS; make clean; cd ..
	cd CERNLIB; make clean; cd ..
	cd MODEL; make clean; cd ..
	if [ -d $(CUTTOOLSDIR) ]; then cd $(CUTTOOLSDIR); make clean; cd ..; fi
	if [ -d $(IREGIDIR) ]; then cd $(IREGIDIR); make clean; cd ..; fi
	for i in `ls -d ../SubProcesses/P*`; do cd $$i; make clean; cd -; done;<|MERGE_RESOLUTION|>--- conflicted
+++ resolved
@@ -51,15 +51,9 @@
 $(BINDIR)gen_ximprove: gen_ximprove.o ranmar.o rw_routines.o open_file.o 
 	$(FC) $(LDFLAGS) -o $@ $^
 $(BINDIR)combine_events: $(COMBINE) $(LIBDIR)libmodel.$(libext) $(LIBDIR)libpdf.$(libext) run_card.inc
-<<<<<<< HEAD
-			 $(FC) $(FFLAGS) -o $@ $(COMBINE) -L$(LIBDIR) -lmodel -lpdf $(llhapdf)
-$(BINDIR)gensudgrid: $(GENSUDGRID) $(LIBDIR)libpdf.$(libext) $(LIBDIR)libcernlib.$(libext)
-	$(FC) $(FFLAGS) -o $@ $(GENSUDGRID) -L$(LIBDIR) -lmodel -lpdf -lcernlib $(llhapdf)
-=======
 			 $(FC) $(LDFLAGS) -o $@ $(COMBINE) -L$(LIBDIR) -lmodel -lpdf $(llhapdf)
 $(BINDIR)gensudgrid: $(GENSUDGRID) $(LIBDIR)libpdf.$(libext) $(LIBDIR)libcernlib.$(libext)
 	$(FC) $(LDFLAGS) -o $@ $(GENSUDGRID) -L$(LIBDIR) -lmodel -lpdf -lcernlib $(llhapdf)
->>>>>>> 001136bf
 
 # Dependencies
 

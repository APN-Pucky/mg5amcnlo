# Definitions

LIBDIR= ../lib/
BINDIR= ../bin/internal/
PDFDIR= ./PDF/
CUTTOOLSDIR= ./CutTools/
IREGIDIR= ./IREGI/src/

include make_opts

# Source files

PROCESS= hfill.o matrix.o myamp.o 
DSAMPLE = dsample.o ranmar.o DiscreteSampler.o StringCast.o %(additional_dsample)s
HBOOK = hfill.o hcurve.o hbook1.o hbook2.o
GENERIC = $(alfas_functions).o transpole.o invarients.o hfill.o pawgraphs.o ran1.o \
          rw_events.o rw_routines.o kin_functions.o open_file.o basecode.o setrun.o \
          run_printout.o dgauss.o readgrid.o getissud.o
INCLUDEF= coupl.inc genps.inc hbook.inc DECAY/decay.inc psample.inc cluster.inc sudgrid.inc
COMBINE = combine_events.o  rw_events.o ranmar.o  kin_functions.o open_file.o rw_routines.o alfas_functions.o setrun.o
GENSUDGRID = gensudgrid.o is-sud.o setrun_gen.o rw_routines.o open_file.o

# Locally compiled libraries

LIBRARIES=$(LIBDIR)libdsample.$(libext) $(LIBDIR)libgeneric.$(libext) 

# Binaries

BINARIES = $(BINDIR)gen_ximprove $(BINDIR)gensudgrid $(BINDIR)combine_runs

# Compile commands

all: %(libraries)s


# Libraries

$(LIBDIR)libdsample.$(libext): $(DSAMPLE)
	$(call CREATELIB, $@, $^)
$(LIBDIR)libgeneric.$(libext): $(GENERIC)
	$(call CREATELIB, $@, $^)
$(LIBDIR)libdhelas.$(libext): DHELAS
	cd DHELAS; make
$(LIBDIR)libpdf.$(libext): PDF
	cd PDF; make	
$(LIBDIR)libcernlib.$(libext): CERNLIB
	cd CERNLIB; make
# The bias library is here the dummy by default; compilation of other ones specified in the run_card will be done by MG5aMC directly.
$(LIBDIR)libbias.$(libext): BIAS/dummy
	cd BIAS/dummy; make

%(model)s

%(running)s

$(BINDIR)gen_ximprove: gen_ximprove.o ranmar.o rw_routines.o open_file.o 
	$(FC) $(LDFLAGS) -o $@ $^
#$(BINDIR)combine_events: $(COMBINE) $(LIBDIR)libmodel.$(libext) $(LIBDIR)libpdf.$(libext) run_card.inc $(LIBDIR)libbias.$(libext)
#			 $(FC) -o $@ $(COMBINE) -L$(LIBDIR) -lmodel -lpdf $(llhapdf) $(LDFLAGS) -lbias
$(BINDIR)gensudgrid: $(GENSUDGRID) $(LIBDIR)libpdf.$(libext) $(LIBDIR)libcernlib.$(libext)
	$(FC) -o $@ $(GENSUDGRID) -L$(LIBDIR) -lmodel -lpdf -lcernlib $(llhapdf) $(LDFLAGS)

# Dependencies

dsample.o: DiscreteSampler.o dsample.f genps.inc StringCast.o
DiscreteSampler.o: StringCast.o
invarients.o: invarients.f genps.inc
setrun.o: setrun.f nexternal.inc leshouche.inc genps.inc
gen_ximprove.o: gen_ximprove.f run_config.inc run_card.inc
#combine_events.o: combine_events.f run_config.inc run_card.inc
combine_runs.o: combine_runs.f run_config.inc run_card.inc
select_events.o: select_events.f run_config.inc
setrun.o: setrun.f nexternal.inc leshouche.inc run_card.inc run_config.inc
rw_events.o: rw_events.f run_config.inc
%(additional_dependencies)s
run_card.inc: ../Cards/run_card.dat
	../bin/madevent treatcards run

clean4pdf:
	rm -f ../lib/libpdf.$(libext)
	rm -f ../lib/libgeneric.$(libext)

cleanCT:
	cd $(CUTTOOLSDIR); make clean; cd ..

cleanIR:
	cd $(IREGIDIR); make clean; cd ..

libiregi: $(LIBDIR)libiregi.a

libcuttools: $(LIBDIR)libcts.a

treatCards:
	../bin/madevent treatcards all

treatCardsLoopNoInit:
	../bin/madevent treatcards loop --no_MadLoopInit

libmodel: $(LIBDIR)libmodel.$(libext)

libdhelas: $(LIBDIR)libdhelas.$(libext)

$(LIBDIR)libcts.a: $(CUTTOOLSDIR)
	cd $(CUTTOOLSDIR); make
	ln -sf ../Source/$(CUTTOOLSDIR)includects/libcts.a $(LIBDIR)libcts.a
	ln -sf ../Source/$(CUTTOOLSDIR)includects/mpmodule.mod $(LIBDIR)mpmodule.mod

$(LIBDIR)libiregi.a: $(IREGIDIR)
	cd $(IREGIDIR); make
	ln -sf ../Source/$(IREGIDIR)libiregi.a $(LIBDIR)libiregi.a

clean:
	$(RM) *.o $(LIBRARIES) $(BINARIES)
	cd PDF; make clean; cd ..
	cd DHELAS; make clean; cd ..
	cd CERNLIB; make clean; cd ..
	cd MODEL; make clean; cd ..
<<<<<<< HEAD
	if [ -d RUNNING ]; then cd RUNNING; make clean; cd ..; fi
=======
	cd BIAS/dummy; make clean; cd ../..
	cd BIAS/ptj_bias; make clean; cd ../..
>>>>>>> 7cb6bf3e
	if [ -d $(CUTTOOLSDIR) ]; then cd $(CUTTOOLSDIR); make clean; cd ..; fi
	if [ -d $(IREGIDIR) ]; then cd $(IREGIDIR); make clean; cd ..; fi
	for i in `ls -d ../SubProcesses/P*`; do cd $$i; make clean; cd -; done;<|MERGE_RESOLUTION|>--- conflicted
+++ resolved
@@ -115,12 +115,9 @@
 	cd DHELAS; make clean; cd ..
 	cd CERNLIB; make clean; cd ..
 	cd MODEL; make clean; cd ..
-<<<<<<< HEAD
 	if [ -d RUNNING ]; then cd RUNNING; make clean; cd ..; fi
-=======
 	cd BIAS/dummy; make clean; cd ../..
 	cd BIAS/ptj_bias; make clean; cd ../..
->>>>>>> 7cb6bf3e
 	if [ -d $(CUTTOOLSDIR) ]; then cd $(CUTTOOLSDIR); make clean; cd ..; fi
 	if [ -d $(IREGIDIR) ]; then cd $(IREGIDIR); make clean; cd ..; fi
 	for i in `ls -d ../SubProcesses/P*`; do cd $$i; make clean; cd -; done;
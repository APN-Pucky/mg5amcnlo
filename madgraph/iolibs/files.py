################################################################################
#
# Copyright (c) 2009 The MadGraph Development team and Contributors
#
# This file is a part of the MadGraph 5 project, an application which 
# automatically generates Feynman diagrams and matrix elements for arbitrary
# high-energy processes in the Standard Model and beyond.
#
# It is subject to the MadGraph license which should accompany this 
# distribution.
#
# For more information, please visit: http://madgraph.phys.ucl.ac.be
#
################################################################################

"""Methods and classes dealing with file access."""

import logging
import os
import shutil


logger = logging.getLogger('madgraph.files')

#===============================================================================
# read_from_file
#===============================================================================
def read_from_file(filename, myfunct, *args):
    """Open a file, apply the function myfunct (with sock as an arg) 
    on its content and return the result. Deals properly with errors and
    returns None if something goes wrong. 
    """

    try:
        sock = open(filename, 'r')
        try:
            ret_value = myfunct(sock, *args)
        finally:
            sock.close()
    except IOError, (errno, strerror):
        logger.error("I/O error (%s): %s" % (errno, strerror))
        return None

    return ret_value

#===============================================================================
# write_to_file
#===============================================================================
def write_to_file(filename, myfunct, *args):
    """Open a file for writing, apply the function myfunct (with sock as an arg) 
    on its content and return the result. Deals properly with errors and
    returns None if something goes wrong. 
    """

    try:
        sock = open(filename, 'w')
        try:
            ret_value = myfunct(sock, *args)
        finally:
            sock.close()
    except IOError, (errno, strerror):
        logger.error("I/O error (%s): %s" % (errno, strerror))
        return None

    return ret_value

#===============================================================================
# append_to_file
#===============================================================================
def append_to_file(filename, myfunct, *args):
    """Open a file for appending, apply the function myfunct (with
    sock as an arg) on its content and return the result. Deals
    properly with errors and returns None if something goes wrong.
    """

    try:
        sock = open(filename, 'a')
        try:
            ret_value = myfunct(sock, *args)
        finally:
            sock.close()
    except IOError, (errno, strerror):
        logger.error("I/O error (%s): %s" % (errno, strerror))
        return None

    return ret_value

#===============================================================================
# check piclke validity
#===============================================================================
<<<<<<< HEAD
def is_uptodate(picklefile, path_list=None, min_time=1283350422):
=======
def is_uptodate(picklefile, path_list=None, min_time=1283000000):
>>>>>>> 9f99b841
    """Check if the pickle files is uptodate compare to a list of files. 
    If no files are given, the pickle files is checked against it\' current 
    directory"""
    
    if not os.path.exists(picklefile):
        return False
    
    if not path_list:
        dirpath = os.path.dirname(picklefile)
        path_list = [ os.path.join(dirpath, file) for file in \
                                                            os.listdir(dirpath)]
    
    assert type(path_list) == list, 'is_update expect a list of files'
      
    pickle_date = os.path.getctime(picklefile)
    if pickle_date < min_time:
        return False
    
    for path in path_list:
        if os.path.getmtime(path) > pickle_date:
            return False
    #all pass
    return True


################################################################################
## helper function for universal file treatment
################################################################################
def format_path(path):
    """Format the path in local format taking in entry a unix format"""
    if path[0] != '/':
        return os.path.join(*path.split('/'))
    else:
        return os.path.sep + os.path.join(*path.split('/'))
    
def cp(path1, path2, log=True):
    """ simple cp taking linux or mix entry"""
    path1 = format_path(path1)
    path2 = format_path(path2)
    try:
        shutil.copy2(path1, path2)
    except IOError, why:
        if log:
            logger.warning(why)
        
    
def mv(path1, path2):
    """simple mv taking linux or mix format entry"""
    path1 = format_path(path1)
    path2 = format_path(path2)
    try:
        shutil.move(path1, path2)
    except:
        # An error can occur if the files exist at final destination
        if os.path.isfile(path2):
            os.remove(path2)
            shutil.move(path1, path2)
            return
        elif os.path.isdir(path2) and os.path.exists(
                                   os.path.join(path2, os.path.basename(path1))):      
            path2 = os.path.join(path2, os.path.basename(path1))
            os.remove(path2)
            shutil.move(path1, path2)
        else:
            raise
        
def ln(file_pos, starting_dir='.', name='', log=True):
    """a simple way to have a symbolic link whithout to have to change directory
    starting_point is the directory where to write the link
    file_pos is the file to link
    WARNING: not the linux convention
    """
    file_pos = format_path(file_pos)
    starting_dir = format_path(starting_dir)
    if not name:
        name = os.path.split(file_pos)[1]    
        
    try:
        os.symlink(os.path.relpath(file_pos, starting_dir), \
                        os.path.join(starting_dir, name))
    except:
        if log:
            logger.warning('Could not link %s at position: %s' % (file_pos, \
                                                os.path.realpath(starting_dir)))
 <|MERGE_RESOLUTION|>--- conflicted
+++ resolved
@@ -88,11 +88,7 @@
 #===============================================================================
 # check piclke validity
 #===============================================================================
-<<<<<<< HEAD
-def is_uptodate(picklefile, path_list=None, min_time=1283350422):
-=======
-def is_uptodate(picklefile, path_list=None, min_time=1283000000):
->>>>>>> 9f99b841
+def is_uptodate(picklefile, path_list=None, min_time=1283950422):
     """Check if the pickle files is uptodate compare to a list of files. 
     If no files are given, the pickle files is checked against it\' current 
     directory"""

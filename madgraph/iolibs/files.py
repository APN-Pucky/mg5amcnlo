################################################################################
#
# Copyright (c) 2009 The MadGraph Development team and Contributors
#
# This file is a part of the MadGraph 5 project, an application which 
# automatically generates Feynman diagrams and matrix elements for arbitrary
# high-energy processes in the Standard Model and beyond.
#
# It is subject to the MadGraph license which should accompany this 
# distribution.
#
# For more information, please visit: http://madgraph.phys.ucl.ac.be
#
################################################################################

"""Methods and classes dealing with file access."""

import logging

#===============================================================================
# read_from_file
#===============================================================================
def read_from_file(filename, myfunct, *args):
    """Open a file, apply the function myfunct (with sock as an arg) 
    on its content and return the result. Deals properly with errors and
    returns None if something goes wrong. 
    """

    try:
        sock = open(filename, 'r')
        try:
            ret_value = myfunct(sock, *args)
        finally:
            sock.close()
    except IOError, (errno, strerror):
        logging.error("I/O error (%s): %s" % (errno, strerror))
        return None

    return ret_value

#===============================================================================
# write_to_file
#===============================================================================
def write_to_file(filename, myfunct, *args):
<<<<<<< HEAD
    """Open a file, apply the function myfunct (with sock as an arg) 
=======
    """Open a file for writing, apply the function myfunct (with sock as an arg) 
>>>>>>> b060c9f8
    on its content and return the result. Deals properly with errors and
    returns None if something goes wrong. 
    """

    try:
        sock = open(filename, 'w')
        try:
            ret_value = myfunct(sock, *args)
        finally:
            sock.close()
    except IOError, (errno, strerror):
        logging.error("I/O error (%s): %s" % (errno, strerror))
        return None

    return ret_value<|MERGE_RESOLUTION|>--- conflicted
+++ resolved
@@ -42,11 +42,7 @@
 # write_to_file
 #===============================================================================
 def write_to_file(filename, myfunct, *args):
-<<<<<<< HEAD
-    """Open a file, apply the function myfunct (with sock as an arg) 
-=======
     """Open a file for writing, apply the function myfunct (with sock as an arg) 
->>>>>>> b060c9f8
     on its content and return the result. Deals properly with errors and
     returns None if something goes wrong. 
     """

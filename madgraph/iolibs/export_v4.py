################################################################################
#
# Copyright (c) 2009 The MadGraph Development team and Contributors
#
# This file is a part of the MadGraph 5 project, an application which 
# automatically generates Feynman diagrams and matrix elements for arbitrary
# high-energy processes in the Standard Model and beyond.
#
# It is subject to the MadGraph license which should accompany this 
# distribution.
#
# For more information, please visit: http://madgraph.phys.ucl.ac.be
#
################################################################################
"""Methods and classes to export matrix elements to v4 format."""

import copy
import fractions
import glob
import logging
import os
import re
import shutil
import subprocess

import madgraph.core.base_objects as base_objects
import madgraph.core.color_algebra as color
import madgraph.core.helas_objects as helas_objects
import madgraph.iolibs.drawing_eps as draw
import madgraph.iolibs.files as files
import madgraph.iolibs.group_subprocs as group_subprocs
import madgraph.iolibs.misc as misc
import madgraph.iolibs.file_writers as writers
import madgraph.iolibs.template_files as template_files
import madgraph.iolibs.ufo_expression_parsers as parsers
import madgraph.various.diagram_symmetry as diagram_symmetry

import aloha.create_aloha as create_aloha

import models.sm.write_param_card as write_param_card
from madgraph import MadGraph5Error, MG5DIR
from madgraph.iolibs.files import cp, ln, mv
_file_path = os.path.split(os.path.dirname(os.path.realpath(__file__)))[0] + '/'
logger = logging.getLogger('madgraph.export_v4')

#===============================================================================
# copy the Template in a new directory.
#===============================================================================
def copy_v4template(mgme_dir, dir_path, clean, v4_model = False,
                    subproc_group = False):
    """create the directory run_name as a copy of the MadEvent
    Template, and clean the directory
    """
    
    #First copy the full template tree if dir_path doesn't exit
    if not os.path.isdir(dir_path):
        if not mgme_dir:
            raise MadGraph5Error, \
                  "No valid MG_ME path given for MG4 run directory creation."
        logger.info('initialize a new directory: %s' % \
                    os.path.basename(dir_path))
        shutil.copytree(os.path.join(mgme_dir, 'Template'), dir_path, True)
    elif not os.path.isfile(os.path.join(dir_path, 'TemplateVersion.txt')):
        if not mgme_dir:
            raise MadGraph5Error, \
                  "No valid MG_ME path given for MG4 run directory creation."
    try:
        shutil.copy(os.path.join(mgme_dir, 'MGMEVersion.txt'), dir_path)
    except IOError:
        MG5_version = misc.get_pkg_info()
        open(os.path.join(dir_path, 'MGMEVersion.txt'), 'w').write( \
            "5." + MG5_version['version'])
    
    #Ensure that the Template is clean
    if clean:
        logger.info('remove old information in %s' % os.path.basename(dir_path))
        if os.environ.has_key('MADGRAPH_BASE'):
            subprocess.call([os.path.join('bin', 'clean_template'), '--web'], \
                                                                   cwd=dir_path)
        else:
            try:
                subprocess.call([os.path.join('bin', 'clean_template')], \
                                                                   cwd=dir_path)
            except Exception, why:
                raise MadGraph5Error('Failed to clean correctly %s: \n %s' \
                                            % (os.path.basename(dir_path),why))
        
        #Write version info
        MG_version = misc.get_pkg_info()
        open(os.path.join(dir_path, 'SubProcesses', 'MGVersion.txt'), 'w').write(
                                                          MG_version['version'])
    # If we are using subproc_group, change run_config.inc parameters
    # and refine multiplicity
    if subproc_group:
        # Update values in run_config.inc
        run_config = \
                open(os.path.join(dir_path, 'Source', 'run_config.inc')).read()
        run_config = run_config.replace("min_events_channel = 1000",
                                        "min_events_channel = 4000")
        run_config = run_config.replace("min_events = 2000",
                                        "min_events = 4000")
        run_config = run_config.replace("max_events = 2000",
                                        "max_events = 8000")
        run_config = run_config.replace("ChanPerJob=5",
                                        "ChanPerJob=2")
        open(os.path.join(dir_path, 'Source', 'run_config.inc'), 'w').\
                                    write(run_config)
        # Update values in generate_events
        generate_events = \
                open(os.path.join(dir_path, 'bin', 'generate_events')).read()
        generate_events = generate_events.replace(\
                                        "$dirbin/refine $a $mode $n 5 $t",
                                        "$dirbin/refine $a $mode $n 1 $t")
        open(os.path.join(dir_path, 'bin', 'generate_events'), 'w').\
                                    write(generate_events)
    elif os.path.isfile(os.path.join(dir_path, 'SubProcesses',
                                     'symmetry_v4.f')):
        # If we are not using subproc_group, use old symmetry.f
        shutil.move(os.path.join(dir_path, 'SubProcesses', 'symmetry_v4.f'),
                    os.path.join(dir_path, 'SubProcesses', 'symmetry.f'))


        
#===============================================================================
# copy the Template in a new directory and set up Standalone MG
#===============================================================================
def copy_v4standalone(mgme_dir, dir_path, clean):
    """create the directory run_name as a copy of the Template,
       run standalone, and clean the directory 
    """

    #First copy the full template tree if dir_path doesn't exit
    if not os.path.isdir(dir_path):
        logger.info('initialize a new directory: %s' % \
                    os.path.basename(dir_path))
        shutil.copytree(os.path.join(mgme_dir, 'Template'), dir_path, True)

    # Run standalone
    logger.info('Setup directory %s for standalone' % \
                os.path.basename(dir_path))

    try:
        subprocess.call([os.path.join('bin', 'standalone')],
                        stdout = os.open(os.devnull, os.O_RDWR),
                        stderr = os.open(os.devnull, os.O_RDWR),
                        cwd=dir_path)
    except OSError:
        # Probably standalone already called
        pass

    #Ensure that the Template is clean
    if clean:
        logger.info('remove old information in %s' % \
                    os.path.basename(dir_path))
        
        for pdir in glob.glob(os.path.join(dir_path, "SubProcesses", "P*")):
            shutil.rmtree(os.path.join(dir_path, pdir))
            
        #Write version info
        MG_version = misc.get_pkg_info()
        open(os.path.join(dir_path, 'SubProcesses', 'MGVersion.txt'), 'w').write(
                                                          MG_version['version'])

      
#===============================================================================
# Make the Helas and Model directories for Standalone directory
#===============================================================================
def make_v4standalone(dir_path):
    """Run make in the DHELAS and MODEL directories, to set up
    everything for running standalone
    """
    
    source_dir = os.path.join(dir_path, "Source")
    logger.info("Running make for Helas")
    subprocess.call(['make', '../lib/libdhelas3.a'],
                    stdout = open(os.devnull, 'w'), cwd=source_dir)
    logger.info("Running make for Model")
    subprocess.call(['make', '../lib/libmodel.a'],
                    stdout = open(os.devnull, 'w'), cwd=source_dir)

        
#===============================================================================
# write a procdef_mg5 (an equivalent of the MG4 proc_card.dat)
#===============================================================================
def write_procdef_mg5(file_pos, modelname, process_str):
    """ write an equivalent of the MG4 proc_card in order that all the Madevent
    Perl script of MadEvent4 are still working properly for pure MG5 run."""
    
    proc_card_template = template_files.mg4_proc_card.mg4_template
    process_template = template_files.mg4_proc_card.process_template
    process_text = ''
    coupling = ''
    new_process_content = []
    
    
    # First find the coupling and suppress the coupling from process_str
    #But first ensure that coupling are define whithout spaces:
    process_str = process_str.replace(' =', '=')
    process_str = process_str.replace('= ', '=')
    process_str = process_str.replace(',',' , ')
    #now loop on the element and treat all the coupling
    for info in process_str.split():
        if '=' in info:
            coupling += info + '\n'
        else:
            new_process_content.append(info)
    # Recombine the process_str (which is the input process_str without coupling
    #info)
    process_str = ' '.join(new_process_content)
    
    #format the SubProcess
    process_text += process_template.substitute({'process': process_str, \
                                                        'coupling': coupling})
    
    text = proc_card_template.substitute({'process': process_text,
                                        'model': modelname,
                                        'multiparticle':''})
    ff = open(file_pos, 'w')
    ff.write(text)
    ff.close()

#===============================================================================
# Create jpeg diagrams, html pages,proc_card_mg5.dat and madevent.tar.gz
#===============================================================================
def finalize_madevent_v4_directory(dir_path, makejpg, history):
    """Finalize ME v4 directory by creating jpeg diagrams, html
    pages,proc_card_mg5.dat and madevent.tar.gz."""

    if not misc.which('g77'):
        logger.info('Change makefiles to use gfortran')
        subprocess.call(['python','./bin/Passto_gfortran.py'], cwd=dir_path, \
                        stdout = open(os.devnull, 'w')) 
    
    old_pos = os.getcwd()
    os.chdir(os.path.join(dir_path, 'SubProcesses'))
    P_dir_list = [proc for proc in os.listdir('.') if os.path.isdir(proc) and \
                                                                proc[0] == 'P']
    
    os.system('touch %s/done' % os.path.join(dir_path,'SubProcesses'))   
    devnull = os.open(os.devnull, os.O_RDWR)
    # Convert the poscript in jpg files (if authorize)
    if makejpg:
        logger.info("Generate jpeg diagrams")
        for Pdir in P_dir_list:
            os.chdir(Pdir)
            subprocess.call([os.path.join(old_pos, dir_path, 'bin', 'gen_jpeg-pl')],
                            stdout = devnull)
            os.chdir(os.path.pardir)

    logger.info("Generate web pages")
    # Create the WebPage using perl script

    subprocess.call([os.path.join(old_pos, dir_path, 'bin', 'gen_cardhtml-pl')], \
                                                            stdout = devnull)
    subprocess.call([os.path.join(old_pos, dir_path, 'bin', 'gen_infohtml-pl')], \
                                                            stdout = devnull)
    os.chdir(os.path.pardir)
    subprocess.call([os.path.join(old_pos, dir_path, 'bin', 'gen_crossxhtml-pl')],
                    stdout = devnull)
    [mv(name, './HTML/') for name in os.listdir('.') if \
                        (name.endswith('.html') or name.endswith('.jpg')) and \
                        name != 'index.html']               
    
    # Write command history as proc_card_mg5
    if os.path.isdir('Cards'):
        output_file = os.path.join('Cards', 'proc_card_mg5.dat')
        output_file = open(output_file, 'w')
        text = ('\n'.join(history) + '\n') % misc.get_time_info()
        output_file.write(text)
        output_file.close()

    subprocess.call([os.path.join(old_pos, dir_path, 'bin', 'gen_cardhtml-pl')],
                    stdout = devnull)
    
    # Run "make" to generate madevent.tar.gz file
    if os.path.exists(os.path.join('SubProcesses', 'subproc.mg')):
        if os.path.exists('madevent.tar.gz'):
            os.remove('madevent.tar.gz')
        subprocess.call(['make'], stdout = devnull)
    
    
    subprocess.call([os.path.join(old_pos, dir_path, 'bin', 'gen_cardhtml-pl')],
                    stdout = devnull)
    
    #return to the initial dir
    os.chdir(old_pos)               
           
#===============================================================================
# Create proc_card_mg5.dat for Standalone directory
#===============================================================================
def finalize_standalone_v4_directory(dir_path, history):
    """Finalize Standalone MG4 directory by generation proc_card_mg5.dat"""

    if not misc.which('g77'):
        logger.info('Change makefiles to use gfortran')
        subprocess.call(['python','./bin/Passto_gfortran.py'], cwd=dir_path, \
                        stdout = open(os.devnull, 'w')) 
    
    make_v4standalone(dir_path)

    # Write command history as proc_card_mg5
    if os.path.isdir(os.path.join(dir_path, 'Cards')):
        output_file = os.path.join(dir_path, 'Cards', 'proc_card_mg5.dat')
        output_file = open(output_file, 'w')
        text = ('\n'.join(history) + '\n') % misc.get_time_info()
        output_file.write(text)
        output_file.close()

#===============================================================================
# write_matrix_element_v4_standalone
#===============================================================================
def write_matrix_element_v4_standalone(writer, matrix_element, fortran_model):
    """Export a matrix element to a matrix.f file in MG4 standalone format"""

    if not matrix_element.get('processes') or \
           not matrix_element.get('diagrams'):
        return 0

    if not isinstance(writer, writers.FortranWriter):
        raise writers.FortranWriter.FortranWriterError(\
            "writer not FortranWriter")

    # Set lowercase/uppercase Fortran code
    writers.FortranWriter.downcase = False

    replace_dict = {}

    # Extract version number and date from VERSION file
    info_lines = get_mg5_info_lines()
    replace_dict['info_lines'] = info_lines

    # Extract process info lines
    process_lines = get_process_info_lines(matrix_element)
    replace_dict['process_lines'] = process_lines

    # Extract number of external particles
    (nexternal, ninitial) = matrix_element.get_nexternal_ninitial()
    replace_dict['nexternal'] = nexternal

    # Extract ncomb
    ncomb = matrix_element.get_helicity_combinations()
    replace_dict['ncomb'] = ncomb

    # Extract helicity lines
    helicity_lines = get_helicity_lines(matrix_element)
    replace_dict['helicity_lines'] = helicity_lines

    # Extract overall denominator
    # Averaging initial state color, spin, and identical FS particles
    den_factor_line = get_den_factor_line(matrix_element)
    replace_dict['den_factor_line'] = den_factor_line

    # Extract ngraphs
    ngraphs = matrix_element.get_number_of_amplitudes()
    replace_dict['ngraphs'] = ngraphs

    # Extract nwavefuncs
    nwavefuncs = matrix_element.get_number_of_wavefunctions()
    replace_dict['nwavefuncs'] = nwavefuncs

    # Extract ncolor
    ncolor = max(1, len(matrix_element.get('color_basis')))
    replace_dict['ncolor'] = ncolor

    # Extract color data lines
    color_data_lines = get_color_data_lines(matrix_element)
    replace_dict['color_data_lines'] = "\n".join(color_data_lines)

    # Extract helas calls
    helas_calls = fortran_model.get_matrix_element_calls(\
                matrix_element)
    replace_dict['helas_calls'] = "\n".join(helas_calls)

    # Extract JAMP lines
    jamp_lines = get_JAMP_lines(matrix_element)
    replace_dict['jamp_lines'] = '\n'.join(jamp_lines)

    file = open(os.path.join(_file_path, \
                      'iolibs/template_files/matrix_standalone_v4.inc')).read()
    file = file % replace_dict

    # Write the file
    writer.writelines(file)

    return len(filter(lambda call: call.find('#') != 0, helas_calls))

#===============================================================================
# write_matrix_element_v4_madevent
#===============================================================================
def write_matrix_element_v4_madevent(writer, matrix_element, fortran_model,
                                     proc_id = "", config_map = []):
    """Export a matrix element to a matrix.f file in MG4 madevent format"""

    if not matrix_element.get('processes') or \
           not matrix_element.get('diagrams'):
        return 0

    if not isinstance(writer, writers.FortranWriter):
        raise writers.FortranWriter.FortranWriterError(\
            "writer not FortranWriter")

    # Set lowercase/uppercase Fortran code
    writers.FortranWriter.downcase = False

    replace_dict = {}

    # Extract version number and date from VERSION file
    info_lines = get_mg5_info_lines()
    replace_dict['info_lines'] = info_lines

    # Extract process info lines
    process_lines = get_process_info_lines(matrix_element)
    replace_dict['process_lines'] = process_lines

    # Set proc_id
    replace_dict['proc_id'] = proc_id

    # Extract ncomb
    ncomb = matrix_element.get_helicity_combinations()
    replace_dict['ncomb'] = ncomb

    # Extract helicity lines
    helicity_lines = get_helicity_lines(matrix_element)
    replace_dict['helicity_lines'] = helicity_lines

    # Extract IC line
    ic_line = get_ic_line(matrix_element)
    replace_dict['ic_line'] = ic_line

    # Extract overall denominator
    # Averaging initial state color, spin, and identical FS particles
    den_factor_line = get_den_factor_line(matrix_element)
    replace_dict['den_factor_line'] = den_factor_line

    # Extract ngraphs
    ngraphs = matrix_element.get_number_of_amplitudes()
    replace_dict['ngraphs'] = ngraphs

    # Extract ndiags
    ndiags = len(matrix_element.get('diagrams'))
    replace_dict['ndiags'] = ndiags

    # Set define_iconfigs_lines
    replace_dict['define_iconfigs_lines'] = \
         """INTEGER MAPCONFIG(0:LMAXCONFIGS), ICONFIG
         COMMON/TO_MCONFIGS/MAPCONFIG, ICONFIG"""

    if proc_id:
        # Set lines for subprocess group version
        # Set define_iconfigs_lines
        replace_dict['define_iconfigs_lines'] += \
             """\nINTEGER SUBDIAG(MAXSPROC),IB(2)
             COMMON/TO_SUB_DIAG/SUBDIAG,IB"""    
        # Set set_amp2_line
        replace_dict['set_amp2_line'] = "ANS=ANS*AMP2(SUBDIAG(%s))/XTOT" % \
                                        proc_id
    else:
        # Standard running
        # Set set_amp2_line
        replace_dict['set_amp2_line'] = "ANS=ANS*AMP2(MAPCONFIG(ICONFIG))/XTOT"

    # Extract nwavefuncs
    nwavefuncs = matrix_element.get_number_of_wavefunctions()
    replace_dict['nwavefuncs'] = nwavefuncs

    # Extract ncolor
    ncolor = max(1, len(matrix_element.get('color_basis')))
    replace_dict['ncolor'] = ncolor

    # Extract color data lines
    color_data_lines = get_color_data_lines(matrix_element)
    replace_dict['color_data_lines'] = "\n".join(color_data_lines)

    # Extract helas calls
    helas_calls = fortran_model.get_matrix_element_calls(\
                matrix_element)
    replace_dict['helas_calls'] = "\n".join(helas_calls)

    # Extract amp2 lines
    amp2_lines = get_amp2_lines(matrix_element, config_map)
    replace_dict['amp2_lines'] = '\n'.join(amp2_lines)

    # Extract JAMP lines
    jamp_lines = get_JAMP_lines(matrix_element)
    replace_dict['jamp_lines'] = '\n'.join(jamp_lines)

    file = open(os.path.join(_file_path, \
                      'iolibs/template_files/matrix_madevent_v4.inc')).read()
    file = file % replace_dict
    
    # Write the file
    writer.writelines(file)

    return len(filter(lambda call: call.find('#') != 0, helas_calls)), ncolor

#===============================================================================
# write_auto_dsig_file
#===============================================================================
def write_auto_dsig_file(writer, matrix_element, proc_id = ""):
    """Write the auto_dsig.f file for the differential cross section
    calculation, includes pdf call information"""

    if not matrix_element.get('processes') or \
           not matrix_element.get('diagrams'):
        return 0

    nexternal, ninitial = matrix_element.get_nexternal_ninitial()

    if ninitial < 1 or ninitial > 2:
        raise writers.FortranWriter.FortranWriterError, \
              """Need ninitial = 1 or 2 to write auto_dsig file"""

    replace_dict = {}

    # Extract version number and date from VERSION file
    info_lines = get_mg5_info_lines()
    replace_dict['info_lines'] = info_lines

    # Extract process info lines
    process_lines = get_process_info_lines(matrix_element)
    replace_dict['process_lines'] = process_lines

    # Set proc_id
    replace_dict['proc_id'] = proc_id
    replace_dict['numproc'] = 1
    if proc_id:
        replace_dict['numproc'] = int(proc_id)
        replace_dict['passcuts_begin'] = ""
        replace_dict['passcuts_end'] = ""
    else:
        replace_dict['passcuts_begin'] = "IF (PASSCUTS(PP)) THEN"
        replace_dict['passcuts_end'] = "ENDIF"

    if proc_id:
        # Set lines for subprocess group version
        # Set define_iconfigs_lines
        replace_dict['define_subdiag_lines'] = \
             """\nINTEGER SUBDIAG(MAXSPROC),IB(2)
             COMMON/TO_SUB_DIAG/SUBDIAG,IB"""    
    else:
        replace_dict['define_subdiag_lines'] = ""

    # Extract pdf lines
    pdf_lines = get_pdf_lines(matrix_element, ninitial, proc_id != "")
    replace_dict['pdf_lines'] = pdf_lines

    if ninitial == 1:
        # No conversion, since result of decay should be given in GeV
        dsig_line = "pd(IPROC)*dsiguu"
    else:
        # Convert result (in GeV) to pb
        dsig_line = "pd(IPROC)*conv*dsiguu"

    replace_dict['dsig_line'] = dsig_line

    file = open(os.path.join(_file_path, \
                      'iolibs/template_files/auto_dsig_v4.inc')).read()
    file = file % replace_dict

    # Write the file
    writer.writelines(file)

#===============================================================================
# write_super_auto_dsig_file
#===============================================================================
def write_super_auto_dsig_file(writer, subproc_group):
    """Write the auto_dsig.f file selecting between the subprocesses
    in subprocess group mode"""

    replace_dict = {}

    # Extract version number and date from VERSION file
    info_lines = get_mg5_info_lines()
    replace_dict['info_lines'] = info_lines

    matrix_elements = subproc_group.get('matrix_elements')

    # Extract process info lines
    process_lines = '\n'.join([get_process_info_lines(me) for me in \
                               matrix_elements])
    replace_dict['process_lines'] = process_lines

    nexternal, ninitial = matrix_elements[0].get_nexternal_ninitial()
    replace_dict['nexternal'] = nexternal

    replace_dict['nsprocs'] = 2*len(matrix_elements)

    # Generate dsig definition line
    dsig_def_line = "DOUBLE PRECISION " + \
                    ",".join(["DSIG%d" % (iproc + 1) for iproc in \
                              range(len(matrix_elements))])
    replace_dict["dsig_def_line"] = dsig_def_line

    # Generate dsig process lines
    call_dsig_proc_lines = []
    for iproc in range(len(matrix_elements)):
        call_dsig_proc_lines.append(\
            "IF(IPROC.EQ.%(num)d) DSIG=DSIG%(num)d(P1,WGT,0) ! %(proc)s" % \
            {"num": iproc + 1,
             "proc": matrix_elements[iproc].get('processes')[0].base_string()})
    replace_dict['call_dsig_proc_lines'] = "\n".join(call_dsig_proc_lines)
    
    file = open(os.path.join(_file_path, \
                   'iolibs/template_files/super_auto_dsig_group_v4.inc')).read()
    file = file % replace_dict

    # Write the file
    writer.writelines(file)

#===============================================================================
# write_mirrorprocs
#===============================================================================
def write_mirrorprocs(writer, subproc_group):
    """Write the mirrorprocs.inc file determining which processes have
    IS mirror process in subprocess group mode."""

    lines = []
    bool_dict = {True: '.true.', False: '.false.'}
    matrix_elements = subproc_group.get('matrix_elements')
    lines.append("DATA (MIRRORPROCS(I),I=1,%d)/%s/" % \
                 (len(matrix_elements),
                  ",".join([bool_dict[me.get('has_mirror_process')] for \
                            me in matrix_elements])))
    # Write the file
    writer.writelines(lines)

#===============================================================================
# write_coloramps_file
#===============================================================================
def write_coloramps_file(writer, mapconfigs, matrix_element):
    """Write the coloramps.inc file for MadEvent"""

    lines = get_icolamp_lines(mapconfigs, matrix_element, 1)
    lines.insert(0, "logical icolamp(%d,%d,1)" % \
                    (max(len(matrix_element.get('color_basis').keys()), 1),
                     len(mapconfigs)))


    # Write the file
    writer.writelines(lines)

    return True

#===============================================================================
# write_coloramps_group_file
#===============================================================================
def write_coloramps_group_file(writer, diagrams_for_config, maxflows,
                               matrix_elements):
    """Write the coloramps.inc file for MadEvent in Subprocess group mode"""

    # Create a map from subprocess (matrix element) to a list of the diagrams corresponding to each config
    
    lines = []

    subproc_to_confdiag = {}
    for config in diagrams_for_config:
        for subproc, diag in enumerate(config):
            try:
                subproc_to_confdiag[subproc].append(diag)
            except KeyError:
                subproc_to_confdiag[subproc] = [diag]

    for subproc in sorted(subproc_to_confdiag.keys()):
        lines.extend(get_icolamp_lines(subproc_to_confdiag[subproc],
                                       matrix_elements[subproc],
                                       subproc + 1))
        
    lines.insert(0, "logical icolamp(%d,%d,%d)" % \
                    (maxflows,
                     len(diagrams_for_config),
                     len(matrix_elements)))
    
    # Write the file
    writer.writelines(lines)

    return True

#===============================================================================
# write_config_subproc_map_file
#===============================================================================
def write_config_subproc_map_file(writer, config_subproc_map):
    """Write the config_subproc_map.inc file for subprocess groups"""

    lines = []
    for iconfig, config in enumerate(config_subproc_map):
        lines.append("DATA (CONFSUB(i,%d),i=1,%d)/%s/" % \
                     (iconfig + 1, len(config),
                      ",".join([str(i) for i in config])))
    # Write the file
    writer.writelines(lines)

    return True

#===============================================================================
# write_configs_file
#===============================================================================
def write_configs_file(writer, matrix_element):
    """Write the configs.inc file for MadEvent"""

    # Extract number of external particles
    (nexternal, ninitial) = matrix_element.get_nexternal_ninitial()

    configs = [(i+1, d) for i,d in enumerate(matrix_element.get('diagrams')) \
               if max(d.get_vertex_leg_numbers()) == 3]
    mapconfigs = [c[0] for c in configs]
    return mapconfigs, write_configs_file_from_diagrams(writer,
                                                        [c[1] for c in configs],
                                                        mapconfigs,
                                                        nexternal, ninitial)

#===============================================================================
# write_group_configs_file
#===============================================================================
def write_group_configs_file(writer, subproc_group, diagrams_for_config):
    """Write the configs.inc file with topology information for a
    subprocess group. Use the first subprocess with a diagram for each
    configuration."""

    matrix_elements = subproc_group.get('matrix_elements')

    diagrams = []
    for config in diagrams_for_config:
        subproc, diag = [(i,d - 1) for (i,d) in enumerate(config) \
                         if d > 0][0]
        diagrams.append(matrix_elements[subproc].get('diagrams')[diag])

    # Extract number of external particles
    (nexternal, ninitial) = subproc_group.get_nexternal_ninitial()

    return len(diagrams), \
           write_configs_file_from_diagrams(writer, diagrams,
                                            range(1, len(diagrams) + 1),
                                            nexternal, ninitial)

#===============================================================================
# write_configs_file_from_diagrams
#===============================================================================
def write_configs_file_from_diagrams(writer, configs, mapconfigs,
                                     nexternal, ninitial):
    """Write the actual configs.inc file.
    configs is the diagrams corresponding to configs,
    mapconfigs gives the diagram number for each config."""

    lines = []

    iconfig = 0

    s_and_t_channels = []

<<<<<<< HEAD
    for iconfig, helas_diag in enumerate(configs):
=======
    base_diagrams = matrix_element.get('base_amplitude').get('diagrams')
    minvert = min([max([len(vert.get('legs')) for vert in \
                        diag.get('vertices')]) for diag in base_diagrams])

    for idiag, diag in enumerate(base_diagrams):
        if any([len(vert.get('legs')) > minvert for vert in
                diag.get('vertices')]):
            # Only 3-vertices allowed in configs.inc
            continue
        iconfig = iconfig + 1
        helas_diag = matrix_element.get('diagrams')[idiag]
        amp_number = helas_diag.get('amplitudes')[0].get('number')
        lines.append("# Diagram %d, Amplitude %d" % \
                     (helas_diag.get('number'), amp_number))

        # Correspondance between the config and the amplitudes
        lines.append("data mapconfig(%d)/%d/" % (iconfig, amp_number))

>>>>>>> 2492a158
        # Need to reorganize the topology so that we start with all
        # final state external particles and work our way inwards

        schannels, tchannels = helas_diag.get('amplitudes')[0].\
                                     get_s_and_t_channels(ninitial)

        s_and_t_channels.append([schannels, tchannels])

        allchannels = schannels
        if len(tchannels) > 1:
            # Write out tchannels only if there are any non-trivial ones
            allchannels = schannels + tchannels

        # Write out propagators for s-channel and t-channel vertices

        lines.append("# Diagram %d" % (mapconfigs[iconfig]))
        # Correspondance between the config and the diagram = amp2
        lines.append("data mapconfig(%d)/%d/" % (iconfig + 1,
                                                 mapconfigs[iconfig]))

        for vert in allchannels:
            daughters = [leg.get('number') for leg in vert.get('legs')[:-1]]
            last_leg = vert.get('legs')[-1]
            lines.append("data (iforest(i,%d,%d),i=1,%d)/%s/" % \
                         (last_leg.get('number'), iconfig + 1, len(daughters),
                          ",".join([str(d) for d in daughters])))
            if vert in schannels:
                lines.append("data sprop(%d,%d)/%d/" % \
                             (last_leg.get('number'), iconfig + 1,
                              last_leg.get('id')))
            elif vert in tchannels[:-1]:
                lines.append("data tprid(%d,%d)/%d/" % \
                             (last_leg.get('number'), iconfig + 1,
                              abs(last_leg.get('id'))))

    # Write out number of configs
    lines.append("# Number of configs")
    lines.append("data mapconfig(0)/%d/" % len(configs))

    # Write the file
    writer.writelines(lines)

    return s_and_t_channels

#===============================================================================
# write_decayBW_file
#===============================================================================
def write_decayBW_file(writer, s_and_t_channels):
    """Write the decayBW.inc file for MadEvent"""

    lines = []

    booldict = {False: ".false.", True: ".true."}

    for iconf, config in enumerate(s_and_t_channels):
        schannels = config[0]
        for vertex in schannels:
            # For the resulting leg, pick out whether it comes from
            # decay or not, as given by the from_group flag
            leg = vertex.get('legs')[-1]
            lines.append("data gForceBW(%d,%d)/%s/" % \
                         (leg.get('number'), iconf + 1,
                          booldict[leg.get('from_group')]))

    # Write the file
    writer.writelines(lines)

    return True

#===============================================================================
# write_dname_file
#===============================================================================
def write_dname_file(writer, dir_name):
    """Write the dname.mg file for MG4"""

    line = "DIRNAME=P%s" % dir_name

    # Write the file
    writer.write(line + "\n")

    return True

#===============================================================================
# write_iproc_file
#===============================================================================
def write_iproc_file(writer, me_number):
    """Write the iproc.dat file for MG4"""
    line = "%d" % (me_number + 1)

    # Write the file
    for line_to_write in writer.write_line(line):
        writer.write(line_to_write)
    return True

#===============================================================================
# write_leshouche_file
#===============================================================================
def write_leshouche_file(writer, matrix_element):
    """Write the leshouche.inc file for MG4"""

    # Write the file
    writer.writelines(get_leshouche_lines(matrix_element, 0))

    return True

#===============================================================================
# write_leshouche_group_file
#===============================================================================
def write_leshouche_group_file(writer, subproc_group):
    """Write the leshouche.inc file for MG4"""

    all_lines = []

    for iproc, matrix_element in \
        enumerate(subproc_group.get('matrix_elements')):
        all_lines.extend(get_leshouche_lines(matrix_element,
                                             iproc))

    # Write the file
    writer.writelines(all_lines)

    return True

#===============================================================================
# get_leshouche_lines
#===============================================================================
def get_leshouche_lines(matrix_element, numproc):
    """Write the leshouche.inc file for MG4"""

    # Extract number of external particles
    (nexternal, ninitial) = matrix_element.get_nexternal_ninitial()

    lines = []
    for iproc, proc in enumerate(matrix_element.get('processes')):
        legs = proc.get_legs_with_decays()
        lines.append("DATA (IDUP(i,%d,%d),i=1,%d)/%s/" % \
                     (iproc + 1, numproc+1, nexternal,
                      ",".join([str(l.get('id')) for l in legs])))
        if iproc == 0 and numproc == 0:
            for i in [1, 2]:
                lines.append("DATA (MOTHUP(%d,i),i=1,%2r)/%s/" % \
                         (i, nexternal,
                          ",".join([ "%3r" % 0 ] * ninitial + \
                                   [ "%3r" % i ] * (nexternal - ninitial))))

        # Here goes the color connections corresponding to the JAMPs
        # Only one output, for the first subproc!
        if iproc == 0:
            # If no color basis, just output trivial color flow
            if not matrix_element.get('color_basis'):
                for i in [1, 2]:
                    lines.append("DATA (ICOLUP(%d,i,1,%d),i=1,%2r)/%s/" % \
                             (i, numproc+1,nexternal,
                              ",".join([ "%3r" % 0 ] * nexternal)))

            else:
                # First build a color representation dictionnary
                repr_dict = {}
                for l in legs:
                    repr_dict[l.get('number')] = \
                        proc.get('model').get_particle(l.get('id')).get_color()\
                        * (-1)**(1+l.get('state'))
                # Get the list of color flows
                color_flow_list = \
                    matrix_element.get('color_basis').color_flow_decomposition(repr_dict,
                                                                               ninitial)
                # And output them properly
                for cf_i, color_flow_dict in enumerate(color_flow_list):
                    for i in [0, 1]:
                        lines.append("DATA (ICOLUP(%d,i,%d,%d),i=1,%2r)/%s/" % \
                             (i + 1, cf_i + 1, numproc+1, nexternal,
                              ",".join(["%3r" % color_flow_dict[l.get('number')][i] \
                                        for l in legs])))

    return lines

#===============================================================================
# write_maxamps_file
#===============================================================================
def write_maxamps_file(writer, maxamps, maxflows,
                       maxproc,maxsproc):
    """Write the maxamps.inc file for MG4."""

    file = "       integer    maxamps, maxflow, maxproc, maxsproc\n"
    file = file + "parameter (maxamps=%d, maxflow=%d)\n" % \
           (maxamps, maxflows)
    file = file + "parameter (maxproc=%d, maxsproc=%d)" % \
           (maxproc, maxsproc)

    # Write the file
    writer.writelines(file)

    return True

#===============================================================================
# write_mg_sym_file
#===============================================================================
def write_mg_sym_file(writer, matrix_element):
    """Write the mg.sym file for MadEvent."""

    lines = []

    # Extract process with all decays included
    final_legs = filter(lambda leg: leg.get('state') == True,
                   matrix_element.get('processes')[0].get_legs_with_decays())

    ninitial = len(filter(lambda leg: leg.get('state') == False,
                          matrix_element.get('processes')[0].get('legs')))

    identical_indices = {}

    # Extract identical particle info
    for i, leg in enumerate(final_legs):
        if leg.get('id') in identical_indices:
            identical_indices[leg.get('id')].append(\
                                i + ninitial + 1)
        else:
            identical_indices[leg.get('id')] = [i + ninitial + 1]

    # Remove keys which have only one particle
    for key in identical_indices.keys():
        if len(identical_indices[key]) < 2:
            del identical_indices[key]
            
    # Write mg.sym file
    lines.append(str(len(identical_indices.keys())))
    for key in identical_indices.keys():
        lines.append(str(len(identical_indices[key])))
        for number in identical_indices[key]:
            lines.append(str(number))

    # Write the file
    writer.writelines(lines)

    return True

#===============================================================================
# write_mg_sym_file
#===============================================================================
def write_default_mg_sym_file(writer):
    """Write the mg.sym file for MadEvent."""

    lines = "0"

    # Write the file
    writer.writelines(lines)

    return True

#===============================================================================
# write_ncombs_file
#===============================================================================
def write_ncombs_file(writer, nexternal):
    """Write the ncombs.inc file for MadEvent."""

    # ncomb (used for clustering) is 2^(nexternal + 1)
    file = "       integer    n_max_cl\n"
    file = file + "parameter (n_max_cl=%d)" % (2 ** (nexternal + 1))

    # Write the file
    writer.writelines(file)

    return True

#===============================================================================
# write_nexternal_file
#===============================================================================
def write_nexternal_file(writer, nexternal, ninitial):
    """Write the nexternal.inc file for MG4"""

    replace_dict = {}

    replace_dict['nexternal'] = nexternal
    replace_dict['ninitial'] = ninitial

    file = """ \
      integer    nexternal
      parameter (nexternal=%(nexternal)d)
      integer    nincoming
      parameter (nincoming=%(ninitial)d)""" % replace_dict

    # Write the file
    writer.writelines(file)

    return True

#===============================================================================
# write_ngraphs_file
#===============================================================================
def write_ngraphs_file(writer, nconfigs):
    """Write the ngraphs.inc file for MG4. Needs input from
    write_configs_file."""

    file = "       integer    n_max_cg\n"
    file = file + "parameter (n_max_cg=%d)" % nconfigs

    # Write the file
    writer.writelines(file)

    return True

#===============================================================================
# write_pmass_file
#===============================================================================
def write_pmass_file(writer, matrix_element):
    """Write the pmass.inc file for MG4"""

    model = matrix_element.get('processes')[0].get('model')

    lines = []
    for wf in matrix_element.get_external_wavefunctions():
        mass = model.get('particle_dict')[wf.get('pdg_code')].get('mass')
        if mass.lower() != "zero":
            mass = "abs(%s)" % mass

        lines.append("pmass(%d)=%s" % \
                     (wf.get('number_external'), mass))

    # Write the file
    writer.writelines(lines)

    return True

#===============================================================================
# write_props_file
#===============================================================================
def write_props_file(writer, matrix_element, s_and_t_channels):
    """Write the props.inc file for MadEvent. Needs input from
    write_configs_file."""

    lines = []

    particle_dict = matrix_element.get('processes')[0].get('model').\
                    get('particle_dict')

    for iconf, configs in enumerate(s_and_t_channels):
        for vertex in configs[0] + configs[1][:-1]:
            leg = vertex.get('legs')[-1]
            if leg.get('id') == 21 and 21 not in particle_dict:
                # Fake propagator used in multiparticle vertices
                mass = 'zero'
                width = 'zero'
                pow_part = 0
            else:
                particle = particle_dict[leg.get('id')]
                # Get mass
                if particle.get('mass').lower() == 'zero':
                    mass = particle.get('mass')
                else:
                    mass = "abs(%s)" % particle.get('mass')
                # Get width
                if particle.get('width').lower() == 'zero':
                    width = particle.get('width')
                else:
                    width = "abs(%s)" % particle.get('width')

                pow_part = 1 + int(particle.is_boson())

            lines.append("pmass(%d,%d)  = %s" % \
                         (leg.get('number'), iconf + 1, mass))
            lines.append("pwidth(%d,%d) = %s" % \
                         (leg.get('number'), iconf + 1, width))
            lines.append("pow(%d,%d) = %d" % \
                         (leg.get('number'), iconf + 1, pow_part))

    # Write the file
    writer.writelines(lines)

    return True

#===============================================================================
# write_processes_file
#===============================================================================
def write_processes_file(writer, subproc_group):
    """Write the processes.dat file with info about the subprocesses
    in this group."""

    lines = []

    for ime, me in \
        enumerate(subproc_group.get('matrix_elements')):
        lines.append("%s %s" % (str(ime+1) + " " * (7-len(str(ime+1))),
                                ",".join(p.base_string() for p in \
                                         me.get('processes'))))
        if me.get('has_mirror_process'):
            mirror_procs = [copy.copy(p) for p in me.get('processes')]
            for proc in mirror_procs:
                legs = copy.copy(proc.get('legs'))
                legs.insert(0, legs.pop(1))
                proc.set("legs", legs)
            lines.append("mirror  %s" % ",".join(p.base_string() for p in \
                                                 mirror_procs))
        else:
            lines.append("mirror  none")

    # Write the file
    writer.write("\n".join(lines))

    return True

#===============================================================================
# write_symswap_file
#===============================================================================
def write_symswap_file(writer, ident_perms):
    """Write the file symswap.inc for MG4 by comparing diagrams using
    the internal matrix element value functionality."""

    lines = []

    # Write out lines for symswap.inc file (used to permute the
    # external leg momenta
    for iperm, perm in enumerate(ident_perms):
        lines.append("data (isym(i,%d),i=1,nexternal)/%s/" % \
                     (iperm+1, ",".join([str(i+1) for i in perm])))
    lines.append("data nsym/%d/" % len(ident_perms))
    
    # Write the file
    writer.writelines(lines)

    return True

#===============================================================================
# write_symfact_file
#===============================================================================
def write_symfact_file(writer, symmetry):
    """Write the files symfact.dat for MG4 by comparing diagrams using
    the internal matrix element value functionality."""


    # Write out lines for symswap.inc file (used to permute the
    # external leg momenta
    lines = [ "%3r %3r" %(i+1, s) for i,s in enumerate(symmetry) if s != 0] 
    
    # Write the file
    writer.writelines(lines)

    return True

#===============================================================================
# write_symperms_file
#===============================================================================
def write_symperms_file(writer, perms):
    """Write the symperms.inc file for subprocess group, used for
    symmetric configurations"""

    lines = []
    for iperm, perm in enumerate(perms):
        lines.append("data (perms(i,%d),i=1,nexternal)/%s/" % \
                     (iperm+1, ",".join([str(i+1) for i in perm])))

    # Write the file
    writer.writelines(lines)

    return True

#===============================================================================
# write_subproc
#===============================================================================
def write_subproc(writer, subprocdir):
    """Append this subprocess to the subproc.mg file for MG4"""

    # Write line to file
    writer.write(subprocdir + "\n")

    return True

#===============================================================================
# export the model
#===============================================================================
def export_model_files(model_path, process_path):
    """Configure the files/link of the process according to the model"""
    
    # Import the model
    for file in os.listdir(model_path):
        if os.path.isfile(os.path.join(model_path, file)):
            shutil.copy2(os.path.join(model_path, file), \
                                 os.path.join(process_path, 'Source', 'MODEL'))    
    make_model_symbolic_link(process_path)
    
def make_model_symbolic_link(process_path):
    #make the copy/symbolic link
    model_path = process_path + '/Source/MODEL/'
    if os.path.exists(os.path.join(model_path, 'ident_card.dat')):
        ln(model_path + '/ident_card.dat', process_path + '/Cards', log=False)
    cp(model_path + '/param_card.dat', process_path + '/Cards')
    mv(model_path + '/param_card.dat', process_path + '/Cards/param_card_default.dat')
    ln(model_path + '/particles.dat', process_path + '/SubProcesses')
    ln(model_path + '/interactions.dat', process_path + '/SubProcesses')
    ln(model_path + '/coupl.inc', process_path + '/Source')
    ln(model_path + '/coupl.inc', process_path + '/SubProcesses')
    ln(process_path + '/Source/run.inc', process_path + '/SubProcesses', log=False)

#===============================================================================
# export the helas routine
#===============================================================================
def export_helas(helas_path, process_path):
    """Configure the files/link of the process according to the model"""
    
    # Import helas routine
    for filename in os.listdir(helas_path):
        filepos = os.path.join(helas_path, filename)
        if os.path.isfile(filepos):
            if filepos.endswith('Makefile.template'):
                cp(filepos, process_path + '/Source/DHELAS/Makefile')
            elif filepos.endswith('Makefile'):
                pass
            else:
                cp(filepos, process_path + '/Source/DHELAS')
# following lines do the same but whithout symbolic link
# 
#def export_helas(mgme_dir, dir_path):
#
#        # Copy the HELAS directory
#        helas_dir = os.path.join(mgme_dir, 'HELAS')
#        for filename in os.listdir(helas_dir): 
#            if os.path.isfile(os.path.join(helas_dir, filename)):
#                shutil.copy2(os.path.join(helas_dir, filename),
#                            os.path.join(dir_path, 'Source', 'DHELAS'))
#        shutil.move(os.path.join(dir_path, 'Source', 'DHELAS', 'Makefile.template'),
#                    os.path.join(dir_path, 'Source', 'DHELAS', 'Makefile'))
#  
                
#===============================================================================
# generate_subprocess_directory_v4_standalone
#===============================================================================
def generate_subprocess_directory_v4_standalone(matrix_element,
                                                fortran_model,
                                                path=os.getcwd()):
    """Generate the Pxxxxx directory for a subprocess in MG4 standalone,
    including the necessary matrix.f and nexternal.inc files"""

    cwd = os.getcwd()

    # Create the directory PN_xx_xxxxx in the specified path
    dirpath = os.path.join(path, \
                   "P%s" % matrix_element.get('processes')[0].shell_string())

    try:
        os.mkdir(dirpath)
    except os.error as error:
        logger.warning(error.strerror + " " + dirpath)

    try:
        os.chdir(dirpath)
    except os.error:
        logger.error('Could not cd to directory %s' % dirpath)
        return 0

    logger.info('Creating files in directory %s' % dirpath)

    # Extract number of external particles
    (nexternal, ninitial) = matrix_element.get_nexternal_ninitial()

    # Create the matrix.f file and the nexternal.inc file
    filename = 'matrix.f'
    calls = write_matrix_element_v4_standalone(\
        writers.FortranWriter(filename),
        matrix_element,
        fortran_model)

    filename = 'nexternal.inc'
    write_nexternal_file(writers.FortranWriter(filename),
                         nexternal, ninitial)

    filename = 'pmass.inc'
    write_pmass_file(writers.FortranWriter(filename),
                     matrix_element)

    filename = 'ngraphs.inc'
    write_ngraphs_file(writers.FortranWriter(filename),
                       len(matrix_element.get_all_amplitudes()))

    # Generate diagrams
    filename = "matrix.ps"
    plot = draw.MultiEpsDiagramDrawer(matrix_element.get('base_amplitude').\
                                         get('diagrams'),
                                      filename,
                                      model=matrix_element.get('processes')[0].\
                                         get('model'),
                                      amplitude='')
    logger.info("Generating Feynman diagrams for " + \
                 matrix_element.get('processes')[0].nice_string())
    plot.draw()

    linkfiles = ['check_sa.f', 'coupl.inc', 'makefile']

    
    for file in linkfiles:
        ln('../%s' % file)

    # Return to original PWD
    os.chdir(cwd)

    if not calls:
        calls = 0
    return calls

#===============================================================================
# generate_subprocess_directory_v4_madevent
#===============================================================================
def generate_subprocess_directory_v4_madevent(matrix_element,
                                              fortran_model,
                                              me_number,
                                              path=os.getcwd()):
    """Generate the Pxxxxx directory for a subprocess in MG4 madevent,
    including the necessary matrix.f and various helper files"""

    cwd = os.getcwd()
    try:
        os.chdir(path)
    except OSError, error:
        error_msg = "The directory %s should exist in order to be able " % path + \
                    "to \"export\" in it. If you see this error message by " + \
                    "typing the command \"export\" please consider to use " + \
                    "instead the command \"output\". "
        raise MadGraph5Error, error_msg 
        
         
    pathdir = os.getcwd()

    # Create the directory PN_xx_xxxxx in the specified path
    subprocdir = "P%s" % matrix_element.get('processes')[0].shell_string()
    try:
        os.mkdir(subprocdir)
    except os.error as error:
        logger.warning(error.strerror + " " + subprocdir)

    try:
        os.chdir(subprocdir)
    except os.error:
        logger.error('Could not cd to directory %s' % subprocdir)
        return 0

    logger.info('Creating files in directory %s' % subprocdir)

    # Extract number of external particles
    (nexternal, ninitial) = matrix_element.get_nexternal_ninitial()

    # Create the matrix.f file, auto_dsig.f file and all inc files
    filename = 'matrix.f'
    calls, ncolor = \
           write_matrix_element_v4_madevent(writers.FortranWriter(filename),
                                            matrix_element,
                                            fortran_model)

    filename = 'auto_dsig.f'
    write_auto_dsig_file(writers.FortranWriter(filename),
                         matrix_element)

    filename = 'configs.inc'
    mapconfigs, s_and_t_channels = write_configs_file(\
        writers.FortranWriter(filename),
        matrix_element)

    filename = 'coloramps.inc'
    write_coloramps_file(writers.FortranWriter(filename),
                         mapconfigs,
                         matrix_element)

    filename = 'decayBW.inc'
    write_decayBW_file(writers.FortranWriter(filename),
                       s_and_t_channels)

    filename = 'dname.mg'
    write_dname_file(writers.FortranWriter(filename),
                     matrix_element.get('processes')[0].shell_string())

    filename = 'iproc.dat'
    write_iproc_file(writers.FortranWriter(filename),
                     me_number)

    filename = 'leshouche.inc'
    write_leshouche_file(writers.FortranWriter(filename),
                         matrix_element)

    filename = 'maxamps.inc'
    write_maxamps_file(writers.FortranWriter(filename),
                       len(matrix_element.get('diagrams')),
                       ncolor,
                       len(matrix_element.get('processes')),
                       1)

    filename = 'mg.sym'
    write_mg_sym_file(writers.FortranWriter(filename),
                      matrix_element)

    filename = 'ncombs.inc'
    write_ncombs_file(writers.FortranWriter(filename),
                      nexternal)

    filename = 'nexternal.inc'
    write_nexternal_file(writers.FortranWriter(filename),
                         nexternal, ninitial)

    filename = 'ngraphs.inc'
    write_ngraphs_file(writers.FortranWriter(filename),
                       len(mapconfigs))

    filename = 'pmass.inc'
    write_pmass_file(writers.FortranWriter(filename),
                     matrix_element)

    filename = 'props.inc'
    write_props_file(writers.FortranWriter(filename),
                     matrix_element,
                     s_and_t_channels)

    # Generate diagrams
    filename = "matrix.ps"
    plot = draw.MultiEpsDiagramDrawer(matrix_element.get('base_amplitude').\
                                         get('diagrams'),
                                      filename,
                                      model=matrix_element.get('processes')[0].\
                                         get('model'),
                                      amplitude='')
    logger.info("Generating Feynman diagrams for " + \
                 matrix_element.get('processes')[0].nice_string())
    plot.draw()

    # Generate jpgs -> pass in make_html
    #os.system(os.path.join('..', '..', 'bin', 'gen_jpeg-pl'))

    linkfiles = ['addmothers.f',
                 'cluster.f',
                 'cluster.inc',
                 'coupl.inc',
                 'cuts.f',
                 'cuts.inc',
                 'driver.f',
                 'genps.f',
                 'genps.inc',
                 'initcluster.f',
                 'makefile',
                 'message.inc',
                 'myamp.f',
                 'reweight.f',
                 'run.inc',
                 'setcuts.f',
                 'setscales.f',
                 'sudakov.inc',
                 'symmetry.f',
                 'unwgt.f']

    for file in linkfiles:
        ln('../' + file , '.')
    
    #import nexternal/leshouch in Source
    ln('nexternal.inc', '../../Source', log=False)
    ln('leshouche.inc', '../../Source', log=False)
    ln('maxamps.inc', '../../Source', log=False)

    # Return to SubProcesses dir
    os.chdir(pathdir)

    # Add subprocess to subproc.mg
    filename = 'subproc.mg'
    files.append_to_file(filename,
                         write_subproc,
                         subprocdir)
    # Generate info page
    os.system(os.path.join('..', 'bin', 'gen_infohtml-pl'))

    # Return to original dir
    os.chdir(cwd)

    if not calls:
        calls = 0
    return calls

#===============================================================================
# generate_subprocess_group_directory_v4_madevent
#===============================================================================
def generate_subprocess_group_directory_v4_madevent(subproc_group,
                                                    fortran_model,
                                                    group_number,
                                                    path=os.getcwd()):
    """Generate the Pn directory for a subprocess group in MadEvent,
    including the necessary matrix_N.f files, configs.inc and various
    other helper files"""

    if not isinstance(subproc_group, group_subprocs.SubProcessGroup):
        raise base_objects.PhysicsObject.PhysicsObjectError,\
              "subproc_group object not SubProcessGroup"

    cwd = os.getcwd()

    os.chdir(path)

    pathdir = os.getcwd()

    # Create the directory PN in the specified path
    subprocdir = "P%d_%s" % (subproc_group.get('number'),
                             subproc_group.get('name'))
    try:
        os.mkdir(subprocdir)
    except os.error as error:
        logger.warning(error.strerror + " " + subprocdir)

    try:
        os.chdir(subprocdir)
    except os.error:
        logger.error('Could not cd to directory %s' % subprocdir)
        return 0

    logger.info('Creating files in directory %s' % subprocdir)

    # Create the matrix.f files, auto_dsig.f files and all inc files
    # for all subprocesses in the group

    maxamps = 0
    maxflows = 0
    tot_calls = 0

    matrix_elements = subproc_group.get('matrix_elements')

    for ime, matrix_element in \
            enumerate(matrix_elements):
        filename = 'matrix%d.f' % (ime+1)
        calls, ncolor = \
           write_matrix_element_v4_madevent(writers.FortranWriter(filename), 
                                            matrix_element,
                                            fortran_model,
                                            str(ime+1),
                                            subproc_group.get('diagram_maps')[\
                                                                          ime])
        
        filename = 'auto_dsig%d.f' % (ime+1)
        write_auto_dsig_file(writers.FortranWriter(filename),
                             matrix_element,
                             str(ime+1))

        # Keep track of needed quantities
        tot_calls += int(calls)
        maxflows = max(maxflows, ncolor)
        maxamps = max(maxamps, len(matrix_element.get('diagrams')))

        # Draw diagrams
        filename = "matrix%d.ps" % (ime+1)
        plot = draw.MultiEpsDiagramDrawer(matrix_element.get('base_amplitude').\
                                                                get('diagrams'),
                                          filename,
                                          model = \
                                            matrix_element.get('processes')[0].\
                                                                   get('model'),
                                          amplitude='')
        logger.info("Generating Feynman diagrams for " + \
                     matrix_element.get('processes')[0].nice_string())
        plot.draw()

    # Extract number of external particles
    (nexternal, ninitial) = matrix_element.get_nexternal_ninitial()

    # Generate a list of diagrams corresponding to each configuration
    # [[d1, d2, ...,dn],...] where 1,2,...,n is the subprocess number
    # If a subprocess has no diagrams for this config, the number is 0
    
    subproc_diagrams_for_config = subproc_group.get('diagrams_for_configs')

    filename = 'auto_dsig.f'
    write_super_auto_dsig_file(writers.FortranWriter(filename),
                               subproc_group)

    filename = 'coloramps.inc'
    write_coloramps_group_file(writers.FortranWriter(filename),
                               subproc_diagrams_for_config,
                               maxflows,
                               matrix_elements)

    filename = 'config_subproc_map.inc'
    write_config_subproc_map_file(writers.FortranWriter(filename),
                                  subproc_diagrams_for_config)

    filename = 'configs.inc'
    nconfigs, s_and_t_channels = write_group_configs_file(\
        writers.FortranWriter(filename),
        subproc_group,
        subproc_diagrams_for_config)

    filename = 'decayBW.inc'
    write_decayBW_file(writers.FortranWriter(filename),
                       s_and_t_channels)

    filename = 'dname.mg'
    write_dname_file(writers.FortranWriter(filename),
                     subprocdir)

    filename = 'iproc.dat'
    write_iproc_file(writers.FortranWriter(filename),
                     group_number)

    filename = 'leshouche.inc'
    write_leshouche_group_file(writers.FortranWriter(filename),
                               subproc_group)

    filename = 'maxamps.inc'
    write_maxamps_file(writers.FortranWriter(filename),
                       maxamps,
                       maxflows,
                       max([len(me.get('processes')) for me in \
                            matrix_elements]),
                       len(matrix_elements))

    # Note that mg.sym is not relevant for this case
    filename = 'mg.sym'
    write_default_mg_sym_file(writers.FortranWriter(filename))

    filename = 'mirrorprocs.inc'
    write_mirrorprocs(writers.FortranWriter(filename),
                      subproc_group)

    filename = 'ncombs.inc'
    write_ncombs_file(writers.FortranWriter(filename),
                      nexternal)

    filename = 'nexternal.inc'
    write_nexternal_file(writers.FortranWriter(filename),
                         nexternal, ninitial)

    filename = 'ngraphs.inc'
    write_ngraphs_file(writers.FortranWriter(filename),
                       nconfigs)

    filename = 'pmass.inc'
    write_pmass_file(writers.FortranWriter(filename),
                     matrix_element)

    filename = 'props.inc'
    write_props_file(writers.FortranWriter(filename),
                     matrix_element,
                     s_and_t_channels)
    
    filename = 'processes.dat'
    files.write_to_file(filename,
                        write_processes_file,
                        subproc_group)
    
    # Find config symmetries and permutations
    symmetry, perms, ident_perms = \
              diagram_symmetry.find_symmetry(subproc_group)

    filename = 'symswap.inc'
    write_symswap_file(writers.FortranWriter(filename),
                       ident_perms)

    filename = 'symfact.dat'
    write_symfact_file(writers.FortranWriter(filename),
                       symmetry)

    filename = 'symperms.inc'
    write_symperms_file(writers.FortranWriter(filename),
                       perms)

    # Generate jpgs -> pass in make_html
    #os.system(os.path.join('..', '..', 'bin', 'gen_jpeg-pl'))

    linkfiles = ['addmothers.f',
                 'cluster.f',
                 'cluster.inc',
                 'coupl.inc',
                 'cuts.f',
                 'cuts.inc',
                 'driver.f',
                 'genps.f',
                 'genps.inc',
                 'initcluster.f',
                 'makefile',
                 'message.inc',
                 'myamp.f',
                 'reweight.f',
                 'run.inc',
                 'setcuts.f',
                 'setscales.f',
                 'sudakov.inc',
                 'symmetry.f',
                 'unwgt.f']

    for file in linkfiles:
        ln('../' + file , '.')
    
    #import nexternal/leshouch in Source
    ln('nexternal.inc', '../../Source', log=False)
    ln('leshouche.inc', '../../Source', log=False)
    ln('maxamps.inc', '../../Source', log=False)

    # Return to SubProcesses dir
    os.chdir(pathdir)

    # Add subprocess to subproc.mg
    filename = 'subproc.mg'
    files.append_to_file(filename,
                         write_subproc,
                         subprocdir)
    # Generate info page
    os.system(os.path.join('..', 'bin', 'gen_infohtml-pl'))

    # Return to original dir
    os.chdir(cwd)

    if not tot_calls:
        tot_calls = 0
    return tot_calls

#===============================================================================
# Helper functions
#===============================================================================
def get_mg5_info_lines():
    """Return info lines for MG5, suitable to place at beginning of
    Fortran files"""

    info = misc.get_pkg_info()
    info_lines = ""
    if info and info.has_key('version') and  info.has_key('date'):
        info_lines = "#  Generated by MadGraph 5 v. %s, %s\n" % \
                     (info['version'], info['date'])
        info_lines = info_lines + \
                     "#  By the MadGraph Development Team\n" + \
                     "#  Please visit us at https://launchpad.net/madgraph5"
    else:
        info_lines = "#  Generated by MadGraph 5\n" + \
                     "#  By the MadGraph Development Team\n" + \
                     "#  Please visit us at https://launchpad.net/madgraph5"        

    return info_lines

def get_process_info_lines(matrix_element):
    """Return info lines describing the processes for this matrix element"""

    return"\n".join([ "C " + process.nice_string().replace('\n', '\nC * ') \
                     for process in matrix_element.get('processes')])


def get_helicity_lines(matrix_element):
    """Return the Helicity matrix definition lines for this matrix element"""

    helicity_line_list = []
    i = 0
    for helicities in matrix_element.get_helicity_matrix():
        i = i + 1
        int_list = [i, len(helicities)]
        int_list.extend(helicities)
        helicity_line_list.append(\
            ("DATA (NHEL(I,%4r),I=1,%d) /" + \
             ",".join(['%2r'] * len(helicities)) + "/") % tuple(int_list))

    return "\n".join(helicity_line_list)

def get_ic_line(matrix_element):
    """Return the IC definition line coming after helicities, required by
    switchmom in madevent"""

    nexternal = matrix_element.get_nexternal_ninitial()[0]
    int_list = range(1, nexternal + 1)

    return "DATA (IC(I,1),I=1,%i) /%s/" % (nexternal,
                                                 ",".join([str(i) for \
                                                           i in int_list]))

def get_color_data_lines(matrix_element, n=6):
    """Return the color matrix definition lines for this matrix element. Split
    rows in chunks of size n."""

    if not matrix_element.get('color_matrix'):
        return ["DATA Denom(1)/1/", "DATA (CF(i,1),i=1,1) /1/"]
    else:
        ret_list = []
        my_cs = color.ColorString()
        for index, denominator in \
            enumerate(matrix_element.get('color_matrix').\
                                             get_line_denominators()):
            # First write the common denominator for this color matrix line
            ret_list.append("DATA Denom(%i)/%i/" % (index + 1, denominator))
            # Then write the numerators for the matrix elements
            num_list = matrix_element.get('color_matrix').\
                                        get_line_numerators(index, denominator)

            for k in xrange(0, len(num_list), n):
                ret_list.append("DATA (CF(i,%3r),i=%3r,%3r) /%s/" % \
                                (index + 1, k + 1, min(k + n, len(num_list)),
                                 ','.join(["%5r" % i for i in num_list[k:k + n]])))
            my_cs.from_immutable(sorted(matrix_element.get('color_basis').keys())[index])
            ret_list.append("C %s" % repr(my_cs))
        return ret_list


def get_den_factor_line(matrix_element):
    """Return the denominator factor line for this matrix element"""

    return "DATA IDEN/%2r/" % \
           matrix_element.get_denominator_factor()

def get_icolamp_lines(mapconfigs, matrix_element, num_matrix_element):
    """Return the ICOLAMP matrix, showing which JAMPs contribute to
    which configs (diagrams)."""

    ret_list = []

    booldict = {False: ".false.", True: ".true."}

    if not matrix_element.get('color_basis'):
        # No color, so only one color factor. Simply write a ".true." 
        # for each config (i.e., each diagram with only 3 particle
        # vertices
        configs = len(mapconfigs)
        ret_list.append("DATA(icolamp(1,i,%d),i=1,%d)/%s/" % \
                        (num_matrix_element, configs,
                         ','.join([".true." for i in range(configs)])))
        return ret_list

    # There is a color basis - create a list showing which JAMPs have
    # contributions to which configs

    # Crate dictionary between diagram number and JAMP number
    diag_jamp = {}
    for ijamp, col_basis_elem in \
            enumerate(sorted(matrix_element.get('color_basis').keys())):
        for diag_tuple in matrix_element.get('color_basis')[col_basis_elem]:
            diag_num = diag_tuple[0] + 1
            # Add this JAMP number to this diag_num
            diag_jamp[diag_num] = diag_jamp.setdefault(diag_num, []) + \
                                [ijamp+1]

    colamps = ijamp + 1

    for iconfig, num_diag in enumerate(mapconfigs):        
        if num_diag == 0:
            continue

        # List of True or False 
        bool_list = [(i + 1 in diag_jamp[num_diag]) for i in \
                          range(colamps)]
        # Add line
        ret_list.append("DATA(icolamp(i,%d,%d),i=1,%d)/%s/" % \
                            (iconfig+1, num_matrix_element, colamps,
                             ','.join(["%s" % booldict[b] for b in \
                                       bool_list])))

    return ret_list

def get_amp2_lines(matrix_element, config_map = []):
    """Return the amp2(i) = sum(amp for diag(i))^2 lines"""

    nexternal, ninitial = matrix_element.get_nexternal_ninitial()

    ret_lines = []
    if config_map:
        # In this case, we need to sum up all amplitudes that have
        # identical topologies, as given by the config_map (which
        # gives the topology/config for each of the diagrams
        diagrams = matrix_element.get('diagrams')
        # Combine the diagrams with identical topologies
        config_to_diag_dict = {}
        for idiag, diag in enumerate(matrix_element.get('diagrams')):
            if config_map[idiag] == 0:
                continue
            try:
                config_to_diag_dict[config_map[idiag]].append(idiag)
            except KeyError:
                config_to_diag_dict[config_map[idiag]] = [idiag]
        # Write out the AMP2s summing squares of amplitudes belonging
        # to eiher the same diagram or different diagrams with
        # identical propagator properties.  Note that we need to use
        # AMP2 number corresponding to the first diagram number used
        # for that AMP2.
        for config in sorted(config_to_diag_dict.keys()):

            line = "AMP2(%(num)d)=AMP2(%(num)d)+" % \
                   {"num": (config_to_diag_dict[config][0] + 1)}
            
            line += "+".join(["AMP(%(num)d)*dconjg(AMP(%(num)d))" % \
                              {"num": a.get('number')} for a in \
                              sum([diagrams[idiag].get('amplitudes') for \
                                   idiag in config_to_diag_dict[config]], [])])
            ret_lines.append(line)
    else:
        for idiag, diag in enumerate(matrix_element.get('diagrams')):
            # Ignore any diagrams with 4-particle vertices.
            if max(diag.get_vertex_leg_numbers()) > 3:
                continue
            # Now write out the expression for AMP2, meaning the sum of
            # squared amplitudes belonging to the same diagram
            line = "AMP2(%(num)d)=AMP2(%(num)d)+" % {"num": (idiag + 1)}
            line += "+".join(["AMP(%(num)d)*dconjg(AMP(%(num)d))" % \
                              {"num": a.get('number')} for a in \
                              diag.get('amplitudes')])
            ret_lines.append(line)
    
    return ret_lines

def get_JAMP_lines(matrix_element):
    """Return the JAMP = sum(fermionfactor * AMP(i)) lines"""

    res_list = []

    for i, coeff_list in \
            enumerate(matrix_element.get_color_amplitudes()):

        res = "JAMP(%i)=" % (i + 1)

        # Optimization: if all contributions to that color basis element have
        # the same coefficient (up to a sign), put it in front
        list_fracs = [abs(coefficient[0][1]) for coefficient in coeff_list]
        common_factor = False
        diff_fracs = list(set(list_fracs))
        if len(diff_fracs) == 1 and abs(diff_fracs[0]) != 1:
            common_factor = True
            global_factor = diff_fracs[0]
            res = res + '%s(' % coeff(1, global_factor, False, 0)

        for (coefficient, amp_number) in coeff_list:
            if common_factor:
                res = res + "%sAMP(%d)" % (coeff(coefficient[0],
                                           coefficient[1] / abs(coefficient[1]),
                                           coefficient[2],
                                           coefficient[3]),
                                           amp_number)
            else:
                res = res + "%sAMP(%d)" % (coeff(coefficient[0],
                                           coefficient[1],
                                           coefficient[2],
                                           coefficient[3]),
                                           amp_number)

        if common_factor:
            res = res + ')'

        res_list.append(res)

    return res_list

def get_pdf_lines(matrix_element, ninitial, subproc_group = False):
    """Generate the PDF lines for the auto_dsig.f file"""

    processes = matrix_element.get('processes')

    pdf_lines = ""

    if ninitial == 1:
        pdf_lines = "PD(0) = 0d0\nIPROC = 0\n"
        for i, proc in enumerate(processes):
            process_line = proc.base_string()
            pdf_lines = pdf_lines + "IPROC=IPROC+1 ! " + process_line
            pdf_lines = pdf_lines + "\nPD(IPROC)=PD(IPROC-1) + 1d0\n"
    else:
        # Set notation for the variables used for different particles
        pdf_codes = {1: 'd', 2: 'u', 3: 's', 4: 'c', 5: 'b',
                     21: 'g', 22: 'a'}
        # Set conversion from PDG code to number used in PDF calls
        pdgtopdf = {21: 0, 22: 7}
        # Fill in missing entries
        for key in pdf_codes.keys():
            if key < 21:
                pdf_codes[-key] = pdf_codes[key] + 'b'
                pdgtopdf[key] = key
                pdgtopdf[-key] = -key

        # Pick out all initial state particles for the two beams
        initial_states = [sorted(list(set([p.get_initial_pdg(1) for \
                                           p in processes]))),
                          sorted(list(set([p.get_initial_pdg(2) for \
                                           p in processes])))]

        # Get PDF values for the different initial states
        for i, init_states in enumerate(initial_states):
            if subproc_group:
                pdf_lines = pdf_lines + \
                       "IF (ABS(LPP(IB(%d))).GE.1) THEN\nLP=SIGN(1,LPP(IB(%d)))\n" \
                             % (i + 1, i + 1)
            else:
                pdf_lines = pdf_lines + \
                       "IF (ABS(LPP(%d)) .GE. 1) THEN\nLP=SIGN(1,LPP(%d))\n" \
                             % (i + 1, i + 1)

            for initial_state in init_states:
                if initial_state in pdf_codes.keys():
                    if subproc_group:
                        pdf_lines = pdf_lines + \
                                    ("%s%d=PDG2PDF(ABS(LPP(IB(%d))),%d*LP," + \
                                     "XBK(IB(%d)),DSQRT(Q2FACT(IB(%d))))\n") % \
                                     (pdf_codes[initial_state],
                                      i + 1, i + 1, pdgtopdf[initial_state],
                                      i + 1, i + 1)
                    else:
                        pdf_lines = pdf_lines + \
                                    ("%s%d=PDG2PDF(ABS(LPP(%d)),%d*LP," + \
                                     "XBK(%d),DSQRT(Q2FACT(%d)))\n") % \
                                     (pdf_codes[initial_state],
                                      i + 1, i + 1, pdgtopdf[initial_state],
                                      i + 1, i + 1)
            pdf_lines = pdf_lines + "ENDIF\n"

        # Add up PDFs for the different initial state particles
        pdf_lines = pdf_lines + "PD(0) = 0d0\nIPROC = 0\n"
        for proc in processes:
            process_line = proc.base_string()
            pdf_lines = pdf_lines + "IPROC=IPROC+1 ! " + process_line
            pdf_lines = pdf_lines + "\nPD(IPROC)=PD(IPROC-1) + "
            for ibeam in [1, 2]:
                initial_state = proc.get_initial_pdg(ibeam)
                if initial_state in pdf_codes.keys():
                    pdf_lines = pdf_lines + "%s%d*" % \
                                (pdf_codes[initial_state], ibeam)
                else:
                    pdf_lines = pdf_lines + "1d0*"
            # Remove last "*" from pdf_lines
            pdf_lines = pdf_lines[:-1] + "\n"

    # Remove last line break from pdf_lines
    return pdf_lines[:-1]


#===============================================================================
# Global helper methods
#===============================================================================

def coeff(ff_number, frac, is_imaginary, Nc_power, Nc_value=3):
    """Returns a nicely formatted string for the coefficients in JAMP lines"""

    total_coeff = ff_number * frac * fractions.Fraction(Nc_value) ** Nc_power

    if total_coeff == 1:
        if is_imaginary:
            return '+complex(0,1)*'
        else:
            return '+'
    elif total_coeff == -1:
        if is_imaginary:
            return '-complex(0,1)*'
        else:
            return '-'

    res_str = '%+i' % total_coeff.numerator

    if total_coeff.denominator != 1:
        # Check if total_coeff is an integer
        res_str = res_str + './%i.' % total_coeff.denominator

    if is_imaginary:
        res_str = res_str + '*complex(0,1)'

    return res_str + '*'

#===============================================================================
# Routines to output UFO models in MG4 format
#===============================================================================

def convert_model_to_mg4(model, output_dir, wanted_lorentz = [],
                         wanted_couplings = []):
    """ Create a full valid MG4 model from a MG5 model (coming from UFO)"""
    
    # create the MODEL
    write_dir=os.path.join(output_dir, 'Source', 'MODEL')
    model_builder = UFO_model_to_mg4(model, write_dir)
    model_builder.build(wanted_couplings)
    
    # Create and write ALOHA Routine
    aloha_model = create_aloha.AbstractALOHAModel(model.get('name'))
    if wanted_lorentz:
        aloha_model.compute_subset(wanted_lorentz)
    else:
        aloha_model.compute_all(save=False)
    write_dir=os.path.join(output_dir, 'Source', 'DHELAS')
    aloha_model.write(write_dir, 'Fortran')
    
    #copy Helas Template
    cp(MG5DIR + '/aloha/template_files/Makefile_F', write_dir+'/makefile')
    for filename in os.listdir(os.path.join(MG5DIR,'aloha','template_files')):
        if not filename.lower().endswith('.f'):
            continue
        cp((MG5DIR + '/aloha/template_files/' + filename), write_dir)
    create_aloha.write_aloha_file_inc(write_dir, '.f', '.o')
                
    # Make final link in the Process
    make_model_symbolic_link(output_dir)

#===============================================================================
# UFO_model_to_mg4
#===============================================================================


python_to_fortran = lambda x: parsers.UFOExpressionParserFortran().parse(x)

class UFO_model_to_mg4(object):
    """ A converter of the UFO-MG5 Model to the MG4 format """
    
    def __init__(self, model, output_path):
        """ initialization of the objects """
        
        self.model = model
        self.model_name = model['name']
        
        self.dir_path = output_path
        
        self.coups_dep = []    # (name, expression, type)
        self.coups_indep = []  # (name, expression, type)
        self.params_dep = []   # (name, expression, type)
        self.params_indep = [] # (name, expression, type)
        self.params_ext = []   # external parameter
        self.p_to_f = parsers.UFOExpressionParserFortran()
        
    def build(self, wanted_couplings = []):
        """modify the couplings to fit with MG4 convention and creates all the 
        different files"""

        # Keep only separation in alphaS        
        keys = self.model['parameters'].keys()
        keys.sort(key=len)
        for key in keys:
            if key == ('external',):
                self.params_ext += self.model['parameters'][key]
            elif 'aS' in key:
                self.params_dep += self.model['parameters'][key]
            else:
                self.params_indep += self.model['parameters'][key]
        # same for couplings
        keys = self.model['couplings'].keys()
        keys.sort(key=len)
        for key, coup_list in self.model['couplings'].items():
            if 'aS' in key:
                self.coups_dep += [c for c in coup_list if
                                   (not wanted_couplings or c.name in \
                                    wanted_couplings)]
            else:
                self.coups_indep += [c for c in coup_list if
                                     (not wanted_couplings or c.name in \
                                      wanted_couplings)]
                
        # MG4 use G and not aS as it basic object for alphas related computation
        #Pass G in the  independant list
        index = self.params_dep.index('G')
        self.params_indep.insert(0, self.params_dep.pop(index))
        index = self.params_dep.index('sqrt__aS')
        self.params_indep.insert(0, self.params_dep.pop(index))

        # write the files
        self.write_all()

    def open(self, name, comment='c', format='default'):
        """ Open the file name in the correct directory and with a valid
        header."""
        
        file_path = os.path.join(self.dir_path, name)
        
        if format == 'fortran':
            fsock = writers.FortranWriter(file_path, 'w')
        else:
            fsock = open(file_path, 'w')
        
        file.writelines(fsock, comment * 77 + '\n')
        file.writelines(fsock,'%(comment)s written by the UFO converter\n' % \
                               {'comment': comment + (6 - len(comment)) *  ' '})
        file.writelines(fsock, comment * 77 + '\n\n')
        return fsock       

    
    def write_all(self):
        """ write all the files """
        #write the part related to the external parameter
        self.create_ident_card()
        self.create_param_read()
        
        #write the definition of the parameter
        self.create_input()
        self.create_intparam_def()
        
        
        # definition of the coupling.
        self.create_coupl_inc()
        self.create_write_couplings()
        self.create_couplings()
        
        # the makefile
        self.create_makeinc()
        self.create_param_write()
        
        # The param_card.dat        
        self.create_param_card()
        

        # All the standard files
        self.copy_standard_file()
    ############################################################################
    ##  ROUTINE CREATING THE FILES  ############################################
    ############################################################################

    def copy_standard_file(self):
        """Copy the standard files for the fortran model."""
    
        
        #copy the library files
        file_to_link = ['formats.inc', 'lha_read.f', 'makefile','printout.f', \
                        'rw_para.f', 'testprog.f', 'rw_para.f']
    
        for filename in file_to_link:
            cp( MG5DIR + '/models/template_files/fortran/' + filename, self.dir_path)

    def create_coupl_inc(self):
        """ write coupling.inc """
        
        fsock = self.open('coupl.inc', format='fortran')
        
        # Write header
        header = """double precision G
                common/strong/ G
                 
                double complex gal(2)
                common/weak/ gal

                double precision DUM0
                common/FRDUM0/ DUM0

                double precision DUM1
                common/FRDUM1/ DUM1
                """        
        fsock.writelines(header)
        
        # Write the Mass definition/ common block
        masses = set()
        widths = set()
        for particle in self.model.get('particles'):
            #find masses
            one_mass = particle.get('mass')
            if one_mass.lower() != 'zero':
                masses.add(one_mass)
            # find width
            one_width = particle.get('width')
            if one_width.lower() != 'zero':
                widths.add(one_width)
            
        
        fsock.writelines('double precision '+','.join(masses)+'\n')
        fsock.writelines('common/masses/ '+','.join(masses)+'\n\n')
        fsock.writelines('double precision '+','.join(widths)+'\n')
        fsock.writelines('common/widths/ '+','.join(widths)+'\n\n')
        
        # Write the Couplings
        coupling_list = [coupl.name for coupl in self.coups_dep + self.coups_indep]       
        fsock.writelines('double complex '+', '.join(coupling_list)+'\n')
        fsock.writelines('common/couplings/ '+', '.join(coupling_list)+'\n')
        
    def create_write_couplings(self):
        """ write the file coupl_write.inc """
        
        fsock = self.open('coupl_write.inc', format='fortran')
        
        fsock.writelines("""write(*,*)  ' Couplings of %s'  
                            write(*,*)  ' ---------------------------------'
                            write(*,*)  ' '""" % self.model_name)
        def format(coupl):
            return 'write(*,2) \'%(name)s = \', %(name)s' % {'name': coupl.name}
        
        # Write the Couplings
        lines = [format(coupl) for coupl in self.coups_dep + self.coups_indep]       
        fsock.writelines('\n'.join(lines))
        
        
    def create_input(self):
        """create input.inc containing the definition of the parameters"""
        
        fsock = self.open('input.inc', format='fortran')

        #find mass/ width since they are already define
        already_def = set()
        for particle in self.model.get('particles'):
            already_def.add(particle.get('mass').lower())
            already_def.add(particle.get('width').lower())
        
        is_valid = lambda name: name!='G' and name.lower() not in already_def
        
        real_parameters = [param.name for param in self.params_dep + 
                            self.params_indep if param.type == 'real'
                            and is_valid(param.name)]
        
        real_parameters += [param.name for param in self.params_ext 
                            if param.type == 'real'and 
                               param.lhablock not in ['MASS', 'DECAY']]
        
        fsock.writelines('double precision '+','.join(real_parameters)+'\n')
        fsock.writelines('common/params_R/ '+','.join(real_parameters)+'\n\n')
        
        complex_parameters = [param.name for param in self.params_dep + 
                            self.params_indep if param.type == 'complex']


        fsock.writelines('double complex '+','.join(complex_parameters)+'\n')
        fsock.writelines('common/params_C/ '+','.join(complex_parameters)+'\n\n')                
    
    

    def create_intparam_def(self):
        """ create intparam_definition.inc """

        fsock = self.open('intparam_definition.inc', format='fortran')
        
        fsock.write_comments(\
                "Parameters that should not be recomputed event by event.\n")
        fsock.writelines("if(readlha) then\n")
        
        for param in self.params_indep:
            fsock.writelines("%s = %s\n" % (param.name,
                                            self.p_to_f.parse(param.expr)))
        
        fsock.writelines('endif')
        
        fsock.write_comments('\nParameters that should be recomputed at an event by even basis.\n')
        for param in self.params_dep:
            fsock.writelines("%s = %s\n" % (param.name,
                                            self.p_to_f.parse(param.expr)))

        fsock.write_comments("\nDefinition of the EW coupling used in the write out of aqed\n")
        fsock.writelines(""" gal(1) = 1d0
                             gal(2) = 1d0
                         """)

        fsock.write_comments("\nDefinition of DUM symbols\n")
        fsock.writelines(""" DUM0 = 0
                             DUM1 = 1
                         """)
    
    def create_couplings(self):
        """ create couplings.f and all couplingsX.f """
        
        nb_def_by_file = 25
        
        self.create_couplings_main(nb_def_by_file)
        nb_coup_indep = 1 + len(self.coups_indep) // nb_def_by_file
        nb_coup_dep = 1 + len(self.coups_dep) // nb_def_by_file 
        
        for i in range(nb_coup_indep):
            data = self.coups_indep[nb_def_by_file * i: 
                             min(len(self.coups_indep), nb_def_by_file * (i+1))]
            self.create_couplings_part(i + 1, data)
            
        for i in range(nb_coup_dep):
            data = self.coups_dep[nb_def_by_file * i: 
                               min(len(self.coups_dep), nb_def_by_file * (i+1))]
            self.create_couplings_part( i + 1 + nb_coup_indep , data)        
        
        
    def create_couplings_main(self, nb_def_by_file=25):
        """ create couplings.f """

        fsock = self.open('couplings.f', format='fortran')
        
        fsock.writelines("""subroutine coup(readlha)

                            implicit none
                            logical readlha
                            double precision PI
                            parameter  (PI=3.141592653589793d0)
                            
                            include \'input.inc\'
                            include \'coupl.inc\'
                            include \'intparam_definition.inc\'\n\n
                         """)
        
        nb_coup_indep = 1 + len(self.coups_indep) // nb_def_by_file 
        nb_coup_dep = 1 + len(self.coups_dep) // nb_def_by_file 
        
        fsock.writelines('if (readlha) then\n')
        fsock.writelines('\n'.join(\
                    ['call coup%s()' %  (i + 1) for i in range(nb_coup_indep)]))
        fsock.writelines('''\nendif\n''')
        
        fsock.write_comments('\ncouplings needed to be evaluated points by points\n')

        fsock.writelines('\n'.join(\
                    ['call coup%s()' %  (nb_coup_indep + i + 1) \
                      for i in range(nb_coup_dep)]))
        fsock.writelines('''\n return \n end\n''')


    def create_couplings_part(self, nb_file, data):
        """ create couplings[nb_file].f containing information coming from data
        """
        
        fsock = self.open('couplings%s.f' % nb_file, format='fortran')
        fsock.writelines("""subroutine coup%s()
        
          implicit none
      
          include 'input.inc'
          include 'coupl.inc'
                        """ % nb_file)
        
        for coupling in data:            
            fsock.writelines('%s = %s' % (coupling.name,
                                          self.p_to_f.parse(coupling.expr)))
        fsock.writelines('end')


    def create_makeinc(self):
        """create makeinc.inc containing the file to compile """
        
        fsock = self.open('makeinc.inc', comment='#')
        text = 'MODEL = couplings.o lha_read.o printout.o rw_para.o '
        
        nb_coup_indep = 1 + len(self.coups_dep) // 25 
        nb_coup_dep = 1 + len(self.coups_indep) // 25
        text += ' '.join(['couplings%s.o' % (i+1) \
                                  for i in range(nb_coup_dep + nb_coup_indep) ])
        fsock.writelines(text)
        
    def create_param_write(self):
        """ create param_write """

        fsock = self.open('param_write.inc', format='fortran')
        
        fsock.writelines("""write(*,*)  ' External Params'
                            write(*,*)  ' ---------------------------------'
                            write(*,*)  ' '""")
        def format(name):
            return 'write(*,*) \'%(name)s = \', %(name)s' % {'name': name}
        
        # Write the external parameter
        lines = [format(param.name) for param in self.params_ext]       
        fsock.writelines('\n'.join(lines))        
        
        fsock.writelines("""write(*,*)  ' Internal Params'
                            write(*,*)  ' ---------------------------------'
                            write(*,*)  ' '""")        
        lines = [format(data.name) for data in self.params_indep]
        fsock.writelines('\n'.join(lines))
        fsock.writelines("""write(*,*)  ' Internal Params evaluated point by point'
                            write(*,*)  ' ----------------------------------------'
                            write(*,*)  ' '""")         
        lines = [format(data.name) for data in self.params_dep]
        
        fsock.writelines('\n'.join(lines))                
        
 
    
    def create_ident_card(self):
        """ create the ident_card.dat """
    
        def format(parameter):
            """return the line for the ident_card corresponding to this parameter"""
            colum = [parameter.lhablock] + \
                    [str(value) for value in parameter.lhacode] + \
                    [parameter.name]
            return ' '.join(colum)+'\n'
    
        fsock = self.open('ident_card.dat')
     
        external_param = [format(param) for param in self.params_ext]
        fsock.writelines('\n'.join(external_param))

        
    def create_param_read(self):    
        """create param_read"""
    
        def format_line(parameter):
            """return the line for the ident_card corresponding to this 
            parameter"""

            template = \
            """ call LHA_get_real(npara,param,value,'%(name)s',%(name)s,%(value)s)""" \
                % {'name': parameter.name,
                               'value': self.p_to_f.parse(str(parameter.value))}
        
            return template        
    
        fsock = self.open('param_read.inc', format='fortran')
        res_strings = [format_line(param) \
                          for param in self.params_ext]
        
        # Correct width sign for Majorana particles (where the width
        # and mass need to have the same sign)        
        for particle in self.model.get('particles'):
            if particle.is_fermion() and particle.get('self_antipart') and \
                   particle.get('width').lower() != 'zero':
                
                res_strings.append('%(width)s = sign(%(width)s,%(mass)s)' % \
                 {'width': particle.get('width'), 'mass': particle.get('mass')})
                
        
        fsock.writelines('\n'.join(res_strings))

    def create_param_card(self):
        """ create the param_card.dat """
        
        write_param_card.ParamCardWriter(
                os.path.join(self.dir_path, 'param_card.dat'),
                self.params_ext)

#    def search_type(self, expr):
#        """return the type associate to the expression"""
#        
#        for param in self.model.all_parameters:
#            if param.name == expr:
#                return param.type
#        
#        return CompactifyExpression.search_type(self, expr)
  
 

    
    
    
    
    
    
    
    

<|MERGE_RESOLUTION|>--- conflicted
+++ resolved
@@ -700,8 +700,7 @@
     # Extract number of external particles
     (nexternal, ninitial) = matrix_element.get_nexternal_ninitial()
 
-    configs = [(i+1, d) for i,d in enumerate(matrix_element.get('diagrams')) \
-               if max(d.get_vertex_leg_numbers()) == 3]
+    configs = [(i+1, d) for i,d in enumerate(matrix_element.get('diagrams'))]
     mapconfigs = [c[0] for c in configs]
     return mapconfigs, write_configs_file_from_diagrams(writer,
                                                         [c[1] for c in configs],
@@ -743,32 +742,16 @@
 
     lines = []
 
-    iconfig = 0
-
     s_and_t_channels = []
 
-<<<<<<< HEAD
+    minvert = min([max(diag.get_vertex_leg_numbers()) for diag in configs])
+
     for iconfig, helas_diag in enumerate(configs):
-=======
-    base_diagrams = matrix_element.get('base_amplitude').get('diagrams')
-    minvert = min([max([len(vert.get('legs')) for vert in \
-                        diag.get('vertices')]) for diag in base_diagrams])
-
-    for idiag, diag in enumerate(base_diagrams):
-        if any([len(vert.get('legs')) > minvert for vert in
-                diag.get('vertices')]):
+        if any([vert > minvert for vert in
+                diag.get_vertex_leg_numbers()]):
             # Only 3-vertices allowed in configs.inc
             continue
-        iconfig = iconfig + 1
-        helas_diag = matrix_element.get('diagrams')[idiag]
-        amp_number = helas_diag.get('amplitudes')[0].get('number')
-        lines.append("# Diagram %d, Amplitude %d" % \
-                     (helas_diag.get('number'), amp_number))
-
-        # Correspondance between the config and the amplitudes
-        lines.append("data mapconfig(%d)/%d/" % (iconfig, amp_number))
-
->>>>>>> 2492a158
+
         # Need to reorganize the topology so that we start with all
         # final state external particles and work our way inwards
 

################################################################################
#
# Copyright (c) 2009 The MadGraph5_aMC@NLO Development team and Contributors
#
# This file is a part of the MadGraph5_aMC@NLO project, an application which 
# automatically generates Feynman diagrams and matrix elements for arbitrary
# high-energy processes in the Standard Model and beyond.
#
# It is subject to the MadGraph5_aMC@NLO license which should accompany this 
# distribution.
#
# For more information, visit madgraph.phys.ucl.ac.be and amcatnlo.web.cern.ch
#
################################################################################
from __future__ import absolute_import
from madgraph.iolibs.helas_call_writers import HelasCallWriter
from six.moves import range
from six.moves import zip
"""Methods and classes to export matrix elements to v4 format."""

import copy
from six import StringIO
from distutils import dir_util
import itertools
import fractions
import glob
import logging
import math
import os
import io
import re
import shutil
import subprocess
import sys
import time
import traceback

import aloha

import madgraph.core.base_objects as base_objects
import madgraph.core.color_algebra as color
import madgraph.core.helas_objects as helas_objects
import madgraph.iolibs.drawing_eps as draw
import madgraph.iolibs.files as files
import madgraph.iolibs.group_subprocs as group_subprocs
import madgraph.iolibs.file_writers as writers
import madgraph.iolibs.gen_infohtml as gen_infohtml
import madgraph.iolibs.template_files as template_files
import madgraph.iolibs.ufo_expression_parsers as parsers
import madgraph.iolibs.helas_call_writers as helas_call_writers
import madgraph.interface.common_run_interface as common_run_interface
import madgraph.various.diagram_symmetry as diagram_symmetry
import madgraph.various.misc as misc
import madgraph.various.banner as banner_mod
import madgraph.various.process_checks as process_checks
import madgraph.loop.loop_diagram_generation as loop_diagram_generation
import aloha.create_aloha as create_aloha
import models.import_ufo as import_ufo
import models.write_param_card as param_writer
import models.check_param_card as check_param_card


from madgraph import MadGraph5Error, MG5DIR, ReadWrite
from madgraph.iolibs.files import cp, ln, mv

from madgraph import InvalidCmd

pjoin = os.path.join

_file_path = os.path.split(os.path.dirname(os.path.realpath(__file__)))[0] + '/'
logger = logging.getLogger('madgraph.export_v4')

default_compiler= {'fortran': 'gfortran',
                       'f2py': 'f2py',
                       'cpp':'g++'}


class VirtualExporter(object):
    
    #exporter variable who modified the way madgraph interacts with this class
    
    grouped_mode = 'madevent'  
    # This variable changes the type of object called within 'generate_subprocess_directory'
    #functions. 
    # False to avoid grouping (only identical matrix element are merged)
    # 'madevent' group the massless quark and massless lepton
    # 'madweight' group the gluon with the massless quark
    sa_symmetry = False
    # If no grouped_mode=False, uu~ and u~u will be called independently. 
    #Putting sa_symmetry generates only one of the two matrix-element.
    check = True
    # Ask madgraph to check if the directory already exists and propose to the user to 
    #remove it first if this is the case
    output = 'Template'
    # [Template, None, dir]
    #    - Template, madgraph will call copy_template
    #    - dir, madgraph will just create an empty directory for initialisation
    #    - None, madgraph do nothing for initialisation
    exporter = 'v4'
    # language of the output 'v4' for Fortran output
    #                        'cpp' for C++ output
    
    
    def __init__(self, dir_path = "", opt=None):
        # cmd_options is a dictionary with all the optional argurment passed at output time
        
        # Activate some monkey patching for the helas call writer.
        helas_call_writers.HelasCallWriter.customize_argument_for_all_other_helas_object = \
                self.helas_call_writer_custom
        

    # helper function for customise helas writter
    @staticmethod
    def custom_helas_call(call, arg):
        """static method to customise the way aloha function call are written
        call is the default template for the call
        arg are the dictionary used for the call
        """
        return call, arg
    
    helas_call_writer_custom = lambda x,y,z: x.custom_helas_call(y,z)


    def copy_template(self, model):
        return

    def generate_subprocess_directory(self, subproc_group, helicity_model, me=None):
    #    generate_subprocess_directory(self, matrix_element, helicity_model, me_number) [for ungrouped]
        return 0 # return an integer stating the number of call to helicity routine
    
    def convert_model(self, model, wanted_lorentz=[], wanted_couplings=[]):
        return
    
    def finalize(self,matrix_element, cmdhistory, MG5options, outputflag):
        return
    
    
    def pass_information_from_cmd(self, cmd):
        """pass information from the command interface to the exporter.
           Please do not modify any object of the interface from the exporter.
        """
        return
    
    def modify_grouping(self, matrix_element):
        return False, matrix_element
           
    def export_model_files(self, model_v4_path):
        raise Exception("V4 model not supported by this type of exporter. Please use UFO model")
        return
    
    def export_helas(self, HELAS_PATH):
        raise Exception("V4 model not supported by this type of exporter. Please use UFO model")
        return

#===============================================================================
# ProcessExporterFortran
#===============================================================================
class ProcessExporterFortran(VirtualExporter):
    """Class to take care of exporting a set of matrix elements to
    Fortran (v4) format."""

    default_opt = {'clean': False, 'complex_mass':False,
                        'export_format':'madevent', 'mp': False,
                        'v5_model': True,
                        'output_options':{}
                        }
    grouped_mode = False

    def __init__(self,  dir_path = "", opt=None):
        """Initiate the ProcessExporterFortran with directory information"""
        self.mgme_dir = MG5DIR
        self.dir_path = dir_path
        self.model = None

        self.opt = dict(self.default_opt)
        if opt:
            self.opt.update(opt)
        
        self.cmd_options = self.opt['output_options']
        
        #place holder to pass information to the run_interface
        self.proc_characteristic = banner_mod.ProcCharacteristic()
        # call mother class
        super(ProcessExporterFortran,self).__init__(dir_path, opt)
        
        
    #===========================================================================
    # process exporter fortran switch between group and not grouped
    #===========================================================================
    def export_processes(self, matrix_elements, fortran_model):
        """Make the switch between grouped and not grouped output"""
        
        calls = 0
        if isinstance(matrix_elements, group_subprocs.SubProcessGroupList):
            for (group_number, me_group) in enumerate(matrix_elements):
                calls = calls + self.generate_subprocess_directory(\
                                          me_group, fortran_model, group_number)
        else:
            for me_number, me in enumerate(matrix_elements.get_matrix_elements()):
                calls = calls + self.generate_subprocess_directory(\
                                                   me, fortran_model, me_number)    
                        
        return calls    
        

    #===========================================================================
    #  create the run_card 
    #===========================================================================
    def create_run_card(self, matrix_elements, history):
        """ """


        # bypass this for the loop-check
        import madgraph.loop.loop_helas_objects as loop_helas_objects
        if isinstance(matrix_elements, loop_helas_objects.LoopHelasMatrixElement):
            matrix_elements = None

        run_card = banner_mod.RunCard()
        
        
        default=True
        if isinstance(matrix_elements, group_subprocs.SubProcessGroupList):            
            processes = [me.get('processes')  for megroup in matrix_elements 
                                        for me in megroup['matrix_elements']]
        elif matrix_elements:
            processes = [me.get('processes') 
                                 for me in matrix_elements['matrix_elements']]
        else:
            default =False
    
        if default:
            run_card.create_default_for_process(self.proc_characteristic, 
                                            history,
                                            processes)
        
        run_card.write(pjoin(self.dir_path, 'Cards', 'run_card_default.dat'))
        shutil.copyfile(pjoin(self.dir_path, 'Cards', 'run_card_default.dat'),
                        pjoin(self.dir_path, 'Cards', 'run_card.dat'))
        
        
        
    #===========================================================================
    # copy the Template in a new directory.
    #===========================================================================
    def copy_template(self, model):
        """create the directory run_name as a copy of the MadEvent
        Template, and clean the directory
        """

        #First copy the full template tree if dir_path doesn't exit
        if not os.path.isdir(self.dir_path):
            assert self.mgme_dir, \
                     "No valid MG_ME path given for MG4 run directory creation."
            logger.info('initialize a new directory: %s' % \
                        os.path.basename(self.dir_path))
            shutil.copytree(pjoin(self.mgme_dir, 'Template/LO'),
                            self.dir_path, True)
            # distutils.dir_util.copy_tree since dir_path already exists
            dir_util.copy_tree(pjoin(self.mgme_dir, 'Template/Common'), 
                               self.dir_path)
            # copy plot_card
            for card in ['plot_card']:
                if os.path.isfile(pjoin(self.dir_path, 'Cards',card + '.dat')):
                    try:
                        shutil.copy(pjoin(self.dir_path, 'Cards',card + '.dat'),
                                   pjoin(self.dir_path, 'Cards', card + '_default.dat'))
                    except IOError:
                        logger.warning("Failed to copy " + card + ".dat to default")
        elif os.getcwd() == os.path.realpath(self.dir_path):
            logger.info('working in local directory: %s' % \
                                                os.path.realpath(self.dir_path))
            # distutils.dir_util.copy_tree since dir_path already exists
            dir_util.copy_tree(pjoin(self.mgme_dir, 'Template/LO'), 
                               self.dir_path)
#            for name in misc.glob('Template/LO/*', self.mgme_dir):
#                name = os.path.basename(name)
#                filname = pjoin(self.mgme_dir, 'Template','LO',name)
#                if os.path.isfile(filename):
#                    files.cp(filename, pjoin(self.dir_path,name))
#                elif os.path.isdir(filename):
#                     shutil.copytree(filename, pjoin(self.dir_path,name), True)
            # distutils.dir_util.copy_tree since dir_path already exists
            dir_util.copy_tree(pjoin(self.mgme_dir, 'Template/Common'), 
                               self.dir_path)
            # Copy plot_card
            for card in ['plot_card']:
                if os.path.isfile(pjoin(self.dir_path, 'Cards',card + '.dat')):
                    try:
                        shutil.copy(pjoin(self.dir_path, 'Cards', card + '.dat'),
                                   pjoin(self.dir_path, 'Cards', card + '_default.dat'))
                    except IOError:
                        logger.warning("Failed to copy " + card + ".dat to default")            
        elif not os.path.isfile(pjoin(self.dir_path, 'TemplateVersion.txt')):
            assert self.mgme_dir, \
                      "No valid MG_ME path given for MG4 run directory creation."
        try:
            shutil.copy(pjoin(self.mgme_dir, 'MGMEVersion.txt'), self.dir_path)
        except IOError:
            MG5_version = misc.get_pkg_info()
            open(pjoin(self.dir_path, 'MGMEVersion.txt'), 'w').write(MG5_version['version'])

        #Ensure that the Template is clean
        if self.opt['clean']:
            logger.info('remove old information in %s' % \
                                                  os.path.basename(self.dir_path))
            if 'MADGRAPH_BASE' in os.environ:
                misc.call([pjoin('bin', 'internal', 'clean_template'),
                                 '--web'], cwd=self.dir_path)
            else:
                try:
                    misc.call([pjoin('bin', 'internal', 'clean_template')], \
                                                                       cwd=self.dir_path)
                except Exception as why:
                    raise MadGraph5Error('Failed to clean correctly %s: \n %s' \
                                                % (os.path.basename(self.dir_path),why))

            #Write version info
            MG_version = misc.get_pkg_info()
            open(pjoin(self.dir_path, 'SubProcesses', 'MGVersion.txt'), 'w').write(
                                                              MG_version['version'])

        # add the makefile in Source directory 
        filename = pjoin(self.dir_path,'Source','makefile')
        self.write_source_makefile(writers.FileWriter(filename))
        
        # add the DiscreteSampler information
        files.cp(pjoin(MG5DIR,'vendor', 'DiscreteSampler', 'DiscreteSampler.f'), 
                 pjoin(self.dir_path, 'Source'))
        files.cp(pjoin(MG5DIR,'vendor', 'DiscreteSampler', 'StringCast.f'), 
                 pjoin(self.dir_path, 'Source'))
        
        # We need to create the correct open_data for the pdf
        self.write_pdf_opendata()
        
        
    #===========================================================================
    # Call MadAnalysis5 to generate the default cards for this process
    #=========================================================================== 
    def create_default_madanalysis5_cards(self, history, proc_defs, processes,
                            ma5_path, output_dir, levels = ['parton','hadron']):
        """ Call MA5 so that it writes default cards for both parton and
        post-shower levels, tailored for this particular process."""
        
        if len(levels)==0:
            return
        start = time.time()
        logger.info('Generating MadAnalysis5 default cards tailored to this process')
        try:
            MA5_interpreter = common_run_interface.CommonRunCmd.\
                          get_MadAnalysis5_interpreter(MG5DIR,ma5_path,loglevel=100)
        except (Exception, SystemExit) as e:
            logger.warning('Fail to create a MadAnalysis5 instance. Therefore the default analysis with MadAnalysis5 will be empty')
            return
        if MA5_interpreter is None:
            return

        MA5_main = MA5_interpreter.main
        for lvl in ['parton','hadron']:
            if lvl in levels:
                card_to_generate = pjoin(output_dir,'madanalysis5_%s_card_default.dat'%lvl)
                try:
                    text = MA5_main.madgraph.generate_card(history, proc_defs, processes,lvl)
                except (Exception, SystemExit) as e:
                    # keep the default card (skip only)
                    logger.warning('MadAnalysis5 failed to write a %s-level'%lvl+
                                                  ' default analysis card for this process.')
                    logger.warning('Therefore, %s-level default analysis with MadAnalysis5 will be empty.'%lvl)
                    error=StringIO()
                    traceback.print_exc(file=error)
                    logger.debug('MadAnalysis5 error was:')
                    logger.debug('-'*60)
                    logger.debug(error.getvalue()[:-1])
                    logger.debug('-'*60)
                else:
                    open(card_to_generate,'w').write(text)
        stop = time.time()
        if stop-start >1:
            logger.info('Cards created in %.2fs' % (stop-start))

    #===========================================================================
    # write a procdef_mg5 (an equivalent of the MG4 proc_card.dat)
    #===========================================================================
    def write_procdef_mg5(self, file_pos, modelname, process_str):
        """ write an equivalent of the MG4 proc_card in order that all the Madevent
        Perl script of MadEvent4 are still working properly for pure MG5 run."""

        proc_card_template = template_files.mg4_proc_card.mg4_template
        process_template = template_files.mg4_proc_card.process_template
        process_text = ''
        coupling = ''
        new_process_content = []


        # First find the coupling and suppress the coupling from process_str
        #But first ensure that coupling are define whithout spaces:
        process_str = process_str.replace(' =', '=')
        process_str = process_str.replace('= ', '=')
        process_str = process_str.replace(',',' , ')
        #now loop on the element and treat all the coupling
        for info in process_str.split():
            if '=' in info:
                coupling += info + '\n'
            else:
                new_process_content.append(info)
        # Recombine the process_str (which is the input process_str without coupling
        #info)
        process_str = ' '.join(new_process_content)

        #format the SubProcess
        replace_dict = {'process': process_str,
                        'coupling': coupling}
        process_text += process_template.substitute(replace_dict)
        
        replace_dict = {'process': process_text,
                                            'model': modelname,
                                            'multiparticle':''}
        text = proc_card_template.substitute(replace_dict)
        
        if file_pos:
            ff = open(file_pos, 'w')
            ff.write(text)
            ff.close()
        else:
            return replace_dict


    def pass_information_from_cmd(self, cmd):
        """Pass information for MA5"""
        
        self.proc_defs = cmd._curr_proc_defs

    #===========================================================================
    # Create jpeg diagrams, html pages,proc_card_mg5.dat and madevent.tar.gz
    #===========================================================================
    def finalize(self, matrix_elements, history='', mg5options={}, flaglist=[]):
        """Function to finalize v4 directory, for inheritance.""" 
        
        self.create_run_card(matrix_elements, history)
        self.create_MA5_cards(matrix_elements, history)
    
    def create_MA5_cards(self,matrix_elements,history):
        """ A wrapper around the creation of the MA5 cards so that it can be 
        bypassed by daughter classes (i.e. in standalone)."""
        if 'madanalysis5_path' in self.opt and not \
                self.opt['madanalysis5_path'] is None and not self.proc_defs is None:
            processes = None
            if isinstance(matrix_elements, group_subprocs.SubProcessGroupList):            
                processes = [me.get('processes')  for megroup in matrix_elements 
                                        for me in megroup['matrix_elements']]
            elif matrix_elements:
                processes = [me.get('processes') 
                                 for me in matrix_elements['matrix_elements']]
            
            self.create_default_madanalysis5_cards(
                history, self.proc_defs, processes,
                self.opt['madanalysis5_path'], pjoin(self.dir_path,'Cards'),
                levels = ['hadron','parton'])
            
            for level in ['hadron','parton']:
                # Copying these cards turn on the use of MadAnalysis5 by default.
                if os.path.isfile(pjoin(self.dir_path,'Cards','madanalysis5_%s_card_default.dat'%level)):
                    shutil.copy(pjoin(self.dir_path,'Cards','madanalysis5_%s_card_default.dat'%level),
                                pjoin(self.dir_path,'Cards','madanalysis5_%s_card.dat'%level))

    #===========================================================================
    # Create the proc_characteristic file passing information to the run_interface
    #===========================================================================
    def create_proc_charac(self, matrix_elements=None, history="", **opts):
        
        self.proc_characteristic.write(pjoin(self.dir_path, 'SubProcesses', 'proc_characteristics'))

    #===========================================================================
    # write_matrix_element_v4
    #===========================================================================
    def write_matrix_element_v4(self):
        """Function to write a matrix.f file, for inheritance.
        """
        pass

    #===========================================================================
    # write_pdf_opendata
    #===========================================================================
    def write_pdf_opendata(self):
        """ modify the pdf opendata file, to allow direct access to cluster node
        repository if configure"""
        
        if not self.opt["cluster_local_path"]:
            changer = {"pdf_systemwide": ""}
        else: 
            to_add = """
            tempname='%(path)s'//Tablefile
            open(IU,file=tempname,status='old',ERR=1)
            return
 1          tempname='%(path)s/Pdfdata/'//Tablefile
            open(IU,file=tempname,status='old',ERR=2)
            return
 2          tempname='%(path)s/lhapdf'//Tablefile
            open(IU,file=tempname,status='old',ERR=3)
            return            
 3          tempname='%(path)s/../lhapdf/pdfsets/'//Tablefile
            open(IU,file=tempname,status='old',ERR=4)
            return              
 4          tempname='%(path)s/../lhapdf/pdfsets/6.1/'//Tablefile
            open(IU,file=tempname,status='old',ERR=5)
            return  
            """ % {"path" : self.opt["cluster_local_path"]}
            
            changer = {"pdf_systemwide": to_add}


        ff = writers.FortranWriter(pjoin(self.dir_path, "Source", "PDF", "opendata.f"))        
        template = open(pjoin(MG5DIR, "madgraph", "iolibs", "template_files", "pdf_opendata.f"),"r").read()
        ff.writelines(template % changer)

        # Do the same for lhapdf set
        if not self.opt["cluster_local_path"]:
            changer = {"cluster_specific_path": ""}
        else:
            to_add="""
         LHAPath='%(path)s/PDFsets'
         Inquire(File=LHAPath, exist=exists)
         if(exists)return        
         LHAPath='%(path)s/../lhapdf/pdfsets/6.1/'
         Inquire(File=LHAPath, exist=exists)
         if(exists)return
         LHAPath='%(path)s/../lhapdf/pdfsets/'
         Inquire(File=LHAPath, exist=exists)
         if(exists)return  
         LHAPath='./PDFsets'            
         """ % {"path" : self.opt["cluster_local_path"]}
            changer = {"cluster_specific_path": to_add}

        ff = writers.FortranWriter(pjoin(self.dir_path, "Source", "PDF", "pdfwrap_lhapdf.f"))        
        #ff = open(pjoin(self.dir_path, "Source", "PDF", "pdfwrap_lhapdf.f"),"w")
        template = open(pjoin(MG5DIR, "madgraph", "iolibs", "template_files", "pdf_wrap_lhapdf.f"),"r").read()
        ff.writelines(template % changer)
        
        
        return



    #===========================================================================
    # write_maxparticles_file
    #===========================================================================
    def write_maxparticles_file(self, writer, matrix_elements):
        """Write the maxparticles.inc file for MadEvent"""

        if isinstance(matrix_elements, helas_objects.HelasMultiProcess):
            maxparticles = max([me.get_nexternal_ninitial()[0] for me in \
                              matrix_elements.get('matrix_elements')])
        else:
            maxparticles = max([me.get_nexternal_ninitial()[0] \
                              for me in matrix_elements])

        lines = "integer max_particles\n"
        lines += "parameter(max_particles=%d)" % maxparticles

        # Write the file
        writer.writelines(lines)

        return True

    
    #===========================================================================
    # export the model
    #===========================================================================
    def export_model_files(self, model_path):
        """Configure the files/link of the process according to the model"""

        # Import the model
        for file in os.listdir(model_path):
            if os.path.isfile(pjoin(model_path, file)):
                shutil.copy2(pjoin(model_path, file), \
                                     pjoin(self.dir_path, 'Source', 'MODEL'))


    def make_model_symbolic_link(self):
        """Make the copy/symbolic links"""
        model_path = self.dir_path + '/Source/MODEL/'
        if os.path.exists(pjoin(model_path, 'ident_card.dat')):
            mv(model_path + '/ident_card.dat', self.dir_path + '/Cards')
        if os.path.exists(pjoin(model_path, 'particles.dat')):
            ln(model_path + '/particles.dat', self.dir_path + '/SubProcesses')
            ln(model_path + '/interactions.dat', self.dir_path + '/SubProcesses')
        cp(model_path + '/param_card.dat', self.dir_path + '/Cards')
        mv(model_path + '/param_card.dat', self.dir_path + '/Cards/param_card_default.dat')
        ln(model_path + '/coupl.inc', self.dir_path + '/Source')
        ln(model_path + '/coupl.inc', self.dir_path + '/SubProcesses')
        self.make_source_links()
        
    def make_source_links(self):
        """ Create the links from the files in sources """

        ln(self.dir_path + '/Source/run.inc', self.dir_path + '/SubProcesses', log=False)
        ln(self.dir_path + '/Source/maxparticles.inc', self.dir_path + '/SubProcesses', log=False)
        ln(self.dir_path + '/Source/run_config.inc', self.dir_path + '/SubProcesses', log=False)
        ln(self.dir_path + '/Source/lhe_event_infos.inc', self.dir_path + '/SubProcesses', log=False)
        

    #===========================================================================
    # export the helas routine
    #===========================================================================
    def export_helas(self, helas_path):
        """Configure the files/link of the process according to the model"""

        # Import helas routine
        for filename in os.listdir(helas_path):
            filepos = pjoin(helas_path, filename)
            if os.path.isfile(filepos):
                if filepos.endswith('Makefile.template'):
                    cp(filepos, self.dir_path + '/Source/DHELAS/Makefile')
                elif filepos.endswith('Makefile'):
                    pass
                else:
                    cp(filepos, self.dir_path + '/Source/DHELAS')
    # following lines do the same but whithout symbolic link
    # 
    #def export_helas(mgme_dir, dir_path):
    #
    #        # Copy the HELAS directory
    #        helas_dir = pjoin(mgme_dir, 'HELAS')
    #        for filename in os.listdir(helas_dir): 
    #            if os.path.isfile(pjoin(helas_dir, filename)):
    #                shutil.copy2(pjoin(helas_dir, filename),
    #                            pjoin(dir_path, 'Source', 'DHELAS'))
    #        shutil.move(pjoin(dir_path, 'Source', 'DHELAS', 'Makefile.template'),
    #                    pjoin(dir_path, 'Source', 'DHELAS', 'Makefile'))
    #  

    #===========================================================================
    # generate_subprocess_directory
    #===========================================================================
    def generate_subprocess_directory(self, matrix_element,
                                         fortran_model,
                                         me_number):
        """Routine to generate a subprocess directory (for inheritance)"""

        pass

    #===========================================================================
    # get_source_libraries_list
    #===========================================================================
    def get_source_libraries_list(self):
        """ Returns the list of libraries to be compiling when compiling the
        SOURCE directory. It is different for loop_induced processes and 
        also depends on the value of the 'output_dependencies' option"""
        
        return ['$(LIBDIR)libdhelas.$(libext)',
                '$(LIBDIR)libpdf.$(libext)',
                '$(LIBDIR)libmodel.$(libext)',
                '$(LIBDIR)libcernlib.$(libext)',
                '$(LIBDIR)libbias.$(libext)']

    #===========================================================================
    # write_source_makefile
    #===========================================================================
    def write_source_makefile(self, writer):
        """Write the nexternal.inc file for MG4"""

        path = pjoin(_file_path,'iolibs','template_files','madevent_makefile_source')
        set_of_lib = ' '.join(['$(LIBRARIES)']+self.get_source_libraries_list())
        if self.opt['model'] == 'mssm' or self.opt['model'].startswith('mssm-'):
            model_line='''$(LIBDIR)libmodel.$(libext): MODEL param_card.inc\n\tcd MODEL; make
MODEL/MG5_param.dat: ../Cards/param_card.dat\n\t../bin/madevent treatcards param
param_card.inc: MODEL/MG5_param.dat\n\t../bin/madevent treatcards param\n'''
        else:
            model_line='''$(LIBDIR)libmodel.$(libext): MODEL param_card.inc\n\tcd MODEL; make    
param_card.inc: ../Cards/param_card.dat\n\t../bin/madevent treatcards param\n'''
        
        replace_dict= {'libraries': set_of_lib, 
                       'model':model_line,
                       'additional_dsample': '',
                       'additional_dependencies':''} 
        
        if writer:
            text = open(path).read() % replace_dict
            writer.write(text)
            
        return replace_dict

    #===========================================================================
    # write_nexternal_madspin
    #===========================================================================
    def write_nexternal_madspin(self, writer, nexternal, ninitial):
        """Write the nexternal_prod.inc file for madspin"""

        replace_dict = {}

        replace_dict['nexternal'] = nexternal
        replace_dict['ninitial'] = ninitial

        file = """ \
          integer    nexternal_prod
          parameter (nexternal_prod=%(nexternal)d)
          integer    nincoming_prod
          parameter (nincoming_prod=%(ninitial)d)""" % replace_dict

        # Write the file
        if writer:
            writer.writelines(file)
            return True
        else:
            return replace_dict

    #===========================================================================
    # write_helamp_madspin
    #===========================================================================
    def write_helamp_madspin(self, writer, ncomb):
        """Write the helamp.inc file for madspin"""

        replace_dict = {}

        replace_dict['ncomb'] = ncomb

        file = """ \
          integer    ncomb1
          parameter (ncomb1=%(ncomb)d)
          double precision helamp(ncomb1)    
          common /to_helamp/helamp """ % replace_dict

        # Write the file
        if writer:
            writer.writelines(file)
            return True
        else:
            return replace_dict



    #===========================================================================
    # write_nexternal_file
    #===========================================================================
    def write_nexternal_file(self, writer, nexternal, ninitial):
        """Write the nexternal.inc file for MG4"""

        replace_dict = {}

        replace_dict['nexternal'] = nexternal
        replace_dict['ninitial'] = ninitial

        file = """ \
          integer    nexternal
          parameter (nexternal=%(nexternal)d)
          integer    nincoming
          parameter (nincoming=%(ninitial)d)""" % replace_dict

        # Write the file
        if writer:
            writer.writelines(file)
            return True
        else:
            return replace_dict
    #===========================================================================
    # write_pmass_file
    #===========================================================================
    def write_pmass_file(self, writer, matrix_element):
        """Write the pmass.inc file for MG4"""

        model = matrix_element.get('processes')[0].get('model')
        
        lines = []
        for wf in matrix_element.get_external_wavefunctions():
            mass = model.get('particle_dict')[wf.get('pdg_code')].get('mass')
            if mass.lower() != "zero":
                mass = "abs(%s)" % mass

            lines.append("pmass(%d)=%s" % \
                         (wf.get('number_external'), mass))

        # Write the file
        writer.writelines(lines)

        return True

    #===========================================================================
    # write_ngraphs_file
    #===========================================================================
    def write_ngraphs_file(self, writer, nconfigs):
        """Write the ngraphs.inc file for MG4. Needs input from
        write_configs_file."""

        file = "       integer    n_max_cg\n"
        file = file + "parameter (n_max_cg=%d)" % nconfigs

        # Write the file
        writer.writelines(file)

        return True

    #===========================================================================
    # write_leshouche_file
    #===========================================================================
    def write_leshouche_file(self, writer, matrix_element):
        """Write the leshouche.inc file for MG4"""

        # Write the file
        writer.writelines(self.get_leshouche_lines(matrix_element, 0))

        return True

    #===========================================================================
    # get_leshouche_lines
    #===========================================================================
    def get_leshouche_lines(self, matrix_element, numproc):
        """Write the leshouche.inc file for MG4"""

        # Extract number of external particles
        (nexternal, ninitial) = matrix_element.get_nexternal_ninitial()

        lines = []
        for iproc, proc in enumerate(matrix_element.get('processes')):
            legs = proc.get_legs_with_decays()
            lines.append("DATA (IDUP(i,%d,%d),i=1,%d)/%s/" % \
                         (iproc + 1, numproc+1, nexternal,
                          ",".join([str(l.get('id')) for l in legs])))
            if iproc == 0 and numproc == 0:
                for i in [1, 2]:
                    lines.append("DATA (MOTHUP(%d,i),i=1,%2r)/%s/" % \
                             (i, nexternal,
                              ",".join([ "%3r" % 0 ] * ninitial + \
                                       [ "%3r" % i ] * (nexternal - ninitial))))

            # Here goes the color connections corresponding to the JAMPs
            # Only one output, for the first subproc!
            if iproc == 0:
                # If no color basis, just output trivial color flow
                if not matrix_element.get('color_basis'):
                    for i in [1, 2]:
                        lines.append("DATA (ICOLUP(%d,i,1,%d),i=1,%2r)/%s/" % \
                                 (i, numproc+1,nexternal,
                                  ",".join([ "%3r" % 0 ] * nexternal)))

                else:
                    # First build a color representation dictionnary
                    repr_dict = {}
                    for l in legs:
                        repr_dict[l.get('number')] = \
                            proc.get('model').get_particle(l.get('id')).get_color()\
                            * (-1)**(1+l.get('state'))
                    # Get the list of color flows
                    color_flow_list = \
                        matrix_element.get('color_basis').color_flow_decomposition(repr_dict,
                                                                                   ninitial)
                    # And output them properly
                    for cf_i, color_flow_dict in enumerate(color_flow_list):
                        for i in [0, 1]:
                            lines.append("DATA (ICOLUP(%d,i,%d,%d),i=1,%2r)/%s/" % \
                                 (i + 1, cf_i + 1, numproc+1, nexternal,
                                  ",".join(["%3r" % color_flow_dict[l.get('number')][i] \
                                            for l in legs])))

        return lines




    #===========================================================================
    # write_maxamps_file
    #===========================================================================
    def write_maxamps_file(self, writer, maxamps, maxflows,
                           maxproc,maxsproc):
        """Write the maxamps.inc file for MG4."""

        file = "       integer    maxamps, maxflow, maxproc, maxsproc\n"
        file = file + "parameter (maxamps=%d, maxflow=%d)\n" % \
               (maxamps, maxflows)
        file = file + "parameter (maxproc=%d, maxsproc=%d)" % \
               (maxproc, maxsproc)

        # Write the file
        writer.writelines(file)

        return True


    #===========================================================================
    # Routines to output UFO models in MG4 format
    #===========================================================================

    def convert_model(self, model, wanted_lorentz = [],
                             wanted_couplings = []):
        """ Create a full valid MG4 model from a MG5 model (coming from UFO)"""

        # Make sure aloha is in quadruple precision if needed
        old_aloha_mp=aloha.mp_precision
        aloha.mp_precision=self.opt['mp']

        # create the MODEL
        write_dir=pjoin(self.dir_path, 'Source', 'MODEL')
        model_builder = UFO_model_to_mg4(model, write_dir, self.opt + self.proc_characteristic)
        model_builder.build(wanted_couplings)

        # Backup the loop mode, because it can be changed in what follows.
        old_loop_mode = aloha.loop_mode

        # Create the aloha model or use the existing one (for loop exporters
        # this is useful as the aloha model will be used again in the 
        # LoopHelasMatrixElements generated). We do not save the model generated
        # here if it didn't exist already because it would be a waste of
        # memory for tree level applications since aloha is only needed at the
        # time of creating the aloha fortran subroutines.
        if hasattr(self, 'aloha_model'):
            aloha_model = self.aloha_model
        else:
            aloha_model = create_aloha.AbstractALOHAModel(os.path.basename(model.get('modelpath')))
        aloha_model.add_Lorentz_object(model.get('lorentz'))

        # Compute the subroutines
        if wanted_lorentz:
            aloha_model.compute_subset(wanted_lorentz)
        else:
            aloha_model.compute_all(save=False)

        # Write them out
        write_dir=pjoin(self.dir_path, 'Source', 'DHELAS')
        aloha_model.write(write_dir, 'Fortran')

        # Revert the original aloha loop mode
        aloha.loop_mode = old_loop_mode

        #copy Helas Template
        cp(MG5DIR + '/aloha/template_files/Makefile_F', write_dir+'/makefile')
        if any([any([tag.startswith('L') for tag in d[1]]) for d in wanted_lorentz]):
            cp(MG5DIR + '/aloha/template_files/aloha_functions_loop.f', 
                                                 write_dir+'/aloha_functions.f')
            aloha_model.loop_mode = False
        else:
            cp(MG5DIR + '/aloha/template_files/aloha_functions.f', 
                                                 write_dir+'/aloha_functions.f')
        create_aloha.write_aloha_file_inc(write_dir, '.f', '.o')

        # Make final link in the Process
        self.make_model_symbolic_link()
    
        # Re-establish original aloha mode
        aloha.mp_precision=old_aloha_mp
    

    #===========================================================================
    # Helper functions
    #===========================================================================
    def modify_grouping(self, matrix_element):
        """allow to modify the grouping (if grouping is in place)
            return two value:
            - True/False if the matrix_element was modified
            - the new(or old) matrix element"""

        return False, matrix_element
        
    #===========================================================================
    # Helper functions
    #===========================================================================
    def get_mg5_info_lines(self):
        """Return info lines for MG5, suitable to place at beginning of
        Fortran files"""

        info = misc.get_pkg_info()
        info_lines = ""
        if info and 'version' in info and  'date' in info:
            info_lines = "#  Generated by MadGraph5_aMC@NLO v. %s, %s\n" % \
                         (info['version'], info['date'])
            info_lines = info_lines + \
                         "#  By the MadGraph5_aMC@NLO Development Team\n" + \
                         "#  Visit launchpad.net/madgraph5 and amcatnlo.web.cern.ch"
        else:
            info_lines = "#  Generated by MadGraph5_aMC@NLO\n" + \
                         "#  By the MadGraph5_aMC@NLO Development Team\n" + \
                         "#  Visit launchpad.net/madgraph5 and amcatnlo.web.cern.ch"        

        return info_lines

    def get_process_info_lines(self, matrix_element):
        """Return info lines describing the processes for this matrix element"""

        return"\n".join([ "C " + process.nice_string().replace('\n', '\nC * ') \
                         for process in matrix_element.get('processes')])


    def get_helicity_lines(self, matrix_element,array_name='NHEL'):
        """Return the Helicity matrix definition lines for this matrix element"""

        helicity_line_list = []
        i = 0
        for helicities in matrix_element.get_helicity_matrix():
            i = i + 1
            int_list = [i, len(helicities)]
            int_list.extend(helicities)
            helicity_line_list.append(\
                ("DATA ("+array_name+"(I,%4r),I=1,%d) /" + \
                 ",".join(['%2r'] * len(helicities)) + "/") % tuple(int_list))

        return "\n".join(helicity_line_list)

    def get_ic_line(self, matrix_element):
        """Return the IC definition line coming after helicities, required by
        switchmom in madevent"""

        nexternal = matrix_element.get_nexternal_ninitial()[0]
        int_list = list(range(1, nexternal + 1))

        return "DATA (IC(I,1),I=1,%i) /%s/" % (nexternal,
                                                     ",".join([str(i) for \
                                                               i in int_list]))

    def set_chosen_SO_index(self, process, squared_orders):
        """ From the squared order constraints set by the user, this function
        finds what indices of the squared_orders list the user intends to pick.
        It returns this as a string of comma-separated successive '.true.' or 
        '.false.' for each index."""
        
        user_squared_orders = process.get('squared_orders')
        split_orders = process.get('split_orders')
        
        if len(user_squared_orders)==0:
            return ','.join(['.true.']*len(squared_orders))
        
        res = []
        for sqsos in squared_orders:
            is_a_match = True
            for user_sqso, value in user_squared_orders.items():
                if (process.get_squared_order_type(user_sqso) =='==' and \
                        value!=sqsos[split_orders.index(user_sqso)]) or \
                   (process.get_squared_order_type(user_sqso) in ['<=','='] and \
                                value<sqsos[split_orders.index(user_sqso)]) or \
                   (process.get_squared_order_type(user_sqso) == '>' and \
                                value>=sqsos[split_orders.index(user_sqso)]):
                    is_a_match = False
                    break
            res.append('.true.' if is_a_match else '.false.')
            
        return ','.join(res)

    def get_split_orders_lines(self, orders, array_name, n=5):
        """ Return the split orders definition as defined in the list orders and
        for the name of the array 'array_name'. Split rows in chunks of size n."""
        
        ret_list = []  
        for index, order in enumerate(orders):      
            for k in range(0, len(order), n):
                ret_list.append("DATA (%s(%3r,i),i=%3r,%3r) /%s/" % \
                  (array_name,index + 1, k + 1, min(k + n, len(order)),
                              ','.join(["%5r" % i for i in order[k:k + n]])))
        return ret_list
    
    def format_integer_list(self, list, name, n=5):
        """ Return an initialization of the python list in argument following 
        the fortran syntax using the data keyword assignment, filling an array 
        of name 'name'. It splits rows in chunks of size n."""
        
        ret_list = []
        for k in range(0, len(list), n):
            ret_list.append("DATA (%s(i),i=%3r,%3r) /%s/" % \
                  (name, k + 1, min(k + n, len(list)),
                                  ','.join(["%5r" % i for i in list[k:k + n]])))
        return ret_list

    def get_color_data_lines(self, matrix_element, n=6):
        """Return the color matrix definition lines for this matrix element. Split
        rows in chunks of size n."""

        if not matrix_element.get('color_matrix'):
            return ["DATA Denom(1)/1/", "DATA (CF(i,1),i=1,1) /1/"]
        else:
            ret_list = []
            my_cs = color.ColorString()
            for index, denominator in \
                enumerate(matrix_element.get('color_matrix').\
                                                 get_line_denominators()):
                # First write the common denominator for this color matrix line
                ret_list.append("DATA Denom(%i)/%i/" % (index + 1, denominator))
                # Then write the numerators for the matrix elements
                num_list = matrix_element.get('color_matrix').\
                                            get_line_numerators(index, denominator)

                assert all([int(i)==i for i in num_list])

                for k in range(0, len(num_list), n):
                    ret_list.append("DATA (CF(i,%3r),i=%3r,%3r) /%s/" % \
                                    (index + 1, k + 1, min(k + n, len(num_list)),
                                     ','.join(["%5i" % int(i) for i in num_list[k:k + n]])))
                my_cs.from_immutable(sorted(matrix_element.get('color_basis').keys())[index])
                ret_list.append("C %s" % repr(my_cs))

            return ret_list


    def get_den_factor_line(self, matrix_element):
        """Return the denominator factor line for this matrix element"""

        return "DATA IDEN/%2r/" % \
               matrix_element.get_denominator_factor()

    def get_icolamp_lines(self, mapconfigs, matrix_element, num_matrix_element):
        """Return the ICOLAMP matrix, showing which JAMPs contribute to
        which configs (diagrams)."""

        ret_list = []

        booldict = {False: ".false.", True: ".true."}

        if not matrix_element.get('color_basis'):
            # No color, so only one color factor. Simply write a ".true." 
            # for each config (i.e., each diagram with only 3 particle
            # vertices
            configs = len(mapconfigs)
            ret_list.append("DATA(icolamp(1,i,%d),i=1,%d)/%s/" % \
                            (num_matrix_element, configs,
                             ','.join([".true." for i in range(configs)])))
            return ret_list

        # There is a color basis - create a list showing which JAMPs have
        # contributions to which configs

        # Only want to include leading color flows, so find max_Nc
        color_basis = matrix_element.get('color_basis')
        
        # We don't want to include the power of Nc's which come from the potential
        # loop color trace (i.e. in the case of a closed fermion loop for example)
        # so we subtract it here when computing max_Nc
        max_Nc = max(sum([[(v[4]-v[5]) for v in val] for val in 
                                                      color_basis.values()],[]))

        # Crate dictionary between diagram number and JAMP number
        diag_jamp = {}
        for ijamp, col_basis_elem in \
                enumerate(sorted(matrix_element.get('color_basis').keys())):
            for diag_tuple in matrix_element.get('color_basis')[col_basis_elem]:
                # Only use color flows with Nc == max_Nc. However, notice that
                # we don't want to include the Nc power coming from the loop
                # in this counting.
                if (diag_tuple[4]-diag_tuple[5]) == max_Nc:
                    diag_num = diag_tuple[0] + 1
                    # Add this JAMP number to this diag_num
                    diag_jamp[diag_num] = diag_jamp.setdefault(diag_num, []) + \
                                          [ijamp+1]

        colamps = ijamp + 1
        for iconfig, num_diag in enumerate(mapconfigs):        
            if num_diag == 0:
                continue

            # List of True or False 
            bool_list = [(i + 1 in diag_jamp[num_diag]) for i in range(colamps)]
            # Add line
            ret_list.append("DATA(icolamp(i,%d,%d),i=1,%d)/%s/" % \
                                (iconfig+1, num_matrix_element, colamps,
                                 ','.join(["%s" % booldict[b] for b in \
                                           bool_list])))

        return ret_list

    def get_amp2_lines(self, matrix_element, config_map = []):
        """Return the amp2(i) = sum(amp for diag(i))^2 lines"""

        nexternal, ninitial = matrix_element.get_nexternal_ninitial()
        # Get minimum legs in a vertex
        vert_list = [max(diag.get_vertex_leg_numbers()) for diag in \
       matrix_element.get('diagrams') if diag.get_vertex_leg_numbers()!=[]]
        minvert = min(vert_list) if vert_list!=[] else 0

        ret_lines = []
        if config_map:
            # In this case, we need to sum up all amplitudes that have
            # identical topologies, as given by the config_map (which
            # gives the topology/config for each of the diagrams
            diagrams = matrix_element.get('diagrams')
            # Combine the diagrams with identical topologies
            config_to_diag_dict = {}
            for idiag, diag in enumerate(matrix_element.get('diagrams')):
                if config_map[idiag] == 0:
                    continue
                try:
                    config_to_diag_dict[config_map[idiag]].append(idiag)
                except KeyError:
                    config_to_diag_dict[config_map[idiag]] = [idiag]
            # Write out the AMP2s summing squares of amplitudes belonging
            # to eiher the same diagram or different diagrams with
            # identical propagator properties.  Note that we need to use
            # AMP2 number corresponding to the first diagram number used
            # for that AMP2.
            for config in sorted(config_to_diag_dict.keys()):

                line = "AMP2(%(num)d)=AMP2(%(num)d)+" % \
                       {"num": (config_to_diag_dict[config][0] + 1)}

                amp = "+".join(["AMP(%(num)d)" % {"num": a.get('number')} for a in \
                                  sum([diagrams[idiag].get('amplitudes') for \
                                       idiag in config_to_diag_dict[config]], [])])
                
                # Not using \sum |M|^2 anymore since this creates troubles
                # when ckm is not diagonal due to the JIM mechanism.
                if '+' in amp:
                    line += "(%s)*dconjg(%s)" % (amp, amp)
                else:
                    line += "%s*dconjg(%s)" % (amp, amp)
                ret_lines.append(line)
        else:
            for idiag, diag in enumerate(matrix_element.get('diagrams')):
                # Ignore any diagrams with 4-particle vertices.
                if diag.get_vertex_leg_numbers()!=[] and max(diag.get_vertex_leg_numbers()) > minvert:
                    continue
                # Now write out the expression for AMP2, meaning the sum of
                # squared amplitudes belonging to the same diagram
                line = "AMP2(%(num)d)=AMP2(%(num)d)+" % {"num": (idiag + 1)}
                line += "+".join(["AMP(%(num)d)*dconjg(AMP(%(num)d))" % \
                                  {"num": a.get('number')} for a in \
                                  diag.get('amplitudes')])
                ret_lines.append(line)

        return ret_lines

    #===========================================================================
    # Returns the data statements initializing the coeffictients for the JAMP
    # decomposition. It is used when the JAMP initialization is decided to be 
    # done through big arrays containing the projection coefficients.
    #===========================================================================    
    def get_JAMP_coefs(self, color_amplitudes, color_basis=None, tag_letter="",\
                       n=50, Nc_value=3):
        """This functions return the lines defining the DATA statement setting
        the coefficients building the JAMPS out of the AMPS. Split rows in
        bunches of size n.
        One can specify the color_basis from which the color amplitudes originates
        so that there are commentaries telling what color structure each JAMP
        corresponds to."""
        
        if(not isinstance(color_amplitudes,list) or 
           not (color_amplitudes and isinstance(color_amplitudes[0],list))):
                raise MadGraph5Error("Incorrect col_amps argument passed to get_JAMP_coefs")

        res_list = []
        my_cs = color.ColorString()
        for index, coeff_list in enumerate(color_amplitudes):
            # Create the list of the complete numerical coefficient.
            coefs_list=[coefficient[0][0]*coefficient[0][1]*\
                        (fractions.Fraction(Nc_value)**coefficient[0][3]) for \
                        coefficient in coeff_list]
            # Create the list of the numbers of the contributing amplitudes.
            # Mutliply by -1 for those which have an imaginary coefficient.
            ampnumbers_list=[coefficient[1]*(-1 if coefficient[0][2] else 1) \
                              for coefficient in coeff_list]
            # Find the common denominator.      
            commondenom=abs(reduce(fractions.gcd, coefs_list).denominator)
            num_list=[(coefficient*commondenom).numerator \
                      for coefficient in coefs_list]
            res_list.append("DATA NCONTRIBAMPS%s(%i)/%i/"%(tag_letter,\
                                                         index+1,len(num_list)))
            res_list.append("DATA DENOMCCOEF%s(%i)/%i/"%(tag_letter,\
                                                         index+1,commondenom))
            if color_basis:
                my_cs.from_immutable(sorted(color_basis.keys())[index])
                res_list.append("C %s" % repr(my_cs))
            for k in range(0, len(num_list), n):
                res_list.append("DATA (NUMCCOEF%s(%3r,i),i=%6r,%6r) /%s/" % \
                    (tag_letter,index + 1, k + 1, min(k + n, len(num_list)),
                                 ','.join(["%6r" % i for i in num_list[k:k + n]])))
                res_list.append("DATA (AMPNUMBERS%s(%3r,i),i=%6r,%6r) /%s/" % \
                    (tag_letter,index + 1, k + 1, min(k + n, len(num_list)),
                                 ','.join(["%6r" % i for i in ampnumbers_list[k:k + n]])))
                pass
        return res_list


    def get_JAMP_lines_split_order(self, col_amps, split_order_amps, 
          split_order_names=None, JAMP_format="JAMP(%s)", AMP_format="AMP(%s)"):
        """Return the JAMP = sum(fermionfactor * AMP(i)) lines from col_amps 
        defined as a matrix element or directly as a color_amplitudes dictionary.
        The split_order_amps specifies the group of amplitudes sharing the same
        amplitude orders which should be put in together in a given set of JAMPS.
        The split_order_amps is supposed to have the format of the second output 
        of the function get_split_orders_mapping function in helas_objects.py.
        The split_order_names is optional (it should correspond to the process
        'split_orders' attribute) and only present to provide comments in the
        JAMP definitions in the code."""

        # Let the user call get_JAMP_lines_split_order directly from a 
        error_msg="Malformed '%s' argument passed to the "+\
                 "get_JAMP_lines_split_order function: %s"%str(split_order_amps)
        if(isinstance(col_amps,helas_objects.HelasMatrixElement)):
            color_amplitudes=col_amps.get_color_amplitudes()
        elif(isinstance(col_amps,list)):
            if(col_amps and isinstance(col_amps[0],list)):
                color_amplitudes=col_amps
            else:
                raise MadGraph5Error(error_msg%'col_amps')
        else:
            raise MadGraph5Error(error_msg%'col_amps')
        
        # Verify the sanity of the split_order_amps and split_order_names args
        if isinstance(split_order_amps,list):
            for elem in split_order_amps:
                if len(elem)!=2:
                    raise MadGraph5Error(error_msg%'split_order_amps')
                # Check the first element of the two lists to make sure they are
                # integers, although in principle they should all be integers.
                if not isinstance(elem[0],tuple) or \
                   not isinstance(elem[1],tuple) or \
                   not isinstance(elem[0][0],int) or \
                   not isinstance(elem[1][0],int):
                    raise MadGraph5Error(error_msg%'split_order_amps')
        else:
            raise MadGraph5Error(error_msg%'split_order_amps')
        
        if not split_order_names is None:
            if isinstance(split_order_names,list):
                # Should specify the same number of names as there are elements
                # in the key of the split_order_amps.
                if len(split_order_names)!=len(split_order_amps[0][0]):
                    raise MadGraph5Error(error_msg%'split_order_names')
                # Check the first element of the list to be a string
                if not isinstance(split_order_names[0],str):
                    raise MadGraph5Error(error_msg%'split_order_names')                    
            else:
                raise MadGraph5Error(error_msg%'split_order_names')                
        
        # Now scan all contributing orders to be individually computed and 
        # construct the list of color_amplitudes for JAMP to be constructed
        # accordingly.
        res_list=[]
        for i, amp_order in enumerate(split_order_amps):
            col_amps_order = []
            for jamp in color_amplitudes:
                col_amps_order.append([col_amp for col_amp in jamp if col_amp[1] in amp_order[1]])
            if split_order_names:
                res_list.append('C JAMPs contributing to orders '+' '.join(
                              ['%s=%i'%order for order in zip(split_order_names,
                                                                amp_order[0])]))
            if self.opt['export_format'] in ['madloop_matchbox']:
                res_list.extend(self.get_JAMP_lines(col_amps_order,
                                   JAMP_format="JAMP(%s,{0})".format(str(i+1)),
                                   JAMP_formatLC="LNJAMP(%s,{0})".format(str(i+1))))
            else:
                res_list.extend(self.get_JAMP_lines(col_amps_order,
                                   JAMP_format="JAMP(%s,{0})".format(str(i+1))))         

        return res_list


    def get_JAMP_lines(self, col_amps, JAMP_format="JAMP(%s)", AMP_format="AMP(%s)", 
                       split=-1):
        """Return the JAMP = sum(fermionfactor * AMP(i)) lines from col_amps 
        defined as a matrix element or directly as a color_amplitudes dictionary,
        Jamp_formatLC should be define to allow to add LeadingColor computation 
        (usefull for MatchBox)
        The split argument defines how the JAMP lines should be split in order
        not to be too long."""

        # Let the user call get_JAMP_lines directly from a MatrixElement or from
        # the color amplitudes lists.
        if(isinstance(col_amps,helas_objects.HelasMatrixElement)):
            color_amplitudes=col_amps.get_color_amplitudes()
        elif(isinstance(col_amps,list)):
            if(col_amps and isinstance(col_amps[0],list)):
                color_amplitudes=col_amps
            else:
                raise MadGraph5Error("Incorrect col_amps argument passed to get_JAMP_lines")
        else:
            raise MadGraph5Error("Incorrect col_amps argument passed to get_JAMP_lines")


        res_list = []
        for i, coeff_list in enumerate(color_amplitudes):
            # It might happen that coeff_list is empty if this function was
            # called from get_JAMP_lines_split_order (i.e. if some color flow
            # does not contribute at all for a given order).
            # In this case we simply set it to 0.
            if coeff_list==[]:
                res_list.append(((JAMP_format+"=0D0") % str(i + 1)))
                continue
            # Break the JAMP definition into 'n=split' pieces to avoid having
            # arbitrarly long lines.
            first=True
            n = (len(coeff_list)+1 if split<=0 else split) 
            while coeff_list!=[]:
                coefs=coeff_list[:n]
                coeff_list=coeff_list[n:]
                res = ((JAMP_format+"=") % str(i + 1)) + \
                      ((JAMP_format % str(i + 1)) if not first and split>0 else '')

                first=False
                # Optimization: if all contributions to that color basis element have
                # the same coefficient (up to a sign), put it in front
                list_fracs = [abs(coefficient[0][1]) for coefficient in coefs]
                common_factor = False
                diff_fracs = list(set(list_fracs))
                if len(diff_fracs) == 1 and abs(diff_fracs[0]) != 1:
                    common_factor = True
                    global_factor = diff_fracs[0]
                    res = res + '%s(' % self.coeff(1, global_factor, False, 0)
                
                # loop for JAMP
                for (coefficient, amp_number) in coefs:
                    if not coefficient:
                        continue
                    if common_factor:
                        res = (res + "%s" + AMP_format) % \
                                                   (self.coeff(coefficient[0],
                                                   coefficient[1] / abs(coefficient[1]),
                                                   coefficient[2],
                                                   coefficient[3]),
                                                   str(amp_number))
                    else:
                        res = (res + "%s" + AMP_format) % (self.coeff(coefficient[0],
                                                   coefficient[1],
                                                   coefficient[2],
                                                   coefficient[3]),
                                                   str(amp_number))
    
                if common_factor:
                    res = res + ')'
    
                res_list.append(res)
                    
        return res_list

    def get_pdf_lines(self, matrix_element, ninitial, subproc_group = False):
        """Generate the PDF lines for the auto_dsig.f file"""

        processes = matrix_element.get('processes')
        model = processes[0].get('model')

        pdf_definition_lines = ""
        pdf_data_lines = ""
        pdf_lines = ""

        if ninitial == 1:
            pdf_lines = "PD(0) = 0d0\nIPROC = 0\n"
            for i, proc in enumerate(processes):
                process_line = proc.base_string()
                pdf_lines = pdf_lines + "IPROC=IPROC+1 ! " + process_line
                pdf_lines = pdf_lines + "\nPD(IPROC)=1d0\n"
                pdf_lines = pdf_lines + "\nPD(0)=PD(0)+PD(IPROC)\n"
        else:
            # Pick out all initial state particles for the two beams
            initial_states = [sorted(list(set([p.get_initial_pdg(1) for \
                                               p in processes]))),
                              sorted(list(set([p.get_initial_pdg(2) for \
                                               p in processes])))]

            # Prepare all variable names
            pdf_codes = dict([(p, model.get_particle(p).get_name()) for p in \
                              sum(initial_states,[])])
            for key,val in pdf_codes.items():
                pdf_codes[key] = val.replace('~','x').replace('+','p').replace('-','m')

            # Set conversion from PDG code to number used in PDF calls
            pdgtopdf = {21: 0, 22: 7}

            # Fill in missing entries of pdgtopdf
            for pdg in sum(initial_states,[]):
                if not pdg in pdgtopdf and not pdg in list(pdgtopdf.values()):
                    pdgtopdf[pdg] = pdg
                elif pdg not in pdgtopdf and pdg in list(pdgtopdf.values()):
                    # If any particle has pdg code 7, we need to use something else
                    pdgtopdf[pdg] = 6000000 + pdg
                    
            # Get PDF variable declarations for all initial states
            for i in [0,1]:
                pdf_definition_lines += "DOUBLE PRECISION " + \
                                       ",".join(["%s%d" % (pdf_codes[pdg],i+1) \
                                                 for pdg in \
                                                 initial_states[i]]) + \
                                                 "\n"

            # Get PDF data lines for all initial states
            for i in [0,1]:
                pdf_data_lines += "DATA " + \
                                       ",".join(["%s%d" % (pdf_codes[pdg],i+1) \
                                                 for pdg in initial_states[i]]) + \
                                                 "/%d*1D0/" % len(initial_states[i]) + \
                                                 "\n"

            # Get PDF lines for all different initial states
            for i, init_states in enumerate(initial_states):
                if subproc_group:
                    pdf_lines = pdf_lines + \
                           "IF (ABS(LPP(IB(%d))).GE.1) THEN\nLP=SIGN(1,LPP(IB(%d)))\n" \
                                 % (i + 1, i + 1)
                else:
                    pdf_lines = pdf_lines + \
                           "IF (ABS(LPP(%d)) .GE. 1) THEN\nLP=SIGN(1,LPP(%d))\n" \
                                 % (i + 1, i + 1)

                for nbi,initial_state in enumerate(init_states):
                    if initial_state in list(pdf_codes.keys()):
                        if subproc_group:
                            pdf_lines = pdf_lines + \
                                        ("%s%d=PDG2PDF(ABS(LPP(IB(%d))),%d*LP, 1," + \
                                         "XBK(IB(%d)),DSQRT(Q2FACT(%d)))\n") % \
                                         (pdf_codes[initial_state],
                                          i + 1, i + 1, pdgtopdf[initial_state],
                                          i + 1, i + 1)
                        else:
                            pdf_lines = pdf_lines + \
                                        ("%s%d=PDG2PDF(ABS(LPP(%d)),%d*LP, %d," + \
                                         "XBK(%d),DSQRT(Q2FACT(%d)))\n") % \
                                         (pdf_codes[initial_state],
                                          i + 1, i + 1, pdgtopdf[initial_state],
                                          i + 1,
                                          i + 1, i + 1)
                pdf_lines = pdf_lines + "ENDIF\n"

            # Add up PDFs for the different initial state particles
            pdf_lines = pdf_lines + "PD(0) = 0d0\nIPROC = 0\n"
            for proc in processes:
                process_line = proc.base_string()
                pdf_lines = pdf_lines + "IPROC=IPROC+1 ! " + process_line
                pdf_lines = pdf_lines + "\nPD(IPROC)="
                for ibeam in [1, 2]:
                    initial_state = proc.get_initial_pdg(ibeam)
                    if initial_state in list(pdf_codes.keys()):
                        pdf_lines = pdf_lines + "%s%d*" % \
                                    (pdf_codes[initial_state], ibeam)
                    else:
                        pdf_lines = pdf_lines + "1d0*"
                # Remove last "*" from pdf_lines
                pdf_lines = pdf_lines[:-1] + "\n"
                pdf_lines = pdf_lines + "PD(0)=PD(0)+DABS(PD(IPROC))\n"

        # Remove last line break from the return variables
        return pdf_definition_lines[:-1], pdf_data_lines[:-1], pdf_lines[:-1]

    #===========================================================================
    # write_props_file
    #===========================================================================
    def write_props_file(self, writer, matrix_element, s_and_t_channels):
        """Write the props.inc file for MadEvent. Needs input from
        write_configs_file."""

        lines = []

        particle_dict = matrix_element.get('processes')[0].get('model').\
                        get('particle_dict')

        for iconf, configs in enumerate(s_and_t_channels):
            for vertex in configs[0] + configs[1][:-1]:
                leg = vertex.get('legs')[-1]
                if leg.get('id') not in particle_dict:
                    # Fake propagator used in multiparticle vertices
                    mass = 'zero'
                    width = 'zero'
                    pow_part = 0
                else:
                    particle = particle_dict[leg.get('id')]
                    # Get mass
                    if particle.get('mass').lower() == 'zero':
                        mass = particle.get('mass')
                    else:
                        mass = "abs(%s)" % particle.get('mass')
                    # Get width
                    if particle.get('width').lower() == 'zero':
                        width = particle.get('width')
                    else:
                        width = "abs(%s)" % particle.get('width')

                    pow_part = 1 + int(particle.is_boson())

                lines.append("prmass(%d,%d)  = %s" % \
                             (leg.get('number'), iconf + 1, mass))
                lines.append("prwidth(%d,%d) = %s" % \
                             (leg.get('number'), iconf + 1, width))
                lines.append("pow(%d,%d) = %d" % \
                             (leg.get('number'), iconf + 1, pow_part))

        # Write the file
        writer.writelines(lines)

        return True

    #===========================================================================
    # write_configs_file
    #===========================================================================
    def write_configs_file(self, writer, matrix_element):
        """Write the configs.inc file for MadEvent"""

        # Extract number of external particles
        (nexternal, ninitial) = matrix_element.get_nexternal_ninitial()

        configs = [(i+1, d) for i,d in enumerate(matrix_element.get('diagrams'))]
        mapconfigs = [c[0] for c in configs]
        model = matrix_element.get('processes')[0].get('model')
        return mapconfigs, self.write_configs_file_from_diagrams(writer,
                                                            [[c[1]] for c in configs],
                                                            mapconfigs,
                                                            nexternal, ninitial,
                                                            model)

    #===========================================================================
    # write_configs_file_from_diagrams
    #===========================================================================
    def write_configs_file_from_diagrams(self, writer, configs, mapconfigs,
                                         nexternal, ninitial, model):
        """Write the actual configs.inc file.
        
        configs is the diagrams corresponding to configs (each
        diagrams is a list of corresponding diagrams for all
        subprocesses, with None if there is no corresponding diagrams
        for a given process).
        mapconfigs gives the diagram number for each config.

        For s-channels, we need to output one PDG for each subprocess in
        the subprocess group, in order to be able to pick the right
        one for multiprocesses."""

        lines = []

        s_and_t_channels = []

        vert_list = [max([d for d in config if d][0].get_vertex_leg_numbers()) \
            for config in configs if [d for d in config if d][0].\
                                             get_vertex_leg_numbers()!=[]]
        minvert = min(vert_list) if vert_list!=[] else 0

        # Number of subprocesses
        nsubprocs = len(configs[0])

        nconfigs = 0

        new_pdg = model.get_first_non_pdg()

        for iconfig, helas_diags in enumerate(configs):
            if any(vert > minvert for vert in [d for d in helas_diags if d]\
              [0].get_vertex_leg_numbers()) :
                # Only 3-vertices allowed in configs.inc except for vertices
                # which originate from a shrunk loop.
                continue
            nconfigs += 1

            # Need s- and t-channels for all subprocesses, including
            # those that don't contribute to this config
            empty_verts = []
            stchannels = []
            for h in helas_diags:
                if h:
                    # get_s_and_t_channels gives vertices starting from
                    # final state external particles and working inwards
                    stchannels.append(h.get('amplitudes')[0].\
                                      get_s_and_t_channels(ninitial, model, new_pdg))
                else:
                    stchannels.append((empty_verts, None))

            # For t-channels, just need the first non-empty one
            tchannels = [t for s,t in stchannels if t != None][0]

            # For s_and_t_channels (to be used later) use only first config
            s_and_t_channels.append([[s for s,t in stchannels if t != None][0],
                                     tchannels])

            # Make sure empty_verts is same length as real vertices
            if any([s for s,t in stchannels]):
                empty_verts[:] = [None]*max([len(s) for s,t in stchannels])

                # Reorganize s-channel vertices to get a list of all
                # subprocesses for each vertex
                schannels = list(zip(*[s for s,t in stchannels]))
            else:
                schannels = []

            allchannels = schannels
            if len(tchannels) > 1:
                # Write out tchannels only if there are any non-trivial ones
                allchannels = schannels + tchannels

            # Write out propagators for s-channel and t-channel vertices

            lines.append("# Diagram %d" % (mapconfigs[iconfig]))
            # Correspondance between the config and the diagram = amp2
            lines.append("data mapconfig(%d)/%d/" % (nconfigs,
                                                     mapconfigs[iconfig]))

            for verts in allchannels:
                if verts in schannels:
                    vert = [v for v in verts if v][0]
                else:
                    vert = verts
                daughters = [leg.get('number') for leg in vert.get('legs')[:-1]]
                last_leg = vert.get('legs')[-1]
                lines.append("data (iforest(i,%d,%d),i=1,%d)/%s/" % \
                             (last_leg.get('number'), nconfigs, len(daughters),
                              ",".join([str(d) for d in daughters])))
                if verts in schannels:
                    pdgs = []
                    for v in verts:
                        if v:
                            pdgs.append(v.get('legs')[-1].get('id'))
                        else:
                            pdgs.append(0)
                    lines.append("data (sprop(i,%d,%d),i=1,%d)/%s/" % \
                                 (last_leg.get('number'), nconfigs, nsubprocs,
                                  ",".join([str(d) for d in pdgs])))
                    lines.append("data tprid(%d,%d)/0/" % \
                                 (last_leg.get('number'), nconfigs))
                elif verts in tchannels[:-1]:
                    lines.append("data tprid(%d,%d)/%d/" % \
                                 (last_leg.get('number'), nconfigs,
                                  abs(last_leg.get('id'))))
                    lines.append("data (sprop(i,%d,%d),i=1,%d)/%s/" % \
                                 (last_leg.get('number'), nconfigs, nsubprocs,
                                  ",".join(['0'] * nsubprocs)))

        # Write out number of configs
        lines.append("# Number of configs")
        lines.append("data mapconfig(0)/%d/" % nconfigs)

        # Write the file
        writer.writelines(lines)

        return s_and_t_channels

    #===========================================================================
    # Global helper methods
    #===========================================================================

    def coeff(self, ff_number, frac, is_imaginary, Nc_power, Nc_value=3):
        """Returns a nicely formatted string for the coefficients in JAMP lines"""

        total_coeff = ff_number * frac * fractions.Fraction(Nc_value) ** Nc_power

        if total_coeff == 1:
            if is_imaginary:
                return '+imag1*'
            else:
                return '+'
        elif total_coeff == -1:
            if is_imaginary:
                return '-imag1*'
            else:
                return '-'

        res_str = '%+iD0' % total_coeff.numerator

        if total_coeff.denominator != 1:
            # Check if total_coeff is an integer
            res_str = res_str + '/%iD0' % total_coeff.denominator

        if is_imaginary:
            res_str = res_str + '*imag1'

        return res_str + '*'


    def set_fortran_compiler(self, default_compiler, force=False):
        """Set compiler based on what's available on the system"""
               
        # Check for compiler
        if default_compiler['fortran'] and misc.which(default_compiler['fortran']):
            f77_compiler = default_compiler['fortran']
        elif misc.which('gfortran'):
            f77_compiler = 'gfortran'
        elif misc.which('g77'):
            f77_compiler = 'g77'
        elif misc.which('f77'):
            f77_compiler = 'f77'
        elif default_compiler['fortran']:
            logger.warning('No Fortran Compiler detected! Please install one')
            f77_compiler = default_compiler['fortran'] # maybe misc fail so try with it
        else:
            raise MadGraph5Error('No Fortran Compiler detected! Please install one')
        logger.info('Use Fortran compiler ' + f77_compiler)
        
        
        # Check for compiler. 1. set default.
        if default_compiler['f2py']:
            f2py_compiler = default_compiler['f2py']
        else:
            f2py_compiler = ''
        # Try to find the correct one.
        if default_compiler['f2py'] and misc.which(default_compiler['f2py']):
            f2py_compiler = default_compiler['f2py']
        elif misc.which('f2py'):
            f2py_compiler = 'f2py'
        elif sys.version_info[1] == 6:
            if misc.which('f2py-2.6'):
                f2py_compiler = 'f2py-2.6'
            elif misc.which('f2py2.6'):
                f2py_compiler = 'f2py2.6'
        elif sys.version_info[1] == 7:
            if misc.which('f2py-2.7'):
                f2py_compiler = 'f2py-2.7'
            elif misc.which('f2py2.7'):
                f2py_compiler = 'f2py2.7'            
        
        to_replace = {'fortran': f77_compiler, 'f2py': f2py_compiler}
        
        
        self.replace_make_opt_f_compiler(to_replace)
        # Replace also for Template but not for cluster
        if 'MADGRAPH_DATA' not in os.environ and ReadWrite:
            self.replace_make_opt_f_compiler(to_replace, pjoin(MG5DIR, 'Template', 'LO'))
        
        return f77_compiler

    # an alias for backward compatibility
    set_compiler = set_fortran_compiler


    def set_cpp_compiler(self, default_compiler, force=False):
        """Set compiler based on what's available on the system"""
                
        # Check for compiler
        if default_compiler and misc.which(default_compiler):
            compiler = default_compiler
        elif misc.which('g++'):
            #check if clang version
            p = misc.Popen(['g++', '--version'], stdout=subprocess.PIPE,
                           stderr=subprocess.PIPE) 
            out, _ = p.communicate()
            out = out.decode()
            if 'clang' in str(out) and  misc.which('clang'):
                compiler = 'clang'
            else:
                compiler = 'g++'
        elif misc.which('c++'):
            compiler = 'c++'
        elif misc.which('clang'):
            compiler = 'clang'
        elif default_compiler:
            logger.warning('No c++ Compiler detected! Please install one')
            compiler = default_compiler # maybe misc fail so try with it
        else:
            raise MadGraph5Error('No c++ Compiler detected! Please install one')
        logger.info('Use c++ compiler ' + compiler)
        self.replace_make_opt_c_compiler(compiler)
        # Replace also for Template but not for cluster
        if 'MADGRAPH_DATA' not in os.environ and ReadWrite and \
           not __debug__ and not os.path.exists(pjoin(MG5DIR,'bin','create_release.py')):
            self.replace_make_opt_c_compiler(compiler, pjoin(MG5DIR, 'Template', 'LO'))
        
        return compiler


    def replace_make_opt_f_compiler(self, compilers, root_dir = ""):
        """Set FC=compiler in Source/make_opts"""

        assert isinstance(compilers, dict)
        
        mod = False #avoid to rewrite the file if not needed
        if not root_dir:
            root_dir = self.dir_path
            
        compiler= compilers['fortran']
        f2py_compiler = compilers['f2py']
        if not f2py_compiler:
            f2py_compiler = 'f2py'
        for_update= {'DEFAULT_F_COMPILER':compiler,
                     'DEFAULT_F2PY_COMPILER':f2py_compiler}
        make_opts = pjoin(root_dir, 'Source', 'make_opts')

        try:
            common_run_interface.CommonRunCmd.update_make_opts_full(
                            make_opts, for_update)
        except IOError:
            if root_dir == self.dir_path:
                logger.info('Fail to set compiler. Trying to continue anyway.')            

    def replace_make_opt_c_compiler(self, compiler, root_dir = ""):
        """Set CXX=compiler in Source/make_opts.
        The version is also checked, in order to set some extra flags
        if the compiler is clang (on MACOS)"""
       
        is_clang = misc.detect_if_cpp_compiler_is_clang(compiler)
        is_lc    = misc.detect_cpp_std_lib_dependence(compiler) == '-lc++'


        # list of the variable to set in the make_opts file
        for_update= {'DEFAULT_CPP_COMPILER':compiler,
                     'MACFLAG':'-mmacosx-version-min=10.7' if is_clang and is_lc else '',
                     'STDLIB': '-lc++' if is_lc else '-lstdc++',
                     'STDLIB_FLAG': '-stdlib=libc++' if is_lc and is_clang else ''
                     }

        # for MOJAVE remove the MACFLAG:
        if is_clang:
            import platform
            version, _, _ = platform.mac_ver()
            if not version:# not linux 
                version = 14 # set version to remove MACFLAG
            else:
                version = int(version.split('.')[1])
            if version >= 14:
                for_update['MACFLAG'] = '-mmacosx-version-min=10.8' if is_lc else ''

        if not root_dir:
            root_dir = self.dir_path
        make_opts = pjoin(root_dir, 'Source', 'make_opts')

        try:
            common_run_interface.CommonRunCmd.update_make_opts_full(
                            make_opts, for_update)
        except IOError:
            if root_dir == self.dir_path:
                logger.info('Fail to set compiler. Trying to continue anyway.')  
    
        return

#===============================================================================
# ProcessExporterFortranSA
#===============================================================================
class ProcessExporterFortranSA(ProcessExporterFortran):
    """Class to take care of exporting a set of matrix elements to
    MadGraph v4 StandAlone format."""

    matrix_template = "matrix_standalone_v4.inc"

    def __init__(self, *args,**opts):
        """add the format information compare to standard init"""
        
        if 'format' in opts:
            self.format = opts['format']
            del opts['format']
        else:
            self.format = 'standalone'
        
        self.prefix_info = {}
        ProcessExporterFortran.__init__(self, *args, **opts)

    def copy_template(self, model):
        """Additional actions needed for setup of Template
        """

        #First copy the full template tree if dir_path doesn't exit
        if os.path.isdir(self.dir_path):
            return
        
        logger.info('initialize a new standalone directory: %s' % \
                        os.path.basename(self.dir_path))
        temp_dir = pjoin(self.mgme_dir, 'Template/LO')
        
        # Create the directory structure
        os.mkdir(self.dir_path)
        os.mkdir(pjoin(self.dir_path, 'Source'))
        os.mkdir(pjoin(self.dir_path, 'Source', 'MODEL'))
        os.mkdir(pjoin(self.dir_path, 'Source', 'DHELAS'))
        os.mkdir(pjoin(self.dir_path, 'SubProcesses'))
        os.mkdir(pjoin(self.dir_path, 'bin'))
        os.mkdir(pjoin(self.dir_path, 'bin', 'internal'))
        os.mkdir(pjoin(self.dir_path, 'lib'))
        os.mkdir(pjoin(self.dir_path, 'Cards'))
        
        # Information at top-level
        #Write version info
        shutil.copy(pjoin(temp_dir, 'TemplateVersion.txt'), self.dir_path)
        try:
            shutil.copy(pjoin(self.mgme_dir, 'MGMEVersion.txt'), self.dir_path)
        except IOError:
            MG5_version = misc.get_pkg_info()
            open(pjoin(self.dir_path, 'MGMEVersion.txt'), 'w').write( \
                "5." + MG5_version['version'])
        
        
        # Add file in SubProcesses
        shutil.copy(pjoin(self.mgme_dir, 'madgraph', 'iolibs', 'template_files', 'makefile_sa_f_sp'), 
                    pjoin(self.dir_path, 'SubProcesses', 'makefileP'))
        
        if self.format == 'standalone':
            shutil.copy(pjoin(self.mgme_dir, 'madgraph', 'iolibs', 'template_files', 'check_sa.f'), 
                    pjoin(self.dir_path, 'SubProcesses', 'check_sa.f'))
                        
        # Add file in Source
        shutil.copy(pjoin(temp_dir, 'Source', 'make_opts'), 
                    pjoin(self.dir_path, 'Source'))        
        # add the makefile 
        filename = pjoin(self.dir_path,'Source','makefile')
        self.write_source_makefile(writers.FileWriter(filename))          
        
    #===========================================================================
    # export model files
    #=========================================================================== 
    def export_model_files(self, model_path):
        """export the model dependent files for V4 model"""

        super(ProcessExporterFortranSA,self).export_model_files(model_path)
        # Add the routine update_as_param in v4 model 
        # This is a function created in the UFO  
        text="""
        subroutine update_as_param()
          call setpara('param_card.dat',.false.)
          return
        end
        """
        ff = open(os.path.join(self.dir_path, 'Source', 'MODEL', 'couplings.f'),'a')
        ff.write(text)
        ff.close()        
        
        text = open(pjoin(self.dir_path,'SubProcesses','check_sa.f')).read()
        text = text.replace('call setpara(\'param_card.dat\')', 'call setpara(\'param_card.dat\', .true.)')
        fsock = open(pjoin(self.dir_path,'SubProcesses','check_sa.f'), 'w')
        fsock.write(text)
        fsock.close()
        
        self.make_model_symbolic_link()

    #===========================================================================
    # write a procdef_mg5 (an equivalent of the MG4 proc_card.dat)
    #===========================================================================
    def write_procdef_mg5(self, file_pos, modelname, process_str):
        """ write an equivalent of the MG4 proc_card in order that all the Madevent
        Perl script of MadEvent4 are still working properly for pure MG5 run.
        Not needed for StandAlone so just return
        """
        
        return


    #===========================================================================
    # Make the Helas and Model directories for Standalone directory
    #===========================================================================
    def make(self):
        """Run make in the DHELAS and MODEL directories, to set up
        everything for running standalone
        """

        source_dir = pjoin(self.dir_path, "Source")
        logger.info("Running make for Helas")
        misc.compile(arg=['../lib/libdhelas.a'], cwd=source_dir, mode='fortran')
        logger.info("Running make for Model")
        misc.compile(arg=['../lib/libmodel.a'], cwd=source_dir, mode='fortran')

    #===========================================================================
    # Create proc_card_mg5.dat for Standalone directory
    #===========================================================================
    def finalize(self, matrix_elements, history, mg5options, flaglist):
        """Finalize Standalone MG4 directory by 
           generation proc_card_mg5.dat
           generate a global makefile
           """
            
        compiler =  {'fortran': mg5options['fortran_compiler'],
                     'cpp': mg5options['cpp_compiler'],
                     'f2py': mg5options['f2py_compiler']}

        self.compiler_choice(compiler)
        self.make()

        # Write command history as proc_card_mg5
        if history and os.path.isdir(pjoin(self.dir_path, 'Cards')):
            output_file = pjoin(self.dir_path, 'Cards', 'proc_card_mg5.dat')
            history.write(output_file)
        
        ProcessExporterFortran.finalize(self, matrix_elements, 
                                             history, mg5options, flaglist)
        open(pjoin(self.dir_path,'__init__.py'),'w')
        open(pjoin(self.dir_path,'SubProcesses','__init__.py'),'w')

        if 'mode' in self.opt and self.opt['mode'] == "reweight":
            #add the module to hande the NLO weight
            files.copytree(pjoin(MG5DIR, 'Template', 'RWGTNLO'),
                          pjoin(self.dir_path, 'Source'))
            files.copytree(pjoin(MG5DIR, 'Template', 'NLO', 'Source', 'PDF'),
                           pjoin(self.dir_path, 'Source', 'PDF'))
            self.write_pdf_opendata()
            
        if self.prefix_info:
            self.write_f2py_splitter()
            self.write_f2py_makefile()
            self.write_f2py_check_sa(matrix_elements,
                            pjoin(self.dir_path,'SubProcesses','check_sa.py'))
        else:
            # create a single makefile to compile all the subprocesses
            text = '''\n# For python linking (require f2py part of numpy)\nifeq ($(origin MENUM),undefined)\n  MENUM=2\nendif\n''' 
            deppython = ''
            for Pdir in os.listdir(pjoin(self.dir_path,'SubProcesses')):
                if os.path.isdir(pjoin(self.dir_path, 'SubProcesses', Pdir)):
                    text += '%(0)s/matrix$(MENUM)py.so:\n\tcd %(0)s;make matrix$(MENUM)py.so\n'% {'0': Pdir}
                    deppython += ' %(0)s/matrix$(MENUM)py.so ' % {'0': Pdir}
            text+='all: %s\n\techo \'done\'' % deppython
            
            ff = open(pjoin(self.dir_path, 'SubProcesses', 'makefile'),'a')
            ff.write(text)
            ff.close()
                    
    def write_f2py_splitter(self):
        """write a function to call the correct matrix element"""
        
        template = """
%(python_information)s
  subroutine smatrixhel(pdgs, npdg, p, ALPHAS, SCALE2, nhel, ANS)
  IMPLICIT NONE

CF2PY double precision, intent(in), dimension(0:3,npdg) :: p
CF2PY integer, intent(in), dimension(npdg) :: pdgs
CF2PY integer, intent(in) :: npdg
CF2PY double precision, intent(out) :: ANS
CF2PY double precision, intent(in) :: ALPHAS
CF2PY double precision, intent(in) :: SCALE2
  integer pdgs(*)
  integer npdg, nhel
  double precision p(*)
  double precision ANS, ALPHAS, PI,SCALE2
  include 'coupl.inc'
  
  PI = 3.141592653589793D0
  G = 2* DSQRT(ALPHAS*PI)
  CALL UPDATE_AS_PARAM()
  if (scale2.ne.0d0) stop 1

%(smatrixhel)s

      return
      end
  
      SUBROUTINE INITIALISE(PATH)
C     ROUTINE FOR F2PY to read the benchmark point.
      IMPLICIT NONE
      CHARACTER*512 PATH
CF2PY INTENT(IN) :: PATH
      CALL SETPARA(PATH)  !first call to setup the paramaters
      RETURN
      END

    subroutine get_pdg_order(PDG)
  IMPLICIT NONE
CF2PY INTEGER, intent(out) :: PDG(%(nb_me)i,%(maxpart)i)  
  INTEGER PDG(%(nb_me)i,%(maxpart)i), PDGS(%(nb_me)i,%(maxpart)i)
  DATA PDGS/ %(pdgs)s /
  PDG = PDGS
  RETURN
  END 

    subroutine get_prefix(PREFIX)
  IMPLICIT NONE
CF2PY CHARACTER*20, intent(out) :: PREFIX(%(nb_me)i)
  character*20 PREFIX(%(nb_me)i),PREF(%(nb_me)i)
  DATA PREF / '%(prefix)s'/
  PREFIX = PREF
  RETURN
  END 
 
  
        """
         
        allids = list(self.prefix_info.keys())
        allprefix = [self.prefix_info[key][0] for key in allids]
        min_nexternal = min([len(ids) for ids in allids])
        max_nexternal = max([len(ids) for ids in allids])

        info = []
        for key, (prefix, tag) in self.prefix_info.items():
            info.append('#PY %s : %s # %s' % (tag, key, prefix))
            

        text = []
        for n_ext in range(min_nexternal, max_nexternal+1):
            current = [ids for ids in allids if len(ids)==n_ext]
            if not current:
                continue
            if min_nexternal != max_nexternal:
                if n_ext == min_nexternal:
                    text.append('       if (npdg.eq.%i)then' % n_ext)
                else:
                    text.append('       else if (npdg.eq.%i)then' % n_ext)
            for ii,pdgs in enumerate(current):
                condition = '.and.'.join(['%i.eq.pdgs(%i)' %(pdg, i+1) for i, pdg in enumerate(pdgs)])
                if ii==0:
                    text.append( ' if(%s) then ! %i' % (condition, ii))
                else:
                    text.append( ' else if(%s) then ! %i' % (condition,ii))
                text.append(' call %ssmatrixhel(p, nhel, ans)' % self.prefix_info[pdgs][0])
            text.append(' endif')
        #close the function
        if min_nexternal != max_nexternal:
            text.append('endif')

        formatting = {'python_information':'\n'.join(info), 
                          'smatrixhel': '\n'.join(text),
                          'maxpart': max_nexternal,
                          'nb_me': len(allids),
                          'pdgs': ','.join(str(pdg[i]) if i<len(pdg) else '0' 
                                             for i in range(max_nexternal) for pdg in allids),
                          'prefix':'\',\''.join(allprefix)
                          }
        formatting['lenprefix'] = len(formatting['prefix'])
        text = template % formatting
        fsock = writers.FortranWriter(pjoin(self.dir_path, 'SubProcesses', 'all_matrix.f'),'w')
        fsock.writelines(text)
        fsock.close()
            
    def write_f2py_check_sa(self, matrix_element, writer):
        """ Write the general check_sa.py in SubProcesses that calls all processes successively."""
        # To be implemented. It is just an example file, i.e. not crucial.
        return
    
    def write_f2py_makefile(self):
        """ """
        # Add file in SubProcesses
        shutil.copy(pjoin(self.mgme_dir, 'madgraph', 'iolibs', 'template_files', 'makefile_sa_f2py'), 
                    pjoin(self.dir_path, 'SubProcesses', 'makefile'))

    def create_MA5_cards(self,*args,**opts):
        """ Overload the function of the mother so as to bypass this in StandAlone."""
        pass

    def compiler_choice(self, compiler):
        """ Different daughter classes might want different compilers.
        So this function is meant to be overloaded if desired."""
        
        self.set_compiler(compiler)

    #===========================================================================
    # generate_subprocess_directory
    #===========================================================================
    def generate_subprocess_directory(self, matrix_element,
                                         fortran_model, number):
        """Generate the Pxxxxx directory for a subprocess in MG4 standalone,
        including the necessary matrix.f and nexternal.inc files"""

        cwd = os.getcwd()
        # Create the directory PN_xx_xxxxx in the specified path
        dirpath = pjoin(self.dir_path, 'SubProcesses', \
                       "P%s" % matrix_element.get('processes')[0].shell_string())

        if self.opt['sa_symmetry']:
            # avoid symmetric output
            for i,proc in enumerate(matrix_element.get('processes')):
                   
                tag = proc.get_tag()     
                legs = proc.get('legs')[:]
                leg0 = proc.get('legs')[0]
                leg1 = proc.get('legs')[1]
                if not leg1.get('state'):
                    proc.get('legs')[0] = leg1
                    proc.get('legs')[1] = leg0
                    flegs = proc.get('legs')[2:]
                    for perm in itertools.permutations(flegs):
                        for i,p in enumerate(perm):
                            proc.get('legs')[i+2] = p
                        dirpath2 =  pjoin(self.dir_path, 'SubProcesses', \
                               "P%s" % proc.shell_string())
                        #restore original order
                        proc.get('legs')[2:] = legs[2:]              
                        if os.path.exists(dirpath2):
                            proc.get('legs')[:] = legs
                            return 0
                proc.get('legs')[:] = legs

        try:
            os.mkdir(dirpath)
        except os.error as error:
            logger.warning(error.strerror + " " + dirpath)

        #try:
        #    os.chdir(dirpath)
        #except os.error:
        #    logger.error('Could not cd to directory %s' % dirpath)
        #    return 0

        logger.info('Creating files in directory %s' % dirpath)

        # Extract number of external particles
        (nexternal, ninitial) = matrix_element.get_nexternal_ninitial()

        # Create the matrix.f file and the nexternal.inc file
        if self.opt['export_format']=='standalone_msP':
            filename = pjoin(dirpath, 'matrix_prod.f')
        else:
            filename = pjoin(dirpath, 'matrix.f')
            
        proc_prefix = ''
        if 'prefix' in self.cmd_options:
            if self.cmd_options['prefix'] == 'int':
                proc_prefix = 'M%s_' % number
            elif self.cmd_options['prefix'] == 'proc':
                proc_prefix = matrix_element.get('processes')[0].shell_string().split('_',1)[1]
            else:
                raise Exception('--prefix options supports only \'int\' and \'proc\'')
            for proc in matrix_element.get('processes'):
                ids = [l.get('id') for l in proc.get('legs_with_decays')]
                self.prefix_info[tuple(ids)] = [proc_prefix, proc.get_tag()] 
                
        calls = self.write_matrix_element_v4(
            writers.FortranWriter(filename),
            matrix_element,
            fortran_model,
            proc_prefix=proc_prefix)

        if self.opt['export_format'] == 'standalone_msP':
            filename =  pjoin(dirpath,'configs_production.inc')
            mapconfigs, s_and_t_channels = self.write_configs_file(\
                writers.FortranWriter(filename),
                matrix_element)

            filename =  pjoin(dirpath,'props_production.inc')
            self.write_props_file(writers.FortranWriter(filename),
                             matrix_element,
                             s_and_t_channels)

            filename =  pjoin(dirpath,'nexternal_prod.inc')
            self.write_nexternal_madspin(writers.FortranWriter(filename),
                             nexternal, ninitial)

        if self.opt['export_format']=='standalone_msF':
            filename = pjoin(dirpath, 'helamp.inc')
            ncomb=matrix_element.get_helicity_combinations()
            self.write_helamp_madspin(writers.FortranWriter(filename),
                             ncomb)
            
        filename = pjoin(dirpath, 'nexternal.inc')
        self.write_nexternal_file(writers.FortranWriter(filename),
                             nexternal, ninitial)

        filename = pjoin(dirpath, 'pmass.inc')
        self.write_pmass_file(writers.FortranWriter(filename),
                         matrix_element)

        filename = pjoin(dirpath, 'ngraphs.inc')
        self.write_ngraphs_file(writers.FortranWriter(filename),
                           len(matrix_element.get_all_amplitudes()))

        # Generate diagrams
        if not 'noeps' in self.opt['output_options'] or self.opt['output_options']['noeps'] != 'True':
            filename = pjoin(dirpath, "matrix.ps")
            plot = draw.MultiEpsDiagramDrawer(matrix_element.get('base_amplitude').\
                                                 get('diagrams'),
                                              filename,
                                              model=matrix_element.get('processes')[0].\
                                                 get('model'),
                                              amplitude=True)
            logger.info("Generating Feynman diagrams for " + \
                         matrix_element.get('processes')[0].nice_string())
            plot.draw()

        linkfiles = ['check_sa.f', 'coupl.inc']

        if proc_prefix and os.path.exists(pjoin(dirpath, '..', 'check_sa.f')):
            text = open(pjoin(dirpath, '..', 'check_sa.f')).read()
            pat = re.compile('smatrix', re.I)
            new_text, n  = re.subn(pat, '%ssmatrix' % proc_prefix, text)
            with open(pjoin(dirpath, 'check_sa.f'),'w') as f:
                f.write(new_text)
            linkfiles.pop(0)

        for file in linkfiles:
            ln('../%s' % file, cwd=dirpath)
        ln('../makefileP', name='makefile', cwd=dirpath)
        # Return to original PWD
        #os.chdir(cwd)

        if not calls:
            calls = 0
        return calls


    #===========================================================================
    # write_source_makefile
    #===========================================================================
    def write_source_makefile(self, writer):
        """Write the nexternal.inc file for MG4"""

        path = pjoin(_file_path,'iolibs','template_files','madevent_makefile_source')
        set_of_lib = '$(LIBDIR)libdhelas.$(libext) $(LIBDIR)libmodel.$(libext)'
        model_line='''$(LIBDIR)libmodel.$(libext): MODEL\n\t cd MODEL; make\n'''

        replace_dict= {'libraries': set_of_lib, 
                       'model':model_line,
                       'additional_dsample': '',
                       'additional_dependencies':''} 

        text = open(path).read() % replace_dict
        
        if writer:
            writer.write(text)
        
        return replace_dict

    #===========================================================================
    # write_matrix_element_v4
    #===========================================================================
    def write_matrix_element_v4(self, writer, matrix_element, fortran_model,
                                write=True, proc_prefix=''):
        """Export a matrix element to a matrix.f file in MG4 standalone format
        if write is on False, just return the replace_dict and not write anything."""


        if not matrix_element.get('processes') or \
               not matrix_element.get('diagrams'):
            return 0
        
        if writer:
            if not isinstance(writer, writers.FortranWriter):
                raise writers.FortranWriter.FortranWriterError(\
                "writer not FortranWriter but %s" % type(writer))
            # Set lowercase/uppercase Fortran code
            writers.FortranWriter.downcase = False

            
        if 'sa_symmetry' not in self.opt:
            self.opt['sa_symmetry']=False


        # The proc_id is for MadEvent grouping which is never used in SA.
        replace_dict = {'global_variable':'', 'amp2_lines':'',
                                       'proc_prefix':proc_prefix, 'proc_id':''}

        # Extract helas calls
        helas_calls = fortran_model.get_matrix_element_calls(\
                    matrix_element)

        replace_dict['helas_calls'] = "\n".join(helas_calls)

        # Extract version number and date from VERSION file
        info_lines = self.get_mg5_info_lines()
        replace_dict['info_lines'] = info_lines

        # Extract process info lines
        process_lines = self.get_process_info_lines(matrix_element)
        replace_dict['process_lines'] = process_lines

        # Extract number of external particles
        (nexternal, ninitial) = matrix_element.get_nexternal_ninitial()
        replace_dict['nexternal'] = nexternal
        replace_dict['nincoming'] = ninitial

        # Extract ncomb
        ncomb = matrix_element.get_helicity_combinations()
        replace_dict['ncomb'] = ncomb

        # Extract helicity lines
        helicity_lines = self.get_helicity_lines(matrix_element)
        replace_dict['helicity_lines'] = helicity_lines

        # Extract overall denominator
        # Averaging initial state color, spin, and identical FS particles
        replace_dict['den_factor_line'] = self.get_den_factor_line(matrix_element)

        # Extract ngraphs
        ngraphs = matrix_element.get_number_of_amplitudes()
        replace_dict['ngraphs'] = ngraphs

        # Extract nwavefuncs
        nwavefuncs = matrix_element.get_number_of_wavefunctions()
        replace_dict['nwavefuncs'] = nwavefuncs

        # Extract ncolor
        ncolor = max(1, len(matrix_element.get('color_basis')))
        replace_dict['ncolor'] = ncolor

        replace_dict['hel_avg_factor'] = matrix_element.get_hel_avg_factor()
        replace_dict['beamone_helavgfactor'], replace_dict['beamtwo_helavgfactor'] =\
                                       matrix_element.get_beams_hel_avg_factor()

        # Extract color data lines
        color_data_lines = self.get_color_data_lines(matrix_element)
        replace_dict['color_data_lines'] = "\n".join(color_data_lines)

        if self.opt['export_format']=='standalone_msP':
        # For MadSpin need to return the AMP2
            amp2_lines = self.get_amp2_lines(matrix_element, [] )
            replace_dict['amp2_lines'] = '\n'.join(amp2_lines)
            replace_dict['global_variable'] = \
         "       Double Precision amp2(NGRAPHS)\n       common/to_amps/  amp2\n"

        # JAMP definition, depends on the number of independent split orders
        split_orders=matrix_element.get('processes')[0].get('split_orders')

        if len(split_orders)==0:
            replace_dict['nSplitOrders']=''
            # Extract JAMP lines
            jamp_lines = self.get_JAMP_lines(matrix_element)
            # Consider the output of a dummy order 'ALL_ORDERS' for which we
            # set all amplitude order to weight 1 and only one squared order
            # contribution which is of course ALL_ORDERS=2.
            squared_orders = [(2,),]
            amp_orders = [((1,),tuple(range(1,ngraphs+1)))]
            replace_dict['chosen_so_configs'] = '.TRUE.'
            replace_dict['nSqAmpSplitOrders']=1
            replace_dict['split_order_str_list']=''
        else:
            squared_orders, amp_orders = matrix_element.get_split_orders_mapping()
            replace_dict['nAmpSplitOrders']=len(amp_orders)
            replace_dict['nSqAmpSplitOrders']=len(squared_orders)
            replace_dict['nSplitOrders']=len(split_orders)
            replace_dict['split_order_str_list']=str(split_orders)
            amp_so = self.get_split_orders_lines(
                    [amp_order[0] for amp_order in amp_orders],'AMPSPLITORDERS')
            sqamp_so = self.get_split_orders_lines(squared_orders,'SQSPLITORDERS')
            replace_dict['ampsplitorders']='\n'.join(amp_so)
            replace_dict['sqsplitorders']='\n'.join(sqamp_so)           
            jamp_lines = self.get_JAMP_lines_split_order(\
                       matrix_element,amp_orders,split_order_names=split_orders)
            
            # Now setup the array specifying what squared split order is chosen
            replace_dict['chosen_so_configs']=self.set_chosen_SO_index(
                              matrix_element.get('processes')[0],squared_orders)
            
            # For convenience we also write the driver check_sa_splitOrders.f
            # that explicitely writes out the contribution from each squared order.
            # The original driver still works and is compiled with 'make' while
            # the splitOrders one is compiled with 'make check_sa_born_splitOrders'
            check_sa_writer=writers.FortranWriter('check_sa_born_splitOrders.f')
            self.write_check_sa_splitOrders(squared_orders,split_orders,
              nexternal,ninitial,proc_prefix,check_sa_writer)

        if write:
            writers.FortranWriter('nsqso_born.inc').writelines(
                """INTEGER NSQSO_BORN
                   PARAMETER (NSQSO_BORN=%d)"""%replace_dict['nSqAmpSplitOrders'])

        replace_dict['jamp_lines'] = '\n'.join(jamp_lines)    

        matrix_template = self.matrix_template
        if self.opt['export_format']=='standalone_msP' :
            matrix_template = 'matrix_standalone_msP_v4.inc'
        elif self.opt['export_format']=='standalone_msF':
            matrix_template = 'matrix_standalone_msF_v4.inc'
        elif self.opt['export_format']=='matchbox':
            replace_dict["proc_prefix"] = 'MG5_%i_' % matrix_element.get('processes')[0].get('id')
            replace_dict["color_information"] = self.get_color_string_lines(matrix_element)

        if len(split_orders)>0:
            if self.opt['export_format'] in ['standalone_msP', 'standalone_msF']:
                logger.debug("Warning: The export format %s is not "+\
                  " available for individual ME evaluation of given coupl. orders."+\
                  " Only the total ME will be computed.", self.opt['export_format'])
            elif  self.opt['export_format'] in ['madloop_matchbox']:
                replace_dict["color_information"] = self.get_color_string_lines(matrix_element)
                matrix_template = "matrix_standalone_matchbox_splitOrders_v4.inc"
            else:
                matrix_template = "matrix_standalone_splitOrders_v4.inc"

        replace_dict['template_file'] = pjoin(_file_path, 'iolibs', 'template_files', matrix_template)
        replace_dict['template_file2'] = pjoin(_file_path, \
                                   'iolibs/template_files/split_orders_helping_functions.inc')
        if write and writer:
            path = replace_dict['template_file']
            content = open(path).read()
            content = content % replace_dict
            # Write the file
            writer.writelines(content)
            # Add the helper functions.
            if len(split_orders)>0:
                content = '\n' + open(replace_dict['template_file2'])\
                                   .read()%replace_dict
                writer.writelines(content)
            return len([call for call in helas_calls if call.find('#') != 0])
        else:
            replace_dict['return_value'] = len([call for call in helas_calls if call.find('#') != 0])
            return replace_dict # for subclass update

    def write_check_sa_splitOrders(self,squared_orders, split_orders, nexternal,
                                                nincoming, proc_prefix, writer):
        """ Write out a more advanced version of the check_sa drivers that
        individually returns the matrix element for each contributing squared
        order."""
        
        check_sa_content = open(pjoin(self.mgme_dir, 'madgraph', 'iolibs', \
                             'template_files', 'check_sa_splitOrders.f')).read()
        printout_sq_orders=[]
        for i, squared_order in enumerate(squared_orders):
            sq_orders=[]
            for j, sqo in enumerate(squared_order):
                sq_orders.append('%s=%d'%(split_orders[j],sqo))
            printout_sq_orders.append(\
                    "write(*,*) '%d) Matrix element for (%s) = ',MATELEMS(%d)"\
                                                 %(i+1,' '.join(sq_orders),i+1))
        printout_sq_orders='\n'.join(printout_sq_orders)
        replace_dict = {'printout_sqorders':printout_sq_orders, 
                        'nSplitOrders':len(squared_orders),
                        'nexternal':nexternal,
                        'nincoming':nincoming,
                        'proc_prefix':proc_prefix}
        
        if writer:
            writer.writelines(check_sa_content % replace_dict)
        else:
            return replace_dict

class ProcessExporterFortranMatchBox(ProcessExporterFortranSA):
    """class to take care of exporting a set of matrix element for the Matchbox
    code in the case of Born only routine"""

    default_opt = {'clean': False, 'complex_mass':False,
                        'export_format':'matchbox', 'mp': False,
                        'sa_symmetry': True}

    #specific template of the born
           

    matrix_template = "matrix_standalone_matchbox.inc"
    
    @staticmethod    
    def get_color_string_lines(matrix_element):
        """Return the color matrix definition lines for this matrix element. Split
        rows in chunks of size n."""

        if not matrix_element.get('color_matrix'):
            return "\n".join(["out = 1"])
        
        #start the real work
        color_denominators = matrix_element.get('color_matrix').\
                                                         get_line_denominators()
        matrix_strings = []
        my_cs = color.ColorString()
        for i_color in range(len(color_denominators)):
            # Then write the numerators for the matrix elements
            my_cs.from_immutable(sorted(matrix_element.get('color_basis').keys())[i_color])
            t_str=repr(my_cs)
            t_match=re.compile(r"(\w+)\(([\s\d+\,]*)\)")
            # from '1 T(2,4,1) Tr(4,5,6) Epsilon(5,3,2,1) T(1,2)' returns with findall:
            # [('T', '2,4,1'), ('Tr', '4,5,6'), ('Epsilon', '5,3,2,1'), ('T', '1,2')]
            all_matches = t_match.findall(t_str)
            output = {}
            arg=[]
            for match in all_matches:
                ctype, tmparg = match[0], [m.strip() for m in match[1].split(',')]
                if ctype in ['ColorOne' ]:
                    continue
                if ctype not in ['T', 'Tr' ]:
                    raise MadGraph5Error('Color Structure not handled by Matchbox: %s'  % ctype)
                tmparg += ['0']
                arg +=tmparg
            for j, v in enumerate(arg):
                    output[(i_color,j)] = v

            for key in output:
                if matrix_strings == []:
                    #first entry
                    matrix_strings.append(""" 
                    if (in1.eq.%s.and.in2.eq.%s)then
                    out = %s
                    """  % (key[0], key[1], output[key]))
                else:
                    #not first entry
                    matrix_strings.append(""" 
                    elseif (in1.eq.%s.and.in2.eq.%s)then
                    out = %s
                    """  % (key[0], key[1], output[key]))
        if len(matrix_strings):                
            matrix_strings.append(" else \n out = - 1 \n endif")
        else: 
            return "\n out = - 1 \n "
        return "\n".join(matrix_strings)
    
    def make(self,*args,**opts):
        pass

    def get_JAMP_lines(self, col_amps, JAMP_format="JAMP(%s)", AMP_format="AMP(%s)", split=-1,
                       JAMP_formatLC=None):
    
        """Adding leading color part of the colorflow"""
        
        if not JAMP_formatLC:
            JAMP_formatLC= "LN%s" % JAMP_format

        error_msg="Malformed '%s' argument passed to the get_JAMP_lines"
        if(isinstance(col_amps,helas_objects.HelasMatrixElement)):
            col_amps=col_amps.get_color_amplitudes()
        elif(isinstance(col_amps,list)):
            if(col_amps and isinstance(col_amps[0],list)):
                col_amps=col_amps
            else:
                raise MadGraph5Error(error_msg % 'col_amps')
        else:
            raise MadGraph5Error(error_msg % 'col_amps')

        text = super(ProcessExporterFortranMatchBox, self).get_JAMP_lines(col_amps,
                                            JAMP_format=JAMP_format,
                                            AMP_format=AMP_format,
                                            split=-1)
        
        
        # Filter the col_ampls to generate only those without any 1/NC terms
        
        LC_col_amps = []
        for coeff_list in col_amps:
            to_add = []
            for (coefficient, amp_number) in coeff_list:
                if coefficient[3]==0:
                    to_add.append( (coefficient, amp_number) )
            LC_col_amps.append(to_add)
           
        text += super(ProcessExporterFortranMatchBox, self).get_JAMP_lines(LC_col_amps,
                                            JAMP_format=JAMP_formatLC,
                                            AMP_format=AMP_format,
                                            split=-1)
        
        return text




#===============================================================================
# ProcessExporterFortranMW
#===============================================================================
class ProcessExporterFortranMW(ProcessExporterFortran):
    """Class to take care of exporting a set of matrix elements to
    MadGraph v4 - MadWeight format."""

    matrix_file="matrix_standalone_v4.inc"

    def copy_template(self, model):
        """Additional actions needed for setup of Template
        """

        super(ProcessExporterFortranMW, self).copy_template(model)        

        # Add the MW specific file
        shutil.copytree(pjoin(MG5DIR,'Template','MadWeight'),
                               pjoin(self.dir_path, 'Source','MadWeight'), True)        
        shutil.copytree(pjoin(MG5DIR,'madgraph','madweight'),
                        pjoin(self.dir_path, 'bin','internal','madweight'), True) 
        files.mv(pjoin(self.dir_path, 'Source','MadWeight','src','setrun.f'),
                                      pjoin(self.dir_path, 'Source','setrun.f'))
        files.mv(pjoin(self.dir_path, 'Source','MadWeight','src','run.inc'),
                                      pjoin(self.dir_path, 'Source','run.inc'))
        # File created from Template (Different in some child class)
        filename = os.path.join(self.dir_path,'Source','run_config.inc')
        self.write_run_config_file(writers.FortranWriter(filename))

        try:
            subprocess.call([os.path.join(self.dir_path, 'Source','MadWeight','bin','internal','pass_to_madweight')],
                            stdout = os.open(os.devnull, os.O_RDWR),
                            stderr = os.open(os.devnull, os.O_RDWR),
                            cwd=self.dir_path)
        except OSError:
            # Probably madweight already called
            pass
        
        # Copy the different python file in the Template
        self.copy_python_file()
        # create the appropriate cuts.f
        self.get_mw_cuts_version()

        # add the makefile in Source directory 
        filename = os.path.join(self.dir_path,'Source','makefile')
        self.write_source_makefile(writers.FortranWriter(filename))



        
    #===========================================================================
    # convert_model
    #===========================================================================    
    def convert_model(self, model, wanted_lorentz = [], 
                                                         wanted_couplings = []):
         
        super(ProcessExporterFortranMW,self).convert_model(model, 
                                               wanted_lorentz, wanted_couplings)
         
        IGNORE_PATTERNS = ('*.pyc','*.dat','*.py~')
        try:
            shutil.rmtree(pjoin(self.dir_path,'bin','internal','ufomodel'))
        except OSError as error:
            pass
        model_path = model.get('modelpath')
        # This is not safe if there is a '##' or '-' in the path.
        shutil.copytree(model_path, 
                               pjoin(self.dir_path,'bin','internal','ufomodel'),
                               ignore=shutil.ignore_patterns(*IGNORE_PATTERNS))
        if hasattr(model, 'restrict_card'):
            out_path = pjoin(self.dir_path, 'bin', 'internal','ufomodel',
                                                         'restrict_default.dat')
            if isinstance(model.restrict_card, check_param_card.ParamCard):
                model.restrict_card.write(out_path)
            else:
                files.cp(model.restrict_card, out_path)

    #===========================================================================
    # generate_subprocess_directory 
    #===========================================================================        
    def copy_python_file(self):
        """copy the python file require for the Template"""

        # madevent interface
        cp(_file_path+'/interface/madweight_interface.py',
                            self.dir_path+'/bin/internal/madweight_interface.py')
        cp(_file_path+'/interface/extended_cmd.py',
                                  self.dir_path+'/bin/internal/extended_cmd.py')
        cp(_file_path+'/interface/common_run_interface.py',
                            self.dir_path+'/bin/internal/common_run_interface.py')
        cp(_file_path+'/various/misc.py', self.dir_path+'/bin/internal/misc.py')        
        cp(_file_path+'/iolibs/files.py', self.dir_path+'/bin/internal/files.py')
        cp(_file_path+'/iolibs/save_load_object.py', 
                              self.dir_path+'/bin/internal/save_load_object.py') 
        cp(_file_path+'/madevent/gen_crossxhtml.py', 
                              self.dir_path+'/bin/internal/gen_crossxhtml.py')
        cp(_file_path+'/madevent/sum_html.py', 
                              self.dir_path+'/bin/internal/sum_html.py')
        cp(_file_path+'/various/FO_analyse_card.py', 
                              self.dir_path+'/bin/internal/FO_analyse_card.py')                 
        cp(_file_path+'/iolibs/file_writers.py', 
                              self.dir_path+'/bin/internal/file_writers.py')
        #model file                        
        cp(_file_path+'../models/check_param_card.py', 
                              self.dir_path+'/bin/internal/check_param_card.py')   
                
        #madevent file
        cp(_file_path+'/__init__.py', self.dir_path+'/bin/internal/__init__.py')
        cp(_file_path+'/various/lhe_parser.py', 
                                self.dir_path+'/bin/internal/lhe_parser.py')         

        cp(_file_path+'/various/banner.py', 
                                   self.dir_path+'/bin/internal/banner.py')
        cp(_file_path+'/various/shower_card.py', 
                                   self.dir_path+'/bin/internal/shower_card.py')
        cp(_file_path+'/various/cluster.py', 
                                       self.dir_path+'/bin/internal/cluster.py') 
        
        # logging configuration
        cp(_file_path+'/interface/.mg5_logging.conf', 
                                 self.dir_path+'/bin/internal/me5_logging.conf') 
        cp(_file_path+'/interface/coloring_logging.py', 
                                 self.dir_path+'/bin/internal/coloring_logging.py')


    #===========================================================================
    # Change the version of cuts.f to the one compatible with MW
    #===========================================================================    
    def get_mw_cuts_version(self, outpath=None):
        """create the appropriate cuts.f
        This is based on the one associated to ME output but:
        1) No clustering (=> remove initcluster/setclscales)
        2) Adding the definition of cut_bw at the file.
        """
        
        template = open(pjoin(MG5DIR,'Template','LO','SubProcesses','cuts.f'))
        
        text = StringIO()
        #1) remove all dependencies in ickkw >1:
        nb_if = 0
        for line in template:
            if 'if(xqcut.gt.0d0' in line:
                nb_if = 1
            if nb_if == 0:
                text.write(line)
                continue
            if re.search(r'if\(.*\)\s*then', line):
                nb_if += 1
            elif 'endif' in line:
                nb_if -= 1
            
        #2) add fake cut_bw (have to put the true one later)
        text.write("""
      logical function cut_bw(p)
      include 'madweight_param.inc'
      double precision p(*)
      if (bw_cut) then
          cut_bw = .true.
      else
          stop 1
      endif
      return
      end
        """)
            
        final = text.getvalue()
        #3) remove the call to initcluster:
        template = final.replace('call initcluster', '! Remove for MW!call initcluster')
        template = template.replace('genps.inc', 'maxparticles.inc')
        #Now we can write it
        if not outpath:
            fsock =  open(pjoin(self.dir_path, 'SubProcesses', 'cuts.f'), 'w')
        elif isinstance(outpath, str):
            fsock = open(outpath, 'w')
        else:
            fsock = outpath
        fsock.write(template)
        
        
        
    #===========================================================================
    # Make the Helas and Model directories for Standalone directory
    #===========================================================================
    def make(self):
        """Run make in the DHELAS, MODEL, PDF and CERNLIB directories, to set up
        everything for running madweight
        """

        source_dir = os.path.join(self.dir_path, "Source")
        logger.info("Running make for Helas")
        misc.compile(arg=['../lib/libdhelas.a'], cwd=source_dir, mode='fortran')
        logger.info("Running make for Model")
        misc.compile(arg=['../lib/libmodel.a'], cwd=source_dir, mode='fortran')
        logger.info("Running make for PDF")
        misc.compile(arg=['../lib/libpdf.a'], cwd=source_dir, mode='fortran')
        logger.info("Running make for CERNLIB")
        misc.compile(arg=['../lib/libcernlib.a'], cwd=source_dir, mode='fortran')
        logger.info("Running make for GENERIC")
        misc.compile(arg=['../lib/libgeneric.a'], cwd=source_dir, mode='fortran')
        logger.info("Running make for blocks")
        misc.compile(arg=['../lib/libblocks.a'], cwd=source_dir, mode='fortran')
        logger.info("Running make for tools")
        misc.compile(arg=['../lib/libtools.a'], cwd=source_dir, mode='fortran')

    #===========================================================================
    # Create proc_card_mg5.dat for MadWeight directory
    #===========================================================================
    def finalize(self, matrix_elements, history, mg5options, flaglist):
        """Finalize Standalone MG4 directory by generation proc_card_mg5.dat"""
            
        compiler =  {'fortran': mg5options['fortran_compiler'],
                     'cpp': mg5options['cpp_compiler'],
                     'f2py': mg5options['f2py_compiler']}



        #proc_charac
        self.create_proc_charac()

        # Write maxparticles.inc based on max of ME's/subprocess groups
        filename = pjoin(self.dir_path,'Source','maxparticles.inc')
        self.write_maxparticles_file(writers.FortranWriter(filename),
                                     matrix_elements)
        ln(pjoin(self.dir_path, 'Source', 'maxparticles.inc'),
           pjoin(self.dir_path, 'Source','MadWeight','blocks'))
        ln(pjoin(self.dir_path, 'Source', 'maxparticles.inc'),
           pjoin(self.dir_path, 'Source','MadWeight','tools'))
        
        self.set_compiler(compiler)
        self.make()
        
        # Write command history as proc_card_mg5
        if os.path.isdir(os.path.join(self.dir_path, 'Cards')):
            output_file = os.path.join(self.dir_path, 'Cards', 'proc_card_mg5.dat')
            history.write(output_file)

        ProcessExporterFortran.finalize(self, matrix_elements,
                                             history, mg5options, flaglist)



    #===========================================================================
    # create the run_card for MW
    #=========================================================================== 
    def create_run_card(self, matrix_elements, history):
        """ """
 
        run_card = banner_mod.RunCard()
    
        # pass to default for MW
        run_card["run_tag"] = "\'not_use\'"
        run_card["fixed_ren_scale"] = "T"
        run_card["fixed_fac_scale"] = "T"
        run_card.remove_all_cut()
                  
        run_card.write(pjoin(self.dir_path, 'Cards', 'run_card_default.dat'),
                       template=pjoin(MG5DIR, 'Template', 'MadWeight', 'Cards', 'run_card.dat'),
                       python_template=True)
        run_card.write(pjoin(self.dir_path, 'Cards', 'run_card.dat'),
                       template=pjoin(MG5DIR, 'Template', 'MadWeight', 'Cards', 'run_card.dat'),
                       python_template=True)

    #===========================================================================
    # export model files
    #=========================================================================== 
    def export_model_files(self, model_path):
        """export the model dependent files for V4 model"""
        
        super(ProcessExporterFortranMW,self).export_model_files(model_path)
        # Add the routine update_as_param in v4 model 
        # This is a function created in the UFO  
        text="""
        subroutine update_as_param()
          call setpara('param_card.dat',.false.)
          return
        end
        """
        ff = open(os.path.join(self.dir_path, 'Source', 'MODEL', 'couplings.f'),'a')
        ff.write(text)
        ff.close()

        # Modify setrun.f
        text = open(os.path.join(self.dir_path,'Source','setrun.f')).read()
        text = text.replace('call setpara(param_card_name)', 'call setpara(param_card_name, .true.)')
        fsock = open(os.path.join(self.dir_path,'Source','setrun.f'), 'w')
        fsock.write(text)
        fsock.close()

        # Modify initialization.f
        text = open(os.path.join(self.dir_path,'SubProcesses','initialization.f')).read()
        text = text.replace('call setpara(param_name)', 'call setpara(param_name, .true.)')
        fsock = open(os.path.join(self.dir_path,'SubProcesses','initialization.f'), 'w')
        fsock.write(text)
        fsock.close()
                
                
        self.make_model_symbolic_link()

    #===========================================================================
    # generate_subprocess_directory
    #===========================================================================
    def generate_subprocess_directory(self, matrix_element,
                                         fortran_model,number):
        """Generate the Pxxxxx directory for a subprocess in MG4 MadWeight format,
        including the necessary matrix.f and nexternal.inc files"""

        cwd = os.getcwd()
        # Create the directory PN_xx_xxxxx in the specified path
        dirpath = os.path.join(self.dir_path, 'SubProcesses', \
                       "P%s" % matrix_element.get('processes')[0].shell_string())

        try:
            os.mkdir(dirpath)
        except os.error as error:
            logger.warning(error.strerror + " " + dirpath)

        #try:
        #    os.chdir(dirpath)
        #except os.error:
        #    logger.error('Could not cd to directory %s' % dirpath)
        #    return 0

        logger.info('Creating files in directory %s' % dirpath)

        # Extract number of external particles
        (nexternal, ninitial) = matrix_element.get_nexternal_ninitial()

        # Create the matrix.f file and the nexternal.inc file
        filename = pjoin(dirpath,'matrix.f')
        calls,ncolor = self.write_matrix_element_v4(
            writers.FortranWriter(filename),
            matrix_element,
            fortran_model)

        filename = pjoin(dirpath, 'auto_dsig.f')
        self.write_auto_dsig_file(writers.FortranWriter(filename),
                             matrix_element)

        filename = pjoin(dirpath, 'configs.inc')
        mapconfigs, s_and_t_channels = self.write_configs_file(\
            writers.FortranWriter(filename),
            matrix_element)

        filename = pjoin(dirpath, 'nexternal.inc')
        self.write_nexternal_file(writers.FortranWriter(filename),
                             nexternal, ninitial)

        filename = pjoin(dirpath, 'leshouche.inc')
        self.write_leshouche_file(writers.FortranWriter(filename),
                             matrix_element)

        filename = pjoin(dirpath, 'props.inc')
        self.write_props_file(writers.FortranWriter(filename),
                         matrix_element,
                         s_and_t_channels)

        filename = pjoin(dirpath, 'pmass.inc')
        self.write_pmass_file(writers.FortranWriter(filename),
                         matrix_element)

        filename = pjoin(dirpath, 'ngraphs.inc')
        self.write_ngraphs_file(writers.FortranWriter(filename),
                           len(matrix_element.get_all_amplitudes()))

        filename = pjoin(dirpath, 'maxamps.inc')
        self.write_maxamps_file(writers.FortranWriter(filename),
                           len(matrix_element.get('diagrams')),
                           ncolor,
                           len(matrix_element.get('processes')),
                           1)

        filename = pjoin(dirpath, 'phasespace.inc')
        self.write_phasespace_file(writers.FortranWriter(filename),
                           len(matrix_element.get('diagrams')),
                           )

        # Generate diagrams
        if not 'noeps' in self.opt['output_options'] or self.opt['output_options']['noeps'] != 'True':
            filename = pjoin(dirpath, "matrix.ps")
            plot = draw.MultiEpsDiagramDrawer(matrix_element.get('base_amplitude').\
                                                 get('diagrams'),
                                              filename,
                                              model=matrix_element.get('processes')[0].\
                                                 get('model'),
                                              amplitude='')
            logger.info("Generating Feynman diagrams for " + \
                         matrix_element.get('processes')[0].nice_string())
            plot.draw()

        #import genps.inc and maxconfigs.inc into Subprocesses
        ln(self.dir_path + '/Source/genps.inc', self.dir_path + '/SubProcesses', log=False)
        #ln(self.dir_path + '/Source/maxconfigs.inc', self.dir_path + '/SubProcesses', log=False)

        linkfiles = ['driver.f', 'cuts.f', 'initialization.f','gen_ps.f', 'makefile', 'coupl.inc','madweight_param.inc', 'run.inc', 'setscales.f', 'genps.inc']

        for file in linkfiles:
            ln('../%s' % file, starting_dir=cwd)
            
        ln('nexternal.inc', '../../Source', log=False, cwd=dirpath)
        ln('leshouche.inc', '../../Source', log=False, cwd=dirpath)
        ln('maxamps.inc', '../../Source', log=False, cwd=dirpath)
        ln('phasespace.inc', '../', log=True, cwd=dirpath)
        # Return to original PWD
        #os.chdir(cwd)

        if not calls:
            calls = 0
        return calls

    #===========================================================================
    # write_matrix_element_v4
    #===========================================================================
    def write_matrix_element_v4(self, writer, matrix_element, fortran_model,proc_id = "", config_map = []):
        """Export a matrix element to a matrix.f file in MG4 MadWeight format"""

        if not matrix_element.get('processes') or \
               not matrix_element.get('diagrams'):
            return 0

        if writer:
            if not isinstance(writer, writers.FortranWriter):
                raise writers.FortranWriter.FortranWriterError(\
                "writer not FortranWriter")

            # Set lowercase/uppercase Fortran code
            writers.FortranWriter.downcase = False

        replace_dict = {}

        # Extract version number and date from VERSION file
        info_lines = self.get_mg5_info_lines()
        replace_dict['info_lines'] = info_lines

        # Extract process info lines
        process_lines = self.get_process_info_lines(matrix_element)
        replace_dict['process_lines'] = process_lines

        # Set proc_id
        replace_dict['proc_id'] = proc_id

        # Extract number of external particles
        (nexternal, ninitial) = matrix_element.get_nexternal_ninitial()
        replace_dict['nexternal'] = nexternal

        # Extract ncomb
        ncomb = matrix_element.get_helicity_combinations()
        replace_dict['ncomb'] = ncomb

        # Extract helicity lines
        helicity_lines = self.get_helicity_lines(matrix_element)
        replace_dict['helicity_lines'] = helicity_lines

        # Extract overall denominator
        # Averaging initial state color, spin, and identical FS particles
        den_factor_line = self.get_den_factor_line(matrix_element)
        replace_dict['den_factor_line'] = den_factor_line

        # Extract ngraphs
        ngraphs = matrix_element.get_number_of_amplitudes()
        replace_dict['ngraphs'] = ngraphs

        # Extract nwavefuncs
        nwavefuncs = matrix_element.get_number_of_wavefunctions()
        replace_dict['nwavefuncs'] = nwavefuncs

        # Extract ncolor
        ncolor = max(1, len(matrix_element.get('color_basis')))
        replace_dict['ncolor'] = ncolor

        # Extract color data lines
        color_data_lines = self.get_color_data_lines(matrix_element)
        replace_dict['color_data_lines'] = "\n".join(color_data_lines)

        # Extract helas calls
        helas_calls = fortran_model.get_matrix_element_calls(\
                    matrix_element)

        replace_dict['helas_calls'] = "\n".join(helas_calls)

        # Extract JAMP lines
        jamp_lines = self.get_JAMP_lines(matrix_element)
        replace_dict['jamp_lines'] = '\n'.join(jamp_lines)
        
        replace_dict['template_file'] =  os.path.join(_file_path, \
                          'iolibs/template_files/%s' % self.matrix_file)
        replace_dict['template_file2'] = ''
        
        if writer:
            file = open(replace_dict['template_file']).read()
            file = file % replace_dict
            # Write the file
            writer.writelines(file)
            return len([call for call in helas_calls if call.find('#') != 0]),ncolor
        else:
            replace_dict['return_value'] = (len([call for call in helas_calls if call.find('#') != 0]),ncolor)
            
    #===========================================================================
    # write_source_makefile
    #===========================================================================
    def write_source_makefile(self, writer):
        """Write the nexternal.inc file for madweight"""


        path = os.path.join(_file_path,'iolibs','template_files','madweight_makefile_source')
        set_of_lib = '$(LIBRARIES) $(LIBDIR)libdhelas.$(libext) $(LIBDIR)libpdf.$(libext) $(LIBDIR)libmodel.$(libext) $(LIBDIR)libcernlib.$(libext) $(LIBDIR)libtf.$(libext)'
        text = open(path).read() % {'libraries': set_of_lib}
        writer.write(text)

        return True

    def write_phasespace_file(self, writer, nb_diag):
        """ """
        
        template = """      include 'maxparticles.inc' 
      integer max_branches
      parameter (max_branches=max_particles-1)
      integer max_configs
      parameter (max_configs=%(nb_diag)s)

c     channel position
      integer config_pos,perm_pos
      common /to_config/config_pos,perm_pos
        
        """

        writer.write(template % {'nb_diag': nb_diag})
        

    #===========================================================================
    # write_auto_dsig_file
    #===========================================================================
    def write_auto_dsig_file(self, writer, matrix_element, proc_id = ""):
        """Write the auto_dsig.f file for the differential cross section
        calculation, includes pdf call information (MadWeight format)"""

        if not matrix_element.get('processes') or \
               not matrix_element.get('diagrams'):
            return 0

        nexternal, ninitial = matrix_element.get_nexternal_ninitial()

        if ninitial < 1 or ninitial > 2:
            raise writers.FortranWriter.FortranWriterError("""Need ninitial = 1 or 2 to write auto_dsig file""")

        replace_dict = {}

        # Extract version number and date from VERSION file
        info_lines = self.get_mg5_info_lines()
        replace_dict['info_lines'] = info_lines

        # Extract process info lines
        process_lines = self.get_process_info_lines(matrix_element)
        replace_dict['process_lines'] = process_lines

        # Set proc_id
        replace_dict['proc_id'] = proc_id
        replace_dict['numproc'] = 1

        # Set dsig_line
        if ninitial == 1:
            # No conversion, since result of decay should be given in GeV
            dsig_line = "pd(0)*dsiguu"
        else:
            # Convert result (in GeV) to pb
            dsig_line = "pd(0)*conv*dsiguu"

        replace_dict['dsig_line'] = dsig_line

        # Extract pdf lines
        pdf_vars, pdf_data, pdf_lines = \
                  self.get_pdf_lines(matrix_element, ninitial, proc_id != "")
        replace_dict['pdf_vars'] = pdf_vars
        replace_dict['pdf_data'] = pdf_data
        replace_dict['pdf_lines'] = pdf_lines

        # Lines that differ between subprocess group and regular
        if proc_id:
            replace_dict['numproc'] = int(proc_id)
            replace_dict['passcuts_begin'] = "" 
            replace_dict['passcuts_end'] = "" 
            # Set lines for subprocess group version
            # Set define_iconfigs_lines
            replace_dict['define_subdiag_lines'] = \
                 """\nINTEGER SUBDIAG(MAXSPROC),IB(2)
                 COMMON/TO_SUB_DIAG/SUBDIAG,IB"""    
        else:
            replace_dict['passcuts_begin'] = "IF (PASSCUTS(PP)) THEN"
            replace_dict['passcuts_end'] = "ENDIF"
            replace_dict['define_subdiag_lines'] = "" 

        if writer:
            file = open(os.path.join(_file_path, \
                          'iolibs/template_files/auto_dsig_mw.inc')).read()
        
            file = file % replace_dict
            # Write the file
            writer.writelines(file)
        else:
            return replace_dict
    #===========================================================================
    # write_configs_file
    #===========================================================================
    def write_configs_file(self, writer, matrix_element):
        """Write the configs.inc file for MadEvent"""

        # Extract number of external particles
        (nexternal, ninitial) = matrix_element.get_nexternal_ninitial()

        configs = [(i+1, d) for i,d in enumerate(matrix_element.get('diagrams'))]
        mapconfigs = [c[0] for c in configs]
        model = matrix_element.get('processes')[0].get('model')
        return mapconfigs, self.write_configs_file_from_diagrams(writer,
                                                            [[c[1]] for c in configs],
                                                            mapconfigs,
                                                            nexternal, ninitial,matrix_element, model)

    #===========================================================================
    # write_run_configs_file
    #===========================================================================
    def write_run_config_file(self, writer):
        """Write the run_configs.inc file for MadWeight"""

        path = os.path.join(_file_path,'iolibs','template_files','madweight_run_config.inc')
        text = open(path).read() % {'chanperjob':'5'}
        writer.write(text)
        return True

    #===========================================================================
    # write_configs_file_from_diagrams
    #===========================================================================
    def write_configs_file_from_diagrams(self, writer, configs, mapconfigs,
                                         nexternal, ninitial, matrix_element, model):
        """Write the actual configs.inc file.
        
        configs is the diagrams corresponding to configs (each
        diagrams is a list of corresponding diagrams for all
        subprocesses, with None if there is no corresponding diagrams
        for a given process).
        mapconfigs gives the diagram number for each config.

        For s-channels, we need to output one PDG for each subprocess in
        the subprocess group, in order to be able to pick the right
        one for multiprocesses."""

        lines = []

        particle_dict = matrix_element.get('processes')[0].get('model').\
                        get('particle_dict')

        s_and_t_channels = []

        vert_list = [max([d for d in config if d][0].get_vertex_leg_numbers()) \
                       for config in configs if [d for d in config if d][0].\
                                                  get_vertex_leg_numbers()!=[]]
        
        minvert = min(vert_list) if vert_list!=[] else 0
        # Number of subprocesses
        nsubprocs = len(configs[0])

        nconfigs = 0

        new_pdg = model.get_first_non_pdg()

        for iconfig, helas_diags in enumerate(configs):
            if any([vert > minvert for vert in
                    [d for d in helas_diags if d][0].get_vertex_leg_numbers()]):
                # Only 3-vertices allowed in configs.inc
                continue
            nconfigs += 1

            # Need s- and t-channels for all subprocesses, including
            # those that don't contribute to this config
            empty_verts = []
            stchannels = []
            for h in helas_diags:
                if h:
                    # get_s_and_t_channels gives vertices starting from
                    # final state external particles and working inwards
                    stchannels.append(h.get('amplitudes')[0].\
                                      get_s_and_t_channels(ninitial,model,new_pdg))
                else:
                    stchannels.append((empty_verts, None))

            # For t-channels, just need the first non-empty one
            tchannels = [t for s,t in stchannels if t != None][0]

            # For s_and_t_channels (to be used later) use only first config
            s_and_t_channels.append([[s for s,t in stchannels if t != None][0],
                                     tchannels])

            # Make sure empty_verts is same length as real vertices
            if any([s for s,t in stchannels]):
                empty_verts[:] = [None]*max([len(s) for s,t in stchannels])

                # Reorganize s-channel vertices to get a list of all
                # subprocesses for each vertex
                schannels = list(zip(*[s for s,t in stchannels]))
            else:
                schannels = []

            allchannels = schannels
            if len(tchannels) > 1:
                # Write out tchannels only if there are any non-trivial ones
                allchannels = schannels + tchannels

            # Write out propagators for s-channel and t-channel vertices

            #lines.append("# Diagram %d" % (mapconfigs[iconfig]))
            # Correspondance between the config and the diagram = amp2
            lines.append("*     %d       %d " % (nconfigs,
                                                     mapconfigs[iconfig]))

            for verts in allchannels:
                if verts in schannels:
                    vert = [v for v in verts if v][0]
                else:
                    vert = verts
                daughters = [leg.get('number') for leg in vert.get('legs')[:-1]]
                last_leg = vert.get('legs')[-1]
                line=str(last_leg.get('number'))+" "+str(daughters[0])+"  "+str(daughters[1])
#                lines.append("data (iforest(i,%d,%d),i=1,%d)/%s/" % \
#                             (last_leg.get('number'), nconfigs, len(daughters),
#                              ",".join([str(d) for d in daughters])))

                if last_leg.get('id') == 21 and 21 not in particle_dict:
                    # Fake propagator used in multiparticle vertices
                    mass = 'zero'
                    width = 'zero'
                    pow_part = 0
                else:
                    if (last_leg.get('id')!=7):
                      particle = particle_dict[last_leg.get('id')]
                      # Get mass
                      mass = particle.get('mass')
                      # Get width
                      width = particle.get('width')
                    else : # fake propagator used in multiparticle vertices
                      mass= 'zero'
                      width= 'zero'

                line=line+"   "+mass+"  "+width+"   "

                if verts in schannels:
                    pdgs = []
                    for v in verts:
                        if v:
                            pdgs.append(v.get('legs')[-1].get('id'))
                        else:
                            pdgs.append(0)
                    lines.append(line+" S "+str(last_leg.get('id')))
#                    lines.append("data (sprop(i,%d,%d),i=1,%d)/%s/" % \
#                                 (last_leg.get('number'), nconfigs, nsubprocs,
#                                  ",".join([str(d) for d in pdgs])))
#                    lines.append("data tprid(%d,%d)/0/" % \
#                                 (last_leg.get('number'), nconfigs))
                elif verts in tchannels[:-1]:
                    lines.append(line+" T "+str(last_leg.get('id')))
#		    lines.append("data tprid(%d,%d)/%d/" % \
#                                 (last_leg.get('number'), nconfigs,
#                                  abs(last_leg.get('id'))))
#                    lines.append("data (sprop(i,%d,%d),i=1,%d)/%s/" % \
#                                 (last_leg.get('number'), nconfigs, nsubprocs,
#                                  ",".join(['0'] * nsubprocs)))

        # Write out number of configs
#        lines.append("# Number of configs")
#        lines.append("data mapconfig(0)/%d/" % nconfigs)
        lines.append(" *    ")  # a line with just a star indicates this is the end of file
        # Write the file
        writer.writelines(lines)

        return s_and_t_channels



#===============================================================================
# ProcessExporterFortranME
#===============================================================================
class ProcessExporterFortranME(ProcessExporterFortran):
    """Class to take care of exporting a set of matrix elements to
    MadEvent format."""

    matrix_file = "matrix_madevent_v4.inc"
    
    # helper function for customise helas writter
    @staticmethod
    def custom_helas_call(call, arg):
        if arg['mass'] == '%(M)s,%(W)s,':
            arg['mass'] = '%(M)s, fk_%(W)s,'
        elif '%(W)s' in arg['mass']:
            raise Exception
        return call, arg
    
    def copy_template(self, model):
        """Additional actions needed for setup of Template
        """

        super(ProcessExporterFortranME, self).copy_template(model)
        
        # File created from Template (Different in some child class)
        filename = pjoin(self.dir_path,'Source','run_config.inc')
        self.write_run_config_file(writers.FortranWriter(filename))
        
        # The next file are model dependant (due to SLAH convention)
        self.model_name = model.get('name')
        # Add the symmetry.f 
        filename = pjoin(self.dir_path,'SubProcesses','symmetry.f')
        self.write_symmetry(writers.FortranWriter(filename))
        #
        filename = pjoin(self.dir_path,'SubProcesses','addmothers.f')
        self.write_addmothers(writers.FortranWriter(filename))
        # Copy the different python file in the Template
        self.copy_python_file()
        
        

    


    #===========================================================================
    # generate_subprocess_directory 
    #===========================================================================        
    def copy_python_file(self):
        """copy the python file require for the Template"""

        # madevent interface
        cp(_file_path+'/interface/madevent_interface.py',
                            self.dir_path+'/bin/internal/madevent_interface.py')
        cp(_file_path+'/interface/extended_cmd.py',
                                  self.dir_path+'/bin/internal/extended_cmd.py')
        cp(_file_path+'/interface/common_run_interface.py',
                            self.dir_path+'/bin/internal/common_run_interface.py')
        cp(_file_path+'/various/misc.py', self.dir_path+'/bin/internal/misc.py')        
        cp(_file_path+'/iolibs/files.py', self.dir_path+'/bin/internal/files.py')
        cp(_file_path+'/iolibs/save_load_object.py', 
                              self.dir_path+'/bin/internal/save_load_object.py') 
        cp(_file_path+'/iolibs/file_writers.py', 
                              self.dir_path+'/bin/internal/file_writers.py')
        #model file                        
        cp(_file_path+'../models/check_param_card.py', 
                              self.dir_path+'/bin/internal/check_param_card.py')   
        
        #copy all the file present in madevent directory
        for name in os.listdir(pjoin(_file_path, 'madevent')):
            if name not in ['__init__.py'] and name.endswith('.py'):
                cp(_file_path+'/madevent/'+name, self.dir_path+'/bin/internal/')
        
        #madevent file
        cp(_file_path+'/__init__.py', self.dir_path+'/bin/internal/__init__.py')
        cp(_file_path+'/various/lhe_parser.py', 
                                self.dir_path+'/bin/internal/lhe_parser.py')                        
        cp(_file_path+'/various/banner.py', 
                                   self.dir_path+'/bin/internal/banner.py')
        cp(_file_path+'/various/histograms.py', 
                                   self.dir_path+'/bin/internal/histograms.py')
        cp(_file_path+'/various/plot_djrs.py', 
                                   self.dir_path+'/bin/internal/plot_djrs.py')
        cp(_file_path+'/various/systematics.py', self.dir_path+'/bin/internal/systematics.py')        

        cp(_file_path+'/various/cluster.py', 
                                       self.dir_path+'/bin/internal/cluster.py') 
        cp(_file_path+'/madevent/combine_runs.py', 
                                       self.dir_path+'/bin/internal/combine_runs.py')
        # logging configuration
        cp(_file_path+'/interface/.mg5_logging.conf', 
                                 self.dir_path+'/bin/internal/me5_logging.conf') 
        cp(_file_path+'/interface/coloring_logging.py', 
                                 self.dir_path+'/bin/internal/coloring_logging.py')
        # shower card and FO_analyse_card. 
        #  Although not needed, it is imported by banner.py
        cp(_file_path+'/various/shower_card.py', 
                                 self.dir_path+'/bin/internal/shower_card.py') 
        cp(_file_path+'/various/FO_analyse_card.py', 
                                 self.dir_path+'/bin/internal/FO_analyse_card.py') 
 
 
    def convert_model(self, model, wanted_lorentz = [], 
                                                         wanted_couplings = []):
         
        super(ProcessExporterFortranME,self).convert_model(model, 
                                               wanted_lorentz, wanted_couplings)
         
        IGNORE_PATTERNS = ('*.pyc','*.dat','*.py~')
        try:
            shutil.rmtree(pjoin(self.dir_path,'bin','internal','ufomodel'))
        except OSError as error:
            pass
        model_path = model.get('modelpath')
        # This is not safe if there is a '##' or '-' in the path.
        shutil.copytree(model_path, 
                               pjoin(self.dir_path,'bin','internal','ufomodel'),
                               ignore=shutil.ignore_patterns(*IGNORE_PATTERNS))
        if hasattr(model, 'restrict_card'):
            out_path = pjoin(self.dir_path, 'bin', 'internal','ufomodel',
                                                         'restrict_default.dat')
            if isinstance(model.restrict_card, check_param_card.ParamCard):
                model.restrict_card.write(out_path)
            else:
                files.cp(model.restrict_card, out_path)
                
    #===========================================================================
    # export model files
    #=========================================================================== 
    def export_model_files(self, model_path):
        """export the model dependent files"""

        super(ProcessExporterFortranME,self).export_model_files(model_path)
        
        # Add the routine update_as_param in v4 model 
        # This is a function created in the UFO 
        text="""
        subroutine update_as_param()
          call setpara('param_card.dat',.false.)
          return
        end
        """
        ff = open(pjoin(self.dir_path, 'Source', 'MODEL', 'couplings.f'),'a')
        ff.write(text)
        ff.close()
                
        # Add the symmetry.f 
        filename = pjoin(self.dir_path,'SubProcesses','symmetry.f')
        self.write_symmetry(writers.FortranWriter(filename), v5=False)
        
        # Modify setrun.f
        text = open(pjoin(self.dir_path,'Source','setrun.f')).read()
        text = text.replace('call setpara(param_card_name)', 'call setpara(param_card_name, .true.)')
        fsock = open(pjoin(self.dir_path,'Source','setrun.f'), 'w')
        fsock.write(text)
        fsock.close()
        
        self.make_model_symbolic_link()

    #===========================================================================
    # generate_subprocess_directory 
    #===========================================================================
    def generate_subprocess_directory(self, matrix_element,
                                         fortran_model,
                                         me_number):
        """Generate the Pxxxxx directory for a subprocess in MG4 madevent,
        including the necessary matrix.f and various helper files"""

        cwd = os.getcwd()
        path = pjoin(self.dir_path, 'SubProcesses')


        if not self.model:
            self.model = matrix_element.get('processes')[0].get('model')



        #os.chdir(path)
        # Create the directory PN_xx_xxxxx in the specified path
        subprocdir = "P%s" % matrix_element.get('processes')[0].shell_string()
        try:
            os.mkdir(pjoin(path,subprocdir))
        except os.error as error:
            logger.warning(error.strerror + " " + subprocdir)

        #try:
        #    os.chdir(subprocdir)
        #except os.error:
        #    logger.error('Could not cd to directory %s' % subprocdir)
        #    return 0

        logger.info('Creating files in directory %s' % subprocdir)
        Ppath = pjoin(path, subprocdir)
        
        # Extract number of external particles
        (nexternal, ninitial) = matrix_element.get_nexternal_ninitial()

        # Add the driver.f 
        ncomb = matrix_element.get_helicity_combinations()
        filename = pjoin(Ppath,'driver.f')
        self.write_driver(writers.FortranWriter(filename),ncomb,n_grouped_proc=1,
                          v5=self.opt['v5_model'])

        # Create the matrix.f file, auto_dsig.f file and all inc files
        filename = pjoin(Ppath, 'matrix.f')
        calls, ncolor = \
               self.write_matrix_element_v4(writers.FortranWriter(filename),
                      matrix_element, fortran_model, subproc_number = me_number)

        filename = pjoin(Ppath, 'auto_dsig.f')
        self.write_auto_dsig_file(writers.FortranWriter(filename),
                             matrix_element)

        filename = pjoin(Ppath, 'configs.inc')
        mapconfigs, (s_and_t_channels, nqcd_list) = self.write_configs_file(\
            writers.FortranWriter(filename),
            matrix_element)

        filename = pjoin(Ppath, 'config_nqcd.inc')
        self.write_config_nqcd_file(writers.FortranWriter(filename),
                               nqcd_list)

        filename = pjoin(Ppath, 'config_subproc_map.inc')
        self.write_config_subproc_map_file(writers.FortranWriter(filename),
                                           s_and_t_channels)

        filename = pjoin(Ppath, 'coloramps.inc')
        self.write_coloramps_file(writers.FortranWriter(filename),
                             mapconfigs,
                             matrix_element)

        filename = pjoin(Ppath, 'get_color.f')
        self.write_colors_file(writers.FortranWriter(filename),
                               matrix_element)

        filename = pjoin(Ppath, 'decayBW.inc')
        self.write_decayBW_file(writers.FortranWriter(filename),
                           s_and_t_channels)

        filename = pjoin(Ppath, 'dname.mg')
        self.write_dname_file(writers.FileWriter(filename),
                         "P"+matrix_element.get('processes')[0].shell_string())

        filename = pjoin(Ppath, 'iproc.dat')
        self.write_iproc_file(writers.FortranWriter(filename),
                         me_number)

        filename = pjoin(Ppath, 'leshouche.inc')
        self.write_leshouche_file(writers.FortranWriter(filename),
                             matrix_element)

        filename = pjoin(Ppath, 'maxamps.inc')
        self.write_maxamps_file(writers.FortranWriter(filename),
                           len(matrix_element.get('diagrams')),
                           ncolor,
                           len(matrix_element.get('processes')),
                           1)

        filename = pjoin(Ppath, 'mg.sym')
        self.write_mg_sym_file(writers.FortranWriter(filename),
                          matrix_element)

        filename = pjoin(Ppath, 'ncombs.inc')
        self.write_ncombs_file(writers.FortranWriter(filename),
                          nexternal)

        filename = pjoin(Ppath, 'nexternal.inc')
        self.write_nexternal_file(writers.FortranWriter(filename),
                             nexternal, ninitial)

        filename = pjoin(Ppath, 'ngraphs.inc')
        self.write_ngraphs_file(writers.FortranWriter(filename),
                           len(mapconfigs))


        filename = pjoin(Ppath, 'pmass.inc')
        self.write_pmass_file(writers.FortranWriter(filename),
                         matrix_element)

        filename = pjoin(Ppath, 'props.inc')
        self.write_props_file(writers.FortranWriter(filename),
                         matrix_element,
                         s_and_t_channels)

        # Find config symmetries and permutations
        symmetry, perms, ident_perms = \
                  diagram_symmetry.find_symmetry(matrix_element)

        filename = pjoin(Ppath, 'symswap.inc')
        self.write_symswap_file(writers.FortranWriter(filename),
                                ident_perms)

        filename = pjoin(Ppath, 'symfact_orig.dat')
        self.write_symfact_file(open(filename, 'w'), symmetry)

        # Generate diagrams
        if not 'noeps' in self.opt['output_options'] or self.opt['output_options']['noeps'] != 'True':
            filename = pjoin(Ppath, "matrix.ps")
            plot = draw.MultiEpsDiagramDrawer(matrix_element.get('base_amplitude').\
                                                 get('diagrams'),
                                              filename,
                                              model=matrix_element.get('processes')[0].\
                                                 get('model'),
                                              amplitude=True)
            logger.info("Generating Feynman diagrams for " + \
                         matrix_element.get('processes')[0].nice_string())
            plot.draw()

        self.link_files_in_SubProcess(Ppath)

        #import nexternal/leshouche in Source
        ln(pjoin(Ppath,'nexternal.inc'), pjoin(self.dir_path,'Source'), log=False)
        ln(pjoin(Ppath,'leshouche.inc'),  pjoin(self.dir_path,'Source'), log=False)
        ln(pjoin(Ppath,'maxamps.inc'),  pjoin(self.dir_path,'Source'), log=False)
        # Return to SubProcesses dir
        #os.chdir(os.path.pardir)

        # Add subprocess to subproc.mg
        filename = pjoin(path, 'subproc.mg')
        files.append_to_file(filename,
                             self.write_subproc,
                             subprocdir)

        # Return to original dir
        #os.chdir(cwd)

        # Generate info page
        gen_infohtml.make_info_html(self.dir_path)


        if not calls:
            calls = 0
        return calls

    link_Sub_files = ['addmothers.f',
                     'cluster.f',
                     'cluster.inc',
                     'coupl.inc',
                     'cuts.f',
                     'cuts.inc',
                     'genps.f',
                     'genps.inc',
                     'idenparts.f',
                     'initcluster.f',
                     'makefile',
                     'message.inc',
                     'myamp.f',
                     'reweight.f',
                     'run.inc',
                     'maxconfigs.inc',
                     'maxparticles.inc',
                     'run_config.inc',
                     'lhe_event_infos.inc',
                     'setcuts.f',
                     'setscales.f',
                     'sudakov.inc',
                     'symmetry.f',
                     'unwgt.f',
                     'dummy_fct.f'
                     ]

    def link_files_in_SubProcess(self, Ppath):
        """ Create the necessary links in the P* directory path Ppath"""
        
        #import genps.inc and maxconfigs.inc into Subprocesses
        ln(self.dir_path + '/Source/genps.inc', 
                                     self.dir_path + '/SubProcesses', log=False)
        ln(self.dir_path + '/Source/maxconfigs.inc',
                                     self.dir_path + '/SubProcesses', log=False)

        linkfiles = self.link_Sub_files

        for file in linkfiles:
            ln('../' + file , cwd=Ppath)    


    def finalize(self, matrix_elements, history, mg5options, flaglist):
        """Finalize ME v4 directory by creating jpeg diagrams, html
        pages,proc_card_mg5.dat and madevent.tar.gz."""
        
        if 'nojpeg' in flaglist:
            makejpg = False
        else:
            makejpg = True
        if 'online' in flaglist:
            online = True
        else:
            online = False
            
        compiler =  {'fortran': mg5options['fortran_compiler'],
                     'cpp': mg5options['cpp_compiler'],
                     'f2py': mg5options['f2py_compiler']}

        # indicate that the output type is not grouped
        if  not isinstance(self, ProcessExporterFortranMEGroup):
            self.proc_characteristic['grouped_matrix'] = False
        
        self.proc_characteristic['complex_mass_scheme'] = mg5options['complex_mass_scheme']

        # set limitation linked to the model
    
        
        # indicate the PDG of all initial particle
        try:
            pdgs1 = [p.get_initial_pdg(1) for me in matrix_elements for m in me.get('matrix_elements') for p in m.get('processes') if p.get_initial_pdg(1)]
            pdgs2 = [p.get_initial_pdg(2) for me in matrix_elements for m in me.get('matrix_elements') for p in m.get('processes') if p.get_initial_pdg(2)]
        except AttributeError:
            pdgs1 = [p.get_initial_pdg(1) for m in matrix_elements.get('matrix_elements') for p in m.get('processes') if p.get_initial_pdg(1)]
            pdgs2 = [p.get_initial_pdg(2) for m in matrix_elements.get('matrix_elements') for p in m.get('processes') if p.get_initial_pdg(2)]
        self.proc_characteristic['pdg_initial1'] = pdgs1
        self.proc_characteristic['pdg_initial2'] = pdgs2
        
        
        modelname = self.opt['model']
        if modelname == 'mssm' or modelname.startswith('mssm-'):
            param_card = pjoin(self.dir_path, 'Cards','param_card.dat')
            mg5_param = pjoin(self.dir_path, 'Source', 'MODEL', 'MG5_param.dat')
            check_param_card.convert_to_mg5card(param_card, mg5_param)
            check_param_card.check_valid_param_card(mg5_param)

        # Add the combine_events.f modify param_card path/number of @X
        filename = pjoin(self.dir_path,'Source','combine_events.f')
        try:
            nb_proc =[p.get('id') for me in matrix_elements for m in me.get('matrix_elements') for p in m.get('processes')]
        except AttributeError:
            nb_proc =[p.get('id') for m in matrix_elements.get('matrix_elements') for p in m.get('processes')]
        nb_proc = len(set(nb_proc))
        self.write_combine_events(writers.FortranWriter(filename), nb_proc) # already formatted
        # Write maxconfigs.inc based on max of ME's/subprocess groups
        filename = pjoin(self.dir_path,'Source','maxconfigs.inc')
        self.write_maxconfigs_file(writers.FortranWriter(filename),
                                   matrix_elements)
        
        # Write maxparticles.inc based on max of ME's/subprocess groups
        filename = pjoin(self.dir_path,'Source','maxparticles.inc')
        self.write_maxparticles_file(writers.FortranWriter(filename),
                                     matrix_elements)
        
        # Touch "done" file
        os.system('touch %s/done' % pjoin(self.dir_path,'SubProcesses'))

        # Check for compiler
        self.set_compiler(compiler)
        self.set_cpp_compiler(compiler['cpp'])
        

        old_pos = os.getcwd()
        subpath = pjoin(self.dir_path, 'SubProcesses')

        P_dir_list = [proc for proc in os.listdir(subpath) 
                      if os.path.isdir(pjoin(subpath,proc)) and proc[0] == 'P']

        devnull = os.open(os.devnull, os.O_RDWR)
        # Convert the poscript in jpg files (if authorize)
        if makejpg:
            try:
                os.remove(pjoin(self.dir_path,'HTML','card.jpg'))
            except Exception as error:
                pass
            
            if misc.which('gs'):
                logger.info("Generate jpeg diagrams")
                for Pdir in P_dir_list:
                    misc.call([pjoin(self.dir_path, 'bin', 'internal', 'gen_jpeg-pl')],
                                stdout = devnull, cwd=pjoin(subpath, Pdir))

        logger.info("Generate web pages")
        # Create the WebPage using perl script

        misc.call([pjoin(self.dir_path, 'bin', 'internal', 'gen_cardhtml-pl')], \
                                      stdout = devnull,cwd=pjoin(self.dir_path))

        #os.chdir(os.path.pardir)

        obj = gen_infohtml.make_info_html(self.dir_path)
              
        if online:
            nb_channel = obj.rep_rule['nb_gen_diag']
            open(pjoin(self.dir_path, 'Online'),'w').write(str(nb_channel))
        #add the information to proc_charac
        self.proc_characteristic['nb_channel'] = obj.rep_rule['nb_gen_diag']
        
        # Write command history as proc_card_mg5
        if os.path.isdir(pjoin(self.dir_path,'Cards')):
            output_file = pjoin(self.dir_path,'Cards', 'proc_card_mg5.dat')
            history.write(output_file)

        misc.call([pjoin(self.dir_path, 'bin', 'internal', 'gen_cardhtml-pl')],
                        stdout = devnull)

        #crate the proc_characteristic file 
        self.create_proc_charac(matrix_elements, history)

        # create the run_card
        ProcessExporterFortran.finalize(self, matrix_elements, history, mg5options, flaglist)

        # Run "make" to generate madevent.tar.gz file
        if os.path.exists(pjoin(self.dir_path,'SubProcesses', 'subproc.mg')):
            if os.path.exists(pjoin(self.dir_path,'madevent.tar.gz')):
                os.remove(pjoin(self.dir_path,'madevent.tar.gz'))
            misc.call([os.path.join(self.dir_path, 'bin', 'internal', 'make_madevent_tar')],
                        stdout = devnull, cwd=self.dir_path)

        misc.call([pjoin(self.dir_path, 'bin', 'internal', 'gen_cardhtml-pl')],
                        stdout = devnull, cwd=self.dir_path)






        #return to the initial dir
        #os.chdir(old_pos)               

    #===========================================================================
    # write_matrix_element_v4
    #===========================================================================
    def write_matrix_element_v4(self, writer, matrix_element, fortran_model,
                           proc_id = "", config_map = [], subproc_number = ""):
        """Export a matrix element to a matrix.f file in MG4 madevent format"""

        if not matrix_element.get('processes') or \
               not matrix_element.get('diagrams'):
            return 0

        if writer: 
            if not isinstance(writer, writers.FortranWriter):
                raise writers.FortranWriter.FortranWriterError(\
                "writer not FortranWriter")
            # Set lowercase/uppercase Fortran code
            writers.FortranWriter.downcase = False

        # check if MLM/.../ is supported for this matrix-element and update associate flag
        if self.model and 'MLM' in self.model["limitations"]:
            if 'MLM' not in self.proc_characteristic["limitations"]:
                used_couplings = matrix_element.get_used_couplings(output="set") 
                for vertex in self.model.get('interactions'):
                    particles = [p for p in vertex.get('particles')]
                    if 21 in [p.get('pdg_code') for p in particles]:
                        colors = [par.get('color') for par in particles]
                        if 1 in colors:
                            continue
                        elif 'QCD' not in vertex.get('orders'):
                            for bad_coup in vertex.get('couplings').values():
                                if bad_coup in used_couplings:
                                    self.proc_characteristic["limitations"].append('MLM')
                                    break

        # The proc prefix is not used for MadEvent output so it can safely be set
        # to an empty string.
        replace_dict = {'proc_prefix':''}

        # Extract helas calls
        helas_calls = fortran_model.get_matrix_element_calls(\
                    matrix_element)
        

        replace_dict['helas_calls'] = "\n".join(helas_calls)


        #adding the support for the fake width (forbidding too small width)
        mass_width = matrix_element.get_all_mass_widths()
        mass_width = sorted(list(mass_width))
        width_list = set([e[1] for e in mass_width])
        
        replace_dict['fake_width_declaration'] = \
            ('  double precision fk_%s \n' * len(width_list)) % tuple(width_list)
        replace_dict['fake_width_declaration'] += \
            ('  save fk_%s \n' * len(width_list)) % tuple(width_list)
        fk_w_defs = []
        one_def = ' fk_%(w)s = SIGN(MAX(ABS(%(w)s), ABS(%(m)s*small_width_treatment)), %(w)s)'     
        
        for m, w in mass_width:
            if w == 'zero':
                if ' fk_zero = 0d0' not in fk_w_defs: 
                    fk_w_defs.append(' fk_zero = 0d0')
                continue    
            fk_w_defs.append(one_def %{'m':m, 'w':w})
        replace_dict['fake_width_definitions'] = '\n'.join(fk_w_defs)

        # Extract version number and date from VERSION file
        info_lines = self.get_mg5_info_lines()
        replace_dict['info_lines'] = info_lines

        # Extract process info lines
        process_lines = self.get_process_info_lines(matrix_element)
        replace_dict['process_lines'] = process_lines

        # Set proc_id
        replace_dict['proc_id'] = proc_id

        # Extract ncomb
        ncomb = matrix_element.get_helicity_combinations()
        replace_dict['ncomb'] = ncomb

        # Extract helicity lines
        helicity_lines = self.get_helicity_lines(matrix_element)
        replace_dict['helicity_lines'] = helicity_lines

        # Extract IC line
        ic_line = self.get_ic_line(matrix_element)
        replace_dict['ic_line'] = ic_line

        # Extract overall denominator
        # Averaging initial state color, spin, and identical FS particles
        den_factor_line = self.get_den_factor_line(matrix_element)
        replace_dict['den_factor_line'] = den_factor_line

        # Extract ngraphs
        ngraphs = matrix_element.get_number_of_amplitudes()
        replace_dict['ngraphs'] = ngraphs

        # Extract ndiags
        ndiags = len(matrix_element.get('diagrams'))
        replace_dict['ndiags'] = ndiags

        # Set define_iconfigs_lines
        replace_dict['define_iconfigs_lines'] = \
             """INTEGER MAPCONFIG(0:LMAXCONFIGS), ICONFIG
             COMMON/TO_MCONFIGS/MAPCONFIG, ICONFIG"""

        if proc_id:
            # Set lines for subprocess group version
            # Set define_iconfigs_lines
            replace_dict['define_iconfigs_lines'] += \
                 """\nINTEGER SUBDIAG(MAXSPROC),IB(2)
                 COMMON/TO_SUB_DIAG/SUBDIAG,IB"""    
            # Set set_amp2_line
            replace_dict['set_amp2_line'] = "ANS=ANS*AMP2(SUBDIAG(%s))/XTOT" % \
                                            proc_id
        else:
            # Standard running
            # Set set_amp2_line
            replace_dict['set_amp2_line'] = "ANS=ANS*AMP2(MAPCONFIG(ICONFIG))/XTOT"

        # Extract nwavefuncs
        nwavefuncs = matrix_element.get_number_of_wavefunctions()
        replace_dict['nwavefuncs'] = nwavefuncs

        # Extract ncolor
        ncolor = max(1, len(matrix_element.get('color_basis')))
        replace_dict['ncolor'] = ncolor

        # Extract color data lines
        color_data_lines = self.get_color_data_lines(matrix_element)
        replace_dict['color_data_lines'] = "\n".join(color_data_lines)


        # Set the size of Wavefunction
        if not self.model or any([p.get('spin') in [4,5] for p in self.model.get('particles') if p]):
            replace_dict['wavefunctionsize'] = 18
        else:
            replace_dict['wavefunctionsize'] = 6

        # Extract amp2 lines
        amp2_lines = self.get_amp2_lines(matrix_element, config_map)
        replace_dict['amp2_lines'] = '\n'.join(amp2_lines)

        # The JAMP definition depends on the splitting order
        split_orders=matrix_element.get('processes')[0].get('split_orders')
        if len(split_orders)>0:
            squared_orders, amp_orders = matrix_element.get_split_orders_mapping()
            replace_dict['chosen_so_configs']=self.set_chosen_SO_index(
                              matrix_element.get('processes')[0],squared_orders)
        else:
            # Consider the output of a dummy order 'ALL_ORDERS' for which we
            # set all amplitude order to weight 1 and only one squared order
            # contribution which is of course ALL_ORDERS=2.
            squared_orders = [(2,),]
            amp_orders = [((1,),tuple(range(1,ngraphs+1)))]
            replace_dict['chosen_so_configs'] = '.TRUE.'
            
        replace_dict['nAmpSplitOrders']=len(amp_orders)
        replace_dict['nSqAmpSplitOrders']=len(squared_orders)
        replace_dict['split_order_str_list']=str(split_orders)
        replace_dict['nSplitOrders']=max(len(split_orders),1)
        amp_so = self.get_split_orders_lines(
                [amp_order[0] for amp_order in amp_orders],'AMPSPLITORDERS')
        sqamp_so = self.get_split_orders_lines(squared_orders,'SQSPLITORDERS')
        replace_dict['ampsplitorders']='\n'.join(amp_so)
        replace_dict['sqsplitorders']='\n'.join(sqamp_so)
        

        # Extract JAMP lines
        # If no split_orders then artificiall add one entry called 'ALL_ORDERS'
        jamp_lines = self.get_JAMP_lines_split_order(\
                             matrix_element,amp_orders,split_order_names=
                        split_orders if len(split_orders)>0 else ['ALL_ORDERS'])
        replace_dict['jamp_lines'] = '\n'.join(jamp_lines)

        replace_dict['template_file'] = pjoin(_file_path, \
                          'iolibs/template_files/%s' % self.matrix_file)
        replace_dict['template_file2'] = pjoin(_file_path, \
                          'iolibs/template_files/split_orders_helping_functions.inc')      
        
        s1,s2 = matrix_element.get_spin_state_initial()
        replace_dict['nb_spin_state1'] = s1
        replace_dict['nb_spin_state2'] = s2
        
        if writer:
            file = open(replace_dict['template_file']).read()
            file = file % replace_dict
            # Add the split orders helper functions.
            file = file + '\n' + open(replace_dict['template_file2'])\
                                                            .read()%replace_dict
            # Write the file
            writer.writelines(file)
            return len([call for call in helas_calls if call.find('#') != 0]), ncolor
        else:
            replace_dict['return_value'] = (len([call for call in helas_calls if call.find('#') != 0]), ncolor)
            return replace_dict
        
    #===========================================================================
    # write_auto_dsig_file
    #===========================================================================
    def write_auto_dsig_file(self, writer, matrix_element, proc_id = ""):
        """Write the auto_dsig.f file for the differential cross section
        calculation, includes pdf call information"""

        if not matrix_element.get('processes') or \
               not matrix_element.get('diagrams'):
            return 0

        nexternal, ninitial = matrix_element.get_nexternal_ninitial()
        self.proc_characteristic['ninitial'] = ninitial
        self.proc_characteristic['nexternal'] = max(self.proc_characteristic['nexternal'], nexternal)

        # Add information relevant for MLM matching:
        # Maximum QCD power in all the contributions
        max_qcd_order = 0
        for diag in matrix_element.get('diagrams'):
            orders = diag.calculate_orders()
            if 'QCD' in orders:
                max_qcd_order = max(max_qcd_order,orders['QCD'])
        max_n_light_final_partons = max(len([1 for id in proc.get_final_ids() 
            if proc.get('model').get_particle(id).get('mass')=='ZERO' and
               proc.get('model').get_particle(id).get('color')>1])
                                    for proc in matrix_element.get('processes'))
        # Maximum number of final state light jets to be matched
        self.proc_characteristic['max_n_matched_jets'] = max(
                               self.proc_characteristic['max_n_matched_jets'],
                                   min(max_qcd_order,max_n_light_final_partons))

        # List of default pdgs to be considered for the CKKWl merging cut
        self.proc_characteristic['colored_pdgs'] = \
          sorted(list(set([abs(p.get('pdg_code')) for p in
            matrix_element.get('processes')[0].get('model').get('particles') if
                                                           p.get('color')>1])))

        if ninitial < 1 or ninitial > 2:
            raise writers.FortranWriter.FortranWriterError("""Need ninitial = 1 or 2 to write auto_dsig file""")

        replace_dict = {}

        # Extract version number and date from VERSION file
        info_lines = self.get_mg5_info_lines()
        replace_dict['info_lines'] = info_lines

        # Extract process info lines
        process_lines = self.get_process_info_lines(matrix_element)
        replace_dict['process_lines'] = process_lines

        # Set proc_id
        replace_dict['proc_id'] = proc_id
        replace_dict['numproc'] = 1

        # Set dsig_line
        if ninitial == 1:
            # No conversion, since result of decay should be given in GeV
            dsig_line = "pd(0)*dsiguu"
        else:
            # Convert result (in GeV) to pb
            dsig_line = "pd(0)*conv*dsiguu"

        replace_dict['dsig_line'] = dsig_line

        # Extract pdf lines
        pdf_vars, pdf_data, pdf_lines = \
                  self.get_pdf_lines(matrix_element, ninitial, proc_id != "")
        replace_dict['pdf_vars'] = pdf_vars
        replace_dict['pdf_data'] = pdf_data
        replace_dict['pdf_lines'] = pdf_lines

        # Lines that differ between subprocess group and regular
        if proc_id:
            replace_dict['numproc'] = int(proc_id)
            replace_dict['passcuts_begin'] = ""
            replace_dict['passcuts_end'] = ""
            # Set lines for subprocess group version
            # Set define_iconfigs_lines
            replace_dict['define_subdiag_lines'] = \
                 """\nINTEGER SUBDIAG(MAXSPROC),IB(2)
                 COMMON/TO_SUB_DIAG/SUBDIAG,IB"""    
            replace_dict['cutsdone'] = ""
        else:
            replace_dict['passcuts_begin'] = "IF (PASSCUTS(PP)) THEN"
            replace_dict['passcuts_end'] = "ENDIF"
            replace_dict['define_subdiag_lines'] = ""
            replace_dict['cutsdone'] = "      cutsdone=.false.\n       cutspassed=.false."

        if not isinstance(self, ProcessExporterFortranMEGroup):
            ncomb=matrix_element.get_helicity_combinations()
            replace_dict['read_write_good_hel'] = self.read_write_good_hel(ncomb)
        else:
            replace_dict['read_write_good_hel'] = ""
        
        context = {'read_write_good_hel':True}
        
        if writer:
            file = open(pjoin(_file_path, \
                          'iolibs/template_files/auto_dsig_v4.inc')).read()
            file = file % replace_dict

            # Write the file
            writer.writelines(file, context=context)
        else:
            return replace_dict, context
    #===========================================================================
    # write_coloramps_file
    #===========================================================================
    def write_coloramps_file(self, writer, mapconfigs, matrix_element):
        """Write the coloramps.inc file for MadEvent"""

        lines = self.get_icolamp_lines(mapconfigs, matrix_element, 1)
        lines.insert(0, "logical icolamp(%d,%d,1)" % \
                        (max(len(list(matrix_element.get('color_basis').keys())), 1),
                         len(mapconfigs)))


        # Write the file
        writer.writelines(lines)

        return True

    #===========================================================================
    # write_colors_file
    #===========================================================================
    def write_colors_file(self, writer, matrix_elements):
        """Write the get_color.f file for MadEvent, which returns color
        for all particles used in the matrix element."""

        if isinstance(matrix_elements, helas_objects.HelasMatrixElement):
            matrix_elements = [matrix_elements]

        model = matrix_elements[0].get('processes')[0].get('model')

        # We need the both particle and antiparticle wf_ids, since the identity
        # depends on the direction of the wf.
        wf_ids = set(sum([sum([sum([[wf.get_pdg_code(),wf.get_anti_pdg_code()] \
                                    for wf in d.get('wavefunctions')],[]) \
                               for d in me.get('diagrams')], []) \
                          for me in matrix_elements], []))

        leg_ids = set(sum([sum([sum([[l.get('id'), 
                          model.get_particle(l.get('id')).get_anti_pdg_code()] \
                                  for l in p.get_legs_with_decays()], []) \
                                for p in me.get('processes')], []) \
                           for me in matrix_elements], []))
        particle_ids = sorted(list(wf_ids.union(leg_ids)))

        lines = """function get_color(ipdg)
        implicit none
        integer get_color, ipdg

        if(ipdg.eq.%d)then
        get_color=%d
        return
        """ % (particle_ids[0], model.get_particle(particle_ids[0]).get_color())

        for part_id in particle_ids[1:]:
            lines += """else if(ipdg.eq.%d)then
            get_color=%d
            return
            """ % (part_id, model.get_particle(part_id).get_color())
        # Dummy particle for multiparticle vertices with pdg given by
        # first code not in the model
        lines += """else if(ipdg.eq.%d)then
c           This is dummy particle used in multiparticle vertices
            get_color=2
            return
            """ % model.get_first_non_pdg()
        lines += """else
        write(*,*)'Error: No color given for pdg ',ipdg
        get_color=0        
        return
        endif
        end
        """
        
        # Write the file
        writer.writelines(lines)

        return True

    #===========================================================================
    # write_config_nqcd_file
    #===========================================================================
    def write_config_nqcd_file(self, writer, nqcd_list):
        """Write the config_nqcd.inc with the number of QCD couplings
        for each config"""

        lines = []
        for iconf, n in enumerate(nqcd_list):
            lines.append("data nqcd(%d)/%d/" % (iconf+1, n))

        # Write the file
        writer.writelines(lines)

        return True

    #===========================================================================
    # write_maxconfigs_file
    #===========================================================================
    def write_maxconfigs_file(self, writer, matrix_elements):
        """Write the maxconfigs.inc file for MadEvent"""

        if isinstance(matrix_elements, helas_objects.HelasMultiProcess):
            maxconfigs = max([me.get_num_configs() for me in \
                              matrix_elements.get('matrix_elements')])
        else:
            maxconfigs = max([me.get_num_configs() for me in matrix_elements])

        lines = "integer lmaxconfigs\n"
        lines += "parameter(lmaxconfigs=%d)" % maxconfigs

        # Write the file
        writer.writelines(lines)

        return True
    
    #===========================================================================
    # read_write_good_hel
    #===========================================================================
    def read_write_good_hel(self, ncomb):
        """return the code to read/write the good_hel common_block"""    

        convert = {'ncomb' : ncomb}
        output = """
        subroutine write_good_hel(stream_id)
        implicit none
        integer stream_id
        INTEGER                 NCOMB
        PARAMETER (             NCOMB=%(ncomb)d)
        LOGICAL GOODHEL(NCOMB)
        INTEGER NTRY
        common/BLOCK_GOODHEL/NTRY,GOODHEL
        write(stream_id,*) GOODHEL
        return
        end
        
        
        subroutine read_good_hel(stream_id)
        implicit none
        include 'genps.inc'
        integer stream_id
        INTEGER                 NCOMB
        PARAMETER (             NCOMB=%(ncomb)d)
        LOGICAL GOODHEL(NCOMB)
        INTEGER NTRY
        common/BLOCK_GOODHEL/NTRY,GOODHEL
        read(stream_id,*) GOODHEL
        NTRY = MAXTRIES + 1
        return
        end 
        
        subroutine init_good_hel()
        implicit none
        INTEGER                 NCOMB
        PARAMETER (             NCOMB=%(ncomb)d)
        LOGICAL GOODHEL(NCOMB)        
        INTEGER NTRY
        INTEGER I
        
        do i=1,NCOMB
            GOODHEL(I) = .false.
        enddo
        NTRY = 0
        end
        
        integer function get_maxsproc()
        implicit none
        get_maxsproc = 1
        return 
        end
        
        """ % convert
        
        return output
                                
    #===========================================================================
    # write_config_subproc_map_file
    #===========================================================================
    def write_config_subproc_map_file(self, writer, s_and_t_channels):
        """Write a dummy config_subproc.inc file for MadEvent"""

        lines = []

        for iconfig in range(len(s_and_t_channels)):
            lines.append("DATA CONFSUB(1,%d)/1/" % \
                         (iconfig + 1))

        # Write the file
        writer.writelines(lines)

        return True

    #===========================================================================
    # write_configs_file
    #===========================================================================
    def write_configs_file(self, writer, matrix_element):
        """Write the configs.inc file for MadEvent"""

        # Extract number of external particles
        (nexternal, ninitial) = matrix_element.get_nexternal_ninitial()

        model = matrix_element.get('processes')[0].get('model')
        configs = [(i+1, d) for (i, d) in \
                       enumerate(matrix_element.get('diagrams'))]
        mapconfigs = [c[0] for c in configs]
        return mapconfigs, self.write_configs_file_from_diagrams(writer,
                                                            [[c[1]] for c in configs],
                                                            mapconfigs,
                                                            nexternal, ninitial,
                                                            model)

    #===========================================================================
    # write_run_configs_file
    #===========================================================================
    def write_run_config_file(self, writer):
        """Write the run_configs.inc file for MadEvent"""

        path = pjoin(_file_path,'iolibs','template_files','madevent_run_config.inc')
        
        if self.proc_characteristic['loop_induced']:
            job_per_chan = 1
        else: 
           job_per_chan = 5
        
        if writer:
            text = open(path).read() % {'chanperjob': job_per_chan} 
            writer.write(text)
            return True
        else:
            return {'chanperjob': job_per_chan} 

    #===========================================================================
    # write_configs_file_from_diagrams
    #===========================================================================
    def write_configs_file_from_diagrams(self, writer, configs, mapconfigs,
                                         nexternal, ninitial, model):
        """Write the actual configs.inc file.
        
        configs is the diagrams corresponding to configs (each
        diagrams is a list of corresponding diagrams for all
        subprocesses, with None if there is no corresponding diagrams
        for a given process).
        mapconfigs gives the diagram number for each config.

        For s-channels, we need to output one PDG for each subprocess in
        the subprocess group, in order to be able to pick the right
        one for multiprocesses."""

        lines = []

        s_and_t_channels = []

        nqcd_list = []

        vert_list = [max([d for d in config if d][0].get_vertex_leg_numbers()) \
                       for config in configs if [d for d in config if d][0].\
                                                  get_vertex_leg_numbers()!=[]]
        minvert = min(vert_list) if vert_list!=[] else 0

        # Number of subprocesses
        nsubprocs = len(configs[0])

        nconfigs = 0

        new_pdg = model.get_first_non_pdg()

        for iconfig, helas_diags in enumerate(configs):
            if any([vert > minvert for vert in
                    [d for d in helas_diags if d][0].get_vertex_leg_numbers()]):
                # Only 3-vertices allowed in configs.inc
                continue
            nconfigs += 1

            # Need s- and t-channels for all subprocesses, including
            # those that don't contribute to this config
            empty_verts = []
            stchannels = []
            for h in helas_diags:
                if h:
                    # get_s_and_t_channels gives vertices starting from
                    # final state external particles and working inwards
                    stchannels.append(h.get('amplitudes')[0].\
                                      get_s_and_t_channels(ninitial, model,
                                                           new_pdg))
                else:
                    stchannels.append((empty_verts, None))

            # For t-channels, just need the first non-empty one
            tchannels = [t for s,t in stchannels if t != None][0]

            # For s_and_t_channels (to be used later) use only first config
            s_and_t_channels.append([[s for s,t in stchannels if t != None][0],
                                     tchannels])

            # Make sure empty_verts is same length as real vertices
            if any([s for s,t in stchannels]):
                empty_verts[:] = [None]*max([len(s) for s,t in stchannels])

                # Reorganize s-channel vertices to get a list of all
                # subprocesses for each vertex
                schannels = list(zip(*[s for s,t in stchannels]))
            else:
                schannels = []

            allchannels = schannels
            if len(tchannels) > 1:
                # Write out tchannels only if there are any non-trivial ones
                allchannels = schannels + tchannels

            # Write out propagators for s-channel and t-channel vertices

            lines.append("# Diagram %d" % (mapconfigs[iconfig]))
            # Correspondance between the config and the diagram = amp2
            lines.append("data mapconfig(%d)/%d/" % (nconfigs,
                                                     mapconfigs[iconfig]))
            # Number of QCD couplings in this diagram
            nqcd = 0
            for h in helas_diags:
                if h:
                    try:
                        nqcd = h.calculate_orders()['QCD']
                    except KeyError:
                        pass
                    break
                else:
                    continue

            nqcd_list.append(nqcd)

            for verts in allchannels:
                if verts in schannels:
                    vert = [v for v in verts if v][0]
                else:
                    vert = verts
                daughters = [leg.get('number') for leg in vert.get('legs')[:-1]]
                last_leg = vert.get('legs')[-1]
                lines.append("data (iforest(i,%d,%d),i=1,%d)/%s/" % \
                             (last_leg.get('number'), nconfigs, len(daughters),
                              ",".join([str(d) for d in daughters])))
                if verts in schannels:
                    pdgs = []
                    for v in verts:
                        if v:
                            pdgs.append(v.get('legs')[-1].get('id'))
                        else:
                            pdgs.append(0)
                    lines.append("data (sprop(i,%d,%d),i=1,%d)/%s/" % \
                                 (last_leg.get('number'), nconfigs, nsubprocs,
                                  ",".join([str(d) for d in pdgs])))
                    lines.append("data tprid(%d,%d)/0/" % \
                                 (last_leg.get('number'), nconfigs))
                elif verts in tchannels[:-1]:
                    lines.append("data tprid(%d,%d)/%d/" % \
                                 (last_leg.get('number'), nconfigs,
                                  abs(last_leg.get('id'))))
                    lines.append("data (sprop(i,%d,%d),i=1,%d)/%s/" % \
                                 (last_leg.get('number'), nconfigs, nsubprocs,
                                  ",".join(['0'] * nsubprocs)))

        # Write out number of configs
        lines.append("# Number of configs")
        lines.append("data mapconfig(0)/%d/" % nconfigs)

        # Write the file
        writer.writelines(lines)

        return s_and_t_channels, nqcd_list

    #===========================================================================
    # write_decayBW_file
    #===========================================================================
    def write_decayBW_file(self, writer, s_and_t_channels):
        """Write the decayBW.inc file for MadEvent"""

        lines = []

        booldict = {None: "0", True: "1", False: "2"}

        for iconf, config in enumerate(s_and_t_channels):
            schannels = config[0]
            for vertex in schannels:
                # For the resulting leg, pick out whether it comes from
                # decay or not, as given by the onshell flag
                leg = vertex.get('legs')[-1]
                lines.append("data gForceBW(%d,%d)/%s/" % \
                             (leg.get('number'), iconf + 1,
                              booldict[leg.get('onshell')]))

        # Write the file
        writer.writelines(lines)

        return True

    #===========================================================================
    # write_dname_file
    #===========================================================================
    def write_dname_file(self, writer, dir_name):
        """Write the dname.mg file for MG4"""

        line = "DIRNAME=%s" % dir_name

        # Write the file
        writer.write(line + "\n")

        return True

    #===========================================================================
    # write_driver
    #===========================================================================
    def write_driver(self, writer, ncomb, n_grouped_proc, v5=True):
        """Write the SubProcess/driver.f file for MG4"""

        path = pjoin(_file_path,'iolibs','template_files','madevent_driver.f')
        
        if self.model_name == 'mssm' or self.model_name.startswith('mssm-'):
            card = 'Source/MODEL/MG5_param.dat'
        else:
            card = 'param_card.dat'
        # Requiring each helicity configuration to be probed by 10 points for 
        # matrix element before using the resulting grid for MC over helicity
        # sampling.
        # We multiply this by 2 because each grouped subprocess is called at most
        # twice for each IMIRROR.
        replace_dict = {'param_card_name':card, 
                        'ncomb':ncomb,
                        'hel_init_points':n_grouped_proc*10*2}
        if not v5:
            replace_dict['secondparam']=',.true.'
        else:
            replace_dict['secondparam']=''            

        if writer:
            text = open(path).read() % replace_dict
            writer.write(text)
            return True
        else:
            return replace_dict

    #===========================================================================
    # write_addmothers
    #===========================================================================
    def write_addmothers(self, writer):
        """Write the SubProcess/addmothers.f"""

        path = pjoin(_file_path,'iolibs','template_files','addmothers.f')

        text = open(path).read() % {'iconfig': 'diag_number'}
        writer.write(text)
        
        return True


    #===========================================================================
    # write_combine_events
    #===========================================================================
    def write_combine_events(self, writer, nb_proc=100):
        """Write the SubProcess/driver.f file for MG4"""

        path = pjoin(_file_path,'iolibs','template_files','madevent_combine_events.f')
        
        if self.model_name == 'mssm' or self.model_name.startswith('mssm-'):
            card = 'Source/MODEL/MG5_param.dat'
        else:
            card = 'param_card.dat' 
        
        #set maxpup (number of @X in the process card)
            
        text = open(path).read() % {'param_card_name':card, 'maxpup':nb_proc+1}
        #the +1 is just a security. This is not needed but I feel(OM) safer with it.
        writer.write(text)
        
        return True


    #===========================================================================
    # write_symmetry
    #===========================================================================
    def write_symmetry(self, writer, v5=True):
        """Write the SubProcess/driver.f file for ME"""

        path = pjoin(_file_path,'iolibs','template_files','madevent_symmetry.f')
        
        if self.model_name == 'mssm' or self.model_name.startswith('mssm-'):
            card = 'Source/MODEL/MG5_param.dat'
        else:
            card = 'param_card.dat' 
        
        if v5:
            replace_dict = {'param_card_name':card, 'setparasecondarg':''}      
        else:
            replace_dict= {'param_card_name':card, 'setparasecondarg':',.true.'} 
        
        if writer:
            text = open(path).read() 
            text = text % replace_dict
            writer.write(text)
            return True
        else:
            return replace_dict



    #===========================================================================
    # write_iproc_file
    #===========================================================================
    def write_iproc_file(self, writer, me_number):
        """Write the iproc.dat file for MG4"""
        line = "%d" % (me_number + 1)

        # Write the file
        for line_to_write in writer.write_line(line):
            writer.write(line_to_write)
        return True

    #===========================================================================
    # write_mg_sym_file
    #===========================================================================
    def write_mg_sym_file(self, writer, matrix_element):
        """Write the mg.sym file for MadEvent."""

        lines = []

        # Extract process with all decays included
        final_legs = [leg for leg in matrix_element.get('processes')[0].get_legs_with_decays() if leg.get('state') == True]

        ninitial = len([leg for leg in matrix_element.get('processes')[0].get('legs') if leg.get('state') == False])

        identical_indices = {}

        # Extract identical particle info
        for i, leg in enumerate(final_legs):
            if leg.get('id') in identical_indices:
                identical_indices[leg.get('id')].append(\
                                    i + ninitial + 1)
            else:
                identical_indices[leg.get('id')] = [i + ninitial + 1]

        # Remove keys which have only one particle
        for key in list(identical_indices.keys()):
            if len(identical_indices[key]) < 2:
                del identical_indices[key]

        # Write mg.sym file
        lines.append(str(len(list(identical_indices.keys()))))
        for key in identical_indices.keys():
            lines.append(str(len(identical_indices[key])))
            for number in identical_indices[key]:
                lines.append(str(number))

        # Write the file
        writer.writelines(lines)

        return True

    #===========================================================================
    # write_mg_sym_file
    #===========================================================================
    def write_default_mg_sym_file(self, writer):
        """Write the mg.sym file for MadEvent."""

        lines = "0"

        # Write the file
        writer.writelines(lines)

        return True

    #===========================================================================
    # write_ncombs_file
    #===========================================================================
    def write_ncombs_file(self, writer, nexternal):
        """Write the ncombs.inc file for MadEvent."""

        # ncomb (used for clustering) is 2^nexternal
        file = "       integer    n_max_cl\n"
        file = file + "parameter (n_max_cl=%d)" % (2 ** nexternal)

        # Write the file
        writer.writelines(file)

        return True

    #===========================================================================
    # write_processes_file
    #===========================================================================
    def write_processes_file(self, writer, subproc_group):
        """Write the processes.dat file with info about the subprocesses
        in this group."""

        lines = []

        for ime, me in \
            enumerate(subproc_group.get('matrix_elements')):
            lines.append("%s %s" % (str(ime+1) + " " * (7-len(str(ime+1))),
                                    ",".join(p.base_string() for p in \
                                             me.get('processes'))))
            if me.get('has_mirror_process'):
                mirror_procs = [copy.copy(p) for p in me.get('processes')]
                for proc in mirror_procs:
                    legs = copy.copy(proc.get('legs_with_decays'))
                    legs.insert(0, legs.pop(1))
                    proc.set("legs_with_decays", legs)
                lines.append("mirror  %s" % ",".join(p.base_string() for p in \
                                                     mirror_procs))
            else:
                lines.append("mirror  none")

        # Write the file
        writer.write("\n".join(lines))

        return True

    #===========================================================================
    # write_symswap_file
    #===========================================================================
    def write_symswap_file(self, writer, ident_perms):
        """Write the file symswap.inc for MG4 by comparing diagrams using
        the internal matrix element value functionality."""

        lines = []

        # Write out lines for symswap.inc file (used to permute the
        # external leg momenta
        for iperm, perm in enumerate(ident_perms):
            lines.append("data (isym(i,%d),i=1,nexternal)/%s/" % \
                         (iperm+1, ",".join([str(i+1) for i in perm])))
        lines.append("data nsym/%d/" % len(ident_perms))

        # Write the file
        writer.writelines(lines)

        return True

    #===========================================================================
    # write_symfact_file
    #===========================================================================
    def write_symfact_file(self, writer, symmetry):
        """Write the files symfact.dat for MG4 by comparing diagrams using
        the internal matrix element value functionality."""

        pos = max(2, int(math.ceil(math.log10(len(symmetry)))))
        form = "%"+str(pos)+"r %"+str(pos+1)+"r"
        # Write out lines for symswap.inc file (used to permute the
        # external leg momenta
        lines = [ form %(i+1, s) for i,s in enumerate(symmetry) if s != 0] 
        # Write the file
        writer.write('\n'.join(lines))
        writer.write('\n')

        return True

    #===========================================================================
    # write_symperms_file
    #===========================================================================
    def write_symperms_file(self, writer, perms):
        """Write the symperms.inc file for subprocess group, used for
        symmetric configurations"""

        lines = []
        for iperm, perm in enumerate(perms):
            lines.append("data (perms(i,%d),i=1,nexternal)/%s/" % \
                         (iperm+1, ",".join([str(i+1) for i in perm])))

        # Write the file
        writer.writelines(lines)

        return True

    #===========================================================================
    # write_subproc
    #===========================================================================
    def write_subproc(self, writer, subprocdir):
        """Append this subprocess to the subproc.mg file for MG4"""

        # Write line to file
        writer.write(subprocdir + "\n")

        return True

#===============================================================================
# ProcessExporterFortranMEGroup
#===============================================================================
class ProcessExporterFortranMEGroup(ProcessExporterFortranME):
    """Class to take care of exporting a set of matrix elements to
    MadEvent subprocess group format."""

    matrix_file = "matrix_madevent_group_v4.inc"
    grouped_mode = 'madevent'
    #===========================================================================
    # generate_subprocess_directory
    #===========================================================================
    def generate_subprocess_directory(self, subproc_group,
                                         fortran_model,
                                         group_number):
        """Generate the Pn directory for a subprocess group in MadEvent,
        including the necessary matrix_N.f files, configs.inc and various
        other helper files."""

        assert isinstance(subproc_group, group_subprocs.SubProcessGroup), \
                                      "subproc_group object not SubProcessGroup"
        
        if not self.model:
            self.model = subproc_group.get('matrix_elements')[0].\
                         get('processes')[0].get('model')

        cwd = os.getcwd()
        path = pjoin(self.dir_path, 'SubProcesses')
        
        os.chdir(path)
        pathdir = os.getcwd()

        # Create the directory PN in the specified path
        subprocdir = "P%d_%s" % (subproc_group.get('number'),
                                 subproc_group.get('name'))
        try:
            os.mkdir(subprocdir)
        except os.error as error:
            logger.warning(error.strerror + " " + subprocdir)

        try:
            os.chdir(subprocdir)
        except os.error:
            logger.error('Could not cd to directory %s' % subprocdir)
            return 0

        logger.info('Creating files in directory %s' % subprocdir)

        # Create the matrix.f files, auto_dsig.f files and all inc files
        # for all subprocesses in the group

        maxamps = 0
        maxflows = 0
        tot_calls = 0

        matrix_elements = subproc_group.get('matrix_elements')

        # Add the driver.f, all grouped ME's must share the same number of 
        # helicity configuration
        ncomb = matrix_elements[0].get_helicity_combinations()
        for me in matrix_elements[1:]:
            if ncomb!=me.get_helicity_combinations():
                raise MadGraph5Error("All grouped processes must share the "+\
                                       "same number of helicity configurations.")                

        filename = 'driver.f'
        self.write_driver(writers.FortranWriter(filename),ncomb,
                                  n_grouped_proc=len(matrix_elements), v5=self.opt['v5_model'])

        for ime, matrix_element in \
                enumerate(matrix_elements):
            filename = 'matrix%d.f' % (ime+1)
            calls, ncolor = \
               self.write_matrix_element_v4(writers.FortranWriter(filename), 
                            matrix_element,
                            fortran_model,
                            proc_id=str(ime+1),
                            config_map=subproc_group.get('diagram_maps')[ime],
                            subproc_number=group_number)

            filename = 'auto_dsig%d.f' % (ime+1)
            self.write_auto_dsig_file(writers.FortranWriter(filename),
                                 matrix_element,
                                 str(ime+1))

            # Keep track of needed quantities
            tot_calls += int(calls)
            maxflows = max(maxflows, ncolor)
            maxamps = max(maxamps, len(matrix_element.get('diagrams')))

            # Draw diagrams
            if not 'noeps' in self.opt['output_options'] or self.opt['output_options']['noeps'] != 'True':
                filename = "matrix%d.ps" % (ime+1)
                plot = draw.MultiEpsDiagramDrawer(matrix_element.get('base_amplitude').\
                                                                        get('diagrams'),
                                                  filename,
                                                  model = \
                                                    matrix_element.get('processes')[0].\
                                                                           get('model'),
                                                  amplitude=True)
                logger.info("Generating Feynman diagrams for " + \
                             matrix_element.get('processes')[0].nice_string())
                plot.draw()

        # Extract number of external particles
        (nexternal, ninitial) = matrix_element.get_nexternal_ninitial()

        # Generate a list of diagrams corresponding to each configuration
        # [[d1, d2, ...,dn],...] where 1,2,...,n is the subprocess number
        # If a subprocess has no diagrams for this config, the number is 0
        subproc_diagrams_for_config = subproc_group.get('diagrams_for_configs')

        filename = 'auto_dsig.f'
        self.write_super_auto_dsig_file(writers.FortranWriter(filename),
                                   subproc_group)

        filename = 'coloramps.inc'
        self.write_coloramps_file(writers.FortranWriter(filename),
                                   subproc_diagrams_for_config,
                                   maxflows,
                                   matrix_elements)

        filename = 'get_color.f'
        self.write_colors_file(writers.FortranWriter(filename),
                               matrix_elements)

        filename = 'config_subproc_map.inc'
        self.write_config_subproc_map_file(writers.FortranWriter(filename),
                                           subproc_diagrams_for_config)

        filename = 'configs.inc'
        nconfigs, (s_and_t_channels, nqcd_list) = self.write_configs_file(\
            writers.FortranWriter(filename),
            subproc_group,
            subproc_diagrams_for_config)

        filename = 'config_nqcd.inc'
        self.write_config_nqcd_file(writers.FortranWriter(filename),
                                    nqcd_list)

        filename = 'decayBW.inc'
        self.write_decayBW_file(writers.FortranWriter(filename),
                           s_and_t_channels)

        filename = 'dname.mg'
        self.write_dname_file(writers.FortranWriter(filename),
                         subprocdir)

        filename = 'iproc.dat'
        self.write_iproc_file(writers.FortranWriter(filename),
                         group_number)

        filename = 'leshouche.inc'
        self.write_leshouche_file(writers.FortranWriter(filename),
                                   subproc_group)

        filename = 'maxamps.inc'
        self.write_maxamps_file(writers.FortranWriter(filename),
                           maxamps,
                           maxflows,
                           max([len(me.get('processes')) for me in \
                                matrix_elements]),
                           len(matrix_elements))

        # Note that mg.sym is not relevant for this case
        filename = 'mg.sym'
        self.write_default_mg_sym_file(writers.FortranWriter(filename))

        filename = 'mirrorprocs.inc'
        self.write_mirrorprocs(writers.FortranWriter(filename),
                          subproc_group)

        filename = 'ncombs.inc'
        self.write_ncombs_file(writers.FortranWriter(filename),
                          nexternal)

        filename = 'nexternal.inc'
        self.write_nexternal_file(writers.FortranWriter(filename),
                             nexternal, ninitial)

        filename = 'ngraphs.inc'
        self.write_ngraphs_file(writers.FortranWriter(filename),
                           nconfigs)

        filename = 'pmass.inc'
        self.write_pmass_file(writers.FortranWriter(filename),
                         matrix_element)

        filename = 'props.inc'
        self.write_props_file(writers.FortranWriter(filename),
                         matrix_element,
                         s_and_t_channels)

        filename = 'processes.dat'
        files.write_to_file(filename,
                            self.write_processes_file,
                            subproc_group)

        # Find config symmetries and permutations
        symmetry, perms, ident_perms = \
                  diagram_symmetry.find_symmetry(subproc_group)

        filename = 'symswap.inc'
        self.write_symswap_file(writers.FortranWriter(filename),
                                ident_perms)

        filename = 'symfact_orig.dat'
        self.write_symfact_file(open(filename, 'w'), symmetry)
        
        # check consistency
        for i, sym_fact in enumerate(symmetry):
            
            if sym_fact >= 0:
                continue
            if nqcd_list[i] != nqcd_list[abs(sym_fact)-1]:
<<<<<<< HEAD
                misc.sprint(i, sym_fact, nqcd_list[i], nqcd_list[abs(sym_fact)])
                raise Exception("identical diagram with different QCD powwer")
=======
                raise Exception, "identical diagram with different QCD powwer" 
>>>>>>> c71dcba8
                                      
        

        filename = 'symperms.inc'
        self.write_symperms_file(writers.FortranWriter(filename),
                           perms)

        # Generate jpgs -> pass in make_html
        #os.system(pjoin('..', '..', 'bin', 'gen_jpeg-pl'))

        self.link_files_in_SubProcess(pjoin(pathdir,subprocdir))

        #import nexternal/leshouch in Source
        ln('nexternal.inc', '../../Source', log=False)
        ln('leshouche.inc', '../../Source', log=False)
        ln('maxamps.inc', '../../Source', log=False)

        # Return to SubProcesses dir)
        os.chdir(pathdir)

        # Add subprocess to subproc.mg
        filename = 'subproc.mg'
        files.append_to_file(filename,
                             self.write_subproc,
                             subprocdir)
                
        # Return to original dir
        os.chdir(cwd)

        if not tot_calls:
            tot_calls = 0
        return tot_calls

    #===========================================================================
    # write_super_auto_dsig_file
    #===========================================================================
    def write_super_auto_dsig_file(self, writer, subproc_group):
        """Write the auto_dsig.f file selecting between the subprocesses
        in subprocess group mode"""

        replace_dict = {}

        # Extract version number and date from VERSION file
        info_lines = self.get_mg5_info_lines()
        replace_dict['info_lines'] = info_lines

        matrix_elements = subproc_group.get('matrix_elements')

        # Extract process info lines
        process_lines = '\n'.join([self.get_process_info_lines(me) for me in \
                                   matrix_elements])
        replace_dict['process_lines'] = process_lines

        nexternal, ninitial = matrix_elements[0].get_nexternal_ninitial()
        replace_dict['nexternal'] = nexternal

        replace_dict['nsprocs'] = 2*len(matrix_elements)

        # Generate dsig definition line
        dsig_def_line = "DOUBLE PRECISION " + \
                        ",".join(["DSIG%d" % (iproc + 1) for iproc in \
                                  range(len(matrix_elements))])
        replace_dict["dsig_def_line"] = dsig_def_line

        # Generate dsig process lines
        call_dsig_proc_lines = []
        for iproc in range(len(matrix_elements)):
            call_dsig_proc_lines.append(\
                "IF(IPROC.EQ.%(num)d) DSIGPROC=DSIG%(num)d(P1,WGT,IMODE) ! %(proc)s" % \
                {"num": iproc + 1,
                 "proc": matrix_elements[iproc].get('processes')[0].base_string()})
        replace_dict['call_dsig_proc_lines'] = "\n".join(call_dsig_proc_lines)

        ncomb=matrix_elements[0].get_helicity_combinations()
        replace_dict['read_write_good_hel'] = self.read_write_good_hel(ncomb)

        s1,s2 = matrix_elements[0].get_spin_state_initial()
        replace_dict['nb_spin_state1'] = s1
        replace_dict['nb_spin_state2'] = s2
        
        if writer:
            file = open(pjoin(_file_path, \
                       'iolibs/template_files/super_auto_dsig_group_v4.inc')).read()
            file = file % replace_dict

            # Write the file
            writer.writelines(file)
        else:
            return replace_dict
        
    #===========================================================================
    # write_mirrorprocs
    #===========================================================================
    def write_mirrorprocs(self, writer, subproc_group):
        """Write the mirrorprocs.inc file determining which processes have
        IS mirror process in subprocess group mode."""

        lines = []
        bool_dict = {True: '.true.', False: '.false.'}
        matrix_elements = subproc_group.get('matrix_elements')
        lines.append("DATA (MIRRORPROCS(I),I=1,%d)/%s/" % \
                     (len(matrix_elements),
                      ",".join([bool_dict[me.get('has_mirror_process')] for \
                                me in matrix_elements])))
        # Write the file
        writer.writelines(lines)

    #===========================================================================
    # write_addmothers
    #===========================================================================
    def write_addmothers(self, writer):
        """Write the SubProcess/addmothers.f"""

        path = pjoin(_file_path,'iolibs','template_files','addmothers.f')

        text = open(path).read() % {'iconfig': 'lconfig'}
        writer.write(text)
        
        return True


    #===========================================================================
    # write_coloramps_file
    #===========================================================================
    def write_coloramps_file(self, writer, diagrams_for_config, maxflows,
                                   matrix_elements):
        """Write the coloramps.inc file for MadEvent in Subprocess group mode"""

        # Create a map from subprocess (matrix element) to a list of
        # the diagrams corresponding to each config

        lines = []

        subproc_to_confdiag = {}
        for config in diagrams_for_config:
            for subproc, diag in enumerate(config):
                try:
                    subproc_to_confdiag[subproc].append(diag)
                except KeyError:
                    subproc_to_confdiag[subproc] = [diag]

        for subproc in sorted(subproc_to_confdiag.keys()):
            lines.extend(self.get_icolamp_lines(subproc_to_confdiag[subproc],
                                           matrix_elements[subproc],
                                           subproc + 1))

        lines.insert(0, "logical icolamp(%d,%d,%d)" % \
                        (maxflows,
                         len(diagrams_for_config),
                         len(matrix_elements)))

        # Write the file
        writer.writelines(lines)

        return True

    #===========================================================================
    # write_config_subproc_map_file
    #===========================================================================
    def write_config_subproc_map_file(self, writer, config_subproc_map):
        """Write the config_subproc_map.inc file for subprocess groups"""

        lines = []
        # Output only configs that have some corresponding diagrams
        iconfig = 0
        for config in config_subproc_map:
            if set(config) == set([0]):
                continue
            lines.append("DATA (CONFSUB(i,%d),i=1,%d)/%s/" % \
                         (iconfig + 1, len(config),
                          ",".join([str(i) for i in config])))
            iconfig += 1
        # Write the file
        writer.writelines(lines)

        return True

    #===========================================================================
    # read_write_good_hel
    #===========================================================================
    def read_write_good_hel(self, ncomb):
        """return the code to read/write the good_hel common_block"""    

        convert = {'ncomb' : ncomb}

        output = """
        subroutine write_good_hel(stream_id)
        implicit none
        integer stream_id
        INTEGER                 NCOMB
        PARAMETER (             NCOMB=%(ncomb)d)
        LOGICAL GOODHEL(NCOMB, 2)
        INTEGER NTRY(2)
        common/BLOCK_GOODHEL/NTRY,GOODHEL
        write(stream_id,*) GOODHEL
        return
        end
        
        
        subroutine read_good_hel(stream_id)
        implicit none
        include 'genps.inc'
        integer stream_id
        INTEGER                 NCOMB
        PARAMETER (             NCOMB=%(ncomb)d)
        LOGICAL GOODHEL(NCOMB, 2)
        INTEGER NTRY(2)
        common/BLOCK_GOODHEL/NTRY,GOODHEL
        read(stream_id,*) GOODHEL
        NTRY(1) = MAXTRIES + 1
        NTRY(2) = MAXTRIES + 1
        return
        end 
        
        subroutine init_good_hel()
        implicit none
        INTEGER                 NCOMB
        PARAMETER (             NCOMB=%(ncomb)d)
        LOGICAL GOODHEL(NCOMB, 2)        
        INTEGER NTRY(2)
        INTEGER I
        
        do i=1,NCOMB
            GOODHEL(I,1) = .false.
            GOODHEL(I,2) = .false.
        enddo
        NTRY(1) = 0
        NTRY(2) = 0
        end
        
        integer function get_maxsproc()
        implicit none
        include 'maxamps.inc'
        
        get_maxsproc = maxsproc
        return 
        end
                
        """ % convert
        
        return output
                           


    #===========================================================================
    # write_configs_file
    #===========================================================================
    def write_configs_file(self, writer, subproc_group, diagrams_for_config):
        """Write the configs.inc file with topology information for a
        subprocess group. Use the first subprocess with a diagram for each
        configuration."""

        matrix_elements = subproc_group.get('matrix_elements')
        model = matrix_elements[0].get('processes')[0].get('model')

        diagrams = []
        config_numbers = []
        for iconfig, config in enumerate(diagrams_for_config):
            # Check if any diagrams correspond to this config
            if set(config) == set([0]):
                continue
            subproc_diags = []
            for s,d in enumerate(config):
                if d:
                    subproc_diags.append(matrix_elements[s].\
                                         get('diagrams')[d-1])
                else:
                    subproc_diags.append(None)
            diagrams.append(subproc_diags)
            config_numbers.append(iconfig + 1)

        # Extract number of external particles
        (nexternal, ninitial) = subproc_group.get_nexternal_ninitial()

        return len(diagrams), \
               self.write_configs_file_from_diagrams(writer, diagrams,
                                                config_numbers,
                                                nexternal, ninitial,
                                                     model)

    #===========================================================================
    # write_run_configs_file
    #===========================================================================
    def write_run_config_file(self, writer):
        """Write the run_configs.inc file for MadEvent"""

        path = pjoin(_file_path,'iolibs','template_files','madevent_run_config.inc')
        if self.proc_characteristic['loop_induced']:
            job_per_chan = 1
        else: 
            job_per_chan = 2
        text = open(path).read() % {'chanperjob':job_per_chan} 
        writer.write(text)
        return True


    #===========================================================================
    # write_leshouche_file
    #===========================================================================
    def write_leshouche_file(self, writer, subproc_group):
        """Write the leshouche.inc file for MG4"""

        all_lines = []

        for iproc, matrix_element in \
            enumerate(subproc_group.get('matrix_elements')):
            all_lines.extend(self.get_leshouche_lines(matrix_element,
                                                 iproc))
        # Write the file
        writer.writelines(all_lines)
        return True


    def finalize(self,*args, **opts):

        super(ProcessExporterFortranMEGroup, self).finalize(*args, **opts)
        #ensure that the grouping information is on the correct value
        self.proc_characteristic['grouped_matrix'] = True        

        
#===============================================================================
# UFO_model_to_mg4
#===============================================================================

python_to_fortran = lambda x: parsers.UFOExpressionParserFortran().parse(x)

class UFO_model_to_mg4(object):
    """ A converter of the UFO-MG5 Model to the MG4 format """

    # The list below shows the only variables the user is allowed to change by
    # himself for each PS point. If he changes any other, then calling 
    # UPDATE_AS_PARAM() (or equivalently MP_UPDATE_AS_PARAM()) will not
    # correctly account for the change.
    PS_dependent_key = ['aS','MU_R']
    mp_complex_format = 'complex*32'
    mp_real_format = 'real*16'
    # Warning, it is crucial none of the couplings/parameters of the model
    # starts with this prefix. I should add a check for this.
    # You can change it as the global variable to check_param_card.ParamCard
    mp_prefix = check_param_card.ParamCard.mp_prefix
    
    def __init__(self, model, output_path, opt=None):
        """ initialization of the objects """
        
        self.model = model
        self.model_name = model['name']
        self.dir_path = output_path
        
        self.opt = {'complex_mass': False, 'export_format': 'madevent', 'mp':True,
                        'loop_induced': False}
        if opt:
            self.opt.update(opt)
            
        self.coups_dep = []    # (name, expression, type)
        self.coups_indep = []  # (name, expression, type)
        self.params_dep = []   # (name, expression, type)
        self.params_indep = [] # (name, expression, type)
        self.params_ext = []   # external parameter
        self.p_to_f = parsers.UFOExpressionParserFortran(self.model)
        self.mp_p_to_f = parsers.UFOExpressionParserMPFortran(self.model)            
    
    def pass_parameter_to_case_insensitive(self):
        """modify the parameter if some of them are identical up to the case"""
    
        lower_dict={}
        duplicate = set()
        keys = list(self.model['parameters'].keys())
        keys.sort()
        for key in keys:
            for param in self.model['parameters'][key]:
                lower_name = param.name.lower()
                if not lower_name:
                    continue
                try:
                    lower_dict[lower_name].append(param)
                except KeyError as error:
                    lower_dict[lower_name] = [param]
                else:
                    duplicate.add(lower_name)
                    logger.debug('%s is define both as lower case and upper case.' 
                                 % lower_name)
        if not duplicate:
            return
        
        re_expr = r'''\b(%s)\b'''
        to_change = []
        change={}
        for value in duplicate:
            for i, var in enumerate(lower_dict[value]):
                to_change.append(var.name)
                new_name = '%s%s' % (var.name.lower(), 
                                                  ('__%d'%(i+1) if i>0 else ''))
                change[var.name] = new_name
                var.name = new_name
    
        # Apply the modification to the map_CTcoup_CTparam of the model
        # if it has one (giving for each coupling the CT parameters whcih
        # are necessary and which should be exported to the model.
        if hasattr(self.model,'map_CTcoup_CTparam'):
            for coup, ctparams in self.model.map_CTcoup_CTparam:
                for i, ctparam in enumerate(ctparams):
                    try:
                        self.model.map_CTcoup_CTparam[coup][i] = change[ctparam]
                    except KeyError:
                        pass

        replace = lambda match_pattern: change[match_pattern.groups()[0]]
        rep_pattern = re.compile(re_expr % '|'.join(to_change))
        
        # change parameters
        for key in keys:
            if key == ('external',):
                continue
            for param in self.model['parameters'][key]: 
                param.expr = rep_pattern.sub(replace, param.expr)
            
        # change couplings
        for key in self.model['couplings'].keys():
            for coup in self.model['couplings'][key]:
                coup.expr = rep_pattern.sub(replace, coup.expr)
                
        # change mass/width
        for part in self.model['particles']:
            if str(part.get('mass')) in to_change:
                part.set('mass', rep_pattern.sub(replace, str(part.get('mass'))))
            if str(part.get('width')) in to_change:
                part.set('width', rep_pattern.sub(replace, str(part.get('width'))))                
                
    def refactorize(self, wanted_couplings = []):    
        """modify the couplings to fit with MG4 convention """
            
        # Keep only separation in alphaS        
        keys = list(self.model['parameters'].keys())
        keys.sort(key=len)
        for key in keys:
            to_add = [o for o in self.model['parameters'][key] if o.name]

            if key == ('external',):
                self.params_ext += to_add
            elif any([(k in key) for k in self.PS_dependent_key]):
                self.params_dep += to_add
            else:
                self.params_indep += to_add
        # same for couplings
        keys = list(self.model['couplings'].keys())
        keys.sort(key=len)
        for key, coup_list in self.model['couplings'].items():
            if any([(k in key) for k in self.PS_dependent_key]):
                self.coups_dep += [c for c in coup_list if
                                   (not wanted_couplings or c.name in \
                                    wanted_couplings)]
            else:
                self.coups_indep += [c for c in coup_list if
                                     (not wanted_couplings or c.name in \
                                      wanted_couplings)]
                
        # MG4 use G and not aS as it basic object for alphas related computation
        #Pass G in the  independant list
        if 'G' in self.params_dep:
            index = self.params_dep.index('G')
            G = self.params_dep.pop(index)
        #    G.expr = '2*cmath.sqrt(as*pi)'
        #    self.params_indep.insert(0, self.params_dep.pop(index))
        # No need to add it if not defined   
            
        if 'aS' not in self.params_ext:
            logger.critical('aS not define as external parameter adding it!')
            #self.model['parameters']['aS'] = base_objects.ParamCardVariable('aS', 0.138,'DUMMY',(1,))
            self.params_indep.append( base_objects. ModelVariable('aS', '0.138','real'))
            self.params_indep.append( base_objects. ModelVariable('G', '4.1643','real'))
    def build(self, wanted_couplings = [], full=True):
        """modify the couplings to fit with MG4 convention and creates all the 
        different files"""
        
        self.pass_parameter_to_case_insensitive() 
        self.refactorize(wanted_couplings)

        # write the files
        if full:
            if wanted_couplings:
                # extract the wanted ct parameters
                self.extract_needed_CTparam(wanted_couplings=wanted_couplings)
            self.write_all()
            

    def open(self, name, comment='c', format='default'):
        """ Open the file name in the correct directory and with a valid
        header."""
        
        file_path = pjoin(self.dir_path, name)
        
        if format == 'fortran':
            fsock = writers.FortranWriter(file_path, 'w')
            write_class = io.FileIO
            
            write_class.writelines(fsock, comment * 77 + '\n')
            write_class.writelines(fsock, '%(comment)s written by the UFO converter\n' % \
                               {'comment': comment + (6 - len(comment)) *  ' '})
            write_class.writelines(fsock, comment * 77 + '\n\n')
        else:
            fsock = open(file_path, 'w')  
            fsock.writelines(comment * 77 + '\n')
            fsock.writelines('%(comment)s written by the UFO converter\n' % \
                                   {'comment': comment + (6 - len(comment)) *  ' '})
            fsock.writelines(comment * 77 + '\n\n')
        return fsock       

    
    def write_all(self):
        """ write all the files """
        #write the part related to the external parameter
        self.create_ident_card()
        self.create_param_read()
        
        #write the definition of the parameter
        self.create_input()
        self.create_intparam_def(dp=True,mp=False)
        if self.opt['mp']:
            self.create_intparam_def(dp=False,mp=True)
        
        # definition of the coupling.
        self.create_actualize_mp_ext_param_inc()
        self.create_coupl_inc()
        self.create_write_couplings()
        self.create_couplings()
        
        # the makefile
        self.create_makeinc()
        self.create_param_write()

        # The model functions
        self.create_model_functions_inc()
        self.create_model_functions_def()
        
        # The param_card.dat        
        self.create_param_card()
        

        # All the standard files
        self.copy_standard_file()

    ############################################################################
    ##  ROUTINE CREATING THE FILES  ############################################
    ############################################################################

    def copy_standard_file(self):
        """Copy the standard files for the fortran model."""
        
        #copy the library files
        file_to_link = ['formats.inc','printout.f', \
                        'rw_para.f', 'testprog.f']
    
        for filename in file_to_link:
            cp( MG5DIR + '/models/template_files/fortran/' + filename, \
                                                                self.dir_path)
            
        file = open(os.path.join(MG5DIR,\
                              'models/template_files/fortran/rw_para.f')).read()

        includes=["include \'coupl.inc\'","include \'input.inc\'",
                                              "include \'model_functions.inc\'"]
        if self.opt['mp']:
            includes.extend(["include \'mp_coupl.inc\'","include \'mp_input.inc\'"])
        # In standalone and madloop we do no use the compiled param card but
        # still parse the .dat one so we must load it.
        if self.opt['loop_induced']:
            #loop induced follow MadEvent way to handle the card.
            load_card = ''
            lha_read_filename='lha_read.f'            
        elif self.opt['export_format'] in ['madloop','madloop_optimized', 'madloop_matchbox']:
            load_card = 'call LHA_loadcard(param_name,npara,param,value)'
            lha_read_filename='lha_read_mp.f'
        elif self.opt['export_format'].startswith('standalone') \
            or self.opt['export_format'] in ['madweight', 'plugin']\
            or self.opt['export_format'].startswith('matchbox'):
            load_card = 'call LHA_loadcard(param_name,npara,param,value)'
            lha_read_filename='lha_read.f'
        else:
            load_card = ''
            lha_read_filename='lha_read.f'
        cp( MG5DIR + '/models/template_files/fortran/' + lha_read_filename, \
                                       os.path.join(self.dir_path,'lha_read.f'))
        
        file=file%{'includes':'\n      '.join(includes),
                   'load_card':load_card}
        writer=open(os.path.join(self.dir_path,'rw_para.f'),'w')
        writer.writelines(file)
        writer.close()

        if self.opt['export_format'] in ['madevent', 'FKS5_default', 'FKS5_optimized'] \
            or self.opt['loop_induced']:
            cp( MG5DIR + '/models/template_files/fortran/makefile_madevent', 
                self.dir_path + '/makefile')
            if self.opt['export_format'] in ['FKS5_default', 'FKS5_optimized']:
                path = pjoin(self.dir_path, 'makefile')
                text = open(path).read()
                text = text.replace('madevent','aMCatNLO')
                open(path, 'w').writelines(text)
        elif self.opt['export_format'] in ['standalone', 'standalone_msP','standalone_msF',
                                  'madloop','madloop_optimized', 'standalone_rw', 
                                  'madweight','matchbox','madloop_matchbox', 'plugin']:
            cp( MG5DIR + '/models/template_files/fortran/makefile_standalone', 
                self.dir_path + '/makefile')
        #elif self.opt['export_format'] in []:
            #pass
        else:
            raise MadGraph5Error('Unknown format')

    def create_coupl_inc(self):
        """ write coupling.inc """
        
        fsock = self.open('coupl.inc', format='fortran')
        if self.opt['mp']:
            mp_fsock = self.open('mp_coupl.inc', format='fortran')
            mp_fsock_same_name = self.open('mp_coupl_same_name.inc',\
                                            format='fortran')

        # Write header
        header = """double precision G
                common/strong/ G
                 
                double complex gal(2)
                common/weak/ gal
                
                double precision MU_R
                common/rscale/ MU_R

                double precision Nf
                parameter(Nf=%d)
                """ % self.model.get_nflav()
                
        fsock.writelines(header)
        
        if self.opt['mp']:
            header = """%(real_mp_format)s %(mp_prefix)sG
                    common/MP_strong/ %(mp_prefix)sG
                     
                    %(complex_mp_format)s %(mp_prefix)sgal(2)
                    common/MP_weak/ %(mp_prefix)sgal
                    
                    %(complex_mp_format)s %(mp_prefix)sMU_R
                    common/MP_rscale/ %(mp_prefix)sMU_R

                """




            mp_fsock.writelines(header%{'real_mp_format':self.mp_real_format,
                                  'complex_mp_format':self.mp_complex_format,
                                  'mp_prefix':self.mp_prefix})
            mp_fsock_same_name.writelines(header%{'real_mp_format':self.mp_real_format,
                                  'complex_mp_format':self.mp_complex_format,
                                  'mp_prefix':''})

        # Write the Mass definition/ common block
        masses = set()
        widths = set()
        if self.opt['complex_mass']:
            complex_mass = set()
            
        for particle in self.model.get('particles'):
            #find masses
            one_mass = particle.get('mass')
            if one_mass.lower() != 'zero':
                masses.add(one_mass)
                
            # find width
            one_width = particle.get('width')
            if one_width.lower() != 'zero':
                widths.add(one_width)
                if self.opt['complex_mass'] and one_mass.lower() != 'zero':
                    complex_mass.add('CMASS_%s' % one_mass)
            
        if masses:
            fsock.writelines('double precision '+','.join(masses)+'\n')
            fsock.writelines('common/masses/ '+','.join(masses)+'\n\n')
            if self.opt['mp']:
                mp_fsock_same_name.writelines(self.mp_real_format+' '+\
                                                          ','.join(masses)+'\n')
                mp_fsock_same_name.writelines('common/MP_masses/ '+\
                                                        ','.join(masses)+'\n\n')                
                mp_fsock.writelines(self.mp_real_format+' '+','.join([\
                                        self.mp_prefix+m for m in masses])+'\n')
                mp_fsock.writelines('common/MP_masses/ '+\
                            ','.join([self.mp_prefix+m for m in masses])+'\n\n')                

        if widths:
            fsock.writelines('double precision '+','.join(widths)+'\n')
            fsock.writelines('common/widths/ '+','.join(widths)+'\n\n')
            if self.opt['mp']:
                mp_fsock_same_name.writelines(self.mp_real_format+' '+\
                                                          ','.join(widths)+'\n')
                mp_fsock_same_name.writelines('common/MP_widths/ '+\
                                                        ','.join(widths)+'\n\n')                
                mp_fsock.writelines(self.mp_real_format+' '+','.join([\
                                        self.mp_prefix+w for w in widths])+'\n')
                mp_fsock.writelines('common/MP_widths/ '+\
                            ','.join([self.mp_prefix+w for w in widths])+'\n\n')
        
        # Write the Couplings
        coupling_list = [coupl.name for coupl in self.coups_dep + self.coups_indep]       
        fsock.writelines('double complex '+', '.join(coupling_list)+'\n')
        fsock.writelines('common/couplings/ '+', '.join(coupling_list)+'\n')
        if self.opt['mp']:
            mp_fsock_same_name.writelines(self.mp_complex_format+' '+\
                                                   ','.join(coupling_list)+'\n')
            mp_fsock_same_name.writelines('common/MP_couplings/ '+\
                                                 ','.join(coupling_list)+'\n\n')                
            mp_fsock.writelines(self.mp_complex_format+' '+','.join([\
                                 self.mp_prefix+c for c in coupling_list])+'\n')
            mp_fsock.writelines('common/MP_couplings/ '+\
                     ','.join([self.mp_prefix+c for c in coupling_list])+'\n\n')            
        
        # Write complex mass for complex mass scheme (if activated)
        if self.opt['complex_mass'] and complex_mass:
            fsock.writelines('double complex '+', '.join(complex_mass)+'\n')
            fsock.writelines('common/complex_mass/ '+', '.join(complex_mass)+'\n')
            if self.opt['mp']:
                mp_fsock_same_name.writelines(self.mp_complex_format+' '+\
                                                    ','.join(complex_mass)+'\n')
                mp_fsock_same_name.writelines('common/MP_complex_mass/ '+\
                                                  ','.join(complex_mass)+'\n\n')                
                mp_fsock.writelines(self.mp_complex_format+' '+','.join([\
                                self.mp_prefix+cm for cm in complex_mass])+'\n')
                mp_fsock.writelines('common/MP_complex_mass/ '+\
                    ','.join([self.mp_prefix+cm for cm in complex_mass])+'\n\n')                       
        
    def create_write_couplings(self):
        """ write the file coupl_write.inc """
        
        fsock = self.open('coupl_write.inc', format='fortran')
        
        fsock.writelines("""write(*,*)  ' Couplings of %s'  
                            write(*,*)  ' ---------------------------------'
                            write(*,*)  ' '""" % self.model_name)
        def format(coupl):
            return 'write(*,2) \'%(name)s = \', %(name)s' % {'name': coupl.name}
        
        # Write the Couplings
        lines = [format(coupl) for coupl in self.coups_dep + self.coups_indep]       
        fsock.writelines('\n'.join(lines))
        
        
    def create_input(self):
        """create input.inc containing the definition of the parameters"""
        
        fsock = self.open('input.inc', format='fortran')
        if self.opt['mp']:
            mp_fsock = self.open('mp_input.inc', format='fortran')
                    
        #find mass/ width since they are already define
        already_def = set()
        for particle in self.model.get('particles'):
            already_def.add(particle.get('mass').lower())
            already_def.add(particle.get('width').lower())
            if self.opt['complex_mass']:
                already_def.add('cmass_%s' % particle.get('mass').lower())
        
        is_valid = lambda name: name.lower() not in ['g', 'mu_r', 'zero'] and \
                                                 name.lower() not in already_def
        
        real_parameters = [param.name for param in self.params_dep + 
                            self.params_indep if param.type == 'real'
                            and is_valid(param.name)]

        real_parameters += [param.name for param in self.params_ext 
                            if param.type == 'real'and 
                               is_valid(param.name)]

        # check the parameter is a CT parameter or not
        # if yes, just use the needed ones        
        real_parameters = [param for param in real_parameters \
                                           if self.check_needed_param(param)]

        fsock.writelines('double precision '+','.join(real_parameters)+'\n')
        fsock.writelines('common/params_R/ '+','.join(real_parameters)+'\n\n')
        if self.opt['mp']:
            mp_fsock.writelines(self.mp_real_format+' '+','.join([\
                              self.mp_prefix+p for p in real_parameters])+'\n')
            mp_fsock.writelines('common/MP_params_R/ '+','.join([\
                            self.mp_prefix+p for p in real_parameters])+'\n\n')        
        
        complex_parameters = [param.name for param in self.params_dep + 
                            self.params_indep if param.type == 'complex' and
                            is_valid(param.name)]

        # check the parameter is a CT parameter or not
        # if yes, just use the needed ones        
        complex_parameters = [param for param in complex_parameters \
                             if self.check_needed_param(param)]

        if complex_parameters:
            fsock.writelines('double complex '+','.join(complex_parameters)+'\n')
            fsock.writelines('common/params_C/ '+','.join(complex_parameters)+'\n\n')
            if self.opt['mp']:
                mp_fsock.writelines(self.mp_complex_format+' '+','.join([\
                            self.mp_prefix+p for p in complex_parameters])+'\n')
                mp_fsock.writelines('common/MP_params_C/ '+','.join([\
                          self.mp_prefix+p for p in complex_parameters])+'\n\n')

    def check_needed_param(self, param):
        """ Returns whether the parameter in argument is needed for this 
        specific computation or not."""
    
        # If this is a leading order model or if there was no CT parameter
        # employed in this NLO model, one can directly return that the 
        # parameter is needed since only CTParameters are filtered.
        if not hasattr(self, 'allCTparameters') or \
               self.allCTparameters is None or self.usedCTparameters is None or \
               len(self.allCTparameters)==0:
            return True
         
        # We must allow the conjugate shorthand for the complex parameter as
        # well so we check wether either the parameter name or its name with
        # 'conjg__' substituted with '' is present in the list.
        # This is acceptable even if some parameter had an original name 
        # including 'conjg__' in it, because at worst we export a parameter 
        # was not needed.
        param = param.lower()
        cjg_param = param.replace('conjg__','',1)
                
        # First make sure it is a CTparameter
        if param not in self.allCTparameters and \
           cjg_param not in self.allCTparameters:
            return True
        
        # Now check if it is in the list of CTparameters actually used
        return (param in self.usedCTparameters or \
                                             cjg_param in self.usedCTparameters)
                
    def extract_needed_CTparam(self,wanted_couplings=[]):
        """ Extract what are the needed CT parameters given the wanted_couplings"""
        
        if not hasattr(self.model,'map_CTcoup_CTparam') or not wanted_couplings:
            # Setting these lists to none wil disable the filtering in 
            # check_needed_param
            self.allCTparameters  = None
            self.usedCTparameters = None
            return
        
        # All CTparameters appearin in all CT couplings        
        allCTparameters=list(self.model.map_CTcoup_CTparam.values())
        # Define in this class the list of all CT parameters
        self.allCTparameters=list(\
                            set(itertools.chain.from_iterable(allCTparameters)))

        # All used CT couplings
        w_coupls = [coupl.lower() for coupl in wanted_couplings]
        allUsedCTCouplings = [coupl for coupl in 
              self.model.map_CTcoup_CTparam.keys() if coupl.lower() in w_coupls]
        
        # Now define the list of all CT parameters that are actually used
        self.usedCTparameters=list(\
          set(itertools.chain.from_iterable([
            self.model.map_CTcoup_CTparam[coupl] for coupl in allUsedCTCouplings
                                                                            ])))       
        
        # Now at last, make these list case insensitive
        self.allCTparameters = [ct.lower() for ct in self.allCTparameters]
        self.usedCTparameters = [ct.lower() for ct in self.usedCTparameters]
        
    def create_intparam_def(self, dp=True, mp=False):
        """ create intparam_definition.inc setting the internal parameters.
        Output the double precision and/or the multiple precision parameters
        depending on the parameters dp and mp. If mp only, then the file names
        get the 'mp_' prefix.
         """

        fsock = self.open('%sintparam_definition.inc'%
                             ('mp_' if mp and not dp else ''), format='fortran')
        
        fsock.write_comments(\
                "Parameters that should not be recomputed event by event.\n")
        fsock.writelines("if(readlha) then\n")
        if dp:        
            fsock.writelines("G = 2 * DSQRT(AS*PI) ! for the first init\n")
        if mp:
            fsock.writelines("MP__G = 2 * SQRT(MP__AS*MP__PI) ! for the first init\n")
            
        for param in self.params_indep:
            if param.name == 'ZERO':
                continue
            # check whether the parameter is a CT parameter
            # if yes,just used the needed ones
            if not self.check_needed_param(param.name):
                continue
            if dp:
                fsock.writelines("%s = %s\n" % (param.name,
                                            self.p_to_f.parse(param.expr)))
            if mp:
                fsock.writelines("%s%s = %s\n" % (self.mp_prefix,param.name,
                                            self.mp_p_to_f.parse(param.expr)))    

        fsock.writelines('endif')
        
        fsock.write_comments('\nParameters that should be recomputed at an event by even basis.\n')
        if dp:        
            fsock.writelines("aS = G**2/4/pi\n")
        if mp:
            fsock.writelines("MP__aS = MP__G**2/4/MP__PI\n")
        for param in self.params_dep:
            # check whether the parameter is a CT parameter
            # if yes,just used the needed ones
            if not self.check_needed_param(param.name):
                continue
            if dp:
                fsock.writelines("%s = %s\n" % (param.name,
                                            self.p_to_f.parse(param.expr)))
            elif mp:
                fsock.writelines("%s%s = %s\n" % (self.mp_prefix,param.name,
                                            self.mp_p_to_f.parse(param.expr)))

        fsock.write_comments("\nDefinition of the EW coupling used in the write out of aqed\n")
        if ('aEWM1',) in self.model['parameters']:
            if dp:
                fsock.writelines(""" gal(1) = 3.5449077018110318d0 / DSQRT(aEWM1)
                                 gal(2) = 1d0
                         """)
            elif mp:
                fsock.writelines(""" %(mp_prefix)sgal(1) = 2 * SQRT(MP__PI/MP__aEWM1)
                                 %(mp_prefix)sgal(2) = 1d0 
                                 """ %{'mp_prefix':self.mp_prefix})
                pass
        # in Gmu scheme, aEWM1 is not external but Gf is an exteranl variable
        elif ('Gf',) in self.model['parameters']:
            if dp:
                fsock.writelines(""" gal(1) = 2.378414230005442133435d0*MDL_MW*DSQRT(1D0-MDL_MW**2/MDL_MZ**2)*DSQRT(MDL_Gf)
                                 gal(2) = 1d0
                         """)
            elif mp:
                fsock.writelines(""" %(mp_prefix)sgal(1) = 2*MP__MDL_MW*SQRT(1e0_16-MP__MDL_MW**2/MP__MDL_MZ**2)*SQRT(SQRT(2e0_16)*MP__MDL_Gf)
                                 %(mp_prefix)sgal(2) = 1d0
                                 """ %{'mp_prefix':self.mp_prefix})
                pass
        else:
            if dp:
                logger.warning('$RED aEWM1 and Gf not define in MODEL. AQED will not be written correcty in LHE FILE')
                fsock.writelines(""" gal(1) = 1d0
                                 gal(2) = 1d0
                             """)
            elif mp:
                fsock.writelines(""" %(mp_prefix)sgal(1) = 1e0_16
                                 %(mp_prefix)sgal(2) = 1e0_16
                             """%{'mp_prefix':self.mp_prefix})

    
    def create_couplings(self):
        """ create couplings.f and all couplingsX.f """
        
        nb_def_by_file = 25
        
        self.create_couplings_main(nb_def_by_file)
        nb_coup_indep = 1 + len(self.coups_indep) // nb_def_by_file
        nb_coup_dep = 1 + len(self.coups_dep) // nb_def_by_file 
        
        for i in range(nb_coup_indep):
            # For the independent couplings, we compute the double and multiple
            # precision ones together
            data = self.coups_indep[nb_def_by_file * i: 
                             min(len(self.coups_indep), nb_def_by_file * (i+1))]
            self.create_couplings_part(i + 1, data, dp=True, mp=self.opt['mp'])
            
        for i in range(nb_coup_dep):
            # For the dependent couplings, we compute the double and multiple
            # precision ones in separate subroutines.
            data = self.coups_dep[nb_def_by_file * i: 
                               min(len(self.coups_dep), nb_def_by_file * (i+1))]
            self.create_couplings_part( i + 1 + nb_coup_indep , data, 
                                                               dp=True,mp=False)
            if self.opt['mp']:
                self.create_couplings_part( i + 1 + nb_coup_indep , data, 
                                                              dp=False,mp=True)
        
        
    def create_couplings_main(self, nb_def_by_file=25):
        """ create couplings.f """

        fsock = self.open('couplings.f', format='fortran')
        
        fsock.writelines("""subroutine coup()

                            implicit none
                            double precision PI, ZERO
                            logical READLHA
                            parameter  (PI=3.141592653589793d0)
                            parameter  (ZERO=0d0)
                            include \'model_functions.inc\'""")
        if self.opt['mp']:
            fsock.writelines("""%s MP__PI, MP__ZERO
                                parameter (MP__PI=3.1415926535897932384626433832795e0_16)
                                parameter (MP__ZERO=0e0_16)
                                include \'mp_input.inc\'
                                include \'mp_coupl.inc\'
                        """%self.mp_real_format) 
        fsock.writelines("""include \'input.inc\'
                            include \'coupl.inc\'
                            READLHA = .true.
                            include \'intparam_definition.inc\'""")
        if self.opt['mp']:
            fsock.writelines("""include \'mp_intparam_definition.inc\'\n""")
        
        nb_coup_indep = 1 + len(self.coups_indep) // nb_def_by_file 
        nb_coup_dep = 1 + len(self.coups_dep) // nb_def_by_file 
        
        fsock.writelines('\n'.join(\
                    ['call coup%s()' %  (i + 1) for i in range(nb_coup_indep)]))
        
        fsock.write_comments('\ncouplings needed to be evaluated points by points\n')

        fsock.writelines('\n'.join(\
                    ['call coup%s()' %  (nb_coup_indep + i + 1) \
                      for i in range(nb_coup_dep)]))
        if self.opt['mp']:
            fsock.writelines('\n'.join(\
                    ['call mp_coup%s()' %  (nb_coup_indep + i + 1) \
                      for i in range(nb_coup_dep)]))
        fsock.writelines('''\n return \n end\n''')

        fsock.writelines("""subroutine update_as_param()

                            implicit none
                            double precision PI, ZERO
                            logical READLHA
                            parameter  (PI=3.141592653589793d0)            
                            parameter  (ZERO=0d0)
                            include \'model_functions.inc\'""")
        fsock.writelines("""include \'input.inc\'
                            include \'coupl.inc\'
                            READLHA = .false.""")
        fsock.writelines("""    
                            include \'intparam_definition.inc\'\n
                         """)
            
        nb_coup_indep = 1 + len(self.coups_indep) // nb_def_by_file 
        nb_coup_dep = 1 + len(self.coups_dep) // nb_def_by_file 
                
        fsock.write_comments('\ncouplings needed to be evaluated points by points\n')

        fsock.writelines('\n'.join(\
                    ['call coup%s()' %  (nb_coup_indep + i + 1) \
                      for i in range(nb_coup_dep)]))
        fsock.writelines('''\n return \n end\n''')

        fsock.writelines("""subroutine update_as_param2(mu_r2,as2)

                            implicit none
                            double precision PI
                            parameter  (PI=3.141592653589793d0)
                            double precision mu_r2, as2
                            include \'model_functions.inc\'""")
        fsock.writelines("""include \'input.inc\'
                            include \'coupl.inc\'""")
        fsock.writelines("""
                            if (mu_r2.gt.0d0) MU_R = mu_r2
                            G = SQRT(4.0d0*PI*AS2) 
                            AS = as2

                            CALL UPDATE_AS_PARAM()
                         """)
        fsock.writelines('''\n return \n end\n''')

        if self.opt['mp']:
            fsock.writelines("""subroutine mp_update_as_param()
    
                                implicit none
                                logical READLHA
                                include \'model_functions.inc\'""")
            fsock.writelines("""%s MP__PI, MP__ZERO
                                    parameter (MP__PI=3.1415926535897932384626433832795e0_16)
                                    parameter (MP__ZERO=0e0_16)
                                    include \'mp_input.inc\'
                                    include \'mp_coupl.inc\'
                            """%self.mp_real_format)
            fsock.writelines("""include \'input.inc\'
                                include \'coupl.inc\'
                                include \'actualize_mp_ext_params.inc\'
                                READLHA = .false.
                                include \'mp_intparam_definition.inc\'\n
                             """)
            
            nb_coup_indep = 1 + len(self.coups_indep) // nb_def_by_file 
            nb_coup_dep = 1 + len(self.coups_dep) // nb_def_by_file 
                    
            fsock.write_comments('\ncouplings needed to be evaluated points by points\n')
    
            fsock.writelines('\n'.join(\
                        ['call mp_coup%s()' %  (nb_coup_indep + i + 1) \
                          for i in range(nb_coup_dep)]))
            fsock.writelines('''\n return \n end\n''')

    def create_couplings_part(self, nb_file, data, dp=True, mp=False):
        """ create couplings[nb_file].f containing information coming from data.
        Outputs the computation of the double precision and/or the multiple
        precision couplings depending on the parameters dp and mp.
        If mp is True and dp is False, then the prefix 'MP_' is appended to the
        filename and subroutine name.
        """
        
        fsock = self.open('%scouplings%s.f' %('mp_' if mp and not dp else '',
                                                     nb_file), format='fortran')
        fsock.writelines("""subroutine %scoup%s()
          
          implicit none
          include \'model_functions.inc\'"""%('mp_' if mp and not dp else '',nb_file))
        if dp:
            fsock.writelines("""
              double precision PI, ZERO
              parameter  (PI=3.141592653589793d0)
              parameter  (ZERO=0d0)
              include 'input.inc'
              include 'coupl.inc'""")
        if mp:
            fsock.writelines("""%s MP__PI, MP__ZERO
                                parameter (MP__PI=3.1415926535897932384626433832795e0_16)
                                parameter (MP__ZERO=0e0_16)
                                include \'mp_input.inc\'
                                include \'mp_coupl.inc\'
                        """%self.mp_real_format) 

        for coupling in data:
            if dp:            
                fsock.writelines('%s = %s' % (coupling.name,
                                          self.p_to_f.parse(coupling.expr)))
            if mp:
                fsock.writelines('%s%s = %s' % (self.mp_prefix,coupling.name,
                                          self.mp_p_to_f.parse(coupling.expr)))
        fsock.writelines('end')

    def create_model_functions_inc(self):
        """ Create model_functions.inc which contains the various declarations
        of auxiliary functions which might be used in the couplings expressions
        """

        additional_fct = []
        # check for functions define in the UFO model
        ufo_fct = self.model.get('functions')
        if ufo_fct:
            for fct in ufo_fct:
                # already handle by default
                if str(fct.name) not in ["complexconjugate", "re", "im", "sec", 
                       "csc", "asec", "acsc", "theta_function", "cond", 
                       "condif", "reglogp", "reglogm", "reglog", "recms", "arg", "cot",
                                    "grreglog","regsqrt"]:
                    additional_fct.append(fct.name)
        
        fsock = self.open('model_functions.inc', format='fortran')
        fsock.writelines("""double complex cond
          double complex condif
          double complex reglog
          double complex reglogp
          double complex reglogm
          double complex recms
          double complex arg
          double complex grreglog
          double complex regsqrt
          %s
          """ % "\n".join(["          double complex %s" % i for i in additional_fct]))

        
        if self.opt['mp']:
            fsock.writelines("""%(complex_mp_format)s mp_cond
          %(complex_mp_format)s mp_condif
          %(complex_mp_format)s mp_reglog
          %(complex_mp_format)s mp_reglogp
          %(complex_mp_format)s mp_reglogm
          %(complex_mp_format)s mp_recms
          %(complex_mp_format)s mp_arg
          %(complex_mp_format)s mp_grreglog
          %(complex_mp_format)s mp_regsqrt
          %(additional)s
          """ %\
          {"additional": "\n".join(["          %s mp_%s" % (self.mp_complex_format, i) for i in additional_fct]),
           'complex_mp_format':self.mp_complex_format
           }) 

    def create_model_functions_def(self):
        """ Create model_functions.f which contains the various definitions
        of auxiliary functions which might be used in the couplings expressions
        Add the functions.f functions for formfactors support
        """

        fsock = self.open('model_functions.f', format='fortran')
        fsock.writelines("""double complex function cond(condition,truecase,falsecase)
          implicit none
          double complex condition,truecase,falsecase
          if(condition.eq.(0.0d0,0.0d0)) then
             cond=truecase
          else
             cond=falsecase
          endif
          end
          
          double complex function condif(condition,truecase,falsecase)
          implicit none
          logical condition
          double complex truecase,falsecase
          if(condition) then
             condif=truecase
          else
             condif=falsecase
          endif
          end

          double complex function recms(condition,expr)
          implicit none
          logical condition
          double complex expr
          if(condition)then
             recms=expr
          else
             recms=dcmplx(dble(expr))
          endif
          end
          
          double complex function reglog(arg)
          implicit none
          double complex TWOPII
          parameter (TWOPII=2.0d0*3.1415926535897932d0*(0.0d0,1.0d0))
          double complex arg
          if(arg.eq.(0.0d0,0.0d0)) then
             reglog=(0.0d0,0.0d0)
          else
             reglog=log(arg)
          endif
          end

          double complex function reglogp(arg)
          implicit none
          double complex TWOPII
          parameter (TWOPII=2.0d0*3.1415926535897932d0*(0.0d0,1.0d0))
          double complex arg
          if(arg.eq.(0.0d0,0.0d0))then
             reglogp=(0.0d0,0.0d0)
          else
             if(dble(arg).lt.0.0d0.and.dimag(arg).lt.0.0d0)then
                reglogp=log(arg) + TWOPII
             else
                reglogp=log(arg)
             endif
          endif
          end

          double complex function reglogm(arg)
          implicit none
          double complex TWOPII
          parameter (TWOPII=2.0d0*3.1415926535897932d0*(0.0d0,1.0d0))
          double complex arg
          if(arg.eq.(0.0d0,0.0d0))then
             reglogm=(0.0d0,0.0d0)
          else
             if(dble(arg).lt.0.0d0.and.dimag(arg).gt.0.0d0)then
                reglogm=log(arg) - TWOPII
             else
                reglogm=log(arg)
             endif
          endif
          end

          double complex function regsqrt(arg_in)
          implicit none
          double complex arg_in
          double complex arg
          arg=arg_in
          if(dabs(dimag(arg)).eq.0.0d0)then
             arg=dcmplx(dble(arg),0.0d0)
          endif
          if(dabs(dble(arg)).eq.0.0d0)then
             arg=dcmplx(0.0d0,dimag(arg))
          endif
          regsqrt=sqrt(arg)
          end

          double complex function grreglog(logsw,expr1_in,expr2_in)
          implicit none
          double complex TWOPII
          parameter (TWOPII=2.0d0*3.1415926535897932d0*(0.0d0,1.0d0))
          double complex expr1_in,expr2_in
          double complex expr1,expr2
          double precision logsw
          double precision imagexpr
          logical firstsheet
          expr1=expr1_in
          expr2=expr2_in
          if(dabs(dimag(expr1)).eq.0.0d0)then
             expr1=dcmplx(dble(expr1),0.0d0)
          endif
          if(dabs(dble(expr1)).eq.0.0d0)then
             expr1=dcmplx(0.0d0,dimag(expr1))
          endif
          if(dabs(dimag(expr2)).eq.0.0d0)then
             expr2=dcmplx(dble(expr2),0.0d0)
          endif
          if(dabs(dble(expr2)).eq.0.0d0)then
             expr2=dcmplx(0.0d0,dimag(expr2))
          endif
          if(expr1.eq.(0.0d0,0.0d0))then
             grreglog=(0.0d0,0.0d0)
          else
             imagexpr=dimag(expr1)*dimag(expr2)
             firstsheet=imagexpr.ge.0.0d0
             firstsheet=firstsheet.or.dble(expr1).ge.0.0d0
             firstsheet=firstsheet.or.dble(expr2).ge.0.0d0
             if(firstsheet)then
                grreglog=log(expr1)
             else
                if(dimag(expr1).gt.0.0d0)then
                   grreglog=log(expr1) - logsw*TWOPII
                else
                   grreglog=log(expr1) + logsw*TWOPII
                endif
             endif
          endif
          end
          
          double complex function arg(comnum)
          implicit none
          double complex comnum
          double complex iim 
          iim = (0.0d0,1.0d0)
          if(comnum.eq.(0.0d0,0.0d0)) then
             arg=(0.0d0,0.0d0)
          else
             arg=log(comnum/abs(comnum))/iim
          endif
          end""")
        if self.opt['mp']:
            fsock.writelines("""
              
              %(complex_mp_format)s function mp_cond(condition,truecase,falsecase)
              implicit none
              %(complex_mp_format)s condition,truecase,falsecase
              if(condition.eq.(0.0e0_16,0.0e0_16)) then
                 mp_cond=truecase
              else
                 mp_cond=falsecase
              endif
              end
              
              %(complex_mp_format)s function mp_condif(condition,truecase,falsecase)
              implicit none
              logical condition
              %(complex_mp_format)s truecase,falsecase
              if(condition) then
                 mp_condif=truecase
              else
                 mp_condif=falsecase
              endif
              end

              %(complex_mp_format)s function mp_recms(condition,expr)
              implicit none
              logical condition
              %(complex_mp_format)s expr
              if(condition)then
                 mp_recms=expr
              else
                 mp_recms=cmplx(real(expr),kind=16)
              endif
              end
              
              %(complex_mp_format)s function mp_reglog(arg)
              implicit none
              %(complex_mp_format)s TWOPII
              parameter (TWOPII=2.0e0_16*3.14169258478796109557151794433593750e0_16*(0.0e0_16,1.0e0_16))
              %(complex_mp_format)s arg
              if(arg.eq.(0.0e0_16,0.0e0_16)) then
                 mp_reglog=(0.0e0_16,0.0e0_16)
              else
                 mp_reglog=log(arg)
              endif
              end

              %(complex_mp_format)s function mp_reglogp(arg)
              implicit none
              %(complex_mp_format)s TWOPII
              parameter (TWOPII=2.0e0_16*3.14169258478796109557151794433593750e0_16*(0.0e0_16,1.0e0_16))
              %(complex_mp_format)s arg
              if(arg.eq.(0.0e0_16,0.0e0_16))then
                 mp_reglogp=(0.0e0_16,0.0e0_16)
              else
                 if(real(arg,kind=16).lt.0.0e0_16.and.imagpart(arg).lt.0.0e0_16)then
                    mp_reglogp=log(arg) + TWOPII
                 else
                    mp_reglogp=log(arg)
                 endif
              endif
              end
              
              %(complex_mp_format)s function mp_reglogm(arg)
              implicit none
              %(complex_mp_format)s TWOPII
              parameter (TWOPII=2.0e0_16*3.14169258478796109557151794433593750e0_16*(0.0e0_16,1.0e0_16))
              %(complex_mp_format)s arg
              if(arg.eq.(0.0e0_16,0.0e0_16))then
                 mp_reglogm=(0.0e0_16,0.0e0_16)
              else
                 if(real(arg,kind=16).lt.0.0e0_16.and.imagpart(arg).gt.0.0e0_16)then
                    mp_reglogm=log(arg) - TWOPII
                 else
                    mp_reglogm=log(arg)
                 endif 
              endif
              end

              %(complex_mp_format)s function mp_regsqrt(arg_in)
              implicit none
              %(complex_mp_format)s arg_in
              %(complex_mp_format)s arg
              arg=arg_in
              if(abs(imagpart(arg)).eq.0.0e0_16)then
                 arg=cmplx(real(arg,kind=16),0.0e0_16)
              endif
              if(abs(real(arg,kind=16)).eq.0.0e0_16)then
                 arg=cmplx(0.0e0_16,imagpart(arg))
              endif
              mp_regsqrt=sqrt(arg)
              end


              %(complex_mp_format)s function mp_grreglog(logsw,expr1_in,expr2_in)
              implicit none
              %(complex_mp_format)s TWOPII
              parameter (TWOPII=2.0e0_16*3.14169258478796109557151794433593750e0_16*(0.0e0_16,1.0e0_16))
              %(complex_mp_format)s expr1_in,expr2_in
              %(complex_mp_format)s expr1,expr2
              %(real_mp_format)s logsw
              %(real_mp_format)s imagexpr
              logical firstsheet
              expr1=expr1_in
              expr2=expr2_in
              if(abs(imagpart(expr1)).eq.0.0e0_16)then
                 expr1=cmplx(real(expr1,kind=16),0.0e0_16)
              endif
              if(abs(real(expr1,kind=16)).eq.0.0e0_16)then
                 expr1=cmplx(0.0e0_16,imagpart(expr1))
              endif
              if(abs(imagpart(expr2)).eq.0.0e0_16)then
                 expr2=cmplx(real(expr2,kind=16),0.0e0_16)
              endif
              if(abs(real(expr2,kind=16)).eq.0.0e0_16)then
                 expr2=cmplx(0.0e0_16,imagpart(expr2))
              endif
              if(expr1.eq.(0.0e0_16,0.0e0_16))then
                 mp_grreglog=(0.0e0_16,0.0e0_16)
              else
                 imagexpr=imagpart(expr1)*imagpart(expr2)
                 firstsheet=imagexpr.ge.0.0e0_16
                 firstsheet=firstsheet.or.real(expr1,kind=16).ge.0.0e0_16
                 firstsheet=firstsheet.or.real(expr2,kind=16).ge.0.0e0_16
                 if(firstsheet)then
                    mp_grreglog=log(expr1)
                 else
                    if(imagpart(expr1).gt.0.0e0_16)then
                       mp_grreglog=log(expr1) - logsw*TWOPII
                    else
                       mp_grreglog=log(expr1) + logsw*TWOPII
                    endif
                 endif
              endif
              end
              
              %(complex_mp_format)s function mp_arg(comnum)
              implicit none
              %(complex_mp_format)s comnum
              %(complex_mp_format)s imm
              imm = (0.0e0_16,1.0e0_16)
              if(comnum.eq.(0.0e0_16,0.0e0_16)) then
                 mp_arg=(0.0e0_16,0.0e0_16)
              else
                 mp_arg=log(comnum/abs(comnum))/imm
              endif
              end"""%{'complex_mp_format':self.mp_complex_format,'real_mp_format':self.mp_real_format})


        #check for the file functions.f
        model_path = self.model.get('modelpath')
        if os.path.exists(pjoin(model_path,'Fortran','functions.f')):
            fsock.write_comment_line(' USER DEFINE FUNCTIONS ')
            input = pjoin(model_path,'Fortran','functions.f')
            file.writelines(fsock, open(input).read())
            fsock.write_comment_line(' END USER DEFINE FUNCTIONS ')
            
        # check for functions define in the UFO model
        ufo_fct = self.model.get('functions')
        if ufo_fct:
            fsock.write_comment_line(' START UFO DEFINE FUNCTIONS ')
            done = []
            for fct in ufo_fct:
                # already handle by default
                if str(fct.name.lower()) not in ["complexconjugate", "re", "im", "sec", "csc", "asec", "acsc", "condif",
                                    "theta_function", "cond", "reglog", "reglogp", "reglogm", "recms","arg",
                                    "grreglog","regsqrt"] + done:
                    done.append(str(fct.name.lower()))
                    ufo_fct_template = """
          double complex function %(name)s(%(args)s)
          implicit none
          double complex %(args)s
          %(definitions)s
          %(name)s = %(fct)s

          return
          end
          """
                    str_fct = self.p_to_f.parse(fct.expr)
                    if not self.p_to_f.to_define:
                        definitions = []
                    else:
                        definitions=[]
                        for d in self.p_to_f.to_define:
                            if d == 'pi':
                                definitions.append(' double precision pi')
                                definitions.append(' data pi /3.1415926535897932d0/')
                            else:
                                definitions.append(' double complex %s' % d)
                                
                    text = ufo_fct_template % {
                                'name': fct.name,
                                'args': ", ".join(fct.arguments),                
                                'fct': str_fct,
                                'definitions': '\n'.join(definitions)
                                 }

                    fsock.writelines(text)
            if self.opt['mp']:
                fsock.write_comment_line(' START UFO DEFINE FUNCTIONS FOR MP')
                for fct in ufo_fct:
                    # already handle by default
                    if fct.name not in ["complexconjugate", "re", "im", "sec", "csc", "asec", "acsc","condif",
                                        "theta_function", "cond", "reglog", "reglogp","reglogm", "recms","arg",
                                        "grreglog","regsqrt"]:
                        ufo_fct_template = """
          %(complex_mp_format)s function mp_%(name)s(mp__%(args)s)
          implicit none
          %(complex_mp_format)s mp__%(args)s
          %(definitions)s
          mp_%(name)s = %(fct)s

          return
          end
          """
                        str_fct = self.mp_p_to_f.parse(fct.expr)
                        if not self.mp_p_to_f.to_define:
                            definitions = []
                        else:
                            definitions=[]
                            for d in self.mp_p_to_f.to_define:
                                if d == 'pi': 
                                    definitions.append(' %s mp__pi' % self.mp_real_format)
                                    definitions.append(' data mp__pi /3.141592653589793238462643383279502884197e+00_16/')
                                else:   
                                    definitions.append(' %s mp_%s' % (self.mp_complex_format,d))
                        text = ufo_fct_template % {
                                'name': fct.name,
                                'args': ", mp__".join(fct.arguments),                
                                'fct': str_fct,
                                'definitions': '\n'.join(definitions),
                                'complex_mp_format': self.mp_complex_format
                                 }
                        fsock.writelines(text)


                    
            fsock.write_comment_line(' STOP UFO DEFINE FUNCTIONS ')                    

        

    def create_makeinc(self):
        """create makeinc.inc containing the file to compile """
        
        fsock = self.open('makeinc.inc', comment='#')
        text = 'MODEL = couplings.o lha_read.o printout.o rw_para.o'
        text += ' model_functions.o '
        
        nb_coup_indep = 1 + len(self.coups_dep) // 25 
        nb_coup_dep = 1 + len(self.coups_indep) // 25
        couplings_files=['couplings%s.o' % (i+1) \
                                for i in range(nb_coup_dep + nb_coup_indep) ]
        if self.opt['mp']:
            couplings_files+=['mp_couplings%s.o' % (i+1) for i in \
                               range(nb_coup_dep,nb_coup_dep + nb_coup_indep) ]
        text += ' '.join(couplings_files)
        fsock.writelines(text)
        
    def create_param_write(self):
        """ create param_write """

        fsock = self.open('param_write.inc', format='fortran')
        
        fsock.writelines("""write(*,*)  ' External Params'
                            write(*,*)  ' ---------------------------------'
                            write(*,*)  ' '""")
        def format(name):
            return 'write(*,*) \'%(name)s = \', %(name)s' % {'name': name}
        
        # Write the external parameter
        lines = [format(param.name) for param in self.params_ext]       
        fsock.writelines('\n'.join(lines))        
        
        fsock.writelines("""write(*,*)  ' Internal Params'
                            write(*,*)  ' ---------------------------------'
                            write(*,*)  ' '""")        
        lines = [format(data.name) for data in self.params_indep 
                  if data.name != 'ZERO' and self.check_needed_param(data.name)]
        fsock.writelines('\n'.join(lines))
        fsock.writelines("""write(*,*)  ' Internal Params evaluated point by point'
                            write(*,*)  ' ----------------------------------------'
                            write(*,*)  ' '""")         
        lines = [format(data.name) for data in self.params_dep \
                 if self.check_needed_param(data.name)]
        
        fsock.writelines('\n'.join(lines))                
        
 
    
    def create_ident_card(self):
        """ create the ident_card.dat """
    
        def format(parameter):
            """return the line for the ident_card corresponding to this parameter"""
            colum = [parameter.lhablock.lower()] + \
                    [str(value) for value in parameter.lhacode] + \
                    [parameter.name]
            if not parameter.name:
                return ''
            return ' '.join(colum)+'\n'
    
        fsock = self.open('ident_card.dat')
     
        external_param = [format(param) for param in self.params_ext]
        fsock.writelines('\n'.join(external_param))

    def create_actualize_mp_ext_param_inc(self):
        """ create the actualize_mp_ext_params.inc code """
        
        # In principle one should actualize all external, but for now, it is
        # hardcoded that only AS and MU_R can by dynamically changed by the user
        # so that we only update those ones.
        # Of course, to be on the safe side, one could decide to update all
        # external parameters.
        update_params_list=[p for p in self.params_ext if p.name in 
                                                          self.PS_dependent_key]
        
        res_strings = ["%(mp_prefix)s%(name)s=%(name)s"\
                        %{'mp_prefix':self.mp_prefix,'name':param.name}\
                                                for param in update_params_list]
        # When read_lha is false, it is G which is taken in input and not AS, so
        # this is what should be reset here too.
        if 'aS' in [param.name for param in update_params_list]:
            res_strings.append("%(mp_prefix)sG=G"%{'mp_prefix':self.mp_prefix})
            
        fsock = self.open('actualize_mp_ext_params.inc', format='fortran')
        fsock.writelines('\n'.join(res_strings))

    def create_param_read(self):    
        """create param_read"""
        
        if self.opt['export_format'] in ['madevent', 'FKS5_default', 'FKS5_optimized'] \
            or self.opt['loop_induced']:
            fsock = self.open('param_read.inc', format='fortran')
            fsock.writelines(' include \'../param_card.inc\'')
            return
    
        def format_line(parameter):
            """return the line for the ident_card corresponding to this 
            parameter"""
            template = \
            """ call LHA_get_real(npara,param,value,'%(name)s',%(name)s,%(value)s)""" \
                % {'name': parameter.name,
                   'value': self.p_to_f.parse(str(parameter.value.real))}
            if self.opt['mp']:
                template = template+ \
                ("\n call MP_LHA_get_real(npara,param,value,'%(name)s',"+
                 "%(mp_prefix)s%(name)s,%(value)s)") \
                % {'name': parameter.name,'mp_prefix': self.mp_prefix,
                   'value': self.mp_p_to_f.parse(str(parameter.value.real))}    
            return template        
    
        fsock = self.open('param_read.inc', format='fortran')
        res_strings = [format_line(param) \
                          for param in self.params_ext]
        
        # Correct width sign for Majorana particles (where the width
        # and mass need to have the same sign)        
        for particle in self.model.get('particles'):
            if particle.is_fermion() and particle.get('self_antipart') and \
                   particle.get('width').lower() != 'zero':
                
                res_strings.append('%(width)s = sign(%(width)s,%(mass)s)' % \
                 {'width': particle.get('width'), 'mass': particle.get('mass')})
                if self.opt['mp']:
                    res_strings.append(\
                      ('%(mp_pref)s%(width)s = sign(%(mp_pref)s%(width)s,'+\
                       '%(mp_pref)s%(mass)s)')%{'width': particle.get('width'),\
                       'mass': particle.get('mass'),'mp_pref':self.mp_prefix})

        fsock.writelines('\n'.join(res_strings))


    @staticmethod
    def create_param_card_static(model, output_path, rule_card_path=False,
                                 mssm_convert=True):
        """ create the param_card.dat for a givent model --static method-- """
        #1. Check if a default param_card is present:
        done = False
        if hasattr(model, 'restrict_card') and isinstance(model.restrict_card, str):
            restrict_name = os.path.basename(model.restrict_card)[9:-4]
            model_path = model.get('modelpath')
            if os.path.exists(pjoin(model_path,'paramcard_%s.dat' % restrict_name)):
                done = True
                files.cp(pjoin(model_path,'paramcard_%s.dat' % restrict_name),
                         output_path)
        if not done:
            param_writer.ParamCardWriter(model, output_path)
         
        if rule_card_path:   
            if hasattr(model, 'rule_card'):
                model.rule_card.write_file(rule_card_path)
        
        if mssm_convert:
            model_name = model.get('name')
            # IF MSSM convert the card to SLAH1
            if model_name == 'mssm' or model_name.startswith('mssm-'):
                import models.check_param_card as translator    
                # Check the format of the param_card for Pythia and make it correct
                if rule_card_path:
                    translator.make_valid_param_card(output_path, rule_card_path)
                translator.convert_to_slha1(output_path)        
    
    def create_param_card(self):
        """ create the param_card.dat """

        rule_card = pjoin(self.dir_path, 'param_card_rule.dat')
        if not hasattr(self.model, 'rule_card'):
            rule_card=False
        self.create_param_card_static(self.model, 
                                      output_path=pjoin(self.dir_path, 'param_card.dat'), 
                                      rule_card_path=rule_card, 
                                      mssm_convert=True)
        
def ExportV4Factory(cmd, noclean, output_type='default', group_subprocesses=True, cmd_options={}):
    """ Determine which Export_v4 class is required. cmd is the command 
        interface containing all potential usefull information.
        The output_type argument specifies from which context the output
        is called. It is 'madloop' for MadLoop5, 'amcatnlo' for FKS5 output
        and 'default' for tree-level outputs."""

    opt = dict(cmd.options)
    opt['output_options'] = cmd_options

    # ==========================================================================
    # First check whether Ninja must be installed.
    # Ninja would only be required if:
    #  a) Loop optimized output is selected
    #  b) the process gathered from the amplitude generated use loops

    if len(cmd._curr_amps)>0:
        try:
            curr_proc = cmd._curr_amps[0].get('process')
        except base_objects.PhysicsObject.PhysicsObjectError:
            curr_proc = None
    elif hasattr(cmd,'_fks_multi_proc') and \
                          len(cmd._fks_multi_proc.get('process_definitions'))>0:
        curr_proc = cmd._fks_multi_proc.get('process_definitions')[0]
    else:
        curr_proc = None

    requires_reduction_tool = opt['loop_optimized_output'] and \
                (not curr_proc is None) and \
                (curr_proc.get('perturbation_couplings') != [] and \
                not curr_proc.get('NLO_mode') in [None,'real','tree','LO','LOonly'])

    # An installation is required then, but only if the specified path is the
    # default local one and that the Ninja library appears missing.
    if requires_reduction_tool:
        cmd.install_reduction_library()
        
    # ==========================================================================
    # First treat the MadLoop5 standalone case       
    MadLoop_SA_options = {'clean': not noclean, 
      'complex_mass':cmd.options['complex_mass_scheme'],
      'export_format':'madloop', 
      'mp':True,
      'loop_dir': os.path.join(cmd._mgme_dir,'Template','loop_material'),
      'cuttools_dir': cmd._cuttools_dir,
      'iregi_dir':cmd._iregi_dir,
      'pjfry_dir':cmd.options['pjfry'],
      'golem_dir':cmd.options['golem'],
      'samurai_dir':cmd.options['samurai'],
      'ninja_dir':cmd.options['ninja'],
      'collier_dir':cmd.options['collier'],
      'fortran_compiler':cmd.options['fortran_compiler'],
      'f2py_compiler':cmd.options['f2py_compiler'],
      'output_dependencies':cmd.options['output_dependencies'],
      'SubProc_prefix':'P',
      'compute_color_flows':cmd.options['loop_color_flows'],
      'mode': 'reweight' if cmd._export_format == "standalone_rw" else '',
      'cluster_local_path': cmd.options['cluster_local_path'],
      'output_options': cmd_options
      }

    if output_type.startswith('madloop'):        
        import madgraph.loop.loop_exporters as loop_exporters
        if os.path.isdir(os.path.join(cmd._mgme_dir, 'Template/loop_material')):
            ExporterClass=None
            if not cmd.options['loop_optimized_output']:
                ExporterClass=loop_exporters.LoopProcessExporterFortranSA
            else:
                if output_type == "madloop":
                    ExporterClass=loop_exporters.LoopProcessOptimizedExporterFortranSA
                    MadLoop_SA_options['export_format'] = 'madloop_optimized'
                elif output_type == "madloop_matchbox":
                    ExporterClass=loop_exporters.LoopProcessExporterFortranMatchBox
                    MadLoop_SA_options['export_format'] = 'madloop_matchbox'
                else:
                    raise Exception("output_type not recognize %s" % output_type)
            return ExporterClass(cmd._export_dir, MadLoop_SA_options)
        else:
            raise MadGraph5Error('MG5_aMC cannot find the \'loop_material\' directory'+\
                                 ' in %s'%str(cmd._mgme_dir))

    # Then treat the aMC@NLO output     
    elif output_type=='amcatnlo':
        import madgraph.iolibs.export_fks as export_fks
        ExporterClass=None
        amcatnlo_options = dict(opt)
        amcatnlo_options.update(MadLoop_SA_options)
        amcatnlo_options['mp'] = len(cmd._fks_multi_proc.get_virt_amplitudes()) > 0
        if not cmd.options['loop_optimized_output']:
            logger.info("Writing out the aMC@NLO code")
            ExporterClass = export_fks.ProcessExporterFortranFKS
            amcatnlo_options['export_format']='FKS5_default'
        else:
            logger.info("Writing out the aMC@NLO code, using optimized Loops")
            ExporterClass = export_fks.ProcessOptimizedExporterFortranFKS
            amcatnlo_options['export_format']='FKS5_optimized'
        return ExporterClass(cmd._export_dir, amcatnlo_options)


    # Then the default tree-level output
    elif output_type=='default':
        assert group_subprocesses in [True, False]
        
        opt = dict(opt)
        opt.update({'clean': not noclean,
               'complex_mass': cmd.options['complex_mass_scheme'],
               'export_format':cmd._export_format,
               'mp': False,  
               'sa_symmetry':False, 
               'model': cmd._curr_model.get('name'),
               'v5_model': False if cmd._model_v4_path else True })

        format = cmd._export_format #shortcut

        if format in ['standalone_msP', 'standalone_msF', 'standalone_rw']:
            opt['sa_symmetry'] = True      
        elif format == 'plugin':
            opt['sa_symmetry'] = cmd._export_plugin.sa_symmetry
    
        loop_induced_opt = dict(opt)
        loop_induced_opt.update(MadLoop_SA_options)
        loop_induced_opt['export_format'] = 'madloop_optimized'
        loop_induced_opt['SubProc_prefix'] = 'PV'
        # For loop_induced output with MadEvent, we must have access to the 
        # color flows.
        loop_induced_opt['compute_color_flows'] = True
        for key in opt:
            if key not in loop_induced_opt:
                loop_induced_opt[key] = opt[key]
    
        # Madevent output supports MadAnalysis5
        if format in ['madevent']:
            opt['madanalysis5'] = cmd.options['madanalysis5_path']
            
        if format == 'matrix' or format.startswith('standalone'):
            return ProcessExporterFortranSA(cmd._export_dir, opt, format=format)
        
        elif format in ['madevent'] and group_subprocesses:
            if isinstance(cmd._curr_amps[0], 
                                         loop_diagram_generation.LoopAmplitude):
                import madgraph.loop.loop_exporters as loop_exporters
                return  loop_exporters.LoopInducedExporterMEGroup( 
                                               cmd._export_dir,loop_induced_opt)
            else:
                return  ProcessExporterFortranMEGroup(cmd._export_dir,opt)                
        elif format in ['madevent']:
            if isinstance(cmd._curr_amps[0], 
                                         loop_diagram_generation.LoopAmplitude):
                import madgraph.loop.loop_exporters as loop_exporters
                return  loop_exporters.LoopInducedExporterMENoGroup( 
                                               cmd._export_dir,loop_induced_opt)
            else:
                return  ProcessExporterFortranME(cmd._export_dir,opt)
        elif format in ['matchbox']:
            return ProcessExporterFortranMatchBox(cmd._export_dir,opt)
        elif cmd._export_format in ['madweight'] and group_subprocesses:

            return ProcessExporterFortranMWGroup(cmd._export_dir, opt)
        elif cmd._export_format in ['madweight']:
            return ProcessExporterFortranMW(cmd._export_dir, opt)
        elif format == 'plugin':
            if isinstance(cmd._curr_amps[0], 
                                         loop_diagram_generation.LoopAmplitude):
                return cmd._export_plugin(cmd._export_dir, loop_induced_opt)
            else:
                return cmd._export_plugin(cmd._export_dir, opt)

        else:
            raise Exception('Wrong export_v4 format')
    else:
        raise MadGraph5Error('Output type %s not reckognized in ExportV4Factory.')
    
            


#===============================================================================
# ProcessExporterFortranMWGroup
#===============================================================================
class ProcessExporterFortranMWGroup(ProcessExporterFortranMW):
    """Class to take care of exporting a set of matrix elements to
    MadEvent subprocess group format."""

    matrix_file = "matrix_madweight_group_v4.inc"
    grouped_mode = 'madweight'
    #===========================================================================
    # generate_subprocess_directory
    #===========================================================================
    def generate_subprocess_directory(self, subproc_group,
                                         fortran_model,
                                         group_number):
        """Generate the Pn directory for a subprocess group in MadEvent,
        including the necessary matrix_N.f files, configs.inc and various
        other helper files."""

        if not isinstance(subproc_group, group_subprocs.SubProcessGroup):
            raise base_objects.PhysicsObject.PhysicsObjectError("subproc_group object not SubProcessGroup")

        if not self.model:
            self.model = subproc_group.get('matrix_elements')[0].\
                         get('processes')[0].get('model')

        pathdir = os.path.join(self.dir_path, 'SubProcesses')

        # Create the directory PN in the specified path
        subprocdir = "P%d_%s" % (subproc_group.get('number'),
                                 subproc_group.get('name'))
        try:
            os.mkdir(pjoin(pathdir, subprocdir))
        except os.error as error:
            logger.warning(error.strerror + " " + subprocdir)


        logger.info('Creating files in directory %s' % subprocdir)
        Ppath = pjoin(pathdir, subprocdir)

        # Create the matrix.f files, auto_dsig.f files and all inc files
        # for all subprocesses in the group

        maxamps = 0
        maxflows = 0
        tot_calls = 0

        matrix_elements = subproc_group.get('matrix_elements')

        for ime, matrix_element in \
                enumerate(matrix_elements):
            filename = pjoin(Ppath, 'matrix%d.f' % (ime+1))
            calls, ncolor = \
               self.write_matrix_element_v4(writers.FortranWriter(filename), 
                                                matrix_element,
                                                fortran_model,
                                                str(ime+1),
                                                subproc_group.get('diagram_maps')[\
                                                                              ime])

            filename = pjoin(Ppath, 'auto_dsig%d.f' % (ime+1))
            self.write_auto_dsig_file(writers.FortranWriter(filename),
                                 matrix_element,
                                 str(ime+1))

            # Keep track of needed quantities
            tot_calls += int(calls)
            maxflows = max(maxflows, ncolor)
            maxamps = max(maxamps, len(matrix_element.get('diagrams')))

            # Draw diagrams
            filename = pjoin(Ppath, "matrix%d.ps" % (ime+1))
            plot = draw.MultiEpsDiagramDrawer(matrix_element.get('base_amplitude').\
                                                                    get('diagrams'),
                                              filename,
                                              model = \
                                                matrix_element.get('processes')[0].\
                                                                       get('model'),
                                              amplitude=True)
            logger.info("Generating Feynman diagrams for " + \
                         matrix_element.get('processes')[0].nice_string())
            plot.draw()

        # Extract number of external particles
        (nexternal, ninitial) = matrix_element.get_nexternal_ninitial()

        # Generate a list of diagrams corresponding to each configuration
        # [[d1, d2, ...,dn],...] where 1,2,...,n is the subprocess number
        # If a subprocess has no diagrams for this config, the number is 0

        subproc_diagrams_for_config = subproc_group.get('diagrams_for_configs')

        filename = pjoin(Ppath, 'auto_dsig.f')
        self.write_super_auto_dsig_file(writers.FortranWriter(filename),
                                   subproc_group)

        filename = pjoin(Ppath,'configs.inc')
        nconfigs, s_and_t_channels = self.write_configs_file(\
            writers.FortranWriter(filename),
            subproc_group,
            subproc_diagrams_for_config)

        filename = pjoin(Ppath, 'leshouche.inc')
        self.write_leshouche_file(writers.FortranWriter(filename),
                                   subproc_group)

        filename = pjoin(Ppath, 'phasespace.inc')
        self.write_phasespace_file(writers.FortranWriter(filename),
                           nconfigs)
                           

        filename = pjoin(Ppath, 'maxamps.inc')
        self.write_maxamps_file(writers.FortranWriter(filename),
                           maxamps,
                           maxflows,
                           max([len(me.get('processes')) for me in \
                                matrix_elements]),
                           len(matrix_elements))

        filename = pjoin(Ppath, 'mirrorprocs.inc')
        self.write_mirrorprocs(writers.FortranWriter(filename),
                          subproc_group)

        filename = pjoin(Ppath, 'nexternal.inc')
        self.write_nexternal_file(writers.FortranWriter(filename),
                             nexternal, ninitial)

        filename = pjoin(Ppath, 'pmass.inc')
        self.write_pmass_file(writers.FortranWriter(filename),
                         matrix_element)

        filename = pjoin(Ppath, 'props.inc')
        self.write_props_file(writers.FortranWriter(filename),
                         matrix_element,
                         s_and_t_channels)

#        filename = pjoin(Ppath, 'processes.dat')
#        files.write_to_file(filename,
#                            self.write_processes_file,
#                            subproc_group)

        # Generate jpgs -> pass in make_html
        #os.system(os.path.join('..', '..', 'bin', 'gen_jpeg-pl'))

        linkfiles = ['driver.f', 'cuts.f', 'initialization.f','gen_ps.f', 'makefile', 'coupl.inc','madweight_param.inc', 'run.inc', 'setscales.f']

        for file in linkfiles:
            ln('../%s' % file, cwd=Ppath)

        ln('nexternal.inc', '../../Source', cwd=Ppath, log=False)
        ln('leshouche.inc', '../../Source', cwd=Ppath, log=False)
        ln('maxamps.inc', '../../Source', cwd=Ppath, log=False)
        ln('../../Source/maxparticles.inc', '.', log=True, cwd=Ppath)
        ln('../../Source/maxparticles.inc', '.', name='genps.inc', log=True, cwd=Ppath)
        ln('phasespace.inc', '../', log=True, cwd=Ppath)
        if not tot_calls:
            tot_calls = 0
        return tot_calls


    #===========================================================================
    # Helper functions
    #===========================================================================
    def modify_grouping(self, matrix_element):
        """allow to modify the grouping (if grouping is in place)
            return two value:
            - True/False if the matrix_element was modified
            - the new(or old) matrix element"""
            
        return True, matrix_element.split_lepton_grouping()
    
    #===========================================================================
    # write_super_auto_dsig_file
    #===========================================================================
    def write_super_auto_dsig_file(self, writer, subproc_group):
        """Write the auto_dsig.f file selecting between the subprocesses
        in subprocess group mode"""

        replace_dict = {}

        # Extract version number and date from VERSION file
        info_lines = self.get_mg5_info_lines()
        replace_dict['info_lines'] = info_lines

        matrix_elements = subproc_group.get('matrix_elements')

        # Extract process info lines
        process_lines = '\n'.join([self.get_process_info_lines(me) for me in \
                                   matrix_elements])
        replace_dict['process_lines'] = process_lines

        nexternal, ninitial = matrix_elements[0].get_nexternal_ninitial()
        replace_dict['nexternal'] = nexternal

        replace_dict['nsprocs'] = 2*len(matrix_elements)

        # Generate dsig definition line
        dsig_def_line = "DOUBLE PRECISION " + \
                        ",".join(["DSIG%d" % (iproc + 1) for iproc in \
                                  range(len(matrix_elements))])
        replace_dict["dsig_def_line"] = dsig_def_line

        # Generate dsig process lines
        call_dsig_proc_lines = []
        for iproc in range(len(matrix_elements)):
            call_dsig_proc_lines.append(\
                "IF(IPROC.EQ.%(num)d) DSIGPROC=DSIG%(num)d(P1,WGT,IMODE) ! %(proc)s" % \
                {"num": iproc + 1,
                 "proc": matrix_elements[iproc].get('processes')[0].base_string()})
        replace_dict['call_dsig_proc_lines'] = "\n".join(call_dsig_proc_lines)

        if writer:
            file = open(os.path.join(_file_path, \
                       'iolibs/template_files/super_auto_dsig_mw_group_v4.inc')).read()
            file = file % replace_dict
            # Write the file
            writer.writelines(file)
        else:
            return replace_dict
        
    #===========================================================================
    # write_mirrorprocs
    #===========================================================================
    def write_mirrorprocs(self, writer, subproc_group):
        """Write the mirrorprocs.inc file determining which processes have
        IS mirror process in subprocess group mode."""

        lines = []
        bool_dict = {True: '.true.', False: '.false.'}
        matrix_elements = subproc_group.get('matrix_elements')
        lines.append("DATA (MIRRORPROCS(I),I=1,%d)/%s/" % \
                     (len(matrix_elements),
                      ",".join([bool_dict[me.get('has_mirror_process')] for \
                                me in matrix_elements])))
        # Write the file
        writer.writelines(lines)

    #===========================================================================
    # write_configs_file
    #===========================================================================
    def write_configs_file(self, writer, subproc_group, diagrams_for_config):
        """Write the configs.inc file with topology information for a
        subprocess group. Use the first subprocess with a diagram for each
        configuration."""

        matrix_elements = subproc_group.get('matrix_elements')
        model = matrix_elements[0].get('processes')[0].get('model')

        diagrams = []
        config_numbers = []
        for iconfig, config in enumerate(diagrams_for_config):
            # Check if any diagrams correspond to this config
            if set(config) == set([0]):
                continue
            subproc_diags = []
            for s,d in enumerate(config):
                if d:
                    subproc_diags.append(matrix_elements[s].\
                                         get('diagrams')[d-1])
                else:
                    subproc_diags.append(None)
            diagrams.append(subproc_diags)
            config_numbers.append(iconfig + 1)

        # Extract number of external particles
        (nexternal, ninitial) = subproc_group.get_nexternal_ninitial()

        return len(diagrams), \
               self.write_configs_file_from_diagrams(writer, diagrams,
                                                config_numbers,
                                                nexternal, ninitial,
                                                matrix_elements[0],model)

    #===========================================================================
    # write_run_configs_file
    #===========================================================================
    def write_run_config_file(self, writer):
        """Write the run_configs.inc file for MadEvent"""

        path = os.path.join(_file_path,'iolibs','template_files','madweight_run_config.inc') 
        text = open(path).read() % {'chanperjob':'2'} 
        writer.write(text)
        return True


    #===========================================================================
    # write_leshouche_file
    #===========================================================================
    def write_leshouche_file(self, writer, subproc_group):
        """Write the leshouche.inc file for MG4"""

        all_lines = []

        for iproc, matrix_element in \
            enumerate(subproc_group.get('matrix_elements')):
            all_lines.extend(self.get_leshouche_lines(matrix_element,
                                                 iproc))

        # Write the file
        writer.writelines(all_lines)

        return True


    <|MERGE_RESOLUTION|>--- conflicted
+++ resolved
@@ -5159,13 +5159,8 @@
             if sym_fact >= 0:
                 continue
             if nqcd_list[i] != nqcd_list[abs(sym_fact)-1]:
-<<<<<<< HEAD
                 misc.sprint(i, sym_fact, nqcd_list[i], nqcd_list[abs(sym_fact)])
                 raise Exception("identical diagram with different QCD powwer")
-=======
-                raise Exception, "identical diagram with different QCD powwer" 
->>>>>>> c71dcba8
-                                      
         
 
         filename = 'symperms.inc'

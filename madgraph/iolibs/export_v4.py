################################################################################
#
# Copyright (c) 2009 The MadGraph5_aMC@NLO Development team and Contributors
#
# This file is a part of the MadGraph5_aMC@NLO project, an application which 
# automatically generates Feynman diagrams and matrix elements for arbitrary
# high-energy processes in the Standard Model and beyond.
#
# It is subject to the MadGraph5_aMC@NLO license which should accompany this 
# distribution.
#
# For more information, visit madgraph.phys.ucl.ac.be and amcatnlo.web.cern.ch
#
################################################################################
"""Methods and classes to export matrix elements to v4 format."""

import copy
from cStringIO import StringIO
from distutils import dir_util
import itertools
import fractions
import glob
import logging
import math
import os
import re
import shutil
import subprocess
import sys
import time
import traceback

import aloha

import madgraph.core.base_objects as base_objects
import madgraph.core.color_algebra as color
import madgraph.core.helas_objects as helas_objects
import madgraph.iolibs.drawing_eps as draw
import madgraph.iolibs.files as files
import madgraph.iolibs.group_subprocs as group_subprocs
import madgraph.iolibs.file_writers as writers
import madgraph.iolibs.gen_infohtml as gen_infohtml
import madgraph.iolibs.template_files as template_files
import madgraph.iolibs.ufo_expression_parsers as parsers
import madgraph.iolibs.helas_call_writers as helas_call_writers
import madgraph.interface.common_run_interface as common_run_interface
import madgraph.various.diagram_symmetry as diagram_symmetry
import madgraph.various.misc as misc
import madgraph.various.banner as banner_mod
import madgraph.various.process_checks as process_checks
import madgraph.loop.loop_diagram_generation as loop_diagram_generation
import aloha.create_aloha as create_aloha
import models.import_ufo as import_ufo
import models.write_param_card as param_writer
import models.check_param_card as check_param_card


from madgraph import MadGraph5Error, MG5DIR, ReadWrite
from madgraph.iolibs.files import cp, ln, mv

from madgraph import InvalidCmd

pjoin = os.path.join

_file_path = os.path.split(os.path.dirname(os.path.realpath(__file__)))[0] + '/'
logger = logging.getLogger('madgraph.export_v4')

default_compiler= {'fortran': 'gfortran',
                       'f2py': 'f2py',
                       'cpp':'g++'}


class VirtualExporter(object):
    
    #exporter variable who modified the way madgraph interacts with this class
    
    grouped_mode = 'madevent'  
    # This variable changes the type of object called within 'generate_subprocess_directory'
    #functions. 
    # False to avoid grouping (only identical matrix element are merged)
    # 'madevent' group the massless quark and massless lepton
    # 'madweight' group the gluon with the massless quark
    sa_symmetry = False
    # If no grouped_mode=False, uu~ and u~u will be called independently. 
    #Putting sa_symmetry generates only one of the two matrix-element.
    check = True
    # Ask madgraph to check if the directory already exists and propose to the user to 
    #remove it first if this is the case
    output = 'Template'
    # [Template, None, dir]
    #    - Template, madgraph will call copy_template
    #    - dir, madgraph will just create an empty directory for initialisation
    #    - None, madgraph do nothing for initialisation
    exporter = 'v4'
    # language of the output 'v4' for Fortran output
    #                        'cpp' for C++ output 
    
    
    def __init__(self, dir_path = "", opt=None):
        # cmd_options is a dictionary with all the optional argurment passed at output time 
        return

    def copy_template(self, model):
        return

    def generate_subprocess_directory(self, subproc_group, helicity_model, me=None):
    #    generate_subprocess_directory(self, matrix_element, helicity_model, me_number) [for ungrouped]
        return 0 # return an integer stating the number of call to helicity routine
    
    def convert_model(self, model, wanted_lorentz=[], wanted_couplings=[]):
        return
    
    def finalize(self,matrix_element, cmdhistory, MG5options, outputflag):
        return
    
    
    def pass_information_from_cmd(self, cmd):
        """pass information from the command interface to the exporter.
           Please do not modify any object of the interface from the exporter.
        """
        return
    
    def modify_grouping(self, matrix_element):
        return False, matrix_element
           
    def export_model_files(self, model_v4_path):
        raise Exception, "V4 model not supported by this type of exporter. Please use UFO model"
        return
    
    def export_helas(self, HELAS_PATH):
        raise Exception, "V4 model not supported by this type of exporter. Please use UFO model"
        return

#===============================================================================
# ProcessExporterFortran
#===============================================================================
class ProcessExporterFortran(VirtualExporter):
    """Class to take care of exporting a set of matrix elements to
    Fortran (v4) format."""

    default_opt = {'clean': False, 'complex_mass':False,
                        'export_format':'madevent', 'mp': False,
                        'v5_model': True,
                        'output_options':{}
                        }
    grouped_mode = False

    def __init__(self,  dir_path = "", opt=None):
        """Initiate the ProcessExporterFortran with directory information"""
        self.mgme_dir = MG5DIR
        self.dir_path = dir_path
        self.model = None

        self.opt = dict(self.default_opt)
        if opt:
            self.opt.update(opt)
        
        self.cmd_options = self.opt['output_options']
        
        #place holder to pass information to the run_interface
        self.proc_characteristic = banner_mod.ProcCharacteristic()
        
        
    #===========================================================================
    # process exporter fortran switch between group and not grouped
    #===========================================================================
    def export_processes(self, matrix_elements, fortran_model):
        """Make the switch between grouped and not grouped output"""
        
        calls = 0
        if isinstance(matrix_elements, group_subprocs.SubProcessGroupList):
            for (group_number, me_group) in enumerate(matrix_elements):
                calls = calls + self.generate_subprocess_directory(\
                                          me_group, fortran_model, group_number)
        else:
            for me_number, me in enumerate(matrix_elements.get_matrix_elements()):
                calls = calls + self.generate_subprocess_directory(\
                                                   me, fortran_model, me_number)    
                        
        return calls    
        

    #===========================================================================
    #  create the run_card 
    #===========================================================================
    def create_run_card(self, matrix_elements, history):
        """ """


        # bypass this for the loop-check
        import madgraph.loop.loop_helas_objects as loop_helas_objects
        if isinstance(matrix_elements, loop_helas_objects.LoopHelasMatrixElement):
            matrix_elements = None

        run_card = banner_mod.RunCard()
        
        
        default=True
        if isinstance(matrix_elements, group_subprocs.SubProcessGroupList):            
            processes = [me.get('processes')  for megroup in matrix_elements 
                                        for me in megroup['matrix_elements']]
        elif matrix_elements:
            processes = [me.get('processes') 
                                 for me in matrix_elements['matrix_elements']]
        else:
            default =False
    
        if default:
            run_card.create_default_for_process(self.proc_characteristic, 
                                            history,
                                            processes)
          
    
        run_card.write(pjoin(self.dir_path, 'Cards', 'run_card_default.dat'))
        run_card.write(pjoin(self.dir_path, 'Cards', 'run_card.dat'))
        
        
    #===========================================================================
    # copy the Template in a new directory.
    #===========================================================================
    def copy_template(self, model):
        """create the directory run_name as a copy of the MadEvent
        Template, and clean the directory
        """

        #First copy the full template tree if dir_path doesn't exit
        if not os.path.isdir(self.dir_path):
            assert self.mgme_dir, \
                     "No valid MG_ME path given for MG4 run directory creation."
            logger.info('initialize a new directory: %s' % \
                        os.path.basename(self.dir_path))
            shutil.copytree(pjoin(self.mgme_dir, 'Template/LO'),
                            self.dir_path, True)
            # distutils.dir_util.copy_tree since dir_path already exists
            dir_util.copy_tree(pjoin(self.mgme_dir, 'Template/Common'), 
                               self.dir_path)
            # copy plot_card
            for card in ['plot_card']:
                if os.path.isfile(pjoin(self.dir_path, 'Cards',card + '.dat')):
                    try:
                        shutil.copy(pjoin(self.dir_path, 'Cards',card + '.dat'),
                                   pjoin(self.dir_path, 'Cards', card + '_default.dat'))
                    except IOError:
                        logger.warning("Failed to copy " + card + ".dat to default")
        elif os.getcwd() == os.path.realpath(self.dir_path):
            logger.info('working in local directory: %s' % \
                                                os.path.realpath(self.dir_path))
            # distutils.dir_util.copy_tree since dir_path already exists
            dir_util.copy_tree(pjoin(self.mgme_dir, 'Template/LO'), 
                               self.dir_path)
#            for name in misc.glob('Template/LO/*', self.mgme_dir):
#                name = os.path.basename(name)
#                filname = pjoin(self.mgme_dir, 'Template','LO',name)
#                if os.path.isfile(filename):
#                    files.cp(filename, pjoin(self.dir_path,name))
#                elif os.path.isdir(filename):
#                     shutil.copytree(filename, pjoin(self.dir_path,name), True)
            # distutils.dir_util.copy_tree since dir_path already exists
            dir_util.copy_tree(pjoin(self.mgme_dir, 'Template/Common'), 
                               self.dir_path)
            # Copy plot_card
            for card in ['plot_card']:
                if os.path.isfile(pjoin(self.dir_path, 'Cards',card + '.dat')):
                    try:
                        shutil.copy(pjoin(self.dir_path, 'Cards', card + '.dat'),
                                   pjoin(self.dir_path, 'Cards', card + '_default.dat'))
                    except IOError:
                        logger.warning("Failed to copy " + card + ".dat to default")            
        elif not os.path.isfile(pjoin(self.dir_path, 'TemplateVersion.txt')):
            assert self.mgme_dir, \
                      "No valid MG_ME path given for MG4 run directory creation."
        try:
            shutil.copy(pjoin(self.mgme_dir, 'MGMEVersion.txt'), self.dir_path)
        except IOError:
            MG5_version = misc.get_pkg_info()
            open(pjoin(self.dir_path, 'MGMEVersion.txt'), 'w').write(MG5_version['version'])

        #Ensure that the Template is clean
        if self.opt['clean']:
            logger.info('remove old information in %s' % \
                                                  os.path.basename(self.dir_path))
            if os.environ.has_key('MADGRAPH_BASE'):
                misc.call([pjoin('bin', 'internal', 'clean_template'),
                                 '--web'], cwd=self.dir_path)
            else:
                try:
                    misc.call([pjoin('bin', 'internal', 'clean_template')], \
                                                                       cwd=self.dir_path)
                except Exception, why:
                    raise MadGraph5Error('Failed to clean correctly %s: \n %s' \
                                                % (os.path.basename(self.dir_path),why))

            #Write version info
            MG_version = misc.get_pkg_info()
            open(pjoin(self.dir_path, 'SubProcesses', 'MGVersion.txt'), 'w').write(
                                                              MG_version['version'])

        # add the makefile in Source directory 
        filename = pjoin(self.dir_path,'Source','makefile')
        self.write_source_makefile(writers.FileWriter(filename))
        
        # add the DiscreteSampler information
        files.cp(pjoin(MG5DIR,'vendor', 'DiscreteSampler', 'DiscreteSampler.f'), 
                 pjoin(self.dir_path, 'Source'))
        files.cp(pjoin(MG5DIR,'vendor', 'DiscreteSampler', 'StringCast.f'), 
                 pjoin(self.dir_path, 'Source'))
        
        # We need to create the correct open_data for the pdf
        self.write_pdf_opendata()
        
        
    #===========================================================================
    # Call MadAnalysis5 to generate the default cards for this process
    #=========================================================================== 
    def create_default_madanalysis5_cards(self, history, proc_defs, processes,
                            ma5_path, output_dir, levels = ['parton','hadron']):
        """ Call MA5 so that it writes default cards for both parton and
        post-shower levels, tailored for this particular process."""
        
        if len(levels)==0:
            return
        start = time.time()
        logger.info('Generating MadAnalysis5 default cards tailored to this process')
        try:
            MA5_interpreter = common_run_interface.CommonRunCmd.\
                          get_MadAnalysis5_interpreter(MG5DIR,ma5_path,loglevel=100)
        except (Exception, SystemExit) as e:
            logger.warning('Fail to create a MadAnalysis5 instance. Therefore the default analysis with MadAnalysis5 will be empty.')
            return
        if MA5_interpreter is None:
            return

        MA5_main = MA5_interpreter.main
        for lvl in ['parton','hadron']:
            if lvl in levels:
                card_to_generate = pjoin(output_dir,'madanalysis5_%s_card_default.dat'%lvl)
                try:
                    text = MA5_main.madgraph.generate_card(history, proc_defs, processes,lvl)
                except (Exception, SystemExit) as e:
                    # keep the default card (skip only)
                    logger.warning('MadAnalysis5 failed to write a %s-level'%lvl+
                                                  ' default analysis card for this process.')
                    logger.warning('Therefore, %s-level default analysis with MadAnalysis5 will be empty.'%lvl)
                    error=StringIO()
                    traceback.print_exc(file=error)
                    logger.debug('MadAnalysis5 error was:')
                    logger.debug('-'*60)
                    logger.debug(error.getvalue()[:-1])
                    logger.debug('-'*60)
                else:
                    open(card_to_generate,'w').write(text)
        stop = time.time()
        if stop-start >1:
            logger.info('Cards created in %.2fs' % (stop-start))

    #===========================================================================
    # write a procdef_mg5 (an equivalent of the MG4 proc_card.dat)
    #===========================================================================
    def write_procdef_mg5(self, file_pos, modelname, process_str):
        """ write an equivalent of the MG4 proc_card in order that all the Madevent
        Perl script of MadEvent4 are still working properly for pure MG5 run."""

        proc_card_template = template_files.mg4_proc_card.mg4_template
        process_template = template_files.mg4_proc_card.process_template
        process_text = ''
        coupling = ''
        new_process_content = []


        # First find the coupling and suppress the coupling from process_str
        #But first ensure that coupling are define whithout spaces:
        process_str = process_str.replace(' =', '=')
        process_str = process_str.replace('= ', '=')
        process_str = process_str.replace(',',' , ')
        #now loop on the element and treat all the coupling
        for info in process_str.split():
            if '=' in info:
                coupling += info + '\n'
            else:
                new_process_content.append(info)
        # Recombine the process_str (which is the input process_str without coupling
        #info)
        process_str = ' '.join(new_process_content)

        #format the SubProcess
        replace_dict = {'process': process_str,
                        'coupling': coupling}
        process_text += process_template.substitute(replace_dict)
        
        replace_dict = {'process': process_text,
                                            'model': modelname,
                                            'multiparticle':''}
        text = proc_card_template.substitute(replace_dict)
        
        if file_pos:
            ff = open(file_pos, 'w')
            ff.write(text)
            ff.close()
        else:
            return replace_dict


    def pass_information_from_cmd(self, cmd):
        """Pass information for MA5"""
        
        self.proc_defs = cmd._curr_proc_defs

    #===========================================================================
    # Create jpeg diagrams, html pages,proc_card_mg5.dat and madevent.tar.gz
    #===========================================================================
    def finalize(self, matrix_elements, history='', mg5options={}, flaglist=[]):
        """Function to finalize v4 directory, for inheritance.""" 
        
        self.create_run_card(matrix_elements, history)
        self.create_MA5_cards(matrix_elements, history)
    
    def create_MA5_cards(self,matrix_elements,history):
        """ A wrapper around the creation of the MA5 cards so that it can be 
        bypassed by daughter classes (i.e. in standalone)."""
        if 'madanalysis5_path' in self.opt and not \
                self.opt['madanalysis5_path'] is None and not self.proc_defs is None:
            processes = None
            if isinstance(matrix_elements, group_subprocs.SubProcessGroupList):            
                processes = [me.get('processes')  for megroup in matrix_elements 
                                        for me in megroup['matrix_elements']]
            elif matrix_elements:
                processes = [me.get('processes') 
                                 for me in matrix_elements['matrix_elements']]
            
            self.create_default_madanalysis5_cards(
                history, self.proc_defs, processes,
                self.opt['madanalysis5_path'], pjoin(self.dir_path,'Cards'),
                levels = ['hadron','parton'])
            
            for level in ['hadron','parton']:
                # Copying these cards turn on the use of MadAnalysis5 by default.
                if os.path.isfile(pjoin(self.dir_path,'Cards','madanalysis5_%s_card_default.dat'%level)):
                    shutil.copy(pjoin(self.dir_path,'Cards','madanalysis5_%s_card_default.dat'%level),
                                pjoin(self.dir_path,'Cards','madanalysis5_%s_card.dat'%level))

    #===========================================================================
    # Create the proc_characteristic file passing information to the run_interface
    #===========================================================================
    def create_proc_charac(self, matrix_elements=None, history="", **opts):
        
        self.proc_characteristic.write(pjoin(self.dir_path, 'SubProcesses', 'proc_characteristics'))

    #===========================================================================
    # write_matrix_element_v4
    #===========================================================================
    def write_matrix_element_v4(self):
        """Function to write a matrix.f file, for inheritance.
        """
        pass

    #===========================================================================
    # write_pdf_opendata
    #===========================================================================
    def write_pdf_opendata(self):
        """ modify the pdf opendata file, to allow direct access to cluster node
        repository if configure"""
        
        if not self.opt["cluster_local_path"]:
            changer = {"pdf_systemwide": ""}
        else: 
            to_add = """
            tempname='%(path)s'//Tablefile
            open(IU,file=tempname,status='old',ERR=1)
            return
 1          tempname='%(path)s/Pdfdata/'//Tablefile
            open(IU,file=tempname,status='old',ERR=2)
            return
 2          tempname='%(path)s/lhapdf'//Tablefile
            open(IU,file=tempname,status='old',ERR=3)
            return            
 3          tempname='%(path)s/../lhapdf/pdfsets/'//Tablefile
            open(IU,file=tempname,status='old',ERR=4)
            return              
 4          tempname='%(path)s/../lhapdf/pdfsets/6.1/'//Tablefile
            open(IU,file=tempname,status='old',ERR=5)
            return  
            """ % {"path" : self.opt["cluster_local_path"]}
            
            changer = {"pdf_systemwide": to_add}


        ff = writers.FortranWriter(pjoin(self.dir_path, "Source", "PDF", "opendata.f"))        
        template = open(pjoin(MG5DIR, "madgraph", "iolibs", "template_files", "pdf_opendata.f"),"r").read()
        ff.writelines(template % changer)

        # Do the same for lhapdf set
        if not self.opt["cluster_local_path"]:
            changer = {"cluster_specific_path": ""}
        else:
            to_add="""
         LHAPath='%(path)s/PDFsets'
         Inquire(File=LHAPath, exist=exists)
         if(exists)return        
         LHAPath='%(path)s/../lhapdf/pdfsets/6.1/'
         Inquire(File=LHAPath, exist=exists)
         if(exists)return
         LHAPath='%(path)s/../lhapdf/pdfsets/'
         Inquire(File=LHAPath, exist=exists)
         if(exists)return  
         LHAPath='./PDFsets'            
         """ % {"path" : self.opt["cluster_local_path"]}
            changer = {"cluster_specific_path": to_add}

        ff = writers.FortranWriter(pjoin(self.dir_path, "Source", "PDF", "pdfwrap_lhapdf.f"))        
        #ff = open(pjoin(self.dir_path, "Source", "PDF", "pdfwrap_lhapdf.f"),"w")
        template = open(pjoin(MG5DIR, "madgraph", "iolibs", "template_files", "pdf_wrap_lhapdf.f"),"r").read()
        ff.writelines(template % changer)
        
        
        return



    #===========================================================================
    # write_maxparticles_file
    #===========================================================================
    def write_maxparticles_file(self, writer, matrix_elements):
        """Write the maxparticles.inc file for MadEvent"""

        if isinstance(matrix_elements, helas_objects.HelasMultiProcess):
            maxparticles = max([me.get_nexternal_ninitial()[0] for me in \
                              matrix_elements.get('matrix_elements')])
        else:
            maxparticles = max([me.get_nexternal_ninitial()[0] \
                              for me in matrix_elements])

        lines = "integer max_particles\n"
        lines += "parameter(max_particles=%d)" % maxparticles

        # Write the file
        writer.writelines(lines)

        return True

    
    #===========================================================================
    # export the model
    #===========================================================================
    def export_model_files(self, model_path):
        """Configure the files/link of the process according to the model"""

        # Import the model
        for file in os.listdir(model_path):
            if os.path.isfile(pjoin(model_path, file)):
                shutil.copy2(pjoin(model_path, file), \
                                     pjoin(self.dir_path, 'Source', 'MODEL'))


    def make_model_symbolic_link(self):
        """Make the copy/symbolic links"""
        model_path = self.dir_path + '/Source/MODEL/'
        if os.path.exists(pjoin(model_path, 'ident_card.dat')):
            mv(model_path + '/ident_card.dat', self.dir_path + '/Cards')
        if os.path.exists(pjoin(model_path, 'particles.dat')):
            ln(model_path + '/particles.dat', self.dir_path + '/SubProcesses')
            ln(model_path + '/interactions.dat', self.dir_path + '/SubProcesses')
        cp(model_path + '/param_card.dat', self.dir_path + '/Cards')
        mv(model_path + '/param_card.dat', self.dir_path + '/Cards/param_card_default.dat')
        ln(model_path + '/coupl.inc', self.dir_path + '/Source')
        ln(model_path + '/coupl.inc', self.dir_path + '/SubProcesses')
        self.make_source_links()
        
    def make_source_links(self):
        """ Create the links from the files in sources """

        ln(self.dir_path + '/Source/run.inc', self.dir_path + '/SubProcesses', log=False)
        ln(self.dir_path + '/Source/maxparticles.inc', self.dir_path + '/SubProcesses', log=False)
        ln(self.dir_path + '/Source/run_config.inc', self.dir_path + '/SubProcesses', log=False)
        ln(self.dir_path + '/Source/lhe_event_infos.inc', self.dir_path + '/SubProcesses', log=False)
        

    #===========================================================================
    # export the helas routine
    #===========================================================================
    def export_helas(self, helas_path):
        """Configure the files/link of the process according to the model"""

        # Import helas routine
        for filename in os.listdir(helas_path):
            filepos = pjoin(helas_path, filename)
            if os.path.isfile(filepos):
                if filepos.endswith('Makefile.template'):
                    cp(filepos, self.dir_path + '/Source/DHELAS/Makefile')
                elif filepos.endswith('Makefile'):
                    pass
                else:
                    cp(filepos, self.dir_path + '/Source/DHELAS')
    # following lines do the same but whithout symbolic link
    # 
    #def export_helas(mgme_dir, dir_path):
    #
    #        # Copy the HELAS directory
    #        helas_dir = pjoin(mgme_dir, 'HELAS')
    #        for filename in os.listdir(helas_dir): 
    #            if os.path.isfile(pjoin(helas_dir, filename)):
    #                shutil.copy2(pjoin(helas_dir, filename),
    #                            pjoin(dir_path, 'Source', 'DHELAS'))
    #        shutil.move(pjoin(dir_path, 'Source', 'DHELAS', 'Makefile.template'),
    #                    pjoin(dir_path, 'Source', 'DHELAS', 'Makefile'))
    #  

    #===========================================================================
    # generate_subprocess_directory
    #===========================================================================
    def generate_subprocess_directory(self, matrix_element,
                                         fortran_model,
                                         me_number):
        """Routine to generate a subprocess directory (for inheritance)"""

        pass

    #===========================================================================
    # get_source_libraries_list
    #===========================================================================
    def get_source_libraries_list(self):
        """ Returns the list of libraries to be compiling when compiling the
        SOURCE directory. It is different for loop_induced processes and 
        also depends on the value of the 'output_dependencies' option"""
        
        return ['$(LIBDIR)libdhelas.$(libext)',
                '$(LIBDIR)libpdf.$(libext)',
                '$(LIBDIR)libmodel.$(libext)',
                '$(LIBDIR)libcernlib.$(libext)',
                '$(LIBDIR)libbias.$(libext)']

    #===========================================================================
    # write_source_makefile
    #===========================================================================
    def write_source_makefile(self, writer):
        """Write the nexternal.inc file for MG4"""

        path = pjoin(_file_path,'iolibs','template_files','madevent_makefile_source')
        set_of_lib = ' '.join(['$(LIBRARIES)']+self.get_source_libraries_list())
        if self.opt['model'] == 'mssm' or self.opt['model'].startswith('mssm-'):
            model_line='''$(LIBDIR)libmodel.$(libext): MODEL param_card.inc\n\tcd MODEL; make
MODEL/MG5_param.dat: ../Cards/param_card.dat\n\t../bin/madevent treatcards param
param_card.inc: MODEL/MG5_param.dat\n\t../bin/madevent treatcards param\n'''
        else:
            model_line='''$(LIBDIR)libmodel.$(libext): MODEL param_card.inc\n\tcd MODEL; make    
param_card.inc: ../Cards/param_card.dat\n\t../bin/madevent treatcards param\n'''
        
        replace_dict= {'libraries': set_of_lib, 
                       'model':model_line,
                       'additional_dsample': '',
                       'additional_dependencies':''} 
        
        if writer:
            text = open(path).read() % replace_dict
            writer.write(text)
            
        return replace_dict

    #===========================================================================
    # write_nexternal_madspin
    #===========================================================================
    def write_nexternal_madspin(self, writer, nexternal, ninitial):
        """Write the nexternal_prod.inc file for madspin"""

        replace_dict = {}

        replace_dict['nexternal'] = nexternal
        replace_dict['ninitial'] = ninitial

        file = """ \
          integer    nexternal_prod
          parameter (nexternal_prod=%(nexternal)d)
          integer    nincoming_prod
          parameter (nincoming_prod=%(ninitial)d)""" % replace_dict

        # Write the file
        if writer:
            writer.writelines(file)
            return True
        else:
            return replace_dict

    #===========================================================================
    # write_helamp_madspin
    #===========================================================================
    def write_helamp_madspin(self, writer, ncomb):
        """Write the helamp.inc file for madspin"""

        replace_dict = {}

        replace_dict['ncomb'] = ncomb

        file = """ \
          integer    ncomb1
          parameter (ncomb1=%(ncomb)d)
          double precision helamp(ncomb1)    
          common /to_helamp/helamp """ % replace_dict

        # Write the file
        if writer:
            writer.writelines(file)
            return True
        else:
            return replace_dict



    #===========================================================================
    # write_nexternal_file
    #===========================================================================
    def write_nexternal_file(self, writer, nexternal, ninitial):
        """Write the nexternal.inc file for MG4"""

        replace_dict = {}

        replace_dict['nexternal'] = nexternal
        replace_dict['ninitial'] = ninitial

        file = """ \
          integer    nexternal
          parameter (nexternal=%(nexternal)d)
          integer    nincoming
          parameter (nincoming=%(ninitial)d)""" % replace_dict

        # Write the file
        if writer:
            writer.writelines(file)
            return True
        else:
            return replace_dict
    #===========================================================================
    # write_pmass_file
    #===========================================================================
    def write_pmass_file(self, writer, matrix_element):
        """Write the pmass.inc file for MG4"""

        model = matrix_element.get('processes')[0].get('model')
        
        lines = []
        for wf in matrix_element.get_external_wavefunctions():
            mass = model.get('particle_dict')[wf.get('pdg_code')].get('mass')
            if mass.lower() != "zero":
                mass = "abs(%s)" % mass

            lines.append("pmass(%d)=%s" % \
                         (wf.get('number_external'), mass))

        # Write the file
        writer.writelines(lines)

        return True

    #===========================================================================
    # write_ngraphs_file
    #===========================================================================
    def write_ngraphs_file(self, writer, nconfigs):
        """Write the ngraphs.inc file for MG4. Needs input from
        write_configs_file."""

        file = "       integer    n_max_cg\n"
        file = file + "parameter (n_max_cg=%d)" % nconfigs

        # Write the file
        writer.writelines(file)

        return True

    #===========================================================================
    # write_leshouche_file
    #===========================================================================
    def write_leshouche_file(self, writer, matrix_element):
        """Write the leshouche.inc file for MG4"""

        # Write the file
        writer.writelines(self.get_leshouche_lines(matrix_element, 0))

        return True

    #===========================================================================
    # get_leshouche_lines
    #===========================================================================
    def get_leshouche_lines(self, matrix_element, numproc):
        """Write the leshouche.inc file for MG4"""

        # Extract number of external particles
        (nexternal, ninitial) = matrix_element.get_nexternal_ninitial()

        lines = []
        for iproc, proc in enumerate(matrix_element.get('processes')):
            legs = proc.get_legs_with_decays()
            lines.append("DATA (IDUP(i,%d,%d),i=1,%d)/%s/" % \
                         (iproc + 1, numproc+1, nexternal,
                          ",".join([str(l.get('id')) for l in legs])))
            if iproc == 0 and numproc == 0:
                for i in [1, 2]:
                    lines.append("DATA (MOTHUP(%d,i),i=1,%2r)/%s/" % \
                             (i, nexternal,
                              ",".join([ "%3r" % 0 ] * ninitial + \
                                       [ "%3r" % i ] * (nexternal - ninitial))))

            # Here goes the color connections corresponding to the JAMPs
            # Only one output, for the first subproc!
            if iproc == 0:
                # If no color basis, just output trivial color flow
                if not matrix_element.get('color_basis'):
                    for i in [1, 2]:
                        lines.append("DATA (ICOLUP(%d,i,1,%d),i=1,%2r)/%s/" % \
                                 (i, numproc+1,nexternal,
                                  ",".join([ "%3r" % 0 ] * nexternal)))

                else:
                    # First build a color representation dictionnary
                    repr_dict = {}
                    for l in legs:
                        repr_dict[l.get('number')] = \
                            proc.get('model').get_particle(l.get('id')).get_color()\
                            * (-1)**(1+l.get('state'))
                    # Get the list of color flows
                    color_flow_list = \
                        matrix_element.get('color_basis').color_flow_decomposition(repr_dict,
                                                                                   ninitial)
                    # And output them properly
                    for cf_i, color_flow_dict in enumerate(color_flow_list):
                        for i in [0, 1]:
                            lines.append("DATA (ICOLUP(%d,i,%d,%d),i=1,%2r)/%s/" % \
                                 (i + 1, cf_i + 1, numproc+1, nexternal,
                                  ",".join(["%3r" % color_flow_dict[l.get('number')][i] \
                                            for l in legs])))

        return lines




    #===========================================================================
    # write_maxamps_file
    #===========================================================================
    def write_maxamps_file(self, writer, maxamps, maxflows,
                           maxproc,maxsproc):
        """Write the maxamps.inc file for MG4."""

        file = "       integer    maxamps, maxflow, maxproc, maxsproc\n"
        file = file + "parameter (maxamps=%d, maxflow=%d)\n" % \
               (maxamps, maxflows)
        file = file + "parameter (maxproc=%d, maxsproc=%d)" % \
               (maxproc, maxsproc)

        # Write the file
        writer.writelines(file)

        return True


    #===========================================================================
    # Routines to output UFO models in MG4 format
    #===========================================================================

    def convert_model(self, model, wanted_lorentz = [],
                             wanted_couplings = []):
        """ Create a full valid MG4 model from a MG5 model (coming from UFO)"""

        # Make sure aloha is in quadruple precision if needed
        old_aloha_mp=aloha.mp_precision
        aloha.mp_precision=self.opt['mp']

        # create the MODEL
        write_dir=pjoin(self.dir_path, 'Source', 'MODEL')
        model_builder = UFO_model_to_mg4(model, write_dir, self.opt + self.proc_characteristic)
        model_builder.build(wanted_couplings)

        # Backup the loop mode, because it can be changed in what follows.
        old_loop_mode = aloha.loop_mode

        # Create the aloha model or use the existing one (for loop exporters
        # this is useful as the aloha model will be used again in the 
        # LoopHelasMatrixElements generated). We do not save the model generated
        # here if it didn't exist already because it would be a waste of
        # memory for tree level applications since aloha is only needed at the
        # time of creating the aloha fortran subroutines.
        if hasattr(self, 'aloha_model'):
            aloha_model = self.aloha_model
        else:
            aloha_model = create_aloha.AbstractALOHAModel(os.path.basename(model.get('modelpath')))
        aloha_model.add_Lorentz_object(model.get('lorentz'))

        # Compute the subroutines
        if wanted_lorentz:
            aloha_model.compute_subset(wanted_lorentz)
        else:
            aloha_model.compute_all(save=False)

        # Write them out
        write_dir=pjoin(self.dir_path, 'Source', 'DHELAS')
        aloha_model.write(write_dir, 'Fortran')

        # Revert the original aloha loop mode
        aloha.loop_mode = old_loop_mode

        #copy Helas Template
        cp(MG5DIR + '/aloha/template_files/Makefile_F', write_dir+'/makefile')
        if any([any(['L' in tag for tag in d[1]]) for d in wanted_lorentz]):
            cp(MG5DIR + '/aloha/template_files/aloha_functions_loop.f', 
                                                 write_dir+'/aloha_functions.f')
            aloha_model.loop_mode = False
        else:
            cp(MG5DIR + '/aloha/template_files/aloha_functions.f', 
                                                 write_dir+'/aloha_functions.f')
        create_aloha.write_aloha_file_inc(write_dir, '.f', '.o')

        # Make final link in the Process
        self.make_model_symbolic_link()
    
        # Re-establish original aloha mode
        aloha.mp_precision=old_aloha_mp
    

    #===========================================================================
    # Helper functions
    #===========================================================================
    def modify_grouping(self, matrix_element):
        """allow to modify the grouping (if grouping is in place)
            return two value:
            - True/False if the matrix_element was modified
            - the new(or old) matrix element"""

        return False, matrix_element
        
    #===========================================================================
    # Helper functions
    #===========================================================================
    def get_mg5_info_lines(self):
        """Return info lines for MG5, suitable to place at beginning of
        Fortran files"""

        info = misc.get_pkg_info()
        info_lines = ""
        if info and info.has_key('version') and  info.has_key('date'):
            info_lines = "#  Generated by MadGraph5_aMC@NLO v. %s, %s\n" % \
                         (info['version'], info['date'])
            info_lines = info_lines + \
                         "#  By the MadGraph5_aMC@NLO Development Team\n" + \
                         "#  Visit launchpad.net/madgraph5 and amcatnlo.web.cern.ch"
        else:
            info_lines = "#  Generated by MadGraph5_aMC@NLO\n" + \
                         "#  By the MadGraph5_aMC@NLO Development Team\n" + \
                         "#  Visit launchpad.net/madgraph5 and amcatnlo.web.cern.ch"        

        return info_lines

    def get_process_info_lines(self, matrix_element):
        """Return info lines describing the processes for this matrix element"""

        return"\n".join([ "C " + process.nice_string().replace('\n', '\nC * ') \
                         for process in matrix_element.get('processes')])


    def get_helicity_lines(self, matrix_element,array_name='NHEL'):
        """Return the Helicity matrix definition lines for this matrix element"""

        helicity_line_list = []
        i = 0
        for helicities in matrix_element.get_helicity_matrix():
            i = i + 1
            int_list = [i, len(helicities)]
            int_list.extend(helicities)
            helicity_line_list.append(\
                ("DATA ("+array_name+"(I,%4r),I=1,%d) /" + \
                 ",".join(['%2r'] * len(helicities)) + "/") % tuple(int_list))

        return "\n".join(helicity_line_list)

    def get_ic_line(self, matrix_element):
        """Return the IC definition line coming after helicities, required by
        switchmom in madevent"""

        nexternal = matrix_element.get_nexternal_ninitial()[0]
        int_list = range(1, nexternal + 1)

        return "DATA (IC(I,1),I=1,%i) /%s/" % (nexternal,
                                                     ",".join([str(i) for \
                                                               i in int_list]))

    def set_chosen_SO_index(self, process, squared_orders):
        """ From the squared order constraints set by the user, this function
        finds what indices of the squared_orders list the user intends to pick.
        It returns this as a string of comma-separated successive '.true.' or 
        '.false.' for each index."""
        
        user_squared_orders = process.get('squared_orders')
        split_orders = process.get('split_orders')
        
        if len(user_squared_orders)==0:
            return ','.join(['.true.']*len(squared_orders))
        
        res = []
        for sqsos in squared_orders:
            is_a_match = True
            for user_sqso, value in user_squared_orders.items():
                if user_sqso != 'WEIGHTED' and \
                   ((process.get_squared_order_type(user_sqso) =='==' and \
                        value!=sqsos[split_orders.index(user_sqso)]) or \
                   (process.get_squared_order_type(user_sqso) in ['<=','='] and \
                                value<sqsos[split_orders.index(user_sqso)]) or \
                   (process.get_squared_order_type(user_sqso) == '>' and \
                                value>=sqsos[split_orders.index(user_sqso)])):
                    is_a_match = False
                    break
            res.append('.true.' if is_a_match else '.false.')
            
        return ','.join(res)

    def get_split_orders_lines(self, orders, array_name, n=5):
        """ Return the split orders definition as defined in the list orders and
        for the name of the array 'array_name'. Split rows in chunks of size n."""
        
        ret_list = []  
        for index, order in enumerate(orders):      
            for k in xrange(0, len(order), n):
                ret_list.append("DATA (%s(%3r,i),i=%3r,%3r) /%s/" % \
                  (array_name,index + 1, k + 1, min(k + n, len(order)),
                              ','.join(["%5r" % i for i in order[k:k + n]])))
        return ret_list
    
    def format_integer_list(self, list, name, n=5):
        """ Return an initialization of the python list in argument following 
        the fortran syntax using the data keyword assignment, filling an array 
        of name 'name'. It splits rows in chunks of size n."""
        
        ret_list = []
        for k in xrange(0, len(list), n):
            ret_list.append("DATA (%s(i),i=%3r,%3r) /%s/" % \
                  (name, k + 1, min(k + n, len(list)),
                                  ','.join(["%5r" % i for i in list[k:k + n]])))
        return ret_list

    def get_color_data_lines(self, matrix_element, n=6):
        """Return the color matrix definition lines for this matrix element. Split
        rows in chunks of size n."""

        if not matrix_element.get('color_matrix'):
            return ["DATA Denom(1)/1/", "DATA (CF(i,1),i=1,1) /1/"]
        else:
            ret_list = []
            my_cs = color.ColorString()
            for index, denominator in \
                enumerate(matrix_element.get('color_matrix').\
                                                 get_line_denominators()):
                # First write the common denominator for this color matrix line
                ret_list.append("DATA Denom(%i)/%i/" % (index + 1, denominator))
                # Then write the numerators for the matrix elements
                num_list = matrix_element.get('color_matrix').\
                                            get_line_numerators(index, denominator)

                for k in xrange(0, len(num_list), n):
                    ret_list.append("DATA (CF(i,%3r),i=%3r,%3r) /%s/" % \
                                    (index + 1, k + 1, min(k + n, len(num_list)),
                                     ','.join(["%5r" % i for i in num_list[k:k + n]])))
                my_cs.from_immutable(sorted(matrix_element.get('color_basis').keys())[index])
                ret_list.append("C %s" % repr(my_cs))
            return ret_list


    def get_den_factor_line(self, matrix_element):
        """Return the denominator factor line for this matrix element"""

        return "DATA IDEN/%2r/" % \
               matrix_element.get_denominator_factor()

    def get_icolamp_lines(self, mapconfigs, matrix_element, num_matrix_element):
        """Return the ICOLAMP matrix, showing which JAMPs contribute to
        which configs (diagrams)."""

        ret_list = []

        booldict = {False: ".false.", True: ".true."}

        if not matrix_element.get('color_basis'):
            # No color, so only one color factor. Simply write a ".true." 
            # for each config (i.e., each diagram with only 3 particle
            # vertices
            configs = len(mapconfigs)
            ret_list.append("DATA(icolamp(1,i,%d),i=1,%d)/%s/" % \
                            (num_matrix_element, configs,
                             ','.join([".true." for i in range(configs)])))
            return ret_list

        # There is a color basis - create a list showing which JAMPs have
        # contributions to which configs

        # Only want to include leading color flows, so find max_Nc
        color_basis = matrix_element.get('color_basis')
        
        # We don't want to include the power of Nc's which come from the potential
        # loop color trace (i.e. in the case of a closed fermion loop for example)
        # so we subtract it here when computing max_Nc
        max_Nc = max(sum([[(v[4]-v[5]) for v in val] for val in 
                                                      color_basis.values()],[]))

        # Crate dictionary between diagram number and JAMP number
        diag_jamp = {}
        for ijamp, col_basis_elem in \
                enumerate(sorted(matrix_element.get('color_basis').keys())):
            for diag_tuple in matrix_element.get('color_basis')[col_basis_elem]:
                # Only use color flows with Nc == max_Nc. However, notice that
                # we don't want to include the Nc power coming from the loop
                # in this counting.
                if (diag_tuple[4]-diag_tuple[5]) == max_Nc:
                    diag_num = diag_tuple[0] + 1
                    # Add this JAMP number to this diag_num
                    diag_jamp[diag_num] = diag_jamp.setdefault(diag_num, []) + \
                                          [ijamp+1]

        colamps = ijamp + 1
        for iconfig, num_diag in enumerate(mapconfigs):        
            if num_diag == 0:
                continue

            # List of True or False 
            bool_list = [(i + 1 in diag_jamp[num_diag]) for i in range(colamps)]
            # Add line
            ret_list.append("DATA(icolamp(i,%d,%d),i=1,%d)/%s/" % \
                                (iconfig+1, num_matrix_element, colamps,
                                 ','.join(["%s" % booldict[b] for b in \
                                           bool_list])))

        return ret_list

    def get_amp2_lines(self, matrix_element, config_map = []):
        """Return the amp2(i) = sum(amp for diag(i))^2 lines"""

        nexternal, ninitial = matrix_element.get_nexternal_ninitial()
        # Get minimum legs in a vertex
        vert_list = [max(diag.get_vertex_leg_numbers()) for diag in \
       matrix_element.get('diagrams') if diag.get_vertex_leg_numbers()!=[]]
        minvert = min(vert_list) if vert_list!=[] else 0

        ret_lines = []
        if config_map:
            # In this case, we need to sum up all amplitudes that have
            # identical topologies, as given by the config_map (which
            # gives the topology/config for each of the diagrams
            diagrams = matrix_element.get('diagrams')
            # Combine the diagrams with identical topologies
            config_to_diag_dict = {}
            for idiag, diag in enumerate(matrix_element.get('diagrams')):
                if config_map[idiag] == 0:
                    continue
                try:
                    config_to_diag_dict[config_map[idiag]].append(idiag)
                except KeyError:
                    config_to_diag_dict[config_map[idiag]] = [idiag]
            # Write out the AMP2s summing squares of amplitudes belonging
            # to eiher the same diagram or different diagrams with
            # identical propagator properties.  Note that we need to use
            # AMP2 number corresponding to the first diagram number used
            # for that AMP2.
            for config in sorted(config_to_diag_dict.keys()):

                line = "AMP2(%(num)d)=AMP2(%(num)d)+" % \
                       {"num": (config_to_diag_dict[config][0] + 1)}

                amp = "+".join(["AMP(%(num)d)" % {"num": a.get('number')} for a in \
                                  sum([diagrams[idiag].get('amplitudes') for \
                                       idiag in config_to_diag_dict[config]], [])])
                
                # Not using \sum |M|^2 anymore since this creates troubles
                # when ckm is not diagonal due to the JIM mechanism.
                if '+' in amp:
                    line += "(%s)*dconjg(%s)" % (amp, amp)
                else:
                    line += "%s*dconjg(%s)" % (amp, amp)
                ret_lines.append(line)
        else:
            for idiag, diag in enumerate(matrix_element.get('diagrams')):
                # Ignore any diagrams with 4-particle vertices.
                if diag.get_vertex_leg_numbers()!=[] and max(diag.get_vertex_leg_numbers()) > minvert:
                    continue
                # Now write out the expression for AMP2, meaning the sum of
                # squared amplitudes belonging to the same diagram
                line = "AMP2(%(num)d)=AMP2(%(num)d)+" % {"num": (idiag + 1)}
                line += "+".join(["AMP(%(num)d)*dconjg(AMP(%(num)d))" % \
                                  {"num": a.get('number')} for a in \
                                  diag.get('amplitudes')])
                ret_lines.append(line)

        return ret_lines

    #===========================================================================
    # Returns the data statements initializing the coeffictients for the JAMP
    # decomposition. It is used when the JAMP initialization is decided to be 
    # done through big arrays containing the projection coefficients.
    #===========================================================================    
    def get_JAMP_coefs(self, color_amplitudes, color_basis=None, tag_letter="",\
                       n=50, Nc_value=3):
        """This functions return the lines defining the DATA statement setting
        the coefficients building the JAMPS out of the AMPS. Split rows in
        bunches of size n.
        One can specify the color_basis from which the color amplitudes originates
        so that there are commentaries telling what color structure each JAMP
        corresponds to."""
        
        if(not isinstance(color_amplitudes,list) or 
           not (color_amplitudes and isinstance(color_amplitudes[0],list))):
                raise MadGraph5Error, "Incorrect col_amps argument passed to get_JAMP_coefs"

        res_list = []
        my_cs = color.ColorString()
        for index, coeff_list in enumerate(color_amplitudes):
            # Create the list of the complete numerical coefficient.
            coefs_list=[coefficient[0][0]*coefficient[0][1]*\
                        (fractions.Fraction(Nc_value)**coefficient[0][3]) for \
                        coefficient in coeff_list]
            # Create the list of the numbers of the contributing amplitudes.
            # Mutliply by -1 for those which have an imaginary coefficient.
            ampnumbers_list=[coefficient[1]*(-1 if coefficient[0][2] else 1) \
                              for coefficient in coeff_list]
            # Find the common denominator.      
            commondenom=abs(reduce(fractions.gcd, coefs_list).denominator)
            num_list=[(coefficient*commondenom).numerator \
                      for coefficient in coefs_list]
            res_list.append("DATA NCONTRIBAMPS%s(%i)/%i/"%(tag_letter,\
                                                         index+1,len(num_list)))
            res_list.append("DATA DENOMCCOEF%s(%i)/%i/"%(tag_letter,\
                                                         index+1,commondenom))
            if color_basis:
                my_cs.from_immutable(sorted(color_basis.keys())[index])
                res_list.append("C %s" % repr(my_cs))
            for k in xrange(0, len(num_list), n):
                res_list.append("DATA (NUMCCOEF%s(%3r,i),i=%6r,%6r) /%s/" % \
                    (tag_letter,index + 1, k + 1, min(k + n, len(num_list)),
                                 ','.join(["%6r" % i for i in num_list[k:k + n]])))
                res_list.append("DATA (AMPNUMBERS%s(%3r,i),i=%6r,%6r) /%s/" % \
                    (tag_letter,index + 1, k + 1, min(k + n, len(num_list)),
                                 ','.join(["%6r" % i for i in ampnumbers_list[k:k + n]])))
                pass
        return res_list


    def get_JAMP_lines_split_order(self, col_amps, split_order_amps, 
          split_order_names=None, JAMP_format="JAMP(%s)", AMP_format="AMP(%s)"):
        """Return the JAMP = sum(fermionfactor * AMP(i)) lines from col_amps 
        defined as a matrix element or directly as a color_amplitudes dictionary.
        The split_order_amps specifies the group of amplitudes sharing the same
        amplitude orders which should be put in together in a given set of JAMPS.
        The split_order_amps is supposed to have the format of the second output 
        of the function get_split_orders_mapping function in helas_objects.py.
        The split_order_names is optional (it should correspond to the process
        'split_orders' attribute) and only present to provide comments in the
        JAMP definitions in the code."""

        # Let the user call get_JAMP_lines_split_order directly from a 
        error_msg="Malformed '%s' argument passed to the "+\
                 "get_JAMP_lines_split_order function: %s"%str(split_order_amps)
        if(isinstance(col_amps,helas_objects.HelasMatrixElement)):
            color_amplitudes=col_amps.get_color_amplitudes()
        elif(isinstance(col_amps,list)):
            if(col_amps and isinstance(col_amps[0],list)):
                color_amplitudes=col_amps
            else:
                raise MadGraph5Error, error_msg%'col_amps'
        else:
            raise MadGraph5Error, error_msg%'col_amps'
        
        # Verify the sanity of the split_order_amps and split_order_names args
        if isinstance(split_order_amps,list):
            for elem in split_order_amps:
                if len(elem)!=2:
                    raise MadGraph5Error, error_msg%'split_order_amps'
                # Check the first element of the two lists to make sure they are
                # integers, although in principle they should all be integers.
                if not isinstance(elem[0],tuple) or \
                   not isinstance(elem[1],tuple) or \
                   not isinstance(elem[0][0],int) or \
                   not isinstance(elem[1][0],int):
                    raise MadGraph5Error, error_msg%'split_order_amps'
        else:
            raise MadGraph5Error, error_msg%'split_order_amps'
        
        if not split_order_names is None:
            if isinstance(split_order_names,list):
                # Should specify the same number of names as there are elements
                # in the key of the split_order_amps.
                if len(split_order_names)!=len(split_order_amps[0][0]):
                    raise MadGraph5Error, error_msg%'split_order_names'
                # Check the first element of the list to be a string
                if not isinstance(split_order_names[0],str):
                    raise MadGraph5Error, error_msg%'split_order_names'                    
            else:
                raise MadGraph5Error, error_msg%'split_order_names'                
        
        # Now scan all contributing orders to be individually computed and 
        # construct the list of color_amplitudes for JAMP to be constructed
        # accordingly.
        res_list=[]
        for i, amp_order in enumerate(split_order_amps):
            col_amps_order = []
            for jamp in color_amplitudes:
                col_amps_order.append(filter(lambda col_amp: 
                                               col_amp[1] in amp_order[1],jamp))
            if split_order_names:
                res_list.append('C JAMPs contributing to orders '+' '.join(
                              ['%s=%i'%order for order in zip(split_order_names,
                                                                amp_order[0])]))
            if self.opt['export_format'] in ['madloop_matchbox']:
                res_list.extend(self.get_JAMP_lines(col_amps_order,
                                   JAMP_format="JAMP(%s,{0})".format(str(i+1)),
                                   JAMP_formatLC="LNJAMP(%s,{0})".format(str(i+1))))
            else:
                res_list.extend(self.get_JAMP_lines(col_amps_order,
                                   JAMP_format="JAMP(%s,{0})".format(str(i+1))))         

        return res_list


    def get_JAMP_lines(self, col_amps, JAMP_format="JAMP(%s)", AMP_format="AMP(%s)", 
                       split=-1):
        """Return the JAMP = sum(fermionfactor * AMP(i)) lines from col_amps 
        defined as a matrix element or directly as a color_amplitudes dictionary,
        Jamp_formatLC should be define to allow to add LeadingColor computation 
        (usefull for MatchBox)
        The split argument defines how the JAMP lines should be split in order
        not to be too long."""

        # Let the user call get_JAMP_lines directly from a MatrixElement or from
        # the color amplitudes lists.
        if(isinstance(col_amps,helas_objects.HelasMatrixElement)):
            color_amplitudes=col_amps.get_color_amplitudes()
        elif(isinstance(col_amps,list)):
            if(col_amps and isinstance(col_amps[0],list)):
                color_amplitudes=col_amps
            else:
                raise MadGraph5Error, "Incorrect col_amps argument passed to get_JAMP_lines"
        else:
            raise MadGraph5Error, "Incorrect col_amps argument passed to get_JAMP_lines"


        res_list = []
        for i, coeff_list in enumerate(color_amplitudes):
            # It might happen that coeff_list is empty if this function was
            # called from get_JAMP_lines_split_order (i.e. if some color flow
            # does not contribute at all for a given order).
            # In this case we simply set it to 0.
            if coeff_list==[]:
                res_list.append(((JAMP_format+"=0D0") % str(i + 1)))
                continue
            # Break the JAMP definition into 'n=split' pieces to avoid having
            # arbitrarly long lines.
            first=True
            n = (len(coeff_list)+1 if split<=0 else split) 
            while coeff_list!=[]:
                coefs=coeff_list[:n]
                coeff_list=coeff_list[n:]
                res = ((JAMP_format+"=") % str(i + 1)) + \
                      ((JAMP_format % str(i + 1)) if not first and split>0 else '')

                first=False
                # Optimization: if all contributions to that color basis element have
                # the same coefficient (up to a sign), put it in front
                list_fracs = [abs(coefficient[0][1]) for coefficient in coefs]
                common_factor = False
                diff_fracs = list(set(list_fracs))
                if len(diff_fracs) == 1 and abs(diff_fracs[0]) != 1:
                    common_factor = True
                    global_factor = diff_fracs[0]
                    res = res + '%s(' % self.coeff(1, global_factor, False, 0)
                
                # loop for JAMP
                for (coefficient, amp_number) in coefs:
                    if not coefficient:
                        continue
                    if common_factor:
                        res = (res + "%s" + AMP_format) % \
                                                   (self.coeff(coefficient[0],
                                                   coefficient[1] / abs(coefficient[1]),
                                                   coefficient[2],
                                                   coefficient[3]),
                                                   str(amp_number))
                    else:
                        res = (res + "%s" + AMP_format) % (self.coeff(coefficient[0],
                                                   coefficient[1],
                                                   coefficient[2],
                                                   coefficient[3]),
                                                   str(amp_number))
    
                if common_factor:
                    res = res + ')'
    
                res_list.append(res)
                    
        return res_list

    def get_pdf_lines(self, matrix_element, ninitial, subproc_group = False):
        """Generate the PDF lines for the auto_dsig.f file"""

        processes = matrix_element.get('processes')
        model = processes[0].get('model')

        pdf_definition_lines = ""
        pdf_data_lines = ""
        pdf_lines = ""

        if ninitial == 1:
            pdf_lines = "PD(0) = 0d0\nIPROC = 0\n"
            for i, proc in enumerate(processes):
                process_line = proc.base_string()
                pdf_lines = pdf_lines + "IPROC=IPROC+1 ! " + process_line
                pdf_lines = pdf_lines + "\nPD(IPROC)=1d0\n"
                pdf_lines = pdf_lines + "\nPD(0)=PD(0)+PD(IPROC)\n"
        else:
            # Pick out all initial state particles for the two beams
            initial_states = [sorted(list(set([p.get_initial_pdg(1) for \
                                               p in processes]))),
                              sorted(list(set([p.get_initial_pdg(2) for \
                                               p in processes])))]

            # Prepare all variable names
            pdf_codes = dict([(p, model.get_particle(p).get_name()) for p in \
                              sum(initial_states,[])])
            for key,val in pdf_codes.items():
                pdf_codes[key] = val.replace('~','x').replace('+','p').replace('-','m')

            # Set conversion from PDG code to number used in PDF calls
            pdgtopdf = {21: 0, 22: 7}

            # Fill in missing entries of pdgtopdf
            for pdg in sum(initial_states,[]):
                if not pdg in pdgtopdf and not pdg in pdgtopdf.values():
                    pdgtopdf[pdg] = pdg
                elif pdg not in pdgtopdf and pdg in pdgtopdf.values():
                    # If any particle has pdg code 7, we need to use something else
                    pdgtopdf[pdg] = 6000000 + pdg
                    
            # Get PDF variable declarations for all initial states
            for i in [0,1]:
                pdf_definition_lines += "DOUBLE PRECISION " + \
                                       ",".join(["%s%d" % (pdf_codes[pdg],i+1) \
                                                 for pdg in \
                                                 initial_states[i]]) + \
                                                 "\n"

            # Get PDF data lines for all initial states
            for i in [0,1]:
                pdf_data_lines += "DATA " + \
                                       ",".join(["%s%d" % (pdf_codes[pdg],i+1) \
                                                 for pdg in initial_states[i]]) + \
                                                 "/%d*1D0/" % len(initial_states[i]) + \
                                                 "\n"

            # Get PDF lines for all different initial states
            for i, init_states in enumerate(initial_states):
                if subproc_group:
                    pdf_lines = pdf_lines + \
                           "IF (ABS(LPP(IB(%d))).GE.1) THEN\nLP=SIGN(1,LPP(IB(%d)))\n" \
                                 % (i + 1, i + 1)
                else:
                    pdf_lines = pdf_lines + \
                           "IF (ABS(LPP(%d)) .GE. 1) THEN\nLP=SIGN(1,LPP(%d))\n" \
                                 % (i + 1, i + 1)

                for nbi,initial_state in enumerate(init_states):
                    if initial_state in pdf_codes.keys():
                        if subproc_group:
                            pdf_lines = pdf_lines + \
                                        ("%s%d=PDG2PDF(ABS(LPP(IB(%d))),%d*LP, 1," + \
                                         "XBK(IB(%d)),DSQRT(Q2FACT(%d)))\n") % \
                                         (pdf_codes[initial_state],
                                          i + 1, i + 1, pdgtopdf[initial_state],
                                          i + 1, i + 1)
                        else:
                            pdf_lines = pdf_lines + \
                                        ("%s%d=PDG2PDF(ABS(LPP(%d)),%d*LP, %d," + \
                                         "XBK(%d),DSQRT(Q2FACT(%d)))\n") % \
                                         (pdf_codes[initial_state],
                                          i + 1, i + 1, pdgtopdf[initial_state],
                                          i + 1,
                                          i + 1, i + 1)
                pdf_lines = pdf_lines + "ENDIF\n"

            # Add up PDFs for the different initial state particles
            pdf_lines = pdf_lines + "PD(0) = 0d0\nIPROC = 0\n"
            for proc in processes:
                process_line = proc.base_string()
                pdf_lines = pdf_lines + "IPROC=IPROC+1 ! " + process_line
                pdf_lines = pdf_lines + "\nPD(IPROC)="
                for ibeam in [1, 2]:
                    initial_state = proc.get_initial_pdg(ibeam)
                    if initial_state in pdf_codes.keys():
                        pdf_lines = pdf_lines + "%s%d*" % \
                                    (pdf_codes[initial_state], ibeam)
                    else:
                        pdf_lines = pdf_lines + "1d0*"
                # Remove last "*" from pdf_lines
                pdf_lines = pdf_lines[:-1] + "\n"
                pdf_lines = pdf_lines + "PD(0)=PD(0)+DABS(PD(IPROC))\n"

        # Remove last line break from the return variables
        return pdf_definition_lines[:-1], pdf_data_lines[:-1], pdf_lines[:-1]

    #===========================================================================
    # write_props_file
    #===========================================================================
    def write_props_file(self, writer, matrix_element, s_and_t_channels):
        """Write the props.inc file for MadEvent. Needs input from
        write_configs_file."""

        lines = []

        particle_dict = matrix_element.get('processes')[0].get('model').\
                        get('particle_dict')

        for iconf, configs in enumerate(s_and_t_channels):
            for vertex in configs[0] + configs[1][:-1]:
                leg = vertex.get('legs')[-1]
                if leg.get('id') not in particle_dict:
                    # Fake propagator used in multiparticle vertices
                    mass = 'zero'
                    width = 'zero'
                    pow_part = 0
                else:
                    particle = particle_dict[leg.get('id')]
                    # Get mass
                    if particle.get('mass').lower() == 'zero':
                        mass = particle.get('mass')
                    else:
                        mass = "abs(%s)" % particle.get('mass')
                    # Get width
                    if particle.get('width').lower() == 'zero':
                        width = particle.get('width')
                    else:
                        width = "abs(%s)" % particle.get('width')

                    pow_part = 1 + int(particle.is_boson())

                lines.append("prmass(%d,%d)  = %s" % \
                             (leg.get('number'), iconf + 1, mass))
                lines.append("prwidth(%d,%d) = %s" % \
                             (leg.get('number'), iconf + 1, width))
                lines.append("pow(%d,%d) = %d" % \
                             (leg.get('number'), iconf + 1, pow_part))

        # Write the file
        writer.writelines(lines)

        return True

    #===========================================================================
    # write_configs_file
    #===========================================================================
    def write_configs_file(self, writer, matrix_element):
        """Write the configs.inc file for MadEvent"""

        # Extract number of external particles
        (nexternal, ninitial) = matrix_element.get_nexternal_ninitial()

        configs = [(i+1, d) for i,d in enumerate(matrix_element.get('diagrams'))]
        mapconfigs = [c[0] for c in configs]
        model = matrix_element.get('processes')[0].get('model')
        return mapconfigs, self.write_configs_file_from_diagrams(writer,
                                                            [[c[1]] for c in configs],
                                                            mapconfigs,
                                                            nexternal, ninitial,
                                                            model)

    #===========================================================================
    # write_configs_file_from_diagrams
    #===========================================================================
    def write_configs_file_from_diagrams(self, writer, configs, mapconfigs,
                                         nexternal, ninitial, model):
        """Write the actual configs.inc file.
        
        configs is the diagrams corresponding to configs (each
        diagrams is a list of corresponding diagrams for all
        subprocesses, with None if there is no corresponding diagrams
        for a given process).
        mapconfigs gives the diagram number for each config.

        For s-channels, we need to output one PDG for each subprocess in
        the subprocess group, in order to be able to pick the right
        one for multiprocesses."""

        lines = []

        s_and_t_channels = []

        vert_list = [max([d for d in config if d][0].get_vertex_leg_numbers()) \
            for config in configs if [d for d in config if d][0].\
                                             get_vertex_leg_numbers()!=[]]
        minvert = min(vert_list) if vert_list!=[] else 0

        # Number of subprocesses
        nsubprocs = len(configs[0])

        nconfigs = 0

        new_pdg = model.get_first_non_pdg()

        for iconfig, helas_diags in enumerate(configs):
            if any(vert > minvert for vert in [d for d in helas_diags if d]\
              [0].get_vertex_leg_numbers()) :
                # Only 3-vertices allowed in configs.inc except for vertices
                # which originate from a shrunk loop.
                continue
            nconfigs += 1

            # Need s- and t-channels for all subprocesses, including
            # those that don't contribute to this config
            empty_verts = []
            stchannels = []
            for h in helas_diags:
                if h:
                    # get_s_and_t_channels gives vertices starting from
                    # final state external particles and working inwards
                    stchannels.append(h.get('amplitudes')[0].\
                                      get_s_and_t_channels(ninitial, model, new_pdg))
                else:
                    stchannels.append((empty_verts, None))

            # For t-channels, just need the first non-empty one
            tchannels = [t for s,t in stchannels if t != None][0]

            # For s_and_t_channels (to be used later) use only first config
            s_and_t_channels.append([[s for s,t in stchannels if t != None][0],
                                     tchannels])

            # Make sure empty_verts is same length as real vertices
            if any([s for s,t in stchannels]):
                empty_verts[:] = [None]*max([len(s) for s,t in stchannels])

                # Reorganize s-channel vertices to get a list of all
                # subprocesses for each vertex
                schannels = zip(*[s for s,t in stchannels])
            else:
                schannels = []

            allchannels = schannels
            if len(tchannels) > 1:
                # Write out tchannels only if there are any non-trivial ones
                allchannels = schannels + tchannels

            # Write out propagators for s-channel and t-channel vertices

            lines.append("# Diagram %d" % (mapconfigs[iconfig]))
            # Correspondance between the config and the diagram = amp2
            lines.append("data mapconfig(%d)/%d/" % (nconfigs,
                                                     mapconfigs[iconfig]))

            for verts in allchannels:
                if verts in schannels:
                    vert = [v for v in verts if v][0]
                else:
                    vert = verts
                daughters = [leg.get('number') for leg in vert.get('legs')[:-1]]
                last_leg = vert.get('legs')[-1]
                lines.append("data (iforest(i,%d,%d),i=1,%d)/%s/" % \
                             (last_leg.get('number'), nconfigs, len(daughters),
                              ",".join([str(d) for d in daughters])))
                if verts in schannels:
                    pdgs = []
                    for v in verts:
                        if v:
                            pdgs.append(v.get('legs')[-1].get('id'))
                        else:
                            pdgs.append(0)
                    lines.append("data (sprop(i,%d,%d),i=1,%d)/%s/" % \
                                 (last_leg.get('number'), nconfigs, nsubprocs,
                                  ",".join([str(d) for d in pdgs])))
                    lines.append("data tprid(%d,%d)/0/" % \
                                 (last_leg.get('number'), nconfigs))
                elif verts in tchannels[:-1]:
                    lines.append("data tprid(%d,%d)/%d/" % \
                                 (last_leg.get('number'), nconfigs,
                                  abs(last_leg.get('id'))))
                    lines.append("data (sprop(i,%d,%d),i=1,%d)/%s/" % \
                                 (last_leg.get('number'), nconfigs, nsubprocs,
                                  ",".join(['0'] * nsubprocs)))

        # Write out number of configs
        lines.append("# Number of configs")
        lines.append("data mapconfig(0)/%d/" % nconfigs)

        # Write the file
        writer.writelines(lines)

        return s_and_t_channels

    #===========================================================================
    # Global helper methods
    #===========================================================================

    def coeff(self, ff_number, frac, is_imaginary, Nc_power, Nc_value=3):
        """Returns a nicely formatted string for the coefficients in JAMP lines"""

        total_coeff = ff_number * frac * fractions.Fraction(Nc_value) ** Nc_power

        if total_coeff == 1:
            if is_imaginary:
                return '+imag1*'
            else:
                return '+'
        elif total_coeff == -1:
            if is_imaginary:
                return '-imag1*'
            else:
                return '-'

        res_str = '%+iD0' % total_coeff.numerator

        if total_coeff.denominator != 1:
            # Check if total_coeff is an integer
            res_str = res_str + '/%iD0' % total_coeff.denominator

        if is_imaginary:
            res_str = res_str + '*imag1'

        return res_str + '*'


    def set_fortran_compiler(self, default_compiler, force=False):
        """Set compiler based on what's available on the system"""
               
        # Check for compiler
        if default_compiler['fortran'] and misc.which(default_compiler['fortran']):
            f77_compiler = default_compiler['fortran']
        elif misc.which('gfortran'):
            f77_compiler = 'gfortran'
        elif misc.which('g77'):
            f77_compiler = 'g77'
        elif misc.which('f77'):
            f77_compiler = 'f77'
        elif default_compiler['fortran']:
            logger.warning('No Fortran Compiler detected! Please install one')
            f77_compiler = default_compiler['fortran'] # maybe misc fail so try with it
        else:
            raise MadGraph5Error, 'No Fortran Compiler detected! Please install one'
        logger.info('Use Fortran compiler ' + f77_compiler)
        
        
        # Check for compiler. 1. set default.
        if default_compiler['f2py']:
            f2py_compiler = default_compiler['f2py']
        else:
            f2py_compiler = ''
        # Try to find the correct one.
        if default_compiler['f2py'] and misc.which(default_compiler['f2py']):
            f2py_compiler = default_compiler['f2py']
        elif misc.which('f2py'):
            f2py_compiler = 'f2py'
        elif sys.version_info[1] == 6:
            if misc.which('f2py-2.6'):
                f2py_compiler = 'f2py-2.6'
            elif misc.which('f2py2.6'):
                f2py_compiler = 'f2py2.6'
        elif sys.version_info[1] == 7:
            if misc.which('f2py-2.7'):
                f2py_compiler = 'f2py-2.7'
            elif misc.which('f2py2.7'):
                f2py_compiler = 'f2py2.7'            
        
        to_replace = {'fortran': f77_compiler, 'f2py': f2py_compiler}
        
        
        self.replace_make_opt_f_compiler(to_replace)
        # Replace also for Template but not for cluster
        if not os.environ.has_key('MADGRAPH_DATA') and ReadWrite:
            self.replace_make_opt_f_compiler(to_replace, pjoin(MG5DIR, 'Template', 'LO'))
        
        return f77_compiler

    # an alias for backward compatibility
    set_compiler = set_fortran_compiler


    def set_cpp_compiler(self, default_compiler, force=False):
        """Set compiler based on what's available on the system"""
                
        # Check for compiler
        if default_compiler and misc.which(default_compiler):
            compiler = default_compiler
        elif misc.which('g++'):
            #check if clang version
            p = misc.Popen(['g++', '--version'], stdout=subprocess.PIPE,
                           stderr=subprocess.PIPE) 
            out, _ = p.communicate()
            if 'clang' in out and  misc.which('clang'):
                compiler = 'clang'
            else:
                compiler = 'g++'
        elif misc.which('c++'):
            compiler = 'c++'
        elif misc.which('clang'):
            compiler = 'clang'
        elif default_compiler:
            logger.warning('No c++ Compiler detected! Please install one')
            compiler = default_compiler # maybe misc fail so try with it
        else:
            raise MadGraph5Error, 'No c++ Compiler detected! Please install one'
        logger.info('Use c++ compiler ' + compiler)
        self.replace_make_opt_c_compiler(compiler)
        # Replace also for Template but not for cluster
        if not os.environ.has_key('MADGRAPH_DATA') and ReadWrite and \
           not __debug__ and not os.path.exists(pjoin(MG5DIR,'bin','create_release.py')):
            self.replace_make_opt_c_compiler(compiler, pjoin(MG5DIR, 'Template', 'LO'))
        
        return compiler


    def replace_make_opt_f_compiler(self, compilers, root_dir = ""):
        """Set FC=compiler in Source/make_opts"""

        assert isinstance(compilers, dict)
        
        mod = False #avoid to rewrite the file if not needed
        if not root_dir:
            root_dir = self.dir_path
            
        compiler= compilers['fortran']
        f2py_compiler = compilers['f2py']
        if not f2py_compiler:
            f2py_compiler = 'f2py'
        for_update= {'DEFAULT_F_COMPILER':compiler,
                     'DEFAULT_F2PY_COMPILER':f2py_compiler}
        make_opts = pjoin(root_dir, 'Source', 'make_opts')

        try:
            common_run_interface.CommonRunCmd.update_make_opts_full(
                            make_opts, for_update)
        except IOError:
            if root_dir == self.dir_path:
                logger.info('Fail to set compiler. Trying to continue anyway.')            

    def replace_make_opt_c_compiler(self, compiler, root_dir = ""):
        """Set CXX=compiler in Source/make_opts.
        The version is also checked, in order to set some extra flags
        if the compiler is clang (on MACOS)"""
       
        is_clang = misc.detect_if_cpp_compiler_is_clang(compiler)
        is_lc    = misc.detect_cpp_std_lib_dependence(compiler) == '-lc++'

        # list of the variable to set in the make_opts file
        for_update= {'DEFAULT_CPP_COMPILER':compiler,
                     'MACFLAG':'-mmacosx-version-min=10.7' if is_clang and is_lc else '',
                     'STDLIB': '-lc++' if is_lc else '-lstdc++',
                     'STDLIB_FLAG': '-stdlib=libc++' if is_lc and is_clang else ''
                     }
        
        if not root_dir:
            root_dir = self.dir_path
        make_opts = pjoin(root_dir, 'Source', 'make_opts')

        try:
            common_run_interface.CommonRunCmd.update_make_opts_full(
                            make_opts, for_update)
        except IOError:
            if root_dir == self.dir_path:
                logger.info('Fail to set compiler. Trying to continue anyway.')  
    
        return

#===============================================================================
# ProcessExporterFortranSA
#===============================================================================
class ProcessExporterFortranSA(ProcessExporterFortran):
    """Class to take care of exporting a set of matrix elements to
    MadGraph v4 StandAlone format."""

    matrix_template = "matrix_standalone_v4.inc"

    def __init__(self, *args,**opts):
        """add the format information compare to standard init"""
        
        if 'format' in opts:
            self.format = opts['format']
            del opts['format']
        else:
            self.format = 'standalone'
        
        self.prefix_info = {}
        ProcessExporterFortran.__init__(self, *args, **opts)

    def copy_template(self, model):
        """Additional actions needed for setup of Template
        """

        #First copy the full template tree if dir_path doesn't exit
        if os.path.isdir(self.dir_path):
            return
        
        logger.info('initialize a new standalone directory: %s' % \
                        os.path.basename(self.dir_path))
        temp_dir = pjoin(self.mgme_dir, 'Template/LO')
        
        # Create the directory structure
        os.mkdir(self.dir_path)
        os.mkdir(pjoin(self.dir_path, 'Source'))
        os.mkdir(pjoin(self.dir_path, 'Source', 'MODEL'))
        os.mkdir(pjoin(self.dir_path, 'Source', 'DHELAS'))
        os.mkdir(pjoin(self.dir_path, 'SubProcesses'))
        os.mkdir(pjoin(self.dir_path, 'bin'))
        os.mkdir(pjoin(self.dir_path, 'bin', 'internal'))
        os.mkdir(pjoin(self.dir_path, 'lib'))
        os.mkdir(pjoin(self.dir_path, 'Cards'))
        
        # Information at top-level
        #Write version info
        shutil.copy(pjoin(temp_dir, 'TemplateVersion.txt'), self.dir_path)
        try:
            shutil.copy(pjoin(self.mgme_dir, 'MGMEVersion.txt'), self.dir_path)
        except IOError:
            MG5_version = misc.get_pkg_info()
            open(pjoin(self.dir_path, 'MGMEVersion.txt'), 'w').write( \
                "5." + MG5_version['version'])
        
        
        # Add file in SubProcesses
        shutil.copy(pjoin(self.mgme_dir, 'madgraph', 'iolibs', 'template_files', 'makefile_sa_f_sp'), 
                    pjoin(self.dir_path, 'SubProcesses', 'makefileP'))
        
        if self.format == 'standalone':
            shutil.copy(pjoin(self.mgme_dir, 'madgraph', 'iolibs', 'template_files', 'check_sa.f'), 
                    pjoin(self.dir_path, 'SubProcesses', 'check_sa.f'))
                        
        # Add file in Source
        shutil.copy(pjoin(temp_dir, 'Source', 'make_opts'), 
                    pjoin(self.dir_path, 'Source'))        
        # add the makefile 
        filename = pjoin(self.dir_path,'Source','makefile')
        self.write_source_makefile(writers.FileWriter(filename))          
        
    #===========================================================================
    # export model files
    #=========================================================================== 
    def export_model_files(self, model_path):
        """export the model dependent files for V4 model"""

        super(ProcessExporterFortranSA,self).export_model_files(model_path)
        # Add the routine update_as_param in v4 model 
        # This is a function created in the UFO  
        text="""
        subroutine update_as_param()
          call setpara('param_card.dat',.false.)
          return
        end
        """
        ff = open(os.path.join(self.dir_path, 'Source', 'MODEL', 'couplings.f'),'a')
        ff.write(text)
        ff.close()        
        
        text = open(pjoin(self.dir_path,'SubProcesses','check_sa.f')).read()
        text = text.replace('call setpara(\'param_card.dat\')', 'call setpara(\'param_card.dat\', .true.)')
        fsock = open(pjoin(self.dir_path,'SubProcesses','check_sa.f'), 'w')
        fsock.write(text)
        fsock.close()
        
        self.make_model_symbolic_link()

    #===========================================================================
    # write a procdef_mg5 (an equivalent of the MG4 proc_card.dat)
    #===========================================================================
    def write_procdef_mg5(self, file_pos, modelname, process_str):
        """ write an equivalent of the MG4 proc_card in order that all the Madevent
        Perl script of MadEvent4 are still working properly for pure MG5 run.
        Not needed for StandAlone so just return
        """
        
        return


    #===========================================================================
    # Make the Helas and Model directories for Standalone directory
    #===========================================================================
    def make(self):
        """Run make in the DHELAS and MODEL directories, to set up
        everything for running standalone
        """

        source_dir = pjoin(self.dir_path, "Source")
        logger.info("Running make for Helas")
        misc.compile(arg=['../lib/libdhelas.a'], cwd=source_dir, mode='fortran')
        logger.info("Running make for Model")
        misc.compile(arg=['../lib/libmodel.a'], cwd=source_dir, mode='fortran')

    #===========================================================================
    # Create proc_card_mg5.dat for Standalone directory
    #===========================================================================
    def finalize(self, matrix_elements, history, mg5options, flaglist):
        """Finalize Standalone MG4 directory by 
           generation proc_card_mg5.dat
           generate a global makefile
           """
            
        compiler =  {'fortran': mg5options['fortran_compiler'],
                     'cpp': mg5options['cpp_compiler'],
                     'f2py': mg5options['f2py_compiler']}

        self.compiler_choice(compiler)
        self.make()

        # Write command history as proc_card_mg5
        if history and os.path.isdir(pjoin(self.dir_path, 'Cards')):
            output_file = pjoin(self.dir_path, 'Cards', 'proc_card_mg5.dat')
            history.write(output_file)
        
        ProcessExporterFortran.finalize(self, matrix_elements, 
                                             history, mg5options, flaglist)
        open(pjoin(self.dir_path,'__init__.py'),'w')
        open(pjoin(self.dir_path,'SubProcesses','__init__.py'),'w')

        if 'mode' in self.opt and self.opt['mode'] == "reweight":
            #add the module to hande the NLO weight
            files.copytree(pjoin(MG5DIR, 'Template', 'RWGTNLO'),
                          pjoin(self.dir_path, 'Source'))
            files.copytree(pjoin(MG5DIR, 'Template', 'NLO', 'Source', 'PDF'),
                           pjoin(self.dir_path, 'Source', 'PDF'))
            self.write_pdf_opendata()
            
        if self.prefix_info:
            self.write_f2py_splitter()
            self.write_f2py_makefile()
            self.write_f2py_check_sa(matrix_elements,
                            pjoin(self.dir_path,'SubProcesses','check_sa.py'))
        else:
            # create a single makefile to compile all the subprocesses
            text = '''\n# For python linking (require f2py part of numpy)\nifeq ($(origin MENUM),undefined)\n  MENUM=2\nendif\n''' 
            deppython = ''
            for Pdir in os.listdir(pjoin(self.dir_path,'SubProcesses')):
                if os.path.isdir(pjoin(self.dir_path, 'SubProcesses', Pdir)):
                    text += '%(0)s/matrix$(MENUM)py.so:\n\tcd %(0)s;make matrix$(MENUM)py.so\n'% {'0': Pdir}
                    deppython += ' %(0)s/matrix$(MENUM)py.so ' % {'0': Pdir}
            text+='all: %s\n\techo \'done\'' % deppython
            
            ff = open(pjoin(self.dir_path, 'SubProcesses', 'makefile'),'a')
            ff.write(text)
            ff.close()
                    
    def write_f2py_splitter(self):
        """write a function to call the correct matrix element"""
        
        template = """
%(python_information)s
  subroutine smatrixhel(pdgs, npdg, p, ALPHAS, SCALE2, nhel, ANS)
  IMPLICIT NONE

CF2PY double precision, intent(in), dimension(0:3,npdg) :: p
CF2PY integer, intent(in), dimension(npdg) :: pdgs
CF2PY integer, intent(in) :: npdg
CF2PY double precision, intent(out) :: ANS
CF2PY double precision, intent(in) :: ALPHAS
CF2PY double precision, intent(in) :: SCALE2
  integer pdgs(*)
  integer npdg, nhel
  double precision p(*)
  double precision ANS, ALPHAS, PI,SCALE2
  include 'coupl.inc'
  
  PI = 3.141592653589793D0
  G = 2* DSQRT(ALPHAS*PI)
  CALL UPDATE_AS_PARAM()
  if (scale2.ne.0d0) stop 1

%(smatrixhel)s

      return
      end
  
      SUBROUTINE INITIALISE(PATH)
C     ROUTINE FOR F2PY to read the benchmark point.
      IMPLICIT NONE
      CHARACTER*512 PATH
CF2PY INTENT(IN) :: PATH
      CALL SETPARA(PATH)  !first call to setup the paramaters
      RETURN
      END

    subroutine get_pdg_order(PDG)
  IMPLICIT NONE
CF2PY INTEGER, intent(out) :: PDG(%(nb_me)i,%(maxpart)i)  
  INTEGER PDG(%(nb_me)i,%(maxpart)i), PDGS(%(nb_me)i,%(maxpart)i)
  DATA PDGS/ %(pdgs)s /
  PDG = PDGS
  RETURN
  END 

    subroutine get_prefix(PREFIX)
  IMPLICIT NONE
CF2PY CHARACTER*20, intent(out) :: PREFIX(%(nb_me)i)
  character*20 PREFIX(%(nb_me)i),PREF(%(nb_me)i)
  DATA PREF / '%(prefix)s'/
  PREFIX = PREF
  RETURN
  END 
 
  
        """
         
        allids = self.prefix_info.keys()
        allprefix = [self.prefix_info[key][0] for key in allids]
        min_nexternal = min([len(ids) for ids in allids])
        max_nexternal = max([len(ids) for ids in allids])

        info = []
        for key, (prefix, tag) in self.prefix_info.items():
            info.append('#PY %s : %s # %s' % (tag, key, prefix))
            

        text = []
        for n_ext in range(min_nexternal, max_nexternal+1):
            current = [ids for ids in allids if len(ids)==n_ext]
            if not current:
                continue
            if min_nexternal != max_nexternal:
                if n_ext == min_nexternal:
                    text.append('       if (npdg.eq.%i)then' % n_ext)
                else:
                    text.append('       else if (npdg.eq.%i)then' % n_ext)
            for ii,pdgs in enumerate(current):
                condition = '.and.'.join(['%i.eq.pdgs(%i)' %(pdg, i+1) for i, pdg in enumerate(pdgs)])
                if ii==0:
                    text.append( ' if(%s) then ! %i' % (condition, i))
                else:
                    text.append( ' else if(%s) then ! %i' % (condition,i))
                text.append(' call %ssmatrixhel(p, nhel, ans)' % self.prefix_info[pdgs][0])
            text.append(' endif')
        #close the function
        if min_nexternal != max_nexternal:
            text.append('endif')

        formatting = {'python_information':'\n'.join(info), 
                          'smatrixhel': '\n'.join(text),
                          'maxpart': max_nexternal,
                          'nb_me': len(allids),
                          'pdgs': ','.join(str(pdg[i]) if i<len(pdg) else '0' 
                                             for i in range(max_nexternal) for pdg in allids),
                          'prefix':'\',\''.join(allprefix)
                          }
        formatting['lenprefix'] = len(formatting['prefix'])
        text = template % formatting
        fsock = writers.FortranWriter(pjoin(self.dir_path, 'SubProcesses', 'all_matrix.f'),'w')
        fsock.writelines(text)
        fsock.close()
            
    def write_f2py_check_sa(self, matrix_element, writer):
        """ Write the general check_sa.py in SubProcesses that calls all processes successively."""
        # To be implemented. It is just an example file, i.e. not crucial.
        return
    
    def write_f2py_makefile(self):
        """ """
        # Add file in SubProcesses
        shutil.copy(pjoin(self.mgme_dir, 'madgraph', 'iolibs', 'template_files', 'makefile_sa_f2py'), 
                    pjoin(self.dir_path, 'SubProcesses', 'makefile'))

    def create_MA5_cards(self,*args,**opts):
        """ Overload the function of the mother so as to bypass this in StandAlone."""
        pass

    def compiler_choice(self, compiler):
        """ Different daughter classes might want different compilers.
        So this function is meant to be overloaded if desired."""
        
        self.set_compiler(compiler)

    #===========================================================================
    # generate_subprocess_directory
    #===========================================================================
    def generate_subprocess_directory(self, matrix_element,
                                         fortran_model, number):
        """Generate the Pxxxxx directory for a subprocess in MG4 standalone,
        including the necessary matrix.f and nexternal.inc files"""

        cwd = os.getcwd()
        # Create the directory PN_xx_xxxxx in the specified path
        dirpath = pjoin(self.dir_path, 'SubProcesses', \
                       "P%s" % matrix_element.get('processes')[0].shell_string())

        if self.opt['sa_symmetry']:
            # avoid symmetric output
            for i,proc in enumerate(matrix_element.get('processes')):
                   
                tag = proc.get_tag()     
                legs = proc.get('legs')[:]
                leg0 = proc.get('legs')[0]
                leg1 = proc.get('legs')[1]
                if not leg1.get('state'):
                    proc.get('legs')[0] = leg1
                    proc.get('legs')[1] = leg0
                    flegs = proc.get('legs')[2:]
                    for perm in itertools.permutations(flegs):
                        for i,p in enumerate(perm):
                            proc.get('legs')[i+2] = p
                        dirpath2 =  pjoin(self.dir_path, 'SubProcesses', \
                               "P%s" % proc.shell_string())
                        #restore original order
                        proc.get('legs')[2:] = legs[2:]              
                        if os.path.exists(dirpath2):
                            proc.get('legs')[:] = legs
                            return 0
                proc.get('legs')[:] = legs

        try:
            os.mkdir(dirpath)
        except os.error as error:
            logger.warning(error.strerror + " " + dirpath)

        #try:
        #    os.chdir(dirpath)
        #except os.error:
        #    logger.error('Could not cd to directory %s' % dirpath)
        #    return 0

        logger.info('Creating files in directory %s' % dirpath)

        # Extract number of external particles
        (nexternal, ninitial) = matrix_element.get_nexternal_ninitial()

        # Create the matrix.f file and the nexternal.inc file
        if self.opt['export_format']=='standalone_msP':
            filename = pjoin(dirpath, 'matrix_prod.f')
        else:
            filename = pjoin(dirpath, 'matrix.f')
            
        proc_prefix = ''
        if 'prefix' in self.cmd_options:
            if self.cmd_options['prefix'] == 'int':
                proc_prefix = 'M%s_' % number
            elif self.cmd_options['prefix'] == 'proc':
                proc_prefix = matrix_element.get('processes')[0].shell_string().split('_',1)[1]
            else:
                raise Exception, '--prefix options supports only \'int\' and \'proc\''
            for proc in matrix_element.get('processes'):
                ids = [l.get('id') for l in proc.get('legs_with_decays')]
                self.prefix_info[tuple(ids)] = [proc_prefix, proc.get_tag()] 
                
        calls = self.write_matrix_element_v4(
            writers.FortranWriter(filename),
            matrix_element,
            fortran_model,
            proc_prefix=proc_prefix)

        if self.opt['export_format'] == 'standalone_msP':
            filename =  pjoin(dirpath,'configs_production.inc')
            mapconfigs, s_and_t_channels = self.write_configs_file(\
                writers.FortranWriter(filename),
                matrix_element)

            filename =  pjoin(dirpath,'props_production.inc')
            self.write_props_file(writers.FortranWriter(filename),
                             matrix_element,
                             s_and_t_channels)

            filename =  pjoin(dirpath,'nexternal_prod.inc')
            self.write_nexternal_madspin(writers.FortranWriter(filename),
                             nexternal, ninitial)

        if self.opt['export_format']=='standalone_msF':
            filename = pjoin(dirpath, 'helamp.inc')
            ncomb=matrix_element.get_helicity_combinations()
            self.write_helamp_madspin(writers.FortranWriter(filename),
                             ncomb)
            
        filename = pjoin(dirpath, 'nexternal.inc')
        self.write_nexternal_file(writers.FortranWriter(filename),
                             nexternal, ninitial)

        filename = pjoin(dirpath, 'pmass.inc')
        self.write_pmass_file(writers.FortranWriter(filename),
                         matrix_element)

        filename = pjoin(dirpath, 'ngraphs.inc')
        self.write_ngraphs_file(writers.FortranWriter(filename),
                           len(matrix_element.get_all_amplitudes()))

        # Generate diagrams
        filename = pjoin(dirpath, "matrix.ps")
        plot = draw.MultiEpsDiagramDrawer(matrix_element.get('base_amplitude').\
                                             get('diagrams'),
                                          filename,
                                          model=matrix_element.get('processes')[0].\
                                             get('model'),
                                          amplitude=True)
        logger.info("Generating Feynman diagrams for " + \
                     matrix_element.get('processes')[0].nice_string())
        plot.draw()

        linkfiles = ['check_sa.f', 'coupl.inc']

        if proc_prefix and os.path.exists(pjoin(dirpath, '..', 'check_sa.f')):
            text = open(pjoin(dirpath, '..', 'check_sa.f')).read()
            pat = re.compile('smatrix', re.I)
            new_text, n  = re.subn(pat, '%ssmatrix' % proc_prefix, text)
            with open(pjoin(dirpath, 'check_sa.f'),'w') as f:
                f.write(new_text)
            linkfiles.pop(0)

        for file in linkfiles:
            ln('../%s' % file, cwd=dirpath)
        ln('../makefileP', name='makefile', cwd=dirpath)
        # Return to original PWD
        #os.chdir(cwd)

        if not calls:
            calls = 0
        return calls


    #===========================================================================
    # write_source_makefile
    #===========================================================================
    def write_source_makefile(self, writer):
        """Write the nexternal.inc file for MG4"""

        path = pjoin(_file_path,'iolibs','template_files','madevent_makefile_source')
        set_of_lib = '$(LIBDIR)libdhelas.$(libext) $(LIBDIR)libmodel.$(libext)'
        model_line='''$(LIBDIR)libmodel.$(libext): MODEL\n\t cd MODEL; make\n'''

        replace_dict= {'libraries': set_of_lib, 
                       'model':model_line,
                       'additional_dsample': '',
                       'additional_dependencies':''} 

        text = open(path).read() % replace_dict
        
        if writer:
            writer.write(text)
        
        return replace_dict

    #===========================================================================
    # write_matrix_element_v4
    #===========================================================================
    def write_matrix_element_v4(self, writer, matrix_element, fortran_model,
                                write=True, proc_prefix=''):
        """Export a matrix element to a matrix.f file in MG4 standalone format
        if write is on False, just return the replace_dict and not write anything."""


        if not matrix_element.get('processes') or \
               not matrix_element.get('diagrams'):
            return 0
        
        if writer:
            if not isinstance(writer, writers.FortranWriter):
                raise writers.FortranWriter.FortranWriterError(\
                "writer not FortranWriter but %s" % type(writer))
            # Set lowercase/uppercase Fortran code
            writers.FortranWriter.downcase = False

            
        if not self.opt.has_key('sa_symmetry'):
            self.opt['sa_symmetry']=False


        # The proc_id is for MadEvent grouping which is never used in SA.
        replace_dict = {'global_variable':'', 'amp2_lines':'',
                                       'proc_prefix':proc_prefix, 'proc_id':''}

        # Extract helas calls
        helas_calls = fortran_model.get_matrix_element_calls(\
                    matrix_element)

        replace_dict['helas_calls'] = "\n".join(helas_calls)

        # Extract version number and date from VERSION file
        info_lines = self.get_mg5_info_lines()
        replace_dict['info_lines'] = info_lines

        # Extract process info lines
        process_lines = self.get_process_info_lines(matrix_element)
        replace_dict['process_lines'] = process_lines

        # Extract number of external particles
        (nexternal, ninitial) = matrix_element.get_nexternal_ninitial()
        replace_dict['nexternal'] = nexternal
        replace_dict['nincoming'] = ninitial

        # Extract ncomb
        ncomb = matrix_element.get_helicity_combinations()
        replace_dict['ncomb'] = ncomb

        # Extract helicity lines
        helicity_lines = self.get_helicity_lines(matrix_element)
        replace_dict['helicity_lines'] = helicity_lines

        # Extract overall denominator
        # Averaging initial state color, spin, and identical FS particles
        replace_dict['den_factor_line'] = self.get_den_factor_line(matrix_element)

        # Extract ngraphs
        ngraphs = matrix_element.get_number_of_amplitudes()
        replace_dict['ngraphs'] = ngraphs

        # Extract nwavefuncs
        nwavefuncs = matrix_element.get_number_of_wavefunctions()
        replace_dict['nwavefuncs'] = nwavefuncs

        # Extract ncolor
        ncolor = max(1, len(matrix_element.get('color_basis')))
        replace_dict['ncolor'] = ncolor

        replace_dict['hel_avg_factor'] = matrix_element.get_hel_avg_factor()
        replace_dict['beamone_helavgfactor'], replace_dict['beamtwo_helavgfactor'] =\
                                       matrix_element.get_beams_hel_avg_factor()

        # Extract color data lines
        color_data_lines = self.get_color_data_lines(matrix_element)
        replace_dict['color_data_lines'] = "\n".join(color_data_lines)

        if self.opt['export_format']=='standalone_msP':
        # For MadSpin need to return the AMP2
            amp2_lines = self.get_amp2_lines(matrix_element, [] )
            replace_dict['amp2_lines'] = '\n'.join(amp2_lines)
            replace_dict['global_variable'] = \
         "       Double Precision amp2(NGRAPHS)\n       common/to_amps/  amp2\n"

        # JAMP definition, depends on the number of independent split orders
        split_orders=matrix_element.get('processes')[0].get('split_orders')

        if len(split_orders)==0:
            replace_dict['nSplitOrders']=''
            # Extract JAMP lines
            jamp_lines = self.get_JAMP_lines(matrix_element)
            # Consider the output of a dummy order 'ALL_ORDERS' for which we
            # set all amplitude order to weight 1 and only one squared order
            # contribution which is of course ALL_ORDERS=2.
            squared_orders = [(2,),]
            amp_orders = [((1,),tuple(range(1,ngraphs+1)))]
            replace_dict['chosen_so_configs'] = '.TRUE.'
            replace_dict['nSqAmpSplitOrders']=1
            replace_dict['split_order_str_list']=''
        else:
            squared_orders, amp_orders = matrix_element.get_split_orders_mapping()
            replace_dict['nAmpSplitOrders']=len(amp_orders)
            replace_dict['nSqAmpSplitOrders']=len(squared_orders)
            replace_dict['nSplitOrders']=len(split_orders)
            replace_dict['split_order_str_list']=str(split_orders)
            amp_so = self.get_split_orders_lines(
                    [amp_order[0] for amp_order in amp_orders],'AMPSPLITORDERS')
            sqamp_so = self.get_split_orders_lines(squared_orders,'SQSPLITORDERS')
            replace_dict['ampsplitorders']='\n'.join(amp_so)
            replace_dict['sqsplitorders']='\n'.join(sqamp_so)           
            jamp_lines = self.get_JAMP_lines_split_order(\
                       matrix_element,amp_orders,split_order_names=split_orders)
            
            # Now setup the array specifying what squared split order is chosen
            replace_dict['chosen_so_configs']=self.set_chosen_SO_index(
                              matrix_element.get('processes')[0],squared_orders)
            
            # For convenience we also write the driver check_sa_splitOrders.f
            # that explicitely writes out the contribution from each squared order.
            # The original driver still works and is compiled with 'make' while
            # the splitOrders one is compiled with 'make check_sa_born_splitOrders'
            check_sa_writer=writers.FortranWriter('check_sa_born_splitOrders.f')
            self.write_check_sa_splitOrders(squared_orders,split_orders,
              nexternal,ninitial,proc_prefix,check_sa_writer)

        if write:
            writers.FortranWriter('nsqso_born.inc').writelines(
                """INTEGER NSQSO_BORN
                   PARAMETER (NSQSO_BORN=%d)"""%replace_dict['nSqAmpSplitOrders'])

        replace_dict['jamp_lines'] = '\n'.join(jamp_lines)    

        matrix_template = self.matrix_template
        if self.opt['export_format']=='standalone_msP' :
            matrix_template = 'matrix_standalone_msP_v4.inc'
        elif self.opt['export_format']=='standalone_msF':
            matrix_template = 'matrix_standalone_msF_v4.inc'
        elif self.opt['export_format']=='matchbox':
            replace_dict["proc_prefix"] = 'MG5_%i_' % matrix_element.get('processes')[0].get('id')
            replace_dict["color_information"] = self.get_color_string_lines(matrix_element)

        if len(split_orders)>0:
            if self.opt['export_format'] in ['standalone_msP', 'standalone_msF']:
                logger.debug("Warning: The export format %s is not "+\
                  " available for individual ME evaluation of given coupl. orders."+\
                  " Only the total ME will be computed.", self.opt['export_format'])
            elif  self.opt['export_format'] in ['madloop_matchbox']:
                replace_dict["color_information"] = self.get_color_string_lines(matrix_element)
                matrix_template = "matrix_standalone_matchbox_splitOrders_v4.inc"
            else:
                matrix_template = "matrix_standalone_splitOrders_v4.inc"

        replace_dict['template_file'] = pjoin(_file_path, 'iolibs', 'template_files', matrix_template)
        replace_dict['template_file2'] = pjoin(_file_path, \
                                   'iolibs/template_files/split_orders_helping_functions.inc')
        if write and writer:
            path = replace_dict['template_file']
            content = open(path).read()
            content = content % replace_dict
            # Write the file
            writer.writelines(content)
            # Add the helper functions.
            if len(split_orders)>0:
                content = '\n' + open(replace_dict['template_file2'])\
                                   .read()%replace_dict
                writer.writelines(content)
            return len(filter(lambda call: call.find('#') != 0, helas_calls))
        else:
            replace_dict['return_value'] = len(filter(lambda call: call.find('#') != 0, helas_calls))
            return replace_dict # for subclass update

    def write_check_sa_splitOrders(self,squared_orders, split_orders, nexternal,
                                                nincoming, proc_prefix, writer):
        """ Write out a more advanced version of the check_sa drivers that
        individually returns the matrix element for each contributing squared
        order."""
        
        check_sa_content = open(pjoin(self.mgme_dir, 'madgraph', 'iolibs', \
                             'template_files', 'check_sa_splitOrders.f')).read()
        printout_sq_orders=[]
        for i, squared_order in enumerate(squared_orders):
            sq_orders=[]
            for j, sqo in enumerate(squared_order):
                sq_orders.append('%s=%d'%(split_orders[j],sqo))
            printout_sq_orders.append(\
                    "write(*,*) '%d) Matrix element for (%s) = ',MATELEMS(%d)"\
                                                 %(i+1,' '.join(sq_orders),i+1))
        printout_sq_orders='\n'.join(printout_sq_orders)
        replace_dict = {'printout_sqorders':printout_sq_orders, 
                        'nSplitOrders':len(squared_orders),
                        'nexternal':nexternal,
                        'nincoming':nincoming,
                        'proc_prefix':proc_prefix}
        
        if writer:
            writer.writelines(check_sa_content % replace_dict)
        else:
            return replace_dict

class ProcessExporterFortranMatchBox(ProcessExporterFortranSA):
    """class to take care of exporting a set of matrix element for the Matchbox
    code in the case of Born only routine"""

    default_opt = {'clean': False, 'complex_mass':False,
                        'export_format':'matchbox', 'mp': False,
                        'sa_symmetry': True}

    #specific template of the born
           

    matrix_template = "matrix_standalone_matchbox.inc"
    
    @staticmethod    
    def get_color_string_lines(matrix_element):
        """Return the color matrix definition lines for this matrix element. Split
        rows in chunks of size n."""

        if not matrix_element.get('color_matrix'):
            return "\n".join(["out = 1"])
        
        #start the real work
        color_denominators = matrix_element.get('color_matrix').\
                                                         get_line_denominators()
        matrix_strings = []
        my_cs = color.ColorString()
        for i_color in xrange(len(color_denominators)):
            # Then write the numerators for the matrix elements
            my_cs.from_immutable(sorted(matrix_element.get('color_basis').keys())[i_color])
            t_str=repr(my_cs)
            t_match=re.compile(r"(\w+)\(([\s\d+\,]*)\)")
            # from '1 T(2,4,1) Tr(4,5,6) Epsilon(5,3,2,1) T(1,2)' returns with findall:
            # [('T', '2,4,1'), ('Tr', '4,5,6'), ('Epsilon', '5,3,2,1'), ('T', '1,2')]
            all_matches = t_match.findall(t_str)
            output = {}
            arg=[]
            for match in all_matches:
                ctype, tmparg = match[0], [m.strip() for m in match[1].split(',')]
                if ctype in ['ColorOne' ]:
                    continue
                if ctype not in ['T', 'Tr' ]:
                    raise MadGraph5Error, 'Color Structure not handled by Matchbox: %s'  % ctype
                tmparg += ['0']
                arg +=tmparg
            for j, v in enumerate(arg):
                    output[(i_color,j)] = v

            for key in output:
                if matrix_strings == []:
                    #first entry
                    matrix_strings.append(""" 
                    if (in1.eq.%s.and.in2.eq.%s)then
                    out = %s
                    """  % (key[0], key[1], output[key]))
                else:
                    #not first entry
                    matrix_strings.append(""" 
                    elseif (in1.eq.%s.and.in2.eq.%s)then
                    out = %s
                    """  % (key[0], key[1], output[key]))
        if len(matrix_strings):                
            matrix_strings.append(" else \n out = - 1 \n endif")
        else: 
            return "\n out = - 1 \n "
        return "\n".join(matrix_strings)
    
    def make(self,*args,**opts):
        pass

    def get_JAMP_lines(self, col_amps, JAMP_format="JAMP(%s)", AMP_format="AMP(%s)", split=-1,
                       JAMP_formatLC=None):
    
        """Adding leading color part of the colorflow"""
        
        if not JAMP_formatLC:
            JAMP_formatLC= "LN%s" % JAMP_format

        error_msg="Malformed '%s' argument passed to the get_JAMP_lines"
        if(isinstance(col_amps,helas_objects.HelasMatrixElement)):
            col_amps=col_amps.get_color_amplitudes()
        elif(isinstance(col_amps,list)):
            if(col_amps and isinstance(col_amps[0],list)):
                col_amps=col_amps
            else:
                raise MadGraph5Error, error_msg % 'col_amps'
        else:
            raise MadGraph5Error, error_msg % 'col_amps'

        text = super(ProcessExporterFortranMatchBox, self).get_JAMP_lines(col_amps,
                                            JAMP_format=JAMP_format,
                                            AMP_format=AMP_format,
                                            split=-1)
        
        
        # Filter the col_ampls to generate only those without any 1/NC terms
        
        LC_col_amps = []
        for coeff_list in col_amps:
            to_add = []
            for (coefficient, amp_number) in coeff_list:
                if coefficient[3]==0:
                    to_add.append( (coefficient, amp_number) )
            LC_col_amps.append(to_add)
           
        text += super(ProcessExporterFortranMatchBox, self).get_JAMP_lines(LC_col_amps,
                                            JAMP_format=JAMP_formatLC,
                                            AMP_format=AMP_format,
                                            split=-1)
        
        return text




#===============================================================================
# ProcessExporterFortranMW
#===============================================================================
class ProcessExporterFortranMW(ProcessExporterFortran):
    """Class to take care of exporting a set of matrix elements to
    MadGraph v4 - MadWeight format."""

    matrix_file="matrix_standalone_v4.inc"

    def copy_template(self, model):
        """Additional actions needed for setup of Template
        """

        super(ProcessExporterFortranMW, self).copy_template(model)        

        # Add the MW specific file
        shutil.copytree(pjoin(MG5DIR,'Template','MadWeight'),
                               pjoin(self.dir_path, 'Source','MadWeight'), True)        
        shutil.copytree(pjoin(MG5DIR,'madgraph','madweight'),
                        pjoin(self.dir_path, 'bin','internal','madweight'), True) 
        files.mv(pjoin(self.dir_path, 'Source','MadWeight','src','setrun.f'),
                                      pjoin(self.dir_path, 'Source','setrun.f'))
        files.mv(pjoin(self.dir_path, 'Source','MadWeight','src','run.inc'),
                                      pjoin(self.dir_path, 'Source','run.inc'))
        # File created from Template (Different in some child class)
        filename = os.path.join(self.dir_path,'Source','run_config.inc')
        self.write_run_config_file(writers.FortranWriter(filename))

        try:
            subprocess.call([os.path.join(self.dir_path, 'Source','MadWeight','bin','internal','pass_to_madweight')],
                            stdout = os.open(os.devnull, os.O_RDWR),
                            stderr = os.open(os.devnull, os.O_RDWR),
                            cwd=self.dir_path)
        except OSError:
            # Probably madweight already called
            pass
        
        # Copy the different python file in the Template
        self.copy_python_file()
        # create the appropriate cuts.f
        self.get_mw_cuts_version()

        # add the makefile in Source directory 
        filename = os.path.join(self.dir_path,'Source','makefile')
        self.write_source_makefile(writers.FortranWriter(filename))



        
    #===========================================================================
    # convert_model
    #===========================================================================    
    def convert_model(self, model, wanted_lorentz = [], 
                                                         wanted_couplings = []):
         
        super(ProcessExporterFortranMW,self).convert_model(model, 
                                               wanted_lorentz, wanted_couplings)
         
        IGNORE_PATTERNS = ('*.pyc','*.dat','*.py~')
        try:
            shutil.rmtree(pjoin(self.dir_path,'bin','internal','ufomodel'))
        except OSError as error:
            pass
        model_path = model.get('modelpath')
        # This is not safe if there is a '##' or '-' in the path.
        shutil.copytree(model_path, 
                               pjoin(self.dir_path,'bin','internal','ufomodel'),
                               ignore=shutil.ignore_patterns(*IGNORE_PATTERNS))
        if hasattr(model, 'restrict_card'):
            out_path = pjoin(self.dir_path, 'bin', 'internal','ufomodel',
                                                         'restrict_default.dat')
            if isinstance(model.restrict_card, check_param_card.ParamCard):
                model.restrict_card.write(out_path)
            else:
                files.cp(model.restrict_card, out_path)

    #===========================================================================
    # generate_subprocess_directory 
    #===========================================================================        
    def copy_python_file(self):
        """copy the python file require for the Template"""

        # madevent interface
        cp(_file_path+'/interface/madweight_interface.py',
                            self.dir_path+'/bin/internal/madweight_interface.py')
        cp(_file_path+'/interface/extended_cmd.py',
                                  self.dir_path+'/bin/internal/extended_cmd.py')
        cp(_file_path+'/interface/common_run_interface.py',
                            self.dir_path+'/bin/internal/common_run_interface.py')
        cp(_file_path+'/various/misc.py', self.dir_path+'/bin/internal/misc.py')        
        cp(_file_path+'/iolibs/files.py', self.dir_path+'/bin/internal/files.py')
        cp(_file_path+'/iolibs/save_load_object.py', 
                              self.dir_path+'/bin/internal/save_load_object.py') 
        cp(_file_path+'/madevent/gen_crossxhtml.py', 
                              self.dir_path+'/bin/internal/gen_crossxhtml.py')
        cp(_file_path+'/madevent/sum_html.py', 
                              self.dir_path+'/bin/internal/sum_html.py')
        cp(_file_path+'/various/FO_analyse_card.py', 
                              self.dir_path+'/bin/internal/FO_analyse_card.py')                 
        cp(_file_path+'/iolibs/file_writers.py', 
                              self.dir_path+'/bin/internal/file_writers.py')
        #model file                        
        cp(_file_path+'../models/check_param_card.py', 
                              self.dir_path+'/bin/internal/check_param_card.py')   
                
        #madevent file
        cp(_file_path+'/__init__.py', self.dir_path+'/bin/internal/__init__.py')
        cp(_file_path+'/various/lhe_parser.py', 
                                self.dir_path+'/bin/internal/lhe_parser.py')         

        cp(_file_path+'/various/banner.py', 
                                   self.dir_path+'/bin/internal/banner.py')
        cp(_file_path+'/various/shower_card.py', 
                                   self.dir_path+'/bin/internal/shower_card.py')
        cp(_file_path+'/various/cluster.py', 
                                       self.dir_path+'/bin/internal/cluster.py') 
        
        # logging configuration
        cp(_file_path+'/interface/.mg5_logging.conf', 
                                 self.dir_path+'/bin/internal/me5_logging.conf') 
        cp(_file_path+'/interface/coloring_logging.py', 
                                 self.dir_path+'/bin/internal/coloring_logging.py')


    #===========================================================================
    # Change the version of cuts.f to the one compatible with MW
    #===========================================================================    
    def get_mw_cuts_version(self, outpath=None):
        """create the appropriate cuts.f
        This is based on the one associated to ME output but:
        1) No clustering (=> remove initcluster/setclscales)
        2) Adding the definition of cut_bw at the file.
        """
        
        template = open(pjoin(MG5DIR,'Template','LO','SubProcesses','cuts.f'))
        
        text = StringIO()
        #1) remove all dependencies in ickkw >1:
        nb_if = 0
        for line in template:
            if 'if(xqcut.gt.0d0' in line:
                nb_if = 1
            if nb_if == 0:
                text.write(line)
                continue
            if re.search(r'if\(.*\)\s*then', line):
                nb_if += 1
            elif 'endif' in line:
                nb_if -= 1
            
        #2) add fake cut_bw (have to put the true one later)
        text.write("""
      logical function cut_bw(p)
      include 'madweight_param.inc'
      double precision p(*)
      if (bw_cut) then
          cut_bw = .true.
      else
          stop 1
      endif
      return
      end
        """)
            
        final = text.getvalue()
        #3) remove the call to initcluster:
        template = final.replace('call initcluster', '! Remove for MW!call initcluster')
        template = template.replace('genps.inc', 'maxparticles.inc')
        #Now we can write it
        if not outpath:
            fsock =  open(pjoin(self.dir_path, 'SubProcesses', 'cuts.f'), 'w')
        elif isinstance(outpath, str):
            fsock = open(outpath, 'w')
        else:
            fsock = outpath
        fsock.write(template)
        
        
        
    #===========================================================================
    # Make the Helas and Model directories for Standalone directory
    #===========================================================================
    def make(self):
        """Run make in the DHELAS, MODEL, PDF and CERNLIB directories, to set up
        everything for running madweight
        """

        source_dir = os.path.join(self.dir_path, "Source")
        logger.info("Running make for Helas")
        misc.compile(arg=['../lib/libdhelas.a'], cwd=source_dir, mode='fortran')
        logger.info("Running make for Model")
        misc.compile(arg=['../lib/libmodel.a'], cwd=source_dir, mode='fortran')
        logger.info("Running make for PDF")
        misc.compile(arg=['../lib/libpdf.a'], cwd=source_dir, mode='fortran')
        logger.info("Running make for CERNLIB")
        misc.compile(arg=['../lib/libcernlib.a'], cwd=source_dir, mode='fortran')
        logger.info("Running make for GENERIC")
        misc.compile(arg=['../lib/libgeneric.a'], cwd=source_dir, mode='fortran')
        logger.info("Running make for blocks")
        misc.compile(arg=['../lib/libblocks.a'], cwd=source_dir, mode='fortran')
        logger.info("Running make for tools")
        misc.compile(arg=['../lib/libtools.a'], cwd=source_dir, mode='fortran')

    #===========================================================================
    # Create proc_card_mg5.dat for MadWeight directory
    #===========================================================================
    def finalize(self, matrix_elements, history, mg5options, flaglist):
        """Finalize Standalone MG4 directory by generation proc_card_mg5.dat"""
            
        compiler =  {'fortran': mg5options['fortran_compiler'],
                     'cpp': mg5options['cpp_compiler'],
                     'f2py': mg5options['f2py_compiler']}



        #proc_charac
        self.create_proc_charac()

        # Write maxparticles.inc based on max of ME's/subprocess groups
        filename = pjoin(self.dir_path,'Source','maxparticles.inc')
        self.write_maxparticles_file(writers.FortranWriter(filename),
                                     matrix_elements)
        ln(pjoin(self.dir_path, 'Source', 'maxparticles.inc'),
           pjoin(self.dir_path, 'Source','MadWeight','blocks'))
        ln(pjoin(self.dir_path, 'Source', 'maxparticles.inc'),
           pjoin(self.dir_path, 'Source','MadWeight','tools'))
        
        self.set_compiler(compiler)
        self.make()
        
        # Write command history as proc_card_mg5
        if os.path.isdir(os.path.join(self.dir_path, 'Cards')):
            output_file = os.path.join(self.dir_path, 'Cards', 'proc_card_mg5.dat')
            history.write(output_file)

        ProcessExporterFortran.finalize(self, matrix_elements,
                                             history, mg5options, flaglist)



    #===========================================================================
    # create the run_card for MW
    #=========================================================================== 
    def create_run_card(self, matrix_elements, history):
        """ """
 
        run_card = banner_mod.RunCard()
    
        # pass to default for MW
        run_card["run_tag"] = "\'not_use\'"
        run_card["fixed_ren_scale"] = "T"
        run_card["fixed_fac_scale"] = "T"
        run_card.remove_all_cut()
                  
        run_card.write(pjoin(self.dir_path, 'Cards', 'run_card_default.dat'),
                       template=pjoin(MG5DIR, 'Template', 'MadWeight', 'Cards', 'run_card.dat'),
                       python_template=True)
        run_card.write(pjoin(self.dir_path, 'Cards', 'run_card.dat'),
                       template=pjoin(MG5DIR, 'Template', 'MadWeight', 'Cards', 'run_card.dat'),
                       python_template=True)

    #===========================================================================
    # export model files
    #=========================================================================== 
    def export_model_files(self, model_path):
        """export the model dependent files for V4 model"""
        
        super(ProcessExporterFortranMW,self).export_model_files(model_path)
        # Add the routine update_as_param in v4 model 
        # This is a function created in the UFO  
        text="""
        subroutine update_as_param()
          call setpara('param_card.dat',.false.)
          return
        end
        """
        ff = open(os.path.join(self.dir_path, 'Source', 'MODEL', 'couplings.f'),'a')
        ff.write(text)
        ff.close()

        # Modify setrun.f
        text = open(os.path.join(self.dir_path,'Source','setrun.f')).read()
        text = text.replace('call setpara(param_card_name)', 'call setpara(param_card_name, .true.)')
        fsock = open(os.path.join(self.dir_path,'Source','setrun.f'), 'w')
        fsock.write(text)
        fsock.close()

        # Modify initialization.f
        text = open(os.path.join(self.dir_path,'SubProcesses','initialization.f')).read()
        text = text.replace('call setpara(param_name)', 'call setpara(param_name, .true.)')
        fsock = open(os.path.join(self.dir_path,'SubProcesses','initialization.f'), 'w')
        fsock.write(text)
        fsock.close()
                
                
        self.make_model_symbolic_link()

    #===========================================================================
    # generate_subprocess_directory
    #===========================================================================
    def generate_subprocess_directory(self, matrix_element,
                                         fortran_model,number):
        """Generate the Pxxxxx directory for a subprocess in MG4 MadWeight format,
        including the necessary matrix.f and nexternal.inc files"""

        cwd = os.getcwd()
        # Create the directory PN_xx_xxxxx in the specified path
        dirpath = os.path.join(self.dir_path, 'SubProcesses', \
                       "P%s" % matrix_element.get('processes')[0].shell_string())

        try:
            os.mkdir(dirpath)
        except os.error as error:
            logger.warning(error.strerror + " " + dirpath)

        #try:
        #    os.chdir(dirpath)
        #except os.error:
        #    logger.error('Could not cd to directory %s' % dirpath)
        #    return 0

        logger.info('Creating files in directory %s' % dirpath)

        # Extract number of external particles
        (nexternal, ninitial) = matrix_element.get_nexternal_ninitial()

        # Create the matrix.f file and the nexternal.inc file
        filename = pjoin(dirpath,'matrix.f')
        calls,ncolor = self.write_matrix_element_v4(
            writers.FortranWriter(filename),
            matrix_element,
            fortran_model)

        filename = pjoin(dirpath, 'auto_dsig.f')
        self.write_auto_dsig_file(writers.FortranWriter(filename),
                             matrix_element)

        filename = pjoin(dirpath, 'configs.inc')
        mapconfigs, s_and_t_channels = self.write_configs_file(\
            writers.FortranWriter(filename),
            matrix_element)

        filename = pjoin(dirpath, 'nexternal.inc')
        self.write_nexternal_file(writers.FortranWriter(filename),
                             nexternal, ninitial)

        filename = pjoin(dirpath, 'leshouche.inc')
        self.write_leshouche_file(writers.FortranWriter(filename),
                             matrix_element)

        filename = pjoin(dirpath, 'props.inc')
        self.write_props_file(writers.FortranWriter(filename),
                         matrix_element,
                         s_and_t_channels)

        filename = pjoin(dirpath, 'pmass.inc')
        self.write_pmass_file(writers.FortranWriter(filename),
                         matrix_element)

        filename = pjoin(dirpath, 'ngraphs.inc')
        self.write_ngraphs_file(writers.FortranWriter(filename),
                           len(matrix_element.get_all_amplitudes()))

        filename = pjoin(dirpath, 'maxamps.inc')
        self.write_maxamps_file(writers.FortranWriter(filename),
                           len(matrix_element.get('diagrams')),
                           ncolor,
                           len(matrix_element.get('processes')),
                           1)

        filename = pjoin(dirpath, 'phasespace.inc')
        self.write_phasespace_file(writers.FortranWriter(filename),
                           len(matrix_element.get('diagrams')),
                           )

        # Generate diagrams
        filename = pjoin(dirpath, "matrix.ps")
        plot = draw.MultiEpsDiagramDrawer(matrix_element.get('base_amplitude').\
                                             get('diagrams'),
                                          filename,
                                          model=matrix_element.get('processes')[0].\
                                             get('model'),
                                          amplitude='')
        logger.info("Generating Feynman diagrams for " + \
                     matrix_element.get('processes')[0].nice_string())
        plot.draw()

        #import genps.inc and maxconfigs.inc into Subprocesses
        ln(self.dir_path + '/Source/genps.inc', self.dir_path + '/SubProcesses', log=False)
        #ln(self.dir_path + '/Source/maxconfigs.inc', self.dir_path + '/SubProcesses', log=False)

        linkfiles = ['driver.f', 'cuts.f', 'initialization.f','gen_ps.f', 'makefile', 'coupl.inc','madweight_param.inc', 'run.inc', 'setscales.f', 'genps.inc']

        for file in linkfiles:
            ln('../%s' % file, starting_dir=cwd)
            
        ln('nexternal.inc', '../../Source', log=False, cwd=dirpath)
        ln('leshouche.inc', '../../Source', log=False, cwd=dirpath)
        ln('maxamps.inc', '../../Source', log=False, cwd=dirpath)
        ln('phasespace.inc', '../', log=True, cwd=dirpath)
        # Return to original PWD
        #os.chdir(cwd)

        if not calls:
            calls = 0
        return calls

    #===========================================================================
    # write_matrix_element_v4
    #===========================================================================
    def write_matrix_element_v4(self, writer, matrix_element, fortran_model,proc_id = "", config_map = []):
        """Export a matrix element to a matrix.f file in MG4 MadWeight format"""

        if not matrix_element.get('processes') or \
               not matrix_element.get('diagrams'):
            return 0

        if writer:
            if not isinstance(writer, writers.FortranWriter):
                raise writers.FortranWriter.FortranWriterError(\
                "writer not FortranWriter")

            # Set lowercase/uppercase Fortran code
            writers.FortranWriter.downcase = False

        replace_dict = {}

        # Extract version number and date from VERSION file
        info_lines = self.get_mg5_info_lines()
        replace_dict['info_lines'] = info_lines

        # Extract process info lines
        process_lines = self.get_process_info_lines(matrix_element)
        replace_dict['process_lines'] = process_lines

        # Set proc_id
        replace_dict['proc_id'] = proc_id

        # Extract number of external particles
        (nexternal, ninitial) = matrix_element.get_nexternal_ninitial()
        replace_dict['nexternal'] = nexternal

        # Extract ncomb
        ncomb = matrix_element.get_helicity_combinations()
        replace_dict['ncomb'] = ncomb

        # Extract helicity lines
        helicity_lines = self.get_helicity_lines(matrix_element)
        replace_dict['helicity_lines'] = helicity_lines

        # Extract overall denominator
        # Averaging initial state color, spin, and identical FS particles
        den_factor_line = self.get_den_factor_line(matrix_element)
        replace_dict['den_factor_line'] = den_factor_line

        # Extract ngraphs
        ngraphs = matrix_element.get_number_of_amplitudes()
        replace_dict['ngraphs'] = ngraphs

        # Extract nwavefuncs
        nwavefuncs = matrix_element.get_number_of_wavefunctions()
        replace_dict['nwavefuncs'] = nwavefuncs

        # Extract ncolor
        ncolor = max(1, len(matrix_element.get('color_basis')))
        replace_dict['ncolor'] = ncolor

        # Extract color data lines
        color_data_lines = self.get_color_data_lines(matrix_element)
        replace_dict['color_data_lines'] = "\n".join(color_data_lines)

        # Extract helas calls
        helas_calls = fortran_model.get_matrix_element_calls(\
                    matrix_element)

        replace_dict['helas_calls'] = "\n".join(helas_calls)

        # Extract JAMP lines
        jamp_lines = self.get_JAMP_lines(matrix_element)
        replace_dict['jamp_lines'] = '\n'.join(jamp_lines)
        
        replace_dict['template_file'] =  os.path.join(_file_path, \
                          'iolibs/template_files/%s' % self.matrix_file)
        replace_dict['template_file2'] = ''
        
        if writer:
            file = open(replace_dict['template_file']).read()
            file = file % replace_dict
            # Write the file
            writer.writelines(file)
            return len(filter(lambda call: call.find('#') != 0, helas_calls)),ncolor
        else:
            replace_dict['return_value'] = (len(filter(lambda call: call.find('#') != 0, helas_calls)),ncolor)
            
    #===========================================================================
    # write_source_makefile
    #===========================================================================
    def write_source_makefile(self, writer):
        """Write the nexternal.inc file for madweight"""


        path = os.path.join(_file_path,'iolibs','template_files','madweight_makefile_source')
        set_of_lib = '$(LIBRARIES) $(LIBDIR)libdhelas.$(libext) $(LIBDIR)libpdf.$(libext) $(LIBDIR)libmodel.$(libext) $(LIBDIR)libcernlib.$(libext) $(LIBDIR)libtf.$(libext)'
        text = open(path).read() % {'libraries': set_of_lib}
        writer.write(text)

        return True

    def write_phasespace_file(self, writer, nb_diag):
        """ """
        
        template = """      include 'maxparticles.inc' 
      integer max_branches
      parameter (max_branches=max_particles-1)
      integer max_configs
      parameter (max_configs=%(nb_diag)s)

c     channel position
      integer config_pos,perm_pos
      common /to_config/config_pos,perm_pos
        
        """

        writer.write(template % {'nb_diag': nb_diag})
        

    #===========================================================================
    # write_auto_dsig_file
    #===========================================================================
    def write_auto_dsig_file(self, writer, matrix_element, proc_id = ""):
        """Write the auto_dsig.f file for the differential cross section
        calculation, includes pdf call information (MadWeight format)"""

        if not matrix_element.get('processes') or \
               not matrix_element.get('diagrams'):
            return 0

        nexternal, ninitial = matrix_element.get_nexternal_ninitial()

        if ninitial < 1 or ninitial > 2:
            raise writers.FortranWriter.FortranWriterError, \
                  """Need ninitial = 1 or 2 to write auto_dsig file"""

        replace_dict = {}

        # Extract version number and date from VERSION file
        info_lines = self.get_mg5_info_lines()
        replace_dict['info_lines'] = info_lines

        # Extract process info lines
        process_lines = self.get_process_info_lines(matrix_element)
        replace_dict['process_lines'] = process_lines

        # Set proc_id
        replace_dict['proc_id'] = proc_id
        replace_dict['numproc'] = 1

        # Set dsig_line
        if ninitial == 1:
            # No conversion, since result of decay should be given in GeV
            dsig_line = "pd(0)*dsiguu"
        else:
            # Convert result (in GeV) to pb
            dsig_line = "pd(0)*conv*dsiguu"

        replace_dict['dsig_line'] = dsig_line

        # Extract pdf lines
        pdf_vars, pdf_data, pdf_lines = \
                  self.get_pdf_lines(matrix_element, ninitial, proc_id != "")
        replace_dict['pdf_vars'] = pdf_vars
        replace_dict['pdf_data'] = pdf_data
        replace_dict['pdf_lines'] = pdf_lines

        # Lines that differ between subprocess group and regular
        if proc_id:
            replace_dict['numproc'] = int(proc_id)
            replace_dict['passcuts_begin'] = "" 
            replace_dict['passcuts_end'] = "" 
            # Set lines for subprocess group version
            # Set define_iconfigs_lines
            replace_dict['define_subdiag_lines'] = \
                 """\nINTEGER SUBDIAG(MAXSPROC),IB(2)
                 COMMON/TO_SUB_DIAG/SUBDIAG,IB"""    
        else:
            replace_dict['passcuts_begin'] = "IF (PASSCUTS(PP)) THEN"
            replace_dict['passcuts_end'] = "ENDIF"
            replace_dict['define_subdiag_lines'] = "" 

        if writer:
            file = open(os.path.join(_file_path, \
                          'iolibs/template_files/auto_dsig_mw.inc')).read()
        
            file = file % replace_dict
            # Write the file
            writer.writelines(file)
        else:
            return replace_dict
    #===========================================================================
    # write_configs_file
    #===========================================================================
    def write_configs_file(self, writer, matrix_element):
        """Write the configs.inc file for MadEvent"""

        # Extract number of external particles
        (nexternal, ninitial) = matrix_element.get_nexternal_ninitial()

        configs = [(i+1, d) for i,d in enumerate(matrix_element.get('diagrams'))]
        mapconfigs = [c[0] for c in configs]
        model = matrix_element.get('processes')[0].get('model')
        return mapconfigs, self.write_configs_file_from_diagrams(writer,
                                                            [[c[1]] for c in configs],
                                                            mapconfigs,
                                                            nexternal, ninitial,matrix_element, model)

    #===========================================================================
    # write_run_configs_file
    #===========================================================================
    def write_run_config_file(self, writer):
        """Write the run_configs.inc file for MadWeight"""

        path = os.path.join(_file_path,'iolibs','template_files','madweight_run_config.inc')
        text = open(path).read() % {'chanperjob':'5'}
        writer.write(text)
        return True

    #===========================================================================
    # write_configs_file_from_diagrams
    #===========================================================================
    def write_configs_file_from_diagrams(self, writer, configs, mapconfigs,
                                         nexternal, ninitial, matrix_element, model):
        """Write the actual configs.inc file.
        
        configs is the diagrams corresponding to configs (each
        diagrams is a list of corresponding diagrams for all
        subprocesses, with None if there is no corresponding diagrams
        for a given process).
        mapconfigs gives the diagram number for each config.

        For s-channels, we need to output one PDG for each subprocess in
        the subprocess group, in order to be able to pick the right
        one for multiprocesses."""

        lines = []

        particle_dict = matrix_element.get('processes')[0].get('model').\
                        get('particle_dict')

        s_and_t_channels = []

        vert_list = [max([d for d in config if d][0].get_vertex_leg_numbers()) \
                       for config in configs if [d for d in config if d][0].\
                                                  get_vertex_leg_numbers()!=[]]
        
        minvert = min(vert_list) if vert_list!=[] else 0
        # Number of subprocesses
        nsubprocs = len(configs[0])

        nconfigs = 0

        new_pdg = model.get_first_non_pdg()

        for iconfig, helas_diags in enumerate(configs):
            if any([vert > minvert for vert in
                    [d for d in helas_diags if d][0].get_vertex_leg_numbers()]):
                # Only 3-vertices allowed in configs.inc
                continue
            nconfigs += 1

            # Need s- and t-channels for all subprocesses, including
            # those that don't contribute to this config
            empty_verts = []
            stchannels = []
            for h in helas_diags:
                if h:
                    # get_s_and_t_channels gives vertices starting from
                    # final state external particles and working inwards
                    stchannels.append(h.get('amplitudes')[0].\
                                      get_s_and_t_channels(ninitial,model,new_pdg))
                else:
                    stchannels.append((empty_verts, None))

            # For t-channels, just need the first non-empty one
            tchannels = [t for s,t in stchannels if t != None][0]

            # For s_and_t_channels (to be used later) use only first config
            s_and_t_channels.append([[s for s,t in stchannels if t != None][0],
                                     tchannels])

            # Make sure empty_verts is same length as real vertices
            if any([s for s,t in stchannels]):
                empty_verts[:] = [None]*max([len(s) for s,t in stchannels])

                # Reorganize s-channel vertices to get a list of all
                # subprocesses for each vertex
                schannels = zip(*[s for s,t in stchannels])
            else:
                schannels = []

            allchannels = schannels
            if len(tchannels) > 1:
                # Write out tchannels only if there are any non-trivial ones
                allchannels = schannels + tchannels

            # Write out propagators for s-channel and t-channel vertices

            #lines.append("# Diagram %d" % (mapconfigs[iconfig]))
            # Correspondance between the config and the diagram = amp2
            lines.append("*     %d       %d " % (nconfigs,
                                                     mapconfigs[iconfig]))

            for verts in allchannels:
                if verts in schannels:
                    vert = [v for v in verts if v][0]
                else:
                    vert = verts
                daughters = [leg.get('number') for leg in vert.get('legs')[:-1]]
                last_leg = vert.get('legs')[-1]
                line=str(last_leg.get('number'))+" "+str(daughters[0])+"  "+str(daughters[1])
#                lines.append("data (iforest(i,%d,%d),i=1,%d)/%s/" % \
#                             (last_leg.get('number'), nconfigs, len(daughters),
#                              ",".join([str(d) for d in daughters])))

                if last_leg.get('id') == 21 and 21 not in particle_dict:
                    # Fake propagator used in multiparticle vertices
                    mass = 'zero'
                    width = 'zero'
                    pow_part = 0
                else:
                    if (last_leg.get('id')!=7):
                      particle = particle_dict[last_leg.get('id')]
                      # Get mass
                      mass = particle.get('mass')
                      # Get width
                      width = particle.get('width')
                    else : # fake propagator used in multiparticle vertices
                      mass= 'zero'
                      width= 'zero'

                line=line+"   "+mass+"  "+width+"   "

                if verts in schannels:
                    pdgs = []
                    for v in verts:
                        if v:
                            pdgs.append(v.get('legs')[-1].get('id'))
                        else:
                            pdgs.append(0)
                    lines.append(line+" S "+str(last_leg.get('id')))
#                    lines.append("data (sprop(i,%d,%d),i=1,%d)/%s/" % \
#                                 (last_leg.get('number'), nconfigs, nsubprocs,
#                                  ",".join([str(d) for d in pdgs])))
#                    lines.append("data tprid(%d,%d)/0/" % \
#                                 (last_leg.get('number'), nconfigs))
                elif verts in tchannels[:-1]:
                    lines.append(line+" T "+str(last_leg.get('id')))
#		    lines.append("data tprid(%d,%d)/%d/" % \
#                                 (last_leg.get('number'), nconfigs,
#                                  abs(last_leg.get('id'))))
#                    lines.append("data (sprop(i,%d,%d),i=1,%d)/%s/" % \
#                                 (last_leg.get('number'), nconfigs, nsubprocs,
#                                  ",".join(['0'] * nsubprocs)))

        # Write out number of configs
#        lines.append("# Number of configs")
#        lines.append("data mapconfig(0)/%d/" % nconfigs)
        lines.append(" *    ")  # a line with just a star indicates this is the end of file
        # Write the file
        writer.writelines(lines)

        return s_and_t_channels


#===============================================================================
# ProcessExporterFortranME
#===============================================================================
class ProcessExporterFortranME(ProcessExporterFortran):
    """Class to take care of exporting a set of matrix elements to
    MadEvent format."""

    matrix_file = "matrix_madevent_v4.inc"

    def copy_template(self, model):
        """Additional actions needed for setup of Template
        """

        super(ProcessExporterFortranME, self).copy_template(model)
        
        # File created from Template (Different in some child class)
        filename = pjoin(self.dir_path,'Source','run_config.inc')
        self.write_run_config_file(writers.FortranWriter(filename))
        
        # The next file are model dependant (due to SLAH convention)
        self.model_name = model.get('name')
        # Add the symmetry.f 
        filename = pjoin(self.dir_path,'SubProcesses','symmetry.f')
        self.write_symmetry(writers.FortranWriter(filename))
        #
        filename = pjoin(self.dir_path,'SubProcesses','addmothers.f')
        self.write_addmothers(writers.FortranWriter(filename))
        # Copy the different python file in the Template
        self.copy_python_file()
        
        



    #===========================================================================
    # generate_subprocess_directory 
    #===========================================================================        
    def copy_python_file(self):
        """copy the python file require for the Template"""

        # madevent interface
        cp(_file_path+'/interface/madevent_interface.py',
                            self.dir_path+'/bin/internal/madevent_interface.py')
        cp(_file_path+'/interface/extended_cmd.py',
                                  self.dir_path+'/bin/internal/extended_cmd.py')
        cp(_file_path+'/interface/common_run_interface.py',
                            self.dir_path+'/bin/internal/common_run_interface.py')
        cp(_file_path+'/various/misc.py', self.dir_path+'/bin/internal/misc.py')        
        cp(_file_path+'/iolibs/files.py', self.dir_path+'/bin/internal/files.py')
        cp(_file_path+'/iolibs/save_load_object.py', 
                              self.dir_path+'/bin/internal/save_load_object.py') 
        cp(_file_path+'/iolibs/file_writers.py', 
                              self.dir_path+'/bin/internal/file_writers.py')
        #model file                        
        cp(_file_path+'../models/check_param_card.py', 
                              self.dir_path+'/bin/internal/check_param_card.py')   
        
        #copy all the file present in madevent directory
        for name in os.listdir(pjoin(_file_path, 'madevent')):
            if name not in ['__init__.py'] and name.endswith('.py'):
                cp(_file_path+'/madevent/'+name, self.dir_path+'/bin/internal/')
        
        #madevent file
        cp(_file_path+'/__init__.py', self.dir_path+'/bin/internal/__init__.py')
        cp(_file_path+'/various/lhe_parser.py', 
                                self.dir_path+'/bin/internal/lhe_parser.py')                        
        cp(_file_path+'/various/banner.py', 
                                   self.dir_path+'/bin/internal/banner.py')
        cp(_file_path+'/various/histograms.py', 
                                   self.dir_path+'/bin/internal/histograms.py')
        cp(_file_path+'/various/plot_djrs.py', 
                                   self.dir_path+'/bin/internal/plot_djrs.py')
        cp(_file_path+'/various/systematics.py', self.dir_path+'/bin/internal/systematics.py')        

        cp(_file_path+'/various/cluster.py', 
                                       self.dir_path+'/bin/internal/cluster.py') 
        cp(_file_path+'/madevent/combine_runs.py', 
                                       self.dir_path+'/bin/internal/combine_runs.py')
        # logging configuration
        cp(_file_path+'/interface/.mg5_logging.conf', 
                                 self.dir_path+'/bin/internal/me5_logging.conf') 
        cp(_file_path+'/interface/coloring_logging.py', 
                                 self.dir_path+'/bin/internal/coloring_logging.py')
        # shower card and FO_analyse_card. 
        #  Although not needed, it is imported by banner.py
        cp(_file_path+'/various/shower_card.py', 
                                 self.dir_path+'/bin/internal/shower_card.py') 
        cp(_file_path+'/various/FO_analyse_card.py', 
                                 self.dir_path+'/bin/internal/FO_analyse_card.py') 
 
 
    def convert_model(self, model, wanted_lorentz = [], 
                                                         wanted_couplings = []):
         
        super(ProcessExporterFortranME,self).convert_model(model, 
                                               wanted_lorentz, wanted_couplings)
         
        IGNORE_PATTERNS = ('*.pyc','*.dat','*.py~')
        try:
            shutil.rmtree(pjoin(self.dir_path,'bin','internal','ufomodel'))
        except OSError as error:
            pass
        model_path = model.get('modelpath')
        # This is not safe if there is a '##' or '-' in the path.
        shutil.copytree(model_path, 
                               pjoin(self.dir_path,'bin','internal','ufomodel'),
                               ignore=shutil.ignore_patterns(*IGNORE_PATTERNS))
        if hasattr(model, 'restrict_card'):
            out_path = pjoin(self.dir_path, 'bin', 'internal','ufomodel',
                                                         'restrict_default.dat')
            if isinstance(model.restrict_card, check_param_card.ParamCard):
                model.restrict_card.write(out_path)
            else:
                files.cp(model.restrict_card, out_path)
                
    #===========================================================================
    # export model files
    #=========================================================================== 
    def export_model_files(self, model_path):
        """export the model dependent files"""

        super(ProcessExporterFortranME,self).export_model_files(model_path)
        
        # Add the routine update_as_param in v4 model 
        # This is a function created in the UFO 
        text="""
        subroutine update_as_param()
          call setpara('param_card.dat',.false.)
          return
        end
        """
        ff = open(pjoin(self.dir_path, 'Source', 'MODEL', 'couplings.f'),'a')
        ff.write(text)
        ff.close()
                
        # Add the symmetry.f 
        filename = pjoin(self.dir_path,'SubProcesses','symmetry.f')
        self.write_symmetry(writers.FortranWriter(filename), v5=False)
        
        # Modify setrun.f
        text = open(pjoin(self.dir_path,'Source','setrun.f')).read()
        text = text.replace('call setpara(param_card_name)', 'call setpara(param_card_name, .true.)')
        fsock = open(pjoin(self.dir_path,'Source','setrun.f'), 'w')
        fsock.write(text)
        fsock.close()
        
        self.make_model_symbolic_link()

    #===========================================================================
    # generate_subprocess_directory 
    #===========================================================================
    def generate_subprocess_directory(self, matrix_element,
                                         fortran_model,
                                         me_number):
        """Generate the Pxxxxx directory for a subprocess in MG4 madevent,
        including the necessary matrix.f and various helper files"""

        cwd = os.getcwd()
        path = pjoin(self.dir_path, 'SubProcesses')


        if not self.model:
            self.model = matrix_element.get('processes')[0].get('model')



        #os.chdir(path)
        # Create the directory PN_xx_xxxxx in the specified path
        subprocdir = "P%s" % matrix_element.get('processes')[0].shell_string()
        try:
            os.mkdir(pjoin(path,subprocdir))
        except os.error as error:
            logger.warning(error.strerror + " " + subprocdir)

        #try:
        #    os.chdir(subprocdir)
        #except os.error:
        #    logger.error('Could not cd to directory %s' % subprocdir)
        #    return 0

        logger.info('Creating files in directory %s' % subprocdir)
        Ppath = pjoin(path, subprocdir)
        
        # Extract number of external particles
        (nexternal, ninitial) = matrix_element.get_nexternal_ninitial()

        # Add the driver.f 
        ncomb = matrix_element.get_helicity_combinations()
        filename = pjoin(Ppath,'driver.f')
        self.write_driver(writers.FortranWriter(filename),ncomb,n_grouped_proc=1,
                          v5=self.opt['v5_model'])

        # Create the matrix.f file, auto_dsig.f file and all inc files
        filename = pjoin(Ppath, 'matrix.f')
        calls, ncolor = \
               self.write_matrix_element_v4(writers.FortranWriter(filename),
                      matrix_element, fortran_model, subproc_number = me_number)

        filename = pjoin(Ppath, 'auto_dsig.f')
        self.write_auto_dsig_file(writers.FortranWriter(filename),
                             matrix_element)

        filename = pjoin(Ppath, 'configs.inc')
        mapconfigs, (s_and_t_channels, nqcd_list) = self.write_configs_file(\
            writers.FortranWriter(filename),
            matrix_element)

        filename = pjoin(Ppath, 'config_nqcd.inc')
        self.write_config_nqcd_file(writers.FortranWriter(filename),
                               nqcd_list)

        filename = pjoin(Ppath, 'config_subproc_map.inc')
        self.write_config_subproc_map_file(writers.FortranWriter(filename),
                                           s_and_t_channels)

        filename = pjoin(Ppath, 'coloramps.inc')
        self.write_coloramps_file(writers.FortranWriter(filename),
                             mapconfigs,
                             matrix_element)

        filename = pjoin(Ppath, 'get_color.f')
        self.write_colors_file(writers.FortranWriter(filename),
                               matrix_element)

        filename = pjoin(Ppath, 'decayBW.inc')
        self.write_decayBW_file(writers.FortranWriter(filename),
                           s_and_t_channels)

        filename = pjoin(Ppath, 'dname.mg')
        self.write_dname_file(writers.FileWriter(filename),
                         "P"+matrix_element.get('processes')[0].shell_string())

        filename = pjoin(Ppath, 'iproc.dat')
        self.write_iproc_file(writers.FortranWriter(filename),
                         me_number)

        filename = pjoin(Ppath, 'leshouche.inc')
        self.write_leshouche_file(writers.FortranWriter(filename),
                             matrix_element)

        filename = pjoin(Ppath, 'maxamps.inc')
        self.write_maxamps_file(writers.FortranWriter(filename),
                           len(matrix_element.get('diagrams')),
                           ncolor,
                           len(matrix_element.get('processes')),
                           1)

        filename = pjoin(Ppath, 'mg.sym')
        self.write_mg_sym_file(writers.FortranWriter(filename),
                          matrix_element)

        filename = pjoin(Ppath, 'ncombs.inc')
        self.write_ncombs_file(writers.FortranWriter(filename),
                          nexternal)

        filename = pjoin(Ppath, 'nexternal.inc')
        self.write_nexternal_file(writers.FortranWriter(filename),
                             nexternal, ninitial)

        filename = pjoin(Ppath, 'ngraphs.inc')
        self.write_ngraphs_file(writers.FortranWriter(filename),
                           len(mapconfigs))


        filename = pjoin(Ppath, 'pmass.inc')
        self.write_pmass_file(writers.FortranWriter(filename),
                         matrix_element)

        filename = pjoin(Ppath, 'props.inc')
        self.write_props_file(writers.FortranWriter(filename),
                         matrix_element,
                         s_and_t_channels)

        # Find config symmetries and permutations
        symmetry, perms, ident_perms = \
                  diagram_symmetry.find_symmetry(matrix_element)

        filename = pjoin(Ppath, 'symswap.inc')
        self.write_symswap_file(writers.FortranWriter(filename),
                                ident_perms)

        filename = pjoin(Ppath, 'symfact_orig.dat')
        self.write_symfact_file(open(filename, 'w'), symmetry)

        # Generate diagrams
        filename = pjoin(Ppath, "matrix.ps")
        plot = draw.MultiEpsDiagramDrawer(matrix_element.get('base_amplitude').\
                                             get('diagrams'),
                                          filename,
                                          model=matrix_element.get('processes')[0].\
                                             get('model'),
                                          amplitude=True)
        logger.info("Generating Feynman diagrams for " + \
                     matrix_element.get('processes')[0].nice_string())
        plot.draw()

        self.link_files_in_SubProcess(Ppath)

        #import nexternal/leshouche in Source
        ln(pjoin(Ppath,'nexternal.inc'), pjoin(self.dir_path,'Source'), log=False)
        ln(pjoin(Ppath,'leshouche.inc'),  pjoin(self.dir_path,'Source'), log=False)
        ln(pjoin(Ppath,'maxamps.inc'),  pjoin(self.dir_path,'Source'), log=False)
        # Return to SubProcesses dir
        #os.chdir(os.path.pardir)

        # Add subprocess to subproc.mg
        filename = pjoin(path, 'subproc.mg')
        files.append_to_file(filename,
                             self.write_subproc,
                             subprocdir)

        # Return to original dir
        #os.chdir(cwd)

        # Generate info page
        gen_infohtml.make_info_html(self.dir_path)


        if not calls:
            calls = 0
        return calls

    link_Sub_files = ['addmothers.f',
                     'cluster.f',
                     'cluster.inc',
                     'coupl.inc',
                     'cuts.f',
                     'cuts.inc',
                     'genps.f',
                     'genps.inc',
                     'idenparts.f',
                     'initcluster.f',
                     'makefile',
                     'message.inc',
                     'myamp.f',
                     'reweight.f',
                     'run.inc',
                     'maxconfigs.inc',
                     'maxparticles.inc',
                     'run_config.inc',
                     'lhe_event_infos.inc',
                     'setcuts.f',
                     'setscales.f',
                     'sudakov.inc',
                     'symmetry.f',
                     'unwgt.f',
                     'dummy_fct.f'
                     ]

    def link_files_in_SubProcess(self, Ppath):
        """ Create the necessary links in the P* directory path Ppath"""
        
        #import genps.inc and maxconfigs.inc into Subprocesses
        ln(self.dir_path + '/Source/genps.inc', 
                                     self.dir_path + '/SubProcesses', log=False)
        ln(self.dir_path + '/Source/maxconfigs.inc',
                                     self.dir_path + '/SubProcesses', log=False)

        linkfiles = self.link_Sub_files

        for file in linkfiles:
            ln('../' + file , cwd=Ppath)    


    def finalize(self, matrix_elements, history, mg5options, flaglist):
        """Finalize ME v4 directory by creating jpeg diagrams, html
        pages,proc_card_mg5.dat and madevent.tar.gz."""
        
        if 'nojpeg' in flaglist:
            makejpg = False
        else:
            makejpg = True
        if 'online' in flaglist:
            online = True
        else:
            online = False
            
        compiler =  {'fortran': mg5options['fortran_compiler'],
                     'cpp': mg5options['cpp_compiler'],
                     'f2py': mg5options['f2py_compiler']}

        # indicate that the output type is not grouped
        if  not isinstance(self, ProcessExporterFortranMEGroup):
            self.proc_characteristic['grouped_matrix'] = False
        self.proc_characteristic['complex_mass_scheme'] = mg5options['complex_mass_scheme']
        # indicate the PDG of all initial particle
        try:
            pdgs1 = [p.get_initial_pdg(1) for me in matrix_elements for m in me.get('matrix_elements') for p in m.get('processes') if p.get_initial_pdg(1)]
            pdgs2 = [p.get_initial_pdg(2) for me in matrix_elements for m in me.get('matrix_elements') for p in m.get('processes') if p.get_initial_pdg(2)]
        except AttributeError:
            pdgs1 = [p.get_initial_pdg(1) for m in matrix_elements.get('matrix_elements') for p in m.get('processes') if p.get_initial_pdg(1)]
            pdgs2 = [p.get_initial_pdg(2) for m in matrix_elements.get('matrix_elements') for p in m.get('processes') if p.get_initial_pdg(2)]
        self.proc_characteristic['pdg_initial1'] = pdgs1
        self.proc_characteristic['pdg_initial2'] = pdgs2
        
        
        modelname = self.opt['model']
        if modelname == 'mssm' or modelname.startswith('mssm-'):
            param_card = pjoin(self.dir_path, 'Cards','param_card.dat')
            mg5_param = pjoin(self.dir_path, 'Source', 'MODEL', 'MG5_param.dat')
            check_param_card.convert_to_mg5card(param_card, mg5_param)
            check_param_card.check_valid_param_card(mg5_param)

        # Add the combine_events.f modify param_card path/number of @X
        filename = pjoin(self.dir_path,'Source','combine_events.f')
        try:
            nb_proc =[p.get('id') for me in matrix_elements for m in me.get('matrix_elements') for p in m.get('processes')]
        except AttributeError:
            nb_proc =[p.get('id') for m in matrix_elements.get('matrix_elements') for p in m.get('processes')]
        nb_proc = len(set(nb_proc))
        self.write_combine_events(writers.FortranWriter(filename), nb_proc) # already formatted
        # Write maxconfigs.inc based on max of ME's/subprocess groups
        filename = pjoin(self.dir_path,'Source','maxconfigs.inc')
        self.write_maxconfigs_file(writers.FortranWriter(filename),
                                   matrix_elements)
        
        # Write maxparticles.inc based on max of ME's/subprocess groups
        filename = pjoin(self.dir_path,'Source','maxparticles.inc')
        self.write_maxparticles_file(writers.FortranWriter(filename),
                                     matrix_elements)
        
        # Touch "done" file
        os.system('touch %s/done' % pjoin(self.dir_path,'SubProcesses'))

        # Check for compiler
        self.set_compiler(compiler)
        self.set_cpp_compiler(compiler['cpp'])
        

        old_pos = os.getcwd()
        subpath = pjoin(self.dir_path, 'SubProcesses')

        P_dir_list = [proc for proc in os.listdir(subpath) 
                      if os.path.isdir(pjoin(subpath,proc)) and proc[0] == 'P']

        devnull = os.open(os.devnull, os.O_RDWR)
        # Convert the poscript in jpg files (if authorize)
        if makejpg:
            try:
                os.remove(pjoin(self.dir_path,'HTML','card.jpg'))
            except Exception, error:
                pass
            
            if misc.which('gs'):
                logger.info("Generate jpeg diagrams")
                for Pdir in P_dir_list:
                    misc.call([pjoin(self.dir_path, 'bin', 'internal', 'gen_jpeg-pl')],
                                stdout = devnull, cwd=pjoin(subpath, Pdir))

        logger.info("Generate web pages")
        # Create the WebPage using perl script

        misc.call([pjoin(self.dir_path, 'bin', 'internal', 'gen_cardhtml-pl')], \
                                      stdout = devnull,cwd=pjoin(self.dir_path))

        #os.chdir(os.path.pardir)

        obj = gen_infohtml.make_info_html(self.dir_path)
              
        if online:
            nb_channel = obj.rep_rule['nb_gen_diag']
            open(pjoin(self.dir_path, 'Online'),'w').write(str(nb_channel))
        #add the information to proc_charac
        self.proc_characteristic['nb_channel'] = obj.rep_rule['nb_gen_diag']
        
        # Write command history as proc_card_mg5
        if os.path.isdir(pjoin(self.dir_path,'Cards')):
            output_file = pjoin(self.dir_path,'Cards', 'proc_card_mg5.dat')
            history.write(output_file)

        misc.call([pjoin(self.dir_path, 'bin', 'internal', 'gen_cardhtml-pl')],
                        stdout = devnull)

        #crate the proc_characteristic file 
        self.create_proc_charac(matrix_elements, history)

        # create the run_card
        ProcessExporterFortran.finalize(self, matrix_elements, history, mg5options, flaglist)

        # Run "make" to generate madevent.tar.gz file
        if os.path.exists(pjoin(self.dir_path,'SubProcesses', 'subproc.mg')):
            if os.path.exists(pjoin(self.dir_path,'madevent.tar.gz')):
                os.remove(pjoin(self.dir_path,'madevent.tar.gz'))
            misc.call([os.path.join(self.dir_path, 'bin', 'internal', 'make_madevent_tar')],
                        stdout = devnull, cwd=self.dir_path)

        misc.call([pjoin(self.dir_path, 'bin', 'internal', 'gen_cardhtml-pl')],
                        stdout = devnull, cwd=self.dir_path)






        #return to the initial dir
        #os.chdir(old_pos)               

    #===========================================================================
    # write_matrix_element_v4
    #===========================================================================
    def write_matrix_element_v4(self, writer, matrix_element, fortran_model,
                           proc_id = "", config_map = [], subproc_number = ""):
        """Export a matrix element to a matrix.f file in MG4 madevent format"""

        if not matrix_element.get('processes') or \
               not matrix_element.get('diagrams'):
            return 0

        if writer: 
            if not isinstance(writer, writers.FortranWriter):
                raise writers.FortranWriter.FortranWriterError(\
                "writer not FortranWriter")
            # Set lowercase/uppercase Fortran code
            writers.FortranWriter.downcase = False

        # The proc prefix is not used for MadEvent output so it can safely be set
        # to an empty string.
        replace_dict = {'proc_prefix':''}

        # Extract helas calls
        helas_calls = fortran_model.get_matrix_element_calls(\
                    matrix_element)

        replace_dict['helas_calls'] = "\n".join(helas_calls)


        # Extract version number and date from VERSION file
        info_lines = self.get_mg5_info_lines()
        replace_dict['info_lines'] = info_lines

        # Extract process info lines
        process_lines = self.get_process_info_lines(matrix_element)
        replace_dict['process_lines'] = process_lines

        # Set proc_id
        replace_dict['proc_id'] = proc_id

        # Extract ncomb
        ncomb = matrix_element.get_helicity_combinations()
        replace_dict['ncomb'] = ncomb

        # Extract helicity lines
        helicity_lines = self.get_helicity_lines(matrix_element)
        replace_dict['helicity_lines'] = helicity_lines

        # Extract IC line
        ic_line = self.get_ic_line(matrix_element)
        replace_dict['ic_line'] = ic_line

        # Extract overall denominator
        # Averaging initial state color, spin, and identical FS particles
        den_factor_line = self.get_den_factor_line(matrix_element)
        replace_dict['den_factor_line'] = den_factor_line

        # Extract ngraphs
        ngraphs = matrix_element.get_number_of_amplitudes()
        replace_dict['ngraphs'] = ngraphs

        # Extract ndiags
        ndiags = len(matrix_element.get('diagrams'))
        replace_dict['ndiags'] = ndiags

        # Set define_iconfigs_lines
        replace_dict['define_iconfigs_lines'] = \
             """INTEGER MAPCONFIG(0:LMAXCONFIGS), ICONFIG
             COMMON/TO_MCONFIGS/MAPCONFIG, ICONFIG"""

        if proc_id:
            # Set lines for subprocess group version
            # Set define_iconfigs_lines
            replace_dict['define_iconfigs_lines'] += \
                 """\nINTEGER SUBDIAG(MAXSPROC),IB(2)
                 COMMON/TO_SUB_DIAG/SUBDIAG,IB"""    
            # Set set_amp2_line
            replace_dict['set_amp2_line'] = "ANS=ANS*AMP2(SUBDIAG(%s))/XTOT" % \
                                            proc_id
        else:
            # Standard running
            # Set set_amp2_line
            replace_dict['set_amp2_line'] = "ANS=ANS*AMP2(MAPCONFIG(ICONFIG))/XTOT"

        # Extract nwavefuncs
        nwavefuncs = matrix_element.get_number_of_wavefunctions()
        replace_dict['nwavefuncs'] = nwavefuncs

        # Extract ncolor
        ncolor = max(1, len(matrix_element.get('color_basis')))
        replace_dict['ncolor'] = ncolor

        # Extract color data lines
        color_data_lines = self.get_color_data_lines(matrix_element)
        replace_dict['color_data_lines'] = "\n".join(color_data_lines)


        # Set the size of Wavefunction
        if not self.model or any([p.get('spin') in [4,5] for p in self.model.get('particles') if p]):
            replace_dict['wavefunctionsize'] = 18
        else:
            replace_dict['wavefunctionsize'] = 6

        # Extract amp2 lines
        amp2_lines = self.get_amp2_lines(matrix_element, config_map)
        replace_dict['amp2_lines'] = '\n'.join(amp2_lines)

        # The JAMP definition depends on the splitting order
        split_orders=matrix_element.get('processes')[0].get('split_orders')
        if len(split_orders)>0:
            squared_orders, amp_orders = matrix_element.get_split_orders_mapping()
            replace_dict['chosen_so_configs']=self.set_chosen_SO_index(
                              matrix_element.get('processes')[0],squared_orders)
        else:
            # Consider the output of a dummy order 'ALL_ORDERS' for which we
            # set all amplitude order to weight 1 and only one squared order
            # contribution which is of course ALL_ORDERS=2.
            squared_orders = [(2,),]
            amp_orders = [((1,),tuple(range(1,ngraphs+1)))]
            replace_dict['chosen_so_configs'] = '.TRUE.'
            
        replace_dict['nAmpSplitOrders']=len(amp_orders)
        replace_dict['nSqAmpSplitOrders']=len(squared_orders)
        replace_dict['split_order_str_list']=str(split_orders)
        replace_dict['nSplitOrders']=max(len(split_orders),1)
        amp_so = self.get_split_orders_lines(
                [amp_order[0] for amp_order in amp_orders],'AMPSPLITORDERS')
        sqamp_so = self.get_split_orders_lines(squared_orders,'SQSPLITORDERS')
        replace_dict['ampsplitorders']='\n'.join(amp_so)
        replace_dict['sqsplitorders']='\n'.join(sqamp_so)
        
        
        # Extract JAMP lines
        # If no split_orders then artificiall add one entry called 'ALL_ORDERS'
        jamp_lines = self.get_JAMP_lines_split_order(\
                             matrix_element,amp_orders,split_order_names=
                        split_orders if len(split_orders)>0 else ['ALL_ORDERS'])
        replace_dict['jamp_lines'] = '\n'.join(jamp_lines)

        replace_dict['template_file'] = pjoin(_file_path, \
                          'iolibs/template_files/%s' % self.matrix_file)
        replace_dict['template_file2'] = pjoin(_file_path, \
                          'iolibs/template_files/split_orders_helping_functions.inc')      
        if writer:
            file = open(replace_dict['template_file']).read()
            file = file % replace_dict
            # Add the split orders helper functions.
            file = file + '\n' + open(replace_dict['template_file2'])\
                                                            .read()%replace_dict
            # Write the file
            writer.writelines(file)
            return len(filter(lambda call: call.find('#') != 0, helas_calls)), ncolor
        else:
            replace_dict['return_value'] = (len(filter(lambda call: call.find('#') != 0, helas_calls)), ncolor)
            return replace_dict
        
    #===========================================================================
    # write_auto_dsig_file
    #===========================================================================
    def write_auto_dsig_file(self, writer, matrix_element, proc_id = ""):
        """Write the auto_dsig.f file for the differential cross section
        calculation, includes pdf call information"""

        if not matrix_element.get('processes') or \
               not matrix_element.get('diagrams'):
            return 0

        nexternal, ninitial = matrix_element.get_nexternal_ninitial()
        self.proc_characteristic['ninitial'] = ninitial
        self.proc_characteristic['nexternal'] = max(self.proc_characteristic['nexternal'], nexternal)

        # Add information relevant for MLM matching:
        # Maximum QCD power in all the contributions
        max_qcd_order = 0
        for diag in matrix_element.get('diagrams'):
            orders = diag.calculate_orders()
            if 'QCD' in orders:
                max_qcd_order = max(max_qcd_order,orders['QCD'])
        max_n_light_final_partons = max(len([1 for id in proc.get_final_ids() 
            if proc.get('model').get_particle(id).get('mass')=='ZERO' and
               proc.get('model').get_particle(id).get('color')>1])
                                    for proc in matrix_element.get('processes'))
        # Maximum number of final state light jets to be matched
        self.proc_characteristic['max_n_matched_jets'] = max(
                               self.proc_characteristic['max_n_matched_jets'],
                                   min(max_qcd_order,max_n_light_final_partons))

        # List of default pdgs to be considered for the CKKWl merging cut
        self.proc_characteristic['colored_pdgs'] = \
          sorted(list(set([abs(p.get('pdg_code')) for p in
            matrix_element.get('processes')[0].get('model').get('particles') if
                                                           p.get('color')>1])))

        if ninitial < 1 or ninitial > 2:
            raise writers.FortranWriter.FortranWriterError, \
                  """Need ninitial = 1 or 2 to write auto_dsig file"""

        replace_dict = {}

        # Extract version number and date from VERSION file
        info_lines = self.get_mg5_info_lines()
        replace_dict['info_lines'] = info_lines

        # Extract process info lines
        process_lines = self.get_process_info_lines(matrix_element)
        replace_dict['process_lines'] = process_lines

        # Set proc_id
        replace_dict['proc_id'] = proc_id
        replace_dict['numproc'] = 1

        # Set dsig_line
        if ninitial == 1:
            # No conversion, since result of decay should be given in GeV
            dsig_line = "pd(0)*dsiguu"
        else:
            # Convert result (in GeV) to pb
            dsig_line = "pd(0)*conv*dsiguu"

        replace_dict['dsig_line'] = dsig_line

        # Extract pdf lines
        pdf_vars, pdf_data, pdf_lines = \
                  self.get_pdf_lines(matrix_element, ninitial, proc_id != "")
        replace_dict['pdf_vars'] = pdf_vars
        replace_dict['pdf_data'] = pdf_data
        replace_dict['pdf_lines'] = pdf_lines

        # Lines that differ between subprocess group and regular
        if proc_id:
            replace_dict['numproc'] = int(proc_id)
            replace_dict['passcuts_begin'] = ""
            replace_dict['passcuts_end'] = ""
            # Set lines for subprocess group version
            # Set define_iconfigs_lines
            replace_dict['define_subdiag_lines'] = \
                 """\nINTEGER SUBDIAG(MAXSPROC),IB(2)
                 COMMON/TO_SUB_DIAG/SUBDIAG,IB"""    
            replace_dict['cutsdone'] = ""
        else:
            replace_dict['passcuts_begin'] = "IF (PASSCUTS(PP)) THEN"
            replace_dict['passcuts_end'] = "ENDIF"
            replace_dict['define_subdiag_lines'] = ""
            replace_dict['cutsdone'] = "      cutsdone=.false.\n       cutspassed=.false."

        if not isinstance(self, ProcessExporterFortranMEGroup):
            ncomb=matrix_element.get_helicity_combinations()
            replace_dict['read_write_good_hel'] = self.read_write_good_hel(ncomb)
        else:
            replace_dict['read_write_good_hel'] = ""
        
        context = {'read_write_good_hel':True}
        
        if writer:
            file = open(pjoin(_file_path, \
                          'iolibs/template_files/auto_dsig_v4.inc')).read()
            file = file % replace_dict

            # Write the file
            writer.writelines(file, context=context)
        else:
            return replace_dict, context
    #===========================================================================
    # write_coloramps_file
    #===========================================================================
    def write_coloramps_file(self, writer, mapconfigs, matrix_element):
        """Write the coloramps.inc file for MadEvent"""

        lines = self.get_icolamp_lines(mapconfigs, matrix_element, 1)
        lines.insert(0, "logical icolamp(%d,%d,1)" % \
                        (max(len(matrix_element.get('color_basis').keys()), 1),
                         len(mapconfigs)))


        # Write the file
        writer.writelines(lines)

        return True

    #===========================================================================
    # write_colors_file
    #===========================================================================
    def write_colors_file(self, writer, matrix_elements):
        """Write the get_color.f file for MadEvent, which returns color
        for all particles used in the matrix element."""

        if isinstance(matrix_elements, helas_objects.HelasMatrixElement):
            matrix_elements = [matrix_elements]

        model = matrix_elements[0].get('processes')[0].get('model')

        # We need the both particle and antiparticle wf_ids, since the identity
        # depends on the direction of the wf.
        wf_ids = set(sum([sum([sum([[wf.get_pdg_code(),wf.get_anti_pdg_code()] \
                                    for wf in d.get('wavefunctions')],[]) \
                               for d in me.get('diagrams')], []) \
                          for me in matrix_elements], []))

        leg_ids = set(sum([sum([sum([[l.get('id'), 
                          model.get_particle(l.get('id')).get_anti_pdg_code()] \
                                  for l in p.get_legs_with_decays()], []) \
                                for p in me.get('processes')], []) \
                           for me in matrix_elements], []))
        particle_ids = sorted(list(wf_ids.union(leg_ids)))

        lines = """function get_color(ipdg)
        implicit none
        integer get_color, ipdg

        if(ipdg.eq.%d)then
        get_color=%d
        return
        """ % (particle_ids[0], model.get_particle(particle_ids[0]).get_color())

        for part_id in particle_ids[1:]:
            lines += """else if(ipdg.eq.%d)then
            get_color=%d
            return
            """ % (part_id, model.get_particle(part_id).get_color())
        # Dummy particle for multiparticle vertices with pdg given by
        # first code not in the model
        lines += """else if(ipdg.eq.%d)then
c           This is dummy particle used in multiparticle vertices
            get_color=2
            return
            """ % model.get_first_non_pdg()
        lines += """else
        write(*,*)'Error: No color given for pdg ',ipdg
        get_color=0        
        return
        endif
        end
        """
        
        # Write the file
        writer.writelines(lines)

        return True

    #===========================================================================
    # write_config_nqcd_file
    #===========================================================================
    def write_config_nqcd_file(self, writer, nqcd_list):
        """Write the config_nqcd.inc with the number of QCD couplings
        for each config"""

        lines = []
        for iconf, n in enumerate(nqcd_list):
            lines.append("data nqcd(%d)/%d/" % (iconf+1, n))

        # Write the file
        writer.writelines(lines)

        return True

    #===========================================================================
    # write_maxconfigs_file
    #===========================================================================
    def write_maxconfigs_file(self, writer, matrix_elements):
        """Write the maxconfigs.inc file for MadEvent"""

        if isinstance(matrix_elements, helas_objects.HelasMultiProcess):
            maxconfigs = max([me.get_num_configs() for me in \
                              matrix_elements.get('matrix_elements')])
        else:
            maxconfigs = max([me.get_num_configs() for me in matrix_elements])

        lines = "integer lmaxconfigs\n"
        lines += "parameter(lmaxconfigs=%d)" % maxconfigs

        # Write the file
        writer.writelines(lines)

        return True
    
    #===========================================================================
    # read_write_good_hel
    #===========================================================================
    def read_write_good_hel(self, ncomb):
        """return the code to read/write the good_hel common_block"""    

        convert = {'ncomb' : ncomb}
        output = """
        subroutine write_good_hel(stream_id)
        implicit none
        integer stream_id
        INTEGER                 NCOMB
        PARAMETER (             NCOMB=%(ncomb)d)
        LOGICAL GOODHEL(NCOMB)
        INTEGER NTRY
        common/BLOCK_GOODHEL/NTRY,GOODHEL
        write(stream_id,*) GOODHEL
        return
        end
        
        
        subroutine read_good_hel(stream_id)
        implicit none
        include 'genps.inc'
        integer stream_id
        INTEGER                 NCOMB
        PARAMETER (             NCOMB=%(ncomb)d)
        LOGICAL GOODHEL(NCOMB)
        INTEGER NTRY
        common/BLOCK_GOODHEL/NTRY,GOODHEL
        read(stream_id,*) GOODHEL
        NTRY = MAXTRIES + 1
        return
        end 
        
        subroutine init_good_hel()
        implicit none
        INTEGER                 NCOMB
        PARAMETER (             NCOMB=%(ncomb)d)
        LOGICAL GOODHEL(NCOMB)        
        INTEGER NTRY
        INTEGER I
        
        do i=1,NCOMB
            GOODHEL(I) = .false.
        enddo
        NTRY = 0
        end
        
        integer function get_maxsproc()
        implicit none
        get_maxsproc = 1
        return 
        end
        
        """ % convert
        
        return output
                                
    #===========================================================================
    # write_config_subproc_map_file
    #===========================================================================
    def write_config_subproc_map_file(self, writer, s_and_t_channels):
        """Write a dummy config_subproc.inc file for MadEvent"""

        lines = []

        for iconfig in range(len(s_and_t_channels)):
            lines.append("DATA CONFSUB(1,%d)/1/" % \
                         (iconfig + 1))

        # Write the file
        writer.writelines(lines)

        return True

    #===========================================================================
    # write_configs_file
    #===========================================================================
    def write_configs_file(self, writer, matrix_element):
        """Write the configs.inc file for MadEvent"""

        # Extract number of external particles
        (nexternal, ninitial) = matrix_element.get_nexternal_ninitial()

        model = matrix_element.get('processes')[0].get('model')
        configs = [(i+1, d) for (i, d) in \
                       enumerate(matrix_element.get('diagrams'))]
        mapconfigs = [c[0] for c in configs]
        return mapconfigs, self.write_configs_file_from_diagrams(writer,
                                                            [[c[1]] for c in configs],
                                                            mapconfigs,
                                                            nexternal, ninitial,
                                                            model)

    #===========================================================================
    # write_run_configs_file
    #===========================================================================
    def write_run_config_file(self, writer):
        """Write the run_configs.inc file for MadEvent"""

        path = pjoin(_file_path,'iolibs','template_files','madevent_run_config.inc')
        
        if self.proc_characteristic['loop_induced']:
            job_per_chan = 1
        else: 
           job_per_chan = 5
        
        if writer:
            text = open(path).read() % {'chanperjob': job_per_chan} 
            writer.write(text)
            return True
        else:
            return {'chanperjob': job_per_chan} 

    #===========================================================================
    # write_configs_file_from_diagrams
    #===========================================================================
    def write_configs_file_from_diagrams(self, writer, configs, mapconfigs,
                                         nexternal, ninitial, model):
        """Write the actual configs.inc file.
        
        configs is the diagrams corresponding to configs (each
        diagrams is a list of corresponding diagrams for all
        subprocesses, with None if there is no corresponding diagrams
        for a given process).
        mapconfigs gives the diagram number for each config.

        For s-channels, we need to output one PDG for each subprocess in
        the subprocess group, in order to be able to pick the right
        one for multiprocesses."""

        lines = []

        s_and_t_channels = []

        nqcd_list = []

        vert_list = [max([d for d in config if d][0].get_vertex_leg_numbers()) \
                       for config in configs if [d for d in config if d][0].\
                                                  get_vertex_leg_numbers()!=[]]
        minvert = min(vert_list) if vert_list!=[] else 0

        # Number of subprocesses
        nsubprocs = len(configs[0])

        nconfigs = 0

        new_pdg = model.get_first_non_pdg()

        for iconfig, helas_diags in enumerate(configs):
            if any([vert > minvert for vert in
                    [d for d in helas_diags if d][0].get_vertex_leg_numbers()]):
                # Only 3-vertices allowed in configs.inc
                continue
            nconfigs += 1

            # Need s- and t-channels for all subprocesses, including
            # those that don't contribute to this config
            empty_verts = []
            stchannels = []
            for h in helas_diags:
                if h:
                    # get_s_and_t_channels gives vertices starting from
                    # final state external particles and working inwards
                    stchannels.append(h.get('amplitudes')[0].\
                                      get_s_and_t_channels(ninitial, model,
                                                           new_pdg))
                else:
                    stchannels.append((empty_verts, None))

            # For t-channels, just need the first non-empty one
            tchannels = [t for s,t in stchannels if t != None][0]

            # For s_and_t_channels (to be used later) use only first config
            s_and_t_channels.append([[s for s,t in stchannels if t != None][0],
                                     tchannels])

            # Make sure empty_verts is same length as real vertices
            if any([s for s,t in stchannels]):
                empty_verts[:] = [None]*max([len(s) for s,t in stchannels])

                # Reorganize s-channel vertices to get a list of all
                # subprocesses for each vertex
                schannels = zip(*[s for s,t in stchannels])
            else:
                schannels = []

            allchannels = schannels
            if len(tchannels) > 1:
                # Write out tchannels only if there are any non-trivial ones
                allchannels = schannels + tchannels

            # Write out propagators for s-channel and t-channel vertices

            lines.append("# Diagram %d" % (mapconfigs[iconfig]))
            # Correspondance between the config and the diagram = amp2
            lines.append("data mapconfig(%d)/%d/" % (nconfigs,
                                                     mapconfigs[iconfig]))
            # Number of QCD couplings in this diagram
            nqcd = 0
            for h in helas_diags:
                if h:
                    try:
                        nqcd = h.calculate_orders()['QCD']
                    except KeyError:
                        pass
                    break
                else:
                    continue

            nqcd_list.append(nqcd)

            for verts in allchannels:
                if verts in schannels:
                    vert = [v for v in verts if v][0]
                else:
                    vert = verts
                daughters = [leg.get('number') for leg in vert.get('legs')[:-1]]
                last_leg = vert.get('legs')[-1]
                lines.append("data (iforest(i,%d,%d),i=1,%d)/%s/" % \
                             (last_leg.get('number'), nconfigs, len(daughters),
                              ",".join([str(d) for d in daughters])))
                if verts in schannels:
                    pdgs = []
                    for v in verts:
                        if v:
                            pdgs.append(v.get('legs')[-1].get('id'))
                        else:
                            pdgs.append(0)
                    lines.append("data (sprop(i,%d,%d),i=1,%d)/%s/" % \
                                 (last_leg.get('number'), nconfigs, nsubprocs,
                                  ",".join([str(d) for d in pdgs])))
                    lines.append("data tprid(%d,%d)/0/" % \
                                 (last_leg.get('number'), nconfigs))
                elif verts in tchannels[:-1]:
                    lines.append("data tprid(%d,%d)/%d/" % \
                                 (last_leg.get('number'), nconfigs,
                                  abs(last_leg.get('id'))))
                    lines.append("data (sprop(i,%d,%d),i=1,%d)/%s/" % \
                                 (last_leg.get('number'), nconfigs, nsubprocs,
                                  ",".join(['0'] * nsubprocs)))

        # Write out number of configs
        lines.append("# Number of configs")
        lines.append("data mapconfig(0)/%d/" % nconfigs)

        # Write the file
        writer.writelines(lines)

        return s_and_t_channels, nqcd_list

    #===========================================================================
    # write_decayBW_file
    #===========================================================================
    def write_decayBW_file(self, writer, s_and_t_channels):
        """Write the decayBW.inc file for MadEvent"""

        lines = []

        booldict = {None: "0", True: "1", False: "2"}

        for iconf, config in enumerate(s_and_t_channels):
            schannels = config[0]
            for vertex in schannels:
                # For the resulting leg, pick out whether it comes from
                # decay or not, as given by the onshell flag
                leg = vertex.get('legs')[-1]
                lines.append("data gForceBW(%d,%d)/%s/" % \
                             (leg.get('number'), iconf + 1,
                              booldict[leg.get('onshell')]))

        # Write the file
        writer.writelines(lines)

        return True

    #===========================================================================
    # write_dname_file
    #===========================================================================
    def write_dname_file(self, writer, dir_name):
        """Write the dname.mg file for MG4"""

        line = "DIRNAME=%s" % dir_name

        # Write the file
        writer.write(line + "\n")

        return True

    #===========================================================================
    # write_driver
    #===========================================================================
    def write_driver(self, writer, ncomb, n_grouped_proc, v5=True):
        """Write the SubProcess/driver.f file for MG4"""

        path = pjoin(_file_path,'iolibs','template_files','madevent_driver.f')
        
        if self.model_name == 'mssm' or self.model_name.startswith('mssm-'):
            card = 'Source/MODEL/MG5_param.dat'
        else:
            card = 'param_card.dat'
        # Requiring each helicity configuration to be probed by 10 points for 
        # matrix element before using the resulting grid for MC over helicity
        # sampling.
        # We multiply this by 2 because each grouped subprocess is called at most
        # twice for each IMIRROR.
        replace_dict = {'param_card_name':card, 
                        'ncomb':ncomb,
                        'hel_init_points':n_grouped_proc*10*2}
        if not v5:
            replace_dict['secondparam']=',.true.'
        else:
            replace_dict['secondparam']=''            

        if writer:
            text = open(path).read() % replace_dict
            writer.write(text)
            return True
        else:
            return replace_dict

    #===========================================================================
    # write_addmothers
    #===========================================================================
    def write_addmothers(self, writer):
        """Write the SubProcess/addmothers.f"""

        path = pjoin(_file_path,'iolibs','template_files','addmothers.f')

        text = open(path).read() % {'iconfig': 'diag_number'}
        writer.write(text)
        
        return True


    #===========================================================================
    # write_combine_events
    #===========================================================================
    def write_combine_events(self, writer, nb_proc=100):
        """Write the SubProcess/driver.f file for MG4"""

        path = pjoin(_file_path,'iolibs','template_files','madevent_combine_events.f')
        
        if self.model_name == 'mssm' or self.model_name.startswith('mssm-'):
            card = 'Source/MODEL/MG5_param.dat'
        else:
            card = 'param_card.dat' 
        
        #set maxpup (number of @X in the process card)
            
        text = open(path).read() % {'param_card_name':card, 'maxpup':nb_proc+1}
        #the +1 is just a security. This is not needed but I feel(OM) safer with it.
        writer.write(text)
        
        return True


    #===========================================================================
    # write_symmetry
    #===========================================================================
    def write_symmetry(self, writer, v5=True):
        """Write the SubProcess/driver.f file for ME"""

        path = pjoin(_file_path,'iolibs','template_files','madevent_symmetry.f')
        
        if self.model_name == 'mssm' or self.model_name.startswith('mssm-'):
            card = 'Source/MODEL/MG5_param.dat'
        else:
            card = 'param_card.dat' 
        
        if v5:
            replace_dict = {'param_card_name':card, 'setparasecondarg':''}      
        else:
            replace_dict= {'param_card_name':card, 'setparasecondarg':',.true.'} 
        
        if writer:
            text = open(path).read() 
            text = text % replace_dict
            writer.write(text)
            return True
        else:
            return replace_dict



    #===========================================================================
    # write_iproc_file
    #===========================================================================
    def write_iproc_file(self, writer, me_number):
        """Write the iproc.dat file for MG4"""
        line = "%d" % (me_number + 1)

        # Write the file
        for line_to_write in writer.write_line(line):
            writer.write(line_to_write)
        return True

    #===========================================================================
    # write_mg_sym_file
    #===========================================================================
    def write_mg_sym_file(self, writer, matrix_element):
        """Write the mg.sym file for MadEvent."""

        lines = []

        # Extract process with all decays included
        final_legs = filter(lambda leg: leg.get('state') == True,
                       matrix_element.get('processes')[0].get_legs_with_decays())

        ninitial = len(filter(lambda leg: leg.get('state') == False,
                              matrix_element.get('processes')[0].get('legs')))

        identical_indices = {}

        # Extract identical particle info
        for i, leg in enumerate(final_legs):
            if leg.get('id') in identical_indices:
                identical_indices[leg.get('id')].append(\
                                    i + ninitial + 1)
            else:
                identical_indices[leg.get('id')] = [i + ninitial + 1]

        # Remove keys which have only one particle
        for key in identical_indices.keys():
            if len(identical_indices[key]) < 2:
                del identical_indices[key]

        # Write mg.sym file
        lines.append(str(len(identical_indices.keys())))
        for key in identical_indices.keys():
            lines.append(str(len(identical_indices[key])))
            for number in identical_indices[key]:
                lines.append(str(number))

        # Write the file
        writer.writelines(lines)

        return True

    #===========================================================================
    # write_mg_sym_file
    #===========================================================================
    def write_default_mg_sym_file(self, writer):
        """Write the mg.sym file for MadEvent."""

        lines = "0"

        # Write the file
        writer.writelines(lines)

        return True

    #===========================================================================
    # write_ncombs_file
    #===========================================================================
    def write_ncombs_file(self, writer, nexternal):
        """Write the ncombs.inc file for MadEvent."""

        # ncomb (used for clustering) is 2^nexternal
        file = "       integer    n_max_cl\n"
        file = file + "parameter (n_max_cl=%d)" % (2 ** nexternal)

        # Write the file
        writer.writelines(file)

        return True

    #===========================================================================
    # write_processes_file
    #===========================================================================
    def write_processes_file(self, writer, subproc_group):
        """Write the processes.dat file with info about the subprocesses
        in this group."""

        lines = []

        for ime, me in \
            enumerate(subproc_group.get('matrix_elements')):
            lines.append("%s %s" % (str(ime+1) + " " * (7-len(str(ime+1))),
                                    ",".join(p.base_string() for p in \
                                             me.get('processes'))))
            if me.get('has_mirror_process'):
                mirror_procs = [copy.copy(p) for p in me.get('processes')]
                for proc in mirror_procs:
                    legs = copy.copy(proc.get('legs_with_decays'))
                    legs.insert(0, legs.pop(1))
                    proc.set("legs_with_decays", legs)
                lines.append("mirror  %s" % ",".join(p.base_string() for p in \
                                                     mirror_procs))
            else:
                lines.append("mirror  none")

        # Write the file
        writer.write("\n".join(lines))

        return True

    #===========================================================================
    # write_symswap_file
    #===========================================================================
    def write_symswap_file(self, writer, ident_perms):
        """Write the file symswap.inc for MG4 by comparing diagrams using
        the internal matrix element value functionality."""

        lines = []

        # Write out lines for symswap.inc file (used to permute the
        # external leg momenta
        for iperm, perm in enumerate(ident_perms):
            lines.append("data (isym(i,%d),i=1,nexternal)/%s/" % \
                         (iperm+1, ",".join([str(i+1) for i in perm])))
        lines.append("data nsym/%d/" % len(ident_perms))

        # Write the file
        writer.writelines(lines)

        return True

    #===========================================================================
    # write_symfact_file
    #===========================================================================
    def write_symfact_file(self, writer, symmetry):
        """Write the files symfact.dat for MG4 by comparing diagrams using
        the internal matrix element value functionality."""

        pos = max(2, int(math.ceil(math.log10(len(symmetry)))))
        form = "%"+str(pos)+"r %"+str(pos+1)+"r"
        # Write out lines for symswap.inc file (used to permute the
        # external leg momenta
        lines = [ form %(i+1, s) for i,s in enumerate(symmetry) if s != 0] 
        # Write the file
        writer.write('\n'.join(lines))
        writer.write('\n')

        return True

    #===========================================================================
    # write_symperms_file
    #===========================================================================
    def write_symperms_file(self, writer, perms):
        """Write the symperms.inc file for subprocess group, used for
        symmetric configurations"""

        lines = []
        for iperm, perm in enumerate(perms):
            lines.append("data (perms(i,%d),i=1,nexternal)/%s/" % \
                         (iperm+1, ",".join([str(i+1) for i in perm])))

        # Write the file
        writer.writelines(lines)

        return True

    #===========================================================================
    # write_subproc
    #===========================================================================
    def write_subproc(self, writer, subprocdir):
        """Append this subprocess to the subproc.mg file for MG4"""

        # Write line to file
        writer.write(subprocdir + "\n")

        return True

#===============================================================================
# ProcessExporterFortranMEGroup
#===============================================================================
class ProcessExporterFortranMEGroup(ProcessExporterFortranME):
    """Class to take care of exporting a set of matrix elements to
    MadEvent subprocess group format."""

    matrix_file = "matrix_madevent_group_v4.inc"
    grouped_mode = 'madevent'
    #===========================================================================
    # generate_subprocess_directory
    #===========================================================================
    def generate_subprocess_directory(self, subproc_group,
                                         fortran_model,
                                         group_number):
        """Generate the Pn directory for a subprocess group in MadEvent,
        including the necessary matrix_N.f files, configs.inc and various
        other helper files."""

        assert isinstance(subproc_group, group_subprocs.SubProcessGroup), \
                                      "subproc_group object not SubProcessGroup"
        
        if not self.model:
            self.model = subproc_group.get('matrix_elements')[0].\
                         get('processes')[0].get('model')

        cwd = os.getcwd()
        path = pjoin(self.dir_path, 'SubProcesses')
        
        os.chdir(path)
        pathdir = os.getcwd()

        # Create the directory PN in the specified path
        subprocdir = "P%d_%s" % (subproc_group.get('number'),
                                 subproc_group.get('name'))
        try:
            os.mkdir(subprocdir)
        except os.error as error:
            logger.warning(error.strerror + " " + subprocdir)

        try:
            os.chdir(subprocdir)
        except os.error:
            logger.error('Could not cd to directory %s' % subprocdir)
            return 0

        logger.info('Creating files in directory %s' % subprocdir)

        # Create the matrix.f files, auto_dsig.f files and all inc files
        # for all subprocesses in the group

        maxamps = 0
        maxflows = 0
        tot_calls = 0

        matrix_elements = subproc_group.get('matrix_elements')

        # Add the driver.f, all grouped ME's must share the same number of 
        # helicity configuration
        ncomb = matrix_elements[0].get_helicity_combinations()
        for me in matrix_elements[1:]:
            if ncomb!=me.get_helicity_combinations():
                raise MadGraph5Error, "All grouped processes must share the "+\
                                       "same number of helicity configurations."                

        filename = 'driver.f'
        self.write_driver(writers.FortranWriter(filename),ncomb,
                                  n_grouped_proc=len(matrix_elements), v5=self.opt['v5_model'])

        for ime, matrix_element in \
                enumerate(matrix_elements):
            filename = 'matrix%d.f' % (ime+1)
            calls, ncolor = \
               self.write_matrix_element_v4(writers.FortranWriter(filename), 
                            matrix_element,
                            fortran_model,
                            proc_id=str(ime+1),
                            config_map=subproc_group.get('diagram_maps')[ime],
                            subproc_number=group_number)

            filename = 'auto_dsig%d.f' % (ime+1)
            self.write_auto_dsig_file(writers.FortranWriter(filename),
                                 matrix_element,
                                 str(ime+1))

            # Keep track of needed quantities
            tot_calls += int(calls)
            maxflows = max(maxflows, ncolor)
            maxamps = max(maxamps, len(matrix_element.get('diagrams')))

            # Draw diagrams
            filename = "matrix%d.ps" % (ime+1)
            plot = draw.MultiEpsDiagramDrawer(matrix_element.get('base_amplitude').\
                                                                    get('diagrams'),
                                              filename,
                                              model = \
                                                matrix_element.get('processes')[0].\
                                                                       get('model'),
                                              amplitude=True)
            logger.info("Generating Feynman diagrams for " + \
                         matrix_element.get('processes')[0].nice_string())
            plot.draw()

        # Extract number of external particles
        (nexternal, ninitial) = matrix_element.get_nexternal_ninitial()

        # Generate a list of diagrams corresponding to each configuration
        # [[d1, d2, ...,dn],...] where 1,2,...,n is the subprocess number
        # If a subprocess has no diagrams for this config, the number is 0
        subproc_diagrams_for_config = subproc_group.get('diagrams_for_configs')

        filename = 'auto_dsig.f'
        self.write_super_auto_dsig_file(writers.FortranWriter(filename),
                                   subproc_group)

        filename = 'coloramps.inc'
        self.write_coloramps_file(writers.FortranWriter(filename),
                                   subproc_diagrams_for_config,
                                   maxflows,
                                   matrix_elements)

        filename = 'get_color.f'
        self.write_colors_file(writers.FortranWriter(filename),
                               matrix_elements)

        filename = 'config_subproc_map.inc'
        self.write_config_subproc_map_file(writers.FortranWriter(filename),
                                           subproc_diagrams_for_config)

        filename = 'configs.inc'
        nconfigs, (s_and_t_channels, nqcd_list) = self.write_configs_file(\
            writers.FortranWriter(filename),
            subproc_group,
            subproc_diagrams_for_config)

        filename = 'config_nqcd.inc'
        self.write_config_nqcd_file(writers.FortranWriter(filename),
                                    nqcd_list)

        filename = 'decayBW.inc'
        self.write_decayBW_file(writers.FortranWriter(filename),
                           s_and_t_channels)

        filename = 'dname.mg'
        self.write_dname_file(writers.FortranWriter(filename),
                         subprocdir)

        filename = 'iproc.dat'
        self.write_iproc_file(writers.FortranWriter(filename),
                         group_number)

        filename = 'leshouche.inc'
        self.write_leshouche_file(writers.FortranWriter(filename),
                                   subproc_group)

        filename = 'maxamps.inc'
        self.write_maxamps_file(writers.FortranWriter(filename),
                           maxamps,
                           maxflows,
                           max([len(me.get('processes')) for me in \
                                matrix_elements]),
                           len(matrix_elements))

        # Note that mg.sym is not relevant for this case
        filename = 'mg.sym'
        self.write_default_mg_sym_file(writers.FortranWriter(filename))

        filename = 'mirrorprocs.inc'
        self.write_mirrorprocs(writers.FortranWriter(filename),
                          subproc_group)

        filename = 'ncombs.inc'
        self.write_ncombs_file(writers.FortranWriter(filename),
                          nexternal)

        filename = 'nexternal.inc'
        self.write_nexternal_file(writers.FortranWriter(filename),
                             nexternal, ninitial)

        filename = 'ngraphs.inc'
        self.write_ngraphs_file(writers.FortranWriter(filename),
                           nconfigs)

        filename = 'pmass.inc'
        self.write_pmass_file(writers.FortranWriter(filename),
                         matrix_element)

        filename = 'props.inc'
        self.write_props_file(writers.FortranWriter(filename),
                         matrix_element,
                         s_and_t_channels)

        filename = 'processes.dat'
        files.write_to_file(filename,
                            self.write_processes_file,
                            subproc_group)

        # Find config symmetries and permutations
        symmetry, perms, ident_perms = \
                  diagram_symmetry.find_symmetry(subproc_group)

        filename = 'symswap.inc'
        self.write_symswap_file(writers.FortranWriter(filename),
                                ident_perms)

        filename = 'symfact_orig.dat'
        self.write_symfact_file(open(filename, 'w'), symmetry)

        filename = 'symperms.inc'
        self.write_symperms_file(writers.FortranWriter(filename),
                           perms)

        # Generate jpgs -> pass in make_html
        #os.system(pjoin('..', '..', 'bin', 'gen_jpeg-pl'))

        self.link_files_in_SubProcess(pjoin(pathdir,subprocdir))

        #import nexternal/leshouch in Source
        ln('nexternal.inc', '../../Source', log=False)
        ln('leshouche.inc', '../../Source', log=False)
        ln('maxamps.inc', '../../Source', log=False)

        # Return to SubProcesses dir)
        os.chdir(pathdir)

        # Add subprocess to subproc.mg
        filename = 'subproc.mg'
        files.append_to_file(filename,
                             self.write_subproc,
                             subprocdir)
                
        # Return to original dir
        os.chdir(cwd)

        if not tot_calls:
            tot_calls = 0
        return tot_calls

    #===========================================================================
    # write_super_auto_dsig_file
    #===========================================================================
    def write_super_auto_dsig_file(self, writer, subproc_group):
        """Write the auto_dsig.f file selecting between the subprocesses
        in subprocess group mode"""

        replace_dict = {}

        # Extract version number and date from VERSION file
        info_lines = self.get_mg5_info_lines()
        replace_dict['info_lines'] = info_lines

        matrix_elements = subproc_group.get('matrix_elements')

        # Extract process info lines
        process_lines = '\n'.join([self.get_process_info_lines(me) for me in \
                                   matrix_elements])
        replace_dict['process_lines'] = process_lines

        nexternal, ninitial = matrix_elements[0].get_nexternal_ninitial()
        replace_dict['nexternal'] = nexternal

        replace_dict['nsprocs'] = 2*len(matrix_elements)

        # Generate dsig definition line
        dsig_def_line = "DOUBLE PRECISION " + \
                        ",".join(["DSIG%d" % (iproc + 1) for iproc in \
                                  range(len(matrix_elements))])
        replace_dict["dsig_def_line"] = dsig_def_line

        # Generate dsig process lines
        call_dsig_proc_lines = []
        for iproc in range(len(matrix_elements)):
            call_dsig_proc_lines.append(\
                "IF(IPROC.EQ.%(num)d) DSIGPROC=DSIG%(num)d(P1,WGT,IMODE) ! %(proc)s" % \
                {"num": iproc + 1,
                 "proc": matrix_elements[iproc].get('processes')[0].base_string()})
        replace_dict['call_dsig_proc_lines'] = "\n".join(call_dsig_proc_lines)

        ncomb=matrix_elements[0].get_helicity_combinations()
        replace_dict['read_write_good_hel'] = self.read_write_good_hel(ncomb)
        
        if writer:
            file = open(pjoin(_file_path, \
                       'iolibs/template_files/super_auto_dsig_group_v4.inc')).read()
            file = file % replace_dict

            # Write the file
            writer.writelines(file)
        else:
            return replace_dict
        
    #===========================================================================
    # write_mirrorprocs
    #===========================================================================
    def write_mirrorprocs(self, writer, subproc_group):
        """Write the mirrorprocs.inc file determining which processes have
        IS mirror process in subprocess group mode."""

        lines = []
        bool_dict = {True: '.true.', False: '.false.'}
        matrix_elements = subproc_group.get('matrix_elements')
        lines.append("DATA (MIRRORPROCS(I),I=1,%d)/%s/" % \
                     (len(matrix_elements),
                      ",".join([bool_dict[me.get('has_mirror_process')] for \
                                me in matrix_elements])))
        # Write the file
        writer.writelines(lines)

    #===========================================================================
    # write_addmothers
    #===========================================================================
    def write_addmothers(self, writer):
        """Write the SubProcess/addmothers.f"""

        path = pjoin(_file_path,'iolibs','template_files','addmothers.f')

        text = open(path).read() % {'iconfig': 'lconfig'}
        writer.write(text)
        
        return True


    #===========================================================================
    # write_coloramps_file
    #===========================================================================
    def write_coloramps_file(self, writer, diagrams_for_config, maxflows,
                                   matrix_elements):
        """Write the coloramps.inc file for MadEvent in Subprocess group mode"""

        # Create a map from subprocess (matrix element) to a list of
        # the diagrams corresponding to each config

        lines = []

        subproc_to_confdiag = {}
        for config in diagrams_for_config:
            for subproc, diag in enumerate(config):
                try:
                    subproc_to_confdiag[subproc].append(diag)
                except KeyError:
                    subproc_to_confdiag[subproc] = [diag]

        for subproc in sorted(subproc_to_confdiag.keys()):
            lines.extend(self.get_icolamp_lines(subproc_to_confdiag[subproc],
                                           matrix_elements[subproc],
                                           subproc + 1))

        lines.insert(0, "logical icolamp(%d,%d,%d)" % \
                        (maxflows,
                         len(diagrams_for_config),
                         len(matrix_elements)))

        # Write the file
        writer.writelines(lines)

        return True

    #===========================================================================
    # write_config_subproc_map_file
    #===========================================================================
    def write_config_subproc_map_file(self, writer, config_subproc_map):
        """Write the config_subproc_map.inc file for subprocess groups"""

        lines = []
        # Output only configs that have some corresponding diagrams
        iconfig = 0
        for config in config_subproc_map:
            if set(config) == set([0]):
                continue
            lines.append("DATA (CONFSUB(i,%d),i=1,%d)/%s/" % \
                         (iconfig + 1, len(config),
                          ",".join([str(i) for i in config])))
            iconfig += 1
        # Write the file
        writer.writelines(lines)

        return True

    #===========================================================================
    # read_write_good_hel
    #===========================================================================
    def read_write_good_hel(self, ncomb):
        """return the code to read/write the good_hel common_block"""    

        convert = {'ncomb' : ncomb}

        output = """
        subroutine write_good_hel(stream_id)
        implicit none
        integer stream_id
        INTEGER                 NCOMB
        PARAMETER (             NCOMB=%(ncomb)d)
        LOGICAL GOODHEL(NCOMB, 2)
        INTEGER NTRY(2)
        common/BLOCK_GOODHEL/NTRY,GOODHEL
        write(stream_id,*) GOODHEL
        return
        end
        
        
        subroutine read_good_hel(stream_id)
        implicit none
        include 'genps.inc'
        integer stream_id
        INTEGER                 NCOMB
        PARAMETER (             NCOMB=%(ncomb)d)
        LOGICAL GOODHEL(NCOMB, 2)
        INTEGER NTRY(2)
        common/BLOCK_GOODHEL/NTRY,GOODHEL
        read(stream_id,*) GOODHEL
        NTRY(1) = MAXTRIES + 1
        NTRY(2) = MAXTRIES + 1
        return
        end 
        
        subroutine init_good_hel()
        implicit none
        INTEGER                 NCOMB
        PARAMETER (             NCOMB=%(ncomb)d)
        LOGICAL GOODHEL(NCOMB, 2)        
        INTEGER NTRY(2)
        INTEGER I
        
        do i=1,NCOMB
            GOODHEL(I,1) = .false.
            GOODHEL(I,2) = .false.
        enddo
        NTRY(1) = 0
        NTRY(2) = 0
        end
        
        integer function get_maxsproc()
        implicit none
        include 'maxamps.inc'
        
        get_maxsproc = maxsproc
        return 
        end
                
        """ % convert
        
        return output
                           


    #===========================================================================
    # write_configs_file
    #===========================================================================
    def write_configs_file(self, writer, subproc_group, diagrams_for_config):
        """Write the configs.inc file with topology information for a
        subprocess group. Use the first subprocess with a diagram for each
        configuration."""

        matrix_elements = subproc_group.get('matrix_elements')
        model = matrix_elements[0].get('processes')[0].get('model')

        diagrams = []
        config_numbers = []
        for iconfig, config in enumerate(diagrams_for_config):
            # Check if any diagrams correspond to this config
            if set(config) == set([0]):
                continue
            subproc_diags = []
            for s,d in enumerate(config):
                if d:
                    subproc_diags.append(matrix_elements[s].\
                                         get('diagrams')[d-1])
                else:
                    subproc_diags.append(None)
            diagrams.append(subproc_diags)
            config_numbers.append(iconfig + 1)

        # Extract number of external particles
        (nexternal, ninitial) = subproc_group.get_nexternal_ninitial()

        return len(diagrams), \
               self.write_configs_file_from_diagrams(writer, diagrams,
                                                config_numbers,
                                                nexternal, ninitial,
                                                     model)

    #===========================================================================
    # write_run_configs_file
    #===========================================================================
    def write_run_config_file(self, writer):
        """Write the run_configs.inc file for MadEvent"""

        path = pjoin(_file_path,'iolibs','template_files','madevent_run_config.inc')
        if self.proc_characteristic['loop_induced']:
            job_per_chan = 1
        else: 
            job_per_chan = 2
        text = open(path).read() % {'chanperjob':job_per_chan} 
        writer.write(text)
        return True


    #===========================================================================
    # write_leshouche_file
    #===========================================================================
    def write_leshouche_file(self, writer, subproc_group):
        """Write the leshouche.inc file for MG4"""

        all_lines = []

        for iproc, matrix_element in \
            enumerate(subproc_group.get('matrix_elements')):
            all_lines.extend(self.get_leshouche_lines(matrix_element,
                                                 iproc))
        # Write the file
        writer.writelines(all_lines)
        return True


    def finalize(self,*args, **opts):

        super(ProcessExporterFortranMEGroup, self).finalize(*args, **opts)
        #ensure that the grouping information is on the correct value
        self.proc_characteristic['grouped_matrix'] = True        

        
#===============================================================================
# UFO_model_to_mg4
#===============================================================================

python_to_fortran = lambda x: parsers.UFOExpressionParserFortran().parse(x)

class UFO_model_to_mg4(object):
    """ A converter of the UFO-MG5 Model to the MG4 format """

    # The list below shows the only variables the user is allowed to change by
    # himself for each PS point. If he changes any other, then calling 
    # UPDATE_AS_PARAM() (or equivalently MP_UPDATE_AS_PARAM()) will not
    # correctly account for the change.
    PS_dependent_key = ['aS','MU_R']
    mp_complex_format = 'complex*32'
    mp_real_format = 'real*16'
    # Warning, it is crucial none of the couplings/parameters of the model
    # starts with this prefix. I should add a check for this.
    # You can change it as the global variable to check_param_card.ParamCard
    mp_prefix = check_param_card.ParamCard.mp_prefix
    
    def __init__(self, model, output_path, opt=None):
        """ initialization of the objects """
        
        self.model = model
        self.model_name = model['name']
        self.dir_path = output_path
        
        self.opt = {'complex_mass': False, 'export_format': 'madevent', 'mp':True,
                        'loop_induced': False}
        if opt:
            self.opt.update(opt)
            
        self.coups_dep = []    # (name, expression, type)
        self.coups_indep = []  # (name, expression, type)
        self.params_dep = []   # (name, expression, type)
        self.params_indep = [] # (name, expression, type)
        self.params_ext = []   # external parameter
        self.p_to_f = parsers.UFOExpressionParserFortran(self.model)
        self.mp_p_to_f = parsers.UFOExpressionParserMPFortran(self.model)            
    
    def pass_parameter_to_case_insensitive(self):
        """modify the parameter if some of them are identical up to the case"""
    
        lower_dict={}
        duplicate = set()
        keys = self.model['parameters'].keys()
        for key in keys:
            for param in self.model['parameters'][key]:
                lower_name = param.name.lower()
                if not lower_name:
                    continue
                try:
                    lower_dict[lower_name].append(param)
                except KeyError,error:
                    lower_dict[lower_name] = [param]
                else:
                    duplicate.add(lower_name)
                    logger.debug('%s is define both as lower case and upper case.' 
                                 % lower_name)
        if not duplicate:
            return
        
        re_expr = r'''\b(%s)\b'''
        to_change = []
        change={}
        for value in duplicate:
            for i, var in enumerate(lower_dict[value]):
                to_change.append(var.name)
                new_name = '%s%s' % (var.name.lower(), 
                                                  ('__%d'%(i+1) if i>0 else ''))
                change[var.name] = new_name
                var.name = new_name
    
        # Apply the modification to the map_CTcoup_CTparam of the model
        # if it has one (giving for each coupling the CT parameters whcih
        # are necessary and which should be exported to the model.
        if hasattr(self.model,'map_CTcoup_CTparam'):
            for coup, ctparams in self.model.map_CTcoup_CTparam:
                for i, ctparam in enumerate(ctparams):
                    try:
                        self.model.map_CTcoup_CTparam[coup][i] = change[ctparam]
                    except KeyError:
                        pass

        replace = lambda match_pattern: change[match_pattern.groups()[0]]
        rep_pattern = re.compile(re_expr % '|'.join(to_change))
        
        # change parameters
        for key in keys:
            if key == ('external',):
                continue
            for param in self.model['parameters'][key]: 
                param.expr = rep_pattern.sub(replace, param.expr)
            
        # change couplings
        for key in self.model['couplings'].keys():
            for coup in self.model['couplings'][key]:
                coup.expr = rep_pattern.sub(replace, coup.expr)
                
        # change mass/width
        for part in self.model['particles']:
            if str(part.get('mass')) in to_change:
                part.set('mass', rep_pattern.sub(replace, str(part.get('mass'))))
            if str(part.get('width')) in to_change:
                part.set('width', rep_pattern.sub(replace, str(part.get('width'))))                
                
    def refactorize(self, wanted_couplings = []):    
        """modify the couplings to fit with MG4 convention """
            
        # Keep only separation in alphaS        
        keys = self.model['parameters'].keys()
        keys.sort(key=len)
        for key in keys:
            to_add = [o for o in self.model['parameters'][key] if o.name]

            if key == ('external',):
                self.params_ext += to_add
            elif any([(k in key) for k in self.PS_dependent_key]):
                self.params_dep += to_add
            else:
                self.params_indep += to_add
        # same for couplings
        keys = self.model['couplings'].keys()
        keys.sort(key=len)
        for key, coup_list in self.model['couplings'].items():
            if any([(k in key) for k in self.PS_dependent_key]):
                self.coups_dep += [c for c in coup_list if
                                   (not wanted_couplings or c.name in \
                                    wanted_couplings)]
            else:
                self.coups_indep += [c for c in coup_list if
                                     (not wanted_couplings or c.name in \
                                      wanted_couplings)]
                
        # MG4 use G and not aS as it basic object for alphas related computation
        #Pass G in the  independant list
        if 'G' in self.params_dep:
            index = self.params_dep.index('G')
            G = self.params_dep.pop(index)
        #    G.expr = '2*cmath.sqrt(as*pi)'
        #    self.params_indep.insert(0, self.params_dep.pop(index))
        # No need to add it if not defined   
            
        if 'aS' not in self.params_ext:
            logger.critical('aS not define as external parameter adding it!')
            #self.model['parameters']['aS'] = base_objects.ParamCardVariable('aS', 0.138,'DUMMY',(1,))
            self.params_indep.append( base_objects. ModelVariable('aS', '0.138','real'))
            self.params_indep.append( base_objects. ModelVariable('G', '4.1643','real'))
    def build(self, wanted_couplings = [], full=True):
        """modify the couplings to fit with MG4 convention and creates all the 
        different files"""
        
        self.pass_parameter_to_case_insensitive() 
        self.refactorize(wanted_couplings)

        # write the files
        if full:
            if wanted_couplings:
                # extract the wanted ct parameters
                self.extract_needed_CTparam(wanted_couplings=wanted_couplings)
            self.write_all()
            

    def open(self, name, comment='c', format='default'):
        """ Open the file name in the correct directory and with a valid
        header."""
        
        file_path = pjoin(self.dir_path, name)
        
        if format == 'fortran':
            fsock = writers.FortranWriter(file_path, 'w')
        else:
            fsock = open(file_path, 'w')
        
        file.writelines(fsock, comment * 77 + '\n')
        file.writelines(fsock,'%(comment)s written by the UFO converter\n' % \
                               {'comment': comment + (6 - len(comment)) *  ' '})
        file.writelines(fsock, comment * 77 + '\n\n')
        return fsock       

    
    def write_all(self):
        """ write all the files """
        #write the part related to the external parameter
        self.create_ident_card()
        self.create_param_read()
        
        #write the definition of the parameter
        self.create_input()
        self.create_intparam_def(dp=True,mp=False)
        if self.opt['mp']:
            self.create_intparam_def(dp=False,mp=True)
        
        # definition of the coupling.
        self.create_actualize_mp_ext_param_inc()
        self.create_coupl_inc()
        self.create_write_couplings()
        self.create_couplings()
        
        # the makefile
        self.create_makeinc()
        self.create_param_write()

        # The model functions
        self.create_model_functions_inc()
        self.create_model_functions_def()
        
        # The param_card.dat        
        self.create_param_card()
        

        # All the standard files
        self.copy_standard_file()

    ############################################################################
    ##  ROUTINE CREATING THE FILES  ############################################
    ############################################################################

    def copy_standard_file(self):
        """Copy the standard files for the fortran model."""
        
        #copy the library files
        file_to_link = ['formats.inc','printout.f', \
                        'rw_para.f', 'testprog.f']
    
        for filename in file_to_link:
            cp( MG5DIR + '/models/template_files/fortran/' + filename, \
                                                                self.dir_path)
            
        file = open(os.path.join(MG5DIR,\
                              'models/template_files/fortran/rw_para.f')).read()

        includes=["include \'coupl.inc\'","include \'input.inc\'",
                                              "include \'model_functions.inc\'"]
        if self.opt['mp']:
            includes.extend(["include \'mp_coupl.inc\'","include \'mp_input.inc\'"])
        # In standalone and madloop we do no use the compiled param card but
        # still parse the .dat one so we must load it.
        if self.opt['loop_induced']:
            #loop induced follow MadEvent way to handle the card.
            load_card = ''
            lha_read_filename='lha_read.f'            
        elif self.opt['export_format'] in ['madloop','madloop_optimized', 'madloop_matchbox']:
            load_card = 'call LHA_loadcard(param_name,npara,param,value)'
            lha_read_filename='lha_read_mp.f'
        elif self.opt['export_format'].startswith('standalone') \
            or self.opt['export_format'] in ['madweight', 'plugin']\
            or self.opt['export_format'].startswith('matchbox'):
            load_card = 'call LHA_loadcard(param_name,npara,param,value)'
            lha_read_filename='lha_read.f'
        else:
            load_card = ''
            lha_read_filename='lha_read.f'
        cp( MG5DIR + '/models/template_files/fortran/' + lha_read_filename, \
                                       os.path.join(self.dir_path,'lha_read.f'))
        
        file=file%{'includes':'\n      '.join(includes),
                   'load_card':load_card}
        writer=open(os.path.join(self.dir_path,'rw_para.f'),'w')
        writer.writelines(file)
        writer.close()

        if self.opt['export_format'] in ['madevent', 'FKS5_default', 'FKS5_optimized'] \
            or self.opt['loop_induced']:
            cp( MG5DIR + '/models/template_files/fortran/makefile_madevent', 
                self.dir_path + '/makefile')
            if self.opt['export_format'] in ['FKS5_default', 'FKS5_optimized']:
                path = pjoin(self.dir_path, 'makefile')
                text = open(path).read()
                text = text.replace('madevent','aMCatNLO')
                open(path, 'w').writelines(text)
        elif self.opt['export_format'] in ['standalone', 'standalone_msP','standalone_msF',
                                  'madloop','madloop_optimized', 'standalone_rw', 
                                  'madweight','matchbox','madloop_matchbox', 'plugin']:
            cp( MG5DIR + '/models/template_files/fortran/makefile_standalone', 
                self.dir_path + '/makefile')
        #elif self.opt['export_format'] in []:
            #pass
        else:
            raise MadGraph5Error('Unknown format')

    def create_coupl_inc(self):
        """ write coupling.inc """
        
        fsock = self.open('coupl.inc', format='fortran')
        if self.opt['mp']:
            mp_fsock = self.open('mp_coupl.inc', format='fortran')
            mp_fsock_same_name = self.open('mp_coupl_same_name.inc',\
                                            format='fortran')

        # Write header
        header = """double precision G
                common/strong/ G
                 
                double complex gal(2)
                common/weak/ gal
                
                double precision MU_R
                common/rscale/ MU_R

                """        
        # Nf is the number of light quark flavours
        header = header+"""double precision Nf
                parameter(Nf=%dd0)
                """ % self.model.get_nflav()
        #Nl is the number of massless leptons
        header = header+"""double precision Nl
                parameter(Nl=%dd0)
                """ % self.model.get_nleps()
                
        fsock.writelines(header)
        
        if self.opt['mp']:
            header = """%(real_mp_format)s %(mp_prefix)sG
                    common/MP_strong/ %(mp_prefix)sG
                     
                    %(complex_mp_format)s %(mp_prefix)sgal(2)
                    common/MP_weak/ %(mp_prefix)sgal
                    
                    %(complex_mp_format)s %(mp_prefix)sMU_R
                    common/MP_rscale/ %(mp_prefix)sMU_R

                """




            mp_fsock.writelines(header%{'real_mp_format':self.mp_real_format,
                                  'complex_mp_format':self.mp_complex_format,
                                  'mp_prefix':self.mp_prefix})
            mp_fsock_same_name.writelines(header%{'real_mp_format':self.mp_real_format,
                                  'complex_mp_format':self.mp_complex_format,
                                  'mp_prefix':''})

        # Write the Mass definition/ common block
        masses = set()
        widths = set()
        if self.opt['complex_mass']:
            complex_mass = set()
            
        for particle in self.model.get('particles'):
            #find masses
            one_mass = particle.get('mass')
            if one_mass.lower() != 'zero':
                masses.add(one_mass)
                
            # find width
            one_width = particle.get('width')
            if one_width.lower() != 'zero':
                widths.add(one_width)
                if self.opt['complex_mass'] and one_mass.lower() != 'zero':
                    complex_mass.add('CMASS_%s' % one_mass)
            
        if masses:
            fsock.writelines('double precision '+','.join(masses)+'\n')
            fsock.writelines('common/masses/ '+','.join(masses)+'\n\n')
            if self.opt['mp']:
                mp_fsock_same_name.writelines(self.mp_real_format+' '+\
                                                          ','.join(masses)+'\n')
                mp_fsock_same_name.writelines('common/MP_masses/ '+\
                                                        ','.join(masses)+'\n\n')                
                mp_fsock.writelines(self.mp_real_format+' '+','.join([\
                                        self.mp_prefix+m for m in masses])+'\n')
                mp_fsock.writelines('common/MP_masses/ '+\
                            ','.join([self.mp_prefix+m for m in masses])+'\n\n')                

        if widths:
            fsock.writelines('double precision '+','.join(widths)+'\n')
            fsock.writelines('common/widths/ '+','.join(widths)+'\n\n')
            if self.opt['mp']:
                mp_fsock_same_name.writelines(self.mp_real_format+' '+\
                                                          ','.join(widths)+'\n')
                mp_fsock_same_name.writelines('common/MP_widths/ '+\
                                                        ','.join(widths)+'\n\n')                
                mp_fsock.writelines(self.mp_real_format+' '+','.join([\
                                        self.mp_prefix+w for w in widths])+'\n')
                mp_fsock.writelines('common/MP_widths/ '+\
                            ','.join([self.mp_prefix+w for w in widths])+'\n\n')
        
        # Write the Couplings
        coupling_list = [coupl.name for coupl in self.coups_dep + self.coups_indep]       
        fsock.writelines('double complex '+', '.join(coupling_list)+'\n')
        fsock.writelines('common/couplings/ '+', '.join(coupling_list)+'\n')
        if self.opt['mp']:
            mp_fsock_same_name.writelines(self.mp_complex_format+' '+\
                                                   ','.join(coupling_list)+'\n')
            mp_fsock_same_name.writelines('common/MP_couplings/ '+\
                                                 ','.join(coupling_list)+'\n\n')                
            mp_fsock.writelines(self.mp_complex_format+' '+','.join([\
                                 self.mp_prefix+c for c in coupling_list])+'\n')
            mp_fsock.writelines('common/MP_couplings/ '+\
                     ','.join([self.mp_prefix+c for c in coupling_list])+'\n\n')            
        
        # Write complex mass for complex mass scheme (if activated)
        if self.opt['complex_mass'] and complex_mass:
            fsock.writelines('double complex '+', '.join(complex_mass)+'\n')
            fsock.writelines('common/complex_mass/ '+', '.join(complex_mass)+'\n')
            if self.opt['mp']:
                mp_fsock_same_name.writelines(self.mp_complex_format+' '+\
                                                    ','.join(complex_mass)+'\n')
                mp_fsock_same_name.writelines('common/MP_complex_mass/ '+\
                                                  ','.join(complex_mass)+'\n\n')                
                mp_fsock.writelines(self.mp_complex_format+' '+','.join([\
                                self.mp_prefix+cm for cm in complex_mass])+'\n')
                mp_fsock.writelines('common/MP_complex_mass/ '+\
                    ','.join([self.mp_prefix+cm for cm in complex_mass])+'\n\n')                       
        
    def create_write_couplings(self):
        """ write the file coupl_write.inc """
        
        fsock = self.open('coupl_write.inc', format='fortran')
        
        fsock.writelines("""write(*,*)  ' Couplings of %s'  
                            write(*,*)  ' ---------------------------------'
                            write(*,*)  ' '""" % self.model_name)
        def format(coupl):
            return 'write(*,2) \'%(name)s = \', %(name)s' % {'name': coupl.name}
        
        # Write the Couplings
        lines = [format(coupl) for coupl in self.coups_dep + self.coups_indep]       
        fsock.writelines('\n'.join(lines))
        
        
    def create_input(self):
        """create input.inc containing the definition of the parameters"""
        
        fsock = self.open('input.inc', format='fortran')
        if self.opt['mp']:
            mp_fsock = self.open('mp_input.inc', format='fortran')
                    
        #find mass/ width since they are already define
        already_def = set()
        for particle in self.model.get('particles'):
            already_def.add(particle.get('mass').lower())
            already_def.add(particle.get('width').lower())
            if self.opt['complex_mass']:
                already_def.add('cmass_%s' % particle.get('mass').lower())
        
        is_valid = lambda name: name.lower() not in ['g', 'mu_r', 'zero'] and \
                                                 name.lower() not in already_def
        
        real_parameters = [param.name for param in self.params_dep + 
                            self.params_indep if param.type == 'real'
                            and is_valid(param.name)]

        real_parameters += [param.name for param in self.params_ext 
                            if param.type == 'real'and 
                               is_valid(param.name)]

        # check the parameter is a CT parameter or not
        # if yes, just use the needed ones        
        real_parameters = [param for param in real_parameters \
                                           if self.check_needed_param(param)]

        fsock.writelines('double precision '+','.join(real_parameters)+'\n')
        fsock.writelines('common/params_R/ '+','.join(real_parameters)+'\n\n')
        if self.opt['mp']:
            mp_fsock.writelines(self.mp_real_format+' '+','.join([\
                              self.mp_prefix+p for p in real_parameters])+'\n')
            mp_fsock.writelines('common/MP_params_R/ '+','.join([\
                            self.mp_prefix+p for p in real_parameters])+'\n\n')        
        
        complex_parameters = [param.name for param in self.params_dep + 
                            self.params_indep if param.type == 'complex' and
                            is_valid(param.name)]

        # check the parameter is a CT parameter or not
        # if yes, just use the needed ones        
        complex_parameters = [param for param in complex_parameters \
                             if self.check_needed_param(param)]

        if complex_parameters:
            fsock.writelines('double complex '+','.join(complex_parameters)+'\n')
            fsock.writelines('common/params_C/ '+','.join(complex_parameters)+'\n\n')
            if self.opt['mp']:
                mp_fsock.writelines(self.mp_complex_format+' '+','.join([\
                            self.mp_prefix+p for p in complex_parameters])+'\n')
                mp_fsock.writelines('common/MP_params_C/ '+','.join([\
                          self.mp_prefix+p for p in complex_parameters])+'\n\n')

    def check_needed_param(self, param):
        """ Returns whether the parameter in argument is needed for this 
        specific computation or not."""
    
        # If this is a leading order model or if there was no CT parameter
        # employed in this NLO model, one can directly return that the 
        # parameter is needed since only CTParameters are filtered.
        if not hasattr(self, 'allCTparameters') or \
               self.allCTparameters is None or self.usedCTparameters is None or \
               len(self.allCTparameters)==0:
            return True
         
        # We must allow the conjugate shorthand for the complex parameter as
        # well so we check wether either the parameter name or its name with
        # 'conjg__' substituted with '' is present in the list.
        # This is acceptable even if some parameter had an original name 
        # including 'conjg__' in it, because at worst we export a parameter 
        # was not needed.
        param = param.lower()
        cjg_param = param.replace('conjg__','',1)
                
        # First make sure it is a CTparameter
        if param not in self.allCTparameters and \
           cjg_param not in self.allCTparameters:
            return True
        
        # Now check if it is in the list of CTparameters actually used
        return (param in self.usedCTparameters or \
                                             cjg_param in self.usedCTparameters)
                
    def extract_needed_CTparam(self,wanted_couplings=[]):
        """ Extract what are the needed CT parameters given the wanted_couplings"""
        
        if not hasattr(self.model,'map_CTcoup_CTparam') or not wanted_couplings:
            # Setting these lists to none wil disable the filtering in 
            # check_needed_param
            self.allCTparameters  = None
            self.usedCTparameters = None
            return
        
        # All CTparameters appearin in all CT couplings        
        allCTparameters=self.model.map_CTcoup_CTparam.values()
        # Define in this class the list of all CT parameters
        self.allCTparameters=list(\
                            set(itertools.chain.from_iterable(allCTparameters)))

        # All used CT couplings
        w_coupls = [coupl.lower() for coupl in wanted_couplings]
        allUsedCTCouplings = [coupl for coupl in 
              self.model.map_CTcoup_CTparam.keys() if coupl.lower() in w_coupls]
        
        # Now define the list of all CT parameters that are actually used
        self.usedCTparameters=list(\
          set(itertools.chain.from_iterable([
            self.model.map_CTcoup_CTparam[coupl] for coupl in allUsedCTCouplings
                                                                            ])))       
        
        # Now at last, make these list case insensitive
        self.allCTparameters = [ct.lower() for ct in self.allCTparameters]
        self.usedCTparameters = [ct.lower() for ct in self.usedCTparameters]
        
    def create_intparam_def(self, dp=True, mp=False):
        """ create intparam_definition.inc setting the internal parameters.
        Output the double precision and/or the multiple precision parameters
        depending on the parameters dp and mp. If mp only, then the file names
        get the 'mp_' prefix.
         """

        fsock = self.open('%sintparam_definition.inc'%
                             ('mp_' if mp and not dp else ''), format='fortran')
        
        fsock.write_comments(\
                "Parameters that should not be recomputed event by event.\n")
        fsock.writelines("if(readlha) then\n")
        if dp:        
            fsock.writelines("G = 2 * DSQRT(AS*PI) ! for the first init\n")
        if mp:
            fsock.writelines("MP__G = 2 * SQRT(MP__AS*MP__PI) ! for the first init\n")
            
        for param in self.params_indep:
            if param.name == 'ZERO':
                continue
            # check whether the parameter is a CT parameter
            # if yes,just used the needed ones
            if not self.check_needed_param(param.name):
                continue
            if dp:
                fsock.writelines("%s = %s\n" % (param.name,
                                            self.p_to_f.parse(param.expr)))
            if mp:
                fsock.writelines("%s%s = %s\n" % (self.mp_prefix,param.name,
                                            self.mp_p_to_f.parse(param.expr)))    

        fsock.writelines('endif')
        
        fsock.write_comments('\nParameters that should be recomputed at an event by even basis.\n')
        if dp:        
            fsock.writelines("aS = G**2/4/pi\n")
        if mp:
            fsock.writelines("MP__aS = MP__G**2/4/MP__PI\n")
        for param in self.params_dep:
            # check whether the parameter is a CT parameter
            # if yes,just used the needed ones
            if not self.check_needed_param(param.name):
                continue
            if dp:
                fsock.writelines("%s = %s\n" % (param.name,
                                            self.p_to_f.parse(param.expr)))
            elif mp:
                fsock.writelines("%s%s = %s\n" % (self.mp_prefix,param.name,
                                            self.mp_p_to_f.parse(param.expr)))

        fsock.write_comments("\nDefinition of the EW coupling used in the write out of aqed\n")

        # Let us not necessarily investigate the presence of alpha_EW^-1 of Gf as an external parameter, but also just as a parameter
        if ('aEWM1',) in self.model['parameters'] or \
           any( ('aEWM1'.lower() in [p.name.lower() for p in p_list]) for p_list in self.model['parameters'].values() ):
            if dp:
                fsock.writelines(""" gal(1) = 3.5449077018110318d0 / DSQRT(ABS(aEWM1))
                                 gal(2) = 1d0
                         """)
            elif mp:
                fsock.writelines(""" %(mp_prefix)sgal(1) = 2 * SQRT(MP__PI/ABS(MP__aEWM1))
                                 %(mp_prefix)sgal(2) = 1d0 
                                 """ %{'mp_prefix':self.mp_prefix})
                pass
        # in Gmu scheme, aEWM1 is not external but Gf is an exteranl variable
        elif ('Gf',) in self.model['parameters']:
            # Make sure to consider complex masses if the complex mass scheme is activated
            if self.opt['complex_mass']:
                mass_prefix = 'CMASS_MDL_'
            else:
                mass_prefix = 'MDL_'

            if dp:
                if self.opt['complex_mass']:
                    fsock.writelines(""" gal(1) = ABS(2.378414230005442133435d0*%(mass_prefix)sMW*SQRT(DCMPLX(1.0D0,0.0d0)-%(mass_prefix)sMW**2/%(mass_prefix)sMZ**2)*DSQRT(MDL_Gf))
                                 gal(2) = 1d0
                         """%{'mass_prefix':mass_prefix})
                else:
                    fsock.writelines(""" gal(1) = 2.378414230005442133435d0*%(mass_prefix)sMW*DSQRT(1D0-%(mass_prefix)sMW**2/%(mass_prefix)sMZ**2)*DSQRT(MDL_Gf)
                                 gal(2) = 1d0
                         """%{'mass_prefix':mass_prefix})
            elif mp:
                if self.opt['complex_mass']:
                    fsock.writelines(""" %(mp_prefix)sgal(1) = ABS(2*%(mp_prefix)s%(mass_prefix)sMW*SQRT(CMPLX(1e0_16,0.0e0_16,KIND=16)-%(mp_prefix)s%(mass_prefix)sMW**2/%(mp_prefix)s%(mass_prefix)sMZ**2)*SQRT(SQRT(2e0_16)*%(mp_prefix)sMDL_Gf))
                                 %(mp_prefix)sgal(2) = 1e0_16
                                 """ %{'mp_prefix':self.mp_prefix,'mass_prefix':mass_prefix})
                else:
                    fsock.writelines(""" %(mp_prefix)sgal(1) = 2*%(mp_prefix)s%(mass_prefix)sMW*SQRT(1e0_16-%(mp_prefix)s%(mass_prefix)sMW**2/%(mp_prefix)s%(mass_prefix)sMZ**2)*SQRT(SQRT(2e0_16)*%(mp_prefix)sMDL_Gf)
                                 %(mp_prefix)sgal(2) = 1e0_16
                                 """ %{'mp_prefix':self.mp_prefix,'mass_prefix':mass_prefix})

                pass
        else:
            if dp:
                logger.warning('$RED aEWM1 and Gf not define in MODEL. AQED will not be written correcty in LHE FILE')
                fsock.writelines(""" gal(1) = 1d0
                                 gal(2) = 1d0
                             """)
            elif mp:
                fsock.writelines(""" %(mp_prefix)sgal(1) = 1e0_16
                                 %(mp_prefix)sgal(2) = 1e0_16
                             """%{'mp_prefix':self.mp_prefix})

    
    def create_couplings(self):
        """ create couplings.f and all couplingsX.f """
        
        nb_def_by_file = 25
        
        self.create_couplings_main(nb_def_by_file)
        nb_coup_indep = 1 + len(self.coups_indep) // nb_def_by_file
        nb_coup_dep = 1 + len(self.coups_dep) // nb_def_by_file 
        
        for i in range(nb_coup_indep):
            # For the independent couplings, we compute the double and multiple
            # precision ones together
            data = self.coups_indep[nb_def_by_file * i: 
                             min(len(self.coups_indep), nb_def_by_file * (i+1))]
            self.create_couplings_part(i + 1, data, dp=True, mp=self.opt['mp'])
            
        for i in range(nb_coup_dep):
            # For the dependent couplings, we compute the double and multiple
            # precision ones in separate subroutines.
            data = self.coups_dep[nb_def_by_file * i: 
                               min(len(self.coups_dep), nb_def_by_file * (i+1))]
            self.create_couplings_part( i + 1 + nb_coup_indep , data, 
                                                               dp=True,mp=False)
            if self.opt['mp']:
                self.create_couplings_part( i + 1 + nb_coup_indep , data, 
                                                              dp=False,mp=True)
        
        
    def create_couplings_main(self, nb_def_by_file=25):
        """ create couplings.f """

        fsock = self.open('couplings.f', format='fortran')
        
        fsock.writelines("""subroutine coup()

                            implicit none
                            double precision PI, ZERO
                            logical READLHA
                            parameter  (PI=3.141592653589793d0)
                            parameter  (ZERO=0d0)
                            include \'model_functions.inc\'""")
        if self.opt['mp']:
            fsock.writelines("""%s MP__PI, MP__ZERO
                                parameter (MP__PI=3.1415926535897932384626433832795e0_16)
                                parameter (MP__ZERO=0e0_16)
                                include \'mp_input.inc\'
                                include \'mp_coupl.inc\'
                        """%self.mp_real_format) 
        fsock.writelines("""include \'input.inc\'
                            include \'coupl.inc\'
                            READLHA = .true.
                            include \'intparam_definition.inc\'""")
        if self.opt['mp']:
            fsock.writelines("""include \'mp_intparam_definition.inc\'\n""")
        
        nb_coup_indep = 1 + len(self.coups_indep) // nb_def_by_file 
        nb_coup_dep = 1 + len(self.coups_dep) // nb_def_by_file 
        
        fsock.writelines('\n'.join(\
                    ['call coup%s()' %  (i + 1) for i in range(nb_coup_indep)]))
        
        fsock.write_comments('\ncouplings needed to be evaluated points by points\n')

        fsock.writelines('\n'.join(\
                    ['call coup%s()' %  (nb_coup_indep + i + 1) \
                      for i in range(nb_coup_dep)]))
        if self.opt['mp']:
            fsock.writelines('\n'.join(\
                    ['call mp_coup%s()' %  (nb_coup_indep + i + 1) \
                      for i in range(nb_coup_dep)]))
        fsock.writelines('''\n return \n end\n''')

        fsock.writelines("""subroutine update_as_param()

                            implicit none
                            double precision PI, ZERO
                            logical READLHA
                            parameter  (PI=3.141592653589793d0)            
                            parameter  (ZERO=0d0)
                            include \'model_functions.inc\'""")
        fsock.writelines("""include \'input.inc\'
                            include \'coupl.inc\'
                            READLHA = .false.""")
        fsock.writelines("""    
                            include \'intparam_definition.inc\'\n
                         """)
            
        nb_coup_indep = 1 + len(self.coups_indep) // nb_def_by_file 
        nb_coup_dep = 1 + len(self.coups_dep) // nb_def_by_file 
                
        fsock.write_comments('\ncouplings needed to be evaluated points by points\n')

        fsock.writelines('\n'.join(\
                    ['call coup%s()' %  (nb_coup_indep + i + 1) \
                      for i in range(nb_coup_dep)]))
        fsock.writelines('''\n return \n end\n''')

        fsock.writelines("""subroutine update_as_param2(mu_r2,as2)

                            implicit none
                            double precision PI
                            parameter  (PI=3.141592653589793d0)
                            double precision mu_r2, as2
                            include \'model_functions.inc\'""")
        fsock.writelines("""include \'input.inc\'
                            include \'coupl.inc\'""")
        fsock.writelines("""
                            if (mu_r2.gt.0d0) MU_R = mu_r2
                            G = SQRT(4.0d0*PI*AS2) 
                            AS = as2

                            CALL UPDATE_AS_PARAM()
                         """)
        fsock.writelines('''\n return \n end\n''')

        if self.opt['mp']:
            fsock.writelines("""subroutine mp_update_as_param()
    
                                implicit none
                                logical READLHA
                                include \'model_functions.inc\'""")
            fsock.writelines("""%s MP__PI, MP__ZERO
                                    parameter (MP__PI=3.1415926535897932384626433832795e0_16)
                                    parameter (MP__ZERO=0e0_16)
                                    include \'mp_input.inc\'
                                    include \'mp_coupl.inc\'
                            """%self.mp_real_format)
            fsock.writelines("""include \'input.inc\'
                                include \'coupl.inc\'
                                include \'actualize_mp_ext_params.inc\'
                                READLHA = .false.
                                include \'mp_intparam_definition.inc\'\n
                             """)
            
            nb_coup_indep = 1 + len(self.coups_indep) // nb_def_by_file 
            nb_coup_dep = 1 + len(self.coups_dep) // nb_def_by_file 
                    
            fsock.write_comments('\ncouplings needed to be evaluated points by points\n')
    
            fsock.writelines('\n'.join(\
                        ['call mp_coup%s()' %  (nb_coup_indep + i + 1) \
                          for i in range(nb_coup_dep)]))
            fsock.writelines('''\n return \n end\n''')

    def create_couplings_part(self, nb_file, data, dp=True, mp=False):
        """ create couplings[nb_file].f containing information coming from data.
        Outputs the computation of the double precision and/or the multiple
        precision couplings depending on the parameters dp and mp.
        If mp is True and dp is False, then the prefix 'MP_' is appended to the
        filename and subroutine name.
        """
        
        fsock = self.open('%scouplings%s.f' %('mp_' if mp and not dp else '',
                                                     nb_file), format='fortran')
        fsock.writelines("""subroutine %scoup%s()
          
          implicit none
          include \'model_functions.inc\'"""%('mp_' if mp and not dp else '',nb_file))
        if dp:
            fsock.writelines("""
              double precision PI, ZERO
              parameter  (PI=3.141592653589793d0)
              parameter  (ZERO=0d0)
              include 'input.inc'
              include 'coupl.inc'""")
        if mp:
            fsock.writelines("""%s MP__PI, MP__ZERO
                                parameter (MP__PI=3.1415926535897932384626433832795e0_16)
                                parameter (MP__ZERO=0e0_16)
                                include \'mp_input.inc\'
                                include \'mp_coupl.inc\'
                        """%self.mp_real_format) 

        for coupling in data:
            if dp:            
                fsock.writelines('%s = %s' % (coupling.name,
                                          self.p_to_f.parse(coupling.expr)))
            if mp:
                fsock.writelines('%s%s = %s' % (self.mp_prefix,coupling.name,
                                          self.mp_p_to_f.parse(coupling.expr)))
        fsock.writelines('end')

    def create_model_functions_inc(self):
        """ Create model_functions.inc which contains the various declarations
        of auxiliary functions which might be used in the couplings expressions
        """

        additional_fct = []
        # check for functions define in the UFO model
        ufo_fct = self.model.get('functions')
        if ufo_fct:
            for fct in ufo_fct:
                # already handle by default
                if fct.name not in ["complexconjugate", "re", "im", "sec", 
                       "csc", "asec", "acsc", "theta_function", "cond", 
<<<<<<< HEAD
                       "condif", "reglogp", "reglogm", "reglog", "grreglog",
                                    "recms", "crecms","arg", "cot","regsqrt"]:
=======
                       "condif", "reglogp", "reglogm", "reglog", "recms", "arg", "cot",
                                    "grreglog","regsqrt"]:
>>>>>>> ea4ff83a
                    additional_fct.append(fct.name)

        
        fsock = self.open('model_functions.inc', format='fortran')
        fsock.writelines("""double complex cond
          double complex condif
          double complex reglog
          double complex reglogp
          double complex reglogm
          double complex regsqrt
          double complex grreglog
          double complex recms
          double complex crecms
          double complex arg
          double complex grreglog
          double complex regsqrt
          %s
          """ % "\n".join(["          double complex %s" % i for i in additional_fct]))

        
        if self.opt['mp']:
            fsock.writelines("""%(complex_mp_format)s mp_cond
          %(complex_mp_format)s mp_condif
          %(complex_mp_format)s mp_reglog
          %(complex_mp_format)s mp_reglogp
          %(complex_mp_format)s mp_reglogm
          %(complex_mp_format)s mp_regsqrt
          %(complex_mp_format)s mp_grreglog
          %(complex_mp_format)s mp_recms
          %(complex_mp_format)s mp_crecms
          %(complex_mp_format)s mp_arg
          %(complex_mp_format)s mp_grreglog
          %(complex_mp_format)s mp_regsqrt
          %(additional)s
          """ %\
          {"additional": "\n".join(["          %s mp_%s" % (self.mp_complex_format, i) for i in additional_fct]),
           'complex_mp_format':self.mp_complex_format
           }) 

    def create_model_functions_def(self):
        """ Create model_functions.f which contains the various definitions
        of auxiliary functions which might be used in the couplings expressions
        Add the functions.f functions for formfactors support
        """

        fsock = self.open('model_functions.f', format='fortran')
        fsock.writelines("""double complex function cond(condition,truecase,falsecase)
          implicit none
          double complex condition,truecase,falsecase
          if(condition.eq.(0.0d0,0.0d0)) then
             cond=truecase
          else
             cond=falsecase
          endif
          end
          
          double complex function condif(condition,truecase,falsecase)
          implicit none
          logical condition
          double complex truecase,falsecase
          if(condition) then
             condif=truecase
          else
             condif=falsecase
          endif
          end

          double complex function recms(condition,expr)
          implicit none
          logical condition
          double complex expr
          if(condition)then
             recms=expr
          else
             recms=dcmplx(dble(expr))
          endif
          end

          double complex function crecms(condition,expr)
          implicit none
          logical condition
          double complex expr
          if(condition)then
             crecms=dconjg(expr)
          else
             crecms=dcmplx(dble(expr))
          endif
          end
          
          double complex function reglog(arg_in)
          implicit none
          double complex TWOPII
          parameter (TWOPII=2.0d0*3.1415926535897932d0*(0.0d0,1.0d0))
          double complex arg_in
          double complex arg
          arg=arg_in
          if(dabs(dimag(arg)).eq.0.0d0)then
             arg=dcmplx(dble(arg),0.0d0)
          endif
          if(dabs(dble(arg)).eq.0.0d0)then
             arg=dcmplx(0.0d0,dimag(arg))
          endif
          if(arg.eq.(0.0d0,0.0d0)) then
             reglog=(0.0d0,0.0d0)
          else
             reglog=log(arg)
          endif
          end

          double complex function reglogp(arg_in)
          implicit none
          double complex TWOPII
          parameter (TWOPII=2.0d0*3.1415926535897932d0*(0.0d0,1.0d0))
          double complex arg_in
          double complex arg
          arg=arg_in
          if(dabs(dimag(arg)).eq.0.0d0)then
             arg=dcmplx(dble(arg),0.0d0)
          endif
          if(dabs(dble(arg)).eq.0.0d0)then
             arg=dcmplx(0.0d0,dimag(arg))
          endif
          if(arg.eq.(0.0d0,0.0d0))then
             reglogp=(0.0d0,0.0d0)
          else
             if(dble(arg).lt.0.0d0.and.dimag(arg).lt.0.0d0)then
                reglogp=log(arg) + TWOPII
             else
                reglogp=log(arg)
             endif
          endif
          end

          double complex function reglogm(arg_in)
          implicit none
          double complex TWOPII
          parameter (TWOPII=2.0d0*3.1415926535897932d0*(0.0d0,1.0d0))
          double complex arg_in
          double complex arg
          arg=arg_in
          if(dabs(dimag(arg)).eq.0.0d0)then
             arg=dcmplx(dble(arg),0.0d0)
          endif
          if(dabs(dble(arg)).eq.0.0d0)then
             arg=dcmplx(0.0d0,dimag(arg))
          endif
          if(arg.eq.(0.0d0,0.0d0))then
             reglogm=(0.0d0,0.0d0)
          else
             if(dble(arg).lt.0.0d0.and.dimag(arg).gt.0.0d0)then
                reglogm=log(arg) - TWOPII
             else
                reglogm=log(arg)
             endif
          endif
          end

          double complex function regsqrt(arg_in)
          implicit none
          double complex arg_in
          double complex arg
          arg=arg_in
          if(dabs(dimag(arg)).eq.0.0d0)then
             arg=dcmplx(dble(arg),0.0d0)
          endif
          if(dabs(dble(arg)).eq.0.0d0)then
             arg=dcmplx(0.0d0,dimag(arg))
          endif
          regsqrt=sqrt(arg)
          end

          double complex function grreglog(logsw,expr1_in,expr2_in)
          implicit none
          double complex TWOPII
          parameter (TWOPII=2.0d0*3.1415926535897932d0*(0.0d0,1.0d0))
          double complex expr1_in,expr2_in
          double complex expr1,expr2
          double precision logsw
          double precision imagexpr
          logical firstsheet
          expr1=expr1_in
          expr2=expr2_in
          if(dabs(dimag(expr1)).eq.0.0d0)then
             expr1=dcmplx(dble(expr1),0.0d0)
          endif
          if(dabs(dble(expr1)).eq.0.0d0)then
             expr1=dcmplx(0.0d0,dimag(expr1))
          endif
          if(dabs(dimag(expr2)).eq.0.0d0)then
             expr2=dcmplx(dble(expr2),0.0d0)
          endif
          if(dabs(dble(expr2)).eq.0.0d0)then
             expr2=dcmplx(0.0d0,dimag(expr2))
          endif
          if(expr1.eq.(0.0d0,0.0d0))then
             grreglog=(0.0d0,0.0d0)
          else
             imagexpr=dimag(expr1)*dimag(expr2)
             firstsheet=imagexpr.ge.0.0d0
             firstsheet=firstsheet.or.dble(expr1).ge.0.0d0
             firstsheet=firstsheet.or.dble(expr2).ge.0.0d0
             if(firstsheet)then
                grreglog=log(expr1)
             else
                if(dimag(expr1).gt.0.0d0)then
                   grreglog=log(expr1) - logsw*TWOPII
                else
                   grreglog=log(expr1) + logsw*TWOPII
                endif
             endif
          endif
          end
          
          double complex function arg(comnum)
          implicit none
          double complex comnum
          double complex iim 
          iim = (0.0d0,1.0d0)
          if(comnum.eq.(0.0d0,0.0d0)) then
             arg=(0.0d0,0.0d0)
          else
             arg=log(comnum/abs(comnum))/iim
          endif
          end""")
        if self.opt['mp']:
            fsock.writelines("""
              
              %(complex_mp_format)s function mp_cond(condition,truecase,falsecase)
              implicit none
              %(complex_mp_format)s condition,truecase,falsecase
              if(condition.eq.(0.0e0_16,0.0e0_16)) then
                 mp_cond=truecase
              else
                 mp_cond=falsecase
              endif
              end
              
              %(complex_mp_format)s function mp_condif(condition,truecase,falsecase)
              implicit none
              logical condition
              %(complex_mp_format)s truecase,falsecase
              if(condition) then
                 mp_condif=truecase
              else
                 mp_condif=falsecase
              endif
              end

              %(complex_mp_format)s function mp_recms(condition,expr)
              implicit none
              logical condition
              %(complex_mp_format)s expr
              if(condition)then
                 mp_recms=expr
              else
                 mp_recms=cmplx(real(expr),kind=16)
              endif
              end

              %(complex_mp_format)s function mp_crecms(condition,expr)
              implicit none
              logical condition
              %(complex_mp_format)s expr
              if(condition)then
                 mp_crecms=conjg(expr)
              else
                 mp_crecms=cmplx(real(expr),kind=16)
              endif
              end
              
              %(complex_mp_format)s function mp_reglog(arg_in)
              implicit none
              %(complex_mp_format)s TWOPII
              parameter (TWOPII=2.0e0_16*3.14169258478796109557151794433593750e0_16*(0.0e0_16,1.0e0_16))
              %(complex_mp_format)s arg_in
              %(complex_mp_format)s arg
              arg=arg_in
              if(abs(imagpart(arg)).eq.0.0e0_16)then
                 arg=cmplx(real(arg,kind=16),0.0e0_16)
              endif
              if(abs(real(arg,kind=16)).eq.0.0e0_16)then
                 arg=cmplx(0.0e0_16,imagpart(arg))
              endif
              if(arg.eq.(0.0e0_16,0.0e0_16)) then
                 mp_reglog=(0.0e0_16,0.0e0_16)
              else
                 mp_reglog=log(arg)
              endif
              end

              %(complex_mp_format)s function mp_reglogp(arg_in)
              implicit none
              %(complex_mp_format)s TWOPII
              parameter (TWOPII=2.0e0_16*3.14169258478796109557151794433593750e0_16*(0.0e0_16,1.0e0_16))
              %(complex_mp_format)s arg_in
              %(complex_mp_format)s arg
              arg=arg_in
              if(abs(imagpart(arg)).eq.0.0e0_16)then
                 arg=cmplx(real(arg,kind=16),0.0e0_16)
              endif
              if(abs(real(arg,kind=16)).eq.0.0e0_16)then
                 arg=cmplx(0.0e0_16,imagpart(arg))
              endif
              if(arg.eq.(0.0e0_16,0.0e0_16))then
                 mp_reglogp=(0.0e0_16,0.0e0_16)
              else
                 if(real(arg,kind=16).lt.0.0e0_16.and.imagpart(arg).lt.0.0e0_16)then
                    mp_reglogp=log(arg) + TWOPII
                 else
                    mp_reglogp=log(arg)
                 endif
              endif
              end
              
              %(complex_mp_format)s function mp_reglogm(arg_in)
              implicit none
              %(complex_mp_format)s TWOPII
              parameter (TWOPII=2.0e0_16*3.14169258478796109557151794433593750e0_16*(0.0e0_16,1.0e0_16))
              %(complex_mp_format)s arg_in
              %(complex_mp_format)s arg
              arg=arg_in
              if(abs(imagpart(arg)).eq.0.0e0_16)then
                 arg=cmplx(real(arg,kind=16),0.0e0_16)
              endif
              if(abs(real(arg,kind=16)).eq.0.0e0_16)then
                 arg=cmplx(0.0e0_16,imagpart(arg))
              endif
              if(arg.eq.(0.0e0_16,0.0e0_16))then
                 mp_reglogm=(0.0e0_16,0.0e0_16)
              else
                 if(real(arg,kind=16).lt.0.0e0_16.and.imagpart(arg).gt.0.0e0_16)then
                    mp_reglogm=log(arg) - TWOPII
                 else
                    mp_reglogm=log(arg)
                 endif 
              endif
              end

              %(complex_mp_format)s function mp_regsqrt(arg_in)
              implicit none
              %(complex_mp_format)s arg_in
              %(complex_mp_format)s arg
              arg=arg_in
              if(abs(imagpart(arg)).eq.0.0e0_16)then
                 arg=cmplx(real(arg,kind=16),0.0e0_16)
              endif
              if(abs(real(arg,kind=16)).eq.0.0e0_16)then
                 arg=cmplx(0.0e0_16,imagpart(arg))
              endif
              mp_regsqrt=sqrt(arg)
              end

<<<<<<< HEAD
=======

>>>>>>> ea4ff83a
              %(complex_mp_format)s function mp_grreglog(logsw,expr1_in,expr2_in)
              implicit none
              %(complex_mp_format)s TWOPII
              parameter (TWOPII=2.0e0_16*3.14169258478796109557151794433593750e0_16*(0.0e0_16,1.0e0_16))
              %(complex_mp_format)s expr1_in,expr2_in
              %(complex_mp_format)s expr1,expr2
              %(real_mp_format)s logsw
              %(real_mp_format)s imagexpr
              logical firstsheet
              expr1=expr1_in
              expr2=expr2_in
              if(abs(imagpart(expr1)).eq.0.0e0_16)then
                 expr1=cmplx(real(expr1,kind=16),0.0e0_16)
              endif
              if(abs(real(expr1,kind=16)).eq.0.0e0_16)then
                 expr1=cmplx(0.0e0_16,imagpart(expr1))
              endif
              if(abs(imagpart(expr2)).eq.0.0e0_16)then
                 expr2=cmplx(real(expr2,kind=16),0.0e0_16)
              endif
              if(abs(real(expr2,kind=16)).eq.0.0e0_16)then
                 expr2=cmplx(0.0e0_16,imagpart(expr2))
              endif
              if(expr1.eq.(0.0e0_16,0.0e0_16))then
                 mp_grreglog=(0.0e0_16,0.0e0_16)
              else
                 imagexpr=imagpart(expr1)*imagpart(expr2)
                 firstsheet=imagexpr.ge.0.0e0_16
                 firstsheet=firstsheet.or.real(expr1,kind=16).ge.0.0e0_16
                 firstsheet=firstsheet.or.real(expr2,kind=16).ge.0.0e0_16
                 if(firstsheet)then
                    mp_grreglog=log(expr1)
                 else
                    if(imagpart(expr1).gt.0.0e0_16)then
                       mp_grreglog=log(expr1) - logsw*TWOPII
                    else
                       mp_grreglog=log(expr1) + logsw*TWOPII
                    endif
<<<<<<< HEAD
                 endif 
=======
                 endif
>>>>>>> ea4ff83a
              endif
              end
              
              %(complex_mp_format)s function mp_arg(comnum)
              implicit none
              %(complex_mp_format)s comnum
              %(complex_mp_format)s imm
              imm = (0.0e0_16,1.0e0_16)
              if(comnum.eq.(0.0e0_16,0.0e0_16)) then
                 mp_arg=(0.0e0_16,0.0e0_16)
              else
                 mp_arg=log(comnum/abs(comnum))/imm
              endif
              end"""%{'complex_mp_format':self.mp_complex_format,'real_mp_format':self.mp_real_format})


        #check for the file functions.f
        model_path = self.model.get('modelpath')
        if os.path.exists(pjoin(model_path,'Fortran','functions.f')):
            fsock.write_comment_line(' USER DEFINE FUNCTIONS ')
            input = pjoin(model_path,'Fortran','functions.f')
            file.writelines(fsock, open(input).read())
            fsock.write_comment_line(' END USER DEFINE FUNCTIONS ')
            
        # check for functions define in the UFO model
        ufo_fct = self.model.get('functions')
        if ufo_fct:
            fsock.write_comment_line(' START UFO DEFINE FUNCTIONS ')
            for fct in ufo_fct:
                # already handle by default
                if fct.name not in ["complexconjugate", "re", "im", "sec", "csc", "asec", "acsc", "condif",
<<<<<<< HEAD
                                    "theta_function", "cond", "reglog", "reglogp", "reglogm", "grreglog","recms","crecms","arg","regsqrt"]:
=======
                                    "theta_function", "cond", "reglog", "reglogp", "reglogm", "recms","arg",
                                    "grreglog","regsqrt"]:
>>>>>>> ea4ff83a
                    ufo_fct_template = """
          double complex function %(name)s(%(args)s)
          implicit none
          double complex %(args)s
          %(definitions)s
          %(name)s = %(fct)s

          return
          end
          """
                    str_fct = self.p_to_f.parse(fct.expr)
                    if not self.p_to_f.to_define:
                        definitions = []
                    else:
                        definitions=[]
                        for d in self.p_to_f.to_define:
                            if d == 'pi':
                                definitions.append(' double precision pi')
                                definitions.append(' data pi /3.1415926535897932d0/')
                            else:
                                definitions.append(' double complex %s' % d)
                                
                    text = ufo_fct_template % {
                                'name': fct.name,
                                'args': ", ".join(fct.arguments),                
                                'fct': str_fct,
                                'definitions': '\n'.join(definitions)
                                 }

                    fsock.writelines(text)
            if self.opt['mp']:
                fsock.write_comment_line(' START UFO DEFINE FUNCTIONS FOR MP')
                for fct in ufo_fct:
                    # already handle by default
                    if fct.name not in ["complexconjugate", "re", "im", "sec", "csc", "asec", "acsc","condif",
<<<<<<< HEAD
                                        "theta_function", "cond", "reglog", "reglogp","reglogm", "grreglog","recms","crecms","arg","regsqrt"]:
=======
                                        "theta_function", "cond", "reglog", "reglogp","reglogm", "recms","arg",
                                        "grreglog","regsqrt"]:
>>>>>>> ea4ff83a
                        ufo_fct_template = """
          %(complex_mp_format)s function mp_%(name)s(mp__%(args)s)
          implicit none
          %(complex_mp_format)s mp__%(args)s
          %(definitions)s
          mp_%(name)s = %(fct)s

          return
          end
          """
                        str_fct = self.mp_p_to_f.parse(fct.expr)
                        if not self.mp_p_to_f.to_define:
                            definitions = []
                        else:
                            definitions=[]
                            for d in self.mp_p_to_f.to_define:
                                if d == 'pi': 
                                    definitions.append(' %s mp__pi' % self.mp_real_format)
                                    definitions.append(' data mp__pi /3.141592653589793238462643383279502884197e+00_16/')
                                else:   
                                    definitions.append(' %s mp_%s' % (self.mp_complex_format,d))
                        text = ufo_fct_template % {
                                'name': fct.name,
                                'args': ", mp__".join(fct.arguments),                
                                'fct': str_fct,
                                'definitions': '\n'.join(definitions),
                                'complex_mp_format': self.mp_complex_format
                                 }
                        fsock.writelines(text)


                    
            fsock.write_comment_line(' STOP UFO DEFINE FUNCTIONS ')                    

        

    def create_makeinc(self):
        """create makeinc.inc containing the file to compile """
        
        fsock = self.open('makeinc.inc', comment='#')
        text = 'MODEL = couplings.o lha_read.o printout.o rw_para.o'
        text += ' model_functions.o '
        
        nb_coup_indep = 1 + len(self.coups_dep) // 25 
        nb_coup_dep = 1 + len(self.coups_indep) // 25
        couplings_files=['couplings%s.o' % (i+1) \
                                for i in range(nb_coup_dep + nb_coup_indep) ]
        if self.opt['mp']:
            couplings_files+=['mp_couplings%s.o' % (i+1) for i in \
                               range(nb_coup_dep,nb_coup_dep + nb_coup_indep) ]
        text += ' '.join(couplings_files)
        fsock.writelines(text)
        
    def create_param_write(self):
        """ create param_write """

        fsock = self.open('param_write.inc', format='fortran')
        
        fsock.writelines("""write(*,*)  ' External Params'
                            write(*,*)  ' ---------------------------------'
                            write(*,*)  ' '""")
        def format(name):
            return 'write(*,*) \'%(name)s = \', %(name)s' % {'name': name}
        
        # Write the external parameter
        lines = [format(param.name) for param in self.params_ext]       
        fsock.writelines('\n'.join(lines))        
        
        fsock.writelines("""write(*,*)  ' Internal Params'
                            write(*,*)  ' ---------------------------------'
                            write(*,*)  ' '""")        
        lines = [format(data.name) for data in self.params_indep 
                  if data.name != 'ZERO' and self.check_needed_param(data.name)]
        fsock.writelines('\n'.join(lines))
        fsock.writelines("""write(*,*)  ' Internal Params evaluated point by point'
                            write(*,*)  ' ----------------------------------------'
                            write(*,*)  ' '""")         
        lines = [format(data.name) for data in self.params_dep \
                 if self.check_needed_param(data.name)]
        
        fsock.writelines('\n'.join(lines))                
        
 
    
    def create_ident_card(self):
        """ create the ident_card.dat """
    
        def format(parameter):
            """return the line for the ident_card corresponding to this parameter"""
            colum = [parameter.lhablock.lower()] + \
                    [str(value) for value in parameter.lhacode] + \
                    [parameter.name]
            if not parameter.name:
                return ''
            return ' '.join(colum)+'\n'
    
        fsock = self.open('ident_card.dat')
     
        external_param = [format(param) for param in self.params_ext]
        fsock.writelines('\n'.join(external_param))

    def create_actualize_mp_ext_param_inc(self):
        """ create the actualize_mp_ext_params.inc code """
        
        # In principle one should actualize all external, but for now, it is
        # hardcoded that only AS and MU_R can by dynamically changed by the user
        # so that we only update those ones.
        # Of course, to be on the safe side, one could decide to update all
        # external parameters.
        update_params_list=[p for p in self.params_ext if p.name in 
                                                          self.PS_dependent_key]
        
        res_strings = ["%(mp_prefix)s%(name)s=%(name)s"\
                        %{'mp_prefix':self.mp_prefix,'name':param.name}\
                                                for param in update_params_list]
        # When read_lha is false, it is G which is taken in input and not AS, so
        # this is what should be reset here too.
        if 'aS' in [param.name for param in update_params_list]:
            res_strings.append("%(mp_prefix)sG=G"%{'mp_prefix':self.mp_prefix})
            
        fsock = self.open('actualize_mp_ext_params.inc', format='fortran')
        fsock.writelines('\n'.join(res_strings))

    def create_param_read(self):    
        """create param_read"""
        
        if self.opt['export_format'] in ['madevent', 'FKS5_default', 'FKS5_optimized'] \
            or self.opt['loop_induced']:
            fsock = self.open('param_read.inc', format='fortran')
            fsock.writelines(' include \'../param_card.inc\'')
            return
    
        def format_line(parameter):
            """return the line for the ident_card corresponding to this 
            parameter"""
            template = \
            """ call LHA_get_real(npara,param,value,'%(name)s',%(name)s,%(value)s)""" \
                % {'name': parameter.name,
                   'value': self.p_to_f.parse(str(parameter.value.real))}
            if self.opt['mp']:
                template = template+ \
                ("\n call MP_LHA_get_real(npara,param,value,'%(name)s',"+
                 "%(mp_prefix)s%(name)s,%(value)s)") \
                % {'name': parameter.name,'mp_prefix': self.mp_prefix,
                   'value': self.mp_p_to_f.parse(str(parameter.value.real))}    
            return template        
    
        fsock = self.open('param_read.inc', format='fortran')
        res_strings = [format_line(param) \
                          for param in self.params_ext]
        
        # Correct width sign for Majorana particles (where the width
        # and mass need to have the same sign)        
        for particle in self.model.get('particles'):
            if particle.is_fermion() and particle.get('self_antipart') and \
                   particle.get('width').lower() != 'zero':
                
                res_strings.append('%(width)s = sign(%(width)s,%(mass)s)' % \
                 {'width': particle.get('width'), 'mass': particle.get('mass')})
                if self.opt['mp']:
                    res_strings.append(\
                      ('%(mp_pref)s%(width)s = sign(%(mp_pref)s%(width)s,'+\
                       '%(mp_pref)s%(mass)s)')%{'width': particle.get('width'),\
                       'mass': particle.get('mass'),'mp_pref':self.mp_prefix})

        fsock.writelines('\n'.join(res_strings))


    @staticmethod
    def create_param_card_static(model, output_path, rule_card_path=False,
                                 mssm_convert=True):
        """ create the param_card.dat for a givent model --static method-- """
        #1. Check if a default param_card is present:
        done = False
        if hasattr(model, 'restrict_card') and isinstance(model.restrict_card, str):
            restrict_name = os.path.basename(model.restrict_card)[9:-4]
            model_path = model.get('modelpath')
            if os.path.exists(pjoin(model_path,'paramcard_%s.dat' % restrict_name)):
                done = True
                files.cp(pjoin(model_path,'paramcard_%s.dat' % restrict_name),
                         output_path)
        if not done:
            param_writer.ParamCardWriter(model, output_path)
         
        if rule_card_path:   
            if hasattr(model, 'rule_card'):
                model.rule_card.write_file(rule_card_path)
        
        if mssm_convert:
            model_name = model.get('name')
            # IF MSSM convert the card to SLAH1
            if model_name == 'mssm' or model_name.startswith('mssm-'):
                import models.check_param_card as translator    
                # Check the format of the param_card for Pythia and make it correct
                if rule_card_path:
                    translator.make_valid_param_card(output_path, rule_card_path)
                translator.convert_to_slha1(output_path)        
    
    def create_param_card(self):
        """ create the param_card.dat """

        rule_card = pjoin(self.dir_path, 'param_card_rule.dat')
        if not hasattr(self.model, 'rule_card'):
            rule_card=False
        self.create_param_card_static(self.model, 
                                      output_path=pjoin(self.dir_path, 'param_card.dat'), 
                                      rule_card_path=rule_card, 
                                      mssm_convert=True)
        
def ExportV4Factory(cmd, noclean, output_type='default', group_subprocesses=True, cmd_options={}):
    """ Determine which Export_v4 class is required. cmd is the command 
        interface containing all potential usefull information.
        The output_type argument specifies from which context the output
        is called. It is 'madloop' for MadLoop5, 'amcatnlo' for FKS5 output
        and 'default' for tree-level outputs."""

    opt = dict(cmd.options)
    opt['output_options'] = cmd_options

    # ==========================================================================
    # First check whether Ninja must be installed.
    # Ninja would only be required if:
    #  a) Loop optimized output is selected
    #  b) the process gathered from the amplitude generated use loops

    if len(cmd._curr_amps)>0:
        try:
            curr_proc = cmd._curr_amps[0].get('process')
        except base_objects.PhysicsObject.PhysicsObjectError:
            curr_proc = None
    elif hasattr(cmd,'_fks_multi_proc') and \
                          len(cmd._fks_multi_proc.get('process_definitions'))>0:
        curr_proc = cmd._fks_multi_proc.get('process_definitions')[0]
    else:
        curr_proc = None

    requires_reduction_tool = opt['loop_optimized_output'] and \
                (not curr_proc is None) and \
                (curr_proc.get('perturbation_couplings') != [] and \
                not curr_proc.get('NLO_mode') in [None,'real','tree','LO','LOonly'])

    # An installation is required then, but only if the specified path is the
    # default local one and that the Ninja library appears missing.
    if requires_reduction_tool:
        cmd.install_reduction_library()
        
    # ==========================================================================
    # First treat the MadLoop5 standalone case       
    MadLoop_SA_options = {'clean': not noclean, 
      'complex_mass':cmd.options['complex_mass_scheme'],
      'export_format':'madloop', 
      'mp':True,
      'loop_dir': os.path.join(cmd._mgme_dir,'Template','loop_material'),
      'cuttools_dir': cmd._cuttools_dir,
      'iregi_dir':cmd._iregi_dir,
      'pjfry_dir':cmd.options['pjfry'],
      'golem_dir':cmd.options['golem'],
      'samurai_dir':cmd.options['samurai'],
      'ninja_dir':cmd.options['ninja'],
      'collier_dir':cmd.options['collier'],
      'fortran_compiler':cmd.options['fortran_compiler'],
      'f2py_compiler':cmd.options['f2py_compiler'],
      'output_dependencies':cmd.options['output_dependencies'],
      'SubProc_prefix':'P',
      'compute_color_flows':cmd.options['loop_color_flows'],
      'mode': 'reweight' if cmd._export_format == "standalone_rw" else '',
      'cluster_local_path': cmd.options['cluster_local_path'],
      'output_options': cmd_options
      }

    if output_type.startswith('madloop'):        
        import madgraph.loop.loop_exporters as loop_exporters
        if os.path.isdir(os.path.join(cmd._mgme_dir, 'Template/loop_material')):
            ExporterClass=None
            if not cmd.options['loop_optimized_output']:
                ExporterClass=loop_exporters.LoopProcessExporterFortranSA
            else:
                if output_type == "madloop":
                    ExporterClass=loop_exporters.LoopProcessOptimizedExporterFortranSA
                    MadLoop_SA_options['export_format'] = 'madloop_optimized'
                elif output_type == "madloop_matchbox":
                    ExporterClass=loop_exporters.LoopProcessExporterFortranMatchBox
                    MadLoop_SA_options['export_format'] = 'madloop_matchbox'
                else:
                    raise Exception, "output_type not recognize %s" % output_type
            return ExporterClass(cmd._export_dir, MadLoop_SA_options)
        else:
            raise MadGraph5Error('MG5_aMC cannot find the \'loop_material\' directory'+\
                                 ' in %s'%str(cmd._mgme_dir))

    # Then treat the aMC@NLO output     
    elif output_type=='amcatnlo':
        import madgraph.iolibs.export_fks as export_fks
        ExporterClass=None
        amcatnlo_options = dict(opt)
        amcatnlo_options.update(MadLoop_SA_options)
        amcatnlo_options['mp'] = len(cmd._fks_multi_proc.get_virt_amplitudes()) > 0
        if not cmd.options['loop_optimized_output']:
            logger.info("Writing out the aMC@NLO code")
            ExporterClass = export_fks.ProcessExporterFortranFKS
            amcatnlo_options['export_format']='FKS5_default'
        else:
            logger.info("Writing out the aMC@NLO code, using optimized Loops")
            ExporterClass = export_fks.ProcessOptimizedExporterFortranFKS
            amcatnlo_options['export_format']='FKS5_optimized'
        return ExporterClass(cmd._export_dir, amcatnlo_options)


    # Then the default tree-level output
    elif output_type=='default':
        assert group_subprocesses in [True, False]
        
        opt = dict(opt)
        opt.update({'clean': not noclean,
               'complex_mass': cmd.options['complex_mass_scheme'],
               'export_format':cmd._export_format,
               'mp': False,  
               'sa_symmetry':False, 
               'model': cmd._curr_model.get('name'),
               'v5_model': False if cmd._model_v4_path else True })

        format = cmd._export_format #shortcut

        if format in ['standalone_msP', 'standalone_msF', 'standalone_rw']:
            opt['sa_symmetry'] = True      
        elif format == 'plugin':
            opt['sa_symmetry'] = cmd._export_plugin.sa_symmetry
    
        loop_induced_opt = dict(opt)
        loop_induced_opt.update(MadLoop_SA_options)
        loop_induced_opt['export_format'] = 'madloop_optimized'
        loop_induced_opt['SubProc_prefix'] = 'PV'
        # For loop_induced output with MadEvent, we must have access to the 
        # color flows.
        loop_induced_opt['compute_color_flows'] = True
        for key in opt:
            if key not in loop_induced_opt:
                loop_induced_opt[key] = opt[key]
    
        # Madevent output supports MadAnalysis5
        if format in ['madevent']:
            opt['madanalysis5'] = cmd.options['madanalysis5_path']
            
        if format == 'matrix' or format.startswith('standalone'):
            return ProcessExporterFortranSA(cmd._export_dir, opt, format=format)
        
        elif format in ['madevent'] and group_subprocesses:
            if isinstance(cmd._curr_amps[0], 
                                         loop_diagram_generation.LoopAmplitude):
                import madgraph.loop.loop_exporters as loop_exporters
                return  loop_exporters.LoopInducedExporterMEGroup( 
                                               cmd._export_dir,loop_induced_opt)
            else:
                return  ProcessExporterFortranMEGroup(cmd._export_dir,opt)                
        elif format in ['madevent']:
            if isinstance(cmd._curr_amps[0], 
                                         loop_diagram_generation.LoopAmplitude):
                import madgraph.loop.loop_exporters as loop_exporters
                return  loop_exporters.LoopInducedExporterMENoGroup( 
                                               cmd._export_dir,loop_induced_opt)
            else:
                return  ProcessExporterFortranME(cmd._export_dir,opt)
        elif format in ['matchbox']:
            return ProcessExporterFortranMatchBox(cmd._export_dir,opt)
        elif cmd._export_format in ['madweight'] and group_subprocesses:

            return ProcessExporterFortranMWGroup(cmd._export_dir, opt)
        elif cmd._export_format in ['madweight']:
            return ProcessExporterFortranMW(cmd._export_dir, opt)
        elif format == 'plugin':
            if isinstance(cmd._curr_amps[0], 
                                         loop_diagram_generation.LoopAmplitude):
                return cmd._export_plugin(cmd._export_dir, loop_induced_opt)
            else:
                return cmd._export_plugin(cmd._export_dir, opt)

        else:
            raise Exception, 'Wrong export_v4 format'
    else:
        raise MadGraph5Error, 'Output type %s not reckognized in ExportV4Factory.'
    
            


#===============================================================================
# ProcessExporterFortranMWGroup
#===============================================================================
class ProcessExporterFortranMWGroup(ProcessExporterFortranMW):
    """Class to take care of exporting a set of matrix elements to
    MadEvent subprocess group format."""

    matrix_file = "matrix_madweight_group_v4.inc"
    grouped_mode = 'madweight'
    #===========================================================================
    # generate_subprocess_directory
    #===========================================================================
    def generate_subprocess_directory(self, subproc_group,
                                         fortran_model,
                                         group_number):
        """Generate the Pn directory for a subprocess group in MadEvent,
        including the necessary matrix_N.f files, configs.inc and various
        other helper files."""

        if not isinstance(subproc_group, group_subprocs.SubProcessGroup):
            raise base_objects.PhysicsObject.PhysicsObjectError,\
                  "subproc_group object not SubProcessGroup"

        if not self.model:
            self.model = subproc_group.get('matrix_elements')[0].\
                         get('processes')[0].get('model')

        pathdir = os.path.join(self.dir_path, 'SubProcesses')

        # Create the directory PN in the specified path
        subprocdir = "P%d_%s" % (subproc_group.get('number'),
                                 subproc_group.get('name'))
        try:
            os.mkdir(pjoin(pathdir, subprocdir))
        except os.error as error:
            logger.warning(error.strerror + " " + subprocdir)


        logger.info('Creating files in directory %s' % subprocdir)
        Ppath = pjoin(pathdir, subprocdir)

        # Create the matrix.f files, auto_dsig.f files and all inc files
        # for all subprocesses in the group

        maxamps = 0
        maxflows = 0
        tot_calls = 0

        matrix_elements = subproc_group.get('matrix_elements')

        for ime, matrix_element in \
                enumerate(matrix_elements):
            filename = pjoin(Ppath, 'matrix%d.f' % (ime+1))
            calls, ncolor = \
               self.write_matrix_element_v4(writers.FortranWriter(filename), 
                                                matrix_element,
                                                fortran_model,
                                                str(ime+1),
                                                subproc_group.get('diagram_maps')[\
                                                                              ime])

            filename = pjoin(Ppath, 'auto_dsig%d.f' % (ime+1))
            self.write_auto_dsig_file(writers.FortranWriter(filename),
                                 matrix_element,
                                 str(ime+1))

            # Keep track of needed quantities
            tot_calls += int(calls)
            maxflows = max(maxflows, ncolor)
            maxamps = max(maxamps, len(matrix_element.get('diagrams')))

            # Draw diagrams
            filename = pjoin(Ppath, "matrix%d.ps" % (ime+1))
            plot = draw.MultiEpsDiagramDrawer(matrix_element.get('base_amplitude').\
                                                                    get('diagrams'),
                                              filename,
                                              model = \
                                                matrix_element.get('processes')[0].\
                                                                       get('model'),
                                              amplitude=True)
            logger.info("Generating Feynman diagrams for " + \
                         matrix_element.get('processes')[0].nice_string())
            plot.draw()

        # Extract number of external particles
        (nexternal, ninitial) = matrix_element.get_nexternal_ninitial()

        # Generate a list of diagrams corresponding to each configuration
        # [[d1, d2, ...,dn],...] where 1,2,...,n is the subprocess number
        # If a subprocess has no diagrams for this config, the number is 0

        subproc_diagrams_for_config = subproc_group.get('diagrams_for_configs')

        filename = pjoin(Ppath, 'auto_dsig.f')
        self.write_super_auto_dsig_file(writers.FortranWriter(filename),
                                   subproc_group)

        filename = pjoin(Ppath,'configs.inc')
        nconfigs, s_and_t_channels = self.write_configs_file(\
            writers.FortranWriter(filename),
            subproc_group,
            subproc_diagrams_for_config)

        filename = pjoin(Ppath, 'leshouche.inc')
        self.write_leshouche_file(writers.FortranWriter(filename),
                                   subproc_group)

        filename = pjoin(Ppath, 'phasespace.inc')
        self.write_phasespace_file(writers.FortranWriter(filename),
                           nconfigs)
                           

        filename = pjoin(Ppath, 'maxamps.inc')
        self.write_maxamps_file(writers.FortranWriter(filename),
                           maxamps,
                           maxflows,
                           max([len(me.get('processes')) for me in \
                                matrix_elements]),
                           len(matrix_elements))

        filename = pjoin(Ppath, 'mirrorprocs.inc')
        self.write_mirrorprocs(writers.FortranWriter(filename),
                          subproc_group)

        filename = pjoin(Ppath, 'nexternal.inc')
        self.write_nexternal_file(writers.FortranWriter(filename),
                             nexternal, ninitial)

        filename = pjoin(Ppath, 'pmass.inc')
        self.write_pmass_file(writers.FortranWriter(filename),
                         matrix_element)

        filename = pjoin(Ppath, 'props.inc')
        self.write_props_file(writers.FortranWriter(filename),
                         matrix_element,
                         s_and_t_channels)

#        filename = pjoin(Ppath, 'processes.dat')
#        files.write_to_file(filename,
#                            self.write_processes_file,
#                            subproc_group)

        # Generate jpgs -> pass in make_html
        #os.system(os.path.join('..', '..', 'bin', 'gen_jpeg-pl'))

        linkfiles = ['driver.f', 'cuts.f', 'initialization.f','gen_ps.f', 'makefile', 'coupl.inc','madweight_param.inc', 'run.inc', 'setscales.f']

        for file in linkfiles:
            ln('../%s' % file, cwd=Ppath)

        ln('nexternal.inc', '../../Source', cwd=Ppath, log=False)
        ln('leshouche.inc', '../../Source', cwd=Ppath, log=False)
        ln('maxamps.inc', '../../Source', cwd=Ppath, log=False)
        ln('../../Source/maxparticles.inc', '.', log=True, cwd=Ppath)
        ln('../../Source/maxparticles.inc', '.', name='genps.inc', log=True, cwd=Ppath)
        ln('phasespace.inc', '../', log=True, cwd=Ppath)
        if not tot_calls:
            tot_calls = 0
        return tot_calls


    #===========================================================================
    # Helper functions
    #===========================================================================
    def modify_grouping(self, matrix_element):
        """allow to modify the grouping (if grouping is in place)
            return two value:
            - True/False if the matrix_element was modified
            - the new(or old) matrix element"""
            
        return True, matrix_element.split_lepton_grouping()
    
    #===========================================================================
    # write_super_auto_dsig_file
    #===========================================================================
    def write_super_auto_dsig_file(self, writer, subproc_group):
        """Write the auto_dsig.f file selecting between the subprocesses
        in subprocess group mode"""

        replace_dict = {}

        # Extract version number and date from VERSION file
        info_lines = self.get_mg5_info_lines()
        replace_dict['info_lines'] = info_lines

        matrix_elements = subproc_group.get('matrix_elements')

        # Extract process info lines
        process_lines = '\n'.join([self.get_process_info_lines(me) for me in \
                                   matrix_elements])
        replace_dict['process_lines'] = process_lines

        nexternal, ninitial = matrix_elements[0].get_nexternal_ninitial()
        replace_dict['nexternal'] = nexternal

        replace_dict['nsprocs'] = 2*len(matrix_elements)

        # Generate dsig definition line
        dsig_def_line = "DOUBLE PRECISION " + \
                        ",".join(["DSIG%d" % (iproc + 1) for iproc in \
                                  range(len(matrix_elements))])
        replace_dict["dsig_def_line"] = dsig_def_line

        # Generate dsig process lines
        call_dsig_proc_lines = []
        for iproc in range(len(matrix_elements)):
            call_dsig_proc_lines.append(\
                "IF(IPROC.EQ.%(num)d) DSIGPROC=DSIG%(num)d(P1,WGT,IMODE) ! %(proc)s" % \
                {"num": iproc + 1,
                 "proc": matrix_elements[iproc].get('processes')[0].base_string()})
        replace_dict['call_dsig_proc_lines'] = "\n".join(call_dsig_proc_lines)

        if writer:
            file = open(os.path.join(_file_path, \
                       'iolibs/template_files/super_auto_dsig_mw_group_v4.inc')).read()
            file = file % replace_dict
            # Write the file
            writer.writelines(file)
        else:
            return replace_dict
        
    #===========================================================================
    # write_mirrorprocs
    #===========================================================================
    def write_mirrorprocs(self, writer, subproc_group):
        """Write the mirrorprocs.inc file determining which processes have
        IS mirror process in subprocess group mode."""

        lines = []
        bool_dict = {True: '.true.', False: '.false.'}
        matrix_elements = subproc_group.get('matrix_elements')
        lines.append("DATA (MIRRORPROCS(I),I=1,%d)/%s/" % \
                     (len(matrix_elements),
                      ",".join([bool_dict[me.get('has_mirror_process')] for \
                                me in matrix_elements])))
        # Write the file
        writer.writelines(lines)

    #===========================================================================
    # write_configs_file
    #===========================================================================
    def write_configs_file(self, writer, subproc_group, diagrams_for_config):
        """Write the configs.inc file with topology information for a
        subprocess group. Use the first subprocess with a diagram for each
        configuration."""

        matrix_elements = subproc_group.get('matrix_elements')
        model = matrix_elements[0].get('processes')[0].get('model')

        diagrams = []
        config_numbers = []
        for iconfig, config in enumerate(diagrams_for_config):
            # Check if any diagrams correspond to this config
            if set(config) == set([0]):
                continue
            subproc_diags = []
            for s,d in enumerate(config):
                if d:
                    subproc_diags.append(matrix_elements[s].\
                                         get('diagrams')[d-1])
                else:
                    subproc_diags.append(None)
            diagrams.append(subproc_diags)
            config_numbers.append(iconfig + 1)

        # Extract number of external particles
        (nexternal, ninitial) = subproc_group.get_nexternal_ninitial()

        return len(diagrams), \
               self.write_configs_file_from_diagrams(writer, diagrams,
                                                config_numbers,
                                                nexternal, ninitial,
                                                matrix_elements[0],model)

    #===========================================================================
    # write_run_configs_file
    #===========================================================================
    def write_run_config_file(self, writer):
        """Write the run_configs.inc file for MadEvent"""

        path = os.path.join(_file_path,'iolibs','template_files','madweight_run_config.inc') 
        text = open(path).read() % {'chanperjob':'2'} 
        writer.write(text)
        return True


    #===========================================================================
    # write_leshouche_file
    #===========================================================================
    def write_leshouche_file(self, writer, subproc_group):
        """Write the leshouche.inc file for MG4"""

        all_lines = []

        for iproc, matrix_element in \
            enumerate(subproc_group.get('matrix_elements')):
            all_lines.extend(self.get_leshouche_lines(matrix_element,
                                                 iproc))

        # Write the file
        writer.writelines(all_lines)

        return True


    <|MERGE_RESOLUTION|>--- conflicted
+++ resolved
@@ -6212,13 +6212,8 @@
                 # already handle by default
                 if fct.name not in ["complexconjugate", "re", "im", "sec", 
                        "csc", "asec", "acsc", "theta_function", "cond", 
-<<<<<<< HEAD
-                       "condif", "reglogp", "reglogm", "reglog", "grreglog",
-                                    "recms", "crecms","arg", "cot","regsqrt"]:
-=======
                        "condif", "reglogp", "reglogm", "reglog", "recms", "arg", "cot",
                                     "grreglog","regsqrt"]:
->>>>>>> ea4ff83a
                     additional_fct.append(fct.name)
 
         
@@ -6571,10 +6566,6 @@
               mp_regsqrt=sqrt(arg)
               end
 
-<<<<<<< HEAD
-=======
-
->>>>>>> ea4ff83a
               %(complex_mp_format)s function mp_grreglog(logsw,expr1_in,expr2_in)
               implicit none
               %(complex_mp_format)s TWOPII
@@ -6613,11 +6604,7 @@
                     else
                        mp_grreglog=log(expr1) + logsw*TWOPII
                     endif
-<<<<<<< HEAD
-                 endif 
-=======
                  endif
->>>>>>> ea4ff83a
               endif
               end
               
@@ -6649,12 +6636,9 @@
             for fct in ufo_fct:
                 # already handle by default
                 if fct.name not in ["complexconjugate", "re", "im", "sec", "csc", "asec", "acsc", "condif",
-<<<<<<< HEAD
-                                    "theta_function", "cond", "reglog", "reglogp", "reglogm", "grreglog","recms","crecms","arg","regsqrt"]:
-=======
                                     "theta_function", "cond", "reglog", "reglogp", "reglogm", "recms","arg",
                                     "grreglog","regsqrt"]:
->>>>>>> ea4ff83a
+
                     ufo_fct_template = """
           double complex function %(name)s(%(args)s)
           implicit none
@@ -6690,12 +6674,9 @@
                 for fct in ufo_fct:
                     # already handle by default
                     if fct.name not in ["complexconjugate", "re", "im", "sec", "csc", "asec", "acsc","condif",
-<<<<<<< HEAD
-                                        "theta_function", "cond", "reglog", "reglogp","reglogm", "grreglog","recms","crecms","arg","regsqrt"]:
-=======
                                         "theta_function", "cond", "reglog", "reglogp","reglogm", "recms","arg",
                                         "grreglog","regsqrt"]:
->>>>>>> ea4ff83a
+
                         ufo_fct_template = """
           %(complex_mp_format)s function mp_%(name)s(mp__%(args)s)
           implicit none

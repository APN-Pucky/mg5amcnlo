--- conflicted
+++ resolved
@@ -3807,28 +3807,14 @@
             else:
                 group_subprocesses = False
     
-<<<<<<< HEAD
         assert group_subprocesses in [True, False]
         
         
         opt = {'clean': not noclean, 
                'complex_mass': cmd.options['complex_mass_scheme'],
                'export_format':cmd._export_format,
-               'mp': False}
-=======
-    opt = {'clean': not noclean, 
-           'complex_mass': cmd.options['complex_mass_scheme'],
-           'export_format':cmd._export_format,
-           'model': cmd._curr_model.get('name')}
-    
-    if cmd._export_format in ['standalone', 'matrix']:
-        return ProcessExporterFortranSA(cmd._mgme_dir, cmd._export_dir, opt)
-    elif cmd._export_format in ['madevent'] and group_subprocesses:
-        return  ProcessExporterFortranMEGroup(cmd._mgme_dir, cmd._export_dir,
-                                                                        opt)
-    elif cmd._export_format in ['madevent']:
-        return ProcessExporterFortranME(cmd._mgme_dir, cmd._export_dir,opt)
->>>>>>> 7c47c0b5
+               'mp': False,
+               'model': cmd._curr_model.get('name')}
     
         if cmd._export_format in ['standalone', 'matrix']:
             return ProcessExporterFortranSA(cmd._mgme_dir, cmd._export_dir, opt)

--- conflicted
+++ resolved
@@ -61,29 +61,20 @@
     """Class to take care of exporting a set of matrix elements to
     Fortran (v4) format."""
 
-<<<<<<< HEAD
-    def __init__(self, mgme_dir = "", dir_path = "", clean = False,
-                 complex_mass_scheme = False, mp = False, *args, **kwargs):
-=======
     def __init__(self, mgme_dir = "", dir_path = "", opt=None):
->>>>>>> 9e1c3b53
         """Initiate the ProcessExporterFortran with directory information"""
         self.mgme_dir = mgme_dir
         self.dir_path = dir_path
         self.model = None
-<<<<<<< HEAD
-        self.complex_mass_scheme = complex_mass_scheme
-        self.mp = mp
-        super(ProcessExporterFortran,self).__init__(*args, **kwargs)
-
-=======
+
+
         if opt:
             self.opt = opt
         else:
             self.opt = {'clean': False, 'complex_mass':False,
                         'export_format':'madevent'}
-            
->>>>>>> 9e1c3b53
+        super(ProcessExporterFortran,self).__init__(mgme_dir, dir_path, self.opt)            
+
     #===========================================================================
     # copy the Template in a new directory.
     #===========================================================================
@@ -98,11 +89,7 @@
                      "No valid MG_ME path given for MG4 run directory creation."
             logger.info('initialize a new directory: %s' % \
                         os.path.basename(self.dir_path))
-<<<<<<< HEAD
-            shutil.copytree(os.path.join(self.mgme_dir, 'Template/LO'),
-=======
-            shutil.copytree(pjoin(self.mgme_dir, 'Template'),
->>>>>>> 9e1c3b53
+            shutil.copytree(pjoin(self.mgme_dir, 'Template/LO'),
                             self.dir_path, True)
             # Duplicate run_card and plot_card
             for card in ['run_card', 'plot_card']:
@@ -366,14 +353,8 @@
         aloha.mp_precision=self.mp
 
         # create the MODEL
-<<<<<<< HEAD
-        write_dir=os.path.join(self.dir_path, 'Source', 'MODEL')
-        model_builder = UFO_model_to_mg4(model, write_dir, \
-                          cmass_scheme=self.complex_mass_scheme, mp=self.mp)
-=======
         write_dir=pjoin(self.dir_path, 'Source', 'MODEL')
         model_builder = UFO_model_to_mg4(model, write_dir, self.opt)
->>>>>>> 9e1c3b53
         model_builder.build(wanted_couplings)
 
         # Create and write ALOHA Routine
@@ -387,18 +368,11 @@
 
         #copy Helas Template
         cp(MG5DIR + '/aloha/template_files/Makefile_F', write_dir+'/makefile')
-<<<<<<< HEAD
         if any([any(['L' in tag for tag in d[1]]) for d in wanted_lorentz]):
             cp(MG5DIR + '/aloha/template_files/aloha_functions_loop.f', write_dir+'/aloha_functions.f')
             aloha_model.loop_mode = False
         else:
             cp(MG5DIR + '/aloha/template_files/aloha_functions.f', write_dir+'/aloha_functions.f')
-=======
-        for filename in os.listdir(pjoin(MG5DIR,'aloha','template_files')):
-            if not filename.lower().endswith('.f'):
-                continue
-            cp((MG5DIR + '/aloha/template_files/' + filename), write_dir)
->>>>>>> 9e1c3b53
         create_aloha.write_aloha_file_inc(write_dir, '.f', '.o')
 
         # Make final link in the Process
@@ -871,11 +845,7 @@
         self.replace_make_opt_compiler(compiler)
         # Replace also for Template but not for cluster
         if not os.environ.has_key('MADGRAPH_DATA'):
-<<<<<<< HEAD
-            self.replace_make_opt_compiler(compiler, os.path.join(MG5DIR, 'Template/LO'))
-=======
-            self.replace_make_opt_compiler(compiler, pjoin(MG5DIR, 'Template'))
->>>>>>> 9e1c3b53
+            self.replace_make_opt_compiler(compiler, pjoin(MG5DIR, 'Template/LO'))
 
     def replace_make_opt_compiler(self, compiler, root_dir = ""):
         """Set FC=compiler in Source/make_opts"""
@@ -909,12 +879,7 @@
         
         logger.info('initialize a new standalone directory: %s' % \
                         os.path.basename(self.dir_path))
-<<<<<<< HEAD
-        temp_dir = os.path.join(self.mgme_dir, 'Template/LO')
-=======
-        temp_dir = pjoin(self.mgme_dir, 'Template')
->>>>>>> 9e1c3b53
-        
+        temp_dir = pjoin(self.mgme_dir, 'Template/LO')
         
         # Create the directory structure
         os.mkdir(self.dir_path)
@@ -2927,12 +2892,16 @@
     # UPDATE_AS_PARAM() (or equivalently MP_UPDATE_AS_PARAM()) will not
     # correctly account for the change.
     PS_dependent_key = ['aS','MU_R']
+    mp_complex_format = 'complex*32'
+    mp_real_format = 'real*16'
+    # Warning, it is crucial none of the couplings/parameters of the model
+    # starts with this prefix. I should add a check for this.
+    # If you change it, it should be changed accordingly in the subroutine
+    # generate_loop_amplitude_call of HelasCallWriter and also in 
+    # the UFOExpressionParserMPFortran.
+    mp_prefix = 'MP__'
     
-<<<<<<< HEAD
-    def __init__(self, model, output_path, cmass_scheme=False, mp=False):
-=======
     def __init__(self, model, output_path, opt=None):
->>>>>>> 9e1c3b53
         """ initialization of the objects """
        
         self.model = model
@@ -2941,7 +2910,7 @@
         if opt:
             self.opt = opt
         else:
-            self.opt = {'complex_mass': False, 'export_format': 'madevent'}
+            self.opt = {'complex_mass': False, 'export_format': 'madevent', 'mp':True}
             
         self.coups_dep = []    # (name, expression, type)
         self.coups_indep = []  # (name, expression, type)
@@ -2949,18 +2918,7 @@
         self.params_indep = [] # (name, expression, type)
         self.params_ext = []   # external parameter
         self.p_to_f = parsers.UFOExpressionParserFortran()
-                
-        # MP stuff below
-        self.mp = mp
-        self.mp_complex_format = 'complex*32'
-        self.mp_real_format = 'real*16'
-        # Warning, it is crucial none of the couplings/parameters of the model
-        # starts with this prefix. I should add a check for this.
-        # If you change it, it should be changed accordingly in the subroutine
-        # generate_loop_amplitude_call of HelasCallWriter and also in 
-        # the UFOExpressionParserMPFortran.
-        self.mp_prefix = 'MP__'
-        self.mp_p_to_f = parsers.UFOExpressionParserMPFortran()
+        self.mp_p_to_f = parsers.UFOExpressionParserMPFortran()            
     
     def pass_parameter_to_case_insensitive(self):
         """modify the parameter if some of them are identical up to the case"""
@@ -3084,7 +3042,7 @@
         #write the definition of the parameter
         self.create_input()
         self.create_intparam_def(dp=True,mp=False)
-        if self.mp:
+        if self.opt['mp']:
             self.create_intparam_def(dp=False,mp=True)
         
         
@@ -3118,13 +3076,8 @@
     
         
         #copy the library files
-<<<<<<< HEAD
-        file_to_link = ['formats.inc', 'lha_read.f', 'makefile','printout.f', \
-                        'testprog.f']
-=======
         file_to_link = ['formats.inc', 'lha_read.f','printout.f', \
-                        'rw_para.f', 'testprog.f', 'rw_para.f']
->>>>>>> 9e1c3b53
+                        'rw_para.f', 'testprog.f','makefile']
     
     
         for filename in file_to_link:
@@ -3742,47 +3695,6 @@
             if out_path2:
                 translator.make_valid_param_card(out_path, out_path2)
             translator.convert_to_slha1(out_path)
-<<<<<<< HEAD
-
-#===============================================================================
-# ProcessExporterFortranMEGroup
-#===============================================================================
-class ProcessExporterFortranMEGroupComplexMass(ProcessExporterFortranMEGroup):
-    """Class to take care of exporting a set of matrix elements to
-    MadEvent subprocess group format in complex mass scheme format"""
-
-    def convert_model_to_mg4(self, model, wanted_lorentz = [],
-                             wanted_couplings = []):
-        """ Create a full valid MG4 model from a MG5 model (coming from UFO)"""
-
-        # create the MODEL
-        write_dir=os.path.join(self.dir_path, 'Source', 'MODEL')
-        model_builder = UFO_model_to_mg4(model, write_dir, cmass_scheme=True)
-        model_builder.build(wanted_couplings)
-
-        # Create and write ALOHA Routine
-        aloha_model = create_aloha.AbstractALOHAModel(model.get('name'))
-        if wanted_lorentz:
-            aloha_model.compute_subset(wanted_lorentz)
-        else:
-            aloha_model.compute_all(save=False)
-        write_dir=os.path.join(self.dir_path, 'Source', 'DHELAS')
-        aloha_model.write(write_dir, 'Fortran')
-
-        #copy Helas Template
-        cp(MG5DIR + '/aloha/template_files/Makefile_F', write_dir+'/makefile')
-        for filename in os.listdir(os.path.join(MG5DIR,'aloha','template_files')):
-            if not filename.lower().endswith('.f') and \
-              not filename.lower()=='loop_aloha_functions.f':
-                continue
-            cp((MG5DIR + '/aloha/template_files/' + filename), write_dir)
-        create_aloha.write_aloha_file_inc(write_dir, '.f', '.o')
-
-        # Make final link in the Process
-        self.make_model_symbolic_link()
-
-=======
-        
         
 def ExportV4Factory(cmd, noclean):
     """ Determine which Export_v4 class is required. cmd is the command 
@@ -3795,7 +3707,6 @@
             group_subprocesses = True
         else:
             group_subprocesses = False
->>>>>>> 9e1c3b53
 
     assert group_subprocesses in [True, False]
     
@@ -3818,4 +3729,4 @@
     
     
     
-            +            

--- conflicted
+++ resolved
@@ -874,13 +874,8 @@
         logger.info('Use Fortran compiler ' + compiler)
         self.replace_make_opt_compiler(compiler)
         # Replace also for Template but not for cluster
-<<<<<<< HEAD
-        if not os.environ.has_key('MADGRAPH_DATA') and os.access(MG5DIR, os.W_OK):
+        if not os.environ.has_key('MADGRAPH_DATA') and ReadWrite:
             self.replace_make_opt_compiler(compiler, pjoin(MG5DIR, 'Template', 'LO'))
-=======
-        if not os.environ.has_key('MADGRAPH_DATA') and ReadWrite:
-            self.replace_make_opt_compiler(compiler, pjoin(MG5DIR, 'Template'))
->>>>>>> 0c6780f8
 
     def replace_make_opt_compiler(self, compiler, root_dir = ""):
         """Set FC=compiler in Source/make_opts"""
